{
  "parser": "babel-eslint",
  "env": {
    "browser": true,
    "node": true,
    "es6": true,
    "jest": true
  },
  "parserOptions": {
    "ecmaFeatures": {
      "modules": true,
      "jsx": true
    }
  },
  "plugins": ["babel", "react", "jsx-a11y", "import", "jest", "lodash", "react-hooks"],
  "settings": {
    "react": {
      "version": "16.4" // React version, default to the latest React stable release
    }
  },
  "extends": [
    "eslint:recommended",
    "plugin:react/recommended",
    "plugin:jsx-a11y/recommended",
    "plugin:import/errors",
    "plugin:import/warnings",
    "plugin:jest/recommended",
    "airbnb",
    "prettier"
  ],
  "globals": {
    "__WEBPACK__": true,
    "__DEV__": false
  },
  "rules": {
    "react/prop-types": [
      2,
      {
        "ignore": [
          "intl",
          "initialize",
          "handleSubmit",
          "location",
          "match",
          "history",
          "input",
          "className"
        ]
      }
    ],
<<<<<<< HEAD
    "react/jsx-closing-bracket-location": 2,
=======
    "react/jsx-closing-bracket-location": 0,
    "react-hooks/rules-of-hooks": "error",
    "react-hooks/exhaustive-deps": "warn",
>>>>>>> a318acd5
    "import/first": [
      2,
      {
        "absolute-first": true
      }
    ],
    "import/order": [
      2,
      {
        "newlines-between": "always"
      }
    ],
    "no-prototype-builtins": 0, // not needed as we never mess with prototype
    "no-nested-ternary": 0,
    "react/jsx-one-expression-per-line": 0,
    "react/no-did-update-set-state": 0, //not needed after react 16: https://github.com/yannickcr/eslint-plugin-react/issues/1754
    "react/no-array-index-key": 0,
    "import/prefer-default-export": 0,
    // https://nolanlawson.com/2018/03/20/smaller-lodash-bundles-with-webpack-and-babel/
    "lodash/chaining": [2, "never"],
    "lodash/import-scope": [2, "method"],
    "react/destructuring-assignment": [2, "always", { "ignoreClassFields": true }]
  },
  // Testcases have less eslint rules applied to them
  "overrides": [
    {
      "files": ["**/*-fixture.{js,jsx}", "**/*.test.{js,jsx}", "**/*.story.{js,jsx}"],
      "rules": {
        "import/no-extraneous-dependencies": ["error", { "devDependencies": true }],
        "no-underscore-dangle": 0,
        "no-shadow": 0,
        "no-console": 0,
        "no-extend-native": 0,
        "no-template-curly-in-string": 0,
        "react/prop-types": 0,
        "react/jsx-no-bind": 0
      }
    }
  ]
}<|MERGE_RESOLUTION|>--- conflicted
+++ resolved
@@ -48,13 +48,9 @@
         ]
       }
     ],
-<<<<<<< HEAD
-    "react/jsx-closing-bracket-location": 2,
-=======
     "react/jsx-closing-bracket-location": 0,
     "react-hooks/rules-of-hooks": "error",
     "react-hooks/exhaustive-deps": "warn",
->>>>>>> a318acd5
     "import/first": [
       2,
       {
