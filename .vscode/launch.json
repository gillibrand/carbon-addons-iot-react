{
  // Use IntelliSense to learn about possible attributes.
  // Hover to view descriptions of existing attributes.
  // For more information, visit: https://go.microsoft.com/fwlink/?linkid=830387
  "version": "0.2.0",
  "configurations": [
    {
      "type": "pwa-chrome",
      "request": "launch",
      "name": "Debug React Story Book",
      "url": "http://localhost:3000",
<<<<<<< HEAD
      "webRoot": "${workspaceFolder}/packages/react",
      "sourceMaps": true,
      "sourceMapPathOverrides": {
        "webpack:///*": "${webRoot}/*",
        "webpack:///./*": "${webRoot}/*",
        "webpack:///src/*": "${webRoot}/*",
        "webpack:///./~/*": "${webRoot}/node_modules/*"
      }
=======
      "webRoot": "${workspaceFolder}/packages/react"
>>>>>>> 455a1590
    },
    {
      "type": "node",
      "runtimeVersion": "14.4.0",
      "request": "launch",
      "name": "Launch Program",
      "program": "${workspaceFolder}/lib/index.js"
    },
    {
      "type": "node",
      "runtimeVersion": "14.4.0",
      "request": "launch",
      "name": "Jest All",
      "program": "${workspaceFolder}/node_modules/.bin/jest",
      "env": {
        "NODE_ICU_DATA": "node_modules/full-icu",
        "TZ": "America/Chicago"
      },
      "args": ["--runInBand"],
      "console": "integratedTerminal",
      "internalConsoleOptions": "neverOpen",
      "disableOptimisticBPs": true,
      "windows": {
        "program": "${workspaceFolder}/node_modules/jest/bin/jest"
      }
    },
    {
      "type": "node",
      "runtimeVersion": "14.4.0",
      "request": "launch",
      "name": "Jest Current File",
      "program": "${workspaceFolder}/node_modules/.bin/jest",
      "args": ["${relativeFile}", "--config", "jest.config.js"],
      "cwd": "${workspaceFolder}/packages/react",
      "env": {
        "NODE_ICU_DATA": "node_modules/full-icu",
        "TZ": "America/Chicago"
      },
      "cwd": "${workspaceFolder}/packages/react",
      "internalConsoleOptions": "neverOpen",
      "disableOptimisticBPs": true,
      "windows": {
        "program": "${workspaceFolder}/node_modules/jest/bin/jest"
      }
    }
  ]
}<|MERGE_RESOLUTION|>--- conflicted
+++ resolved
@@ -9,18 +9,7 @@
       "request": "launch",
       "name": "Debug React Story Book",
       "url": "http://localhost:3000",
-<<<<<<< HEAD
-      "webRoot": "${workspaceFolder}/packages/react",
-      "sourceMaps": true,
-      "sourceMapPathOverrides": {
-        "webpack:///*": "${webRoot}/*",
-        "webpack:///./*": "${webRoot}/*",
-        "webpack:///src/*": "${webRoot}/*",
-        "webpack:///./~/*": "${webRoot}/node_modules/*"
-      }
-=======
       "webRoot": "${workspaceFolder}/packages/react"
->>>>>>> 455a1590
     },
     {
       "type": "node",
@@ -59,7 +48,6 @@
         "NODE_ICU_DATA": "node_modules/full-icu",
         "TZ": "America/Chicago"
       },
-      "cwd": "${workspaceFolder}/packages/react",
       "internalConsoleOptions": "neverOpen",
       "disableOptimisticBPs": true,
       "windows": {
