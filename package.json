--- conflicted
+++ resolved
@@ -3,11 +3,6 @@
   "engines": {
     "node": "12.x || 14.x"
   },
-<<<<<<< HEAD
-  "workspaces": [
-    "packages/*"
-  ],
-=======
   "workspaces": {
     "packages": [
       "packages/*"
@@ -19,7 +14,6 @@
       "**storybook*"
     ]
   },
->>>>>>> 18d3caf1
   "main": "lib/src/index.js",
   "module": "es/src/index.js",
   "unpkg": "umd/carbon-addons-iot-react.js",
