--- conflicted
+++ resolved
@@ -37,11 +37,6 @@
     "lodash": "^4.17.11",
     "polished": "^2.3.3",
     "prop-types": "^15.6.2",
-<<<<<<< HEAD
-    "react-addons-update": "15.6.2",
-    "react-router": "^4.3.1",
-=======
->>>>>>> a66045bb
     "styled-components": "^4.1.3"
   },
   "peerDependencies": {
@@ -114,6 +109,7 @@
     "eslint-plugin-prettier": "^3.0.1",
     "eslint-plugin-react": "^7.12.2",
     "husky": "^1.3.1",
+    "immutability-helper": "^2.9.0",
     "jest": "^23.6.0",
     "jest-styled-components": "^6.3.1",
     "jsdom": "^13.1.0",
@@ -147,65 +143,6 @@
     ]
   },
   "lint-staged": {
-<<<<<<< HEAD
-    "*.{jsx,js}": [
-      "eslint --fix"
-    ],
-    "*.{scss,css,js,md}": [
-      "yarn format",
-      "git add"
-    ]
-  },
-  "prettier": {
-    "jsxBracketSameLine": true,
-    "printWidth": 80,
-    "singleQuote": true,
-    "trailingComma": "es5"
-  },
-  "jest": {
-    "collectCoverage": true,
-    "collectCoverageFrom": [
-      "src/components/**/*.js?(x)",
-      "!**/node_modules/**",
-      "!**/lib/**",
-      "!**/coverage/**"
-    ],
-    "coverageReporters": [
-      "json",
-      "lcov",
-      "html",
-      "text-summary"
-    ],
-    "setupFiles": [
-      "<rootDir>/config/polyfills.js",
-      "<rootDir>/config/jest/setup.js"
-    ],
-    "testMatch": [
-      "<rootDir>/**/__tests__/**/*.js?(x)",
-      "<rootDir>/**/?(*-)(spec|test).js?(x)"
-    ],
-    "testURL": "http://localhost",
-    "transform": {
-      "^.+\\.jsx?$": "babel-jest",
-      "^.+\\.s?css$": "<rootDir>/config/jest/cssTransform.js",
-      "^(?!.*\\.(js|jsx|css|json)$)": "<rootDir>/config/jest/fileTransform.js"
-    },
-    "testPathIgnorePatterns": [
-      "/config/",
-      "/lib/"
-    ],
-    "transformIgnorePatterns": [
-      "[/\\\\]node_modules[/\\\\].+\\.(js|jsx)$"
-    ],
-    "moduleFileExtensions": [
-      "js",
-      "json"
-    ],
-    "snapshotSerializers": [
-      "enzyme-to-json/serializer"
-    ]
-  }
-=======
     "linters": {
       "*.{jsx,js}": [
         "eslint --fix"
@@ -218,5 +155,4 @@
     "concurrent": false
   },
   "version": "0.0.0-development"
->>>>>>> a66045bb
 }