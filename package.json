--- conflicted
+++ resolved
@@ -31,12 +31,8 @@
     "format:diff": "prettier --list-different \"**/*.{scss,css,js,jsx,md,ts}\"",
     "lint": "yarn lint:javascript && yarn lint:stylelint",
     "lint:javascript": "eslint --ext .jsx --ext .js .",
-<<<<<<< HEAD
     "lint:stylelint": "stylelint './src/**/*.scss' --syntax scss --ignorePath .gitignore --custom-formatter ./config/stylelint/sassMsgFormatter.js",
     "prepare": "yarn build",
-=======
-    "lint:stylelint": "stylelint './src/**/*.scss' --syntax scss --ignorePath .gitignore --custom-formatter ./sassMsgFormatter.js",
->>>>>>> a3d82396
     "publish-npm": "yarn semantic-release",
     "start": "yarn test:engines && yarn storybook",
     "storybook": "yarn test:engines && start-storybook -p 3000 -s public/development",
