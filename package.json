--- conflicted
+++ resolved
@@ -3,23 +3,9 @@
   "engines": {
     "node": "12.x || 14.x"
   },
-<<<<<<< HEAD
   "workspaces": [
     "packages/*"
   ],
-=======
-  "workspaces": {
-    "packages": [
-      "packages/*"
-    ],
-    "nohoist": [
-      "carbon-components-angular",
-      "**carbon-components-react",
-      "**@storybook/*",
-      "**storybook*"
-    ]
-  },
->>>>>>> 340cdfd2
   "main": "lib/src/index.js",
   "module": "es/src/index.js",
   "unpkg": "umd/carbon-addons-iot-react.js",
