// Jest Snapshot v1, https://goo.gl/fbAQLP

exports[`Storybook Snapshot tests and console checks Storyshots 0/Getting Started About Storybook 1`] = `
<div
  className="storybook-container"
  style={
    Object {
      "padding": "3rem",
    }
  }
>
  <div
    style={
      Object {
        "position": "relative",
        "zIndex": 0,
      }
    }
  >
    <div
      className="storybook-welcome"
    >
      <img
        src="data:image/svg+xml;base64,PHN2ZyB4bWxucz0iaHR0cDovL3d3dy53My5vcmcvMjAwMC9zdmciIHdpZHRoPSIxMzAiIGhlaWdodD0iNTkiPjxkZWZzPjxsaW5lYXJHcmFkaWVudCBpZD0iYSIgeDE9IjEwMCUiIHgyPSIwJSIgeTE9IjAlIiB5Mj0iMTAwJSI+PHN0b3Agb2Zmc2V0PSIwJSIgc3RvcC1jb2xvcj0iIzQwOEJGQyIvPjxzdG9wIG9mZnNldD0iMTAwJSIgc3RvcC1jb2xvcj0iI0JCOEVGRiIvPjwvbGluZWFyR3JhZGllbnQ+PC9kZWZzPjxnIGZpbGw9Im5vbmUiIGZpbGwtcnVsZT0ibm9uemVybyI+PHBhdGggZmlsbD0idXJsKCNhKSIgZD0iTTQyLjczNyAyNy40NnYzLjA1M2gtNi4xMDV2NC41NzlhMy4wNTcgMy4wNTcgMCAwIDEtMy4wNTMgMy4wNTNIMjl2Ni4xMDVoLTMuMDUydi02LjEwNUgxNi43OXY2LjEwNWgtMy4wNTN2LTYuMTA1SDkuMTU4YTMuMDU2IDMuMDU2IDAgMCAxLTMuMDUzLTMuMDUzdi00LjU3OUgwVjI3LjQ2aDYuMTA1di05LjE1OEgwVjE1LjI1aDYuMTA1di00LjU4YTMuMDU2IDMuMDU2IDAgMCAxIDMuMDUzLTMuMDUyaDQuNTc5VjEuNTEzaDMuMDUzdjYuMTA1aDYuMTA1djMuMDUxbC0xMy43MzcuMDAydjI0LjQyMWgyNC40MjFWMjEuMzU1aDMuMDUzdjYuMTA1aDYuMTA1ek0yOC45OTYgMzAuNTFIMTMuNzRWMTUuMjU0aDE1LjI1NVYzMC41MXptLTEyLjIwNC0zLjA1MWg5LjE1M3YtOS4xNTNoLTkuMTUzdjkuMTUzek00NC4yNSAxOC4yOGgtMy4wNDdDNDEuMTkzIDkuODcgMzQuMzggMy4wNTYgMjUuOTcgMy4wNDdWMEMzNi4wNjEuMDExIDQ0LjI0IDguMTg5IDQ0LjI1IDE4LjI4em0tNy42MjcgMGgtMy4wNDRhNy42MTggNy42MTggMCAwIDAtNy42MDktNy42MVY3LjYyOGM1Ljg4LjAwNyAxMC42NDYgNC43NzMgMTAuNjUzIDEwLjY1M3oiIHRyYW5zZm9ybT0idHJhbnNsYXRlKDQzLjI4KSIvPjxwYXRoIGZpbGw9IiMwMDAiIGQ9Ik0zLjAzOSA1OC4xM2MtMS4zOTIgMC0yLjItMS4wMDYtMi4yLTIuNTM5IDAtMS41NDEuODE4LTIuNTM4IDIuMTktMi41MzguOTQgMCAxLjUyMy40NiAxLjc5NiAxLjExOWwtLjYwMi4zMmMtLjE3OC0uNDk5LS41OTItLjc5LTEuMTk0LS43OS0uODgzIDAtMS4zODIuNjItMS4zODIgMS40NzZ2LjgyN2MwIC44NTUuNDkgMS40NzYgMS40MDEgMS40NzYuNjQ5IDAgMS4wNzItLjMyIDEuMzE2LS44NDZMNC45IDU3Yy0uMjgyLjY0OS0uODkzIDEuMTI4LTEuODYxIDEuMTI4em03LjgyMS0uMTEzaC0uNTE3Yy0uNTgzIDAtLjgwOC0uMzM5LS44NjUtLjc5aC0uMDQ3Yy0uMjA3LjU1NS0uNjY3LjkwMi0xLjQ1Ny45MDItMS4wMTUgMC0xLjY2NC0uNTY0LTEuNjY0LTEuNDc1IDAtLjg5My42My0xLjQxIDIuMDg3LTEuNDFoMS4wMzR2LS40OGMwLS43MDUtLjQyMy0xLjA3Mi0xLjE1Ni0xLjA3Mi0uNjQ5IDAtMS4wNDQuMjczLTEuMjk3LjcxNWwtLjUwOC0uMzc2Yy4yNDQtLjUwOC44NjUtLjk3OCAxLjg1Mi0uOTc4IDEuMTM3IDAgMS44NjEuNjExIDEuODYxIDEuNjM2djIuNjdoLjY3N3YuNjU4ek04LjEwNiA1Ny41Yy43NyAwIDEuMzI1LS4zOTUgMS4zMjUtLjg5M3YtLjhIOC4zOTdjLS44OTMgMC0xLjI5Ny4yNjQtMS4yOTcuNzM0di4xOTdjMCAuNDk4LjM4NS43NjIgMS4wMDYuNzYyem0zLjk0OC41MTd2LS42NGgxLjQydi0zLjU3MmgtMS40MnYtLjY0aDIuMTcydjEuMjIzaC4wNDdjLjE4OC0uNjQuNjItMS4yMjIgMS42MzUtMS4yMjJoLjY3N3YuNzUyaC0uOTEyYy0uOTUgMC0xLjQ0Ny42MTEtMS40NDcgMS4zNjN2Mi4wOTZoMS44OHYuNjRoLTQuMDUyem01LjgxIDBWNTEuMDZoLjc1MnYyLjg5NmguMDM3Yy4zMS0uNTkzLjgxOC0uOTAzIDEuNDk1LS45MDMgMS4xODQgMCAxLjg5OS45NSAxLjg5OSAyLjUzOCAwIDEuNTg5LS43MTUgMi41MzgtMS44OTkgMi41MzgtLjY3NyAwLTEuMTg0LS4zMS0xLjQ5NS0uOTAyaC0uMDM3di43OWgtLjc1MnptMS45OTMtLjU1NWMuODc0IDAgMS4zODEtLjU4MyAxLjM4MS0xLjQ1N3YtLjgyN2MwLS44NzUtLjUwNy0xLjQ1Ny0xLjM4MS0xLjQ1Ny0uNjY4IDAtMS4yNDEuMzQ3LTEuMjQxLjk5NnYxLjc0OWMwIC42NDguNTczLjk5NiAxLjI0Ljk5NnptNS41NzQuNjY3Yy0xLjM2MyAwLTIuMi0uOTk2LTIuMi0yLjUzOCAwLTEuNTQxLjgzNy0yLjUzOCAyLjItMi41MzggMS4zNjMgMCAyLjIuOTk3IDIuMiAyLjUzOCAwIDEuNTQyLS44MzcgMi41MzgtMi4yIDIuNTM4em0wLS42NDhjLjgzNyAwIDEuNC0uNDk4IDEuNC0xLjU0MnYtLjY5NmMwLTEuMDQzLS41NjMtMS41NDEtMS40LTEuNTQxLS44MzYgMC0xLjQuNDk4LTEuNCAxLjU0MXYuNjk2YzAgMS4wNDQuNTY0IDEuNTQyIDEuNCAxLjU0MnptNC40OTQuNTM2aC0uNzUydi00Ljg1MWguNzUydi43OWguMDM3Yy4yMDctLjQ4LjU4My0uOTAzIDEuMzgyLS45MDMgMS4wMTUgMCAxLjY4My42NzcgMS42ODMgMS44NTJ2My4xMTJoLS43NTJ2LTIuOThjMC0uODg0LS40MDQtMS4zMTYtMS4xNDctMS4zMTYtLjYwMiAwLTEuMjAzLjI5MS0xLjIwMy45M3YzLjM2NnptOC4xNS0yLjQ2M0gzNS4zNXYtLjc5aDIuNzI2di43OXptNi42MjggMi40NjNoLS41MTdjLS41ODMgMC0uODA5LS4zMzktLjg2NS0uNzloLS4wNDdjLS4yMDcuNTU1LS42NjguOTAyLTEuNDU3LjkwMi0xLjAxNiAwLTEuNjY0LS41NjQtMS42NjQtMS40NzUgMC0uODkzLjYzLTEuNDEgMi4wODctMS40MWgxLjAzNHYtLjQ4YzAtLjcwNS0uNDIzLTEuMDcyLTEuMTU3LTEuMDcyLS42NDggMC0xLjA0My4yNzMtMS4yOTcuNzE1bC0uNTA4LS4zNzZjLjI0NS0uNTA4Ljg2NS0uOTc4IDEuODUyLS45NzggMS4xMzggMCAxLjg2Mi42MTEgMS44NjIgMS42MzZ2Mi42N2guNjc3di42NTh6bS0yLjc1NS0uNTE3Yy43NzEgMCAxLjMyNi0uMzk1IDEuMzI2LS44OTN2LS44SDQyLjI0Yy0uODkzIDAtMS4yOTguMjY0LTEuMjk4LjczNHYuMTk3YzAgLjQ5OC4zODYuNzYyIDEuMDA2Ljc2MnptNy4yMi41MTd2LS43OWgtLjAzOGMtLjMxLjU5Mi0uODE4LjkwMi0xLjQ5NC45MDItMS4xODUgMC0xLjktLjk0OS0xLjktMi41MzggMC0xLjU4OC43MTUtMi41MzggMS45LTIuNTM4LjY3NiAwIDEuMTg0LjMxIDEuNDk0LjkwM2guMDM4VjUxLjA2aC43NTJ2Ni45NTdoLS43NTJ6bS0xLjI0MS0uNTU1Yy42NjcgMCAxLjI0LS4zNDggMS4yNC0uOTk2di0xLjc0OWMwLS42NDktLjU3My0uOTk2LTEuMjQtLjk5Ni0uODc0IDAtMS4zODIuNTgyLTEuMzgyIDEuNDU3di44MjdjMCAuODc0LjUwOCAxLjQ1NyAxLjM4MiAxLjQ1N3ptNi44ODEuNTU1di0uNzloLS4wMzdjLS4zMS41OTItLjgxOC45MDItMS40OTUuOTAyLTEuMTg1IDAtMS44OTktLjk0OS0xLjg5OS0yLjUzOCAwLTEuNTg4LjcxNC0yLjUzOCAxLjg5OS0yLjUzOC42NzcgMCAxLjE4NC4zMSAxLjQ5NS45MDNoLjAzN1Y1MS4wNmguNzUydjYuOTU3aC0uNzUyem0tMS4yNC0uNTU1Yy42NjcgMCAxLjI0LS4zNDggMS4yNC0uOTk2di0xLjc0OWMwLS42NDktLjU3My0uOTk2LTEuMjQtLjk5Ni0uODc1IDAtMS4zODMuNTgyLTEuMzgzIDEuNDU3di44MjdjMCAuODc0LjUwOCAxLjQ1NyAxLjM4MiAxLjQ1N3ptNS43MDYuNjY3Yy0xLjM2NCAwLTIuMi0uOTk2LTIuMi0yLjUzOCAwLTEuNTQxLjgzNi0yLjUzOCAyLjItMi41MzggMS4zNjMgMCAyLjIuOTk3IDIuMiAyLjUzOCAwIDEuNTQyLS44MzcgMi41MzgtMi4yIDIuNTM4em0wLS42NDhjLjgzNiAwIDEuNC0uNDk4IDEuNC0xLjU0MnYtLjY5NmMwLTEuMDQzLS41NjQtMS41NDEtMS40LTEuNTQxLS44MzcgMC0xLjQwMS40OTgtMS40MDEgMS41NDF2LjY5NmMwIDEuMDQ0LjU2NCAxLjU0MiAxLjQgMS41NDJ6bTQuNDkzLjUzNmgtLjc1MnYtNC44NTFoLjc1MnYuNzloLjAzOGMuMjA3LS40OC41ODMtLjkwMyAxLjM4Mi0uOTAzIDEuMDE1IDAgMS42ODIuNjc3IDEuNjgyIDEuODUydjMuMTEyaC0uNzUydi0yLjk4YzAtLjg4NC0uNDA0LTEuMzE2LTEuMTQ3LTEuMzE2LS42MDEgMC0xLjIwMy4yOTEtMS4yMDMuOTN2My4zNjZ6bTYuODQ0LjExMmMtMS4wMTUgMC0xLjc0LS4zNzYtMi4yNDctLjk0OWwuNTA4LS40NDJjLjQ2LjQ4OS45ODcuNzYyIDEuNzU4Ljc2Mi43NTIgMCAxLjI4Ny0uMjY0IDEuMjg3LS44MzcgMC0uNTA4LS40MTMtLjY0LS44NTUtLjcwNWwtLjc2MS0uMTEzYy0uNjg3LS4xMDMtMS42NjQtLjI5MS0xLjY2NC0xLjM0NCAwLS45NjguODI3LTEuNDQ4IDEuOTU1LTEuNDQ4Ljg3NCAwIDEuNTEzLjI5MiAxLjk3NC43OGwtLjQ4OS40NjFjLS4yMjUtLjI3My0uNjU4LS42MTEtMS41MTMtLjYxMS0uNzYyIDAtMS4xODUuMjczLTEuMTg1Ljc3IDAgLjUwOC40MjMuNjQuODU2LjcwNmwuNzYxLjExM2MuNjk2LjEwMyAxLjY2NC4yOTEgMS42NjQgMS4zNDQgMCAuOTU5LS44MDggMS41MTMtMi4wNSAxLjUxM3ptNi45NDctMi41NzVoLTIuNzI2di0uNzloMi43MjZ2Ljc5em00LjU3OC0zLjQ2Yy0uNDMyIDAtLjU5Mi0uMjA3LS41OTItLjQ4di0uMTVjMC0uMjcyLjE2LS40NzkuNTkyLS40NzkuNDMyIDAgLjU5Mi4yMDcuNTkyLjQ4di4xNWMwIC4yNzItLjE2LjQ4LS41OTIuNDh6bS0yLjEyNSA1LjkyM3YtLjY0aDEuNzQ5di0zLjU3MmgtMS43NDl2LS42NGgyLjUwMXY0LjIxMmgxLjYzNnYuNjRIODAuMDF6bTcuNDY1LjExMmMtMS4zNjQgMC0yLjItLjk5Ni0yLjItMi41MzggMC0xLjU0MS44MzYtMi41MzggMi4yLTIuNTM4IDEuMzYzIDAgMi4yLjk5NyAyLjIgMi41MzggMCAxLjU0Mi0uODM3IDIuNTM4LTIuMiAyLjUzOHptMC0uNjQ4Yy44MzYgMCAxLjQtLjQ5OCAxLjQtMS41NDJ2LS42OTZjMC0xLjA0My0uNTY0LTEuNTQxLTEuNC0xLjU0MS0uODM3IDAtMS40MDEuNDk4LTEuNDAxIDEuNTQxdi42OTZjMCAxLjA0NC41NjQgMS41NDIgMS40IDEuNTQyem03Ljc2NS41MzZoLTEuODljLS43MzMgMC0xLjA3Mi0uNDYxLTEuMDcyLTEuMTF2LTMuMTAyaC0xLjYxN3YtLjY0aDEuMjA0Yy4zMiAwIC40NDItLjExMi40NDItLjQ0di0xLjI3aC43MjN2MS43MWgyLjIxdi42NGgtMi4yMXYzLjU3MmgyLjIxdi42NHptNC44NzgtMi40NjNoLTIuNzI2di0uNzloMi43MjZ2Ljc5em0yLjE4MSAyLjQ2M3YtLjY0aDEuNDJ2LTMuNTcyaC0xLjQydi0uNjRoMi4xNzJ2MS4yMjNoLjA0N2MuMTg4LS42NC42Mi0xLjIyMiAxLjYzNi0xLjIyMmguNjc3di43NTJoLS45MTJjLS45NSAwLTEuNDQ4LjYxMS0xLjQ0OCAxLjM2M3YyLjA5NmgxLjg4di42NEgxMDIuM3ptNy44MjIuMTEyYy0xLjM5MiAwLTIuMjc1LS45OTYtMi4yNzUtMi41MjggMC0xLjU1MS45MTItMi41NDggMi4yMjgtMi41NDggMS4zMDYgMCAyLjE1My45OTcgMi4xNTMgMi4zN3YuMzU2aC0zLjU5MnYuMjI2YzAgLjg1NS41NzQgMS40NzYgMS40ODYgMS40NzYuNjQ4IDAgMS4xMzctLjMyIDEuMzkxLS44NDZsLjU1NS4zNzZjLS4yOTIuNjQ4LS45ODcgMS4xMTgtMS45NDYgMS4xMTh6bS0uMDQ3LTQuNDU1Yy0uODI3IDAtMS40MzkuNjMtMS40MzkgMS40NzV2LjA2NmgyLjc4M3YtLjEwM2MwLS44NTYtLjU0NS0xLjQzOC0xLjM0NC0xLjQzOHptNy45NTMgNC4zNDNoLS41MTdjLS41ODMgMC0uODA5LS4zMzktLjg2NS0uNzloLS4wNDdjLS4yMDcuNTU1LS42NjguOTAyLTEuNDU3LjkwMi0xLjAxNiAwLTEuNjY0LS41NjQtMS42NjQtMS40NzUgMC0uODkzLjYzLTEuNDEgMi4wODctMS40MWgxLjAzNHYtLjQ4YzAtLjcwNS0uNDIzLTEuMDcyLTEuMTU2LTEuMDcyLS42NSAwLTEuMDQ0LjI3My0xLjI5OC43MTVsLS41MDctLjM3NmMuMjQ0LS41MDguODY1LS45NzggMS44NTItLjk3OCAxLjEzNyAwIDEuODYuNjExIDEuODYgMS42MzZ2Mi42N2guNjc4di42NTh6bS0yLjc1NS0uNTE3Yy43NzEgMCAxLjMyNi0uMzk1IDEuMzI2LS44OTN2LS44aC0xLjAzNGMtLjg5MyAwLTEuMjk4LjI2NC0xLjI5OC43MzR2LjE5N2MwIC40OTguMzg2Ljc2MiAxLjAwNi43NjJ6bTYuMjE0LjYzYy0xLjM5MSAwLTIuMi0xLjAwNi0yLjItMi41MzkgMC0xLjU0MS44MTgtMi41MzggMi4xOS0yLjUzOC45NCAwIDEuNTI0LjQ2IDEuNzk2IDEuMTE5bC0uNjAxLjMyYy0uMTc5LS40OTktLjU5My0uNzktMS4xOTQtLjc5LS44ODQgMC0xLjM4Mi42Mi0xLjM4MiAxLjQ3NnYuODI3YzAgLjg1NS40ODkgMS40NzYgMS40IDEuNDc2LjY1IDAgMS4wNzItLjMyIDEuMzE3LS44NDZsLjUzNi4zNjZjLS4yODIuNjQ5LS44OTQgMS4xMjgtMS44NjIgMS4xMjh6bTcuNTk2LS4xMTNoLTEuODljLS43MzMgMC0xLjA3MS0uNDYxLTEuMDcxLTEuMTF2LTMuMTAyaC0xLjYxN3YtLjY0aDEuMjAzYy4zMiAwIC40NDItLjExMi40NDItLjQ0di0xLjI3aC43MjR2MS43MWgyLjIwOXYuNjRoLTIuMjF2My41NzJoMi4yMXYuNjR6Ii8+PC9nPjwvc3ZnPg=="
      />
      <p>
        Storybook is a development environment for UI components. It allows you to browse the component library, view the different states of each component, and interactively develop and test components.
      </p>
      <p>
        This storybook has 3 sections:
      </p>
      <p>
        <strong>
          Watson IoT
        </strong>
         - Components that are either extensions of Carbon components, or totally custom components not available in Carbon.
      </p>
      <p>
        <strong>
          Watson IoT Experimental
        </strong>
         - Similar to above, but these components are not yet finalized or stable. The APIs of these components may change rapidly and are not required to have associated tests, including snapshots.
      </p>
      <p>
        <strong>
          Carbon
        </strong>
         - Components imported from Carbon and re-exported with no modifications
      </p>
      <p>
        For additional guidance, see the
         
        <a
          href="https://ibm.biz/iot-design-site"
        >
          Watson IoT Design Site
        </a>
      </p>
      <ul
        className="bx--accordion bx--accordion--end"
      >
        <li
          className="bx--accordion__item"
          data-testid="accordion-item"
          onAnimationEnd={[Function]}
          onClick={[Function]}
        >
          <button
            aria-expanded={false}
            className="bx--accordion__heading"
            onClick={[Function]}
            onKeyDown={[Function]}
            title="Open/Close"
            type="button"
          >
            <svg
              aria-label="Open/Close"
              className="bx--accordion__arrow"
              focusable="false"
              height={16}
              preserveAspectRatio="xMidYMid meet"
              role="img"
              style={
                Object {
                  "willChange": "transform",
                }
              }
              viewBox="0 0 16 16"
              width={16}
              xmlns="http://www.w3.org/2000/svg"
            >
              <path
                d="M11 8L6 13 5.3 12.3 9.6 8 5.3 3.7 6 3z"
              />
<<<<<<< HEAD
            </li>
          </ul>
        </div>
      </div>
      <button
        className="info__show-button"
        onClick={[Function]}
        style={
          Object {
            "background": "#027ac5",
            "border": "none",
            "borderRadius": "0 0 0 5px",
            "color": "#fff",
            "cursor": "pointer",
            "display": "block",
            "fontFamily": "sans-serif",
            "fontSize": 12,
            "padding": "5px 15px",
            "position": "fixed",
            "right": 0,
            "top": 0,
          }
        }
        type="button"
      >
        Show Info
      </button>
=======
            </svg>
            <div
              className="bx--accordion__title"
            >
              Exports table
            </div>
          </button>
          <div
            className="bx--accordion__content"
          />
        </li>
      </ul>
>>>>>>> 027c8315
    </div>
  </div>
  <button
    className="info__show-button"
    onClick={[Function]}
    style={
      Object {
        "background": "#027ac5",
        "border": "none",
        "borderRadius": "0 0 0 5px",
        "color": "#fff",
        "cursor": "pointer",
        "display": "block",
        "fontFamily": "sans-serif",
        "fontSize": "12px",
        "padding": "5px 15px",
        "position": "fixed",
        "right": 0,
        "top": 0,
      }
    }
    type="button"
  >
    Show Info
  </button>
</div>
`;<|MERGE_RESOLUTION|>--- conflicted
+++ resolved
@@ -92,35 +92,6 @@
               <path
                 d="M11 8L6 13 5.3 12.3 9.6 8 5.3 3.7 6 3z"
               />
-<<<<<<< HEAD
-            </li>
-          </ul>
-        </div>
-      </div>
-      <button
-        className="info__show-button"
-        onClick={[Function]}
-        style={
-          Object {
-            "background": "#027ac5",
-            "border": "none",
-            "borderRadius": "0 0 0 5px",
-            "color": "#fff",
-            "cursor": "pointer",
-            "display": "block",
-            "fontFamily": "sans-serif",
-            "fontSize": 12,
-            "padding": "5px 15px",
-            "position": "fixed",
-            "right": 0,
-            "top": 0,
-          }
-        }
-        type="button"
-      >
-        Show Info
-      </button>
-=======
             </svg>
             <div
               className="bx--accordion__title"
@@ -133,7 +104,6 @@
           />
         </li>
       </ul>
->>>>>>> 027c8315
     </div>
   </div>
   <button
@@ -148,7 +118,7 @@
         "cursor": "pointer",
         "display": "block",
         "fontFamily": "sans-serif",
-        "fontSize": "12px",
+        "fontSize": 12,
         "padding": "5px 15px",
         "position": "fixed",
         "right": 0,
