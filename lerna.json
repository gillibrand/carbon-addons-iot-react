{
  "packages": [
    "packages/*"
  ],
  "useWorkspaces": true,
<<<<<<< HEAD
  "version": "2.151.1",
=======
  "version": "2.151.1-next.1",
>>>>>>> 4b8ae03e
  "npmClient": "yarn"
}<|MERGE_RESOLUTION|>--- conflicted
+++ resolved
@@ -3,10 +3,6 @@
     "packages/*"
   ],
   "useWorkspaces": true,
-<<<<<<< HEAD
-  "version": "2.151.1",
-=======
-  "version": "2.151.1-next.1",
->>>>>>> 4b8ae03e
+  "version": "2.152.0-next.0",
   "npmClient": "yarn"
 }