--- conflicted
+++ resolved
@@ -2,12 +2,7 @@
   "packages": [
     "packages/*"
   ],
-<<<<<<< HEAD
-  "version": "2.145.0-next.12",
+  "version": "2.145.0-next.15",
   "npmClient": "yarn",
   "useWorkspaces": true
-=======
-  "version": "2.145.0-next.15",
-  "npmClient": "yarn"
->>>>>>> 9282457e
 }