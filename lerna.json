--- conflicted
+++ resolved
@@ -2,12 +2,7 @@
   "packages": [
     "packages/*"
   ],
-<<<<<<< HEAD
-  "version": "2.143.0-next.51",
+  "version": "2.145.0-next.0",
   "npmClient": "yarn",
   "useWorkspaces": true
-=======
-  "version": "2.145.0-next.0",
-  "npmClient": "yarn"
->>>>>>> 4facc4c4
 }