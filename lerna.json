{
  "packages": [
    "packages/*"
  ],
  "useWorkspaces": true,
<<<<<<< HEAD
  "version": "2.152.1-next.2",
=======
  "version": "2.152.1",
>>>>>>> 0f8671f8
  "npmClient": "yarn"
}<|MERGE_RESOLUTION|>--- conflicted
+++ resolved
@@ -3,10 +3,6 @@
     "packages/*"
   ],
   "useWorkspaces": true,
-<<<<<<< HEAD
   "version": "2.152.1-next.2",
-=======
-  "version": "2.152.1",
->>>>>>> 0f8671f8
   "npmClient": "yarn"
 }