--- conflicted
+++ resolved
@@ -2,12 +2,7 @@
   "packages": [
     "packages/*"
   ],
-<<<<<<< HEAD
-  "version": "2.143.0-next.49",
+  "version": "2.143.0-next.51",
   "npmClient": "yarn",
   "useWorkspaces": true
-=======
-  "version": "2.143.0-next.51",
-  "npmClient": "yarn"
->>>>>>> 2141eb56
 }