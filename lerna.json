{
  "packages": [
    "packages/*"
  ],
  "useWorkspaces": true,
<<<<<<< HEAD
  "version": "2.143.0-next.60",
=======
  "version": "2.145.0-next.60",
>>>>>>> 720335a8
  "npmClient": "yarn"
}<|MERGE_RESOLUTION|>--- conflicted
+++ resolved
@@ -3,10 +3,6 @@
     "packages/*"
   ],
   "useWorkspaces": true,
-<<<<<<< HEAD
-  "version": "2.143.0-next.60",
-=======
   "version": "2.145.0-next.60",
->>>>>>> 720335a8
   "npmClient": "yarn"
 }