--- conflicted
+++ resolved
@@ -2,10 +2,6 @@
   "packages": [
     "packages/*"
   ],
-<<<<<<< HEAD
-  "version": "2.143.0-next.41",
-=======
   "version": "2.143.0",
->>>>>>> 1851db8d
   "npmClient": "yarn"
 }