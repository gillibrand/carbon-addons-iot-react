--- conflicted
+++ resolved
@@ -3,10 +3,6 @@
     "packages/*"
   ],
   "useWorkspaces": true,
-<<<<<<< HEAD
-  "version": "2.147.0-next.5",
-=======
   "version": "2.147.0-next.10",
->>>>>>> 3e0e6c27
   "npmClient": "yarn"
 }