--- conflicted
+++ resolved
@@ -2,12 +2,7 @@
   "packages": [
     "packages/*"
   ],
-<<<<<<< HEAD
-  "version": "2.145.0-next.2",
+  "version": "2.145.0-next.10",
   "npmClient": "yarn",
   "useWorkspaces": true
-=======
-  "version": "2.145.0-next.10",
-  "npmClient": "yarn"
->>>>>>> 173969e3
 }