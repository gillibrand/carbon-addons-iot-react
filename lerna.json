{
  "packages": [
    "packages/*"
  ],
  "useWorkspaces": true,
<<<<<<< HEAD
  "version": "2.149.0-next.9",
=======
  "version": "2.149.0-next.12",
>>>>>>> 3a2834fe
  "npmClient": "yarn"
}<|MERGE_RESOLUTION|>--- conflicted
+++ resolved
@@ -3,10 +3,6 @@
     "packages/*"
   ],
   "useWorkspaces": true,
-<<<<<<< HEAD
-  "version": "2.149.0-next.9",
-=======
   "version": "2.149.0-next.12",
->>>>>>> 3a2834fe
   "npmClient": "yarn"
 }