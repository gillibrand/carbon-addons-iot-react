--- conflicted
+++ resolved
@@ -3,10 +3,6 @@
     "packages/*"
   ],
   "useWorkspaces": true,
-<<<<<<< HEAD
-  "version": "2.148.0-next.15",
-=======
   "version": "2.148.0",
->>>>>>> 44628019
   "npmClient": "yarn"
 }