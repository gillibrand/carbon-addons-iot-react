--- conflicted
+++ resolved
@@ -2,13 +2,7 @@
   "packages": [
     "packages/*"
   ],
-<<<<<<< HEAD
   "useWorkspaces": true,
-  "version": "2.145.0-next.61",
+  "version": "2.145.0-next.62",
   "npmClient": "yarn"
-=======
-  "version": "2.145.0-next.62",
-  "npmClient": "yarn",
-  "useWorkspaces": true
->>>>>>> 08287dc3
 }