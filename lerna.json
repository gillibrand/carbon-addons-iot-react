{
  "packages": [
    "packages/*"
  ],
<<<<<<< HEAD
  "useWorkspaces": true,
  "version": "2.145.0-next.75",
  "npmClient": "yarn"
=======
  "version": "2.145.0-next.78",
  "npmClient": "yarn",
  "useWorkspaces": true
>>>>>>> c22679bb
}<|MERGE_RESOLUTION|>--- conflicted
+++ resolved
@@ -2,13 +2,7 @@
   "packages": [
     "packages/*"
   ],
-<<<<<<< HEAD
   "useWorkspaces": true,
-  "version": "2.145.0-next.75",
+  "version": "2.145.0-next.78",
   "npmClient": "yarn"
-=======
-  "version": "2.145.0-next.78",
-  "npmClient": "yarn",
-  "useWorkspaces": true
->>>>>>> c22679bb
 }