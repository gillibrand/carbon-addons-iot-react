{
  "packages": [
    "packages/*"
  ],
<<<<<<< HEAD
  "version": "2.145.0-next.0",
  "npmClient": "yarn",
  "useWorkspaces": true
=======
  "version": "2.145.0-next.1",
  "npmClient": "yarn"
>>>>>>> ed42dccf
}<|MERGE_RESOLUTION|>--- conflicted
+++ resolved
@@ -2,12 +2,7 @@
   "packages": [
     "packages/*"
   ],
-<<<<<<< HEAD
-  "version": "2.145.0-next.0",
+  "version": "2.145.0-next.1",
   "npmClient": "yarn",
   "useWorkspaces": true
-=======
-  "version": "2.145.0-next.1",
-  "npmClient": "yarn"
->>>>>>> ed42dccf
 }