--- conflicted
+++ resolved
@@ -3,10 +3,6 @@
     "packages/*"
   ],
   "useWorkspaces": true,
-<<<<<<< HEAD
-  "version": "2.146.2",
-=======
   "version": "2.147.0-next.0",
->>>>>>> fd4406ec
   "npmClient": "yarn"
 }