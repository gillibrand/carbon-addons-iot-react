--- conflicted
+++ resolved
@@ -37,8 +37,6 @@
         dir: 'es',
         format: 'esm',
         preserveModulesRoot: 'src',
-<<<<<<< HEAD
-=======
       },
       {
         dir: 'lib',
@@ -46,15 +44,7 @@
         format: 'cjs',
         preserveModulesRoot: 'src',
         exports: 'auto',
->>>>>>> 720335a8
       },
-      {
-        dir: 'lib',
-        name: 'CarbonAddonsIoTReact',
-        format: 'cjs',
-        preserveModulesRoot: 'src',
-        exports: 'auto'
-      }
     ],
     external,
     plugins: [
@@ -62,11 +52,7 @@
       commonjs({ include: /node_modules/ }),
       babel({
         exclude: /node_modules/,
-<<<<<<< HEAD
-        babelHelpers: 'runtime'
-=======
         babelHelpers: 'runtime',
->>>>>>> 720335a8
       }),
       replace({
         'process.env.NODE_ENV': JSON.stringify(env),
@@ -87,7 +73,7 @@
         namedExports: true, // Default: true
       }),
       ...prodSettings,
-    ]
+    ],
   },
   // Compile styles
   {
@@ -150,11 +136,7 @@
       }),
       babel({
         exclude: /node_modules/,
-<<<<<<< HEAD
-        babelHelpers: 'runtime'
-=======
         babelHelpers: 'runtime',
->>>>>>> 720335a8
       }),
       replace({
         'process.env.NODE_ENV': JSON.stringify(env),
