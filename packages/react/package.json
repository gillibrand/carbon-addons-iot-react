{
  "name": "carbon-addons-iot-react",
  "engines": {
    "node": "12.x || 14.x"
  },
  "browser": "es/index.js",
  "main": "lib/index.js",
  "module": "es/index.js",
  "unpkg": "umd/carbon-addons-iot-react.js",
  "repository": {
    "type": "git",
    "url": "https://github.com/carbon-design-system/carbon-addons-iot-react.git"
  },
  "license": "Apache-2.0",
  "files": [
    "lib/**/*",
    "es/**/*",
    "umd/**/*",
    "scss/**/*",
    "css/**/*"
  ],
  "bugs": {
    "url": "https://github.com/carbon-design-system/carbon-addons-iot-react/issues"
  },
  "homepage": "https://carbon-addons-iot-react.com",
  "scripts": {
    "build": "yarn svg-convert && cross-env BABEL_ENV='production' NODE_ENV='production' yarn build:pre && rollup -c && yarn build:post",
    "build:pre": "yarn test:engines && rimraf lib es umd css scss tmp storybook-static",
    "build:post": "rimraf tmp",
    "build:storybook": "yarn test:engines && NODE_OPTIONS='--max-old-space-size=16384' build-storybook -s public/production",
    "format": "prettier --write \"**/*.{scss,css,js,jsx,md,ts}\"",
    "format:check": "prettier --check \"**/*.{scss,css,js,jsx,md,ts}\" --loglevel warn",
    "format:diff": "prettier --list-different \"**/*.{scss,css,js,jsx,md,ts}\"",
    "lint": "yarn lint:javascript && yarn lint:stylelint",
    "lint:javascript": "eslint --ext .jsx --ext .js .",
    "lint:stylelint": "stylelint './src/**/*.scss' --syntax scss --ignorePath .gitignore --custom-formatter ./config/stylelint/sassMsgFormatter.js",
    "pre-commit": "yarn svg-convert && yarn lint-staged",
    "pre-push": "yarn reports:clean && yarn test:base && yarn test:e2e && yarn reports",
    "postinstall": "carbon-telemetry collect --install",
    "start": "yarn test:engines && yarn storybook",
    "storybook": "yarn test:engines && start-storybook -p 3000 -s public/development",
    "svg-convert": "svgr --ext jsx -d src/icons/components src/icons/svg && prettier --write src/icons/components/index.jsx ",
    "test": "yarn test:engines && yarn test:a11y && yarn test:base",
    "test:base": "yarn test:engines && cross-env TZ=America/Chicago jest --no-watchman --testPathPattern='.*\\.test\\.js(x)?' --coverage --colors --maxWorkers=50%",
    "test:debug": "yarn test:engines && cross-env TZ=America/Chicago node --inspect node_modules/.bin/jest --no-watchman --testPathPattern='.*\\.test\\.js(x)?' --watch --coverage --colors --runInBand",
    "test:a11y": "yarn test:engines && cross-env TZ=America/Chicago jest --no-watchman --forceExit --testPathPattern='.*\\.a11y\\.js(x)?' --colors",
    "test:watch": "yarn test:engines && cross-env TZ=America/Chicago jest --no-watchman --testPathPattern='.*\\.test\\.js(x)?' --watch --verbose --coverage --colors --maxWorkers=50%",
    "test:watch:changed": "yarn test:engines && cross-env TZ=America/Chicago jest --no-watchman --testPathPattern='.*\\.test\\.js(x)?' --watch --verbose --coverage --colors --maxWorkers=50% --onlyChanged",
    "test:update": "yarn test:engines && cross-env TZ=America/Chicago jest src/components/StorybookSnapshots.test.js src/utils/__tests__/publicAPI.test.js --updateSnapshot --no-watchman --colors",
    "test:story": "yarn test:engines && cross-env TZ=America/Chicago jest src/components/StorybookSnapshots.test.js --no-watchman --colors",
    "test:clear": "yarn test:engines && cross-env TZ=America/Chicago jest --no-watchman --clearCache --colors",
    "test:engines": "check-node-version --node $(cat ../../.nvmrc) --yarn 1.x",
    "test:ci": "yarn test --ci --logHeapUsage --coverage",
    "test:e2e:update": "cypress-image-diff -u",
    "test:e2e": "cross-env BABEL_ENV='e2e' NODE_ENV='e2e' cypress run-ct --browser chrome --config video=false,screenshotOnRunFailure=false",
    "test:e2e:interactive": "cross-env BABEL_ENV='e2e' NODE_ENV='e2e' cypress open-ct --browser chrome --config video=false,screenshotOnRunFailure=false",
    "test:e2e:ci": "cross-env HEIGHT=900 WIDTH=1680 BABEL_ENV='e2e' NODE_ENV='e2e' cypress run-ct  --browser chrome --headless --config watchForFileChanges=false --record video=false,screenshotOnRunFailure=false",
    "test:e2e:images": "cd ../.. && docker-compose run --no-deps --rm react-visual-regression-tests bash -c 'cd /@ai-apps/packages/react && pwd && yarn test:e2e:ci --record=false'",
    "test:e2e:docker:build": "cd ../.. && docker-compose up --build",
    "test:e2e:docker:clean": "docker system prune",
    "reports:clean": "rimraf .nyc_output reports",
    "reports:copy": "mkdir reports || true && cp cypress/coverage/coverage-final.json reports/from-cypress.json && cp jest/coverage/coverage-final.json reports/from-jest.json",
    "reports:combine": "mkdir .nyc_output || true && npx nyc merge reports && mv coverage.json .nyc_output/out.json && npx nyc report --check-coverage --per-file --report-dir coverage",
    "reports": "yarn reports:copy && yarn reports:combine"
  },
  "stylelint": {
    "extends": "stylelint-config-recommended-scss",
    "plugins": [
      "stylelint-scss"
    ],
    "rules": {
      "declaration-property-unit-blacklist": [
        {
          "font-size": [
            "em",
            "px",
            "pt"
          ],
          "margin": [
            "px",
            "rem"
          ],
          "padding": [
            "px",
            "rem"
          ],
          "transition": [
            "s",
            "ms"
          ]
        },
        {
          "severity": "error"
        }
      ],
      "declaration-property-value-blacklist": [
        {
          "color": [
            "/^#/",
            "/^rgb/"
          ]
        },
        {
          "severity": "error"
        }
      ]
    }
  },
  "husky": {
    "hooks": {
      "pre-commit": "yarn pre-commit",
      "pre-push": "yarn pre-push",
      "commit-msg": "commitlint -E HUSKY_GIT_PARAMS"
    }
  },
  "lint-staged": {
    "linters": {
      "*.{jsx,js}": [
        "eslint --fix"
      ],
      "*.{scss,css}": [
        "yarn lint:stylelint"
      ],
      "*.{scss,css,js,md,jsx,json}": [
        "yarn format",
        "git add"
      ]
    }
  },
  "commitlint": {
    "extends": [
      "@commitlint/config-conventional"
    ]
  },
  "nyc": {
    "report-dir": "cypress/coverage",
    "reporter": [
      "html",
      "text-summary",
      "lcov",
      "json"
    ],
    "include": [
      "src/components/**/*.js?(x)"
    ],
    "exclude": [
      "src/**/*.story.js?(x)",
      "src/**/hooks/*.js",
      "src/components/SuiteHeader/util/suiteHeaderData.js",
      "src/components/SuiteHeader/util/uiresources.js",
      "src/components/FileUploader/stories/*.jsx",
      "src/components/Table/AsyncTable/*.js?(x)",
      "src/components/WizardInline/**/*.js?(x)",
      "src/components/Page/PageHero.jsx",
      "src/components/Page/EditPage.jsx",
      "src/components/Dashboard/Dashboard.jsx",
      "src/components/Dashboard/CardRenderer.jsx",
      "src/components/MapCard/storyFiles/*.jsx",
      "src/components/Table/Table.test.helpers.js",
      "src/components/Table/TablePropTypes.js"
    ],
    "branches": 90,
    "lines": 90,
    "functions": 90,
    "statements": 90
  },
  "dependencies": {
    "@babel/runtime": "^7.10.2",
    "@carbon/charts": "0.41.98-d3v5-latest-0.1",
    "@carbon/charts-react": "0.41.98-d3v5-latest-0.1",
    "@carbon/colors": "10.28.0",
    "@carbon/icons-react": "10.35.0",
    "@carbon/layout": "10.27.0",
    "@carbon/motion": "10.20.0",
    "@carbon/pictograms-react": "11.13.0",
    "@carbon/telemetry": "^0.0.0-alpha.6",
    "@carbon/themes": "10.38.0",
    "@monaco-editor/react": "^3.6.2",
    "carbon-components": "10.39.0",
    "carbon-components-react": "7.39.0",
    "carbon-icons": "^7.0.7",
    "classnames": "^2.2.5",
    "core-js": "3.6.5",
    "dayjs": "^1.10.4",
    "downshift": "5.2.1",
    "fbjs": "^3.0.0",
    "immutability-helper": "^2.9.0",
    "js-file-download": "^0.4.7",
    "lodash": "^4.17.19",
    "mockdate": "^3.0.5",
    "object-hash": "^2.2.0",
    "polished": "^2.3.3",
    "prop-types": "^15.7.2",
    "react-dnd": "14.0.2",
    "react-dnd-html5-backend": "14.0.0",
    "react-grid-layout": "1.2.2",
    "react-helmet-async": "^1.0.9",
    "react-sizeme": "2.6.3",
    "react-transition-group": "^2.6.0",
    "react-visibility-sensor": "^5.0.2",
    "scroll-into-view-if-needed": "^2.2.26",
    "styled-components": "^4.1.3",
    "thenby": "^1.3.4",
    "use-deep-compare-effect": "^1.2.0",
    "use-lang-direction": "^0.1.11",
    "use-resize-observer": "^6.1.0",
    "uuid": "^3.3.2",
    "warning": "^4.0.3"
  },
  "peerDependencies": {
    "d3": ">=5.0.0 <=5.14.2",
    "react": ">=16.14.0",
    "react-dom": ">=16.14.0"
  },
  "devDependencies": {
    "@4tw/cypress-drag-drop": "^1.8.0",
    "@babel/core": "^7.13.16",
    "@babel/helper-builder-react-jsx": "^7.12.13",
    "@babel/plugin-proposal-class-properties": "^7.13.0",
    "@babel/plugin-proposal-decorators": "^7.13.15",
    "@babel/plugin-proposal-do-expressions": "^7.12.13",
    "@babel/plugin-proposal-export-default-from": "^7.12.13",
    "@babel/plugin-proposal-export-namespace-from": "^7.12.13",
    "@babel/plugin-proposal-function-sent": "^7.12.13",
    "@babel/plugin-proposal-json-strings": "^7.13.8",
    "@babel/plugin-proposal-logical-assignment-operators": "^7.13.8",
    "@babel/plugin-proposal-nullish-coalescing-operator": "^7.13.8",
    "@babel/plugin-proposal-numeric-separator": "^7.12.13",
    "@babel/plugin-proposal-optional-chaining": "^7.13.12",
    "@babel/plugin-proposal-pipeline-operator": "^7.12.13",
    "@babel/plugin-proposal-throw-expressions": "^7.12.13",
    "@babel/plugin-syntax-dynamic-import": "^7.8.3",
    "@babel/plugin-syntax-import-meta": "^7.10.4",
    "@babel/plugin-transform-runtime": "^7.13.15",
    "@babel/polyfill": "^7.12.1",
    "@babel/preset-env": "^7.13.15",
    "@babel/preset-flow": "^7.13.13",
    "@babel/preset-react": "^7.13.13",
    "@commitlint/cli": "^7.2.1",
    "@commitlint/config-conventional": "^7.1.2",
    "@cypress/code-coverage": "^3.9.8",
    "@cypress/react": "^5.9.1",
    "@cypress/skip-test": "^2.6.1",
    "@cypress/webpack-dev-server": "^1.3.1",
    "@rollup/plugin-babel": "^5.3.0",
    "@rollup/plugin-commonjs": "^17.1.0",
    "@rollup/plugin-json": "^4.1.0",
    "@rollup/plugin-node-resolve": "^11.2.1",
    "@rollup/plugin-replace": "^2.3.3",
    "@storybook/addon-a11y": "^6.2.3",
    "@storybook/addon-actions": "^6.2.3",
    "@storybook/addon-docs": "^6.2.3",
    "@storybook/addon-knobs": "^6.2.3",
    "@storybook/addon-links": "^6.2.3",
    "@storybook/addon-storyshots": "^6.2.3",
    "@storybook/addons": "^6.2.3",
    "@storybook/react": "^6.2.3",
    "@svgr/cli": "^5.4.0",
    "@testing-library/cypress": "^7.0.6",
    "@testing-library/dom": "7.31.2",
    "@testing-library/jest-dom": "^5.11.3",
    "@testing-library/react": "^10.4.8",
    "@testing-library/react-hooks": "^5.1.2",
    "@testing-library/user-event": "12.8.3",
    "accessibility-checker": "^3.0.6",
    "autoprefixer": "^9.4.4",
    "babel-core": "^7.0.0-bridge.0",
    "babel-eslint": "^10.1.0",
    "babel-loader": "^8.2.2",
    "babel-plugin-dev-expression": "^0.2.2",
    "babel-plugin-istanbul": "^6.0.0",
    "babel-plugin-lodash": "^3.3.4",
    "babel-plugin-react-docgen": "^4.1.0",
    "babel-plugin-require-context-hook": "^1.0.0",
    "babel-plugin-styled-components": "^1.10.7",
    "babel-plugin-transform-react-remove-prop-types": "^0.4.24",
    "chalk": "^4.1.0",
    "check-node-version": "^4.0.3",
    "coveralls": "^3.0.2",
    "cross-env": "^6.0.3",
    "css-loader": "^3.4.2",
    "cypress": "^7.5.0",
    "cypress-file-upload": "^5.0.8",
    "cypress-image-diff-js": "^1.10.3",
    "cypress-real-events": "^1.5.0",
    "d3": ">=5.0.0 <=5.14.2",
    "deepdash": "^5.1.2",
    "enzyme": "^3.8.0",
    "enzyme-adapter-react-16": "^1.14.0",
    "enzyme-to-json": "^3.3.5",
    "eslint": "^5.11.1",
    "eslint-config-airbnb": "^17.1.0",
    "eslint-config-prettier": "^6.12.0",
    "eslint-plugin-babel": "^5.3.0",
    "eslint-plugin-cypress": "^2.11.3",
    "eslint-plugin-import": "^2.14.0",
    "eslint-plugin-jest": "^23.8.2",
    "eslint-plugin-jsx-a11y": "^6.1.2",
    "eslint-plugin-lodash": "^5.1.0",
    "eslint-plugin-prettier": "^3.1.4",
    "eslint-plugin-react": "^7.12.2",
    "eslint-plugin-react-hooks": "^1.5.0",
    "eslint-plugin-testing-library": "^3.3.1",
    "eslint-plugin-unicorn": "^20.1.0",
    "faker": "^4.1.0",
    "fast-sass-loader": "^2.0.0",
    "file-loader": "^4.0.0",
    "html-webpack-plugin": "^4.5.2",
    "husky": "^1.3.1",
    "jest": "^25.5.1",
    "jest-environment-jsdom-sixteen": "^1.0.3",
    "jest-styled-components": "^6.3.1",
    "lint-staged": "^8.1.0",
    "mapbox-gl": "^2.1.1",
    "object-assign": "^4.1.1",
    "ol": "^6.5.0",
    "postcss-loader": "^3.0.0",
    "prettier": "^2.1.2",
    "prettier-config-carbon": "^0.4.0",
    "promise": "^8.0.2",
    "react": ">=16.14.0",
    "react-dom": ">=16.14.0",
    "react-is": "^16.13.1",
    "react-lorem-component": "^0.13.0",
    "react-test-renderer": "^16.8.6",
    "rimraf": "^3.0.0",
    "rollup": "^2.39.0",
    "rollup-plugin-copy": "^3.3.0",
    "rollup-plugin-filesize": "^9.1.1",
    "rollup-plugin-postcss": "^4.0.0",
    "rollup-plugin-uglify": "^6.0.4",
    "sass": "^1.34.0",
    "storybook-addon-rtl": "^0.2.2",
    "style-loader": "^0.23.1",
    "stylelint": "^10.1.0",
    "stylelint-config-recommended-scss": "^3.3.0",
    "stylelint-scss": "^3.10.0",
    "weak-napi": "^2.0.1",
    "webpack": "^4.41.5",
    "webpack-dev-server": "^3.11.2",
    "whatwg-fetch": "^3.0.0"
  },
  "sideEffects": false,
<<<<<<< HEAD
  "version": "2.146.1",
=======
  "version": "2.146.1-next.7",
>>>>>>> ac6bebc9
  "resolutions": {
    "chokidar": "3.3.1",
    "react-grid-layout": "1.2.2"
  }
}<|MERGE_RESOLUTION|>--- conflicted
+++ resolved
@@ -341,11 +341,7 @@
     "whatwg-fetch": "^3.0.0"
   },
   "sideEffects": false,
-<<<<<<< HEAD
-  "version": "2.146.1",
-=======
-  "version": "2.146.1-next.7",
->>>>>>> ac6bebc9
+  "version": "2.146.2-next.0",
   "resolutions": {
     "chokidar": "3.3.1",
     "react-grid-layout": "1.2.2"
