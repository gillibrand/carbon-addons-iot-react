--- conflicted
+++ resolved
@@ -177,13 +177,8 @@
     "@carbon/telemetry": "^0.0.0-alpha.6",
     "@carbon/themes": "10.46.0",
     "@monaco-editor/react": "^3.6.2",
-<<<<<<< HEAD
-    "carbon-components": "10.47.0",
-    "carbon-components-react": "7.39.0",
-=======
     "carbon-components": "10.47.1",
     "carbon-components-react": "7.47.2",
->>>>>>> 143971a4
     "carbon-icons": "^7.0.7",
     "classnames": "^2.2.5",
     "core-js": "3.6.5",
@@ -336,11 +331,7 @@
     "rollup-plugin-filesize": "^9.1.1",
     "rollup-plugin-postcss": "^4.0.0",
     "rollup-plugin-uglify": "^6.0.4",
-<<<<<<< HEAD
     "sass": "1.36.0",
-=======
-    "sass": "^1.42.1",
->>>>>>> 143971a4
     "storybook-addon-rtl": "^0.2.2",
     "style-loader": "^0.23.1",
     "stylelint": "^10.1.0",
