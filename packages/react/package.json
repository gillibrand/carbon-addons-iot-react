--- conflicted
+++ resolved
@@ -340,11 +340,7 @@
     "whatwg-fetch": "^3.0.0"
   },
   "sideEffects": false,
-<<<<<<< HEAD
-  "version": "2.149.0-next.9",
-=======
   "version": "2.149.0-next.12",
->>>>>>> 3a2834fe
   "resolutions": {
     "chokidar": "3.3.1",
     "react-grid-layout": "1.2.2"
