--- conflicted
+++ resolved
@@ -275,13 +275,5 @@
     "whatwg-fetch": "^3.0.0"
   },
   "sideEffects": false,
-<<<<<<< HEAD
-  "resolutions": {
-    "react-grid-layout": "1.2.2",
-    "chokidar": "3.3.1"
-  },
-  "version": "2.145.0-next.36"
-=======
   "version": "2.145.0-next.37"
->>>>>>> 2840af77
 }