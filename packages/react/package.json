{
  "name": "carbon-addons-iot-react",
  "engines": {
    "node": "12.x || 14.x || 16.x"
  },
  "browser": "es/index.js",
  "main": "lib/index.js",
  "module": "es/index.js",
  "unpkg": "umd/carbon-addons-iot-react.js",
  "repository": {
    "type": "git",
    "url": "https://github.com/carbon-design-system/carbon-addons-iot-react.git"
  },
  "license": "Apache-2.0",
  "files": [
    "lib/**/*",
    "es/**/*",
    "umd/**/*",
    "scss/**/*",
    "css/**/*"
  ],
  "bugs": {
    "url": "https://github.com/carbon-design-system/carbon-addons-iot-react/issues"
  },
  "homepage": "https://carbon-addons-iot-react.com",
  "scripts": {
    "build": "yarn svg-convert && cross-env BABEL_ENV='production' NODE_ENV='production' yarn build:pre && rollup -c && yarn build:post",
    "build:pre": "yarn test:engines && rimraf lib es umd css scss tmp storybook-static",
    "build:post": "rimraf tmp",
    "build:storybook": "yarn test:engines && NODE_OPTIONS='--max-old-space-size=16384' build-storybook -s public/production",
    "format": "prettier --write \"**/*.{scss,css,js,jsx,md,ts}\"",
    "format:check": "prettier --check \"**/*.{scss,css,js,jsx,md,ts}\" --loglevel warn",
    "format:diff": "prettier --list-different \"**/*.{scss,css,js,jsx,md,ts}\"",
    "lint": "yarn lint:javascript && yarn lint:stylelint",
    "lint:javascript": "eslint --ext .jsx --ext .js .",
    "lint:stylelint": "stylelint './src/**/*.scss' --syntax scss --ignorePath .gitignore --custom-formatter ./config/stylelint/sassMsgFormatter.js",
    "pre-commit": "yarn svg-convert && yarn lint-staged",
    "pre-push": "yarn reports:clean && yarn test:base && yarn test:e2e && yarn reports",
    "postinstall": "carbon-telemetry collect --install",
    "start": "yarn test:engines && yarn storybook",
    "storybook": "yarn test:engines && start-storybook -p 3000 -s public/development",
    "svg-convert": "svgr --ext jsx -d src/icons/components src/icons/svg && prettier --write src/icons/components/index.jsx  && eslint --fix --ext .jsx src/icons/components",
    "test": "yarn test:engines && yarn test:a11y && yarn test:base",
    "test:base": "yarn test:engines && cross-env TZ=America/Chicago jest --no-watchman --testPathPattern='.*\\.test\\.js(x)?' --coverage --colors --maxWorkers=50%",
    "test:debug": "yarn test:engines && cross-env TZ=America/Chicago node --inspect node_modules/.bin/jest --no-watchman --testPathPattern='.*\\.test\\.js(x)?' --watch --coverage --colors --runInBand",
    "test:a11y": "yarn test:engines && cross-env TZ=America/Chicago jest --no-watchman --forceExit --testPathPattern='.*\\.a11y\\.js(x)?' --colors",
    "test:watch": "yarn test:engines && cross-env TZ=America/Chicago jest --no-watchman --testPathPattern='.*\\.test\\.js(x)?' --watch --verbose --coverage --colors --maxWorkers=50%",
    "test:watch:changed": "yarn test:engines && cross-env TZ=America/Chicago jest --no-watchman --testPathPattern='.*\\.test\\.js(x)?' --watch --verbose --coverage --colors --maxWorkers=50% --onlyChanged",
    "test:update": "yarn test:engines && cross-env TZ=America/Chicago jest src/components/StorybookSnapshots.test.js src/utils/__tests__/publicAPI.test.js --updateSnapshot --no-watchman --colors",
    "test:story": "yarn test:engines && cross-env TZ=America/Chicago jest src/components/StorybookSnapshots.test.js --no-watchman --colors",
    "test:clear": "yarn test:engines && cross-env TZ=America/Chicago jest --no-watchman --clearCache --colors",
    "test:engines": "check-node-version --node $(cat ../../.nvmrc) --yarn 1.x",
    "test:ci": "yarn test --ci --logHeapUsage --coverage",
    "test:e2e:update": "cypress-image-diff -u",
    "test:e2e": "cross-env BABEL_ENV='e2e' NODE_ENV='e2e' cypress run-ct --browser=chrome --headed --config video=false,screenshotOnRunFailure=false",
    "test:e2e:interactive": "cross-env BABEL_ENV='e2e' NODE_ENV='e2e' cypress open-ct --browser=chrome --config video=false,screenshotOnRunFailure=false",
    "test:e2e:ci": "cross-env HEIGHT=1680 WIDTH=1680 BABEL_ENV='e2e' NODE_ENV='e2e' cypress run-ct  --browser=chrome --config watchForFileChanges=false --record video=false,screenshotOnRunFailure=false",
    "test:e2e:images": "cd ../.. && docker-compose run --no-deps --rm react-visual-regression-tests bash -c 'cd /@ai-apps/packages/react && pwd && yarn cypress install && yarn test:e2e:ci --record=false --config video=false,screenshotOnRunFailure=false'",
    "test:e2e:docker:build": "cd ../.. && docker-compose up --build",
    "test:e2e:docker:clean": "docker system prune",
    "test:sandbox": "cypress run --spec cypress/integration/codesandbox.spec.js --config supportFile=cypress/support/codesandbox.js,testFiles=*.spec.js,chromeWebSecurity=false",
    "reports:clean": "rimraf .nyc_output reports",
    "reports:copy": "mkdir reports || true && cp cypress/coverage/coverage-final.json reports/from-cypress.json && cp jest/coverage/coverage-final.json reports/from-jest.json",
    "reports:combine": "mkdir .nyc_output || true && npx nyc merge reports && mv coverage.json .nyc_output/out.json && npx nyc report --check-coverage --per-file --report-dir coverage",
    "reports": "yarn reports:copy && yarn reports:combine"
  },
  "stylelint": {
    "extends": "stylelint-config-recommended-scss",
    "plugins": [
      "stylelint-scss"
    ],
    "rules": {
      "declaration-property-unit-blacklist": [
        {
          "font-size": [
            "em",
            "px",
            "pt"
          ],
          "margin": [
            "px",
            "rem"
          ],
          "padding": [
            "px",
            "rem"
          ],
          "transition": [
            "s",
            "ms"
          ]
        },
        {
          "severity": "error"
        }
      ],
      "declaration-property-value-blacklist": [
        {
          "color": [
            "/^#/",
            "/^rgb/"
          ]
        },
        {
          "severity": "error"
        }
      ]
    }
  },
  "husky": {
    "hooks": {
      "pre-commit": "yarn pre-commit",
      "pre-push": "yarn pre-push",
      "commit-msg": "commitlint -E HUSKY_GIT_PARAMS"
    }
  },
  "lint-staged": {
    "linters": {
      "*.{jsx,js}": [
        "eslint --fix"
      ],
      "*.{scss,css}": [
        "yarn lint:stylelint"
      ],
      "*.{scss,css,js,md,jsx,json}": [
        "yarn format",
        "git add"
      ]
    }
  },
  "commitlint": {
    "extends": [
      "@commitlint/config-conventional"
    ]
  },
  "nyc": {
    "report-dir": "cypress/coverage",
    "reporter": [
      "html",
      "text-summary",
      "lcov",
      "json"
    ],
    "include": [
      "src/components/**/*.js?(x)"
    ],
    "exclude": [
      "src/**/*.story.js?(x)",
      "src/**/hooks/*.js",
      "src/components/SuiteHeader/util/suiteHeaderData.js",
      "src/components/SuiteHeader/util/uiresources.js",
      "src/components/FileUploader/stories/*.jsx",
      "src/components/Table/AsyncTable/*.js?(x)",
      "src/components/WizardInline/**/*.js?(x)",
      "src/components/Page/PageHero.jsx",
      "src/components/Page/EditPage.jsx",
      "src/components/Dashboard/Dashboard.jsx",
      "src/components/Dashboard/CardRenderer.jsx",
      "src/components/MapCard/storyFiles/*.jsx",
      "src/components/Table/Table.test.helpers.jsx",
      "src/components/Table/Table.story.helpers.jsx",
      "src/components/Table/TablePropTypes.js",
      "src/components/Table/TableColumnCustomizationModal/tableColumnCustomizationTestUtils.js"
    ],
    "branches": 90,
    "lines": 90,
    "functions": 90,
    "statements": 90
  },
  "dependencies": {
    "@babel/runtime": "^7.10.2",
    "@carbon/charts": "0.55.1",
    "@carbon/charts-react": "0.55.1",
    "@carbon/colors": "10.37.0",
    "@carbon/icons-react": "10.49.0",
    "@carbon/layout": "10.37.0",
    "@carbon/motion": "10.29.0",
    "@carbon/pictograms-react": "11.25.0",
    "@carbon/telemetry": "^0.1.0",
    "@carbon/themes": "10.54.0",
    "@monaco-editor/react": "^3.6.2",
    "carbon-components": "10.56.0",
    "carbon-components-react": "7.56.0",
    "carbon-icons": "^7.0.7",
    "classnames": "^2.2.5",
    "core-js": "3.26.1",
    "dayjs": "^1.10.4",
    "immutability-helper": "^2.9.0",
    "js-file-download": "^0.4.7",
    "lodash-es": "^4.17.21",
    "object-hash": "^2.2.0",
    "prop-types": "^15.7.2",
    "react-dnd": "14.0.2",
    "react-dnd-html5-backend": "14.0.0",
    "react-grid-layout": "1.2.2",
    "react-helmet-async": "^1.0.9",
    "react-window": "^1.8.6",
    "scroll-into-view-if-needed": "^2.2.26",
    "styled-components": "^4.1.3",
    "thenby": "^1.3.4",
    "use-deep-compare-effect": "^1.2.0",
    "use-lang-direction": "^0.2.0",
    "use-resize-observer": "^8.0.0",
    "uuid": "^3.3.2",
    "warning": "^4.0.3"
  },
  "peerDependencies": {
    "d3": "^7.0",
    "react": ">=16.14.0",
    "react-dom": ">=16.14.0"
  },
  "devDependencies": {
    "@4tw/cypress-drag-drop": "^1.8.0",
    "@babel/core": "^7.13.16",
    "@babel/helper-builder-react-jsx": "^7.12.13",
    "@babel/plugin-proposal-class-properties": "^7.13.0",
    "@babel/plugin-proposal-decorators": "^7.13.15",
    "@babel/plugin-proposal-do-expressions": "^7.12.13",
    "@babel/plugin-proposal-export-default-from": "^7.12.13",
    "@babel/plugin-proposal-export-namespace-from": "^7.12.13",
    "@babel/plugin-proposal-function-sent": "^7.12.13",
    "@babel/plugin-proposal-json-strings": "^7.13.8",
    "@babel/plugin-proposal-logical-assignment-operators": "^7.13.8",
    "@babel/plugin-proposal-nullish-coalescing-operator": "^7.13.8",
    "@babel/plugin-proposal-numeric-separator": "^7.12.13",
    "@babel/plugin-proposal-optional-chaining": "^7.13.12",
    "@babel/plugin-proposal-pipeline-operator": "^7.12.13",
    "@babel/plugin-proposal-throw-expressions": "^7.12.13",
    "@babel/plugin-syntax-dynamic-import": "^7.8.3",
    "@babel/plugin-syntax-import-meta": "^7.10.4",
    "@babel/plugin-transform-runtime": "^7.13.15",
    "@babel/polyfill": "^7.12.1",
    "@babel/preset-env": "^7.13.15",
    "@babel/preset-flow": "^7.13.13",
    "@babel/preset-react": "^7.13.13",
    "@commitlint/cli": "^7.2.1",
    "@commitlint/config-conventional": "^7.1.2",
    "@cypress/code-coverage": "3.9.12",
    "@cypress/react": "5.12.1",
    "@cypress/skip-test": "^2.6.1",
    "@cypress/webpack-dev-server": "1.8.0",
    "@rollup/plugin-babel": "^5.3.0",
    "@rollup/plugin-commonjs": "^17.1.0",
    "@rollup/plugin-json": "^4.1.0",
    "@rollup/plugin-node-resolve": "^11.2.1",
    "@rollup/plugin-replace": "^2.3.3",
    "@storybook/addon-a11y": "^6.2.3",
    "@storybook/addon-actions": "^6.2.3",
    "@storybook/addon-docs": "^6.2.3",
    "@storybook/addon-knobs": "^6.2.3",
    "@storybook/addon-links": "^6.2.3",
    "@storybook/addon-storyshots": "^6.2.3",
    "@storybook/addons": "^6.2.3",
    "@storybook/react": "^6.2.3",
    "@svgr/cli": "^5.4.0",
    "@testing-library/cypress": "8.0.2",
    "@testing-library/dom": "7.31.2",
    "@testing-library/jest-dom": "^5.11.3",
    "@testing-library/react": "^10.4.8",
    "@testing-library/react-hooks": "^5.1.2",
    "@testing-library/user-event": "12.8.3",
    "accessibility-checker": "^3.0.6",
    "autoprefixer": "^9.4.4",
    "babel-core": "^7.0.0-bridge.0",
    "babel-eslint": "^10.1.0",
    "babel-loader": "^8.2.2",
    "babel-plugin-dev-expression": "^0.2.2",
    "babel-plugin-istanbul": "^6.0.0",
    "babel-plugin-lodash": "^3.3.4",
    "babel-plugin-react-docgen": "^4.1.0",
    "babel-plugin-require-context-hook": "^1.0.0",
    "babel-plugin-styled-components": "^1.10.7",
    "babel-plugin-transform-react-remove-prop-types": "^0.4.24",
    "chalk": "^4.1.0",
    "check-node-version": "^4.0.3",
    "coveralls": "^3.0.2",
    "cross-env": "^6.0.3",
    "css-loader": "^3.4.2",
    "cypress": "9.2.1",
    "cypress-file-upload": "^5.0.8",
    "cypress-image-diff-js": "1.16.1",
    "cypress-real-events": "1.6.0",
    "d3": "7.1.1",
    "deepdash": "^5.1.2",
    "enzyme": "^3.8.0",
    "enzyme-adapter-react-16": "^1.14.0",
    "enzyme-to-json": "^3.3.5",
    "eslint": "^5.11.1",
    "eslint-config-airbnb": "17.1.1",
    "eslint-config-prettier": "6.15.0",
    "eslint-plugin-babel": "5.3.1",
    "eslint-plugin-cypress": "2.12.1",
    "eslint-plugin-import": "2.25.2",
    "eslint-plugin-jest": "23.20.0",
    "eslint-plugin-jsx-a11y": "6.4.1",
    "eslint-plugin-lodash": "5.1.1",
    "eslint-plugin-prettier": "3.4.1",
    "eslint-plugin-react": "7.26.1",
    "eslint-plugin-react-hooks": "1.7.0",
    "eslint-plugin-testing-library": "3.9.2",
    "eslint-plugin-unicorn": "20.1.0",
    "faker": "^4.1.0",
    "fast-sass-loader": "^2.0.0",
    "file-loader": "^4.0.0",
    "html-webpack-plugin": "^4.5.2",
    "husky": "^1.3.1",
    "jest": "^25.5.1",
    "jest-environment-jsdom-sixteen": "^1.0.3",
    "jest-styled-components": "^6.3.1",
    "lint-staged": "^8.1.0",
    "mapbox-gl": "^2.1.1",
    "mockdate": "^3.0.5",
    "object-assign": "^4.1.1",
    "ol": "^6.5.0",
    "postcss-loader": "^3.0.0",
    "prettier": "^2.1.2",
    "prettier-config-carbon": "^0.4.0",
    "promise": "^8.0.2",
    "react": ">=16.14.0",
    "react-dom": ">=16.14.0",
    "react-is": "^16.13.1",
    "react-lorem-component": "^0.13.0",
    "react-test-renderer": "^16.8.6",
    "rimraf": "^3.0.0",
    "rollup": "^2.39.0",
    "rollup-plugin-copy": "^3.3.0",
    "rollup-plugin-filesize": "^9.1.1",
    "rollup-plugin-postcss": "^4.0.0",
    "rollup-plugin-uglify": "^6.0.4",
    "sass": "^1.42.1",
    "storybook-addon-rtl": "^0.2.2",
    "storybook-addon-turbo-build": "^1.0.1",
    "style-loader": "^0.23.1",
    "stylelint": "^10.1.0",
    "stylelint-config-recommended-scss": "^3.3.0",
    "stylelint-scss": "^3.10.0",
    "weak-napi": "^2.0.1",
    "webpack": "^4.41.5",
    "webpack-dev-server": "^3.11.2",
    "whatwg-fetch": "^3.0.0"
  },
  "sideEffects": false,
  "version": "2.152.0-next.13",
  "resolutions": {
    "chokidar": "3.3.1",
    "react-grid-layout": "1.2.2",
<<<<<<< HEAD
    "terser": "5.14.2"
=======
    "got": "11.8.5"
>>>>>>> eed48c33
  }
}<|MERGE_RESOLUTION|>--- conflicted
+++ resolved
@@ -344,10 +344,7 @@
   "resolutions": {
     "chokidar": "3.3.1",
     "react-grid-layout": "1.2.2",
-<<<<<<< HEAD
-    "terser": "5.14.2"
-=======
+    "terser": "5.14.2",
     "got": "11.8.5"
->>>>>>> eed48c33
   }
 }