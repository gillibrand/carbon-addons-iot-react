{
  "name": "carbon-addons-iot-react",
  "engines": {
    "node": "12.x || 14.x"
  },
  "main": "lib/packages/react/src/index.js",
  "module": "es/packages/react/src/index.js",
  "unpkg": "umd/carbon-addons-iot-react.js",
  "repository": {
    "type": "git",
    "url": "https://github.com/carbon-design-system/carbon-addons-iot-react.git"
  },
  "license": "Apache-2.0",
  "files": [
    "lib/**/*",
    "es/**/*",
    "umd/**/*",
    "scss/**/*",
    "css/**/*"
  ],
  "bugs": {
    "url": "https://github.com/carbon-design-system/carbon-addons-iot-react/issues"
  },
  "homepage": "https://carbon-addons-iot-react.com",
  "scripts": {
    "build": "yarn svg-convert && cross-env BABEL_ENV='production' NODE_ENV='production' yarn build:pre && rollup -c && yarn build:post",
    "build:pre": "yarn test:engines && rimraf lib es umd css scss tmp storybook-static",
    "build:post": "rimraf tmp",
    "build:storybook": "yarn test:engines && NODE_OPTIONS='--max-old-space-size=16384' build-storybook -s public/production",
    "format": "prettier --write \"**/*.{scss,css,js,jsx,md,ts}\"",
    "format:check": "prettier --check \"**/*.{scss,css,js,jsx,md,ts}\" --loglevel warn",
    "format:diff": "prettier --list-different \"**/*.{scss,css,js,jsx,md,ts}\"",
    "lint": "yarn lint:javascript && yarn lint:stylelint",
    "lint:javascript": "eslint --ext .jsx --ext .js .",
    "lint:stylelint": "stylelint './src/**/*.scss' --syntax scss --ignorePath .gitignore --custom-formatter ./config/stylelint/sassMsgFormatter.js",
    "pre-commit": "yarn svg-convert && yarn lint-staged && yarn test:base",
    "postinstall": "carbon-telemetry collect --install",
    "start": "yarn test:engines && yarn storybook",
    "storybook": "yarn test:engines && start-storybook -p 3000 -s public/development",
    "svg-convert": "svgr --ext jsx -d src/icons/components src/icons/svg && prettier --write src/icons/components/index.jsx ",
    "test": "yarn test:engines && yarn test:a11y&& yarn test:base",
    "test:base": "yarn test:engines && cross-env TZ=America/Chicago jest --no-watchman --testPathPattern='.*\\.test\\.js(x)?' --coverage --colors",
    "test:a11y": "yarn test:engines && cross-env TZ=America/Chicago jest --no-watchman --forceExit --testPathPattern='.*\\.a11y\\.js(x)?' --colors",
    "test:watch": "yarn test:engines && cross-env TZ=America/Chicago jest --no-watchman --testPathPattern='.*\\.test\\.js(x)?' --watch --verbose --coverage --colors",
    "test:update": "yarn test:engines && cross-env TZ=America/Chicago jest src/components/StorybookSnapshots.test.js src/utils/__tests__/publicAPI.test.js --updateSnapshot --no-watchman --colors",
    "test:story": "yarn test:engines && cross-env TZ=America/Chicago jest src/components/StorybookSnapshots.test.js --no-watchman --colors",
    "test:clear": "yarn test:engines && cross-env TZ=America/Chicago jest --no-watchman --clearCache --colors",
    "test:engines": "check-node-version --node $(cat ../../.nvmrc) --yarn 1.x"
  },
  "stylelint": {
    "extends": "stylelint-config-recommended-scss",
    "plugins": [
      "stylelint-scss"
    ],
    "rules": {
      "declaration-property-unit-blacklist": [
        {
          "font-size": [
            "em",
            "px",
            "pt"
          ],
          "margin": [
            "px",
            "rem"
          ],
          "padding": [
            "px",
            "rem"
          ],
          "transition": [
            "s",
            "ms"
          ]
        },
        {
          "severity": "error"
        }
      ],
      "declaration-property-value-blacklist": [
        {
          "color": [
            "/^#/",
            "/^rgb/"
          ]
        },
        {
          "severity": "error"
        }
      ]
    }
  },
  "husky": {
    "hooks": {
      "pre-commit": "yarn pre-commit",
      "commit-msg": "commitlint -E HUSKY_GIT_PARAMS"
    }
  },
  "lint-staged": {
    "linters": {
      "*.{jsx,js}": [
        "eslint --fix"
      ],
      "*.{scss,css}": [
        "yarn lint:stylelint"
      ],
      "*.{scss,css,js,md,jsx,json}": [
        "yarn format",
        "git add"
      ]
    }
  },
  "commitlint": {
    "extends": [
      "@commitlint/config-conventional"
    ]
  },
  "dependencies": {
    "@babel/runtime": "^7.10.2",
    "@carbon/charts": "^0.41.11",
    "@carbon/charts-react": "^0.41.11",
    "@carbon/colors": "10.15.0",
    "@carbon/icons-react": "10.17.0",
    "@carbon/layout": "10.12.0",
    "@carbon/motion": "10.6.0",
    "@carbon/pictograms-react": "11.0.0",
    "@carbon/telemetry": "^0.0.0-alpha.5",
    "@carbon/themes": "10.16.0",
    "@monaco-editor/react": "^3.6.2",
    "carbon-components": "10.17.0",
    "carbon-components-react": "7.17.0",
    "carbon-icons": "^7.0.7",
    "classnames": "^2.2.5",
    "core-js": "3.6.5",
    "downshift": "5.2.1",
    "immutability-helper": "^2.9.0",
    "js-file-download": "^0.4.7",
    "lodash": "^4.17.19",
    "moment": "^2.24.0",
    "polished": "^2.3.3",
    "prop-types": "^15.7.2",
    "react-dnd": "11.1.3",
    "react-dnd-html5-backend": "11.1.3",
    "react-grid-layout": "^0.18.3",
    "react-sizeme": "^2.6.3",
    "react-transition-group": "^2.6.0",
    "react-visibility-sensor": "^5.0.2",
    "scroll-into-view-if-needed": "^2.2.26",
    "styled-components": "^4.1.3",
    "use-deep-compare-effect": "^1.2.0",
    "use-lang-direction": "^0.1.11",
    "use-resize-observer": "^6.1.0",
    "uuid": "^3.3.2",
    "warning": "^4.0.3"
  },
  "peerDependencies": {
    "d3": ">=5.0.0 <=5.14.2",
    "react": "^16.8.6",
    "react-dom": "^16.8.6"
  },
  "devDependencies": {
    "@babel/core": "^7.10.2",
    "@babel/plugin-proposal-class-properties": "^7.10.1",
    "@babel/plugin-proposal-decorators": "^7.10.1",
    "@babel/plugin-proposal-do-expressions": "^7.10.1",
    "@babel/plugin-proposal-export-default-from": "^7.10.1",
    "@babel/plugin-proposal-export-namespace-from": "^7.10.1",
    "@babel/plugin-proposal-function-sent": "^7.10.1",
    "@babel/plugin-proposal-json-strings": "^7.10.1",
    "@babel/plugin-proposal-logical-assignment-operators": "^7.10.1",
    "@babel/plugin-proposal-nullish-coalescing-operator": "^7.10.1",
    "@babel/plugin-proposal-numeric-separator": "^7.10.1",
    "@babel/plugin-proposal-optional-chaining": "^7.10.1",
    "@babel/plugin-proposal-pipeline-operator": "^7.10.1",
    "@babel/plugin-proposal-throw-expressions": "^7.10.1",
    "@babel/plugin-syntax-dynamic-import": "^7.8.3",
    "@babel/plugin-syntax-import-meta": "^7.10.1",
    "@babel/plugin-transform-runtime": "^7.10.1",
    "@babel/polyfill": "^7.10.1",
    "@babel/preset-env": "^7.10.2",
    "@babel/preset-flow": "^7.10.1",
    "@babel/preset-react": "^7.10.1",
    "@commitlint/cli": "^7.2.1",
    "@commitlint/config-conventional": "^7.1.2",
    "@storybook/addon-a11y": "^5.3.17",
    "@storybook/addon-actions": "^5.3.17",
    "@storybook/addon-info": "^5.3.17",
    "@storybook/addon-knobs": "^5.3.17",
    "@storybook/addon-links": "^5.3.17",
    "@storybook/addon-storyshots": "^5.3.17",
    "@storybook/addons": "^5.3.17",
    "@storybook/react": "^5.3.17",
    "@svgr/cli": "^5.4.0",
    "@testing-library/dom": "^7.22.2",
    "@testing-library/jest-dom": "^5.11.3",
    "@testing-library/react": "^10.4.8",
    "@testing-library/user-event": "^12.1.1",
    "accessibility-checker": "^3.0.6",
    "autoprefixer": "^9.4.4",
    "babel-core": "^7.0.0-bridge.0",
    "babel-eslint": "^10.1.0",
    "babel-loader": "^8.1.0",
    "babel-plugin-dev-expression": "^0.2.2",
    "babel-plugin-lodash": "^3.3.4",
    "babel-plugin-react-docgen": "^4.1.0",
    "babel-plugin-require-context-hook": "^1.0.0",
    "babel-plugin-styled-components": "^1.10.7",
    "babel-plugin-transform-react-remove-prop-types": "^0.4.24",
    "chalk": "^4.1.0",
    "check-node-version": "^4.0.3",
    "coveralls": "^3.0.2",
    "cross-env": "^6.0.3",
    "css-loader": "^2.1.0",
    "d3": ">=5.0.0 <=5.14.2",
    "deepdash": "^5.1.2",
    "enzyme": "^3.8.0",
    "enzyme-adapter-react-16": "^1.14.0",
    "enzyme-to-json": "^3.3.5",
    "eslint": "^5.11.1",
    "eslint-config-airbnb": "^17.1.0",
    "eslint-config-prettier": "^6.12.0",
    "eslint-plugin-babel": "^5.3.0",
    "eslint-plugin-import": "^2.14.0",
    "eslint-plugin-jest": "^23.8.2",
    "eslint-plugin-jsx-a11y": "^6.1.2",
    "eslint-plugin-lodash": "^5.1.0",
    "eslint-plugin-prettier": "^3.1.4",
    "eslint-plugin-react": "^7.12.2",
    "eslint-plugin-react-hooks": "^1.5.0",
    "eslint-plugin-testing-library": "^3.3.1",
    "eslint-plugin-unicorn": "^20.1.0",
    "faker": "^4.1.0",
    "fast-sass-loader": "^1.5.0",
    "file-loader": "^4.0.0",
    "husky": "^1.3.1",
    "jest": "^25.5.1",
    "jest-environment-jsdom-sixteen": "^1.0.3",
    "jest-styled-components": "^6.3.1",
    "lint-staged": "^8.1.0",
    "moment-timezone": "^0.5.26",
    "node-sass": "^4.13.1",
    "object-assign": "^4.1.1",
    "postcss-loader": "^3.0.0",
    "prettier": "^2.1.2",
    "prettier-config-carbon": "^0.4.0",
    "promise": "^8.0.2",
    "react": "^16.8.6",
    "react-dom": "^16.8.6",
    "react-is": "^16.13.1",
    "react-lorem-component": "^0.13.0",
    "react-test-renderer": "^16.8.6",
    "rimraf": "^3.0.0",
    "rollup": "^1.1.0",
    "rollup-plugin-babel": "^4.4.0",
    "rollup-plugin-commonjs": "^9.2.0",
    "rollup-plugin-copy": "^3.2.0",
    "rollup-plugin-filesize": "^6.0.0",
    "rollup-plugin-json": "^4.0.0",
    "rollup-plugin-node-resolve": "^4.0.0",
    "rollup-plugin-postcss": "^2.0.3",
    "rollup-plugin-replace": "^2.1.0",
    "rollup-plugin-uglify": "^6.0.4",
    "sass-loader": "^7.1.0",
    "storybook-addon-rtl": "^0.2.2",
    "storybook-readme": "^5.0.8",
    "style-loader": "^0.23.1",
    "stylelint": "^10.1.0",
    "stylelint-config-recommended-scss": "^3.3.0",
    "stylelint-scss": "^3.10.0",
    "weak-napi": "^2.0.1",
    "webpack": "^4.28.4",
    "whatwg-fetch": "^3.0.0"
  },
  "sideEffects": false,
  "resolutions": {
    "chokidar": "3.3.1"
  },
<<<<<<< HEAD
  "version": "2.143.0-next.36"
=======
  "version": "2.143.0-next.38"
>>>>>>> 670bcfbd
}<|MERGE_RESOLUTION|>--- conflicted
+++ resolved
@@ -275,9 +275,5 @@
   "resolutions": {
     "chokidar": "3.3.1"
   },
-<<<<<<< HEAD
-  "version": "2.143.0-next.36"
-=======
   "version": "2.143.0-next.38"
->>>>>>> 670bcfbd
 }