--- conflicted
+++ resolved
@@ -339,11 +339,7 @@
     "whatwg-fetch": "^3.0.0"
   },
   "sideEffects": false,
-<<<<<<< HEAD
-  "version": "2.148.0-next.15",
-=======
   "version": "2.148.0",
->>>>>>> 44628019
   "resolutions": {
     "chokidar": "3.3.1",
     "react-grid-layout": "1.2.2"
