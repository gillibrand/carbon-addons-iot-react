module.exports = {
  collectCoverageFrom: [
    'src/components/**/*.js?(x)',
    '!src/**/*.story.js?(x)',
    '!src/**/hooks/*.js',
    '!src/components/SuiteHeader/util/suiteHeaderData.js',
    '!src/components/FileUploader/stories/*.jsx',
    '!src/components/Table/AsyncTable/*.js?(x)',
    '!src/components/Page/EditPage.jsx',
    '!src/components/Dashboard/(Dashboard|CardRenderer).jsx',
  ],
  coveragePathIgnorePatterns: ['/node_modules/', '/lib/', '/coverage/'],
  coverageReporters: ['html', 'text-summary', 'lcov'],
  coverageThreshold: {
    global: {
      statements: 80,
      branches: 80,
      functions: 80,
      lines: 80,
    },
<<<<<<< HEAD
    './src/components/**/!(WizardInline|WizardHeader|FilterHeaderRow|RowActionsCell|RowActionsError|TableHead|StatefulTable|StatefulTableDetailWizard|Dashboard|CardRenderer|ImageHotspots|PageHero|TableHead|ColumnResize|ColorDropdown|TimeSeriesCard|BarChartCard|DashboardGrid|DashboardEditor).jsx': {
=======
    './src/components/**/!(WizardInline|WizardHeader|FilterHeaderRow|RowActionsCell|RowActionsError|TableHead|StatefulTable|StatefulTableDetailWizard|CatalogContent|PageHero|TableHead|ColumnResize|ColorDropdown|TimeSeriesCard|BarChartCard|DashboardGrid|DashboardEditor).jsx': {
>>>>>>> 2ef494ba
      statements: 80,
      branches: 80,
      functions: 80,
      lines: 80,
    },
    // TODO: remove in next release
    './src/components/WizardInline/WizardInline.jsx': {
      branches: 70,
    },
    './src/components/WizardInline//WizardHeader/WizardHeader.jsx': {
      branches: 75,
    },
    './src/components/Dashboard/DashboardGrid.jsx': {
      statements: 72,
      branches: 60,
      lines: 71,
    },
    './src/components/DashboardEditor/DashboardEditor.jsx': { branches: 65, functions: 71 },
    './src/components/BarChartCard/BarChartCard.jsx': {
      // TODO: Add tests for tooltip interaction and formatting when below issue is solved
      // https://github.com/carbon-design-system/carbon-charts/issues/594
      functions: 69,
    },
    './src/components/TimeSeriesCard/TimeSeriesCard.jsx': {
      // TODO: Add tests for tooltip interaction and formatting when below issue is solved
      // https://github.com/carbon-design-system/carbon-charts/issues/594
      functions: 77,
    },
    './src/components/Table/TableHead/TableHeader.js': {
      statements: 60,
      branches: 50,
      lines: 60,
      functions: 33,
    },
    './src/components/Table/TableHead/ColumnResize.jsx': {
      branches: 71,
    },
    './src/components/Table/TableHead/FilterHeaderRow/FilterHeaderRow.jsx': {
      branches: 70,
    },
    './src/components/Table/TableBody/RowActionsCell/RowActionsCell.jsx': {
      statements: 79,
      branches: 70,
      lines: 78,
      functions: 75,
    },
    './src/components/Table/TableBody/RowActionsCell/RowActionsError.jsx': {
      functions: 66,
    },
    './src/components/Table/StatefulTable.jsx': { branches: 66 },
<<<<<<< HEAD
    './src/components/Dashboard/Dashboard.jsx': {
      statements: 79,
      branches: 50,
      lines: 78,
    },
    './src/components/Dashboard/CardRenderer.jsx': {
      statements: 51,
      branches: 38,
      lines: 51,
      functions: 66,
    },
    './src/components/ImageCard/ImageHotspots.jsx': {
      branches: 79,
    },
=======
    './src/components/TileCatalog/CatalogContent.jsx': { branches: 50 },
>>>>>>> 2ef494ba
    './src/components/Page/PageHero.jsx': { branches: 77 },
    './src/components/Table/TableDetailWizard/StatefulTableDetailWizard.jsx': {
      branches: 76,
    },
    './src/components/ColorDropdown/ColorDropdown.jsx': { branches: 75 },
  },
  globals: {
    __DEV__: false,
  },
  setupFiles: ['<rootDir>/config/jest/setup.js'],
  testEnvironment: 'jest-environment-jsdom-sixteen',
  setupFilesAfterEnv: ['<rootDir>/config/jest/setupTest.js'],
  testMatch: [
    '<rootDir>/**/__tests__/**/*.js?(x)',
    '<rootDir>/**/?(*.)(spec|test).js?(x)',
    '<rootDir>/**/?(*.)test.a11y.js?(x)',
  ],
  testURL: 'http://localhost',
  transform: {
    '^.+\\.story\\.jsx?$': '@storybook/addon-storyshots/injectFileName',
    '^.+\\.jsx?$': 'babel-jest',
    '^.+\\.s?css$': '<rootDir>/config/jest/cssTransform.js',
    '^(?!.*\\.(js|jsx|css|json)$)': '<rootDir>/config/jest/fileTransform.js',
  },
  testPathIgnorePatterns: ['/config/', '/lib/'],
  transformIgnorePatterns: ['/node_modules/(?!(@carbon/charts)).+(.jsx?)', '/__mocks__/.+(.jsx?)'],
  watchPathIgnorePatterns: ['/coverage/', '/results/', '/.git/'],
  moduleFileExtensions: ['js', 'json', 'jsx'],
  snapshotSerializers: ['enzyme-to-json/serializer'],
  moduleNameMapper: {
    // rewrite carbon-components(-react) es imports to lib/cjs imports because jest doesn't support es modules
    '@carbon/icons-react/es/(.*)': '@carbon/icons-react/lib/$1',
    'carbon-components-react/es/(.*)': 'carbon-components-react/lib/$1',
  },
};<|MERGE_RESOLUTION|>--- conflicted
+++ resolved
@@ -18,11 +18,7 @@
       functions: 80,
       lines: 80,
     },
-<<<<<<< HEAD
-    './src/components/**/!(WizardInline|WizardHeader|FilterHeaderRow|RowActionsCell|RowActionsError|TableHead|StatefulTable|StatefulTableDetailWizard|Dashboard|CardRenderer|ImageHotspots|PageHero|TableHead|ColumnResize|ColorDropdown|TimeSeriesCard|BarChartCard|DashboardGrid|DashboardEditor).jsx': {
-=======
-    './src/components/**/!(WizardInline|WizardHeader|FilterHeaderRow|RowActionsCell|RowActionsError|TableHead|StatefulTable|StatefulTableDetailWizard|CatalogContent|PageHero|TableHead|ColumnResize|ColorDropdown|TimeSeriesCard|BarChartCard|DashboardGrid|DashboardEditor).jsx': {
->>>>>>> 2ef494ba
+    './src/components/**/!(WizardInline|WizardHeader|FilterHeaderRow|RowActionsCell|RowActionsError|TableHead|StatefulTable|StatefulTableDetailWizard|PageHero|TableHead|ColumnResize|ColorDropdown|TimeSeriesCard|BarChartCard|DashboardGrid|DashboardEditor).jsx': {
       statements: 80,
       branches: 80,
       functions: 80,
@@ -73,24 +69,6 @@
       functions: 66,
     },
     './src/components/Table/StatefulTable.jsx': { branches: 66 },
-<<<<<<< HEAD
-    './src/components/Dashboard/Dashboard.jsx': {
-      statements: 79,
-      branches: 50,
-      lines: 78,
-    },
-    './src/components/Dashboard/CardRenderer.jsx': {
-      statements: 51,
-      branches: 38,
-      lines: 51,
-      functions: 66,
-    },
-    './src/components/ImageCard/ImageHotspots.jsx': {
-      branches: 79,
-    },
-=======
-    './src/components/TileCatalog/CatalogContent.jsx': { branches: 50 },
->>>>>>> 2ef494ba
     './src/components/Page/PageHero.jsx': { branches: 77 },
     './src/components/Table/TableDetailWizard/StatefulTableDetailWizard.jsx': {
       branches: 76,
