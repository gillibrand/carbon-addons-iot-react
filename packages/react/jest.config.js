module.exports = {
  collectCoverageFrom: [
    'src/components/**/*.js?(x)',
    '!src/**/*.story.js?(x)',
    '!src/**/hooks/*.js',
    '!src/components/SuiteHeader/util/suiteHeaderData.js',
    '!src/components/FileUploader/stories/*.jsx',
    '!src/components/Table/AsyncTable/*.js?(x)',
    '!src/components/WizardInline/**/*.js?(x)',
    '!src/components/Page/(EditPage|PageHero).jsx',
    '!src/components/Dashboard/(Dashboard|CardRenderer).jsx',
  ],
  coveragePathIgnorePatterns: ['/node_modules/', '/lib/', '/coverage/'],
  coverageReporters: ['html', 'text-summary', 'lcov'],
  coverageThreshold: {
    global: {
      statements: 80,
      branches: 80,
      functions: 80,
      lines: 80,
    },
<<<<<<< HEAD
    './src/components/**/!(TableHead|StatefulTable|StatefulTableDetailWizard|TableHead|TimeSeriesCard|BarChartCard|DashboardEditor).jsx': {
=======
    './src/components/**/!(TableHead|StatefulTable|StatefulTableDetailWizard|TableHead|ColorDropdown|TimeSeriesCard|BarChartCard|DashboardEditor).jsx': {
>>>>>>> 33ef240d
      statements: 80,
      branches: 80,
      functions: 80,
      lines: 80,
    },
    './src/components/DashboardEditor/DashboardEditor.jsx': { branches: 65, functions: 71 },
    './src/components/BarChartCard/BarChartCard.jsx': {
      // TODO: Add tests for tooltip interaction and formatting when below issue is solved
      // https://github.com/carbon-design-system/carbon-charts/issues/594
      functions: 69,
    },
    './src/components/TimeSeriesCard/TimeSeriesCard.jsx': {
      // TODO: Add tests for tooltip interaction and formatting when below issue is solved
      // https://github.com/carbon-design-system/carbon-charts/issues/594
      functions: 77,
    },
    './src/components/Table/StatefulTable.jsx': { branches: 66 },
    './src/components/Table/TableDetailWizard/StatefulTableDetailWizard.jsx': {
      branches: 76,
    },
  },
  globals: {
    __DEV__: false,
  },
  setupFiles: ['<rootDir>/config/jest/setup.js'],
  testEnvironment: 'jest-environment-jsdom-sixteen',
  setupFilesAfterEnv: ['<rootDir>/config/jest/setupTest.js'],
  testMatch: [
    '<rootDir>/**/__tests__/**/*.js?(x)',
    '<rootDir>/**/?(*.)(spec|test).js?(x)',
    '<rootDir>/**/?(*.)test.a11y.js?(x)',
  ],
  testURL: 'http://localhost',
  transform: {
    '^.+\\.story\\.jsx?$': '@storybook/addon-storyshots/injectFileName',
    '^.+\\.jsx?$': 'babel-jest',
    '^.+\\.s?css$': '<rootDir>/config/jest/cssTransform.js',
    '^(?!.*\\.(js|jsx|css|json)$)': '<rootDir>/config/jest/fileTransform.js',
  },
  testPathIgnorePatterns: ['/config/', '/lib/'],
  transformIgnorePatterns: ['/node_modules/(?!(@carbon/charts)).+(.jsx?)', '/__mocks__/.+(.jsx?)'],
  watchPathIgnorePatterns: ['/coverage/', '/results/', '/.git/'],
  moduleFileExtensions: ['js', 'json', 'jsx'],
  snapshotSerializers: ['enzyme-to-json/serializer'],
  moduleNameMapper: {
    // rewrite carbon-components(-react) es imports to lib/cjs imports because jest doesn't support es modules
    '@carbon/icons-react/es/(.*)': '@carbon/icons-react/lib/$1',
    'carbon-components-react/es/(.*)': 'carbon-components-react/lib/$1',
  },
};<|MERGE_RESOLUTION|>--- conflicted
+++ resolved
@@ -19,11 +19,7 @@
       functions: 80,
       lines: 80,
     },
-<<<<<<< HEAD
     './src/components/**/!(TableHead|StatefulTable|StatefulTableDetailWizard|TableHead|TimeSeriesCard|BarChartCard|DashboardEditor).jsx': {
-=======
-    './src/components/**/!(TableHead|StatefulTable|StatefulTableDetailWizard|TableHead|ColorDropdown|TimeSeriesCard|BarChartCard|DashboardEditor).jsx': {
->>>>>>> 33ef240d
       statements: 80,
       branches: 80,
       functions: 80,
