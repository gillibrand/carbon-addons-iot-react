module.exports = {
  collectCoverageFrom: [
    'src/components/**/*.js?(x)',
    '!src/**/*.story.js?(x)',
    '!src/**/hooks/*.js',
    '!src/components/SuiteHeader/util/suiteHeaderData.js',
    '!src/components/FileUploader/stories/*.jsx',
    '!src/components/Table/AsyncTable/*.js?(x)',
<<<<<<< HEAD
    '!src/components/Page/(EditPage|PageHero).jsx',
=======
    '!src/components/Page/EditPage.jsx',
    '!src/components/Dashboard/(Dashboard|CardRenderer).jsx',
>>>>>>> 06202605
  ],
  coveragePathIgnorePatterns: ['/node_modules/', '/lib/', '/coverage/'],
  coverageReporters: ['html', 'text-summary', 'lcov'],
  coverageThreshold: {
    global: {
      statements: 80,
      branches: 80,
      functions: 80,
      lines: 80,
    },
<<<<<<< HEAD
    './src/components/**/!(WizardInline|WizardHeader|FilterHeaderRow|RowActionsCell|RowActionsError|TableHead|StatefulTable|StatefulTableDetailWizard|CatalogContent|Dashboard|CardRenderer|ImageHotspots|TableHead|ColumnResize|ColorDropdown|TimeSeriesCard|BarChartCard|DashboardGrid|DashboardEditor).jsx': {
=======
    './src/components/**/!(WizardInline|WizardHeader|FilterHeaderRow|RowActionsCell|RowActionsError|TableHead|StatefulTable|StatefulTableDetailWizard|PageHero|TableHead|ColumnResize|ColorDropdown|TimeSeriesCard|BarChartCard|DashboardGrid|DashboardEditor).jsx': {
>>>>>>> 06202605
      statements: 80,
      branches: 80,
      functions: 80,
      lines: 80,
    },
    // TODO: remove in next release
    './src/components/WizardInline/WizardInline.jsx': {
      branches: 70,
    },
    './src/components/WizardInline//WizardHeader/WizardHeader.jsx': {
      branches: 75,
    },
    './src/components/Dashboard/DashboardGrid.jsx': {
      statements: 72,
      branches: 60,
      lines: 71,
    },
    './src/components/DashboardEditor/DashboardEditor.jsx': { branches: 65, functions: 71 },
    './src/components/BarChartCard/BarChartCard.jsx': {
      // TODO: Add tests for tooltip interaction and formatting when below issue is solved
      // https://github.com/carbon-design-system/carbon-charts/issues/594
      functions: 69,
    },
    './src/components/TimeSeriesCard/TimeSeriesCard.jsx': {
      // TODO: Add tests for tooltip interaction and formatting when below issue is solved
      // https://github.com/carbon-design-system/carbon-charts/issues/594
      functions: 77,
    },
    './src/components/Table/TableHead/TableHeader.js': {
      statements: 60,
      branches: 50,
      lines: 60,
      functions: 33,
    },
    './src/components/Table/TableHead/ColumnResize.jsx': {
      branches: 71,
    },
    './src/components/Table/TableHead/FilterHeaderRow/FilterHeaderRow.jsx': {
      branches: 70,
    },
    './src/components/Table/TableBody/RowActionsCell/RowActionsCell.jsx': {
      statements: 79,
      branches: 70,
      lines: 78,
      functions: 75,
    },
    './src/components/Table/TableBody/RowActionsCell/RowActionsError.jsx': {
      functions: 66,
    },
    './src/components/Table/StatefulTable.jsx': { branches: 66 },
<<<<<<< HEAD
    './src/components/TileCatalog/CatalogContent.jsx': { branches: 50 },
    './src/components/Dashboard/Dashboard.jsx': {
      statements: 79,
      branches: 50,
      lines: 78,
    },
    './src/components/Dashboard/CardRenderer.jsx': {
      statements: 51,
      branches: 38,
      lines: 51,
      functions: 66,
    },
    './src/components/ImageCard/ImageHotspots.jsx': {
      branches: 79,
    },
=======
    './src/components/Page/PageHero.jsx': { branches: 77 },
>>>>>>> 06202605
    './src/components/Table/TableDetailWizard/StatefulTableDetailWizard.jsx': {
      branches: 76,
    },
    './src/components/ColorDropdown/ColorDropdown.jsx': { branches: 75 },
  },
  globals: {
    __DEV__: false,
  },
  setupFiles: ['<rootDir>/config/jest/setup.js'],
  testEnvironment: 'jest-environment-jsdom-sixteen',
  setupFilesAfterEnv: ['<rootDir>/config/jest/setupTest.js'],
  testMatch: [
    '<rootDir>/**/__tests__/**/*.js?(x)',
    '<rootDir>/**/?(*.)(spec|test).js?(x)',
    '<rootDir>/**/?(*.)test.a11y.js?(x)',
  ],
  testURL: 'http://localhost',
  transform: {
    '^.+\\.story\\.jsx?$': '@storybook/addon-storyshots/injectFileName',
    '^.+\\.jsx?$': 'babel-jest',
    '^.+\\.s?css$': '<rootDir>/config/jest/cssTransform.js',
    '^(?!.*\\.(js|jsx|css|json)$)': '<rootDir>/config/jest/fileTransform.js',
  },
  testPathIgnorePatterns: ['/config/', '/lib/'],
  transformIgnorePatterns: ['/node_modules/(?!(@carbon/charts)).+(.jsx?)', '/__mocks__/.+(.jsx?)'],
  watchPathIgnorePatterns: ['/coverage/', '/results/', '/.git/'],
  moduleFileExtensions: ['js', 'json', 'jsx'],
  snapshotSerializers: ['enzyme-to-json/serializer'],
  moduleNameMapper: {
    // rewrite carbon-components(-react) es imports to lib/cjs imports because jest doesn't support es modules
    '@carbon/icons-react/es/(.*)': '@carbon/icons-react/lib/$1',
    'carbon-components-react/es/(.*)': 'carbon-components-react/lib/$1',
  },
};<|MERGE_RESOLUTION|>--- conflicted
+++ resolved
@@ -6,12 +6,8 @@
     '!src/components/SuiteHeader/util/suiteHeaderData.js',
     '!src/components/FileUploader/stories/*.jsx',
     '!src/components/Table/AsyncTable/*.js?(x)',
-<<<<<<< HEAD
     '!src/components/Page/(EditPage|PageHero).jsx',
-=======
-    '!src/components/Page/EditPage.jsx',
     '!src/components/Dashboard/(Dashboard|CardRenderer).jsx',
->>>>>>> 06202605
   ],
   coveragePathIgnorePatterns: ['/node_modules/', '/lib/', '/coverage/'],
   coverageReporters: ['html', 'text-summary', 'lcov'],
@@ -22,11 +18,7 @@
       functions: 80,
       lines: 80,
     },
-<<<<<<< HEAD
-    './src/components/**/!(WizardInline|WizardHeader|FilterHeaderRow|RowActionsCell|RowActionsError|TableHead|StatefulTable|StatefulTableDetailWizard|CatalogContent|Dashboard|CardRenderer|ImageHotspots|TableHead|ColumnResize|ColorDropdown|TimeSeriesCard|BarChartCard|DashboardGrid|DashboardEditor).jsx': {
-=======
-    './src/components/**/!(WizardInline|WizardHeader|FilterHeaderRow|RowActionsCell|RowActionsError|TableHead|StatefulTable|StatefulTableDetailWizard|PageHero|TableHead|ColumnResize|ColorDropdown|TimeSeriesCard|BarChartCard|DashboardGrid|DashboardEditor).jsx': {
->>>>>>> 06202605
+    './src/components/**/!(WizardInline|WizardHeader|FilterHeaderRow|RowActionsCell|RowActionsError|TableHead|StatefulTable|StatefulTableDetailWizard|TableHead|ColumnResize|ColorDropdown|TimeSeriesCard|BarChartCard|DashboardGrid|DashboardEditor).jsx': {
       statements: 80,
       branches: 80,
       functions: 80,
@@ -77,25 +69,6 @@
       functions: 66,
     },
     './src/components/Table/StatefulTable.jsx': { branches: 66 },
-<<<<<<< HEAD
-    './src/components/TileCatalog/CatalogContent.jsx': { branches: 50 },
-    './src/components/Dashboard/Dashboard.jsx': {
-      statements: 79,
-      branches: 50,
-      lines: 78,
-    },
-    './src/components/Dashboard/CardRenderer.jsx': {
-      statements: 51,
-      branches: 38,
-      lines: 51,
-      functions: 66,
-    },
-    './src/components/ImageCard/ImageHotspots.jsx': {
-      branches: 79,
-    },
-=======
-    './src/components/Page/PageHero.jsx': { branches: 77 },
->>>>>>> 06202605
     './src/components/Table/TableDetailWizard/StatefulTableDetailWizard.jsx': {
       branches: 76,
     },
