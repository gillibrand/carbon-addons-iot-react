--- conflicted
+++ resolved
@@ -17,11 +17,7 @@
       functions: 80,
       lines: 80,
     },
-<<<<<<< HEAD
-    './src/components/**/!(WizardInline|WizardHeader|FilterHeaderRow|RowActionsCell|RowActionsError|TableHead|StatefulTable|StatefulTableDetailWizard|CatalogContent|FileDrop|Dashboard|CardRenderer|ImageHotspots|PageHero|PageTitle|EditPage|TableHead|ColumnResize|ColorDropdown|TimeSeriesCard|BarChartCard|DashboardGrid|DashboardEditor).jsx': {
-=======
-    './src/components/**/!(ColumnHeaderSelect|WizardInline|WizardHeader|FilterHeaderRow|RowActionsCell|RowActionsError|TableHead|StatefulTable|StatefulTableDetailWizard|CatalogContent|Dashboard|CardRenderer|ImageHotspots|PageHero|PageTitle|TableHead|ColumnResize|ColorDropdown|TimeSeriesCard|BarChartCard|DashboardGrid|DashboardEditor).jsx': {
->>>>>>> 915cdcf5
+    './src/components/**/!(WizardInline|WizardHeader|FilterHeaderRow|RowActionsCell|RowActionsError|TableHead|StatefulTable|StatefulTableDetailWizard|CatalogContent|Dashboard|CardRenderer|ImageHotspots|PageHero|PageTitle|TableHead|ColumnResize|ColorDropdown|TimeSeriesCard|BarChartCard|DashboardGrid|DashboardEditor).jsx': {
       statements: 80,
       branches: 80,
       functions: 80,
@@ -87,17 +83,6 @@
     './src/components/ImageCard/ImageHotspots.jsx': {
       branches: 79,
     },
-<<<<<<< HEAD
-    './src/components/Page/EditPage.jsx': {
-      statements: 63,
-      branches: 50,
-      lines: 63,
-      functions: 50,
-=======
-    './src/components/Table/TableHead/ColumnHeaderSelect/ColumnHeaderSelect.jsx': {
-      branches: 75,
->>>>>>> 915cdcf5
-    },
     './src/components/Page/PageHero.jsx': { branches: 77 },
     './src/components/Page/PageTitle.jsx': { branches: 75 },
     './src/components/Table/TableDetailWizard/StatefulTableDetailWizard.jsx': {
