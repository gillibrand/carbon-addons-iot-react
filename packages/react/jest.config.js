--- conflicted
+++ resolved
@@ -38,11 +38,8 @@
     './src/components/SuiteHeader/SuiteHeaderAppSwitcher/SuiteHeaderAppSwitcher.jsx': all90Covered,
     './src/components/BarChartCard/barChartUtils.js': all90Covered,
     './src/components/Table/TableSaveViewModal/TableSaveViewForm.jsx': all90Covered,
-<<<<<<< HEAD
     './src/components/ComposedStructuredList/ComposedStructuredList.jsx': all90Covered,
-=======
     './src/components/TileCatalog/CatalogContent.jsx': all90Covered,
->>>>>>> 784d45a4
     './src/components/DashboardEditor/DashboardEditor.jsx': { branches: 65, functions: 71 },
     './src/components/BarChartCard/BarChartCard.jsx': {
       // TODO: Add tests for tooltip interaction and formatting when below issue is solved
