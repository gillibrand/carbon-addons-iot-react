const all90Covered = {
  statements: 90,
  branches: 90,
  functions: 90,
  lines: 90,
};

module.exports = {
  collectCoverageFrom: [
    'src/components/**/*.js?(x)',
    '!src/**/*.story.js?(x)',
    '!src/**/hooks/*.js',
    '!src/components/SuiteHeader/util/suiteHeaderData.js',
    '!src/components/SuiteHeader/util/uiresources.js',
    '!src/components/FileUploader/stories/*.jsx',
    '!src/components/Table/AsyncTable/*.js?(x)',
    '!src/components/WizardInline/**/*.js?(x)',
    '!src/components/Page/(EditPage|PageHero).jsx',
    '!src/components/Dashboard/(Dashboard|CardRenderer).jsx',
    '!src/components/MapCard/storyFiles/*.jsx',
  ],
  coveragePathIgnorePatterns: ['/node_modules/', '/lib/', '/coverage/'],
  coverageReporters: ['html', 'text-summary', 'lcov'],
  coverageThreshold: {
    global: {
      statements: 80,
      branches: 80,
      functions: 80,
      lines: 80,
    },
<<<<<<< HEAD
    './src/components/Table/TableBody/RowActionsCell/RowActionsError.jsx': all90Covered,
=======
    './src/components/ComposedModal/ComposedModal.jsx': all90Covered,
>>>>>>> 1e056df0
    './src/components/**/!(TimeSeriesCard|BarChartCard|DashboardEditor).jsx': {
      statements: 80,
      branches: 80,
      functions: 80,
      lines: 80,
    },
    './src/components/DashboardEditor/DashboardEditor.jsx': { branches: 65, functions: 71 },
    './src/components/BarChartCard/BarChartCard.jsx': {
      // TODO: Add tests for tooltip interaction and formatting when below issue is solved
      // https://github.com/carbon-design-system/carbon-charts/issues/594
      functions: 69,
    },
    './src/components/TimeSeriesCard/TimeSeriesCard.jsx': {
      // TODO: Add tests for tooltip interaction and formatting when below issue is solved
      // https://github.com/carbon-design-system/carbon-charts/issues/594
      functions: 77,
    },
  },
  globals: {
    __DEV__: false,
  },
  setupFiles: ['<rootDir>/config/jest/setup.js'],
  testEnvironment: 'jest-environment-jsdom-sixteen',
  setupFilesAfterEnv: ['<rootDir>/config/jest/setupTest.js'],
  testMatch: [
    '<rootDir>/**/__tests__/**/*.js?(x)',
    '<rootDir>/**/?(*.)(spec|test).js?(x)',
    '<rootDir>/**/?(*.)test.a11y.js?(x)',
  ],
  testURL: 'http://localhost',
  transform: {
    '^.+\\.story\\.jsx?$': '@storybook/addon-storyshots/injectFileName',
    '^.+\\.jsx?$': 'babel-jest',
    '^.+\\.s?css$': '<rootDir>/config/jest/cssTransform.js',
    '^(?!.*\\.(js|jsx|css|json)$)': '<rootDir>/config/jest/fileTransform.js',
    '^.+\\.mdx$': '@storybook/addon-docs/jest-transform-mdx',
  },
  testPathIgnorePatterns: ['/config/', '/lib/'],
  transformIgnorePatterns: [
    '/node_modules/(?!(@carbon/charts|@storybook/addon-docs)).+(.jsx?)',
    '/__mocks__/.+(.jsx?)',
  ],
  watchPathIgnorePatterns: ['/coverage/', '/results/', '/.git/'],
  moduleFileExtensions: ['js', 'json', 'jsx'],
  snapshotSerializers: ['enzyme-to-json/serializer'],
  moduleNameMapper: {
    // rewrite carbon-components(-react) es imports to lib/cjs imports because jest doesn't support es modules
    '@carbon/icons-react/es/(.*)': '@carbon/icons-react/lib/$1',
    'carbon-components-react/es/(.*)': 'carbon-components-react/lib/$1',
  },
};<|MERGE_RESOLUTION|>--- conflicted
+++ resolved
@@ -28,11 +28,8 @@
       functions: 80,
       lines: 80,
     },
-<<<<<<< HEAD
     './src/components/Table/TableBody/RowActionsCell/RowActionsError.jsx': all90Covered,
-=======
     './src/components/ComposedModal/ComposedModal.jsx': all90Covered,
->>>>>>> 1e056df0
     './src/components/**/!(TimeSeriesCard|BarChartCard|DashboardEditor).jsx': {
       statements: 80,
       branches: 80,
