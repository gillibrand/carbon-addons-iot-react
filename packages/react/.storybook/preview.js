import React from 'react';
<<<<<<< HEAD
import { withInfo } from '@storybook/addon-info';
import { withKnobs } from '@storybook/addon-knobs';
import { configureActions } from '@storybook/addon-actions';
import { initializeRTL } from 'storybook-addon-rtl';
=======
import { addDecorator, addParameters } from '@storybook/react';
import { withA11y } from '@storybook/addon-a11y';
import { withKnobs } from '@storybook/addon-knobs';
import { configureActions } from '@storybook/addon-actions';
import { initializeRTL } from 'storybook-addon-rtl';
import { DocsPage, DocsContainer } from '@storybook/addon-docs/blocks';
import theme from './theme';
>>>>>>> 72ab9e77

initializeRTL();

import Container from './Container';

configureActions({
  depth: 3,
});

export const parameters = {
  options: {
    storySort: (a, b) =>
      a[1].kind.replace(/☢️-|🚫-|⚠️-/i, '') === b[1].kind.replace(/☢️-|🚫-|⚠️-/i, '')
        ? 0
        : a[1].id
            .replace(/☢️-|🚫-|⚠️-/i, '')
            .localeCompare(b[1].id.replace(/☢️-|🚫-|⚠️-/i, ''), undefined, { numeric: true }),
  },
  a11y: {
    element: '#root',
    config: {},
    options: {},
    manual: true,
  },
};

<<<<<<< HEAD
export const decorators = [
  withInfo({
    inline: false, // Global configuration for the info addon across all of your stories.
  }),
  (story) => <Container story={story} />,
  withKnobs,
];
=======
addParameters({
  docs: {
    container: DocsContainer,
    page: DocsPage,
  },
});
addDecorator((story) => <Container story={story} />);
addDecorator(withA11y);
addDecorator(withKnobs);
>>>>>>> 72ab9e77
<|MERGE_RESOLUTION|>--- conflicted
+++ resolved
@@ -1,18 +1,9 @@
 import React from 'react';
-<<<<<<< HEAD
 import { withInfo } from '@storybook/addon-info';
 import { withKnobs } from '@storybook/addon-knobs';
 import { configureActions } from '@storybook/addon-actions';
 import { initializeRTL } from 'storybook-addon-rtl';
-=======
-import { addDecorator, addParameters } from '@storybook/react';
-import { withA11y } from '@storybook/addon-a11y';
-import { withKnobs } from '@storybook/addon-knobs';
-import { configureActions } from '@storybook/addon-actions';
-import { initializeRTL } from 'storybook-addon-rtl';
 import { DocsPage, DocsContainer } from '@storybook/addon-docs/blocks';
-import theme from './theme';
->>>>>>> 72ab9e77
 
 initializeRTL();
 
@@ -23,6 +14,10 @@
 });
 
 export const parameters = {
+  docs: {
+    container: DocsContainer,
+    page: DocsPage,
+  },
   options: {
     storySort: (a, b) =>
       a[1].kind.replace(/☢️-|🚫-|⚠️-/i, '') === b[1].kind.replace(/☢️-|🚫-|⚠️-/i, '')
@@ -39,22 +34,10 @@
   },
 };
 
-<<<<<<< HEAD
 export const decorators = [
   withInfo({
     inline: false, // Global configuration for the info addon across all of your stories.
   }),
   (story) => <Container story={story} />,
   withKnobs,
-];
-=======
-addParameters({
-  docs: {
-    container: DocsContainer,
-    page: DocsPage,
-  },
-});
-addDecorator((story) => <Container story={story} />);
-addDecorator(withA11y);
-addDecorator(withKnobs);
->>>>>>> 72ab9e77
+];