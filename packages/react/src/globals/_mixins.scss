--- conflicted
+++ resolved
@@ -61,7 +61,16 @@
   }
 }
 
-<<<<<<< HEAD
+@mixin hide-tooltip() {
+  .#{$prefix}--assistive-text {
+    display: none;
+  }
+
+  &::before {
+    content: '';
+  }
+}
+
 @mixin pin-column($order) {
   td:nth-of-type(#{$order}),
   th:nth-of-type(#{$order}) {
@@ -91,14 +100,5 @@
   th:nth-of-type(#{$order}) {
     box-shadow: none !important; // important to overwrite RTL
     overflow: unset;
-=======
-@mixin hide-tooltip() {
-  .#{$prefix}--assistive-text {
-    display: none;
-  }
-
-  &::before {
-    content: '';
->>>>>>> e7718648
   }
 }