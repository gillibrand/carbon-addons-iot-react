--- conflicted
+++ resolved
@@ -52,19 +52,6 @@
               className="iot--card--toolbar-date-range-wrapper"
             >
               <button
-<<<<<<< HEAD
-                aria-describedby={null}
-                aria-pressed={null}
-                className="iot--card--toolbar-action iot--card--toolbar-svg-wrapper bx--btn--icon-only bx--btn bx--btn--ghost"
-                disabled={false}
-                onBlur={[Function]}
-                onClick={[Function]}
-                onFocus={[Function]}
-                onMouseEnter={[Function]}
-                onMouseLeave={[Function]}
-                tabIndex={0}
-                title="Close"
-=======
                 aria-expanded={false}
                 aria-haspopup={true}
                 aria-label="open and close list of options"
@@ -75,7 +62,6 @@
                 onKeyDown={[Function]}
                 open={false}
                 title="Select time range"
->>>>>>> 63f25ad1
                 type="button"
               >
                 <svg
@@ -108,11 +94,16 @@
               </button>
             </div>
             <button
+              aria-describedby={null}
               aria-pressed={null}
               className="iot--card--toolbar-action iot--card--toolbar-svg-wrapper bx--btn--icon-only iot--btn bx--btn bx--btn--ghost"
               data-testid="Card-toolbar-close-button"
               disabled={false}
+              onBlur={[Function]}
               onClick={[Function]}
+              onFocus={[Function]}
+              onMouseEnter={[Function]}
+              onMouseLeave={[Function]}
               tabIndex={0}
               title="Close"
               type="button"
@@ -181,34 +172,20 @@
                     className="bx--action-list"
                   >
                     <button
+                      aria-describedby={null}
                       aria-pressed={null}
                       className="bx--batch-summary__cancel bx--btn bx--btn--primary"
                       disabled={false}
+                      onBlur={[Function]}
                       onClick={[Function]}
+                      onFocus={[Function]}
+                      onMouseEnter={[Function]}
+                      onMouseLeave={[Function]}
                       tabIndex={-1}
                       type="button"
                     >
-<<<<<<< HEAD
-                      <button
-                        aria-describedby={null}
-                        aria-pressed={null}
-                        className="bx--batch-summary__cancel bx--btn bx--btn--primary"
-                        disabled={false}
-                        onBlur={[Function]}
-                        onClick={[Function]}
-                        onFocus={[Function]}
-                        onMouseEnter={[Function]}
-                        onMouseLeave={[Function]}
-                        tabIndex={-1}
-                        type="button"
-                      >
-                        Cancel
-                      </button>
-                    </div>
-=======
                       Cancel
                     </button>
->>>>>>> 63f25ad1
                   </div>
                 </div>
                 <div
@@ -216,32 +193,16 @@
                   data-testid="BarChartCard-table-table-toolbar-content"
                 >
                   <div
-                    className="bx--toolbar-action bx--toolbar-search-container-expandable"
-                    onBlur={[Function]}
-                    onClick={[Function]}
-                    onFocus={[Function]}
-                    onKeyDown={[Function]}
-                    tabIndex="0"
+                    aria-labelledby="BarChartCard-table-toolbar-search-search"
+                    className="bx--search bx--search--xl table-toolbar-search bx--toolbar-search-container-expandable"
+                    role="search"
                   >
                     <div
-                      aria-labelledby="BarChartCard-table-toolbar-search-search"
-<<<<<<< HEAD
-                      className="bx--search bx--search--xl table-toolbar-search bx--toolbar-search-container-expandable"
-                      role="search"
-                    >
-                      <div
-                        className="bx--search-magnifier"
-                      >
-                        <svg
-                          aria-hidden={true}
-                          className="bx--search-magnifier-icon"
-=======
-                      className="bx--search bx--search--sm table-toolbar-search"
-                      role="search"
+                      className="bx--search-magnifier"
                     >
                       <svg
                         aria-hidden={true}
-                        className="bx--search-magnifier"
+                        className="bx--search-magnifier-icon"
                         fill="currentColor"
                         focusable="false"
                         height={16}
@@ -254,150 +215,62 @@
                           d="M15,14.3L10.7,10c1.9-2.3,1.6-5.8-0.7-7.7S4.2,0.7,2.3,3S0.7,8.8,3,10.7c2,1.7,5,1.7,7,0l4.3,4.3L15,14.3z M2,6.5	C2,4,4,2,6.5,2S11,4,11,6.5S9,11,6.5,11S2,9,2,6.5z"
                         />
                       </svg>
-                      <label
-                        className="bx--label"
-                        htmlFor="BarChartCard-table-toolbar-search"
-                        id="BarChartCard-table-toolbar-search-search"
-                      >
-                        Search
-                      </label>
-                      <input
-                        autoComplete="off"
-                        className="bx--search-input"
-                        data-testid="BarChartCard-table-table-toolbar-search"
-                        id="BarChartCard-table-toolbar-search"
-                        onChange={[Function]}
-                        onKeyDown={[Function]}
-                        placeholder="Search"
-                        role="searchbox"
-                        tabIndex="-1"
-                        type="text"
-                        value=""
-                      />
-                      <button
-                        aria-label="Clear search input"
-                        className="bx--search-close bx--search-close--hidden"
-                        onClick={[Function]}
-                        type="button"
-                      >
-                        <svg
-                          aria-hidden={true}
->>>>>>> 63f25ad1
-                          fill="currentColor"
-                          focusable="false"
-                          height={16}
-                          preserveAspectRatio="xMidYMid meet"
-                          viewBox="0 0 32 32"
-                          width={16}
-                          xmlns="http://www.w3.org/2000/svg"
-                        >
-                          <path
-                            d="M24 9.4L22.6 8 16 14.6 9.4 8 8 9.4 14.6 16 8 22.6 9.4 24 16 17.4 22.6 24 24 22.6 17.4 16 24 9.4z"
-                          />
-                        </svg>
-<<<<<<< HEAD
-                      </div>
-                      <label
-                        className="bx--label"
-                        htmlFor="BarChartCard-table-toolbar-search"
-                        id="BarChartCard-table-toolbar-search-search"
-                      >
-                        Search
-                      </label>
-                      <input
-                        autoComplete="off"
-                        className="bx--search-input"
-                        data-testid="BarChartCard-table-table-toolbar-search"
-                        id="BarChartCard-table-toolbar-search"
-                        onBlur={[Function]}
-                        onChange={[Function]}
-                        onFocus={[Function]}
-                        onKeyDown={[Function]}
-                        placeholder="Search"
-                        role="searchbox"
-                        tabIndex="0"
-                        type="text"
-                        value=""
-                      />
-                      <button
-                        aria-label="Clear search input"
-                        className="bx--search-close bx--search-close--hidden"
-                        onClick={[Function]}
-                        type="button"
-                      >
-                        <svg
-                          aria-hidden={true}
-                          fill="currentColor"
-                          focusable="false"
-                          height={16}
-                          preserveAspectRatio="xMidYMid meet"
-                          viewBox="0 0 32 32"
-                          width={16}
-                          xmlns="http://www.w3.org/2000/svg"
-                        >
-                          <path
-                            d="M24 9.4L22.6 8 16 14.6 9.4 8 8 9.4 14.6 16 8 22.6 9.4 24 16 17.4 22.6 24 24 22.6 17.4 16 24 9.4z"
-                          />
-                        </svg>
-                      </button>
                     </div>
+                    <label
+                      className="bx--label"
+                      htmlFor="BarChartCard-table-toolbar-search"
+                      id="BarChartCard-table-toolbar-search-search"
+                    >
+                      Search
+                    </label>
+                    <input
+                      autoComplete="off"
+                      className="bx--search-input"
+                      data-testid="BarChartCard-table-table-toolbar-search"
+                      id="BarChartCard-table-toolbar-search"
+                      onBlur={[Function]}
+                      onChange={[Function]}
+                      onFocus={[Function]}
+                      onKeyDown={[Function]}
+                      placeholder="Search"
+                      role="searchbox"
+                      tabIndex="0"
+                      type="text"
+                      value=""
+                    />
                     <button
-                      aria-describedby={null}
-                      aria-pressed={null}
-                      className="bx--btn--icon-only iot--tooltip-svg-wrapper bx--btn bx--btn--ghost"
-                      data-testid="download-button"
-                      disabled={false}
-                      onBlur={[Function]}
+                      aria-label="Clear search input"
+                      className="bx--search-close bx--search-close--hidden"
                       onClick={[Function]}
-                      onFocus={[Function]}
-                      onMouseEnter={[Function]}
-                      onMouseLeave={[Function]}
-                      tabIndex={0}
-                      title="Download table content"
                       type="button"
                     >
                       <svg
-                        aria-hidden="true"
-                        aria-label="Download table content"
-                        className="bx--btn__icon"
+                        aria-hidden={true}
                         fill="currentColor"
                         focusable="false"
-                        height={20}
+                        height={16}
                         preserveAspectRatio="xMidYMid meet"
-                        role="img"
                         viewBox="0 0 32 32"
-                        width={20}
+                        width={16}
                         xmlns="http://www.w3.org/2000/svg"
                       >
                         <path
-                          d="M26 24v4H6V24H4v4H4a2 2 0 002 2H26a2 2 0 002-2h0V24zM26 14L24.59 12.59 17 20.17 17 2 15 2 15 20.17 7.41 12.59 6 14 16 24 26 14z"
+                          d="M24 9.4L22.6 8 16 14.6 9.4 8 8 9.4 14.6 16 8 22.6 9.4 24 16 17.4 22.6 24 24 22.6 17.4 16 24 9.4z"
                         />
                       </svg>
                     </button>
-                    <button
-                      aria-describedby={null}
-                      aria-pressed={null}
-                      className="bx--btn--icon-only iot--tooltip-svg-wrapper bx--btn bx--btn--ghost"
-                      data-testid="filter-button"
-                      disabled={false}
-                      onBlur={[Function]}
-                      onClick={[Function]}
-                      onFocus={[Function]}
-                      onMouseEnter={[Function]}
-                      onMouseLeave={[Function]}
-                      tabIndex={0}
-                      title="Filters"
-                      type="button"
-=======
-                      </button>
-                    </div>
                   </div>
                   <button
+                    aria-describedby={null}
                     aria-pressed={null}
                     className="bx--btn--icon-only iot--tooltip-svg-wrapper iot--btn bx--btn bx--btn--ghost"
                     data-testid="download-button"
                     disabled={false}
+                    onBlur={[Function]}
                     onClick={[Function]}
+                    onFocus={[Function]}
+                    onMouseEnter={[Function]}
+                    onMouseLeave={[Function]}
                     tabIndex={0}
                     title="Download table content"
                     type="button"
@@ -421,11 +294,16 @@
                     </svg>
                   </button>
                   <button
+                    aria-describedby={null}
                     aria-pressed={null}
                     className="bx--btn--icon-only iot--tooltip-svg-wrapper iot--btn bx--btn bx--btn--ghost"
                     data-testid="filter-button"
                     disabled={false}
+                    onBlur={[Function]}
                     onClick={[Function]}
+                    onFocus={[Function]}
+                    onMouseEnter={[Function]}
+                    onMouseLeave={[Function]}
                     tabIndex={0}
                     title="Filters"
                     type="button"
@@ -442,7 +320,6 @@
                       viewBox="0 0 32 32"
                       width={20}
                       xmlns="http://www.w3.org/2000/svg"
->>>>>>> 63f25ad1
                     >
                       <path
                         d="M18,28H14a2,2,0,0,1-2-2V18.41L4.59,11A2,2,0,0,1,4,9.59V6A2,2,0,0,1,6,4H26a2,2,0,0,1,2,2V9.59A2,2,0,0,1,27.41,11L20,18.41V26A2,2,0,0,1,18,28ZM6,6V9.59l8,8V26h4V17.59l8-8V6Z"
@@ -1988,17 +1865,23 @@
                     className="bx--pagination__control-buttons"
                   >
                     <button
-                      className="bx--pagination__button bx--pagination__button--backward bx--pagination__button--no-index bx--btn bx--btn--ghost bx--btn--disabled bx--btn--icon-only bx--tooltip__trigger bx--tooltip--a11y bx--tooltip--top bx--tooltip--align-center"
+                      aria-describedby={null}
+                      className="bx--pagination__button bx--pagination__button--backward bx--pagination__button--no-index bx--btn bx--btn--ghost bx--btn--disabled bx--tooltip--hidden bx--btn--icon-only bx--tooltip__trigger bx--tooltip--a11y bx--btn--icon-only--top bx--tooltip--align-center"
                       disabled={true}
+                      onBlur={[Function]}
                       onClick={[Function]}
+                      onFocus={[Function]}
+                      onMouseEnter={[Function]}
+                      onMouseLeave={[Function]}
                       tabIndex={0}
                       type="button"
                     >
-                      <span
+                      <div
                         className="bx--assistive-text"
+                        onMouseEnter={[Function]}
                       >
                         Previous page
-                      </span>
+                      </div>
                       <svg
                         aria-hidden="true"
                         aria-label="Previous page"
@@ -2018,92 +1901,23 @@
                       </svg>
                     </button>
                     <button
-                      className="bx--pagination__button bx--pagination__button--forward bx--btn bx--btn--ghost bx--btn--icon-only bx--tooltip__trigger bx--tooltip--a11y bx--tooltip--top bx--tooltip--align-end"
+                      aria-describedby={null}
+                      className="bx--pagination__button bx--pagination__button--forward bx--btn bx--btn--ghost bx--tooltip--hidden bx--btn--icon-only bx--tooltip__trigger bx--tooltip--a11y bx--btn--icon-only--top bx--tooltip--align-end"
                       disabled={false}
+                      onBlur={[Function]}
                       onClick={[Function]}
+                      onFocus={[Function]}
+                      onMouseEnter={[Function]}
+                      onMouseLeave={[Function]}
                       tabIndex={0}
                       type="button"
                     >
-<<<<<<< HEAD
-                      <button
-                        aria-describedby={null}
-                        className="bx--pagination__button bx--pagination__button--backward bx--pagination__button--no-index bx--btn bx--btn--ghost bx--btn--disabled bx--tooltip--hidden bx--btn--icon-only bx--tooltip__trigger bx--tooltip--a11y bx--btn--icon-only--top bx--tooltip--align-center"
-                        disabled={true}
-                        onBlur={[Function]}
-                        onClick={[Function]}
-                        onFocus={[Function]}
+                      <div
+                        className="bx--assistive-text"
                         onMouseEnter={[Function]}
-                        onMouseLeave={[Function]}
-                        tabIndex={0}
-                        type="button"
-                      >
-                        <div
-                          className="bx--assistive-text"
-                          onMouseEnter={[Function]}
-                        >
-                          Previous page
-                        </div>
-                        <svg
-                          aria-hidden="true"
-                          aria-label="Previous page"
-                          className="bx--btn__icon"
-                          fill="currentColor"
-                          focusable="false"
-                          height={16}
-                          preserveAspectRatio="xMidYMid meet"
-                          role="img"
-                          viewBox="0 0 32 32"
-                          width={16}
-                          xmlns="http://www.w3.org/2000/svg"
-                        >
-                          <path
-                            d="M20 24L10 16 20 8z"
-                          />
-                        </svg>
-                      </button>
-                      <button
-                        aria-describedby={null}
-                        className="bx--pagination__button bx--pagination__button--forward bx--btn bx--btn--ghost bx--tooltip--hidden bx--btn--icon-only bx--tooltip__trigger bx--tooltip--a11y bx--btn--icon-only--top bx--tooltip--align-end"
-                        disabled={false}
-                        onBlur={[Function]}
-                        onClick={[Function]}
-                        onFocus={[Function]}
-                        onMouseEnter={[Function]}
-                        onMouseLeave={[Function]}
-                        tabIndex={0}
-                        type="button"
-                      >
-                        <div
-                          className="bx--assistive-text"
-                          onMouseEnter={[Function]}
-                        >
-                          Next page
-                        </div>
-                        <svg
-                          aria-hidden="true"
-                          aria-label="Next page"
-                          className="bx--btn__icon"
-                          fill="currentColor"
-                          focusable="false"
-                          height={16}
-                          preserveAspectRatio="xMidYMid meet"
-                          role="img"
-                          viewBox="0 0 32 32"
-                          width={16}
-                          xmlns="http://www.w3.org/2000/svg"
-                        >
-                          <path
-                            d="M12 8L22 16 12 24z"
-                          />
-                        </svg>
-                      </button>
-                    </div>
-=======
-                      <span
-                        className="bx--assistive-text"
                       >
                         Next page
-                      </span>
+                      </div>
                       <svg
                         aria-hidden="true"
                         aria-label="Next page"
@@ -2122,7 +1936,6 @@
                         />
                       </svg>
                     </button>
->>>>>>> 63f25ad1
                   </div>
                 </div>
               </div>
@@ -2181,19 +1994,6 @@
             className="iot--card--toolbar-date-range-wrapper"
           >
             <button
-<<<<<<< HEAD
-              aria-describedby={null}
-              aria-pressed={null}
-              className="iot--card--toolbar-action iot--card--toolbar-svg-wrapper bx--btn--icon-only bx--btn bx--btn--ghost"
-              disabled={false}
-              onBlur={[Function]}
-              onClick={[Function]}
-              onFocus={[Function]}
-              onMouseEnter={[Function]}
-              onMouseLeave={[Function]}
-              tabIndex={0}
-              title="Expand to fullscreen"
-=======
               aria-expanded={false}
               aria-haspopup={true}
               aria-label="open and close list of options"
@@ -2204,7 +2004,6 @@
               onKeyDown={[Function]}
               open={false}
               title="Select time range"
->>>>>>> 63f25ad1
               type="button"
             >
               <svg
@@ -2237,11 +2036,16 @@
             </button>
           </div>
           <button
+            aria-describedby={null}
             aria-pressed={null}
             className="iot--card--toolbar-action iot--card--toolbar-svg-wrapper bx--btn--icon-only iot--btn bx--btn bx--btn--ghost"
             data-testid="Card-toolbar-expand-button"
             disabled={false}
+            onBlur={[Function]}
             onClick={[Function]}
+            onFocus={[Function]}
+            onMouseEnter={[Function]}
+            onMouseLeave={[Function]}
             tabIndex={0}
             title="Expand to fullscreen"
             type="button"
@@ -2326,62 +2130,14 @@
           <div
             className="iot--card--title--text"
           >
-<<<<<<< HEAD
-            <div
-              className="iot--card--title--text"
-            >
-              ComboChartCard Empty
-            </div>
-            <div
-              className="bx--tooltip__label"
-              id="card-tooltip-trigger-combo-chart-1"
-            >
-              
-              <div
-                className="bx--tooltip__trigger"
-                onBlur={[Function]}
-                onClick={[Function]}
-                onContextMenu={[Function]}
-                onFocus={[Function]}
-                onKeyDown={[Function]}
-                onMouseOut={[Function]}
-                onMouseOver={[Function]}
-                role="button"
-                tabIndex={0}
-              >
-                <svg
-                  aria-hidden={true}
-                  description={null}
-                  fill="currentColor"
-                  focusable="false"
-                  height={16}
-                  preserveAspectRatio="xMidYMid meet"
-                  role={null}
-                  viewBox="0 0 16 16"
-                  width={16}
-                  xmlns="http://www.w3.org/2000/svg"
-                >
-                  <path
-                    d="M8.5 11L8.5 6.5 6.5 6.5 6.5 7.5 7.5 7.5 7.5 11 6 11 6 12 10 12 10 11zM8 3.5c-.4 0-.8.3-.8.8S7.6 5 8 5c.4 0 .8-.3.8-.8S8.4 3.5 8 3.5z"
-                  />
-                  <path
-                    d="M8,15c-3.9,0-7-3.1-7-7s3.1-7,7-7s7,3.1,7,7S11.9,15,8,15z M8,2C4.7,2,2,4.7,2,8s2.7,6,6,6s6-2.7,6-6S11.3,2,8,2z"
-                  />
-                </svg>
-              </div>
-            </div>
-          </span>
-=======
             ComboChartCard Empty
           </div>
->>>>>>> 63f25ad1
           <div
             className="bx--tooltip__label"
             id="card-tooltip-trigger-combo-chart-1"
           >
             
             <div
-              aria-describedby={null}
               className="bx--tooltip__trigger"
               onBlur={[Function]}
               onClick={[Function]}
@@ -2423,19 +2179,6 @@
             className="iot--card--toolbar-date-range-wrapper"
           >
             <button
-<<<<<<< HEAD
-              aria-describedby={null}
-              aria-pressed={null}
-              className="iot--card--toolbar-action iot--card--toolbar-svg-wrapper bx--btn--icon-only bx--btn bx--btn--ghost"
-              disabled={false}
-              onBlur={[Function]}
-              onClick={[Function]}
-              onFocus={[Function]}
-              onMouseEnter={[Function]}
-              onMouseLeave={[Function]}
-              tabIndex={0}
-              title="Expand to fullscreen"
-=======
               aria-expanded={false}
               aria-haspopup={true}
               aria-label="open and close list of options"
@@ -2446,7 +2189,6 @@
               onKeyDown={[Function]}
               open={false}
               title="Select time range"
->>>>>>> 63f25ad1
               type="button"
             >
               <svg
@@ -2479,11 +2221,16 @@
             </button>
           </div>
           <button
+            aria-describedby={null}
             aria-pressed={null}
             className="iot--card--toolbar-action iot--card--toolbar-svg-wrapper bx--btn--icon-only iot--btn bx--btn bx--btn--ghost"
             data-testid="Card-toolbar-expand-button"
             disabled={false}
+            onBlur={[Function]}
             onClick={[Function]}
+            onFocus={[Function]}
+            onMouseEnter={[Function]}
+            onMouseLeave={[Function]}
             tabIndex={0}
             title="Expand to fullscreen"
             type="button"
@@ -2579,7 +2326,6 @@
           >
             
             <div
-              aria-describedby={null}
               className="bx--tooltip__trigger"
               onBlur={[Function]}
               onClick={[Function]}
@@ -2591,20 +2337,6 @@
               role="button"
               tabIndex={0}
             >
-<<<<<<< HEAD
-              
-              <div
-                className="bx--tooltip__trigger"
-                onBlur={[Function]}
-                onClick={[Function]}
-                onContextMenu={[Function]}
-                onFocus={[Function]}
-                onKeyDown={[Function]}
-                onMouseOut={[Function]}
-                onMouseOver={[Function]}
-                role="button"
-                tabIndex={0}
-=======
               <svg
                 aria-hidden={true}
                 description={null}
@@ -2616,7 +2348,6 @@
                 viewBox="0 0 16 16"
                 width={16}
                 xmlns="http://www.w3.org/2000/svg"
->>>>>>> 63f25ad1
               >
                 <path
                   d="M8.5 11L8.5 6.5 6.5 6.5 6.5 7.5 7.5 7.5 7.5 11 6 11 6 12 10 12 10 11zM8 3.5c-.4 0-.8.3-.8.8S7.6 5 8 5c.4 0 .8-.3.8-.8S8.4 3.5 8 3.5z"
