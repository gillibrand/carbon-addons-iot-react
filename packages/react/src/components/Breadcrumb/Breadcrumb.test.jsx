import React from 'react';
import { BreadcrumbItem } from 'carbon-components-react';
import { render, screen } from '@testing-library/react';
import userEvent from '@testing-library/user-event';

import Breadcrumb from './Breadcrumb';

const commonProps = {
  onClick: jest.fn(),
};

describe('Breadcrumb', () => {
  it('is selectable with testId', () => {
    render(
      <Breadcrumb {...commonProps} hasOverflow testId="breadcrumb-test">
        <BreadcrumbItem href="#">Breadcrumb 1</BreadcrumbItem>
        <BreadcrumbItem href="#">Breadcrumb 2</BreadcrumbItem>
        <BreadcrumbItem href="#">Breadcrumb 3</BreadcrumbItem>
      </Breadcrumb>
    );
    expect(screen.getByTestId('breadcrumb-test')).toBeTruthy();
  });

  it('overflows when container is smaller than breadcrumbs', () => {
    const { container } = render(
      <Breadcrumb {...commonProps} hasOverflow>
        <BreadcrumbItem href="#">Breadcrumb 1</BreadcrumbItem>
        <BreadcrumbItem href="#">Breadcrumb 2</BreadcrumbItem>
        <BreadcrumbItem href="#">Breadcrumb 3</BreadcrumbItem>
      </Breadcrumb>
    );
    expect(container.querySelector('.breadcrumb--overflow')).toBeFalsy();
    expect(screen.getByTestId('overflow')).toBeTruthy();
    expect(screen.getByTestId('breadcrumb')).toBeTruthy();
  });
});

describe('Breadcrumb with overflow', () => {
  beforeAll(() => {
    Object.defineProperty(HTMLElement.prototype, 'clientWidth', {
      writable: true,
      configurable: true,
      value: 400,
    });
    Object.defineProperty(HTMLElement.prototype, 'scrollWidth', {
      writable: true,
      configurable: true,
      value: 500,
    });
  });

  afterAll(() => {
    delete HTMLElement.prototype.clientWidth;
    delete HTMLElement.prototype.scrollWidth;
  });

  it('overflows when container is smaller than breadcrumbs', () => {
    const { container } = render(
      <Breadcrumb {...commonProps} hasOverflow testId="breadcrumb-test">
<<<<<<< HEAD
=======
        <BreadcrumbItem href="#">Breadcrumb 1</BreadcrumbItem>
        <BreadcrumbItem href="#">Breadcrumb 2</BreadcrumbItem>
        <BreadcrumbItem href="#">Breadcrumb 3</BreadcrumbItem>
      </Breadcrumb>
    );
    expect(container.querySelector('.breadcrumb--overflow')).toBeTruthy();
    expect(screen.getByTestId('overflow')).toBeTruthy();
    expect(screen.getByTestId('breadcrumb-test')).toBeTruthy();
    expect(screen.getByTestId('breadcrumb-test-overflow-menu')).toBeTruthy();
    userEvent.click(screen.getByTestId('breadcrumb-test-overflow-menu'));
    expect(screen.getByTestId('breadcrumb-test-overflow-menu-item-0')).toBeTruthy();
  });

  it('shows overflowed items completely when there is enough space again', () => {
    const { container, rerender } = render(
      <Breadcrumb {...commonProps} hasOverflow>
>>>>>>> 75f31d6b
        <BreadcrumbItem href="#">Breadcrumb 1</BreadcrumbItem>
        <BreadcrumbItem href="#">Breadcrumb 2</BreadcrumbItem>
        <BreadcrumbItem href="#">Breadcrumb 3</BreadcrumbItem>
      </Breadcrumb>
    );
    expect(container.querySelector('.breadcrumb--overflow')).toBeTruthy();
<<<<<<< HEAD
    expect(screen.getByTestId('overflow')).toBeTruthy();
    expect(screen.getByTestId('breadcrumb-test')).toBeTruthy();
    expect(screen.getByTestId('breadcrumb-test-overflow-menu')).toBeTruthy();
    userEvent.click(screen.getByTestId('breadcrumb-test-overflow-menu'));
    expect(screen.getByTestId('breadcrumb-test-overflow-menu-item-0')).toBeTruthy();
=======

    Object.defineProperty(HTMLElement.prototype, 'clientWidth', {
      writable: true,
      configurable: true,
      value: 800,
    });

    rerender(
      <Breadcrumb {...commonProps} hasOverflow>
        <BreadcrumbItem href="#">Breadcrumb 1</BreadcrumbItem>
        <BreadcrumbItem href="#">Breadcrumb 2</BreadcrumbItem>
        <BreadcrumbItem href="#">Breadcrumb 3</BreadcrumbItem>
      </Breadcrumb>
    );

    expect(container.querySelector('.breadcrumb--overflow')).toBeFalsy();
>>>>>>> 75f31d6b
  });

  describe('has dev console warning(s)', () => {
    const originalDev = window.__DEV__;
    const originalResizeObserver = window.ResizeObserver;

    beforeAll(() => {
      jest.spyOn(console, 'error').mockImplementation(() => {});
    });

    beforeEach(() => {
      window.__DEV__ = true;
      window.ResizeObserver = undefined;
    });

    afterEach(() => {
      console.error.mockClear();
      window.__DEV__ = originalDev;
      window.ResizeObserver = originalResizeObserver;
    });

    afterAll(() => {
      console.error.mockRestore();
    });

    it('when ResizeObserver is not supported in the current environment', () => {
      render(
        <Breadcrumb {...commonProps} hasOverflow>
          <BreadcrumbItem href="#">Breadcrumb 1</BreadcrumbItem>
          <BreadcrumbItem href="#">Breadcrumb 2</BreadcrumbItem>
          <BreadcrumbItem href="#">Breadcrumb 3</BreadcrumbItem>
        </Breadcrumb>
      );
      expect(console.error).toHaveBeenCalledTimes(1);
    });
  });
});<|MERGE_RESOLUTION|>--- conflicted
+++ resolved
@@ -57,8 +57,6 @@
   it('overflows when container is smaller than breadcrumbs', () => {
     const { container } = render(
       <Breadcrumb {...commonProps} hasOverflow testId="breadcrumb-test">
-<<<<<<< HEAD
-=======
         <BreadcrumbItem href="#">Breadcrumb 1</BreadcrumbItem>
         <BreadcrumbItem href="#">Breadcrumb 2</BreadcrumbItem>
         <BreadcrumbItem href="#">Breadcrumb 3</BreadcrumbItem>
@@ -75,20 +73,12 @@
   it('shows overflowed items completely when there is enough space again', () => {
     const { container, rerender } = render(
       <Breadcrumb {...commonProps} hasOverflow>
->>>>>>> 75f31d6b
         <BreadcrumbItem href="#">Breadcrumb 1</BreadcrumbItem>
         <BreadcrumbItem href="#">Breadcrumb 2</BreadcrumbItem>
         <BreadcrumbItem href="#">Breadcrumb 3</BreadcrumbItem>
       </Breadcrumb>
     );
     expect(container.querySelector('.breadcrumb--overflow')).toBeTruthy();
-<<<<<<< HEAD
-    expect(screen.getByTestId('overflow')).toBeTruthy();
-    expect(screen.getByTestId('breadcrumb-test')).toBeTruthy();
-    expect(screen.getByTestId('breadcrumb-test-overflow-menu')).toBeTruthy();
-    userEvent.click(screen.getByTestId('breadcrumb-test-overflow-menu'));
-    expect(screen.getByTestId('breadcrumb-test-overflow-menu-item-0')).toBeTruthy();
-=======
 
     Object.defineProperty(HTMLElement.prototype, 'clientWidth', {
       writable: true,
@@ -105,7 +95,6 @@
     );
 
     expect(container.querySelector('.breadcrumb--overflow')).toBeFalsy();
->>>>>>> 75f31d6b
   });
 
   describe('has dev console warning(s)', () => {
