// Jest Snapshot v1, https://goo.gl/fbAQLP

exports[`Storybook Snapshot tests and console checks Storyshots 1 - Watson IoT/Dashboard Grid dashboard, all card sizes 1`] = `
<div
  className="storybook-container"
>
  Resize your window to see the callback handlers get triggered in the Actions tab.
  <div
    style={
      Object {
        "width": "calc(100vw - 6rem)",
      }
    }
  >
    <div
      data-testid="dashboard-grid"
      style={
        Object {
          "flex": 1,
        }
      }
    >
      <div
        className="react-grid-layout iot--dashboard-grid"
        onDragEnter={[Function]}
        onDragLeave={[Function]}
        onDragOver={[Function]}
        onDrop={[Function]}
        style={
          Object {
            "height": "2064px",
          }
        }
      >
        <div
          className="iot--card react-grid-item cssTransforms react-resizable-hide react-resizable iot--card--wrapper"
          data-testid="Card"
          id="Small"
          onMouseDown={[Function]}
          onMouseUp={[Function]}
          onTouchEnd={[Function]}
          role="presentation"
          style={
            Object {
              "--card-default-height": "144px",
              "MozTransform": "translate(0px,0px)",
              "OTransform": "translate(0px,0px)",
              "WebkitTransform": "translate(0px,0px)",
              "height": "144px",
              "msTransform": "translate(0px,0px)",
              "position": "absolute",
              "transform": "translate(0px,0px)",
              "width": "308px",
            }
          }
          type="VALUE"
        >
          <div
            className="iot--card--header"
            data-testid="Card-header"
          >
            <span
              className="iot--card--title"
              data-testid="Card-title"
              title="Small"
            >
              <div
                className="iot--card--title--text"
              >
                Small
              </div>
            </span>
            <div
              className="iot--card--toolbar"
              data-testid="Card-toolbar"
            />
          </div>
          <div
            className="iot--card--content"
            data-testid="Card-content"
            style={
              Object {
                "--card-content-height": "96px",
              }
            }
          >
            <span
              className="react-resizable-handle react-resizable-handle-se"
              onMouseDown={[Function]}
              onMouseUp={[Function]}
              onTouchEnd={[Function]}
              onTouchStart={[Function]}
              style={
                Object {
                  "touchAction": "none",
                }
              }
            />
          </div>
        </div>
        <div
          className="iot--card react-grid-item cssTransforms react-resizable-hide react-resizable iot--card--wrapper"
          data-testid="Card"
          id="Small Wide"
          onMouseDown={[Function]}
          onMouseUp={[Function]}
          onTouchEnd={[Function]}
          role="presentation"
          style={
            Object {
              "--card-default-height": "144px",
              "MozTransform": "translate(324px,0px)",
              "OTransform": "translate(324px,0px)",
              "WebkitTransform": "translate(324px,0px)",
              "height": "144px",
              "msTransform": "translate(324px,0px)",
              "position": "absolute",
              "transform": "translate(324px,0px)",
              "width": "632px",
            }
          }
          type="VALUE"
        >
          <div
            className="iot--card--header"
            data-testid="Card-header"
          >
            <span
              className="iot--card--title"
              data-testid="Card-title"
              title="Small Wide"
            >
              <div
                className="iot--card--title--text"
              >
                Small Wide
              </div>
            </span>
            <div
              className="iot--card--toolbar"
              data-testid="Card-toolbar"
            />
          </div>
          <div
            className="iot--card--content"
            data-testid="Card-content"
            style={
              Object {
                "--card-content-height": "96px",
              }
            }
          >
            <span
              className="react-resizable-handle react-resizable-handle-se"
              onMouseDown={[Function]}
              onMouseUp={[Function]}
              onTouchEnd={[Function]}
              onTouchStart={[Function]}
              style={
                Object {
                  "touchAction": "none",
                }
              }
            />
          </div>
        </div>
        <div
          className="iot--card react-grid-item cssTransforms react-resizable-hide react-resizable iot--card--wrapper"
          data-testid="Card"
          id="Medium Thin"
          onMouseDown={[Function]}
          onMouseUp={[Function]}
          onTouchEnd={[Function]}
          role="presentation"
          style={
            Object {
              "--card-default-height": "304px",
              "MozTransform": "translate(0px,160px)",
              "OTransform": "translate(0px,160px)",
              "WebkitTransform": "translate(0px,160px)",
              "height": "304px",
              "msTransform": "translate(0px,160px)",
              "position": "absolute",
              "transform": "translate(0px,160px)",
              "width": "308px",
            }
          }
          type="VALUE"
        >
          <div
            className="iot--card--header"
            data-testid="Card-header"
          >
            <span
              className="iot--card--title"
              data-testid="Card-title"
              title="Medium Thin"
            >
              <div
                className="iot--card--title--text"
              >
                Medium Thin
              </div>
            </span>
            <div
              className="iot--card--toolbar"
              data-testid="Card-toolbar"
            />
          </div>
          <div
            className="iot--card--content"
            data-testid="Card-content"
            style={
              Object {
                "--card-content-height": "256px",
              }
            }
          >
            <span
              className="react-resizable-handle react-resizable-handle-se"
              onMouseDown={[Function]}
              onMouseUp={[Function]}
              onTouchEnd={[Function]}
              onTouchStart={[Function]}
              style={
                Object {
                  "touchAction": "none",
                }
              }
            />
          </div>
        </div>
        <div
          className="iot--card react-grid-item cssTransforms react-resizable-hide react-resizable iot--card--wrapper"
          data-testid="Card"
          id="Medium"
          onMouseDown={[Function]}
          onMouseUp={[Function]}
          onTouchEnd={[Function]}
          role="presentation"
          style={
            Object {
              "--card-default-height": "304px",
              "MozTransform": "translate(324px,160px)",
              "OTransform": "translate(324px,160px)",
              "WebkitTransform": "translate(324px,160px)",
              "height": "304px",
              "msTransform": "translate(324px,160px)",
              "position": "absolute",
              "transform": "translate(324px,160px)",
              "width": "632px",
            }
          }
          type="VALUE"
        >
          <div
            className="iot--card--header"
            data-testid="Card-header"
          >
            <span
              className="iot--card--title"
              data-testid="Card-title"
              title="Medium"
            >
              <div
                className="iot--card--title--text"
              >
                Medium
              </div>
            </span>
            <div
              className="iot--card--toolbar"
              data-testid="Card-toolbar"
            />
          </div>
          <div
            className="iot--card--content"
            data-testid="Card-content"
            style={
              Object {
                "--card-content-height": "256px",
              }
            }
          >
            <span
              className="react-resizable-handle react-resizable-handle-se"
              onMouseDown={[Function]}
              onMouseUp={[Function]}
              onTouchEnd={[Function]}
              onTouchStart={[Function]}
              style={
                Object {
                  "touchAction": "none",
                }
              }
            />
          </div>
        </div>
        <div
          className="iot--card react-grid-item cssTransforms react-resizable-hide react-resizable iot--card--wrapper"
          data-testid="Card"
          id="Medium Wide"
          onMouseDown={[Function]}
          onMouseUp={[Function]}
          onTouchEnd={[Function]}
          role="presentation"
          style={
            Object {
              "--card-default-height": "304px",
              "MozTransform": "translate(0px,480px)",
              "OTransform": "translate(0px,480px)",
              "WebkitTransform": "translate(0px,480px)",
              "height": "304px",
              "msTransform": "translate(0px,480px)",
              "position": "absolute",
              "transform": "translate(0px,480px)",
              "width": "1280px",
            }
          }
          type="VALUE"
        >
          <div
            className="iot--card--header"
            data-testid="Card-header"
          >
            <span
              className="iot--card--title"
              data-testid="Card-title"
              title="Medium Wide"
            >
              <div
                className="iot--card--title--text"
              >
                Medium Wide
              </div>
            </span>
            <div
              className="iot--card--toolbar"
              data-testid="Card-toolbar"
            />
          </div>
          <div
            className="iot--card--content"
            data-testid="Card-content"
            style={
              Object {
                "--card-content-height": "256px",
              }
            }
          >
            <span
              className="react-resizable-handle react-resizable-handle-se"
              onMouseDown={[Function]}
              onMouseUp={[Function]}
              onTouchEnd={[Function]}
              onTouchStart={[Function]}
              style={
                Object {
                  "touchAction": "none",
                }
              }
            />
          </div>
        </div>
        <div
          className="iot--card react-grid-item cssTransforms react-resizable-hide react-resizable iot--card--wrapper"
          data-testid="Card"
          id="Large Thin"
          onMouseDown={[Function]}
          onMouseUp={[Function]}
          onTouchEnd={[Function]}
          role="presentation"
          style={
            Object {
              "--card-default-height": "624px",
              "MozTransform": "translate(0px,800px)",
              "OTransform": "translate(0px,800px)",
              "WebkitTransform": "translate(0px,800px)",
              "height": "624px",
              "msTransform": "translate(0px,800px)",
              "position": "absolute",
              "transform": "translate(0px,800px)",
              "width": "308px",
            }
          }
          type="VALUE"
        >
          <div
            className="iot--card--header"
            data-testid="Card-header"
          >
            <span
              className="iot--card--title"
              data-testid="Card-title"
              title="Large Thin"
            >
              <div
                className="iot--card--title--text"
              >
                Large Thin
              </div>
            </span>
            <div
              className="iot--card--toolbar"
              data-testid="Card-toolbar"
            />
          </div>
          <div
            className="iot--card--content"
            data-testid="Card-content"
            style={
              Object {
                "--card-content-height": "576px",
              }
            }
          >
            <span
              className="react-resizable-handle react-resizable-handle-se"
              onMouseDown={[Function]}
              onMouseUp={[Function]}
              onTouchEnd={[Function]}
              onTouchStart={[Function]}
              style={
                Object {
                  "touchAction": "none",
                }
              }
            />
          </div>
        </div>
        <div
          className="iot--card react-grid-item cssTransforms react-resizable-hide react-resizable iot--card--wrapper"
          data-testid="Card"
          id="Large"
          onMouseDown={[Function]}
          onMouseUp={[Function]}
          onTouchEnd={[Function]}
          role="presentation"
          style={
            Object {
              "--card-default-height": "624px",
              "MozTransform": "translate(324px,800px)",
              "OTransform": "translate(324px,800px)",
              "WebkitTransform": "translate(324px,800px)",
              "height": "624px",
              "msTransform": "translate(324px,800px)",
              "position": "absolute",
              "transform": "translate(324px,800px)",
              "width": "632px",
            }
          }
          type="VALUE"
        >
          <div
            className="iot--card--header"
            data-testid="Card-header"
          >
            <span
              className="iot--card--title"
              data-testid="Card-title"
              title="Large"
            >
              <div
                className="iot--card--title--text"
              >
                Large
              </div>
            </span>
            <div
              className="iot--card--toolbar"
              data-testid="Card-toolbar"
            />
          </div>
          <div
            className="iot--card--content"
            data-testid="Card-content"
            style={
              Object {
                "--card-content-height": "576px",
              }
            }
          >
            <span
              className="react-resizable-handle react-resizable-handle-se"
              onMouseDown={[Function]}
              onMouseUp={[Function]}
              onTouchEnd={[Function]}
              onTouchStart={[Function]}
              style={
                Object {
                  "touchAction": "none",
                }
              }
            />
          </div>
        </div>
        <div
          className="iot--card react-grid-item cssTransforms react-resizable-hide react-resizable iot--card--wrapper"
          data-testid="Card"
          id="Large Wide"
          onMouseDown={[Function]}
          onMouseUp={[Function]}
          onTouchEnd={[Function]}
          role="presentation"
          style={
            Object {
              "--card-default-height": "624px",
              "MozTransform": "translate(0px,1440px)",
              "OTransform": "translate(0px,1440px)",
              "WebkitTransform": "translate(0px,1440px)",
              "height": "624px",
              "msTransform": "translate(0px,1440px)",
              "position": "absolute",
              "transform": "translate(0px,1440px)",
              "width": "1280px",
            }
          }
          type="VALUE"
        >
          <div
            className="iot--card--header"
            data-testid="Card-header"
          >
            <span
              className="iot--card--title"
              data-testid="Card-title"
              title="Large Wide"
            >
              <div
                className="iot--card--title--text"
              >
                Large Wide
              </div>
            </span>
            <div
              className="iot--card--toolbar"
              data-testid="Card-toolbar"
            />
          </div>
          <div
            className="iot--card--content"
            data-testid="Card-content"
            style={
              Object {
                "--card-content-height": "576px",
              }
            }
          >
            <span
              className="react-resizable-handle react-resizable-handle-se"
              onMouseDown={[Function]}
              onMouseUp={[Function]}
              onTouchEnd={[Function]}
              onTouchStart={[Function]}
              style={
                Object {
                  "touchAction": "none",
                }
              }
            />
          </div>
        </div>
      </div>
    </div>
  </div>
</div>
`;

exports[`Storybook Snapshot tests and console checks Storyshots 1 - Watson IoT/Dashboard Grid dashboard, all cards as resizable 1`] = `
<div
  className="storybook-container"
>
  <p>
    All cards are resizable by dragging and the card size prop is automatically updated to match the new size during the drag process. Some cards have a minimal size defined.
  </p>
  <div
    style={
      Object {
        "width": "calc(100vw - 6rem)",
      }
    }
  >
    <div
      data-testid="dashboard-grid"
      style={
        Object {
          "flex": 1,
        }
      }
    >
      <div
        className="react-grid-layout iot--dashboard-grid"
        onDragEnter={[Function]}
        onDragLeave={[Function]}
        onDragOver={[Function]}
        onDrop={[Function]}
        style={
          Object {
            "height": "3664px",
          }
        }
      >
        <div
          className="iot--card react-grid-item cssTransforms react-resizable iot--card--wrapper"
          data-testid="Card"
          id="card"
          onMouseDown={[Function]}
          onMouseUp={[Function]}
          onTouchEnd={[Function]}
          role="presentation"
          style={
            Object {
              "--card-default-height": "144px",
              "MozTransform": "translate(0px,0px)",
              "OTransform": "translate(0px,0px)",
              "WebkitTransform": "translate(0px,0px)",
              "height": "144px",
              "msTransform": "translate(0px,0px)",
              "position": "absolute",
              "transform": "translate(0px,0px)",
              "width": "308px",
            }
          }
        >
          <div
            className="iot--card--header"
            data-testid="Card-header"
          >
            <span
              className="iot--card--title"
              data-testid="Card-title"
              title="Card - SMALL"
            >
              <div
                className="iot--card--title--text"
              >
                Card - SMALL
              </div>
            </span>
            <div
              className="iot--card--toolbar"
              data-testid="Card-toolbar"
            />
          </div>
          <div
            className="iot--card--content"
            data-testid="Card-content"
            style={
              Object {
                "--card-content-height": "96px",
              }
            }
          >
            <p>
              This is a basic card
            </p>
            <span
              className="react-resizable-handle react-resizable-handle-se"
              onMouseDown={[Function]}
              onMouseUp={[Function]}
              onTouchEnd={[Function]}
              onTouchStart={[Function]}
              style={
                Object {
                  "touchAction": "none",
                }
              }
            />
          </div>
          <span
            className="react-resizable-handle react-resizable-handle-se"
            onMouseDown={[Function]}
            onMouseUp={[Function]}
            onTouchEnd={[Function]}
            onTouchStart={[Function]}
            style={
              Object {
                "touchAction": "none",
              }
            }
          />
        </div>
        <div
          className="iot--card react-grid-item cssTransforms react-resizable iot--card--wrapper"
          data-testid="Card"
          id="valueCard"
          onMouseDown={[Function]}
          onMouseUp={[Function]}
          onTouchEnd={[Function]}
          role="presentation"
          style={
            Object {
              "--card-default-height": "144px",
              "MozTransform": "translate(324px,0px)",
              "OTransform": "translate(324px,0px)",
              "WebkitTransform": "translate(324px,0px)",
              "height": "144px",
              "msTransform": "translate(324px,0px)",
              "position": "absolute",
              "transform": "translate(324px,0px)",
              "width": "632px",
            }
          }
        >
          <div
            className="iot--card--header"
            data-testid="Card-header"
          >
            <span
              className="iot--card--title"
              data-testid="Card-title"
              title="ValueCard - SMALLWIDE"
            >
              <div
                className="iot--card--title--text"
              >
                ValueCard - SMALLWIDE
              </div>
            </span>
          </div>
          <div
            className="iot--card--content"
            data-testid="Card-content"
            style={
              Object {
                "--card-content-height": "96px",
              }
            }
          >
            <div
              className="iot--value-card__content-wrapper"
            >
              <div
                className="iot--value-card__attribute-wrapper iot--value-card__attribute-wrapper--horizontal"
                style={
                  Object {
                    "--value-card-attribute-width": "100%",
                  }
                }
              >
                <div
                  className="iot--value-card__attribute-label"
                >
                  <span
                    data-testid="Card-attribute-0-threshold-label"
                  />
                </div>
                <div
                  className="iot--value-card__attribute"
                >
                  <div
                    className="iot--value-card__value-renderer--wrapper"
                  >
                    <span
                      className="iot--value-card__value-renderer--value"
                      data-testid="Card-attribute-0-value"
                      style={
                        Object {
                          "--value-renderer-color": null,
                          "--value-renderer-font-size": "42px",
                          "--value-renderer-max-lines": 1,
                        }
                      }
                      title="88"
                    >
                      88
                    </span>
                  </div>
                  <span
                    className="iot--value-card__attribute-unit"
                    data-testid="Card-attribute-0-unit"
                    style={
                      Object {
                        "--default-font-size": "1.25rem",
                      }
                    }
                  >
                    %
                  </span>
                </div>
                <div
                  className="iot--value-card__attribute-secondary-value"
                  data-testid="Card-attribute-0-secondary-value"
                  style={
                    Object {
                      "--secondary-value-color": "#6f6f6f",
                    }
                  }
                >
                  <svg
                    aria-label="trending down"
                    className="iot--value-card__attribute_trend-icon"
                    data-testid="Card-attribute-0-trending-down"
                    fill="red"
                    focusable="false"
                    height={16}
                    preserveAspectRatio="xMidYMid meet"
                    role="img"
                    viewBox="0 0 32 32"
                    width={16}
                    xmlns="http://www.w3.org/2000/svg"
                  >
                    <path
                      d="M24 12L16 22 8 12z"
                    />
                  </svg>
                </div>
              </div>
            </div>
            <span
              className="react-resizable-handle react-resizable-handle-se"
              onMouseDown={[Function]}
              onMouseUp={[Function]}
              onTouchEnd={[Function]}
              onTouchStart={[Function]}
              style={
                Object {
                  "touchAction": "none",
                }
              }
            />
          </div>
          <span
            className="react-resizable-handle react-resizable-handle-se"
            onMouseDown={[Function]}
            onMouseUp={[Function]}
            onTouchEnd={[Function]}
            onTouchStart={[Function]}
            style={
              Object {
                "touchAction": "none",
              }
            }
          />
        </div>
        <div
          className="iot--card iot--gauge-card iot--card--wrapper"
          data-testid="Card"
          id="gaugeCard"
          onMouseDown={[Function]}
          onMouseUp={[Function]}
          onTouchEnd={[Function]}
          role="presentation"
          style={
            Object {
              "--card-default-height": "304px",
              "MozTransform": "translate(0px,160px)",
              "OTransform": "translate(0px,160px)",
              "WebkitTransform": "translate(0px,160px)",
              "height": "304px",
              "msTransform": "translate(0px,160px)",
              "position": "absolute",
              "transform": "translate(0px,160px)",
              "width": "308px",
            }
          }
        >
          <div
            className="iot--card--header"
            data-testid="Card-header"
          >
            <span
              className="iot--card--title"
              data-testid="Card-title"
              title="GaugeCard - MEDIUMTHIN"
            >
              <div
                className="iot--card--title--text"
              >
                GaugeCard - MEDIUMTHIN
              </div>
              <div
                className="bx--tooltip__label iot--card--header--tooltip"
                id="card-tooltip-trigger-gaugeCard"
              >
                
                <div
                  className="bx--tooltip__trigger"
                  onBlur={[Function]}
                  onClick={[Function]}
                  onContextMenu={[Function]}
                  onFocus={[Function]}
                  onKeyDown={[Function]}
                  onMouseOut={[Function]}
                  onMouseOver={[Function]}
                  role="button"
                  tabIndex={0}
                >
                  <svg
                    aria-hidden={true}
                    description={null}
                    fill="currentColor"
                    focusable="false"
                    height={16}
                    preserveAspectRatio="xMidYMid meet"
                    role={null}
                    viewBox="0 0 16 16"
                    width={16}
                    xmlns="http://www.w3.org/2000/svg"
                  >
                    <path
                      d="M8.5 11L8.5 6.5 6.5 6.5 6.5 7.5 7.5 7.5 7.5 11 6 11 6 12 10 12 10 11zM8 3.5c-.4 0-.8.3-.8.8S7.6 5 8 5c.4 0 .8-.3.8-.8S8.4 3.5 8 3.5z"
                    />
                    <path
                      d="M8,15c-3.9,0-7-3.1-7-7s3.1-7,7-7s7,3.1,7,7S11.9,15,8,15z M8,2C4.7,2,2,4.7,2,8s2.7,6,6,6s6-2.7,6-6S11.3,2,8,2z"
                    />
                  </svg>
                </div>
              </div>
            </span>
          </div>
          <div
            className="iot--card--content"
            data-testid="Card-content"
            style={
              Object {
                "--card-content-height": "256px",
              }
            }
          >
            <div
              className="iot--gauge-container react-grid-item cssTransforms react-resizable"
              style={
                Object {
                  "paddingBottom": 16,
                  "paddingLeft": 16,
                  "paddingRight": 16,
                  "paddingTop": 0,
                  "rowGap": "1rem",
                }
              }
            >
              <svg
                aria-labelledby="gauge-label"
                className="iot--gauge react-grid-item cssTransforms react-resizable"
                percent="0"
                style={
                  Object {
                    "--gauge-bg": "#e0e0e0",
                    "--gauge-colors": "green",
                    "--gauge-max-value": 100,
                    "--gauge-size": "68px",
                    "--gauge-trend-color": "",
                    "--gauge-value": 81,
                    "--stroke-dash": 152.68140296446393,
                    "--stroke-dash-array": 188.49555921538757,
                  }
                }
              >
                <circle
                  className="iot--gauge-bg"
                  cx={34}
                  cy={34}
                  r={30}
                />
                <circle
                  className="iot--gauge-fg"
                  cx={34}
                  cy={34}
                  r={30}
                />
                <text
                  className="iot--gauge-value iot--gauge-value__centered iot--gauge-value-lg"
                  id="gauge-label"
                  textAnchor="middle"
                  x={34}
                  y={42}
                >
                  <tspan>
                    81
                  </tspan>
                  <tspan>
                    %
                  </tspan>
                </text>
              </svg>
              <div
                className="iot--gauge-trend iot--gauge-trend__up"
              >
                <p
                  style={
                    Object {
                      "--gauge-trend-color": "",
                    }
                  }
                >
                  12%
                </p>
              </div>
            </div>
          </div>
          <span
            className="react-resizable-handle react-resizable-handle-se"
            onMouseDown={[Function]}
            onMouseUp={[Function]}
            onTouchEnd={[Function]}
            onTouchStart={[Function]}
            style={
              Object {
                "touchAction": "none",
              }
            }
          />
        </div>
        <div
          className="iot--card react-grid-item cssTransforms react-resizable iot--card--wrapper"
          data-testid="Card"
          id="pieChartCard"
          onMouseDown={[Function]}
          onMouseUp={[Function]}
          onTouchEnd={[Function]}
          role="presentation"
          style={
            Object {
              "--card-default-height": "304px",
              "MozTransform": "translate(324px,160px)",
              "OTransform": "translate(324px,160px)",
              "WebkitTransform": "translate(324px,160px)",
              "height": "304px",
              "msTransform": "translate(324px,160px)",
              "position": "absolute",
              "transform": "translate(324px,160px)",
              "width": "632px",
            }
          }
        >
          <div
            className="iot--card--header"
            data-testid="Card-header"
          >
            <span
              className="iot--card--title"
              data-testid="Card-title"
              title="PieChartCard - MEDIUM"
            >
              <div
                className="iot--card--title--text"
              >
                PieChartCard - MEDIUM
              </div>
            </span>
          </div>
          <div
            className="iot--card--content"
            data-testid="Card-content"
            style={
              Object {
                "--card-content-height": "256px",
              }
            }
          >
            <div
              className="iot--pie-chart-container"
            >
              <div
                id="mock-pie-chart"
              />
            </div>
            <span
              className="react-resizable-handle react-resizable-handle-se"
              onMouseDown={[Function]}
              onMouseUp={[Function]}
              onTouchEnd={[Function]}
              onTouchStart={[Function]}
              style={
                Object {
                  "touchAction": "none",
                }
              }
            />
          </div>
          <span
            className="react-resizable-handle react-resizable-handle-se"
            onMouseDown={[Function]}
            onMouseUp={[Function]}
            onTouchEnd={[Function]}
            onTouchStart={[Function]}
            style={
              Object {
                "touchAction": "none",
              }
            }
          />
        </div>
        <div
          className="iot--card react-grid-item cssTransforms react-resizable iot--card--wrapper"
          data-testid="map-card"
          id="mapCard"
          onMouseDown={[Function]}
          onMouseUp={[Function]}
          onTouchEnd={[Function]}
          role="presentation"
          style={
            Object {
              "--card-default-height": "624px",
              "MozTransform": "translate(0px,1120px)",
              "OTransform": "translate(0px,1120px)",
              "WebkitTransform": "translate(0px,1120px)",
              "height": "624px",
              "msTransform": "translate(0px,1120px)",
              "position": "absolute",
              "transform": "translate(0px,1120px)",
              "width": "1280px",
            }
          }
        >
          <div
            className="iot--card--header"
            data-testid="map-card-header"
          >
            <span
              className="iot--card--title"
              data-testid="map-card-title"
              title="MapCard - LARGEWIDE"
            >
              <div
                className="iot--card--title--text"
              >
                MapCard - LARGEWIDE
              </div>
            </span>
            <div
              className="iot--card--toolbar"
              data-testid="map-card-toolbar"
            >
              <button
                aria-describedby={null}
                aria-pressed={null}
                className="iot--card--toolbar-action iot--card--toolbar-svg-wrapper bx--btn--icon-only iot--btn bx--btn bx--btn--sm bx--btn--ghost"
                data-testid="map-card-toolbar-expand-button"
                disabled={false}
                onBlur={[Function]}
                onClick={[Function]}
                onFocus={[Function]}
                onMouseEnter={[Function]}
                onMouseLeave={[Function]}
                tabIndex={0}
                title="Expand"
                type="button"
              >
                <svg
                  aria-hidden="true"
                  aria-label="Expand"
                  className="bx--btn__icon"
                  fill="currentColor"
                  focusable="false"
                  height={16}
                  preserveAspectRatio="xMidYMid meet"
                  role="img"
                  viewBox="0 0 16 16"
                  width={16}
                  xmlns="http://www.w3.org/2000/svg"
                >
                  <path
                    d="M6 15L6 14 2.7 14 7 9.7 6.3 9 2 13.3 2 10 1 10 1 15zM10 1L10 2 13.3 2 9 6.3 9.7 7 14 2.7 14 6 15 6 15 1z"
                  />
                </svg>
              </button>
            </div>
          </div>
          <div
            className="iot--map-card-content iot--card--content"
            data-testid="map-card-content"
            style={
              Object {
                "--card-content-height": "576px",
              }
            }
          >
            <div
              className="iot--map__container"
            >
              <span
                className="react-resizable-handle react-resizable-handle-se"
                onMouseDown={[Function]}
                onMouseUp={[Function]}
                onTouchEnd={[Function]}
                onTouchStart={[Function]}
                style={
                  Object {
                    "touchAction": "none",
                  }
                }
              />
              <div
                className="iot--map-controls"
              >
                <div
                  className="iot--map-controls__container iot--map-controls__container--has-layers"
                  data-testid="map-card-map-controls"
                >
                  <div
                    className="iot--map-controls-layers"
                  >
                    <button
                      aria-describedby={null}
                      className="iot--map-controls-layers-trigger iot--btn bx--btn bx--btn--sm bx--btn--ghost bx--tooltip--hidden bx--btn--icon-only bx--tooltip__trigger bx--tooltip--a11y bx--btn--icon-only--left bx--tooltip--align-center"
                      data-testid="Button"
                      disabled={false}
                      onBlur={[Function]}
                      onClick={[Function]}
                      onFocus={[Function]}
                      onMouseEnter={[Function]}
                      onMouseLeave={[Function]}
                      tabIndex={0}
                      type="button"
                    >
                      <div
                        className="bx--assistive-text"
                        onMouseEnter={[Function]}
                      >
                        Layered controls
                      </div>
                      <svg
                        aria-hidden={true}
                        className="iot--map-controls-layers-trigger__caret"
                        fill="currentColor"
                        focusable="false"
                        height={16}
                        preserveAspectRatio="xMidYMid meet"
                        viewBox="0 0 32 32"
                        width={16}
                        xmlns="http://www.w3.org/2000/svg"
                      >
                        <path
                          d="M24 24L16 32 8 24z"
                        />
                      </svg>
                      <svg
                        aria-hidden="true"
                        aria-label="Layered controls"
                        className="bx--btn__icon"
                        fill="currentColor"
                        focusable="false"
                        height={16}
                        preserveAspectRatio="xMidYMid meet"
                        role="img"
                        viewBox="0 0 32 32"
                        width={16}
                        xmlns="http://www.w3.org/2000/svg"
                      >
                        <path
                          d="M16,24a.9967.9967,0,0,1-.4741-.12l-13-7L3.4741,15.12,16,21.8643,28.5259,15.12l.9482,1.7607-13,7A.9967.9967,0,0,1,16,24Z"
                        />
                        <path
                          d="M16 30a.9967.9967 0 01-.4741-.12l-13-7L3.4741 21.12 16 27.8643 28.5259 21.12l.9482 1.7607-13 7A.9967.9967 0 0116 30zM16 18a.9967.9967 0 01-.4741-.12l-13-7a1 1 0 010-1.7607l13-7a.9982.9982 0 01.9482 0l13 7a1 1 0 010 1.7607l-13 7A.9967.9967 0 0116 18zM5.1094 10L16 15.8643 26.8906 10 16 4.1358z"
                        />
                      </svg>
                    </button>
                    <div
                      className="iot--map-controls-layers-wrapper"
                    >
                      <button
                        aria-describedby={null}
                        className="iot--map-controls-layers-btn iot--btn iot--btn-icon-selection bx--btn bx--btn--sm bx--btn--ghost bx--tooltip--hidden bx--btn--icon-only bx--tooltip__trigger bx--tooltip--a11y bx--btn--icon-only--left bx--tooltip--align-center"
                        data-testid="Button"
                        disabled={false}
                        onBlur={[Function]}
                        onClick={[Function]}
                        onFocus={[Function]}
                        onMouseEnter={[Function]}
                        onMouseLeave={[Function]}
                        tabIndex={-1}
                        type="button"
                      >
                        <div
                          className="bx--assistive-text"
                          onMouseEnter={[Function]}
                        >
                          Toggle Layer control 1
                        </div>
                        <svg
                          aria-hidden="true"
                          aria-label="Toggle Layer control 1"
                          className="bx--btn__icon"
                          fill="currentColor"
                          focusable="false"
                          height={32}
                          preserveAspectRatio="xMidYMid meet"
                          role="img"
                          viewBox="0 0 32 32"
                          width={32}
                          xmlns="http://www.w3.org/2000/svg"
                        >
                          <path
                            d="M26 14H24v2h2a3.0033 3.0033 0 013 3v4h2V19A5.0058 5.0058 0 0026 14zM24 4a3 3 0 11-3 3 3 3 0 013-3m0-2a5 5 0 105 5A5 5 0 0024 2zM23 30H21V28a3.0033 3.0033 0 00-3-3H14a3.0033 3.0033 0 00-3 3v2H9V28a5.0059 5.0059 0 015-5h4a5.0059 5.0059 0 015 5zM16 13a3 3 0 11-3 3 3 3 0 013-3m0-2a5 5 0 105 5A5 5 0 0016 11zM8 14H6a5.0059 5.0059 0 00-5 5v4H3V19a3.0033 3.0033 0 013-3H8zM8 4A3 3 0 115 7 3 3 0 018 4M8 2a5 5 0 105 5A5 5 0 008 2z"
                          />
                        </svg>
                      </button>
                      <button
                        aria-describedby={null}
                        className="iot--map-controls-layers-btn iot--btn bx--btn bx--btn--sm bx--btn--ghost bx--tooltip--hidden bx--btn--icon-only bx--tooltip__trigger bx--tooltip--a11y bx--btn--icon-only--left bx--tooltip--align-center"
                        data-testid="Button"
                        disabled={false}
                        onBlur={[Function]}
                        onClick={[Function]}
                        onFocus={[Function]}
                        onMouseEnter={[Function]}
                        onMouseLeave={[Function]}
                        tabIndex={-1}
                        type="button"
                      >
                        <div
                          className="bx--assistive-text"
                          onMouseEnter={[Function]}
                        >
                          Layer control 2
                        </div>
                        <svg
                          aria-hidden="true"
                          aria-label="Layer control 2"
                          className="bx--btn__icon"
                          fill="currentColor"
                          focusable="false"
                          height={32}
                          preserveAspectRatio="xMidYMid meet"
                          role="img"
                          viewBox="0 0 32 32"
                          width={32}
                          xmlns="http://www.w3.org/2000/svg"
                        >
                          <path
                            d="M26 14H24v2h2a3.0033 3.0033 0 013 3v4h2V19A5.0058 5.0058 0 0026 14zM24 4a3 3 0 11-3 3 3 3 0 013-3m0-2a5 5 0 105 5A5 5 0 0024 2zM23 30H21V28a3.0033 3.0033 0 00-3-3H14a3.0033 3.0033 0 00-3 3v2H9V28a5.0059 5.0059 0 015-5h4a5.0059 5.0059 0 015 5zM16 13a3 3 0 11-3 3 3 3 0 013-3m0-2a5 5 0 105 5A5 5 0 0016 11zM8 14H6a5.0059 5.0059 0 00-5 5v4H3V19a3.0033 3.0033 0 013-3H8zM8 4A3 3 0 115 7 3 3 0 018 4M8 2a5 5 0 105 5A5 5 0 008 2z"
                          />
                        </svg>
                      </button>
                      <button
                        aria-describedby={null}
                        className="iot--map-controls-layers-btn iot--btn bx--btn bx--btn--sm bx--btn--ghost bx--tooltip--hidden bx--btn--icon-only bx--tooltip__trigger bx--tooltip--a11y bx--btn--icon-only--left bx--tooltip--align-center"
                        data-testid="Button"
                        disabled={false}
                        onBlur={[Function]}
                        onClick={[Function]}
                        onFocus={[Function]}
                        onMouseEnter={[Function]}
                        onMouseLeave={[Function]}
                        tabIndex={-1}
                        type="button"
                      >
                        <div
                          className="bx--assistive-text"
                          onMouseEnter={[Function]}
                        >
                          Layer control 3
                        </div>
                        <svg
                          aria-hidden="true"
                          aria-label="Layer control 3"
                          className="bx--btn__icon"
                          fill="currentColor"
                          focusable="false"
                          height={32}
                          preserveAspectRatio="xMidYMid meet"
                          role="img"
                          viewBox="0 0 32 32"
                          width={32}
                          xmlns="http://www.w3.org/2000/svg"
                        >
                          <path
                            d="M26 14H24v2h2a3.0033 3.0033 0 013 3v4h2V19A5.0058 5.0058 0 0026 14zM24 4a3 3 0 11-3 3 3 3 0 013-3m0-2a5 5 0 105 5A5 5 0 0024 2zM23 30H21V28a3.0033 3.0033 0 00-3-3H14a3.0033 3.0033 0 00-3 3v2H9V28a5.0059 5.0059 0 015-5h4a5.0059 5.0059 0 015 5zM16 13a3 3 0 11-3 3 3 3 0 013-3m0-2a5 5 0 105 5A5 5 0 0016 11zM8 14H6a5.0059 5.0059 0 00-5 5v4H3V19a3.0033 3.0033 0 013-3H8zM8 4A3 3 0 115 7 3 3 0 018 4M8 2a5 5 0 105 5A5 5 0 008 2z"
                          />
                        </svg>
                      </button>
                    </div>
                  </div>
                  <div
                    className="iot--map-controls-btn-group"
                  >
                    <button
                      aria-describedby={null}
                      className="iot--map-controls-btn iot--btn bx--btn bx--btn--sm bx--btn--ghost bx--tooltip--hidden bx--btn--icon-only bx--tooltip__trigger bx--tooltip--a11y bx--btn--icon-only--left bx--tooltip--align-center"
                      data-testid="Button"
                      disabled={false}
                      onBlur={[Function]}
                      onClick={[Function]}
                      onFocus={[Function]}
                      onMouseEnter={[Function]}
                      onMouseLeave={[Function]}
                      tabIndex={0}
                      type="button"
                    >
                      <div
                        className="bx--assistive-text"
                        onMouseEnter={[Function]}
                      >
                        GDP
                      </div>
                      <svg
                        aria-hidden="true"
                        aria-label="GDP"
                        className="bx--btn__icon"
                        fill="currentColor"
                        focusable="false"
                        height={32}
                        preserveAspectRatio="xMidYMid meet"
                        role="img"
                        viewBox="0 0 32 32"
                        width={32}
                        xmlns="http://www.w3.org/2000/svg"
                      >
                        <path
                          d="M26 14H24v2h2a3.0033 3.0033 0 013 3v4h2V19A5.0058 5.0058 0 0026 14zM24 4a3 3 0 11-3 3 3 3 0 013-3m0-2a5 5 0 105 5A5 5 0 0024 2zM23 30H21V28a3.0033 3.0033 0 00-3-3H14a3.0033 3.0033 0 00-3 3v2H9V28a5.0059 5.0059 0 015-5h4a5.0059 5.0059 0 015 5zM16 13a3 3 0 11-3 3 3 3 0 013-3m0-2a5 5 0 105 5A5 5 0 0016 11zM8 14H6a5.0059 5.0059 0 00-5 5v4H3V19a3.0033 3.0033 0 013-3H8zM8 4A3 3 0 115 7 3 3 0 018 4M8 2a5 5 0 105 5A5 5 0 008 2z"
                        />
                      </svg>
                    </button>
                    <button
                      aria-describedby={null}
                      className="iot--map-controls-btn iot--btn bx--btn bx--btn--sm bx--btn--ghost bx--tooltip--hidden bx--btn--icon-only bx--tooltip__trigger bx--tooltip--a11y bx--btn--icon-only--left bx--tooltip--align-center"
                      data-testid="Button"
                      disabled={false}
                      onBlur={[Function]}
                      onClick={[Function]}
                      onFocus={[Function]}
                      onMouseEnter={[Function]}
                      onMouseLeave={[Function]}
                      tabIndex={0}
                      type="button"
                    >
                      <div
                        className="bx--assistive-text"
                        onMouseEnter={[Function]}
                      >
                        Population
                      </div>
                      <svg
                        aria-hidden="true"
                        aria-label="Population"
                        className="bx--btn__icon"
                        fill="currentColor"
                        focusable="false"
                        height={32}
                        preserveAspectRatio="xMidYMid meet"
                        role="img"
                        viewBox="0 0 32 32"
                        width={32}
                        xmlns="http://www.w3.org/2000/svg"
                      >
                        <path
                          d="M26 14H24v2h2a3.0033 3.0033 0 013 3v4h2V19A5.0058 5.0058 0 0026 14zM24 4a3 3 0 11-3 3 3 3 0 013-3m0-2a5 5 0 105 5A5 5 0 0024 2zM23 30H21V28a3.0033 3.0033 0 00-3-3H14a3.0033 3.0033 0 00-3 3v2H9V28a5.0059 5.0059 0 015-5h4a5.0059 5.0059 0 015 5zM16 13a3 3 0 11-3 3 3 3 0 013-3m0-2a5 5 0 105 5A5 5 0 0016 11zM8 14H6a5.0059 5.0059 0 00-5 5v4H3V19a3.0033 3.0033 0 013-3H8zM8 4A3 3 0 115 7 3 3 0 018 4M8 2a5 5 0 105 5A5 5 0 008 2z"
                        />
                      </svg>
                    </button>
                    <button
                      aria-describedby={null}
                      className="iot--map-controls-btn iot--btn bx--btn bx--btn--sm bx--btn--ghost bx--tooltip--hidden bx--btn--icon-only bx--tooltip__trigger bx--tooltip--a11y bx--btn--icon-only--left bx--tooltip--align-center"
                      data-testid="Button"
                      disabled={false}
                      onBlur={[Function]}
                      onClick={[Function]}
                      onFocus={[Function]}
                      onMouseEnter={[Function]}
                      onMouseLeave={[Function]}
                      tabIndex={0}
                      type="button"
                    >
                      <div
                        className="bx--assistive-text"
                        onMouseEnter={[Function]}
                      >
                        Map control 3A
                      </div>
                      <svg
                        aria-hidden="true"
                        aria-label="Map control 3A"
                        className="bx--btn__icon"
                        fill="currentColor"
                        focusable="false"
                        height={32}
                        preserveAspectRatio="xMidYMid meet"
                        role="img"
                        viewBox="0 0 32 32"
                        width={32}
                        xmlns="http://www.w3.org/2000/svg"
                      >
                        <path
                          d="M26 14H24v2h2a3.0033 3.0033 0 013 3v4h2V19A5.0058 5.0058 0 0026 14zM24 4a3 3 0 11-3 3 3 3 0 013-3m0-2a5 5 0 105 5A5 5 0 0024 2zM23 30H21V28a3.0033 3.0033 0 00-3-3H14a3.0033 3.0033 0 00-3 3v2H9V28a5.0059 5.0059 0 015-5h4a5.0059 5.0059 0 015 5zM16 13a3 3 0 11-3 3 3 3 0 013-3m0-2a5 5 0 105 5A5 5 0 0016 11zM8 14H6a5.0059 5.0059 0 00-5 5v4H3V19a3.0033 3.0033 0 013-3H8zM8 4A3 3 0 115 7 3 3 0 018 4M8 2a5 5 0 105 5A5 5 0 008 2z"
                        />
                      </svg>
                    </button>
                  </div>
                  <button
                    aria-describedby={null}
                    className="iot--map-controls-btn iot--btn iot--btn-icon-selection bx--btn bx--btn--sm bx--btn--ghost bx--tooltip--hidden bx--btn--icon-only bx--tooltip__trigger bx--tooltip--a11y bx--btn--icon-only--left bx--tooltip--align-center"
                    data-testid="Button"
                    disabled={false}
                    onBlur={[Function]}
                    onClick={[Function]}
                    onFocus={[Function]}
                    onMouseEnter={[Function]}
                    onMouseLeave={[Function]}
                    tabIndex={0}
                    type="button"
                  >
                    <div
                      className="bx--assistive-text"
                      onMouseEnter={[Function]}
                    >
                      Toggle control 1
                    </div>
                    <svg
                      aria-hidden="true"
                      aria-label="Toggle control 1"
                      className="bx--btn__icon"
                      fill="currentColor"
                      focusable="false"
                      height={32}
                      preserveAspectRatio="xMidYMid meet"
                      role="img"
                      viewBox="0 0 32 32"
                      width={32}
                      xmlns="http://www.w3.org/2000/svg"
                    >
                      <path
                        d="M26 14H24v2h2a3.0033 3.0033 0 013 3v4h2V19A5.0058 5.0058 0 0026 14zM24 4a3 3 0 11-3 3 3 3 0 013-3m0-2a5 5 0 105 5A5 5 0 0024 2zM23 30H21V28a3.0033 3.0033 0 00-3-3H14a3.0033 3.0033 0 00-3 3v2H9V28a5.0059 5.0059 0 015-5h4a5.0059 5.0059 0 015 5zM16 13a3 3 0 11-3 3 3 3 0 013-3m0-2a5 5 0 105 5A5 5 0 0016 11zM8 14H6a5.0059 5.0059 0 00-5 5v4H3V19a3.0033 3.0033 0 013-3H8zM8 4A3 3 0 115 7 3 3 0 018 4M8 2a5 5 0 105 5A5 5 0 008 2z"
                      />
                    </svg>
                  </button>
                  <button
                    aria-describedby={null}
                    className="iot--map-controls-btn iot--btn iot--btn-icon-selection bx--btn bx--btn--sm bx--btn--ghost bx--tooltip--hidden bx--btn--icon-only bx--tooltip__trigger bx--tooltip--a11y bx--btn--icon-only--left bx--tooltip--align-center"
                    data-testid="Button"
                    disabled={false}
                    onBlur={[Function]}
                    onClick={[Function]}
                    onFocus={[Function]}
                    onMouseEnter={[Function]}
                    onMouseLeave={[Function]}
                    tabIndex={0}
                    type="button"
                  >
                    <div
                      className="bx--assistive-text"
                      onMouseEnter={[Function]}
                    >
                      Toggle control 2
                    </div>
                    <svg
                      aria-hidden="true"
                      aria-label="Toggle control 2"
                      className="bx--btn__icon"
                      fill="currentColor"
                      focusable="false"
                      height={32}
                      preserveAspectRatio="xMidYMid meet"
                      role="img"
                      viewBox="0 0 32 32"
                      width={32}
                      xmlns="http://www.w3.org/2000/svg"
                    >
                      <path
                        d="M26 14H24v2h2a3.0033 3.0033 0 013 3v4h2V19A5.0058 5.0058 0 0026 14zM24 4a3 3 0 11-3 3 3 3 0 013-3m0-2a5 5 0 105 5A5 5 0 0024 2zM23 30H21V28a3.0033 3.0033 0 00-3-3H14a3.0033 3.0033 0 00-3 3v2H9V28a5.0059 5.0059 0 015-5h4a5.0059 5.0059 0 015 5zM16 13a3 3 0 11-3 3 3 3 0 013-3m0-2a5 5 0 105 5A5 5 0 0016 11zM8 14H6a5.0059 5.0059 0 00-5 5v4H3V19a3.0033 3.0033 0 013-3H8zM8 4A3 3 0 115 7 3 3 0 018 4M8 2a5 5 0 105 5A5 5 0 008 2z"
                      />
                    </svg>
                  </button>
                  <button
                    aria-describedby={null}
                    className="iot--map-controls-btn iot--btn iot--btn-icon-selection bx--btn bx--btn--sm bx--btn--ghost bx--tooltip--hidden bx--btn--icon-only bx--tooltip__trigger bx--tooltip--a11y bx--btn--icon-only--left bx--tooltip--align-center"
                    data-testid="Button"
                    disabled={false}
                    onBlur={[Function]}
                    onClick={[Function]}
                    onFocus={[Function]}
                    onMouseEnter={[Function]}
                    onMouseLeave={[Function]}
                    tabIndex={0}
                    type="button"
                  >
                    <div
                      className="bx--assistive-text"
                      onMouseEnter={[Function]}
                    >
                      Toggle control 3
                    </div>
                    <svg
                      aria-hidden="true"
                      aria-label="Toggle control 3"
                      className="bx--btn__icon"
                      fill="currentColor"
                      focusable="false"
                      height={32}
                      preserveAspectRatio="xMidYMid meet"
                      role="img"
                      viewBox="0 0 32 32"
                      width={32}
                      xmlns="http://www.w3.org/2000/svg"
                    >
                      <path
                        d="M26 14H24v2h2a3.0033 3.0033 0 013 3v4h2V19A5.0058 5.0058 0 0026 14zM24 4a3 3 0 11-3 3 3 3 0 013-3m0-2a5 5 0 105 5A5 5 0 0024 2zM23 30H21V28a3.0033 3.0033 0 00-3-3H14a3.0033 3.0033 0 00-3 3v2H9V28a5.0059 5.0059 0 015-5h4a5.0059 5.0059 0 015 5zM16 13a3 3 0 11-3 3 3 3 0 013-3m0-2a5 5 0 105 5A5 5 0 0016 11zM8 14H6a5.0059 5.0059 0 00-5 5v4H3V19a3.0033 3.0033 0 013-3H8zM8 4A3 3 0 115 7 3 3 0 018 4M8 2a5 5 0 105 5A5 5 0 008 2z"
                      />
                    </svg>
                  </button>
                </div>
                <div
                  className="iot--map-zoom"
                  data-testid="map-card-zoom-control"
                >
                  <button
                    aria-describedby={null}
                    className="iot--btn bx--btn bx--btn--sm bx--btn--ghost bx--tooltip--hidden bx--btn--icon-only bx--tooltip__trigger bx--tooltip--a11y bx--btn--icon-only--left bx--tooltip--align-center"
                    data-testid="map-card-zoom-control-zoom-in"
                    disabled={false}
                    onBlur={[Function]}
                    onClick={[Function]}
                    onFocus={[Function]}
                    onMouseEnter={[Function]}
                    onMouseLeave={[Function]}
                    tabIndex={0}
                    type="button"
                  >
                    <div
                      className="bx--assistive-text"
                      onMouseEnter={[Function]}
                    >
                      Zoom In
                    </div>
                    <svg
                      aria-hidden="true"
                      aria-label="Zoom In"
                      className="bx--btn__icon"
                      fill="currentColor"
                      focusable="false"
                      height={32}
                      preserveAspectRatio="xMidYMid meet"
                      role="img"
                      viewBox="0 0 32 32"
                      width={32}
                      xmlns="http://www.w3.org/2000/svg"
                    >
                      <path
                        d="M18 12L14 12 14 8 12 8 12 12 8 12 8 14 12 14 12 18 14 18 14 14 18 14 18 12z"
                      />
                      <path
                        d="M21.4479,20A10.856,10.856,0,0,0,24,13,11,11,0,1,0,13,24a10.856,10.856,0,0,0,7-2.5521L27.5859,29,29,27.5859ZM13,22a9,9,0,1,1,9-9A9.01,9.01,0,0,1,13,22Z"
                      />
                    </svg>
                  </button>
                  <button
                    aria-describedby={null}
                    className="iot--btn bx--btn bx--btn--sm bx--btn--ghost bx--tooltip--hidden bx--btn--icon-only bx--tooltip__trigger bx--tooltip--a11y bx--btn--icon-only--left bx--tooltip--align-center"
                    data-testid="map-card-zoom-control-zoom-out"
                    disabled={false}
                    onBlur={[Function]}
                    onClick={[Function]}
                    onFocus={[Function]}
                    onMouseEnter={[Function]}
                    onMouseLeave={[Function]}
                    tabIndex={0}
                    type="button"
                  >
                    <div
                      className="bx--assistive-text"
                      onMouseEnter={[Function]}
                    >
                      Zoom out
                    </div>
                    <svg
                      aria-hidden="true"
                      aria-label="Zoom out"
                      className="bx--btn__icon"
                      fill="currentColor"
                      focusable="false"
                      height={32}
                      preserveAspectRatio="xMidYMid meet"
                      role="img"
                      viewBox="0 0 32 32"
                      width={32}
                      xmlns="http://www.w3.org/2000/svg"
                    >
                      <path
                        d="M8 12H18V14H8z"
                      />
                      <path
                        d="M21.4479,20A10.856,10.856,0,0,0,24,13,11,11,0,1,0,13,24a10.856,10.856,0,0,0,7-2.5521L27.5859,29,29,27.5859ZM13,22a9,9,0,1,1,9-9A9.01,9.01,0,0,1,13,22Z"
                      />
                    </svg>
                  </button>
                </div>
              </div>
              <div
                className="iot--map-legend"
                data-testid="map-card-legend"
              >
                <div
                  className="iot--map-legend-keys"
                >
                  <span
                    className="iot--map-legend-keys-color"
                    style={
                      Object {
                        "backgroundColor": "#f8d5cc",
                      }
                    }
                  />
                  <span
                    className="iot--map-legend-keys-value"
                  >
                    0
                  </span>
                </div>
                <div
                  className="iot--map-legend-keys"
                >
                  <span
                    className="iot--map-legend-keys-color"
                    style={
                      Object {
                        "backgroundColor": "#f4bfb6",
                      }
                    }
                  />
                  <span
                    className="iot--map-legend-keys-value"
                  >
                    1,000,000
                  </span>
                </div>
                <div
                  className="iot--map-legend-keys"
                >
                  <span
                    className="iot--map-legend-keys-color"
                    style={
                      Object {
                        "backgroundColor": "#f1a8a5",
                      }
                    }
                  />
                  <span
                    className="iot--map-legend-keys-value"
                  >
                    5,000,000
                  </span>
                </div>
                <div
                  className="iot--map-legend-keys"
                >
                  <span
                    className="iot--map-legend-keys-color"
                    style={
                      Object {
                        "backgroundColor": "#ee8f9a",
                      }
                    }
                  />
                  <span
                    className="iot--map-legend-keys-value"
                  >
                    10,000,000
                  </span>
                </div>
                <div
                  className="iot--map-legend-keys"
                >
                  <span
                    className="iot--map-legend-keys-color"
                    style={
                      Object {
                        "backgroundColor": "#ec739b",
                      }
                    }
                  />
                  <span
                    className="iot--map-legend-keys-value"
                  >
                    50,000,000
                  </span>
                </div>
                <div
                  className="iot--map-legend-keys"
                >
                  <span
                    className="iot--map-legend-keys-color"
                    style={
                      Object {
                        "backgroundColor": "#dd5ca8",
                      }
                    }
                  />
                  <span
                    className="iot--map-legend-keys-value"
                  >
                    100,000,000
                  </span>
                </div>
                <div
                  className="iot--map-legend-keys"
                >
                  <span
                    className="iot--map-legend-keys-color"
                    style={
                      Object {
                        "backgroundColor": "#c44cc0",
                      }
                    }
                  />
                  <span
                    className="iot--map-legend-keys-value"
                  >
                    250,000,000
                  </span>
                </div>
                <div
                  className="iot--map-legend-keys"
                >
                  <span
                    className="iot--map-legend-keys-color"
                    style={
                      Object {
                        "backgroundColor": "#9f43d7",
                      }
                    }
                  />
                  <span
                    className="iot--map-legend-keys-value"
                  >
                    500,000,000
                  </span>
                </div>
                <div
                  className="iot--map-legend-keys"
                >
                  <span
                    className="iot--map-legend-keys-color"
                    style={
                      Object {
                        "backgroundColor": "#6e40e6",
                      }
                    }
                  />
                  <span
                    className="iot--map-legend-keys-value"
                  >
                    1,000,000,000
                  </span>
                </div>
              </div>
            </div>
            <div
              className="iot--map-settings"
              data-testid="map-card-settings"
            >
              <div
                className="iot--map-settings-header"
              >
                <h3
                  className="iot--map-settings-header__title"
                >
                  Map configuration
                </h3>
                <button
                  aria-describedby={null}
                  className="iot--map-settings-close-btn iot--btn bx--btn bx--btn--sm bx--btn--ghost bx--tooltip--hidden bx--btn--icon-only bx--tooltip__trigger bx--tooltip--a11y bx--btn--icon-only--top bx--tooltip--align-center"
                  data-testid="Button"
                  disabled={false}
                  onBlur={[Function]}
                  onClick={[Function]}
                  onFocus={[Function]}
                  onMouseEnter={[Function]}
                  onMouseLeave={[Function]}
                  tabIndex={0}
                  type="button"
                >
                  <div
                    className="bx--assistive-text"
                    onMouseEnter={[Function]}
                  >
                    Close
                  </div>
                  <svg
                    aria-hidden="true"
                    aria-label="Close"
                    className="bx--btn__icon"
                    fill="currentColor"
                    focusable="false"
                    height={16}
                    preserveAspectRatio="xMidYMid meet"
                    role="img"
                    viewBox="0 0 32 32"
                    width={16}
                    xmlns="http://www.w3.org/2000/svg"
                  >
                    <path
                      d="M24 9.4L22.6 8 16 14.6 9.4 8 8 9.4 14.6 16 8 22.6 9.4 24 16 17.4 22.6 24 24 22.6 17.4 16 24 9.4z"
                    />
                  </svg>
                </button>
              </div>
              <ul
                className="bx--accordion settings-accordion bx--accordion--end"
                style={
                  Object {
                    "paddingTop": 0,
                  }
                }
              >
                <li
                  className="bx--accordion__item bx--accordion__item--active"
                  onAnimationEnd={[Function]}
                  onClick={[Function]}
                >
                  <button
                    aria-controls="accordion-item-169"
                    aria-expanded={true}
                    className="bx--accordion__heading"
                    onClick={[Function]}
                    onKeyDown={[Function]}
                    type="button"
                  >
                    <svg
                      aria-hidden={true}
                      className="bx--accordion__arrow"
                      fill="currentColor"
                      focusable="false"
                      height={16}
                      preserveAspectRatio="xMidYMid meet"
                      viewBox="0 0 16 16"
                      width={16}
                      xmlns="http://www.w3.org/2000/svg"
                    >
                      <path
                        d="M11 8L6 13 5.3 12.3 9.6 8 5.3 3.7 6 3z"
                      />
                    </svg>
                    <div
                      className="bx--accordion__title"
                      dir="auto"
                    >
                      GDP vs Population
                    </div>
                  </button>
                  <div
                    className="bx--accordion__content"
                    id="accordion-item-169"
                  >
                    <div
                      className="toggle-group"
                    >
                      <label
                        className="toggle-container"
                        htmlFor="Population"
                      >
                        <input
                          checked={true}
                          id="Population"
                          name="toggle"
                          onChange={[Function]}
                          type="radio"
                        />
                        <div
                          className="toggle"
                        >
                          Population
                        </div>
                      </label>
                      <label
                        className="toggle-container"
                        htmlFor="GDP"
                      >
                        <input
                          checked={false}
                          id="GDP"
                          name="toggle"
                          onChange={[Function]}
                          type="radio"
                        />
                        <div
                          className="toggle"
                        >
                          GDP
                        </div>
                      </label>
                    </div>
                  </div>
                </li>
                <li
                  className="bx--accordion__item"
                  onAnimationEnd={[Function]}
                  onClick={[Function]}
                >
                  <button
                    aria-controls="accordion-item-170"
                    aria-expanded={false}
                    className="bx--accordion__heading"
                    onClick={[Function]}
                    onKeyDown={[Function]}
                    type="button"
                  >
                    <svg
                      aria-hidden={true}
                      className="bx--accordion__arrow"
                      fill="currentColor"
                      focusable="false"
                      height={16}
                      preserveAspectRatio="xMidYMid meet"
                      viewBox="0 0 16 16"
                      width={16}
                      xmlns="http://www.w3.org/2000/svg"
                    >
                      <path
                        d="M11 8L6 13 5.3 12.3 9.6 8 5.3 3.7 6 3z"
                      />
                    </svg>
                    <div
                      className="bx--accordion__title"
                      dir="auto"
                    >
                      Panel B
                    </div>
                  </button>
                  <div
                    className="bx--accordion__content"
                    id="accordion-item-170"
                  >
                    More Map settings
                  </div>
                </li>
                <li
                  className="bx--accordion__item"
                  onAnimationEnd={[Function]}
                  onClick={[Function]}
                >
                  <button
                    aria-controls="accordion-item-171"
                    aria-expanded={false}
                    className="bx--accordion__heading"
                    onClick={[Function]}
                    onKeyDown={[Function]}
                    type="button"
                  >
                    <svg
                      aria-hidden={true}
                      className="bx--accordion__arrow"
                      fill="currentColor"
                      focusable="false"
                      height={16}
                      preserveAspectRatio="xMidYMid meet"
                      viewBox="0 0 16 16"
                      width={16}
                      xmlns="http://www.w3.org/2000/svg"
                    >
                      <path
                        d="M11 8L6 13 5.3 12.3 9.6 8 5.3 3.7 6 3z"
                      />
                    </svg>
                    <div
                      className="bx--accordion__title"
                      dir="auto"
                    >
                      Panel C
                    </div>
                  </button>
                  <div
                    className="bx--accordion__content"
                    id="accordion-item-171"
                  >
                    Even more settings
                  </div>
                </li>
              </ul>
            </div>
          </div>
          <span
            className="react-resizable-handle react-resizable-handle-se"
            onMouseDown={[Function]}
            onMouseUp={[Function]}
            onTouchEnd={[Function]}
            onTouchStart={[Function]}
            style={
              Object {
                "touchAction": "none",
              }
            }
          />
        </div>
        <div
          className="iot--card iot--table-card react-grid-item cssTransforms react-resizable iot--card--wrapper"
          data-testid="Card"
          id="tableCard"
          onMouseDown={[Function]}
          onMouseUp={[Function]}
          onTouchEnd={[Function]}
          role="presentation"
          style={
            Object {
              "--card-default-height": "624px",
              "MozTransform": "translate(324px,1760px)",
              "OTransform": "translate(324px,1760px)",
              "WebkitTransform": "translate(324px,1760px)",
              "height": "624px",
              "msTransform": "translate(324px,1760px)",
              "position": "absolute",
              "transform": "translate(324px,1760px)",
              "width": "632px",
            }
          }
        >
          <div
            className="iot--card--content"
            data-testid="Card-content"
            style={
              Object {
                "--card-content-height": "576px",
              }
            }
          >
            <div
              className="TableCard__StyledStatefulTable-q9l5bz-0 ghyGJn iot--table-container bx--data-table-container"
              data-testid="table-for-card-tableCard-table-container"
            >
              <section
                aria-label="data table toolbar"
                className="bx--table-toolbar"
                data-testid="table-for-card-tableCard-table-toolbar"
              >
                <div
                  aria-hidden={true}
                  className="bx--batch-actions iot--table-batch-actions"
                  data-testid="table-for-card-tableCard-table-toolbar-batch-actions"
                  onScroll={[Function]}
                >
                  <div
                    className="bx--batch-summary"
                  >
                    <p
                      className="bx--batch-summary__para"
                    >
                      <span>
                        0 items selected
                      </span>
                    </p>
                  </div>
                  <div
                    className="bx--action-list"
                  >
                    <button
                      aria-describedby={null}
                      aria-pressed={null}
                      className="bx--batch-summary__cancel bx--btn bx--btn--primary"
                      disabled={false}
                      onBlur={[Function]}
                      onClick={[Function]}
                      onFocus={[Function]}
                      onMouseEnter={[Function]}
                      onMouseLeave={[Function]}
                      tabIndex={-1}
                      type="button"
                    >
                      Cancel
                    </button>
                  </div>
                </div>
                <label
                  className="iot--table-toolbar-secondary-title"
                >
                  TableCard - LARGE
                </label>
                <div
                  className="bx--toolbar-content iot--table-toolbar-content"
                  data-testid="table-for-card-tableCard-table-toolbar-content"
                >
                  <div
                    aria-labelledby="table-for-card-tableCard-toolbar-search-search"
                    className="bx--search bx--search--xl table-toolbar-search bx--toolbar-search-container-expandable"
                    role="search"
                  >
                    <div
                      className="bx--search-magnifier"
                    >
                      <svg
                        aria-hidden={true}
                        className="bx--search-magnifier-icon"
                        fill="currentColor"
                        focusable="false"
                        height={16}
                        preserveAspectRatio="xMidYMid meet"
                        viewBox="0 0 16 16"
                        width={16}
                        xmlns="http://www.w3.org/2000/svg"
                      >
                        <path
                          d="M15,14.3L10.7,10c1.9-2.3,1.6-5.8-0.7-7.7S4.2,0.7,2.3,3S0.7,8.8,3,10.7c2,1.7,5,1.7,7,0l4.3,4.3L15,14.3z M2,6.5	C2,4,4,2,6.5,2S11,4,11,6.5S9,11,6.5,11S2,9,2,6.5z"
                        />
                      </svg>
                    </div>
                    <label
                      className="bx--label"
                      htmlFor="table-for-card-tableCard-toolbar-search"
                      id="table-for-card-tableCard-toolbar-search-search"
                    >
                      Search
                    </label>
                    <input
                      autoComplete="off"
                      className="bx--search-input"
                      data-testid="table-for-card-tableCard-table-toolbar-search"
                      id="table-for-card-tableCard-toolbar-search"
                      onBlur={[Function]}
                      onChange={[Function]}
                      onFocus={[Function]}
                      onKeyDown={[Function]}
                      placeholder="Search"
                      role="searchbox"
                      tabIndex="0"
                      type="text"
                      value=""
                    />
                    <button
                      aria-label="Clear search input"
                      className="bx--search-close bx--search-close--hidden"
                      onClick={[Function]}
                      type="button"
                    >
                      <svg
                        aria-hidden={true}
                        fill="currentColor"
                        focusable="false"
                        height={16}
                        preserveAspectRatio="xMidYMid meet"
                        viewBox="0 0 32 32"
                        width={16}
                        xmlns="http://www.w3.org/2000/svg"
                      >
                        <path
                          d="M24 9.4L22.6 8 16 14.6 9.4 8 8 9.4 14.6 16 8 22.6 9.4 24 16 17.4 22.6 24 24 22.6 17.4 16 24 9.4z"
                        />
                      </svg>
                    </button>
                  </div>
                  <button
                    aria-describedby={null}
                    aria-pressed={null}
                    className="bx--btn--icon-only iot--tooltip-svg-wrapper iot--btn bx--btn bx--btn--ghost"
                    data-testid="download-button"
                    disabled={false}
                    onBlur={[Function]}
                    onClick={[Function]}
                    onFocus={[Function]}
                    onMouseEnter={[Function]}
                    onMouseLeave={[Function]}
                    tabIndex={0}
                    title="Download table content"
                    type="button"
                  >
                    <svg
                      aria-hidden="true"
                      aria-label="Download table content"
                      className="bx--btn__icon"
                      fill="currentColor"
                      focusable="false"
                      height={20}
                      preserveAspectRatio="xMidYMid meet"
                      role="img"
                      viewBox="0 0 32 32"
                      width={20}
                      xmlns="http://www.w3.org/2000/svg"
                    >
                      <path
                        d="M26 24v4H6V24H4v4H4a2 2 0 002 2H26a2 2 0 002-2h0V24zM26 14L24.59 12.59 17 20.17 17 2 15 2 15 20.17 7.41 12.59 6 14 16 24 26 14z"
                      />
                    </svg>
                  </button>
                  <button
                    aria-describedby={null}
                    aria-pressed={null}
                    className="bx--btn--icon-only iot--tooltip-svg-wrapper iot--btn bx--btn bx--btn--ghost"
                    data-testid="filter-button"
                    disabled={false}
                    onBlur={[Function]}
                    onClick={[Function]}
                    onFocus={[Function]}
                    onMouseEnter={[Function]}
                    onMouseLeave={[Function]}
                    tabIndex={0}
                    title="Filters"
                    type="button"
                  >
                    <svg
                      aria-hidden="true"
                      aria-label="Filters"
                      className="bx--btn__icon"
                      fill="currentColor"
                      focusable="false"
                      height={20}
                      preserveAspectRatio="xMidYMid meet"
                      role="img"
                      viewBox="0 0 32 32"
                      width={20}
                      xmlns="http://www.w3.org/2000/svg"
                    >
                      <path
                        d="M18,28H14a2,2,0,0,1-2-2V18.41L4.59,11A2,2,0,0,1,4,9.59V6A2,2,0,0,1,6,4H26a2,2,0,0,1,2,2V9.59A2,2,0,0,1,27.41,11L20,18.41V26A2,2,0,0,1,18,28ZM6,6V9.59l8,8V26h4V17.59l8-8V6Z"
                      />
                    </svg>
                  </button>
                  <div
                    className="iot--card--toolbar"
                    data-testid="card-toolbar"
                  >
                    <div
                      className="iot--card--toolbar-date-range-wrapper"
                    >
                      <div
                        className="iot--card--toolbar-timerange-label"
                        id="timeRange"
                      >
                        Default
                      </div>
                      <button
                        aria-expanded={false}
                        aria-haspopup={true}
                        aria-label="open and close list of options"
                        className="iot--card--toolbar-date-range-action bx--overflow-menu bx--overflow-menu--lg"
                        data-testid="card-toolbar-range-picker"
                        onClick={[Function]}
                        onClose={[Function]}
                        onKeyDown={[Function]}
                        open={false}
                        title="Select time range"
                        type="button"
                      >
                        <svg
                          aria-label="Select time range"
                          className="bx--overflow-menu__icon"
                          fill="currentColor"
                          focusable="false"
                          height={16}
                          preserveAspectRatio="xMidYMid meet"
                          role="img"
                          viewBox="0 0 32 32"
                          width={16}
                          xmlns="http://www.w3.org/2000/svg"
                        >
                          <path
                            d="M21,30a8,8,0,1,1,8-8A8,8,0,0,1,21,30Zm0-14a6,6,0,1,0,6,6A6,6,0,0,0,21,16Z"
                          />
                          <path
                            d="M22.59 25L20 22.41 20 18 22 18 22 21.59 24 23.59 22.59 25z"
                          />
                          <path
                            d="M28,6a2,2,0,0,0-2-2H22V2H20V4H12V2H10V4H6A2,2,0,0,0,4,6V26a2,2,0,0,0,2,2h4V26H6V6h4V8h2V6h8V8h2V6h4v6h2Z"
                          />
                          <title>
                            Select time range
                          </title>
                        </svg>
                      </button>
                    </div>
                    <button
                      aria-describedby={null}
                      aria-pressed={null}
                      className="iot--card--toolbar-action iot--card--toolbar-svg-wrapper bx--btn--icon-only iot--btn bx--btn bx--btn--sm bx--btn--ghost"
                      data-testid="card-toolbar-expand-button"
                      disabled={false}
                      onBlur={[Function]}
                      onClick={[Function]}
                      onFocus={[Function]}
                      onMouseEnter={[Function]}
                      onMouseLeave={[Function]}
                      tabIndex={0}
                      title="Expand to fullscreen"
                      type="button"
                    >
                      <svg
                        aria-hidden="true"
                        aria-label="Expand to fullscreen"
                        className="bx--btn__icon"
                        fill="currentColor"
                        focusable="false"
                        height={16}
                        preserveAspectRatio="xMidYMid meet"
                        role="img"
                        viewBox="0 0 32 32"
                        width={16}
                        xmlns="http://www.w3.org/2000/svg"
                      >
                        <path
                          d="M28,4H10A2.0059,2.0059,0,0,0,8,6V20a2.0059,2.0059,0,0,0,2,2H28a2.0059,2.0059,0,0,0,2-2V6A2.0059,2.0059,0,0,0,28,4Zm0,16H10V6H28Z"
                        />
                        <path
                          d="M18,26H4V16H6V14H4a2.0059,2.0059,0,0,0-2,2V26a2.0059,2.0059,0,0,0,2,2H18a2.0059,2.0059,0,0,0,2-2V24H18Z"
                        />
                      </svg>
                    </button>
                  </div>
                </div>
              </section>
              <div
                className="addons-iot-table-container iot-table-container--dropdown-height-fix"
              >
                <div
                  className="bx--data-table-content"
                >
                  <table
                    className="bx--data-table bx--data-table--no-border"
                    data-testid="table-for-card-tableCard"
                    id="table-for-card-tableCard"
                    title={null}
                  >
                    <thead
                      data-testid="table-for-card-tableCard-table-head"
                      onMouseMove={null}
                      onMouseUp={null}
                    >
                      <tr>
                        <th
                          aria-sort="none"
                          className="table-header-label-start iot--table-head--table-header table-header-sortable"
                          data-testid="table-for-card-tableCard-table-head-column-alert"
                          scope="col"
                          style={
                            Object {
                              "width": undefined,
                            }
                          }
                          width=""
                        >
                          <button
                            align="start"
                            className="table-header-label-start iot--table-head--table-header table-header-sortable bx--table-sort"
                            data-column="alert"
                            data-floating-menu-container={true}
                            id="column-alert"
                            onClick={[Function]}
                            width=""
                          >
                            <span
                              className="bx--table-header-label"
                            >
                              <span
                                className=""
                                title="Alert"
                              >
                                Alert
                              </span>
                            </span>
                            <svg
                              aria-label="Sort rows by this header in ascending order"
                              className="bx--table-sort__icon"
                              fill="currentColor"
                              focusable="false"
                              height={20}
                              preserveAspectRatio="xMidYMid meet"
                              role="img"
                              viewBox="0 0 32 32"
                              width={20}
                              xmlns="http://www.w3.org/2000/svg"
                            >
                              <path
                                d="M16 4L6 14 7.41 15.41 15 7.83 15 28 17 28 17 7.83 24.59 15.41 26 14 16 4z"
                              />
                            </svg>
                            <svg
                              aria-label="Sort rows by this header in ascending order"
                              className="bx--table-sort__icon-unsorted"
                              fill="currentColor"
                              focusable="false"
                              height={20}
                              preserveAspectRatio="xMidYMid meet"
                              role="img"
                              viewBox="0 0 32 32"
                              width={20}
                              xmlns="http://www.w3.org/2000/svg"
                            >
                              <path
                                d="M27.6 20.6L24 24.2 24 4 22 4 22 24.2 18.4 20.6 17 22 23 28 29 22zM9 4L3 10 4.4 11.4 8 7.8 8 28 10 28 10 7.8 13.6 11.4 15 10z"
                              />
                            </svg>
                          </button>
                        </th>
                        <th
                          aria-sort="none"
                          className="table-header-label-start iot--table-head--table-header table-header-sortable"
                          data-testid="table-for-card-tableCard-table-head-column-hour"
                          scope="col"
                          style={
                            Object {
                              "width": undefined,
                            }
                          }
                          width=""
                        >
                          <button
                            align="start"
                            className="table-header-label-start iot--table-head--table-header table-header-sortable bx--table-sort"
                            data-column="hour"
                            data-floating-menu-container={true}
                            id="column-hour"
                            onClick={[Function]}
                            width=""
                          >
                            <span
                              className="bx--table-header-label"
                            >
                              <span
                                className=""
                                title="Hour"
                              >
                                Hour
                              </span>
                            </span>
                            <svg
                              aria-label="Sort rows by this header in ascending order"
                              className="bx--table-sort__icon"
                              fill="currentColor"
                              focusable="false"
                              height={20}
                              preserveAspectRatio="xMidYMid meet"
                              role="img"
                              viewBox="0 0 32 32"
                              width={20}
                              xmlns="http://www.w3.org/2000/svg"
                            >
                              <path
                                d="M16 4L6 14 7.41 15.41 15 7.83 15 28 17 28 17 7.83 24.59 15.41 26 14 16 4z"
                              />
                            </svg>
                            <svg
                              aria-label="Sort rows by this header in ascending order"
                              className="bx--table-sort__icon-unsorted"
                              fill="currentColor"
                              focusable="false"
                              height={20}
                              preserveAspectRatio="xMidYMid meet"
                              role="img"
                              viewBox="0 0 32 32"
                              width={20}
                              xmlns="http://www.w3.org/2000/svg"
                            >
                              <path
                                d="M27.6 20.6L24 24.2 24 4 22 4 22 24.2 18.4 20.6 17 22 23 28 29 22zM9 4L3 10 4.4 11.4 8 7.8 8 28 10 28 10 7.8 13.6 11.4 15 10z"
                              />
                            </svg>
                          </button>
                        </th>
                        <th
                          aria-sort="none"
                          className="table-header-label-start iot--table-head--table-header table-header-sortable"
                          data-testid="table-for-card-tableCard-table-head-column-pressure"
                          scope="col"
                          style={
                            Object {
                              "width": undefined,
                            }
                          }
                          width=""
                        >
                          <button
                            align="start"
                            className="table-header-label-start iot--table-head--table-header table-header-sortable bx--table-sort"
                            data-column="pressure"
                            data-floating-menu-container={true}
                            id="column-pressure"
                            onClick={[Function]}
                            width=""
                          >
                            <span
                              className="bx--table-header-label"
                            >
                              <span
                                className=""
                                title="Pressure"
                              >
                                Pressure
                              </span>
                            </span>
                            <svg
                              aria-label="Sort rows by this header in ascending order"
                              className="bx--table-sort__icon"
                              fill="currentColor"
                              focusable="false"
                              height={20}
                              preserveAspectRatio="xMidYMid meet"
                              role="img"
                              viewBox="0 0 32 32"
                              width={20}
                              xmlns="http://www.w3.org/2000/svg"
                            >
                              <path
                                d="M16 4L6 14 7.41 15.41 15 7.83 15 28 17 28 17 7.83 24.59 15.41 26 14 16 4z"
                              />
                            </svg>
                            <svg
                              aria-label="Sort rows by this header in ascending order"
                              className="bx--table-sort__icon-unsorted"
                              fill="currentColor"
                              focusable="false"
                              height={20}
                              preserveAspectRatio="xMidYMid meet"
                              role="img"
                              viewBox="0 0 32 32"
                              width={20}
                              xmlns="http://www.w3.org/2000/svg"
                            >
                              <path
                                d="M27.6 20.6L24 24.2 24 4 22 4 22 24.2 18.4 20.6 17 22 23 28 29 22zM9 4L3 10 4.4 11.4 8 7.8 8 28 10 28 10 7.8 13.6 11.4 15 10z"
                              />
                            </svg>
                          </button>
                        </th>
                      </tr>
                    </thead>
                    <tbody
                      aria-live="polite"
                      data-testid="table-for-card-tableCard-table-body"
                    >
                      <tr
                        className="TableBodyRow__StyledTableRow-sc-103itxu-0 fNIOnc"
                        onClick={[Function]}
                      >
                        <td
                          align="start"
                          className="data-table-start iot--table__cell--sortable"
                          data-column="alert"
                          data-offset={0}
                          id="cell-table-for-card-tableCard-row-10-alert"
                          offset={0}
                          width=""
                        >
                          <span
                            className="TableBodyRow__StyledNestedSpan-sc-103itxu-5 ieOGhB"
                          >
                            <span
                              className=""
                              title="AHI010 proccess need to optimize adjust Y variables"
                            >
                              AHI010 proccess need to optimize adjust Y variables
                            </span>
                          </span>
                        </td>
                        <td
                          align="start"
                          className="data-table-start iot--table__cell--sortable"
                          data-column="hour"
                          data-offset={0}
                          id="cell-table-for-card-tableCard-row-10-hour"
                          offset={0}
                          width=""
                        >
                          <span
                            className="TableBodyRow__StyledNestedSpan-sc-103itxu-5 ieOGhB"
                          >
                            <span
                              className=""
                              title="07/23/2019 04:26"
                            >
                              07/23/2019 04:26
                            </span>
                          </span>
                        </td>
                        <td
                          align="start"
                          className="data-table-start iot--table__cell--sortable"
                          data-column="pressure"
                          data-offset={0}
                          id="cell-table-for-card-tableCard-row-10-pressure"
                          offset={0}
                          width=""
                        >
                          <span
                            className="TableBodyRow__StyledNestedSpan-sc-103itxu-5 ieOGhB"
                          >
                            <span
                              className=""
                              title="0"
                            >
                              0
                            </span>
                          </span>
                        </td>
                      </tr>
                      <tr
                        className="TableBodyRow__StyledTableRow-sc-103itxu-0 fNIOnc"
                        onClick={[Function]}
                      >
                        <td
                          align="start"
                          className="data-table-start iot--table__cell--sortable"
                          data-column="alert"
                          data-offset={0}
                          id="cell-table-for-card-tableCard-row-11-alert"
                          offset={0}
                          width=""
                        >
                          <span
                            className="TableBodyRow__StyledNestedSpan-sc-103itxu-5 ieOGhB"
                          >
                            <span
                              className=""
                              title="AHI010 proccess need to optimize adjust Y variables"
                            >
                              AHI010 proccess need to optimize adjust Y variables
                            </span>
                          </span>
                        </td>
                        <td
                          align="start"
                          className="data-table-start iot--table__cell--sortable"
                          data-column="hour"
                          data-offset={0}
                          id="cell-table-for-card-tableCard-row-11-hour"
                          offset={0}
                          width=""
                        >
                          <span
                            className="TableBodyRow__StyledNestedSpan-sc-103itxu-5 ieOGhB"
                          >
                            <span
                              className=""
                              title="07/23/2019 05:26"
                            >
                              07/23/2019 05:26
                            </span>
                          </span>
                        </td>
                        <td
                          align="start"
                          className="data-table-start iot--table__cell--sortable"
                          data-column="pressure"
                          data-offset={0}
                          id="cell-table-for-card-tableCard-row-11-pressure"
                          offset={0}
                          width=""
                        >
                          <span
                            className="TableBodyRow__StyledNestedSpan-sc-103itxu-5 ieOGhB"
                          >
                            <span
                              className=""
                              title="1"
                            >
                              1
                            </span>
                          </span>
                        </td>
                      </tr>
                      <tr
                        className="TableBodyRow__StyledTableRow-sc-103itxu-0 fNIOnc"
                        onClick={[Function]}
                      >
                        <td
                          align="start"
                          className="data-table-start iot--table__cell--sortable"
                          data-column="alert"
                          data-offset={0}
                          id="cell-table-for-card-tableCard-row-1-alert"
                          offset={0}
                          width=""
                        >
                          <span
                            className="TableBodyRow__StyledNestedSpan-sc-103itxu-5 ieOGhB"
                          >
                            <span
                              className=""
                              title="AHI005 Asset failure"
                            >
                              AHI005 Asset failure
                            </span>
                          </span>
                        </td>
                        <td
                          align="start"
                          className="data-table-start iot--table__cell--sortable"
                          data-column="hour"
                          data-offset={0}
                          id="cell-table-for-card-tableCard-row-1-hour"
                          offset={0}
                          width=""
                        >
                          <span
                            className="TableBodyRow__StyledNestedSpan-sc-103itxu-5 ieOGhB"
                          >
                            <span
                              className=""
                              title="07/23/2019 05:26"
                            >
                              07/23/2019 05:26
                            </span>
                          </span>
                        </td>
                        <td
                          align="start"
                          className="data-table-start iot--table__cell--sortable"
                          data-column="pressure"
                          data-offset={0}
                          id="cell-table-for-card-tableCard-row-1-pressure"
                          offset={0}
                          width=""
                        >
                          <span
                            className="TableBodyRow__StyledNestedSpan-sc-103itxu-5 ieOGhB"
                          >
                            <span
                              className=""
                              title="0"
                            >
                              0
                            </span>
                          </span>
                        </td>
                      </tr>
                      <tr
                        className="TableBodyRow__StyledTableRow-sc-103itxu-0 fNIOnc"
                        onClick={[Function]}
                      >
                        <td
                          align="start"
                          className="data-table-start iot--table__cell--sortable"
                          data-column="alert"
                          data-offset={0}
                          id="cell-table-for-card-tableCard-row-2-alert"
                          offset={0}
                          width=""
                        >
                          <span
                            className="TableBodyRow__StyledNestedSpan-sc-103itxu-5 ieOGhB"
                          >
                            <span
                              className=""
                              title="AHI003 process need to optimize adjust X variables"
                            >
                              AHI003 process need to optimize adjust X variables
                            </span>
                          </span>
                        </td>
                        <td
                          align="start"
                          className="data-table-start iot--table__cell--sortable"
                          data-column="hour"
                          data-offset={0}
                          id="cell-table-for-card-tableCard-row-2-hour"
                          offset={0}
                          width=""
                        >
                          <span
                            className="TableBodyRow__StyledNestedSpan-sc-103itxu-5 ieOGhB"
                          >
                            <span
                              className=""
                              title="07/23/2019 04:26"
                            >
                              07/23/2019 04:26
                            </span>
                          </span>
                        </td>
                        <td
                          align="start"
                          className="data-table-start iot--table__cell--sortable"
                          data-column="pressure"
                          data-offset={0}
                          id="cell-table-for-card-tableCard-row-2-pressure"
                          offset={0}
                          width=""
                        >
                          <span
                            className="TableBodyRow__StyledNestedSpan-sc-103itxu-5 ieOGhB"
                          >
                            <span
                              className=""
                              title="2"
                            >
                              2
                            </span>
                          </span>
                        </td>
                      </tr>
                      <tr
                        className="TableBodyRow__StyledTableRow-sc-103itxu-0 fNIOnc"
                        onClick={[Function]}
                      >
                        <td
                          align="start"
                          className="data-table-start iot--table__cell--sortable"
                          data-column="alert"
                          data-offset={0}
                          id="cell-table-for-card-tableCard-row-6-alert"
                          offset={0}
                          width=""
                        >
                          <span
                            className="TableBodyRow__StyledNestedSpan-sc-103itxu-5 ieOGhB"
                          >
                            <span
                              className=""
                              title="AHI001 proccess need to optimize."
                            >
                              AHI001 proccess need to optimize.
                            </span>
                          </span>
                        </td>
                        <td
                          align="start"
                          className="data-table-start iot--table__cell--sortable"
                          data-column="hour"
                          data-offset={0}
                          id="cell-table-for-card-tableCard-row-6-hour"
                          offset={0}
                          width=""
                        >
                          <span
                            className="TableBodyRow__StyledNestedSpan-sc-103itxu-5 ieOGhB"
                          >
                            <span
                              className=""
                              title="07/23/2019 04:30"
                            >
                              07/23/2019 04:30
                            </span>
                          </span>
                        </td>
                        <td
                          align="start"
                          className="data-table-start iot--table__cell--sortable"
                          data-column="pressure"
                          data-offset={0}
                          id="cell-table-for-card-tableCard-row-6-pressure"
                          offset={0}
                          width=""
                        >
                          <span
                            className="TableBodyRow__StyledNestedSpan-sc-103itxu-5 ieOGhB"
                          >
                            <span
                              className=""
                              title="68"
                            >
                              68
                            </span>
                          </span>
                        </td>
                      </tr>
                      <tr
                        className="TableBodyRow__StyledTableRow-sc-103itxu-0 fNIOnc"
                        onClick={[Function]}
                      >
                        <td
                          align="start"
                          className="data-table-start iot--table__cell--sortable"
                          data-column="alert"
                          data-offset={0}
                          id="cell-table-for-card-tableCard-row-3-alert"
                          offset={0}
                          width=""
                        >
                          <span
                            className="TableBodyRow__StyledNestedSpan-sc-103itxu-5 ieOGhB"
                          >
                            <span
                              className=""
                              title="AHI001 proccess need to optimize adjust Y variables"
                            >
                              AHI001 proccess need to optimize adjust Y variables
                            </span>
                          </span>
                        </td>
                        <td
                          align="start"
                          className="data-table-start iot--table__cell--sortable"
                          data-column="hour"
                          data-offset={0}
                          id="cell-table-for-card-tableCard-row-3-hour"
                          offset={0}
                          width=""
                        >
                          <span
                            className="TableBodyRow__StyledNestedSpan-sc-103itxu-5 ieOGhB"
                          >
                            <span
                              className=""
                              title="08/02/2019 09:42"
                            >
                              08/02/2019 09:42
                            </span>
                          </span>
                        </td>
                        <td
                          align="start"
                          className="data-table-start iot--table__cell--sortable"
                          data-column="pressure"
                          data-offset={0}
                          id="cell-table-for-card-tableCard-row-3-pressure"
                          offset={0}
                          width=""
                        >
                          <span
                            className="TableBodyRow__StyledNestedSpan-sc-103itxu-5 ieOGhB"
                          >
                            <span
                              className=""
                              title="10"
                            >
                              10
                            </span>
                          </span>
                        </td>
                      </tr>
                      <tr
                        className="TableBodyRow__StyledTableRow-sc-103itxu-0 fNIOnc"
                        onClick={[Function]}
                      >
                        <td
                          align="start"
                          className="data-table-start iot--table__cell--sortable"
                          data-column="alert"
                          data-offset={0}
                          id="cell-table-for-card-tableCard-row-4-alert"
                          offset={0}
                          width=""
                        >
                          <span
                            className="TableBodyRow__StyledNestedSpan-sc-103itxu-5 ieOGhB"
                          >
                            <span
                              className=""
                              title="AHI001 proccess need to optimize adjust Y variables"
                            >
                              AHI001 proccess need to optimize adjust Y variables
                            </span>
                          </span>
                        </td>
                        <td
                          align="start"
                          className="data-table-start iot--table__cell--sortable"
                          data-column="hour"
                          data-offset={0}
                          id="cell-table-for-card-tableCard-row-4-hour"
                          offset={0}
                          width=""
                        >
                          <span
                            className="TableBodyRow__StyledNestedSpan-sc-103itxu-5 ieOGhB"
                          >
                            <span
                              className=""
                              title="07/23/2019 05:26"
                            >
                              07/23/2019 05:26
                            </span>
                          </span>
                        </td>
                        <td
                          align="start"
                          className="data-table-start iot--table__cell--sortable"
                          data-column="pressure"
                          data-offset={0}
                          id="cell-table-for-card-tableCard-row-4-pressure"
                          offset={0}
                          width=""
                        >
                          <span
                            className="TableBodyRow__StyledNestedSpan-sc-103itxu-5 ieOGhB"
                          >
                            <span
                              className=""
                              title="0"
                            >
                              0
                            </span>
                          </span>
                        </td>
                      </tr>
<<<<<<< HEAD
=======
                      <tr
                        className="TableBodyRow__StyledTableRow-sc-103itxu-0 fNIOnc"
                        onClick={[Function]}
                      >
                        <td
                          align="start"
                          className="data-table-start iot--table__cell--sortable"
                          data-column="alert"
                          data-offset={0}
                          id="cell-table-for-card-tableCard-row-8-alert"
                          offset={0}
                          width=""
                        >
                          <span
                            className="TableBodyRow__StyledNestedSpan-sc-103itxu-5 ieOGhB"
                          >
                            <span
                              className=""
                              title="AHI001 proccess need to optimize adjust Y variables"
                            >
                              AHI001 proccess need to optimize adjust Y variables
                            </span>
                          </span>
                        </td>
                        <td
                          align="start"
                          className="data-table-start iot--table__cell--sortable"
                          data-column="hour"
                          data-offset={0}
                          id="cell-table-for-card-tableCard-row-8-hour"
                          offset={0}
                          width=""
                        >
                          <span
                            className="TableBodyRow__StyledNestedSpan-sc-103itxu-5 ieOGhB"
                          >
                            <span
                              className=""
                              title="07/23/2019 03:30"
                            >
                              07/23/2019 03:30
                            </span>
                          </span>
                        </td>
                        <td
                          align="start"
                          className="data-table-start iot--table__cell--sortable"
                          data-column="pressure"
                          data-offset={0}
                          id="cell-table-for-card-tableCard-row-8-pressure"
                          offset={0}
                          width=""
                        >
                          <span
                            className="TableBodyRow__StyledNestedSpan-sc-103itxu-5 ieOGhB"
                          >
                            <span
                              className=""
                              title="0"
                            >
                              0
                            </span>
                          </span>
                        </td>
                      </tr>
                      <tr
                        className="TableBodyRow__StyledTableRow-sc-103itxu-0 fNIOnc"
                        onClick={[Function]}
                      >
                        <td
                          align="start"
                          className="data-table-start iot--table__cell--sortable"
                          data-column="alert"
                          data-offset={0}
                          id="cell-table-for-card-tableCard-row-9-alert"
                          offset={0}
                          width=""
                        >
                          <span
                            className="TableBodyRow__StyledNestedSpan-sc-103itxu-5 ieOGhB"
                          >
                            <span
                              className=""
                              title="AHI001 proccess need to optimize adjust Y variables"
                            >
                              AHI001 proccess need to optimize adjust Y variables
                            </span>
                          </span>
                        </td>
                        <td
                          align="start"
                          className="data-table-start iot--table__cell--sortable"
                          data-column="hour"
                          data-offset={0}
                          id="cell-table-for-card-tableCard-row-9-hour"
                          offset={0}
                          width=""
                        >
                          <span
                            className="TableBodyRow__StyledNestedSpan-sc-103itxu-5 ieOGhB"
                          >
                            <span
                              className=""
                              title="07/23/2019 04:26"
                            >
                              07/23/2019 04:26
                            </span>
                          </span>
                        </td>
                        <td
                          align="start"
                          className="data-table-start iot--table__cell--sortable"
                          data-column="pressure"
                          data-offset={0}
                          id="cell-table-for-card-tableCard-row-9-pressure"
                          offset={0}
                          width=""
                        >
                          <span
                            className="TableBodyRow__StyledNestedSpan-sc-103itxu-5 ieOGhB"
                          >
                            <span
                              className=""
                              title="0"
                            >
                              0
                            </span>
                          </span>
                        </td>
                      </tr>
                      <tr
                        className="TableBodyRow__StyledTableRow-sc-103itxu-0 fNIOnc"
                        onClick={[Function]}
                      >
                        <td
                          align="start"
                          className="data-table-start iot--table__cell--sortable"
                          data-column="alert"
                          data-offset={0}
                          id="cell-table-for-card-tableCard-row-5-alert"
                          offset={0}
                          width=""
                        >
                          <span
                            className="TableBodyRow__StyledNestedSpan-sc-103itxu-5 ieOGhB"
                          >
                            <span
                              className=""
                              title="AHI001 proccess need to optimize"
                            >
                              AHI001 proccess need to optimize
                            </span>
                          </span>
                        </td>
                        <td
                          align="start"
                          className="data-table-start iot--table__cell--sortable"
                          data-column="hour"
                          data-offset={0}
                          id="cell-table-for-card-tableCard-row-5-hour"
                          offset={0}
                          width=""
                        >
                          <span
                            className="TableBodyRow__StyledNestedSpan-sc-103itxu-5 ieOGhB"
                          >
                            <span
                              className=""
                              title="07/23/2019 04:30"
                            >
                              07/23/2019 04:30
                            </span>
                          </span>
                        </td>
                        <td
                          align="start"
                          className="data-table-start iot--table__cell--sortable"
                          data-column="pressure"
                          data-offset={0}
                          id="cell-table-for-card-tableCard-row-5-pressure"
                          offset={0}
                          width=""
                        >
                          <span
                            className="TableBodyRow__StyledNestedSpan-sc-103itxu-5 ieOGhB"
                          >
                            <span
                              className=""
                              title="10"
                            >
                              10
                            </span>
                          </span>
                        </td>
                      </tr>
>>>>>>> 41b73203
                    </tbody>
                  </table>
                </div>
              </div>
              <div />
              <div
                className="bx--pagination iot--pagination iot--pagination--hide-page bx--pagination--lg"
                data-testid="table-for-card-tableCard-table-pagination"
                style={
                  Object {
                    "--pagination-text-display": "flex",
                  }
                }
              >
                <div
                  className="bx--pagination__left"
                >
                  <label
                    className="bx--pagination__text"
                    htmlFor="bx-pagination-select-3"
                    id="bx-pagination-select-3-count-label"
                  >
                    Items per page:
                  </label>
                  <div
                    className="bx--form-item"
                  >
                    <div
                      className="bx--select bx--select--inline bx--select__item-count"
                    >
                      <div
                        className="bx--select-input--inline__wrapper"
                      >
                        <div
                          className="bx--select-input__wrapper"
                          data-invalid={null}
                        >
                          <select
                            className="bx--select-input"
                            id="bx-pagination-select-3"
                            onChange={[Function]}
                            value={7}
                          >
                            <option
                              className="bx--select-option"
                              disabled={false}
                              hidden={false}
                              value={7}
                            >
                              7
                            </option>
                            <option
                              className="bx--select-option"
                              disabled={false}
                              hidden={false}
                              value={25}
                            >
                              25
                            </option>
                            <option
                              className="bx--select-option"
                              disabled={false}
                              hidden={false}
                              value={100}
                            >
                              100
                            </option>
                          </select>
                          <svg
                            aria-hidden={true}
                            className="bx--select__arrow"
                            fill="currentColor"
                            focusable="false"
                            height={16}
                            preserveAspectRatio="xMidYMid meet"
                            viewBox="0 0 16 16"
                            width={16}
                            xmlns="http://www.w3.org/2000/svg"
                          >
                            <path
                              d="M8 11L3 6 3.7 5.3 8 9.6 12.3 5.3 13 6z"
                            />
                          </svg>
                        </div>
                      </div>
                    </div>
                  </div>
                  <span
                    className="bx--pagination__text bx--pagination__items-count"
                  >
                    1–7 of 11 items
                  </span>
                </div>
                <div
                  className="bx--pagination__right"
                >
                  <div
                    className="bx--form-item"
                  >
                    <div
                      className="bx--select bx--select--inline bx--select__page-number"
                    >
                      <label
                        className="bx--label bx--visually-hidden"
                        htmlFor="bx-pagination-select-3-right"
                      >
                        Page number, of 2 pages
                      </label>
                      <div
                        className="bx--select-input--inline__wrapper"
                      >
                        <div
                          className="bx--select-input__wrapper"
                          data-invalid={null}
                        >
                          <select
                            className="bx--select-input"
                            id="bx-pagination-select-3-right"
                            onChange={[Function]}
                            value={1}
                          >
                            <option
                              className="bx--select-option"
                              disabled={false}
                              hidden={false}
                              value={1}
                            >
                              1
                            </option>
                            <option
                              className="bx--select-option"
                              disabled={false}
                              hidden={false}
                              value={2}
                            >
                              2
                            </option>
                          </select>
                          <svg
                            aria-hidden={true}
                            className="bx--select__arrow"
                            fill="currentColor"
                            focusable="false"
                            height={16}
                            preserveAspectRatio="xMidYMid meet"
                            viewBox="0 0 16 16"
                            width={16}
                            xmlns="http://www.w3.org/2000/svg"
                          >
                            <path
                              d="M8 11L3 6 3.7 5.3 8 9.6 12.3 5.3 13 6z"
                            />
                          </svg>
                        </div>
                      </div>
                    </div>
                  </div>
                  <span
                    className="bx--pagination__text"
                  >
                    1 of 2 pages
                  </span>
                  <div
                    className="bx--pagination__control-buttons"
                  >
                    <button
                      aria-describedby={null}
                      className="bx--pagination__button bx--pagination__button--backward bx--pagination__button--no-index bx--btn bx--btn--ghost bx--btn--disabled bx--tooltip--hidden bx--btn--icon-only bx--tooltip__trigger bx--tooltip--a11y bx--btn--icon-only--top bx--tooltip--align-center"
                      disabled={true}
                      onBlur={[Function]}
                      onClick={[Function]}
                      onFocus={[Function]}
                      onMouseEnter={[Function]}
                      onMouseLeave={[Function]}
                      tabIndex={0}
                      type="button"
                    >
                      <div
                        className="bx--assistive-text"
                        onMouseEnter={[Function]}
                      >
                        Previous page
                      </div>
                      <svg
                        aria-hidden="true"
                        aria-label="Previous page"
                        className="bx--btn__icon"
                        fill="currentColor"
                        focusable="false"
                        height={16}
                        preserveAspectRatio="xMidYMid meet"
                        role="img"
                        viewBox="0 0 32 32"
                        width={16}
                        xmlns="http://www.w3.org/2000/svg"
                      >
                        <path
                          d="M20 24L10 16 20 8z"
                        />
                      </svg>
                    </button>
                    <button
                      aria-describedby={null}
                      className="bx--pagination__button bx--pagination__button--forward bx--btn bx--btn--ghost bx--tooltip--hidden bx--btn--icon-only bx--tooltip__trigger bx--tooltip--a11y bx--btn--icon-only--top bx--tooltip--align-end"
                      disabled={false}
                      onBlur={[Function]}
                      onClick={[Function]}
                      onFocus={[Function]}
                      onMouseEnter={[Function]}
                      onMouseLeave={[Function]}
                      tabIndex={0}
                      type="button"
                    >
                      <div
                        className="bx--assistive-text"
                        onMouseEnter={[Function]}
                      >
                        Next page
                      </div>
                      <svg
                        aria-hidden="true"
                        aria-label="Next page"
                        className="bx--btn__icon"
                        fill="currentColor"
                        focusable="false"
                        height={16}
                        preserveAspectRatio="xMidYMid meet"
                        role="img"
                        viewBox="0 0 32 32"
                        width={16}
                        xmlns="http://www.w3.org/2000/svg"
                      >
                        <path
                          d="M12 8L22 16 12 24z"
                        />
                      </svg>
                    </button>
                  </div>
                </div>
              </div>
            </div>
          </div>
          <span
            className="react-resizable-handle react-resizable-handle-se"
            onMouseDown={[Function]}
            onMouseUp={[Function]}
            onTouchEnd={[Function]}
            onTouchStart={[Function]}
            style={
              Object {
                "touchAction": "none",
              }
            }
          />
        </div>
        <div
          accept={null}
          className="iot--card react-grid-item cssTransforms react-resizable iot--card--wrapper"
          data-testid="Card"
          id="imageCard"
          onMouseDown={[Function]}
          onMouseUp={[Function]}
          onTouchEnd={[Function]}
          role="presentation"
          style={
            Object {
              "--card-default-height": "624px",
              "MozTransform": "translate(648px,480px)",
              "OTransform": "translate(648px,480px)",
              "WebkitTransform": "translate(648px,480px)",
              "height": "624px",
              "msTransform": "translate(648px,480px)",
              "position": "absolute",
              "transform": "translate(648px,480px)",
              "width": "632px",
            }
          }
        >
          <div
            className="iot--card--header"
            data-testid="Card-header"
          >
            <span
              className="iot--card--title"
              data-testid="Card-title"
              title="ImageCard - LARGE"
            >
              <div
                className="iot--card--title--text"
              >
                ImageCard - LARGE
              </div>
            </span>
            <div
              className="iot--card--toolbar"
              data-testid="Card-toolbar"
            >
              <button
                aria-describedby={null}
                aria-pressed={null}
                className="iot--card--toolbar-action iot--card--toolbar-svg-wrapper bx--btn--icon-only iot--btn bx--btn bx--btn--sm bx--btn--ghost"
                data-testid="Card-toolbar-expand-button"
                disabled={false}
                onBlur={[Function]}
                onClick={[Function]}
                onFocus={[Function]}
                onMouseEnter={[Function]}
                onMouseLeave={[Function]}
                tabIndex={0}
                title="Expand to fullscreen"
                type="button"
              >
                <svg
                  aria-hidden="true"
                  aria-label="Expand to fullscreen"
                  className="bx--btn__icon"
                  fill="currentColor"
                  focusable="false"
                  height={16}
                  preserveAspectRatio="xMidYMid meet"
                  role="img"
                  viewBox="0 0 32 32"
                  width={16}
                  xmlns="http://www.w3.org/2000/svg"
                >
                  <path
                    d="M28,4H10A2.0059,2.0059,0,0,0,8,6V20a2.0059,2.0059,0,0,0,2,2H28a2.0059,2.0059,0,0,0,2-2V6A2.0059,2.0059,0,0,0,28,4Zm0,16H10V6H28Z"
                  />
                  <path
                    d="M18,26H4V16H6V14H4a2.0059,2.0059,0,0,0-2,2V26a2.0059,2.0059,0,0,0,2,2H18a2.0059,2.0059,0,0,0,2-2V24H18Z"
                  />
                </svg>
              </button>
            </div>
          </div>
          <div
            className="iot--card--content"
            data-testid="Card-content"
            style={
              Object {
                "--card-content-height": "576px",
              }
            }
          >
            <div
              className="iot--image-card__wrapper"
            >
              <div
                onBlur={[Function]}
                onMouseOut={[Function]}
                style={
                  Object {
                    "background": "#eee",
                    "height": "100%",
                    "overflow": "hidden",
                    "position": "relative",
                    "textAlign": "center",
                    "width": "100%",
                  }
                }
              >
                <img
                  alt="Sample image"
                  className="iot--image-card-img"
                  id={null}
                  onLoad={[Function]}
                  onMouseDown={[Function]}
                  onMouseMove={[Function]}
                  onMouseUp={[Function]}
                  src="static/media/landscape.013ce39d.jpg"
                  style={
                    Object {
                      "cursor": "auto",
                      "height": "auto",
                      "left": undefined,
                      "objectFit": null,
                      "position": "relative",
                      "top": undefined,
                      "width": "auto",
                    }
                  }
                />
                <div
                  data-testid="null-hotspots-container"
                  style={
                    Object {
                      "left": undefined,
                      "margin": "auto",
                      "pointerEvents": "none",
                      "position": "absolute",
                      "right": "auto",
                    }
                  }
                >
                  <div
                    className="iot--hotspot-container iot--hotspot-container--has-icon iot--hotspot-container--is-fixed"
                    data-testid="hotspot-35-65"
                    icon="arrowDown"
                    style={
                      Object {
                        "--height": 25,
                        "--width": 25,
                        "--x-pos": 35,
                        "--y-pos": 65,
                      }
                    }
                  >
                    <div
                      aria-labelledby="hotspot-35-65"
                      className="bx--tooltip__label"
                      id="hotspot-35-65"
                      onBlur={[Function]}
                      onClick={[Function]}
                      onContextMenu={[Function]}
                      onFocus={[Function]}
                      onKeyDown={[Function]}
                      onMouseOut={[Function]}
                      onMouseOver={[Function]}
                      role="button"
                      tabIndex={0}
                    >
                      <div
                        style={
                          Object {
                            "color": "purple",
                          }
                        }
                      >
                        <svg
                          data-testid="card-icon"
                          fill="purple"
                          focusable="true"
                          height={25}
                          preserveAspectRatio="xMidYMid meet"
                          role="img"
                          tabIndex="0"
                          title="Warning"
                          viewBox="0 0 32 32"
                          width={25}
                          xmlns="http://www.w3.org/2000/svg"
                        >
                          <path
                            d="M16,2A14,14,0,1,0,30,16,14,14,0,0,0,16,2Zm0,26A12,12,0,1,1,28,16,12,12,0,0,1,16,28Z"
                          />
                          <path
                            d="M15 8H17V19H15zM16 22a1.5 1.5 0 101.5 1.5A1.5 1.5 0 0016 22z"
                          />
                        </svg>
                      </div>
                    </div>
                  </div>
                </div>
                <div
                  style={
                    Object {
                      "bottom": 10,
                      "pointerEvents": "auto",
                      "position": "absolute",
                      "right": 10,
                    }
                  }
                >
                  <button
                    onClick={[Function]}
                    style={
                      Object {
                        "alignItems": "center",
                        "background": "#fff",
                        "border": "none",
                        "boxShadow": "0px 0px 2px 0px rgba(0,0,0,0.5)",
                        "display": "flex",
                        "height": "25px",
                        "justifyContent": "center",
                        "width": "25px",
                      }
                    }
                    title="Zoom in"
                    type="button"
                  >
                    +
                  </button>
                  <button
                    onClick={[Function]}
                    style={
                      Object {
                        "alignItems": "center",
                        "background": "#fff",
                        "border": "none",
                        "boxShadow": "0px 0px 2px 0px rgba(0,0,0,0.5)",
                        "display": "flex",
                        "height": "25px",
                        "justifyContent": "center",
                        "width": "25px",
                      }
                    }
                    title="Zoom out"
                    type="button"
                  >
                    -
                  </button>
                </div>
              </div>
            </div>
          </div>
          <span
            className="react-resizable-handle react-resizable-handle-se"
            onMouseDown={[Function]}
            onMouseUp={[Function]}
            onTouchEnd={[Function]}
            onTouchStart={[Function]}
            style={
              Object {
                "touchAction": "none",
              }
            }
          />
        </div>
        <div
          className="iot--card react-grid-item cssTransforms react-resizable iot--card--wrapper"
          data-testid="Card"
          id="timeSeriesCard"
          onMouseDown={[Function]}
          onMouseUp={[Function]}
          onTouchEnd={[Function]}
          role="presentation"
          style={
            Object {
              "--card-default-height": "624px",
              "MozTransform": "translate(0px,1760px)",
              "OTransform": "translate(0px,1760px)",
              "WebkitTransform": "translate(0px,1760px)",
              "height": "624px",
              "msTransform": "translate(0px,1760px)",
              "position": "absolute",
              "transform": "translate(0px,1760px)",
              "width": "308px",
            }
          }
        >
          <div
            className="iot--card--header"
            data-testid="Card-header"
          >
            <span
              className="iot--card--title"
              data-testid="Card-title"
              title="TimeSeriesCard - LARGETHIN"
            >
              <div
                className="iot--card--title--text"
              >
                TimeSeriesCard - LARGETHIN
              </div>
            </span>
          </div>
          <div
            className="iot--card--content"
            data-testid="Card-content"
            style={
              Object {
                "--card-content-height": "576px",
              }
            }
          >
            <div
              className="iot--time-series-card--wrapper"
            >
              <div
                id="mock-line-chart"
              />
            </div>
          </div>
          <span
            className="react-resizable-handle react-resizable-handle-se"
            onMouseDown={[Function]}
            onMouseUp={[Function]}
            onTouchEnd={[Function]}
            onTouchStart={[Function]}
            style={
              Object {
                "touchAction": "none",
              }
            }
          />
        </div>
        <div
          className="iot--card iot--card--wrapper"
          data-testid="Card"
          id="listCard"
          onMouseDown={[Function]}
          onMouseUp={[Function]}
          onScroll={[Function]}
          onTouchEnd={[Function]}
          role="presentation"
          style={
            Object {
              "--card-default-height": "624px",
              "MozTransform": "translate(324px,2400px)",
              "OTransform": "translate(324px,2400px)",
              "WebkitTransform": "translate(324px,2400px)",
              "height": "624px",
              "msTransform": "translate(324px,2400px)",
              "position": "absolute",
              "transform": "translate(324px,2400px)",
              "width": "308px",
            }
          }
        >
          <div
            className="iot--card--header"
            data-testid="Card-header"
          >
            <span
              className="iot--card--title"
              data-testid="Card-title"
              title="ListCard - LARGETHIN"
            >
              <div
                className="iot--card--title--text"
              >
                ListCard - LARGETHIN
              </div>
            </span>
          </div>
          <div
            className="iot--card--content"
            data-testid="Card-content"
            style={
              Object {
                "--card-content-height": "576px",
              }
            }
          >
            <div
              className="list-card react-grid-item cssTransforms react-resizable"
              style={
                Object {
                  "paddingBottom": 0,
                  "paddingLeft": 16,
                  "paddingRight": 16,
                  "paddingTop": 0,
                }
              }
            >
              <div
                aria-label="Structured list section"
                className="bx--structured-list"
                role="table"
              >
                <div
                  className="bx--structured-list-tbody"
                  data-testid="Card-list-body"
                  onKeyDown={[Function]}
                  role="rowgroup"
                >
                  <div
                    className="bx--structured-list-row"
                    role="row"
                  >
                    <div
                      className="list-card--item bx--structured-list-td"
                      role="cell"
                    >
                      <div
                        className="list-card--item--value"
                      >
                        <a
                          className="bx--link"
                          href="https://internetofthings.ibmcloud.com/"
                          rel="noopener"
                          style={
                            Object {
                              "display": "inherit",
                            }
                          }
                          target="_blank"
                        >
                          Row content 1
                        </a>
                      </div>
                    </div>
                  </div>
                  <div
                    className="bx--structured-list-row"
                    role="row"
                  >
                    <div
                      className="list-card--item bx--structured-list-td"
                      role="cell"
                    >
                      <div
                        className="list-card--item--value"
                      >
                        <a
                          className="bx--link"
                          href="https://internetofthings.ibmcloud.com/"
                          rel="noopener"
                          style={
                            Object {
                              "display": "inherit",
                            }
                          }
                          target="_blank"
                        >
                          Row content 2
                        </a>
                      </div>
                    </div>
                  </div>
                  <div
                    className="bx--structured-list-row"
                    role="row"
                  >
                    <div
                      className="list-card--item bx--structured-list-td"
                      role="cell"
                    >
                      <div
                        className="list-card--item--value"
                      >
                        Row content 3
                      </div>
                    </div>
                  </div>
                  <div
                    className="bx--structured-list-row"
                    role="row"
                  >
                    <div
                      className="list-card--item bx--structured-list-td"
                      role="cell"
                    >
                      <div
                        className="list-card--item--value"
                      >
                        <a
                          className="bx--link"
                          href="https://internetofthings.ibmcloud.com/"
                          rel="noopener"
                          style={
                            Object {
                              "display": "inherit",
                            }
                          }
                          target="_blank"
                        >
                          Row content 4
                        </a>
                      </div>
                      <div
                        className="list-card--item--extra-content"
                      >
                        <svg
                          height="10"
                          width="30"
                        >
                          <circle
                            cx="5"
                            cy="5"
                            fill="red"
                            r="3"
                            stroke="none"
                            strokeWidth="1"
                          />
                        </svg>
                      </div>
                    </div>
                  </div>
                  <div
                    className="bx--structured-list-row"
                    role="row"
                  >
                    <div
                      className="list-card--item bx--structured-list-td"
                      role="cell"
                    >
                      <div
                        className="list-card--item--value"
                      >
                        Row content 5
                      </div>
                    </div>
                  </div>
                  <div
                    className="bx--structured-list-row"
                    role="row"
                  >
                    <div
                      className="list-card--item bx--structured-list-td"
                      role="cell"
                    >
                      <div
                        className="list-card--item--value"
                      >
                        Row content 6
                      </div>
                    </div>
                  </div>
                  <div
                    className="bx--structured-list-row"
                    role="row"
                  >
                    <div
                      className="list-card--item bx--structured-list-td"
                      role="cell"
                    >
                      <div
                        className="list-card--item--value"
                      >
                        Row content 7
                      </div>
                    </div>
                  </div>
                  <div
                    className="bx--structured-list-row"
                    role="row"
                  >
                    <div
                      className="list-card--item bx--structured-list-td"
                      role="cell"
                    >
                      <div
                        className="list-card--item--value"
                      >
                        Row content 8
                      </div>
                    </div>
                  </div>
                </div>
              </div>
            </div>
          </div>
          <span
            className="react-resizable-handle react-resizable-handle-se"
            onMouseDown={[Function]}
            onMouseUp={[Function]}
            onTouchEnd={[Function]}
            onTouchStart={[Function]}
            style={
              Object {
                "touchAction": "none",
              }
            }
          />
        </div>
        <div
          className="iot--card react-grid-item cssTransforms react-resizable iot--bar-chart-card iot--card--wrapper"
          data-testid="Card"
          id="barChartCard"
          onMouseDown={[Function]}
          onMouseUp={[Function]}
          onTouchEnd={[Function]}
          role="presentation"
          style={
            Object {
              "--card-default-height": "624px",
              "MozTransform": "translate(0px,3040px)",
              "OTransform": "translate(0px,3040px)",
              "WebkitTransform": "translate(0px,3040px)",
              "height": "624px",
              "msTransform": "translate(0px,3040px)",
              "position": "absolute",
              "transform": "translate(0px,3040px)",
              "width": "1280px",
            }
          }
        >
          <div
            className="iot--card--header"
            data-testid="Card-header"
          >
            <span
              className="iot--card--title"
              data-testid="Card-title"
              title="BarChartCard - LARGEWIDE"
            >
              <div
                className="iot--card--title--text"
              >
                BarChartCard - LARGEWIDE
              </div>
            </span>
          </div>
          <div
            className="iot--card--content"
            data-testid="Card-content"
            style={
              Object {
                "--card-content-height": "576px",
              }
            }
          >
            <div
              className="iot--bar-chart-container"
            >
              <div
                id="mock-bar-chart-simple"
              />
            </div>
          </div>
          <span
            className="react-resizable-handle react-resizable-handle-se"
            onMouseDown={[Function]}
            onMouseUp={[Function]}
            onTouchEnd={[Function]}
            onTouchStart={[Function]}
            style={
              Object {
                "touchAction": "none",
              }
            }
          />
        </div>
      </div>
    </div>
  </div>
</div>
`;

exports[`Storybook Snapshot tests and console checks Storyshots 1 - Watson IoT/Dashboard Grid dashboard, custom layout 1`] = `
<div
  className="storybook-container"
>
  Passes a custom layout to the dashboard grid. Only the lg and md breakpoint have a custom layout defined. Resize the screen to see the cards reposition and resize themselves at different layouts.
  <div
    style={
      Object {
        "width": "calc(100vw - 6rem)",
      }
    }
  >
    <div
      data-testid="dashboard-grid"
      style={
        Object {
          "flex": 1,
        }
      }
    >
      <div
        className="react-grid-layout iot--dashboard-grid"
        onDragEnter={[Function]}
        onDragLeave={[Function]}
        onDragOver={[Function]}
        onDrop={[Function]}
        style={
          Object {
            "height": "624px",
          }
        }
      >
        <div
          className="iot--card react-grid-item cssTransforms react-resizable-hide react-resizable iot--card--wrapper"
          content="My Facility Metrics"
          data-testid="Card"
          id="facility"
          onMouseDown={[Function]}
          onMouseUp={[Function]}
          onTouchEnd={[Function]}
          role="presentation"
          style={
            Object {
              "--card-default-height": "304px",
              "MozTransform": "translate(324px,320px)",
              "OTransform": "translate(324px,320px)",
              "WebkitTransform": "translate(324px,320px)",
              "height": "304px",
              "msTransform": "translate(324px,320px)",
              "position": "absolute",
              "transform": "translate(324px,320px)",
              "width": "632px",
            }
          }
          type="VALUE"
        >
          <div
            className="iot--card--header"
            data-testid="Card-header"
          >
            <span
              className="iot--card--title"
              data-testid="Card-title"
              title="Facility Metrics"
            >
              <div
                className="iot--card--title--text"
              >
                Facility Metrics
              </div>
            </span>
            <div
              className="iot--card--toolbar"
              data-testid="Card-toolbar"
            />
          </div>
          <div
            className="iot--card--content"
            data-testid="Card-content"
            style={
              Object {
                "--card-content-height": "256px",
              }
            }
          >
            <span
              className="react-resizable-handle react-resizable-handle-se"
              onMouseDown={[Function]}
              onMouseUp={[Function]}
              onTouchEnd={[Function]}
              onTouchStart={[Function]}
              style={
                Object {
                  "touchAction": "none",
                }
              }
            />
          </div>
        </div>
        <div
          className="iot--card react-grid-item cssTransforms react-resizable-hide react-resizable iot--card--wrapper"
          content="My Humidity Values"
          data-testid="Card"
          id="humidity"
          onMouseDown={[Function]}
          onMouseUp={[Function]}
          onTouchEnd={[Function]}
          role="presentation"
          style={
            Object {
              "--card-default-height": "144px",
              "MozTransform": "translate(0px,0px)",
              "OTransform": "translate(0px,0px)",
              "WebkitTransform": "translate(0px,0px)",
              "height": "144px",
              "msTransform": "translate(0px,0px)",
              "position": "absolute",
              "transform": "translate(0px,0px)",
              "width": "308px",
            }
          }
          type="VALUE"
        >
          <div
            className="iot--card--header"
            data-testid="Card-header"
          >
            <span
              className="iot--card--title"
              data-testid="Card-title"
              title="Humidity"
            >
              <div
                className="iot--card--title--text"
              >
                Humidity
              </div>
            </span>
            <div
              className="iot--card--toolbar"
              data-testid="Card-toolbar"
            />
          </div>
          <div
            className="iot--card--content"
            data-testid="Card-content"
            style={
              Object {
                "--card-content-height": "96px",
              }
            }
          >
            <span
              className="react-resizable-handle react-resizable-handle-se"
              onMouseDown={[Function]}
              onMouseUp={[Function]}
              onTouchEnd={[Function]}
              onTouchStart={[Function]}
              style={
                Object {
                  "touchAction": "none",
                }
              }
            />
          </div>
        </div>
        <div
          className="iot--card react-grid-item cssTransforms react-resizable-hide react-resizable iot--card--wrapper"
          content="My utilization chart"
          data-testid="Card"
          id="utilization"
          onMouseDown={[Function]}
          onMouseUp={[Function]}
          onTouchEnd={[Function]}
          role="presentation"
          style={
            Object {
              "--card-default-height": "144px",
              "MozTransform": "translate(243px,160px)",
              "OTransform": "translate(243px,160px)",
              "WebkitTransform": "translate(243px,160px)",
              "height": "144px",
              "msTransform": "translate(243px,160px)",
              "position": "absolute",
              "transform": "translate(243px,160px)",
              "width": "308px",
            }
          }
          type="VALUE"
        >
          <div
            className="iot--card--header"
            data-testid="Card-header"
          >
            <span
              className="iot--card--title"
              data-testid="Card-title"
              title="Utilization"
            >
              <div
                className="iot--card--title--text"
              >
                Utilization
              </div>
            </span>
            <div
              className="iot--card--toolbar"
              data-testid="Card-toolbar"
            />
          </div>
          <div
            className="iot--card--content"
            data-testid="Card-content"
            style={
              Object {
                "--card-content-height": "96px",
              }
            }
          >
            <span
              className="react-resizable-handle react-resizable-handle-se"
              onMouseDown={[Function]}
              onMouseUp={[Function]}
              onTouchEnd={[Function]}
              onTouchStart={[Function]}
              style={
                Object {
                  "touchAction": "none",
                }
              }
            />
          </div>
        </div>
      </div>
    </div>
  </div>
</div>
`;

exports[`Storybook Snapshot tests and console checks Storyshots 1 - Watson IoT/Dashboard Grid dashboard, default layouts 1`] = `
<div
  className="storybook-container"
>
  Resize your window to see the callback handlers get triggered in the Actions tab.
  <div
    style={
      Object {
        "width": "calc(100vw - 6rem)",
      }
    }
  >
    <div
      style={
        Object {
          "display": "flex",
        }
      }
    >
      <div
        style={
          Object {
            "width": "200px",
          }
        }
      >
        Sample sidebar
      </div>
      <div
        data-testid="dashboard-grid"
        style={
          Object {
            "flex": 1,
          }
        }
      >
        <div
          className="react-grid-layout iot--dashboard-grid"
          onDragEnter={[Function]}
          onDragLeave={[Function]}
          onDragOver={[Function]}
          onDrop={[Function]}
          style={
            Object {
              "height": "304px",
            }
          }
        >
          <div
            className="iot--card react-grid-item cssTransforms react-resizable-hide react-resizable iot--card--wrapper"
            content="My Facility Metrics"
            data-testid="Card"
            id="facility"
            onMouseDown={[Function]}
            onMouseUp={[Function]}
            onTouchEnd={[Function]}
            role="presentation"
            style={
              Object {
                "--card-default-height": "304px",
                "MozTransform": "translate(0px,0px)",
                "OTransform": "translate(0px,0px)",
                "WebkitTransform": "translate(0px,0px)",
                "height": "304px",
                "msTransform": "translate(0px,0px)",
                "position": "absolute",
                "transform": "translate(0px,0px)",
                "width": "632px",
              }
            }
            type="VALUE"
          >
            <div
              className="iot--card--header"
              data-testid="Card-header"
            >
              <span
                className="iot--card--title"
                data-testid="Card-title"
                title="Facility Metrics"
              >
                <div
                  className="iot--card--title--text"
                >
                  Facility Metrics
                </div>
              </span>
              <div
                className="iot--card--toolbar"
                data-testid="Card-toolbar"
              />
            </div>
            <div
              className="iot--card--content"
              data-testid="Card-content"
              style={
                Object {
                  "--card-content-height": "256px",
                }
              }
            >
              <span
                className="react-resizable-handle react-resizable-handle-se"
                onMouseDown={[Function]}
                onMouseUp={[Function]}
                onTouchEnd={[Function]}
                onTouchStart={[Function]}
                style={
                  Object {
                    "touchAction": "none",
                  }
                }
              />
            </div>
          </div>
          <div
            className="iot--card react-grid-item cssTransforms react-resizable-hide react-resizable iot--card--wrapper"
            content="My Humidity Values"
            data-testid="Card"
            id="humidity"
            onMouseDown={[Function]}
            onMouseUp={[Function]}
            onTouchEnd={[Function]}
            role="presentation"
            style={
              Object {
                "--card-default-height": "144px",
                "MozTransform": "translate(648px,0px)",
                "OTransform": "translate(648px,0px)",
                "WebkitTransform": "translate(648px,0px)",
                "height": "144px",
                "msTransform": "translate(648px,0px)",
                "position": "absolute",
                "transform": "translate(648px,0px)",
                "width": "308px",
              }
            }
            type="VALUE"
          >
            <div
              className="iot--card--header"
              data-testid="Card-header"
            >
              <span
                className="iot--card--title"
                data-testid="Card-title"
                title="Humidity"
              >
                <div
                  className="iot--card--title--text"
                >
                  Humidity
                </div>
              </span>
              <div
                className="iot--card--toolbar"
                data-testid="Card-toolbar"
              />
            </div>
            <div
              className="iot--card--content"
              data-testid="Card-content"
              style={
                Object {
                  "--card-content-height": "96px",
                }
              }
            >
              <span
                className="react-resizable-handle react-resizable-handle-se"
                onMouseDown={[Function]}
                onMouseUp={[Function]}
                onTouchEnd={[Function]}
                onTouchStart={[Function]}
                style={
                  Object {
                    "touchAction": "none",
                  }
                }
              />
            </div>
          </div>
          <div
            className="iot--card react-grid-item cssTransforms react-resizable-hide react-resizable iot--card--wrapper"
            content="My utilization chart"
            data-testid="Card"
            id="utilization"
            onMouseDown={[Function]}
            onMouseUp={[Function]}
            onTouchEnd={[Function]}
            role="presentation"
            style={
              Object {
                "--card-default-height": "144px",
                "MozTransform": "translate(972px,0px)",
                "OTransform": "translate(972px,0px)",
                "WebkitTransform": "translate(972px,0px)",
                "height": "144px",
                "msTransform": "translate(972px,0px)",
                "position": "absolute",
                "transform": "translate(972px,0px)",
                "width": "308px",
              }
            }
            type="VALUE"
          >
            <div
              className="iot--card--header"
              data-testid="Card-header"
            >
              <span
                className="iot--card--title"
                data-testid="Card-title"
                title="Utilization"
              >
                <div
                  className="iot--card--title--text"
                >
                  Utilization
                </div>
              </span>
              <div
                className="iot--card--toolbar"
                data-testid="Card-toolbar"
              />
            </div>
            <div
              className="iot--card--content"
              data-testid="Card-content"
              style={
                Object {
                  "--card-content-height": "96px",
                }
              }
            >
              <span
                className="react-resizable-handle react-resizable-handle-se"
                onMouseDown={[Function]}
                onMouseUp={[Function]}
                onTouchEnd={[Function]}
                onTouchStart={[Function]}
                style={
                  Object {
                    "touchAction": "none",
                  }
                }
              />
            </div>
          </div>
        </div>
      </div>
    </div>
  </div>
</div>
`;

exports[`Storybook Snapshot tests and console checks Storyshots 1 - Watson IoT/Dashboard Grid dashboard, is Editable 1`] = `
<div
  className="storybook-container"
>
  You can drag and drop the cards around. Watch the handler get triggered on the Actions tab.
  <div
    style={
      Object {
        "width": "calc(100vw - 6rem)",
      }
    }
  >
    <div
      data-testid="dashboard-grid"
      style={
        Object {
          "flex": 1,
        }
      }
    >
      <div
        className="react-grid-layout iot--dashboard-grid"
        onDragEnter={[Function]}
        onDragLeave={[Function]}
        onDragOver={[Function]}
        onDrop={[Function]}
        style={
          Object {
            "height": "304px",
          }
        }
      >
        <div
          className="iot--card react-grid-item react-draggable cssTransforms react-resizable-hide react-resizable iot--card--wrapper"
          content="My Facility Metrics"
          data-testid="Card"
          id="facility"
          onMouseDown={[Function]}
          onMouseUp={[Function]}
          onTouchEnd={[Function]}
          role="presentation"
          style={
            Object {
              "--card-default-height": "304px",
              "MozTransform": "translate(0px,0px)",
              "OTransform": "translate(0px,0px)",
              "WebkitTransform": "translate(0px,0px)",
              "height": "304px",
              "msTransform": "translate(0px,0px)",
              "position": "absolute",
              "transform": "translate(0px,0px)",
              "width": "632px",
            }
          }
          type="VALUE"
        >
          <div
            className="iot--card--header"
            data-testid="Card-header"
          >
            <span
              className="iot--card--title"
              data-testid="Card-title"
              title="Facility Metrics"
            >
              <div
                className="iot--card--title--text"
              >
                Facility Metrics
              </div>
            </span>
            <div
              className="iot--card--toolbar"
              data-testid="Card-toolbar"
            />
          </div>
          <div
            className="iot--card--content"
            data-testid="Card-content"
            style={
              Object {
                "--card-content-height": "256px",
              }
            }
          >
            <span
              className="react-resizable-handle react-resizable-handle-se"
              onMouseDown={[Function]}
              onMouseUp={[Function]}
              onTouchEnd={[Function]}
              onTouchStart={[Function]}
              style={
                Object {
                  "touchAction": "none",
                }
              }
            />
          </div>
        </div>
        <div
          className="iot--card react-grid-item react-draggable cssTransforms react-resizable-hide react-resizable iot--card--wrapper"
          content="My Humidity Values"
          data-testid="Card"
          id="humidity"
          onMouseDown={[Function]}
          onMouseUp={[Function]}
          onTouchEnd={[Function]}
          role="presentation"
          style={
            Object {
              "--card-default-height": "144px",
              "MozTransform": "translate(648px,0px)",
              "OTransform": "translate(648px,0px)",
              "WebkitTransform": "translate(648px,0px)",
              "height": "144px",
              "msTransform": "translate(648px,0px)",
              "position": "absolute",
              "transform": "translate(648px,0px)",
              "width": "308px",
            }
          }
          type="VALUE"
        >
          <div
            className="iot--card--header"
            data-testid="Card-header"
          >
            <span
              className="iot--card--title"
              data-testid="Card-title"
              title="Humidity"
            >
              <div
                className="iot--card--title--text"
              >
                Humidity
              </div>
            </span>
            <div
              className="iot--card--toolbar"
              data-testid="Card-toolbar"
            />
          </div>
          <div
            className="iot--card--content"
            data-testid="Card-content"
            style={
              Object {
                "--card-content-height": "96px",
              }
            }
          >
            <span
              className="react-resizable-handle react-resizable-handle-se"
              onMouseDown={[Function]}
              onMouseUp={[Function]}
              onTouchEnd={[Function]}
              onTouchStart={[Function]}
              style={
                Object {
                  "touchAction": "none",
                }
              }
            />
          </div>
        </div>
        <div
          className="iot--card react-grid-item react-draggable cssTransforms react-resizable-hide react-resizable iot--card--wrapper"
          content="My utilization chart"
          data-testid="Card"
          id="utilization"
          onMouseDown={[Function]}
          onMouseUp={[Function]}
          onTouchEnd={[Function]}
          role="presentation"
          style={
            Object {
              "--card-default-height": "144px",
              "MozTransform": "translate(972px,0px)",
              "OTransform": "translate(972px,0px)",
              "WebkitTransform": "translate(972px,0px)",
              "height": "144px",
              "msTransform": "translate(972px,0px)",
              "position": "absolute",
              "transform": "translate(972px,0px)",
              "width": "308px",
            }
          }
          type="VALUE"
        >
          <div
            className="iot--card--header"
            data-testid="Card-header"
          >
            <span
              className="iot--card--title"
              data-testid="Card-title"
              title="Utilization"
            >
              <div
                className="iot--card--title--text"
              >
                Utilization
              </div>
            </span>
            <div
              className="iot--card--toolbar"
              data-testid="Card-toolbar"
            />
          </div>
          <div
            className="iot--card--content"
            data-testid="Card-content"
            style={
              Object {
                "--card-content-height": "96px",
              }
            }
          >
            <span
              className="react-resizable-handle react-resizable-handle-se"
              onMouseDown={[Function]}
              onMouseUp={[Function]}
              onTouchEnd={[Function]}
              onTouchStart={[Function]}
              style={
                Object {
                  "touchAction": "none",
                }
              }
            />
          </div>
        </div>
      </div>
    </div>
  </div>
</div>
`;

exports[`Storybook Snapshot tests and console checks Storyshots 1 - Watson IoT/Dashboard Grid dashboard, resizable card 1`] = `
<div
  className="storybook-container"
>
  The card is resizable by dragging and the card size prop is automatically updated to match the new size during the drag process.
  <div
    style={
      Object {
        "width": "calc(100vw - 6rem)",
      }
    }
  >
    <div
      data-testid="dashboard-grid"
      style={
        Object {
          "flex": 1,
        }
      }
    >
      <div
        className="react-grid-layout iot--dashboard-grid"
        onDragEnter={[Function]}
        onDragLeave={[Function]}
        onDragOver={[Function]}
        onDrop={[Function]}
        style={
          Object {
            "height": "144px",
          }
        }
      >
        <div
          className="iot--card react-grid-item cssTransforms react-resizable iot--card--wrapper"
          data-testid="Card"
          id="card"
          onMouseDown={[Function]}
          onMouseUp={[Function]}
          onTouchEnd={[Function]}
          role="presentation"
          style={
            Object {
              "--card-default-height": "144px",
              "MozTransform": "translate(0px,0px)",
              "OTransform": "translate(0px,0px)",
              "WebkitTransform": "translate(0px,0px)",
              "height": "144px",
              "msTransform": "translate(0px,0px)",
              "position": "absolute",
              "transform": "translate(0px,0px)",
              "width": "308px",
            }
          }
        >
          <div
            className="iot--card--header"
            data-testid="Card-header"
          >
            <span
              className="iot--card--title"
              data-testid="Card-title"
              title="Card - SMALL"
            >
              <div
                className="iot--card--title--text"
              >
                Card - SMALL
              </div>
            </span>
          </div>
          <div
            className="iot--card--content"
            data-testid="Card-content"
            style={
              Object {
                "--card-content-height": "96px",
              }
            }
          >
            <span
              className="react-resizable-handle react-resizable-handle-se"
              onMouseDown={[Function]}
              onMouseUp={[Function]}
              onTouchEnd={[Function]}
              onTouchStart={[Function]}
              style={
                Object {
                  "touchAction": "none",
                }
              }
            />
          </div>
          <span
            className="react-resizable-handle react-resizable-handle-se"
            onMouseDown={[Function]}
            onMouseUp={[Function]}
            onTouchEnd={[Function]}
            onTouchStart={[Function]}
            style={
              Object {
                "touchAction": "none",
              }
            }
          />
        </div>
      </div>
    </div>
  </div>
</div>
`;<|MERGE_RESOLUTION|>--- conflicted
+++ resolved
@@ -3058,204 +3058,6 @@
                           </span>
                         </td>
                       </tr>
-<<<<<<< HEAD
-=======
-                      <tr
-                        className="TableBodyRow__StyledTableRow-sc-103itxu-0 fNIOnc"
-                        onClick={[Function]}
-                      >
-                        <td
-                          align="start"
-                          className="data-table-start iot--table__cell--sortable"
-                          data-column="alert"
-                          data-offset={0}
-                          id="cell-table-for-card-tableCard-row-8-alert"
-                          offset={0}
-                          width=""
-                        >
-                          <span
-                            className="TableBodyRow__StyledNestedSpan-sc-103itxu-5 ieOGhB"
-                          >
-                            <span
-                              className=""
-                              title="AHI001 proccess need to optimize adjust Y variables"
-                            >
-                              AHI001 proccess need to optimize adjust Y variables
-                            </span>
-                          </span>
-                        </td>
-                        <td
-                          align="start"
-                          className="data-table-start iot--table__cell--sortable"
-                          data-column="hour"
-                          data-offset={0}
-                          id="cell-table-for-card-tableCard-row-8-hour"
-                          offset={0}
-                          width=""
-                        >
-                          <span
-                            className="TableBodyRow__StyledNestedSpan-sc-103itxu-5 ieOGhB"
-                          >
-                            <span
-                              className=""
-                              title="07/23/2019 03:30"
-                            >
-                              07/23/2019 03:30
-                            </span>
-                          </span>
-                        </td>
-                        <td
-                          align="start"
-                          className="data-table-start iot--table__cell--sortable"
-                          data-column="pressure"
-                          data-offset={0}
-                          id="cell-table-for-card-tableCard-row-8-pressure"
-                          offset={0}
-                          width=""
-                        >
-                          <span
-                            className="TableBodyRow__StyledNestedSpan-sc-103itxu-5 ieOGhB"
-                          >
-                            <span
-                              className=""
-                              title="0"
-                            >
-                              0
-                            </span>
-                          </span>
-                        </td>
-                      </tr>
-                      <tr
-                        className="TableBodyRow__StyledTableRow-sc-103itxu-0 fNIOnc"
-                        onClick={[Function]}
-                      >
-                        <td
-                          align="start"
-                          className="data-table-start iot--table__cell--sortable"
-                          data-column="alert"
-                          data-offset={0}
-                          id="cell-table-for-card-tableCard-row-9-alert"
-                          offset={0}
-                          width=""
-                        >
-                          <span
-                            className="TableBodyRow__StyledNestedSpan-sc-103itxu-5 ieOGhB"
-                          >
-                            <span
-                              className=""
-                              title="AHI001 proccess need to optimize adjust Y variables"
-                            >
-                              AHI001 proccess need to optimize adjust Y variables
-                            </span>
-                          </span>
-                        </td>
-                        <td
-                          align="start"
-                          className="data-table-start iot--table__cell--sortable"
-                          data-column="hour"
-                          data-offset={0}
-                          id="cell-table-for-card-tableCard-row-9-hour"
-                          offset={0}
-                          width=""
-                        >
-                          <span
-                            className="TableBodyRow__StyledNestedSpan-sc-103itxu-5 ieOGhB"
-                          >
-                            <span
-                              className=""
-                              title="07/23/2019 04:26"
-                            >
-                              07/23/2019 04:26
-                            </span>
-                          </span>
-                        </td>
-                        <td
-                          align="start"
-                          className="data-table-start iot--table__cell--sortable"
-                          data-column="pressure"
-                          data-offset={0}
-                          id="cell-table-for-card-tableCard-row-9-pressure"
-                          offset={0}
-                          width=""
-                        >
-                          <span
-                            className="TableBodyRow__StyledNestedSpan-sc-103itxu-5 ieOGhB"
-                          >
-                            <span
-                              className=""
-                              title="0"
-                            >
-                              0
-                            </span>
-                          </span>
-                        </td>
-                      </tr>
-                      <tr
-                        className="TableBodyRow__StyledTableRow-sc-103itxu-0 fNIOnc"
-                        onClick={[Function]}
-                      >
-                        <td
-                          align="start"
-                          className="data-table-start iot--table__cell--sortable"
-                          data-column="alert"
-                          data-offset={0}
-                          id="cell-table-for-card-tableCard-row-5-alert"
-                          offset={0}
-                          width=""
-                        >
-                          <span
-                            className="TableBodyRow__StyledNestedSpan-sc-103itxu-5 ieOGhB"
-                          >
-                            <span
-                              className=""
-                              title="AHI001 proccess need to optimize"
-                            >
-                              AHI001 proccess need to optimize
-                            </span>
-                          </span>
-                        </td>
-                        <td
-                          align="start"
-                          className="data-table-start iot--table__cell--sortable"
-                          data-column="hour"
-                          data-offset={0}
-                          id="cell-table-for-card-tableCard-row-5-hour"
-                          offset={0}
-                          width=""
-                        >
-                          <span
-                            className="TableBodyRow__StyledNestedSpan-sc-103itxu-5 ieOGhB"
-                          >
-                            <span
-                              className=""
-                              title="07/23/2019 04:30"
-                            >
-                              07/23/2019 04:30
-                            </span>
-                          </span>
-                        </td>
-                        <td
-                          align="start"
-                          className="data-table-start iot--table__cell--sortable"
-                          data-column="pressure"
-                          data-offset={0}
-                          id="cell-table-for-card-tableCard-row-5-pressure"
-                          offset={0}
-                          width=""
-                        >
-                          <span
-                            className="TableBodyRow__StyledNestedSpan-sc-103itxu-5 ieOGhB"
-                          >
-                            <span
-                              className=""
-                              title="10"
-                            >
-                              10
-                            </span>
-                          </span>
-                        </td>
-                      </tr>
->>>>>>> 41b73203
                     </tbody>
                   </table>
                 </div>
