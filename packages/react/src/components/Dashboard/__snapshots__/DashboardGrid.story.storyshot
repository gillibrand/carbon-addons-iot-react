--- conflicted
+++ resolved
@@ -872,7 +872,7 @@
                 className="bx--tooltip__label iot--card--header--tooltip"
                 id="card-tooltip-trigger-gaugeCard"
               >
-                
+
                 <div
                   className="bx--tooltip__trigger"
                   onBlur={[Function]}
@@ -1898,11 +1898,7 @@
                   onClick={[Function]}
                 >
                   <button
-<<<<<<< HEAD
                     aria-controls="accordion-item-153"
-=======
-                    aria-controls="accordion-item-143"
->>>>>>> 0c3a8421
                     aria-expanded={true}
                     className="bx--accordion__heading"
                     onClick={[Function]}
@@ -1932,11 +1928,7 @@
                   </button>
                   <div
                     className="bx--accordion__content"
-<<<<<<< HEAD
                     id="accordion-item-153"
-=======
-                    id="accordion-item-143"
->>>>>>> 0c3a8421
                   >
                     <div
                       className="toggle-group"
@@ -1984,11 +1976,7 @@
                   onClick={[Function]}
                 >
                   <button
-<<<<<<< HEAD
                     aria-controls="accordion-item-154"
-=======
-                    aria-controls="accordion-item-144"
->>>>>>> 0c3a8421
                     aria-expanded={false}
                     className="bx--accordion__heading"
                     onClick={[Function]}
@@ -2018,11 +2006,7 @@
                   </button>
                   <div
                     className="bx--accordion__content"
-<<<<<<< HEAD
                     id="accordion-item-154"
-=======
-                    id="accordion-item-144"
->>>>>>> 0c3a8421
                   >
                     More Map settings
                   </div>
@@ -2033,11 +2017,7 @@
                   onClick={[Function]}
                 >
                   <button
-<<<<<<< HEAD
                     aria-controls="accordion-item-155"
-=======
-                    aria-controls="accordion-item-145"
->>>>>>> 0c3a8421
                     aria-expanded={false}
                     className="bx--accordion__heading"
                     onClick={[Function]}
@@ -2067,11 +2047,7 @@
                   </button>
                   <div
                     className="bx--accordion__content"
-<<<<<<< HEAD
                     id="accordion-item-155"
-=======
-                    id="accordion-item-145"
->>>>>>> 0c3a8421
                   >
                     Even more settings
                   </div>
