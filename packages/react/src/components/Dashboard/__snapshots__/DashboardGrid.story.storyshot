// Jest Snapshot v1, https://goo.gl/fbAQLP

exports[`Storybook Snapshot tests and console checks Storyshots 1 - Watson IoT/Dashboard Grid dashboard, all card sizes 1`] = `
<div
  className="storybook-container"
>
  Resize your window to see the callback handlers get triggered in the Actions tab.
  <div
    style={
      Object {
        "width": "calc(100vw - 6rem)",
      }
    }
  >
    <div
      data-testid="dashboard-grid"
      style={
        Object {
          "flex": 1,
        }
      }
    >
      <div
        className="react-grid-layout iot--dashboard-grid"
        onDragEnter={[Function]}
        onDragLeave={[Function]}
        onDragOver={[Function]}
        onDrop={[Function]}
        style={
          Object {
            "height": "2064px",
          }
        }
      >
        <div
          className="iot--card react-grid-item cssTransforms react-resizable-hide react-resizable iot--card--wrapper"
          data-testid="Card"
          id="Small"
          onMouseDown={[Function]}
          onMouseUp={[Function]}
          onTouchEnd={[Function]}
          role="presentation"
          style={
            Object {
              "--card-default-height": "144px",
              "MozTransform": "translate(0px,0px)",
              "OTransform": "translate(0px,0px)",
              "WebkitTransform": "translate(0px,0px)",
              "height": "144px",
              "msTransform": "translate(0px,0px)",
              "position": "absolute",
              "transform": "translate(0px,0px)",
              "width": "308px",
            }
          }
          type="VALUE"
        >
          <div
            className="iot--card--header"
            data-testid="Card-header"
          >
            <span
              className="iot--card--title"
              data-testid="Card-title"
              title="Small"
            >
              <div
                className="iot--card--title--text"
              >
                Small
              </div>
            </span>
            <div
              className="iot--card--toolbar"
              data-testid="Card-toolbar"
            />
          </div>
          <div
            className="iot--card--content"
            data-testid="Card-content"
            style={
              Object {
                "--card-content-height": "96px",
              }
            }
          >
            <span
              className="react-resizable-handle react-resizable-handle-se"
              onMouseDown={[Function]}
              onMouseUp={[Function]}
              onTouchEnd={[Function]}
              onTouchStart={[Function]}
              style={
                Object {
                  "touchAction": "none",
                }
              }
            />
          </div>
        </div>
        <div
          className="iot--card react-grid-item cssTransforms react-resizable-hide react-resizable iot--card--wrapper"
          data-testid="Card"
          id="Small Wide"
          onMouseDown={[Function]}
          onMouseUp={[Function]}
          onTouchEnd={[Function]}
          role="presentation"
          style={
            Object {
              "--card-default-height": "144px",
              "MozTransform": "translate(324px,0px)",
              "OTransform": "translate(324px,0px)",
              "WebkitTransform": "translate(324px,0px)",
              "height": "144px",
              "msTransform": "translate(324px,0px)",
              "position": "absolute",
              "transform": "translate(324px,0px)",
              "width": "632px",
            }
          }
          type="VALUE"
        >
          <div
            className="iot--card--header"
            data-testid="Card-header"
          >
            <span
              className="iot--card--title"
              data-testid="Card-title"
              title="Small Wide"
            >
              <div
                className="iot--card--title--text"
              >
                Small Wide
              </div>
            </span>
            <div
              className="iot--card--toolbar"
              data-testid="Card-toolbar"
            />
          </div>
          <div
            className="iot--card--content"
            data-testid="Card-content"
            style={
              Object {
                "--card-content-height": "96px",
              }
            }
          >
            <span
              className="react-resizable-handle react-resizable-handle-se"
              onMouseDown={[Function]}
              onMouseUp={[Function]}
              onTouchEnd={[Function]}
              onTouchStart={[Function]}
              style={
                Object {
                  "touchAction": "none",
                }
              }
            />
          </div>
        </div>
        <div
          className="iot--card react-grid-item cssTransforms react-resizable-hide react-resizable iot--card--wrapper"
          data-testid="Card"
          id="Medium Thin"
          onMouseDown={[Function]}
          onMouseUp={[Function]}
          onTouchEnd={[Function]}
          role="presentation"
          style={
            Object {
              "--card-default-height": "304px",
              "MozTransform": "translate(0px,160px)",
              "OTransform": "translate(0px,160px)",
              "WebkitTransform": "translate(0px,160px)",
              "height": "304px",
              "msTransform": "translate(0px,160px)",
              "position": "absolute",
              "transform": "translate(0px,160px)",
              "width": "308px",
            }
          }
          type="VALUE"
        >
          <div
            className="iot--card--header"
            data-testid="Card-header"
          >
            <span
              className="iot--card--title"
              data-testid="Card-title"
              title="Medium Thin"
            >
              <div
                className="iot--card--title--text"
              >
                Medium Thin
              </div>
            </span>
            <div
              className="iot--card--toolbar"
              data-testid="Card-toolbar"
            />
          </div>
          <div
            className="iot--card--content"
            data-testid="Card-content"
            style={
              Object {
                "--card-content-height": "256px",
              }
            }
          >
            <span
              className="react-resizable-handle react-resizable-handle-se"
              onMouseDown={[Function]}
              onMouseUp={[Function]}
              onTouchEnd={[Function]}
              onTouchStart={[Function]}
              style={
                Object {
                  "touchAction": "none",
                }
              }
            />
          </div>
        </div>
        <div
          className="iot--card react-grid-item cssTransforms react-resizable-hide react-resizable iot--card--wrapper"
          data-testid="Card"
          id="Medium"
          onMouseDown={[Function]}
          onMouseUp={[Function]}
          onTouchEnd={[Function]}
          role="presentation"
          style={
            Object {
              "--card-default-height": "304px",
              "MozTransform": "translate(324px,160px)",
              "OTransform": "translate(324px,160px)",
              "WebkitTransform": "translate(324px,160px)",
              "height": "304px",
              "msTransform": "translate(324px,160px)",
              "position": "absolute",
              "transform": "translate(324px,160px)",
              "width": "632px",
            }
          }
          type="VALUE"
        >
          <div
            className="iot--card--header"
            data-testid="Card-header"
          >
            <span
              className="iot--card--title"
              data-testid="Card-title"
              title="Medium"
            >
              <div
                className="iot--card--title--text"
              >
                Medium
              </div>
            </span>
            <div
              className="iot--card--toolbar"
              data-testid="Card-toolbar"
            />
          </div>
          <div
            className="iot--card--content"
            data-testid="Card-content"
            style={
              Object {
                "--card-content-height": "256px",
              }
            }
          >
            <span
              className="react-resizable-handle react-resizable-handle-se"
              onMouseDown={[Function]}
              onMouseUp={[Function]}
              onTouchEnd={[Function]}
              onTouchStart={[Function]}
              style={
                Object {
                  "touchAction": "none",
                }
              }
            />
          </div>
        </div>
        <div
          className="iot--card react-grid-item cssTransforms react-resizable-hide react-resizable iot--card--wrapper"
          data-testid="Card"
          id="Medium Wide"
          onMouseDown={[Function]}
          onMouseUp={[Function]}
          onTouchEnd={[Function]}
          role="presentation"
          style={
            Object {
              "--card-default-height": "304px",
              "MozTransform": "translate(0px,480px)",
              "OTransform": "translate(0px,480px)",
              "WebkitTransform": "translate(0px,480px)",
              "height": "304px",
              "msTransform": "translate(0px,480px)",
              "position": "absolute",
              "transform": "translate(0px,480px)",
              "width": "1280px",
            }
          }
          type="VALUE"
        >
          <div
            className="iot--card--header"
            data-testid="Card-header"
          >
            <span
              className="iot--card--title"
              data-testid="Card-title"
              title="Medium Wide"
            >
              <div
                className="iot--card--title--text"
              >
                Medium Wide
              </div>
            </span>
            <div
              className="iot--card--toolbar"
              data-testid="Card-toolbar"
            />
          </div>
          <div
            className="iot--card--content"
            data-testid="Card-content"
            style={
              Object {
                "--card-content-height": "256px",
              }
            }
          >
            <span
              className="react-resizable-handle react-resizable-handle-se"
              onMouseDown={[Function]}
              onMouseUp={[Function]}
              onTouchEnd={[Function]}
              onTouchStart={[Function]}
              style={
                Object {
                  "touchAction": "none",
                }
              }
            />
          </div>
        </div>
        <div
          className="iot--card react-grid-item cssTransforms react-resizable-hide react-resizable iot--card--wrapper"
          data-testid="Card"
          id="Large Thin"
          onMouseDown={[Function]}
          onMouseUp={[Function]}
          onTouchEnd={[Function]}
          role="presentation"
          style={
            Object {
              "--card-default-height": "624px",
              "MozTransform": "translate(0px,800px)",
              "OTransform": "translate(0px,800px)",
              "WebkitTransform": "translate(0px,800px)",
              "height": "624px",
              "msTransform": "translate(0px,800px)",
              "position": "absolute",
              "transform": "translate(0px,800px)",
              "width": "308px",
            }
          }
          type="VALUE"
        >
          <div
            className="iot--card--header"
            data-testid="Card-header"
          >
            <span
              className="iot--card--title"
              data-testid="Card-title"
              title="Large Thin"
            >
              <div
                className="iot--card--title--text"
              >
                Large Thin
              </div>
            </span>
            <div
              className="iot--card--toolbar"
              data-testid="Card-toolbar"
            />
          </div>
          <div
            className="iot--card--content"
            data-testid="Card-content"
            style={
              Object {
                "--card-content-height": "576px",
              }
            }
          >
            <span
              className="react-resizable-handle react-resizable-handle-se"
              onMouseDown={[Function]}
              onMouseUp={[Function]}
              onTouchEnd={[Function]}
              onTouchStart={[Function]}
              style={
                Object {
                  "touchAction": "none",
                }
              }
            />
          </div>
        </div>
        <div
          className="iot--card react-grid-item cssTransforms react-resizable-hide react-resizable iot--card--wrapper"
          data-testid="Card"
          id="Large"
          onMouseDown={[Function]}
          onMouseUp={[Function]}
          onTouchEnd={[Function]}
          role="presentation"
          style={
            Object {
              "--card-default-height": "624px",
              "MozTransform": "translate(324px,800px)",
              "OTransform": "translate(324px,800px)",
              "WebkitTransform": "translate(324px,800px)",
              "height": "624px",
              "msTransform": "translate(324px,800px)",
              "position": "absolute",
              "transform": "translate(324px,800px)",
              "width": "632px",
            }
          }
          type="VALUE"
        >
          <div
            className="iot--card--header"
            data-testid="Card-header"
          >
            <span
              className="iot--card--title"
              data-testid="Card-title"
              title="Large"
            >
              <div
                className="iot--card--title--text"
              >
                Large
              </div>
            </span>
            <div
              className="iot--card--toolbar"
              data-testid="Card-toolbar"
            />
          </div>
          <div
            className="iot--card--content"
            data-testid="Card-content"
            style={
              Object {
                "--card-content-height": "576px",
              }
            }
          >
            <span
              className="react-resizable-handle react-resizable-handle-se"
              onMouseDown={[Function]}
              onMouseUp={[Function]}
              onTouchEnd={[Function]}
              onTouchStart={[Function]}
              style={
                Object {
                  "touchAction": "none",
                }
              }
            />
          </div>
        </div>
        <div
          className="iot--card react-grid-item cssTransforms react-resizable-hide react-resizable iot--card--wrapper"
          data-testid="Card"
          id="Large Wide"
          onMouseDown={[Function]}
          onMouseUp={[Function]}
          onTouchEnd={[Function]}
          role="presentation"
          style={
            Object {
              "--card-default-height": "624px",
              "MozTransform": "translate(0px,1440px)",
              "OTransform": "translate(0px,1440px)",
              "WebkitTransform": "translate(0px,1440px)",
              "height": "624px",
              "msTransform": "translate(0px,1440px)",
              "position": "absolute",
              "transform": "translate(0px,1440px)",
              "width": "1280px",
            }
          }
          type="VALUE"
        >
          <div
            className="iot--card--header"
            data-testid="Card-header"
          >
            <span
              className="iot--card--title"
              data-testid="Card-title"
              title="Large Wide"
            >
              <div
                className="iot--card--title--text"
              >
                Large Wide
              </div>
            </span>
            <div
              className="iot--card--toolbar"
              data-testid="Card-toolbar"
            />
          </div>
          <div
            className="iot--card--content"
            data-testid="Card-content"
            style={
              Object {
                "--card-content-height": "576px",
              }
            }
          >
            <span
              className="react-resizable-handle react-resizable-handle-se"
              onMouseDown={[Function]}
              onMouseUp={[Function]}
              onTouchEnd={[Function]}
              onTouchStart={[Function]}
              style={
                Object {
                  "touchAction": "none",
                }
              }
            />
          </div>
        </div>
      </div>
    </div>
  </div>
</div>
`;

exports[`Storybook Snapshot tests and console checks Storyshots 1 - Watson IoT/Dashboard Grid dashboard, all cards as resizable 1`] = `
<div
  className="storybook-container"
>
  <p>
    All cards are resizable by dragging and the card size prop is automatically updated to match the new size during the drag process. Some cards have a minimal size defined.
  </p>
  <div
    style={
      Object {
        "width": "calc(100vw - 6rem)",
      }
    }
  >
    <div
      data-testid="dashboard-grid"
      style={
        Object {
          "flex": 1,
        }
      }
    >
      <div
        className="react-grid-layout iot--dashboard-grid"
        onDragEnter={[Function]}
        onDragLeave={[Function]}
        onDragOver={[Function]}
        onDrop={[Function]}
        style={
          Object {
            "height": "3664px",
          }
        }
      >
        <div
          className="iot--card react-grid-item cssTransforms react-resizable iot--card--wrapper"
          data-testid="Card"
          id="card"
          onMouseDown={[Function]}
          onMouseUp={[Function]}
          onTouchEnd={[Function]}
          role="presentation"
          style={
            Object {
              "--card-default-height": "144px",
              "MozTransform": "translate(0px,0px)",
              "OTransform": "translate(0px,0px)",
              "WebkitTransform": "translate(0px,0px)",
              "height": "144px",
              "msTransform": "translate(0px,0px)",
              "position": "absolute",
              "transform": "translate(0px,0px)",
              "width": "308px",
            }
          }
        >
          <div
            className="iot--card--header"
            data-testid="Card-header"
          >
            <span
              className="iot--card--title"
              data-testid="Card-title"
              title="Card - SMALL"
            >
              <div
                className="iot--card--title--text"
              >
                Card - SMALL
              </div>
            </span>
            <div
              className="iot--card--toolbar"
              data-testid="Card-toolbar"
            />
          </div>
          <div
            className="iot--card--content"
            data-testid="Card-content"
            style={
              Object {
                "--card-content-height": "96px",
              }
            }
          >
            <p>
              This is a basic card
            </p>
            <span
              className="react-resizable-handle react-resizable-handle-se"
              onMouseDown={[Function]}
              onMouseUp={[Function]}
              onTouchEnd={[Function]}
              onTouchStart={[Function]}
              style={
                Object {
                  "touchAction": "none",
                }
              }
            />
          </div>
          <span
            className="react-resizable-handle react-resizable-handle-se"
            onMouseDown={[Function]}
            onMouseUp={[Function]}
            onTouchEnd={[Function]}
            onTouchStart={[Function]}
            style={
              Object {
                "touchAction": "none",
              }
            }
          />
        </div>
        <div
          className="iot--card react-grid-item cssTransforms react-resizable iot--card--wrapper"
          data-testid="Card"
          id="valueCard"
          onMouseDown={[Function]}
          onMouseUp={[Function]}
          onTouchEnd={[Function]}
          role="presentation"
          style={
            Object {
              "--card-default-height": "144px",
              "MozTransform": "translate(324px,0px)",
              "OTransform": "translate(324px,0px)",
              "WebkitTransform": "translate(324px,0px)",
              "height": "144px",
              "msTransform": "translate(324px,0px)",
              "position": "absolute",
              "transform": "translate(324px,0px)",
              "width": "632px",
            }
          }
        >
          <div
            className="iot--card--header"
            data-testid="Card-header"
          >
            <span
              className="iot--card--title"
              data-testid="Card-title"
              title="ValueCard - SMALLWIDE"
            >
              <div
                className="iot--card--title--text"
              >
                ValueCard - SMALLWIDE
              </div>
            </span>
          </div>
          <div
            className="iot--card--content"
            data-testid="Card-content"
            style={
              Object {
                "--card-content-height": "96px",
              }
            }
          >
            <div
              className="iot--value-card__content-wrapper"
            >
              <div
                className="iot--value-card__attribute-wrapper iot--value-card__attribute-wrapper--horizontal"
                style={
                  Object {
                    "--value-card-attribute-width": "100%",
                  }
                }
              >
                <div
                  className="iot--value-card__attribute-label"
                >
                  <span
                    data-testid="Card-attribute-0-threshold-label"
                  />
                </div>
                <div
                  className="iot--value-card__attribute"
                >
                  <div
                    className="iot--value-card__value-renderer--wrapper"
                  >
                    <span
                      className="iot--value-card__value-renderer--value"
                      data-testid="Card-attribute-0-value"
                      style={
                        Object {
                          "--value-renderer-color": null,
                          "--value-renderer-font-size": "42px",
                          "--value-renderer-max-lines": 1,
                        }
                      }
                    >
                      88
                    </span>
                  </div>
                  <span
                    className="iot--value-card__attribute-unit"
                    data-testid="Card-attribute-0-unit"
                    style={
                      Object {
                        "--default-font-size": "1.25rem",
                      }
                    }
                  >
                    %
                  </span>
                </div>
                <div
                  className="iot--value-card__attribute-secondary-value"
                  data-testid="Card-attribute-0-secondary-value"
                  style={
                    Object {
                      "--secondary-value-color": "red",
                    }
                  }
                >
                  <svg
                    aria-label="trending down"
                    className="iot--value-card__attribute_trend-icon"
                    data-testid="Card-attribute-0-trending-down"
                    fill="currentColor"
                    focusable="false"
                    height={16}
                    preserveAspectRatio="xMidYMid meet"
                    role="img"
                    viewBox="0 0 32 32"
                    width={16}
                    xmlns="http://www.w3.org/2000/svg"
                  >
                    <path
                      d="M24 12L16 22 8 12z"
                    />
                  </svg>
                </div>
              </div>
            </div>
            <span
              className="react-resizable-handle react-resizable-handle-se"
              onMouseDown={[Function]}
              onMouseUp={[Function]}
              onTouchEnd={[Function]}
              onTouchStart={[Function]}
              style={
                Object {
                  "touchAction": "none",
                }
              }
            />
          </div>
          <span
            className="react-resizable-handle react-resizable-handle-se"
            onMouseDown={[Function]}
            onMouseUp={[Function]}
            onTouchEnd={[Function]}
            onTouchStart={[Function]}
            style={
              Object {
                "touchAction": "none",
              }
            }
          />
        </div>
        <div
          className="iot--card iot--gauge-card iot--card--wrapper"
          data-testid="Card"
          id="gaugeCard"
          onMouseDown={[Function]}
          onMouseUp={[Function]}
          onTouchEnd={[Function]}
          role="presentation"
          style={
            Object {
              "--card-default-height": "304px",
              "MozTransform": "translate(0px,160px)",
              "OTransform": "translate(0px,160px)",
              "WebkitTransform": "translate(0px,160px)",
              "height": "304px",
              "msTransform": "translate(0px,160px)",
              "position": "absolute",
              "transform": "translate(0px,160px)",
              "width": "308px",
            }
          }
        >
          <div
            className="iot--card--header"
            data-testid="Card-header"
          >
            <span
              className="iot--card--title"
              data-testid="Card-title"
              title="GaugeCard - MEDIUMTHIN"
            >
              <div
                className="iot--card--title--text"
              >
                GaugeCard - MEDIUMTHIN
              </div>
              <div
                className="bx--tooltip__label iot--card--header--tooltip"
                id="card-tooltip-trigger-gaugeCard"
              >
                
                <div
                  className="bx--tooltip__trigger"
                  onBlur={[Function]}
                  onClick={[Function]}
                  onContextMenu={[Function]}
                  onFocus={[Function]}
                  onKeyDown={[Function]}
                  onMouseOut={[Function]}
                  onMouseOver={[Function]}
                  role="button"
                  tabIndex={0}
                >
                  <svg
                    aria-hidden={true}
                    description={null}
                    fill="currentColor"
                    focusable="false"
                    height={16}
                    preserveAspectRatio="xMidYMid meet"
                    role={null}
                    viewBox="0 0 16 16"
                    width={16}
                    xmlns="http://www.w3.org/2000/svg"
                  >
                    <path
                      d="M8.5 11L8.5 6.5 6.5 6.5 6.5 7.5 7.5 7.5 7.5 11 6 11 6 12 10 12 10 11zM8 3.5c-.4 0-.8.3-.8.8S7.6 5 8 5c.4 0 .8-.3.8-.8S8.4 3.5 8 3.5z"
                    />
                    <path
                      d="M8,15c-3.9,0-7-3.1-7-7s3.1-7,7-7s7,3.1,7,7S11.9,15,8,15z M8,2C4.7,2,2,4.7,2,8s2.7,6,6,6s6-2.7,6-6S11.3,2,8,2z"
                    />
                  </svg>
                </div>
              </div>
            </span>
          </div>
          <div
            className="iot--card--content"
            data-testid="Card-content"
            style={
              Object {
                "--card-content-height": "256px",
              }
            }
          >
            <div
              className="iot--gauge-container react-grid-item cssTransforms react-resizable"
              style={
                Object {
                  "paddingBottom": 16,
                  "paddingLeft": 16,
                  "paddingRight": 16,
                  "paddingTop": 0,
                  "rowGap": "1rem",
                }
              }
            >
              <svg
                aria-labelledby="gauge-label"
                className="iot--gauge react-grid-item cssTransforms react-resizable"
                percent="0"
                style={
                  Object {
                    "--gauge-bg": "#e0e0e0",
                    "--gauge-colors": "green",
                    "--gauge-max-value": 100,
                    "--gauge-size": "68px",
                    "--gauge-trend-color": "",
                    "--gauge-value": 81,
                    "--stroke-dash": 152.68140296446393,
                    "--stroke-dash-array": 188.49555921538757,
                  }
                }
              >
                <circle
                  className="iot--gauge-bg"
                  cx={34}
                  cy={34}
                  r={30}
                />
                <circle
                  className="iot--gauge-fg"
                  cx={34}
                  cy={34}
                  r={30}
                />
                <text
                  className="iot--gauge-value iot--gauge-value__centered iot--gauge-value-lg"
                  id="gauge-label"
                  textAnchor="middle"
                  x={34}
                  y={42}
                >
                  <tspan>
                    81
                  </tspan>
                  <tspan>
                    %
                  </tspan>
                </text>
              </svg>
              <div
                className="iot--gauge-trend iot--gauge-trend__up"
              >
                <p
                  style={
                    Object {
                      "--gauge-trend-color": "",
                    }
                  }
                >
                  12%
                </p>
              </div>
            </div>
          </div>
          <span
            className="react-resizable-handle react-resizable-handle-se"
            onMouseDown={[Function]}
            onMouseUp={[Function]}
            onTouchEnd={[Function]}
            onTouchStart={[Function]}
            style={
              Object {
                "touchAction": "none",
              }
            }
          />
        </div>
        <div
          className="iot--card react-grid-item cssTransforms react-resizable iot--card--wrapper"
          data-testid="Card"
          id="pieChartCard"
          onMouseDown={[Function]}
          onMouseUp={[Function]}
          onTouchEnd={[Function]}
          role="presentation"
          style={
            Object {
              "--card-default-height": "304px",
              "MozTransform": "translate(324px,160px)",
              "OTransform": "translate(324px,160px)",
              "WebkitTransform": "translate(324px,160px)",
              "height": "304px",
              "msTransform": "translate(324px,160px)",
              "position": "absolute",
              "transform": "translate(324px,160px)",
              "width": "632px",
            }
          }
        >
          <div
            className="iot--card--header"
            data-testid="Card-header"
          >
            <span
              className="iot--card--title"
              data-testid="Card-title"
              title="PieChartCard - MEDIUM"
            >
              <div
                className="iot--card--title--text"
              >
                PieChartCard - MEDIUM
              </div>
            </span>
          </div>
          <div
            className="iot--card--content"
            data-testid="Card-content"
            style={
              Object {
                "--card-content-height": "256px",
              }
            }
          >
            <div
              className="iot--pie-chart-container"
            >
              <div
                id="mock-pie-chart"
              />
            </div>
            <span
              className="react-resizable-handle react-resizable-handle-se"
              onMouseDown={[Function]}
              onMouseUp={[Function]}
              onTouchEnd={[Function]}
              onTouchStart={[Function]}
              style={
                Object {
                  "touchAction": "none",
                }
              }
            />
          </div>
          <span
            className="react-resizable-handle react-resizable-handle-se"
            onMouseDown={[Function]}
            onMouseUp={[Function]}
            onTouchEnd={[Function]}
            onTouchStart={[Function]}
            style={
              Object {
                "touchAction": "none",
              }
            }
          />
        </div>
        <div
          className="iot--card react-grid-item cssTransforms react-resizable iot--card--wrapper"
          data-testid="map-card"
          id="mapCard"
          onMouseDown={[Function]}
          onMouseUp={[Function]}
          onTouchEnd={[Function]}
          role="presentation"
          style={
            Object {
              "--card-default-height": "624px",
              "MozTransform": "translate(0px,1120px)",
              "OTransform": "translate(0px,1120px)",
              "WebkitTransform": "translate(0px,1120px)",
              "height": "624px",
              "msTransform": "translate(0px,1120px)",
              "position": "absolute",
              "transform": "translate(0px,1120px)",
              "width": "1280px",
            }
          }
        >
          <div
            className="iot--card--header"
            data-testid="map-card-header"
          >
            <span
              className="iot--card--title"
              data-testid="map-card-title"
              title="MapCard - LARGEWIDE"
            >
              <div
                className="iot--card--title--text"
              >
                MapCard - LARGEWIDE
              </div>
            </span>
            <div
              className="iot--card--toolbar"
              data-testid="map-card-toolbar"
            >
              <button
                aria-describedby={null}
                aria-pressed={null}
                className="iot--card--toolbar-action iot--card--toolbar-svg-wrapper bx--btn--icon-only iot--btn bx--btn bx--btn--sm bx--btn--ghost"
                data-testid="map-card-toolbar-expand-button"
                disabled={false}
                onBlur={[Function]}
                onClick={[Function]}
                onFocus={[Function]}
                onMouseEnter={[Function]}
                onMouseLeave={[Function]}
                tabIndex={0}
                title="Expand"
                type="button"
              >
                <svg
                  aria-hidden="true"
                  aria-label="Expand"
                  className="bx--btn__icon"
                  fill="currentColor"
                  focusable="false"
                  height={16}
                  preserveAspectRatio="xMidYMid meet"
                  role="img"
                  viewBox="0 0 16 16"
                  width={16}
                  xmlns="http://www.w3.org/2000/svg"
                >
                  <path
                    d="M6 15L6 14 2.7 14 7 9.7 6.3 9 2 13.3 2 10 1 10 1 15zM10 1L10 2 13.3 2 9 6.3 9.7 7 14 2.7 14 6 15 6 15 1z"
                  />
                </svg>
              </button>
            </div>
          </div>
          <div
            className="iot--map-card-content iot--card--content"
            data-testid="map-card-content"
            style={
              Object {
                "--card-content-height": "576px",
              }
            }
          >
            <div
              className="iot--map__container"
            >
              <span
                className="react-resizable-handle react-resizable-handle-se"
                onMouseDown={[Function]}
                onMouseUp={[Function]}
                onTouchEnd={[Function]}
                onTouchStart={[Function]}
                style={
                  Object {
                    "touchAction": "none",
                  }
                }
              />
              <div
                className="iot--map-controls"
              >
                <div
                  className="iot--map-controls__container iot--map-controls__container--has-layers"
                  data-testid="map-card-map-controls"
                >
                  <div
                    className="iot--map-controls-layers"
                  >
                    <button
                      aria-describedby={null}
                      className="iot--map-controls-layers-trigger iot--btn bx--btn bx--btn--sm bx--btn--ghost bx--tooltip--hidden bx--btn--icon-only bx--tooltip__trigger bx--tooltip--a11y bx--btn--icon-only--left bx--tooltip--align-center"
                      data-testid="Button"
                      disabled={false}
                      onBlur={[Function]}
                      onClick={[Function]}
                      onFocus={[Function]}
                      onMouseEnter={[Function]}
                      onMouseLeave={[Function]}
                      tabIndex={0}
                      type="button"
                    >
                      <div
                        className="bx--assistive-text"
                        onMouseEnter={[Function]}
                      >
                        Layered controls
                      </div>
                      <svg
                        aria-hidden={true}
                        className="iot--map-controls-layers-trigger__caret"
                        fill="currentColor"
                        focusable="false"
                        height={16}
                        preserveAspectRatio="xMidYMid meet"
                        viewBox="0 0 32 32"
                        width={16}
                        xmlns="http://www.w3.org/2000/svg"
                      >
                        <path
                          d="M24 24L16 32 8 24z"
                        />
                      </svg>
                      <svg
                        aria-hidden="true"
                        aria-label="Layered controls"
                        className="bx--btn__icon"
                        fill="currentColor"
                        focusable="false"
                        height={16}
                        preserveAspectRatio="xMidYMid meet"
                        role="img"
                        viewBox="0 0 32 32"
                        width={16}
                        xmlns="http://www.w3.org/2000/svg"
                      >
                        <path
                          d="M16,24a.9967.9967,0,0,1-.4741-.12l-13-7L3.4741,15.12,16,21.8643,28.5259,15.12l.9482,1.7607-13,7A.9967.9967,0,0,1,16,24Z"
                        />
                        <path
                          d="M16 30a.9967.9967 0 01-.4741-.12l-13-7L3.4741 21.12 16 27.8643 28.5259 21.12l.9482 1.7607-13 7A.9967.9967 0 0116 30zM16 18a.9967.9967 0 01-.4741-.12l-13-7a1 1 0 010-1.7607l13-7a.9982.9982 0 01.9482 0l13 7a1 1 0 010 1.7607l-13 7A.9967.9967 0 0116 18zM5.1094 10L16 15.8643 26.8906 10 16 4.1358z"
                        />
                      </svg>
                    </button>
                    <div
                      className="iot--map-controls-layers-wrapper"
                    >
                      <button
                        aria-describedby={null}
                        className="iot--map-controls-layers-btn iot--btn iot--btn-icon-selection bx--btn bx--btn--sm bx--btn--ghost bx--tooltip--hidden bx--btn--icon-only bx--tooltip__trigger bx--tooltip--a11y bx--btn--icon-only--left bx--tooltip--align-center"
                        data-testid="Button"
                        disabled={false}
                        onBlur={[Function]}
                        onClick={[Function]}
                        onFocus={[Function]}
                        onMouseEnter={[Function]}
                        onMouseLeave={[Function]}
                        tabIndex={-1}
                        type="button"
                      >
                        <div
                          className="bx--assistive-text"
                          onMouseEnter={[Function]}
                        >
                          Toggle Layer control 1
                        </div>
                        <svg
                          aria-hidden="true"
                          aria-label="Toggle Layer control 1"
                          className="bx--btn__icon"
                          fill="currentColor"
                          focusable="false"
                          height={32}
                          preserveAspectRatio="xMidYMid meet"
                          role="img"
                          viewBox="0 0 32 32"
                          width={32}
                          xmlns="http://www.w3.org/2000/svg"
                        >
                          <path
                            d="M26 14H24v2h2a3.0033 3.0033 0 013 3v4h2V19A5.0058 5.0058 0 0026 14zM24 4a3 3 0 11-3 3 3 3 0 013-3m0-2a5 5 0 105 5A5 5 0 0024 2zM23 30H21V28a3.0033 3.0033 0 00-3-3H14a3.0033 3.0033 0 00-3 3v2H9V28a5.0059 5.0059 0 015-5h4a5.0059 5.0059 0 015 5zM16 13a3 3 0 11-3 3 3 3 0 013-3m0-2a5 5 0 105 5A5 5 0 0016 11zM8 14H6a5.0059 5.0059 0 00-5 5v4H3V19a3.0033 3.0033 0 013-3H8zM8 4A3 3 0 115 7 3 3 0 018 4M8 2a5 5 0 105 5A5 5 0 008 2z"
                          />
                        </svg>
                      </button>
                      <button
                        aria-describedby={null}
                        className="iot--map-controls-layers-btn iot--btn bx--btn bx--btn--sm bx--btn--ghost bx--tooltip--hidden bx--btn--icon-only bx--tooltip__trigger bx--tooltip--a11y bx--btn--icon-only--left bx--tooltip--align-center"
                        data-testid="Button"
                        disabled={false}
                        onBlur={[Function]}
                        onClick={[Function]}
                        onFocus={[Function]}
                        onMouseEnter={[Function]}
                        onMouseLeave={[Function]}
                        tabIndex={-1}
                        type="button"
                      >
                        <div
                          className="bx--assistive-text"
                          onMouseEnter={[Function]}
                        >
                          Layer control 2
                        </div>
                        <svg
                          aria-hidden="true"
                          aria-label="Layer control 2"
                          className="bx--btn__icon"
                          fill="currentColor"
                          focusable="false"
                          height={32}
                          preserveAspectRatio="xMidYMid meet"
                          role="img"
                          viewBox="0 0 32 32"
                          width={32}
                          xmlns="http://www.w3.org/2000/svg"
                        >
                          <path
                            d="M26 14H24v2h2a3.0033 3.0033 0 013 3v4h2V19A5.0058 5.0058 0 0026 14zM24 4a3 3 0 11-3 3 3 3 0 013-3m0-2a5 5 0 105 5A5 5 0 0024 2zM23 30H21V28a3.0033 3.0033 0 00-3-3H14a3.0033 3.0033 0 00-3 3v2H9V28a5.0059 5.0059 0 015-5h4a5.0059 5.0059 0 015 5zM16 13a3 3 0 11-3 3 3 3 0 013-3m0-2a5 5 0 105 5A5 5 0 0016 11zM8 14H6a5.0059 5.0059 0 00-5 5v4H3V19a3.0033 3.0033 0 013-3H8zM8 4A3 3 0 115 7 3 3 0 018 4M8 2a5 5 0 105 5A5 5 0 008 2z"
                          />
                        </svg>
                      </button>
                      <button
                        aria-describedby={null}
                        className="iot--map-controls-layers-btn iot--btn bx--btn bx--btn--sm bx--btn--ghost bx--tooltip--hidden bx--btn--icon-only bx--tooltip__trigger bx--tooltip--a11y bx--btn--icon-only--left bx--tooltip--align-center"
                        data-testid="Button"
                        disabled={false}
                        onBlur={[Function]}
                        onClick={[Function]}
                        onFocus={[Function]}
                        onMouseEnter={[Function]}
                        onMouseLeave={[Function]}
                        tabIndex={-1}
                        type="button"
                      >
                        <div
                          className="bx--assistive-text"
                          onMouseEnter={[Function]}
                        >
                          Layer control 3
                        </div>
                        <svg
                          aria-hidden="true"
                          aria-label="Layer control 3"
                          className="bx--btn__icon"
                          fill="currentColor"
                          focusable="false"
                          height={32}
                          preserveAspectRatio="xMidYMid meet"
                          role="img"
                          viewBox="0 0 32 32"
                          width={32}
                          xmlns="http://www.w3.org/2000/svg"
                        >
                          <path
                            d="M26 14H24v2h2a3.0033 3.0033 0 013 3v4h2V19A5.0058 5.0058 0 0026 14zM24 4a3 3 0 11-3 3 3 3 0 013-3m0-2a5 5 0 105 5A5 5 0 0024 2zM23 30H21V28a3.0033 3.0033 0 00-3-3H14a3.0033 3.0033 0 00-3 3v2H9V28a5.0059 5.0059 0 015-5h4a5.0059 5.0059 0 015 5zM16 13a3 3 0 11-3 3 3 3 0 013-3m0-2a5 5 0 105 5A5 5 0 0016 11zM8 14H6a5.0059 5.0059 0 00-5 5v4H3V19a3.0033 3.0033 0 013-3H8zM8 4A3 3 0 115 7 3 3 0 018 4M8 2a5 5 0 105 5A5 5 0 008 2z"
                          />
                        </svg>
                      </button>
                    </div>
                  </div>
                  <div
                    className="iot--map-controls-btn-group"
                  >
                    <button
                      aria-describedby={null}
                      className="iot--map-controls-btn iot--btn bx--btn bx--btn--sm bx--btn--ghost bx--tooltip--hidden bx--btn--icon-only bx--tooltip__trigger bx--tooltip--a11y bx--btn--icon-only--left bx--tooltip--align-center"
                      data-testid="Button"
                      disabled={false}
                      onBlur={[Function]}
                      onClick={[Function]}
                      onFocus={[Function]}
                      onMouseEnter={[Function]}
                      onMouseLeave={[Function]}
                      tabIndex={0}
                      type="button"
                    >
                      <div
                        className="bx--assistive-text"
                        onMouseEnter={[Function]}
                      >
                        GDP
                      </div>
                      <svg
                        aria-hidden="true"
                        aria-label="GDP"
                        className="bx--btn__icon"
                        fill="currentColor"
                        focusable="false"
                        height={32}
                        preserveAspectRatio="xMidYMid meet"
                        role="img"
                        viewBox="0 0 32 32"
                        width={32}
                        xmlns="http://www.w3.org/2000/svg"
                      >
                        <path
                          d="M26 14H24v2h2a3.0033 3.0033 0 013 3v4h2V19A5.0058 5.0058 0 0026 14zM24 4a3 3 0 11-3 3 3 3 0 013-3m0-2a5 5 0 105 5A5 5 0 0024 2zM23 30H21V28a3.0033 3.0033 0 00-3-3H14a3.0033 3.0033 0 00-3 3v2H9V28a5.0059 5.0059 0 015-5h4a5.0059 5.0059 0 015 5zM16 13a3 3 0 11-3 3 3 3 0 013-3m0-2a5 5 0 105 5A5 5 0 0016 11zM8 14H6a5.0059 5.0059 0 00-5 5v4H3V19a3.0033 3.0033 0 013-3H8zM8 4A3 3 0 115 7 3 3 0 018 4M8 2a5 5 0 105 5A5 5 0 008 2z"
                        />
                      </svg>
                    </button>
                    <button
                      aria-describedby={null}
                      className="iot--map-controls-btn iot--btn bx--btn bx--btn--sm bx--btn--ghost bx--tooltip--hidden bx--btn--icon-only bx--tooltip__trigger bx--tooltip--a11y bx--btn--icon-only--left bx--tooltip--align-center"
                      data-testid="Button"
                      disabled={false}
                      onBlur={[Function]}
                      onClick={[Function]}
                      onFocus={[Function]}
                      onMouseEnter={[Function]}
                      onMouseLeave={[Function]}
                      tabIndex={0}
                      type="button"
                    >
                      <div
                        className="bx--assistive-text"
                        onMouseEnter={[Function]}
                      >
                        Population
                      </div>
                      <svg
                        aria-hidden="true"
                        aria-label="Population"
                        className="bx--btn__icon"
                        fill="currentColor"
                        focusable="false"
                        height={32}
                        preserveAspectRatio="xMidYMid meet"
                        role="img"
                        viewBox="0 0 32 32"
                        width={32}
                        xmlns="http://www.w3.org/2000/svg"
                      >
                        <path
                          d="M26 14H24v2h2a3.0033 3.0033 0 013 3v4h2V19A5.0058 5.0058 0 0026 14zM24 4a3 3 0 11-3 3 3 3 0 013-3m0-2a5 5 0 105 5A5 5 0 0024 2zM23 30H21V28a3.0033 3.0033 0 00-3-3H14a3.0033 3.0033 0 00-3 3v2H9V28a5.0059 5.0059 0 015-5h4a5.0059 5.0059 0 015 5zM16 13a3 3 0 11-3 3 3 3 0 013-3m0-2a5 5 0 105 5A5 5 0 0016 11zM8 14H6a5.0059 5.0059 0 00-5 5v4H3V19a3.0033 3.0033 0 013-3H8zM8 4A3 3 0 115 7 3 3 0 018 4M8 2a5 5 0 105 5A5 5 0 008 2z"
                        />
                      </svg>
                    </button>
                    <button
                      aria-describedby={null}
                      className="iot--map-controls-btn iot--btn bx--btn bx--btn--sm bx--btn--ghost bx--tooltip--hidden bx--btn--icon-only bx--tooltip__trigger bx--tooltip--a11y bx--btn--icon-only--left bx--tooltip--align-center"
                      data-testid="Button"
                      disabled={false}
                      onBlur={[Function]}
                      onClick={[Function]}
                      onFocus={[Function]}
                      onMouseEnter={[Function]}
                      onMouseLeave={[Function]}
                      tabIndex={0}
                      type="button"
                    >
                      <div
                        className="bx--assistive-text"
                        onMouseEnter={[Function]}
                      >
                        Map control 3A
                      </div>
                      <svg
                        aria-hidden="true"
                        aria-label="Map control 3A"
                        className="bx--btn__icon"
                        fill="currentColor"
                        focusable="false"
                        height={32}
                        preserveAspectRatio="xMidYMid meet"
                        role="img"
                        viewBox="0 0 32 32"
                        width={32}
                        xmlns="http://www.w3.org/2000/svg"
                      >
                        <path
                          d="M26 14H24v2h2a3.0033 3.0033 0 013 3v4h2V19A5.0058 5.0058 0 0026 14zM24 4a3 3 0 11-3 3 3 3 0 013-3m0-2a5 5 0 105 5A5 5 0 0024 2zM23 30H21V28a3.0033 3.0033 0 00-3-3H14a3.0033 3.0033 0 00-3 3v2H9V28a5.0059 5.0059 0 015-5h4a5.0059 5.0059 0 015 5zM16 13a3 3 0 11-3 3 3 3 0 013-3m0-2a5 5 0 105 5A5 5 0 0016 11zM8 14H6a5.0059 5.0059 0 00-5 5v4H3V19a3.0033 3.0033 0 013-3H8zM8 4A3 3 0 115 7 3 3 0 018 4M8 2a5 5 0 105 5A5 5 0 008 2z"
                        />
                      </svg>
                    </button>
                  </div>
                  <button
                    aria-describedby={null}
                    className="iot--map-controls-btn iot--btn iot--btn-icon-selection bx--btn bx--btn--sm bx--btn--ghost bx--tooltip--hidden bx--btn--icon-only bx--tooltip__trigger bx--tooltip--a11y bx--btn--icon-only--left bx--tooltip--align-center"
                    data-testid="Button"
                    disabled={false}
                    onBlur={[Function]}
                    onClick={[Function]}
                    onFocus={[Function]}
                    onMouseEnter={[Function]}
                    onMouseLeave={[Function]}
                    tabIndex={0}
                    type="button"
                  >
                    <div
                      className="bx--assistive-text"
                      onMouseEnter={[Function]}
                    >
                      Toggle control 1
                    </div>
                    <svg
                      aria-hidden="true"
                      aria-label="Toggle control 1"
                      className="bx--btn__icon"
                      fill="currentColor"
                      focusable="false"
                      height={32}
                      preserveAspectRatio="xMidYMid meet"
                      role="img"
                      viewBox="0 0 32 32"
                      width={32}
                      xmlns="http://www.w3.org/2000/svg"
                    >
                      <path
                        d="M26 14H24v2h2a3.0033 3.0033 0 013 3v4h2V19A5.0058 5.0058 0 0026 14zM24 4a3 3 0 11-3 3 3 3 0 013-3m0-2a5 5 0 105 5A5 5 0 0024 2zM23 30H21V28a3.0033 3.0033 0 00-3-3H14a3.0033 3.0033 0 00-3 3v2H9V28a5.0059 5.0059 0 015-5h4a5.0059 5.0059 0 015 5zM16 13a3 3 0 11-3 3 3 3 0 013-3m0-2a5 5 0 105 5A5 5 0 0016 11zM8 14H6a5.0059 5.0059 0 00-5 5v4H3V19a3.0033 3.0033 0 013-3H8zM8 4A3 3 0 115 7 3 3 0 018 4M8 2a5 5 0 105 5A5 5 0 008 2z"
                      />
                    </svg>
                  </button>
                  <button
                    aria-describedby={null}
                    className="iot--map-controls-btn iot--btn iot--btn-icon-selection bx--btn bx--btn--sm bx--btn--ghost bx--tooltip--hidden bx--btn--icon-only bx--tooltip__trigger bx--tooltip--a11y bx--btn--icon-only--left bx--tooltip--align-center"
                    data-testid="Button"
                    disabled={false}
                    onBlur={[Function]}
                    onClick={[Function]}
                    onFocus={[Function]}
                    onMouseEnter={[Function]}
                    onMouseLeave={[Function]}
                    tabIndex={0}
                    type="button"
                  >
                    <div
                      className="bx--assistive-text"
                      onMouseEnter={[Function]}
                    >
                      Toggle control 2
                    </div>
                    <svg
                      aria-hidden="true"
                      aria-label="Toggle control 2"
                      className="bx--btn__icon"
                      fill="currentColor"
                      focusable="false"
                      height={32}
                      preserveAspectRatio="xMidYMid meet"
                      role="img"
                      viewBox="0 0 32 32"
                      width={32}
                      xmlns="http://www.w3.org/2000/svg"
                    >
                      <path
                        d="M26 14H24v2h2a3.0033 3.0033 0 013 3v4h2V19A5.0058 5.0058 0 0026 14zM24 4a3 3 0 11-3 3 3 3 0 013-3m0-2a5 5 0 105 5A5 5 0 0024 2zM23 30H21V28a3.0033 3.0033 0 00-3-3H14a3.0033 3.0033 0 00-3 3v2H9V28a5.0059 5.0059 0 015-5h4a5.0059 5.0059 0 015 5zM16 13a3 3 0 11-3 3 3 3 0 013-3m0-2a5 5 0 105 5A5 5 0 0016 11zM8 14H6a5.0059 5.0059 0 00-5 5v4H3V19a3.0033 3.0033 0 013-3H8zM8 4A3 3 0 115 7 3 3 0 018 4M8 2a5 5 0 105 5A5 5 0 008 2z"
                      />
                    </svg>
                  </button>
                  <button
                    aria-describedby={null}
                    className="iot--map-controls-btn iot--btn iot--btn-icon-selection bx--btn bx--btn--sm bx--btn--ghost bx--tooltip--hidden bx--btn--icon-only bx--tooltip__trigger bx--tooltip--a11y bx--btn--icon-only--left bx--tooltip--align-center"
                    data-testid="Button"
                    disabled={false}
                    onBlur={[Function]}
                    onClick={[Function]}
                    onFocus={[Function]}
                    onMouseEnter={[Function]}
                    onMouseLeave={[Function]}
                    tabIndex={0}
                    type="button"
                  >
                    <div
                      className="bx--assistive-text"
                      onMouseEnter={[Function]}
                    >
                      Toggle control 3
                    </div>
                    <svg
                      aria-hidden="true"
                      aria-label="Toggle control 3"
                      className="bx--btn__icon"
                      fill="currentColor"
                      focusable="false"
                      height={32}
                      preserveAspectRatio="xMidYMid meet"
                      role="img"
                      viewBox="0 0 32 32"
                      width={32}
                      xmlns="http://www.w3.org/2000/svg"
                    >
                      <path
                        d="M26 14H24v2h2a3.0033 3.0033 0 013 3v4h2V19A5.0058 5.0058 0 0026 14zM24 4a3 3 0 11-3 3 3 3 0 013-3m0-2a5 5 0 105 5A5 5 0 0024 2zM23 30H21V28a3.0033 3.0033 0 00-3-3H14a3.0033 3.0033 0 00-3 3v2H9V28a5.0059 5.0059 0 015-5h4a5.0059 5.0059 0 015 5zM16 13a3 3 0 11-3 3 3 3 0 013-3m0-2a5 5 0 105 5A5 5 0 0016 11zM8 14H6a5.0059 5.0059 0 00-5 5v4H3V19a3.0033 3.0033 0 013-3H8zM8 4A3 3 0 115 7 3 3 0 018 4M8 2a5 5 0 105 5A5 5 0 008 2z"
                      />
                    </svg>
                  </button>
                </div>
                <div
                  className="iot--map-zoom"
                  data-testid="map-card-zoom-control"
                >
                  <button
                    aria-describedby={null}
                    className="iot--btn bx--btn bx--btn--sm bx--btn--ghost bx--tooltip--hidden bx--btn--icon-only bx--tooltip__trigger bx--tooltip--a11y bx--btn--icon-only--left bx--tooltip--align-center"
                    data-testid="map-card-zoom-control-zoom-in"
                    disabled={false}
                    onBlur={[Function]}
                    onClick={[Function]}
                    onFocus={[Function]}
                    onMouseEnter={[Function]}
                    onMouseLeave={[Function]}
                    tabIndex={0}
                    type="button"
                  >
                    <div
                      className="bx--assistive-text"
                      onMouseEnter={[Function]}
                    >
                      Zoom In
                    </div>
                    <svg
                      aria-hidden="true"
                      aria-label="Zoom In"
                      className="bx--btn__icon"
                      fill="currentColor"
                      focusable="false"
                      height={32}
                      preserveAspectRatio="xMidYMid meet"
                      role="img"
                      viewBox="0 0 32 32"
                      width={32}
                      xmlns="http://www.w3.org/2000/svg"
                    >
                      <path
                        d="M18 12L14 12 14 8 12 8 12 12 8 12 8 14 12 14 12 18 14 18 14 14 18 14 18 12z"
                      />
                      <path
                        d="M21.4479,20A10.856,10.856,0,0,0,24,13,11,11,0,1,0,13,24a10.856,10.856,0,0,0,7-2.5521L27.5859,29,29,27.5859ZM13,22a9,9,0,1,1,9-9A9.01,9.01,0,0,1,13,22Z"
                      />
                    </svg>
                  </button>
                  <button
                    aria-describedby={null}
                    className="iot--btn bx--btn bx--btn--sm bx--btn--ghost bx--tooltip--hidden bx--btn--icon-only bx--tooltip__trigger bx--tooltip--a11y bx--btn--icon-only--left bx--tooltip--align-center"
                    data-testid="map-card-zoom-control-zoom-out"
                    disabled={false}
                    onBlur={[Function]}
                    onClick={[Function]}
                    onFocus={[Function]}
                    onMouseEnter={[Function]}
                    onMouseLeave={[Function]}
                    tabIndex={0}
                    type="button"
                  >
                    <div
                      className="bx--assistive-text"
                      onMouseEnter={[Function]}
                    >
                      Zoom out
                    </div>
                    <svg
                      aria-hidden="true"
                      aria-label="Zoom out"
                      className="bx--btn__icon"
                      fill="currentColor"
                      focusable="false"
                      height={32}
                      preserveAspectRatio="xMidYMid meet"
                      role="img"
                      viewBox="0 0 32 32"
                      width={32}
                      xmlns="http://www.w3.org/2000/svg"
                    >
                      <path
                        d="M8 12H18V14H8z"
                      />
                      <path
                        d="M21.4479,20A10.856,10.856,0,0,0,24,13,11,11,0,1,0,13,24a10.856,10.856,0,0,0,7-2.5521L27.5859,29,29,27.5859ZM13,22a9,9,0,1,1,9-9A9.01,9.01,0,0,1,13,22Z"
                      />
                    </svg>
                  </button>
                </div>
              </div>
              <div
                className="iot--map-legend"
                data-testid="map-card-legend"
              >
                <div
                  className="iot--map-legend-keys"
                >
                  <span
                    className="iot--map-legend-keys-color"
                    style={
                      Object {
                        "backgroundColor": "#f8d5cc",
                      }
                    }
                  />
                  <span
                    className="iot--map-legend-keys-value"
                  >
                    0
                  </span>
                </div>
                <div
                  className="iot--map-legend-keys"
                >
                  <span
                    className="iot--map-legend-keys-color"
                    style={
                      Object {
                        "backgroundColor": "#f4bfb6",
                      }
                    }
                  />
                  <span
                    className="iot--map-legend-keys-value"
                  >
                    1,000,000
                  </span>
                </div>
                <div
                  className="iot--map-legend-keys"
                >
                  <span
                    className="iot--map-legend-keys-color"
                    style={
                      Object {
                        "backgroundColor": "#f1a8a5",
                      }
                    }
                  />
                  <span
                    className="iot--map-legend-keys-value"
                  >
                    5,000,000
                  </span>
                </div>
                <div
                  className="iot--map-legend-keys"
                >
                  <span
                    className="iot--map-legend-keys-color"
                    style={
                      Object {
                        "backgroundColor": "#ee8f9a",
                      }
                    }
                  />
                  <span
                    className="iot--map-legend-keys-value"
                  >
                    10,000,000
                  </span>
                </div>
                <div
                  className="iot--map-legend-keys"
                >
                  <span
                    className="iot--map-legend-keys-color"
                    style={
                      Object {
                        "backgroundColor": "#ec739b",
                      }
                    }
                  />
                  <span
                    className="iot--map-legend-keys-value"
                  >
                    50,000,000
                  </span>
                </div>
                <div
                  className="iot--map-legend-keys"
                >
                  <span
                    className="iot--map-legend-keys-color"
                    style={
                      Object {
                        "backgroundColor": "#dd5ca8",
                      }
                    }
                  />
                  <span
                    className="iot--map-legend-keys-value"
                  >
                    100,000,000
                  </span>
                </div>
                <div
                  className="iot--map-legend-keys"
                >
                  <span
                    className="iot--map-legend-keys-color"
                    style={
                      Object {
                        "backgroundColor": "#c44cc0",
                      }
                    }
                  />
                  <span
                    className="iot--map-legend-keys-value"
                  >
                    250,000,000
                  </span>
                </div>
                <div
                  className="iot--map-legend-keys"
                >
                  <span
                    className="iot--map-legend-keys-color"
                    style={
                      Object {
                        "backgroundColor": "#9f43d7",
                      }
                    }
                  />
                  <span
                    className="iot--map-legend-keys-value"
                  >
                    500,000,000
                  </span>
                </div>
                <div
                  className="iot--map-legend-keys"
                >
                  <span
                    className="iot--map-legend-keys-color"
                    style={
                      Object {
                        "backgroundColor": "#6e40e6",
                      }
                    }
                  />
                  <span
                    className="iot--map-legend-keys-value"
                  >
                    1,000,000,000
                  </span>
                </div>
              </div>
            </div>
            <div
              className="iot--map-settings"
              data-testid="map-card-settings"
            >
              <div
                className="iot--map-settings-header"
              >
                <h3
                  className="iot--map-settings-header__title"
                >
                  Map configuration
                </h3>
                <button
                  aria-describedby={null}
                  className="iot--map-settings-close-btn iot--btn bx--btn bx--btn--sm bx--btn--ghost bx--tooltip--hidden bx--btn--icon-only bx--tooltip__trigger bx--tooltip--a11y bx--btn--icon-only--top bx--tooltip--align-center"
                  data-testid="Button"
                  disabled={false}
                  onBlur={[Function]}
                  onClick={[Function]}
                  onFocus={[Function]}
                  onMouseEnter={[Function]}
                  onMouseLeave={[Function]}
                  tabIndex={0}
                  type="button"
                >
                  <div
                    className="bx--assistive-text"
                    onMouseEnter={[Function]}
                  >
                    Close
                  </div>
                  <svg
                    aria-hidden="true"
                    aria-label="Close"
                    className="bx--btn__icon"
                    fill="currentColor"
                    focusable="false"
                    height={16}
                    preserveAspectRatio="xMidYMid meet"
                    role="img"
                    viewBox="0 0 32 32"
                    width={16}
                    xmlns="http://www.w3.org/2000/svg"
                  >
                    <path
                      d="M24 9.4L22.6 8 16 14.6 9.4 8 8 9.4 14.6 16 8 22.6 9.4 24 16 17.4 22.6 24 24 22.6 17.4 16 24 9.4z"
                    />
                  </svg>
                </button>
              </div>
              <ul
                className="bx--accordion settings-accordion bx--accordion--end"
                style={
                  Object {
                    "paddingTop": 0,
                  }
                }
              >
                <li
                  className="bx--accordion__item bx--accordion__item--active"
                  onAnimationEnd={[Function]}
                  onClick={[Function]}
                >
                  <button
<<<<<<< HEAD
                    aria-controls="accordion-item-144"
=======
                    aria-controls="accordion-item-155"
>>>>>>> 961297ea
                    aria-expanded={true}
                    className="bx--accordion__heading"
                    onClick={[Function]}
                    onKeyDown={[Function]}
                    type="button"
                  >
                    <svg
                      aria-hidden={true}
                      className="bx--accordion__arrow"
                      fill="currentColor"
                      focusable="false"
                      height={16}
                      preserveAspectRatio="xMidYMid meet"
                      viewBox="0 0 16 16"
                      width={16}
                      xmlns="http://www.w3.org/2000/svg"
                    >
                      <path
                        d="M11 8L6 13 5.3 12.3 9.6 8 5.3 3.7 6 3z"
                      />
                    </svg>
                    <div
                      className="bx--accordion__title"
                    >
                      GDP vs Population
                    </div>
                  </button>
                  <div
                    className="bx--accordion__content"
<<<<<<< HEAD
                    id="accordion-item-144"
=======
                    id="accordion-item-155"
>>>>>>> 961297ea
                  >
                    <div
                      className="toggle-group"
                    >
                      <label
                        className="toggle-container"
                        htmlFor="Population"
                      >
                        <input
                          checked={true}
                          id="Population"
                          name="toggle"
                          onChange={[Function]}
                          type="radio"
                        />
                        <div
                          className="toggle"
                        >
                          Population
                        </div>
                      </label>
                      <label
                        className="toggle-container"
                        htmlFor="GDP"
                      >
                        <input
                          checked={false}
                          id="GDP"
                          name="toggle"
                          onChange={[Function]}
                          type="radio"
                        />
                        <div
                          className="toggle"
                        >
                          GDP
                        </div>
                      </label>
                    </div>
                  </div>
                </li>
                <li
                  className="bx--accordion__item"
                  onAnimationEnd={[Function]}
                  onClick={[Function]}
                >
                  <button
<<<<<<< HEAD
                    aria-controls="accordion-item-145"
=======
                    aria-controls="accordion-item-156"
>>>>>>> 961297ea
                    aria-expanded={false}
                    className="bx--accordion__heading"
                    onClick={[Function]}
                    onKeyDown={[Function]}
                    type="button"
                  >
                    <svg
                      aria-hidden={true}
                      className="bx--accordion__arrow"
                      fill="currentColor"
                      focusable="false"
                      height={16}
                      preserveAspectRatio="xMidYMid meet"
                      viewBox="0 0 16 16"
                      width={16}
                      xmlns="http://www.w3.org/2000/svg"
                    >
                      <path
                        d="M11 8L6 13 5.3 12.3 9.6 8 5.3 3.7 6 3z"
                      />
                    </svg>
                    <div
                      className="bx--accordion__title"
                    >
                      Panel B
                    </div>
                  </button>
                  <div
                    className="bx--accordion__content"
<<<<<<< HEAD
                    id="accordion-item-145"
=======
                    id="accordion-item-156"
>>>>>>> 961297ea
                  >
                    More Map settings
                  </div>
                </li>
                <li
                  className="bx--accordion__item"
                  onAnimationEnd={[Function]}
                  onClick={[Function]}
                >
                  <button
<<<<<<< HEAD
                    aria-controls="accordion-item-146"
=======
                    aria-controls="accordion-item-157"
>>>>>>> 961297ea
                    aria-expanded={false}
                    className="bx--accordion__heading"
                    onClick={[Function]}
                    onKeyDown={[Function]}
                    type="button"
                  >
                    <svg
                      aria-hidden={true}
                      className="bx--accordion__arrow"
                      fill="currentColor"
                      focusable="false"
                      height={16}
                      preserveAspectRatio="xMidYMid meet"
                      viewBox="0 0 16 16"
                      width={16}
                      xmlns="http://www.w3.org/2000/svg"
                    >
                      <path
                        d="M11 8L6 13 5.3 12.3 9.6 8 5.3 3.7 6 3z"
                      />
                    </svg>
                    <div
                      className="bx--accordion__title"
                    >
                      Panel C
                    </div>
                  </button>
                  <div
                    className="bx--accordion__content"
<<<<<<< HEAD
                    id="accordion-item-146"
=======
                    id="accordion-item-157"
>>>>>>> 961297ea
                  >
                    Even more settings
                  </div>
                </li>
              </ul>
            </div>
          </div>
          <span
            className="react-resizable-handle react-resizable-handle-se"
            onMouseDown={[Function]}
            onMouseUp={[Function]}
            onTouchEnd={[Function]}
            onTouchStart={[Function]}
            style={
              Object {
                "touchAction": "none",
              }
            }
          />
        </div>
        <div
          className="iot--card iot--table-card react-grid-item cssTransforms react-resizable iot--card--wrapper"
          data-testid="Card"
          id="tableCard"
          onMouseDown={[Function]}
          onMouseUp={[Function]}
          onTouchEnd={[Function]}
          role="presentation"
          style={
            Object {
              "--card-default-height": "624px",
              "MozTransform": "translate(324px,1760px)",
              "OTransform": "translate(324px,1760px)",
              "WebkitTransform": "translate(324px,1760px)",
              "height": "624px",
              "msTransform": "translate(324px,1760px)",
              "position": "absolute",
              "transform": "translate(324px,1760px)",
              "width": "632px",
            }
          }
        >
          <div
            className="iot--card--content"
            data-testid="Card-content"
            style={
              Object {
                "--card-content-height": "576px",
              }
            }
          >
            <div
              className="TableCard__StyledStatefulTable-q9l5bz-0 ghyGJn iot--table-container bx--data-table-container"
              data-testid="table-for-card-tableCard-table-container"
            >
              <section
                aria-label="data table toolbar"
                className="bx--table-toolbar"
                data-testid="table-for-card-tableCard-table-toolbar"
              >
                <div
                  aria-hidden={true}
                  className="bx--batch-actions iot--table-batch-actions"
                  data-testid="table-for-card-tableCard-table-toolbar-batch-actions"
                >
                  <div
                    className="bx--batch-summary"
                  >
                    <p
                      className="bx--batch-summary__para"
                    >
                      <span>
                        0 items selected
                      </span>
                    </p>
                  </div>
                  <div
                    className="bx--action-list"
                  >
                    <button
                      aria-describedby={null}
                      aria-pressed={null}
                      className="bx--batch-summary__cancel bx--btn bx--btn--primary"
                      disabled={false}
                      onBlur={[Function]}
                      onClick={[Function]}
                      onFocus={[Function]}
                      onMouseEnter={[Function]}
                      onMouseLeave={[Function]}
                      tabIndex={-1}
                      type="button"
                    >
                      Cancel
                    </button>
                  </div>
                </div>
                <label
                  className="iot--table-toolbar-secondary-title"
                >
                  TableCard - LARGE
                </label>
                <div
                  className="bx--toolbar-content iot--table-toolbar-content"
                  data-testid="table-for-card-tableCard-table-toolbar-content"
                >
                  <div
                    aria-labelledby="table-for-card-tableCard-toolbar-search-search"
                    className="bx--search bx--search--xl table-toolbar-search bx--toolbar-search-container-expandable"
                    role="search"
                  >
                    <div
                      className="bx--search-magnifier"
                    >
                      <svg
                        aria-hidden={true}
                        className="bx--search-magnifier-icon"
                        fill="currentColor"
                        focusable="false"
                        height={16}
                        preserveAspectRatio="xMidYMid meet"
                        viewBox="0 0 16 16"
                        width={16}
                        xmlns="http://www.w3.org/2000/svg"
                      >
                        <path
                          d="M15,14.3L10.7,10c1.9-2.3,1.6-5.8-0.7-7.7S4.2,0.7,2.3,3S0.7,8.8,3,10.7c2,1.7,5,1.7,7,0l4.3,4.3L15,14.3z M2,6.5	C2,4,4,2,6.5,2S11,4,11,6.5S9,11,6.5,11S2,9,2,6.5z"
                        />
                      </svg>
                    </div>
                    <label
                      className="bx--label"
                      htmlFor="table-for-card-tableCard-toolbar-search"
                      id="table-for-card-tableCard-toolbar-search-search"
                    >
                      Search
                    </label>
                    <input
                      autoComplete="off"
                      className="bx--search-input"
                      data-testid="table-for-card-tableCard-table-toolbar-search"
                      id="table-for-card-tableCard-toolbar-search"
                      onBlur={[Function]}
                      onChange={[Function]}
                      onFocus={[Function]}
                      onKeyDown={[Function]}
                      placeholder="Search"
                      role="searchbox"
                      tabIndex="0"
                      type="text"
                      value=""
                    />
                    <button
                      aria-label="Clear search input"
                      className="bx--search-close bx--search-close--hidden"
                      onClick={[Function]}
                      type="button"
                    >
                      <svg
                        aria-hidden={true}
                        fill="currentColor"
                        focusable="false"
                        height={16}
                        preserveAspectRatio="xMidYMid meet"
                        viewBox="0 0 32 32"
                        width={16}
                        xmlns="http://www.w3.org/2000/svg"
                      >
                        <path
                          d="M24 9.4L22.6 8 16 14.6 9.4 8 8 9.4 14.6 16 8 22.6 9.4 24 16 17.4 22.6 24 24 22.6 17.4 16 24 9.4z"
                        />
                      </svg>
                    </button>
                  </div>
                  <button
                    aria-describedby={null}
                    aria-pressed={null}
                    className="bx--btn--icon-only iot--tooltip-svg-wrapper iot--btn bx--btn bx--btn--ghost"
                    data-testid="download-button"
                    disabled={false}
                    onBlur={[Function]}
                    onClick={[Function]}
                    onFocus={[Function]}
                    onMouseEnter={[Function]}
                    onMouseLeave={[Function]}
                    tabIndex={0}
                    title="Download table content"
                    type="button"
                  >
                    <svg
                      aria-hidden="true"
                      aria-label="Download table content"
                      className="bx--btn__icon"
                      fill="currentColor"
                      focusable="false"
                      height={20}
                      preserveAspectRatio="xMidYMid meet"
                      role="img"
                      viewBox="0 0 32 32"
                      width={20}
                      xmlns="http://www.w3.org/2000/svg"
                    >
                      <path
                        d="M26 24v4H6V24H4v4H4a2 2 0 002 2H26a2 2 0 002-2h0V24zM26 14L24.59 12.59 17 20.17 17 2 15 2 15 20.17 7.41 12.59 6 14 16 24 26 14z"
                      />
                    </svg>
                  </button>
                  <button
                    aria-describedby={null}
                    aria-pressed={null}
                    className="bx--btn--icon-only iot--tooltip-svg-wrapper iot--btn bx--btn bx--btn--ghost"
                    data-testid="filter-button"
                    disabled={false}
                    onBlur={[Function]}
                    onClick={[Function]}
                    onFocus={[Function]}
                    onMouseEnter={[Function]}
                    onMouseLeave={[Function]}
                    tabIndex={0}
                    title="Filters"
                    type="button"
                  >
                    <svg
                      aria-hidden="true"
                      aria-label="Filters"
                      className="bx--btn__icon"
                      fill="currentColor"
                      focusable="false"
                      height={20}
                      preserveAspectRatio="xMidYMid meet"
                      role="img"
                      viewBox="0 0 32 32"
                      width={20}
                      xmlns="http://www.w3.org/2000/svg"
                    >
                      <path
                        d="M18,28H14a2,2,0,0,1-2-2V18.41L4.59,11A2,2,0,0,1,4,9.59V6A2,2,0,0,1,6,4H26a2,2,0,0,1,2,2V9.59A2,2,0,0,1,27.41,11L20,18.41V26A2,2,0,0,1,18,28ZM6,6V9.59l8,8V26h4V17.59l8-8V6Z"
                      />
                    </svg>
                  </button>
                  <div
                    className="iot--card--toolbar"
                    data-testid="card-toolbar"
                  >
                    <div
                      className="iot--card--toolbar-date-range-wrapper"
                    >
                      <div
                        className="iot--card--toolbar-timerange-label"
                        id="timeRange"
                      >
                        Default
                      </div>
                      <button
                        aria-expanded={false}
                        aria-haspopup={true}
                        aria-label="open and close list of options"
                        className="iot--card--toolbar-date-range-action bx--overflow-menu"
                        data-testid="card-toolbar-range-picker"
                        onClick={[Function]}
                        onClose={[Function]}
                        onKeyDown={[Function]}
                        open={false}
                        title="Select time range"
                        type="button"
                      >
                        <svg
                          aria-label="Select time range"
                          className="bx--overflow-menu__icon"
                          fill="currentColor"
                          focusable="false"
                          height={16}
                          onClick={[Function]}
                          onKeyDown={[Function]}
                          preserveAspectRatio="xMidYMid meet"
                          role="img"
                          viewBox="0 0 32 32"
                          width={16}
                          xmlns="http://www.w3.org/2000/svg"
                        >
                          <path
                            d="M21,30a8,8,0,1,1,8-8A8,8,0,0,1,21,30Zm0-14a6,6,0,1,0,6,6A6,6,0,0,0,21,16Z"
                          />
                          <path
                            d="M22.59 25L20 22.41 20 18 22 18 22 21.59 24 23.59 22.59 25z"
                          />
                          <path
                            d="M28,6a2,2,0,0,0-2-2H22V2H20V4H12V2H10V4H6A2,2,0,0,0,4,6V26a2,2,0,0,0,2,2h4V26H6V6h4V8h2V6h8V8h2V6h4v6h2Z"
                          />
                          <title>
                            Select time range
                          </title>
                        </svg>
                      </button>
                    </div>
                    <button
                      aria-describedby={null}
                      aria-pressed={null}
                      className="iot--card--toolbar-action iot--card--toolbar-svg-wrapper bx--btn--icon-only iot--btn bx--btn bx--btn--sm bx--btn--ghost"
                      data-testid="card-toolbar-expand-button"
                      disabled={false}
                      onBlur={[Function]}
                      onClick={[Function]}
                      onFocus={[Function]}
                      onMouseEnter={[Function]}
                      onMouseLeave={[Function]}
                      tabIndex={0}
                      title="Expand to fullscreen"
                      type="button"
                    >
                      <svg
                        aria-hidden="true"
                        aria-label="Expand to fullscreen"
                        className="bx--btn__icon"
                        fill="currentColor"
                        focusable="false"
                        height={16}
                        preserveAspectRatio="xMidYMid meet"
                        role="img"
                        viewBox="0 0 32 32"
                        width={16}
                        xmlns="http://www.w3.org/2000/svg"
                      >
                        <path
                          d="M28,4H10A2.0059,2.0059,0,0,0,8,6V20a2.0059,2.0059,0,0,0,2,2H28a2.0059,2.0059,0,0,0,2-2V6A2.0059,2.0059,0,0,0,28,4Zm0,16H10V6H28Z"
                        />
                        <path
                          d="M18,26H4V16H6V14H4a2.0059,2.0059,0,0,0-2,2V26a2.0059,2.0059,0,0,0,2,2H18a2.0059,2.0059,0,0,0,2-2V24H18Z"
                        />
                      </svg>
                    </button>
                  </div>
                </div>
              </section>
              <div
                className="addons-iot-table-container"
              >
                <div
                  className="bx--data-table-content"
                >
                  <table
                    className="bx--data-table bx--data-table--no-border"
                    data-testid="table-for-card-tableCard"
                    id="table-for-card-tableCard"
                    title={null}
                  >
                    <thead
                      data-testid="table-for-card-tableCard-table-head"
                      onMouseMove={null}
                      onMouseUp={null}
                    >
                      <tr>
                        <th
                          aria-sort="none"
                          className="table-header-label-start iot--table-head--table-header table-header-sortable"
                          data-testid="table-for-card-tableCard-table-head-column-alert"
                          scope="col"
                          style={
                            Object {
                              "width": undefined,
                            }
                          }
                          width=""
                        >
                          <button
                            align="start"
                            className="table-header-label-start iot--table-head--table-header table-header-sortable bx--table-sort"
                            data-column="alert"
                            data-floating-menu-container={true}
                            id="column-alert"
                            onClick={[Function]}
                            width=""
                          >
                            <span
                              className="bx--table-header-label"
                            >
                              <span
                                className=""
                                title="Alert"
                              >
                                Alert
                              </span>
                            </span>
                            <svg
                              aria-label="Sort rows by this header in ascending order"
                              className="bx--table-sort__icon"
                              fill="currentColor"
                              focusable="false"
                              height={20}
                              preserveAspectRatio="xMidYMid meet"
                              role="img"
                              viewBox="0 0 32 32"
                              width={20}
                              xmlns="http://www.w3.org/2000/svg"
                            >
                              <path
                                d="M16 4L6 14 7.41 15.41 15 7.83 15 28 17 28 17 7.83 24.59 15.41 26 14 16 4z"
                              />
                            </svg>
                            <svg
                              aria-label="Sort rows by this header in ascending order"
                              className="bx--table-sort__icon-unsorted"
                              fill="currentColor"
                              focusable="false"
                              height={20}
                              preserveAspectRatio="xMidYMid meet"
                              role="img"
                              viewBox="0 0 32 32"
                              width={20}
                              xmlns="http://www.w3.org/2000/svg"
                            >
                              <path
                                d="M27.6 20.6L24 24.2 24 4 22 4 22 24.2 18.4 20.6 17 22 23 28 29 22zM9 4L3 10 4.4 11.4 8 7.8 8 28 10 28 10 7.8 13.6 11.4 15 10z"
                              />
                            </svg>
                          </button>
                        </th>
                        <th
                          aria-sort="none"
                          className="table-header-label-start iot--table-head--table-header table-header-sortable"
                          data-testid="table-for-card-tableCard-table-head-column-hour"
                          scope="col"
                          style={
                            Object {
                              "width": undefined,
                            }
                          }
                          width=""
                        >
                          <button
                            align="start"
                            className="table-header-label-start iot--table-head--table-header table-header-sortable bx--table-sort"
                            data-column="hour"
                            data-floating-menu-container={true}
                            id="column-hour"
                            onClick={[Function]}
                            width=""
                          >
                            <span
                              className="bx--table-header-label"
                            >
                              <span
                                className=""
                                title="Hour"
                              >
                                Hour
                              </span>
                            </span>
                            <svg
                              aria-label="Sort rows by this header in ascending order"
                              className="bx--table-sort__icon"
                              fill="currentColor"
                              focusable="false"
                              height={20}
                              preserveAspectRatio="xMidYMid meet"
                              role="img"
                              viewBox="0 0 32 32"
                              width={20}
                              xmlns="http://www.w3.org/2000/svg"
                            >
                              <path
                                d="M16 4L6 14 7.41 15.41 15 7.83 15 28 17 28 17 7.83 24.59 15.41 26 14 16 4z"
                              />
                            </svg>
                            <svg
                              aria-label="Sort rows by this header in ascending order"
                              className="bx--table-sort__icon-unsorted"
                              fill="currentColor"
                              focusable="false"
                              height={20}
                              preserveAspectRatio="xMidYMid meet"
                              role="img"
                              viewBox="0 0 32 32"
                              width={20}
                              xmlns="http://www.w3.org/2000/svg"
                            >
                              <path
                                d="M27.6 20.6L24 24.2 24 4 22 4 22 24.2 18.4 20.6 17 22 23 28 29 22zM9 4L3 10 4.4 11.4 8 7.8 8 28 10 28 10 7.8 13.6 11.4 15 10z"
                              />
                            </svg>
                          </button>
                        </th>
                        <th
                          aria-sort="none"
                          className="table-header-label-start iot--table-head--table-header table-header-sortable"
                          data-testid="table-for-card-tableCard-table-head-column-pressure"
                          scope="col"
                          style={
                            Object {
                              "width": undefined,
                            }
                          }
                          width=""
                        >
                          <button
                            align="start"
                            className="table-header-label-start iot--table-head--table-header table-header-sortable bx--table-sort"
                            data-column="pressure"
                            data-floating-menu-container={true}
                            id="column-pressure"
                            onClick={[Function]}
                            width=""
                          >
                            <span
                              className="bx--table-header-label"
                            >
                              <span
                                className=""
                                title="Pressure"
                              >
                                Pressure
                              </span>
                            </span>
                            <svg
                              aria-label="Sort rows by this header in ascending order"
                              className="bx--table-sort__icon"
                              fill="currentColor"
                              focusable="false"
                              height={20}
                              preserveAspectRatio="xMidYMid meet"
                              role="img"
                              viewBox="0 0 32 32"
                              width={20}
                              xmlns="http://www.w3.org/2000/svg"
                            >
                              <path
                                d="M16 4L6 14 7.41 15.41 15 7.83 15 28 17 28 17 7.83 24.59 15.41 26 14 16 4z"
                              />
                            </svg>
                            <svg
                              aria-label="Sort rows by this header in ascending order"
                              className="bx--table-sort__icon-unsorted"
                              fill="currentColor"
                              focusable="false"
                              height={20}
                              preserveAspectRatio="xMidYMid meet"
                              role="img"
                              viewBox="0 0 32 32"
                              width={20}
                              xmlns="http://www.w3.org/2000/svg"
                            >
                              <path
                                d="M27.6 20.6L24 24.2 24 4 22 4 22 24.2 18.4 20.6 17 22 23 28 29 22zM9 4L3 10 4.4 11.4 8 7.8 8 28 10 28 10 7.8 13.6 11.4 15 10z"
                              />
                            </svg>
                          </button>
                        </th>
                      </tr>
                    </thead>
                    <tbody
                      aria-live="polite"
                      data-testid="table-for-card-tableCard-table-body"
                    >
                      <tr
                        className="TableBodyRow__StyledTableRow-sc-103itxu-0 fNIOnc"
                        onClick={[Function]}
                      >
                        <td
                          align="start"
                          className="data-table-start iot--table__cell--sortable"
                          data-column="alert"
                          data-offset={0}
                          id="cell-table-for-card-tableCard-row-10-alert"
                          offset={0}
                          width=""
                        >
                          <span
                            className="TableBodyRow__StyledNestedSpan-sc-103itxu-5 YBqdC"
                          >
                            <span
                              className=""
                              title="AHI010 proccess need to optimize adjust Y variables"
                            >
                              AHI010 proccess need to optimize adjust Y variables
                            </span>
                          </span>
                        </td>
                        <td
                          align="start"
                          className="data-table-start iot--table__cell--sortable"
                          data-column="hour"
                          data-offset={0}
                          id="cell-table-for-card-tableCard-row-10-hour"
                          offset={0}
                          width=""
                        >
                          <span
                            className="TableBodyRow__StyledNestedSpan-sc-103itxu-5 YBqdC"
                          >
                            <span
                              className=""
                              title="07/23/2019 04:26"
                            >
                              07/23/2019 04:26
                            </span>
                          </span>
                        </td>
                        <td
                          align="start"
                          className="data-table-start iot--table__cell--sortable"
                          data-column="pressure"
                          data-offset={0}
                          id="cell-table-for-card-tableCard-row-10-pressure"
                          offset={0}
                          width=""
                        >
                          <span
                            className="TableBodyRow__StyledNestedSpan-sc-103itxu-5 YBqdC"
                          >
                            <span
                              className=""
                              title="0"
                            >
                              0
                            </span>
                          </span>
                        </td>
                      </tr>
                      <tr
                        className="TableBodyRow__StyledTableRow-sc-103itxu-0 fNIOnc"
                        onClick={[Function]}
                      >
                        <td
                          align="start"
                          className="data-table-start iot--table__cell--sortable"
                          data-column="alert"
                          data-offset={0}
                          id="cell-table-for-card-tableCard-row-11-alert"
                          offset={0}
                          width=""
                        >
                          <span
                            className="TableBodyRow__StyledNestedSpan-sc-103itxu-5 YBqdC"
                          >
                            <span
                              className=""
                              title="AHI010 proccess need to optimize adjust Y variables"
                            >
                              AHI010 proccess need to optimize adjust Y variables
                            </span>
                          </span>
                        </td>
                        <td
                          align="start"
                          className="data-table-start iot--table__cell--sortable"
                          data-column="hour"
                          data-offset={0}
                          id="cell-table-for-card-tableCard-row-11-hour"
                          offset={0}
                          width=""
                        >
                          <span
                            className="TableBodyRow__StyledNestedSpan-sc-103itxu-5 YBqdC"
                          >
                            <span
                              className=""
                              title="07/23/2019 05:26"
                            >
                              07/23/2019 05:26
                            </span>
                          </span>
                        </td>
                        <td
                          align="start"
                          className="data-table-start iot--table__cell--sortable"
                          data-column="pressure"
                          data-offset={0}
                          id="cell-table-for-card-tableCard-row-11-pressure"
                          offset={0}
                          width=""
                        >
                          <span
                            className="TableBodyRow__StyledNestedSpan-sc-103itxu-5 YBqdC"
                          >
                            <span
                              className=""
                              title="1"
                            >
                              1
                            </span>
                          </span>
                        </td>
                      </tr>
                      <tr
                        className="TableBodyRow__StyledTableRow-sc-103itxu-0 fNIOnc"
                        onClick={[Function]}
                      >
                        <td
                          align="start"
                          className="data-table-start iot--table__cell--sortable"
                          data-column="alert"
                          data-offset={0}
                          id="cell-table-for-card-tableCard-row-1-alert"
                          offset={0}
                          width=""
                        >
                          <span
                            className="TableBodyRow__StyledNestedSpan-sc-103itxu-5 YBqdC"
                          >
                            <span
                              className=""
                              title="AHI005 Asset failure"
                            >
                              AHI005 Asset failure
                            </span>
                          </span>
                        </td>
                        <td
                          align="start"
                          className="data-table-start iot--table__cell--sortable"
                          data-column="hour"
                          data-offset={0}
                          id="cell-table-for-card-tableCard-row-1-hour"
                          offset={0}
                          width=""
                        >
                          <span
                            className="TableBodyRow__StyledNestedSpan-sc-103itxu-5 YBqdC"
                          >
                            <span
                              className=""
                              title="07/23/2019 05:26"
                            >
                              07/23/2019 05:26
                            </span>
                          </span>
                        </td>
                        <td
                          align="start"
                          className="data-table-start iot--table__cell--sortable"
                          data-column="pressure"
                          data-offset={0}
                          id="cell-table-for-card-tableCard-row-1-pressure"
                          offset={0}
                          width=""
                        >
                          <span
                            className="TableBodyRow__StyledNestedSpan-sc-103itxu-5 YBqdC"
                          >
                            <span
                              className=""
                              title="0"
                            >
                              0
                            </span>
                          </span>
                        </td>
                      </tr>
                      <tr
                        className="TableBodyRow__StyledTableRow-sc-103itxu-0 fNIOnc"
                        onClick={[Function]}
                      >
                        <td
                          align="start"
                          className="data-table-start iot--table__cell--sortable"
                          data-column="alert"
                          data-offset={0}
                          id="cell-table-for-card-tableCard-row-2-alert"
                          offset={0}
                          width=""
                        >
                          <span
                            className="TableBodyRow__StyledNestedSpan-sc-103itxu-5 YBqdC"
                          >
                            <span
                              className=""
                              title="AHI003 process need to optimize adjust X variables"
                            >
                              AHI003 process need to optimize adjust X variables
                            </span>
                          </span>
                        </td>
                        <td
                          align="start"
                          className="data-table-start iot--table__cell--sortable"
                          data-column="hour"
                          data-offset={0}
                          id="cell-table-for-card-tableCard-row-2-hour"
                          offset={0}
                          width=""
                        >
                          <span
                            className="TableBodyRow__StyledNestedSpan-sc-103itxu-5 YBqdC"
                          >
                            <span
                              className=""
                              title="07/23/2019 04:26"
                            >
                              07/23/2019 04:26
                            </span>
                          </span>
                        </td>
                        <td
                          align="start"
                          className="data-table-start iot--table__cell--sortable"
                          data-column="pressure"
                          data-offset={0}
                          id="cell-table-for-card-tableCard-row-2-pressure"
                          offset={0}
                          width=""
                        >
                          <span
                            className="TableBodyRow__StyledNestedSpan-sc-103itxu-5 YBqdC"
                          >
                            <span
                              className=""
                              title="2"
                            >
                              2
                            </span>
                          </span>
                        </td>
                      </tr>
                      <tr
                        className="TableBodyRow__StyledTableRow-sc-103itxu-0 fNIOnc"
                        onClick={[Function]}
                      >
                        <td
                          align="start"
                          className="data-table-start iot--table__cell--sortable"
                          data-column="alert"
                          data-offset={0}
                          id="cell-table-for-card-tableCard-row-6-alert"
                          offset={0}
                          width=""
                        >
                          <span
                            className="TableBodyRow__StyledNestedSpan-sc-103itxu-5 YBqdC"
                          >
                            <span
                              className=""
                              title="AHI001 proccess need to optimize."
                            >
                              AHI001 proccess need to optimize.
                            </span>
                          </span>
                        </td>
                        <td
                          align="start"
                          className="data-table-start iot--table__cell--sortable"
                          data-column="hour"
                          data-offset={0}
                          id="cell-table-for-card-tableCard-row-6-hour"
                          offset={0}
                          width=""
                        >
                          <span
                            className="TableBodyRow__StyledNestedSpan-sc-103itxu-5 YBqdC"
                          >
                            <span
                              className=""
                              title="07/23/2019 04:30"
                            >
                              07/23/2019 04:30
                            </span>
                          </span>
                        </td>
                        <td
                          align="start"
                          className="data-table-start iot--table__cell--sortable"
                          data-column="pressure"
                          data-offset={0}
                          id="cell-table-for-card-tableCard-row-6-pressure"
                          offset={0}
                          width=""
                        >
                          <span
                            className="TableBodyRow__StyledNestedSpan-sc-103itxu-5 YBqdC"
                          >
                            <span
                              className=""
                              title="68"
                            >
                              68
                            </span>
                          </span>
                        </td>
                      </tr>
                      <tr
                        className="TableBodyRow__StyledTableRow-sc-103itxu-0 fNIOnc"
                        onClick={[Function]}
                      >
                        <td
                          align="start"
                          className="data-table-start iot--table__cell--sortable"
                          data-column="alert"
                          data-offset={0}
                          id="cell-table-for-card-tableCard-row-3-alert"
                          offset={0}
                          width=""
                        >
                          <span
                            className="TableBodyRow__StyledNestedSpan-sc-103itxu-5 YBqdC"
                          >
                            <span
                              className=""
                              title="AHI001 proccess need to optimize adjust Y variables"
                            >
                              AHI001 proccess need to optimize adjust Y variables
                            </span>
                          </span>
                        </td>
                        <td
                          align="start"
                          className="data-table-start iot--table__cell--sortable"
                          data-column="hour"
                          data-offset={0}
                          id="cell-table-for-card-tableCard-row-3-hour"
                          offset={0}
                          width=""
                        >
                          <span
                            className="TableBodyRow__StyledNestedSpan-sc-103itxu-5 YBqdC"
                          >
                            <span
                              className=""
                              title="08/02/2019 09:42"
                            >
                              08/02/2019 09:42
                            </span>
                          </span>
                        </td>
                        <td
                          align="start"
                          className="data-table-start iot--table__cell--sortable"
                          data-column="pressure"
                          data-offset={0}
                          id="cell-table-for-card-tableCard-row-3-pressure"
                          offset={0}
                          width=""
                        >
                          <span
                            className="TableBodyRow__StyledNestedSpan-sc-103itxu-5 YBqdC"
                          >
                            <span
                              className=""
                              title="10"
                            >
                              10
                            </span>
                          </span>
                        </td>
                      </tr>
                      <tr
                        className="TableBodyRow__StyledTableRow-sc-103itxu-0 fNIOnc"
                        onClick={[Function]}
                      >
                        <td
                          align="start"
                          className="data-table-start iot--table__cell--sortable"
                          data-column="alert"
                          data-offset={0}
                          id="cell-table-for-card-tableCard-row-4-alert"
                          offset={0}
                          width=""
                        >
                          <span
                            className="TableBodyRow__StyledNestedSpan-sc-103itxu-5 YBqdC"
                          >
                            <span
                              className=""
                              title="AHI001 proccess need to optimize adjust Y variables"
                            >
                              AHI001 proccess need to optimize adjust Y variables
                            </span>
                          </span>
                        </td>
                        <td
                          align="start"
                          className="data-table-start iot--table__cell--sortable"
                          data-column="hour"
                          data-offset={0}
                          id="cell-table-for-card-tableCard-row-4-hour"
                          offset={0}
                          width=""
                        >
                          <span
                            className="TableBodyRow__StyledNestedSpan-sc-103itxu-5 YBqdC"
                          >
                            <span
                              className=""
                              title="07/23/2019 05:26"
                            >
                              07/23/2019 05:26
                            </span>
                          </span>
                        </td>
                        <td
                          align="start"
                          className="data-table-start iot--table__cell--sortable"
                          data-column="pressure"
                          data-offset={0}
                          id="cell-table-for-card-tableCard-row-4-pressure"
                          offset={0}
                          width=""
                        >
                          <span
                            className="TableBodyRow__StyledNestedSpan-sc-103itxu-5 YBqdC"
                          >
                            <span
                              className=""
                              title="0"
                            >
                              0
                            </span>
                          </span>
                        </td>
                      </tr>
                      <tr
                        className="TableBodyRow__StyledTableRow-sc-103itxu-0 fNIOnc"
                        onClick={[Function]}
                      >
                        <td
                          align="start"
                          className="data-table-start iot--table__cell--sortable"
                          data-column="alert"
                          data-offset={0}
                          id="cell-table-for-card-tableCard-row-8-alert"
                          offset={0}
                          width=""
                        >
                          <span
                            className="TableBodyRow__StyledNestedSpan-sc-103itxu-5 YBqdC"
                          >
                            <span
                              className=""
                              title="AHI001 proccess need to optimize adjust Y variables"
                            >
                              AHI001 proccess need to optimize adjust Y variables
                            </span>
                          </span>
                        </td>
                        <td
                          align="start"
                          className="data-table-start iot--table__cell--sortable"
                          data-column="hour"
                          data-offset={0}
                          id="cell-table-for-card-tableCard-row-8-hour"
                          offset={0}
                          width=""
                        >
                          <span
                            className="TableBodyRow__StyledNestedSpan-sc-103itxu-5 YBqdC"
                          >
                            <span
                              className=""
                              title="07/23/2019 03:30"
                            >
                              07/23/2019 03:30
                            </span>
                          </span>
                        </td>
                        <td
                          align="start"
                          className="data-table-start iot--table__cell--sortable"
                          data-column="pressure"
                          data-offset={0}
                          id="cell-table-for-card-tableCard-row-8-pressure"
                          offset={0}
                          width=""
                        >
                          <span
                            className="TableBodyRow__StyledNestedSpan-sc-103itxu-5 YBqdC"
                          >
                            <span
                              className=""
                              title="0"
                            >
                              0
                            </span>
                          </span>
                        </td>
                      </tr>
                      <tr
                        className="TableBodyRow__StyledTableRow-sc-103itxu-0 fNIOnc"
                        onClick={[Function]}
                      >
                        <td
                          align="start"
                          className="data-table-start iot--table__cell--sortable"
                          data-column="alert"
                          data-offset={0}
                          id="cell-table-for-card-tableCard-row-9-alert"
                          offset={0}
                          width=""
                        >
                          <span
                            className="TableBodyRow__StyledNestedSpan-sc-103itxu-5 YBqdC"
                          >
                            <span
                              className=""
                              title="AHI001 proccess need to optimize adjust Y variables"
                            >
                              AHI001 proccess need to optimize adjust Y variables
                            </span>
                          </span>
                        </td>
                        <td
                          align="start"
                          className="data-table-start iot--table__cell--sortable"
                          data-column="hour"
                          data-offset={0}
                          id="cell-table-for-card-tableCard-row-9-hour"
                          offset={0}
                          width=""
                        >
                          <span
                            className="TableBodyRow__StyledNestedSpan-sc-103itxu-5 YBqdC"
                          >
                            <span
                              className=""
                              title="07/23/2019 04:26"
                            >
                              07/23/2019 04:26
                            </span>
                          </span>
                        </td>
                        <td
                          align="start"
                          className="data-table-start iot--table__cell--sortable"
                          data-column="pressure"
                          data-offset={0}
                          id="cell-table-for-card-tableCard-row-9-pressure"
                          offset={0}
                          width=""
                        >
                          <span
                            className="TableBodyRow__StyledNestedSpan-sc-103itxu-5 YBqdC"
                          >
                            <span
                              className=""
                              title="0"
                            >
                              0
                            </span>
                          </span>
                        </td>
                      </tr>
                      <tr
                        className="TableBodyRow__StyledTableRow-sc-103itxu-0 fNIOnc"
                        onClick={[Function]}
                      >
                        <td
                          align="start"
                          className="data-table-start iot--table__cell--sortable"
                          data-column="alert"
                          data-offset={0}
                          id="cell-table-for-card-tableCard-row-5-alert"
                          offset={0}
                          width=""
                        >
                          <span
                            className="TableBodyRow__StyledNestedSpan-sc-103itxu-5 YBqdC"
                          >
                            <span
                              className=""
                              title="AHI001 proccess need to optimize"
                            >
                              AHI001 proccess need to optimize
                            </span>
                          </span>
                        </td>
                        <td
                          align="start"
                          className="data-table-start iot--table__cell--sortable"
                          data-column="hour"
                          data-offset={0}
                          id="cell-table-for-card-tableCard-row-5-hour"
                          offset={0}
                          width=""
                        >
                          <span
                            className="TableBodyRow__StyledNestedSpan-sc-103itxu-5 YBqdC"
                          >
                            <span
                              className=""
                              title="07/23/2019 04:30"
                            >
                              07/23/2019 04:30
                            </span>
                          </span>
                        </td>
                        <td
                          align="start"
                          className="data-table-start iot--table__cell--sortable"
                          data-column="pressure"
                          data-offset={0}
                          id="cell-table-for-card-tableCard-row-5-pressure"
                          offset={0}
                          width=""
                        >
                          <span
                            className="TableBodyRow__StyledNestedSpan-sc-103itxu-5 YBqdC"
                          >
                            <span
                              className=""
                              title="10"
                            >
                              10
                            </span>
                          </span>
                        </td>
                      </tr>
                    </tbody>
                  </table>
                </div>
              </div>
              <div
                className="bx--pagination iot--pagination iot--pagination--hide-page"
                data-testid="table-for-card-tableCard-table-pagination"
                style={
                  Object {
                    "--pagination-text-display": "flex",
                  }
                }
              >
                <div
                  className="bx--pagination__left"
                >
                  <label
                    className="bx--pagination__text"
                    htmlFor="bx-pagination-select-3"
                    id="bx-pagination-select-3-count-label"
                  >
                    Items per page:
                  </label>
                  <div
                    className="bx--form-item"
                  >
                    <div
                      className="bx--select bx--select--inline bx--select__item-count"
                    >
                      <div
                        className="bx--select-input--inline__wrapper"
                      >
                        <div
                          className="bx--select-input__wrapper"
                          data-invalid={null}
                        >
                          <select
                            className="bx--select-input"
                            id="bx-pagination-select-3"
                            onChange={[Function]}
                            value={10}
                          >
                            <option
                              className="bx--select-option"
                              disabled={false}
                              hidden={false}
                              value={10}
                            >
                              10
                            </option>
                            <option
                              className="bx--select-option"
                              disabled={false}
                              hidden={false}
                              value={25}
                            >
                              25
                            </option>
                            <option
                              className="bx--select-option"
                              disabled={false}
                              hidden={false}
                              value={100}
                            >
                              100
                            </option>
                          </select>
                          <svg
                            aria-hidden={true}
                            className="bx--select__arrow"
                            fill="currentColor"
                            focusable="false"
                            height={16}
                            preserveAspectRatio="xMidYMid meet"
                            viewBox="0 0 16 16"
                            width={16}
                            xmlns="http://www.w3.org/2000/svg"
                          >
                            <path
                              d="M8 11L3 6 3.7 5.3 8 9.6 12.3 5.3 13 6z"
                            />
                          </svg>
                        </div>
                      </div>
                    </div>
                  </div>
                  <span
                    className="bx--pagination__text bx--pagination__items-count"
                  >
                    1–10 of 11 items
                  </span>
                </div>
                <div
                  className="bx--pagination__right"
                >
                  <div
                    className="bx--form-item"
                  >
                    <div
                      className="bx--select bx--select--inline bx--select__page-number"
                    >
                      <label
                        className="bx--label bx--visually-hidden"
                        htmlFor="bx-pagination-select-3-right"
                      >
                        Page number, of 2 pages
                      </label>
                      <div
                        className="bx--select-input--inline__wrapper"
                      >
                        <div
                          className="bx--select-input__wrapper"
                          data-invalid={null}
                        >
                          <select
                            className="bx--select-input"
                            id="bx-pagination-select-3-right"
                            onChange={[Function]}
                            value={1}
                          >
                            <option
                              className="bx--select-option"
                              disabled={false}
                              hidden={false}
                              value={1}
                            >
                              1
                            </option>
                            <option
                              className="bx--select-option"
                              disabled={false}
                              hidden={false}
                              value={2}
                            >
                              2
                            </option>
                          </select>
                          <svg
                            aria-hidden={true}
                            className="bx--select__arrow"
                            fill="currentColor"
                            focusable="false"
                            height={16}
                            preserveAspectRatio="xMidYMid meet"
                            viewBox="0 0 16 16"
                            width={16}
                            xmlns="http://www.w3.org/2000/svg"
                          >
                            <path
                              d="M8 11L3 6 3.7 5.3 8 9.6 12.3 5.3 13 6z"
                            />
                          </svg>
                        </div>
                      </div>
                    </div>
                  </div>
                  <span
                    className="bx--pagination__text"
                  >
                    1 of 2 pages
                  </span>
                  <div
                    className="bx--pagination__control-buttons"
                  >
                    <button
                      aria-describedby={null}
                      className="bx--pagination__button bx--pagination__button--backward bx--pagination__button--no-index bx--btn bx--btn--ghost bx--btn--disabled bx--tooltip--hidden bx--btn--icon-only bx--tooltip__trigger bx--tooltip--a11y bx--btn--icon-only--top bx--tooltip--align-center"
                      disabled={true}
                      onBlur={[Function]}
                      onClick={[Function]}
                      onFocus={[Function]}
                      onMouseEnter={[Function]}
                      onMouseLeave={[Function]}
                      tabIndex={0}
                      type="button"
                    >
                      <div
                        className="bx--assistive-text"
                        onMouseEnter={[Function]}
                      >
                        Previous page
                      </div>
                      <svg
                        aria-hidden="true"
                        aria-label="Previous page"
                        className="bx--btn__icon"
                        fill="currentColor"
                        focusable="false"
                        height={16}
                        preserveAspectRatio="xMidYMid meet"
                        role="img"
                        viewBox="0 0 32 32"
                        width={16}
                        xmlns="http://www.w3.org/2000/svg"
                      >
                        <path
                          d="M20 24L10 16 20 8z"
                        />
                      </svg>
                    </button>
                    <button
                      aria-describedby={null}
                      className="bx--pagination__button bx--pagination__button--forward bx--btn bx--btn--ghost bx--tooltip--hidden bx--btn--icon-only bx--tooltip__trigger bx--tooltip--a11y bx--btn--icon-only--top bx--tooltip--align-end"
                      disabled={false}
                      onBlur={[Function]}
                      onClick={[Function]}
                      onFocus={[Function]}
                      onMouseEnter={[Function]}
                      onMouseLeave={[Function]}
                      tabIndex={0}
                      type="button"
                    >
                      <div
                        className="bx--assistive-text"
                        onMouseEnter={[Function]}
                      >
                        Next page
                      </div>
                      <svg
                        aria-hidden="true"
                        aria-label="Next page"
                        className="bx--btn__icon"
                        fill="currentColor"
                        focusable="false"
                        height={16}
                        preserveAspectRatio="xMidYMid meet"
                        role="img"
                        viewBox="0 0 32 32"
                        width={16}
                        xmlns="http://www.w3.org/2000/svg"
                      >
                        <path
                          d="M12 8L22 16 12 24z"
                        />
                      </svg>
                    </button>
                  </div>
                </div>
              </div>
            </div>
          </div>
          <span
            className="react-resizable-handle react-resizable-handle-se"
            onMouseDown={[Function]}
            onMouseUp={[Function]}
            onTouchEnd={[Function]}
            onTouchStart={[Function]}
            style={
              Object {
                "touchAction": "none",
              }
            }
          />
        </div>
        <div
          accept={null}
          className="iot--card react-grid-item cssTransforms react-resizable iot--card--wrapper"
          data-testid="Card"
          id="imageCard"
          onMouseDown={[Function]}
          onMouseUp={[Function]}
          onTouchEnd={[Function]}
          role="presentation"
          style={
            Object {
              "--card-default-height": "624px",
              "MozTransform": "translate(648px,480px)",
              "OTransform": "translate(648px,480px)",
              "WebkitTransform": "translate(648px,480px)",
              "height": "624px",
              "msTransform": "translate(648px,480px)",
              "position": "absolute",
              "transform": "translate(648px,480px)",
              "width": "632px",
            }
          }
        >
          <div
            className="iot--card--header"
            data-testid="Card-header"
          >
            <span
              className="iot--card--title"
              data-testid="Card-title"
              title="ImageCard - LARGE"
            >
              <div
                className="iot--card--title--text"
              >
                ImageCard - LARGE
              </div>
            </span>
            <div
              className="iot--card--toolbar"
              data-testid="Card-toolbar"
            >
              <button
                aria-describedby={null}
                aria-pressed={null}
                className="iot--card--toolbar-action iot--card--toolbar-svg-wrapper bx--btn--icon-only iot--btn bx--btn bx--btn--sm bx--btn--ghost"
                data-testid="Card-toolbar-expand-button"
                disabled={false}
                onBlur={[Function]}
                onClick={[Function]}
                onFocus={[Function]}
                onMouseEnter={[Function]}
                onMouseLeave={[Function]}
                tabIndex={0}
                title="Expand to fullscreen"
                type="button"
              >
                <svg
                  aria-hidden="true"
                  aria-label="Expand to fullscreen"
                  className="bx--btn__icon"
                  fill="currentColor"
                  focusable="false"
                  height={16}
                  preserveAspectRatio="xMidYMid meet"
                  role="img"
                  viewBox="0 0 32 32"
                  width={16}
                  xmlns="http://www.w3.org/2000/svg"
                >
                  <path
                    d="M28,4H10A2.0059,2.0059,0,0,0,8,6V20a2.0059,2.0059,0,0,0,2,2H28a2.0059,2.0059,0,0,0,2-2V6A2.0059,2.0059,0,0,0,28,4Zm0,16H10V6H28Z"
                  />
                  <path
                    d="M18,26H4V16H6V14H4a2.0059,2.0059,0,0,0-2,2V26a2.0059,2.0059,0,0,0,2,2H18a2.0059,2.0059,0,0,0,2-2V24H18Z"
                  />
                </svg>
              </button>
            </div>
          </div>
          <div
            className="iot--card--content"
            data-testid="Card-content"
            style={
              Object {
                "--card-content-height": "576px",
              }
            }
          >
            <div
              className="iot--image-card__wrapper"
            >
              <div
                onBlur={[Function]}
                onMouseOut={[Function]}
                style={
                  Object {
                    "background": "#eee",
                    "height": "100%",
                    "overflow": "hidden",
                    "position": "relative",
                    "textAlign": "center",
                    "width": "100%",
                  }
                }
              >
                <img
                  alt="Sample image"
                  className="iot--image-card-img"
                  id={null}
                  onLoad={[Function]}
                  onMouseDown={[Function]}
                  onMouseMove={[Function]}
                  onMouseUp={[Function]}
                  src="static/media/landscape.013ce39d.jpg"
                  style={
                    Object {
                      "cursor": "auto",
                      "height": "auto",
                      "left": undefined,
                      "objectFit": null,
                      "position": "relative",
                      "top": undefined,
                      "width": "auto",
                    }
                  }
                />
                <div
                  data-testid="null-hotspots-container"
                  style={
                    Object {
                      "left": undefined,
                      "margin": "auto",
                      "pointerEvents": "none",
                      "position": "absolute",
                      "right": "auto",
                    }
                  }
                >
                  <div
                    className="iot--hotspot-container iot--hotspot-container--has-icon iot--hotspot-container--is-fixed"
                    data-testid="hotspot-35-65"
                    icon="arrowDown"
                    style={
                      Object {
                        "--height": 25,
                        "--width": 25,
                        "--x-pos": 35,
                        "--y-pos": 65,
                      }
                    }
                  >
                    <div
                      aria-labelledby="hotspot-35-65"
                      className="bx--tooltip__label"
                      id="hotspot-35-65"
                      onBlur={[Function]}
                      onClick={[Function]}
                      onContextMenu={[Function]}
                      onFocus={[Function]}
                      onKeyDown={[Function]}
                      onMouseOut={[Function]}
                      onMouseOver={[Function]}
                      role="button"
                      tabIndex={0}
                    >
                      <div
                        style={
                          Object {
                            "color": "purple",
                          }
                        }
                      >
                        <svg
                          data-testid="card-icon"
                          fill="purple"
                          focusable="true"
                          height={25}
                          preserveAspectRatio="xMidYMid meet"
                          role="img"
                          tabIndex="0"
                          title="Warning"
                          viewBox="0 0 32 32"
                          width={25}
                          xmlns="http://www.w3.org/2000/svg"
                        >
                          <path
                            d="M16,2A14,14,0,1,0,30,16,14,14,0,0,0,16,2Zm0,26A12,12,0,1,1,28,16,12,12,0,0,1,16,28Z"
                          />
                          <path
                            d="M15 8H17V19H15zM16 22a1.5 1.5 0 101.5 1.5A1.5 1.5 0 0016 22z"
                          />
                        </svg>
                      </div>
                    </div>
                  </div>
                </div>
                <div
                  style={
                    Object {
                      "bottom": 10,
                      "pointerEvents": "auto",
                      "position": "absolute",
                      "right": 10,
                    }
                  }
                >
                  <button
                    onClick={[Function]}
                    style={
                      Object {
                        "alignItems": "center",
                        "background": "#fff",
                        "border": "none",
                        "boxShadow": "0px 0px 2px 0px rgba(0,0,0,0.5)",
                        "display": "flex",
                        "height": "25px",
                        "justifyContent": "center",
                        "width": "25px",
                      }
                    }
                    title="Zoom in"
                    type="button"
                  >
                    +
                  </button>
                  <button
                    onClick={[Function]}
                    style={
                      Object {
                        "alignItems": "center",
                        "background": "#fff",
                        "border": "none",
                        "boxShadow": "0px 0px 2px 0px rgba(0,0,0,0.5)",
                        "display": "flex",
                        "height": "25px",
                        "justifyContent": "center",
                        "width": "25px",
                      }
                    }
                    title="Zoom out"
                    type="button"
                  >
                    -
                  </button>
                </div>
              </div>
            </div>
          </div>
          <span
            className="react-resizable-handle react-resizable-handle-se"
            onMouseDown={[Function]}
            onMouseUp={[Function]}
            onTouchEnd={[Function]}
            onTouchStart={[Function]}
            style={
              Object {
                "touchAction": "none",
              }
            }
          />
        </div>
        <div
          className="iot--card react-grid-item cssTransforms react-resizable iot--card--wrapper"
          data-testid="Card"
          id="timeSeriesCard"
          onMouseDown={[Function]}
          onMouseUp={[Function]}
          onTouchEnd={[Function]}
          role="presentation"
          style={
            Object {
              "--card-default-height": "624px",
              "MozTransform": "translate(0px,1760px)",
              "OTransform": "translate(0px,1760px)",
              "WebkitTransform": "translate(0px,1760px)",
              "height": "624px",
              "msTransform": "translate(0px,1760px)",
              "position": "absolute",
              "transform": "translate(0px,1760px)",
              "width": "308px",
            }
          }
        >
          <div
            className="iot--card--header"
            data-testid="Card-header"
          >
            <span
              className="iot--card--title"
              data-testid="Card-title"
              title="TimeSeriesCard - LARGETHIN"
            >
              <div
                className="iot--card--title--text"
              >
                TimeSeriesCard - LARGETHIN
              </div>
            </span>
          </div>
          <div
            className="iot--card--content"
            data-testid="Card-content"
            style={
              Object {
                "--card-content-height": "576px",
              }
            }
          >
            <div
              className="iot--time-series-card--wrapper"
            >
              <div
                id="mock-line-chart"
              />
            </div>
          </div>
          <span
            className="react-resizable-handle react-resizable-handle-se"
            onMouseDown={[Function]}
            onMouseUp={[Function]}
            onTouchEnd={[Function]}
            onTouchStart={[Function]}
            style={
              Object {
                "touchAction": "none",
              }
            }
          />
        </div>
        <div
          className="iot--card iot--card--wrapper"
          data-testid="Card"
          id="listCard"
          onMouseDown={[Function]}
          onMouseUp={[Function]}
          onScroll={[Function]}
          onTouchEnd={[Function]}
          role="presentation"
          style={
            Object {
              "--card-default-height": "624px",
              "MozTransform": "translate(324px,2400px)",
              "OTransform": "translate(324px,2400px)",
              "WebkitTransform": "translate(324px,2400px)",
              "height": "624px",
              "msTransform": "translate(324px,2400px)",
              "position": "absolute",
              "transform": "translate(324px,2400px)",
              "width": "308px",
            }
          }
        >
          <div
            className="iot--card--header"
            data-testid="Card-header"
          >
            <span
              className="iot--card--title"
              data-testid="Card-title"
              title="ListCard - LARGETHIN"
            >
              <div
                className="iot--card--title--text"
              >
                ListCard - LARGETHIN
              </div>
            </span>
          </div>
          <div
            className="iot--card--content"
            data-testid="Card-content"
            style={
              Object {
                "--card-content-height": "576px",
              }
            }
          >
            <div
              className="list-card react-grid-item cssTransforms react-resizable"
              style={
                Object {
                  "paddingBottom": 0,
                  "paddingLeft": 16,
                  "paddingRight": 16,
                  "paddingTop": 0,
                }
              }
            >
              <div
                aria-label="Structured list section"
                className="bx--structured-list"
                role="table"
              >
                <div
                  className="bx--structured-list-tbody"
                  data-testid="Card-list-body"
                  onKeyDown={[Function]}
                  role="rowgroup"
                >
                  <div
                    className="bx--structured-list-row"
                    role="row"
                  >
                    <div
                      className="list-card--item bx--structured-list-td"
                      role="cell"
                    >
                      <div
                        className="list-card--item--value"
                      >
                        <a
                          className="bx--link"
                          href="https://internetofthings.ibmcloud.com/"
                          rel="noopener"
                          style={
                            Object {
                              "display": "inherit",
                            }
                          }
                          target="_blank"
                        >
                          Row content 1
                        </a>
                      </div>
                    </div>
                  </div>
                  <div
                    className="bx--structured-list-row"
                    role="row"
                  >
                    <div
                      className="list-card--item bx--structured-list-td"
                      role="cell"
                    >
                      <div
                        className="list-card--item--value"
                      >
                        <a
                          className="bx--link"
                          href="https://internetofthings.ibmcloud.com/"
                          rel="noopener"
                          style={
                            Object {
                              "display": "inherit",
                            }
                          }
                          target="_blank"
                        >
                          Row content 2
                        </a>
                      </div>
                    </div>
                  </div>
                  <div
                    className="bx--structured-list-row"
                    role="row"
                  >
                    <div
                      className="list-card--item bx--structured-list-td"
                      role="cell"
                    >
                      <div
                        className="list-card--item--value"
                      >
                        Row content 3
                      </div>
                    </div>
                  </div>
                  <div
                    className="bx--structured-list-row"
                    role="row"
                  >
                    <div
                      className="list-card--item bx--structured-list-td"
                      role="cell"
                    >
                      <div
                        className="list-card--item--value"
                      >
                        <a
                          className="bx--link"
                          href="https://internetofthings.ibmcloud.com/"
                          rel="noopener"
                          style={
                            Object {
                              "display": "inherit",
                            }
                          }
                          target="_blank"
                        >
                          Row content 4
                        </a>
                      </div>
                      <div
                        className="list-card--item--extra-content"
                      >
                        <svg
                          height="10"
                          width="30"
                        >
                          <circle
                            cx="5"
                            cy="5"
                            fill="red"
                            r="3"
                            stroke="none"
                            strokeWidth="1"
                          />
                        </svg>
                      </div>
                    </div>
                  </div>
                  <div
                    className="bx--structured-list-row"
                    role="row"
                  >
                    <div
                      className="list-card--item bx--structured-list-td"
                      role="cell"
                    >
                      <div
                        className="list-card--item--value"
                      >
                        Row content 5
                      </div>
                    </div>
                  </div>
                  <div
                    className="bx--structured-list-row"
                    role="row"
                  >
                    <div
                      className="list-card--item bx--structured-list-td"
                      role="cell"
                    >
                      <div
                        className="list-card--item--value"
                      >
                        Row content 6
                      </div>
                    </div>
                  </div>
                  <div
                    className="bx--structured-list-row"
                    role="row"
                  >
                    <div
                      className="list-card--item bx--structured-list-td"
                      role="cell"
                    >
                      <div
                        className="list-card--item--value"
                      >
                        Row content 7
                      </div>
                    </div>
                  </div>
                  <div
                    className="bx--structured-list-row"
                    role="row"
                  >
                    <div
                      className="list-card--item bx--structured-list-td"
                      role="cell"
                    >
                      <div
                        className="list-card--item--value"
                      >
                        Row content 8
                      </div>
                    </div>
                  </div>
                </div>
              </div>
            </div>
          </div>
          <span
            className="react-resizable-handle react-resizable-handle-se"
            onMouseDown={[Function]}
            onMouseUp={[Function]}
            onTouchEnd={[Function]}
            onTouchStart={[Function]}
            style={
              Object {
                "touchAction": "none",
              }
            }
          />
        </div>
        <div
          className="iot--card react-grid-item cssTransforms react-resizable iot--bar-chart-card iot--card--wrapper"
          data-testid="Card"
          id="barChartCard"
          onMouseDown={[Function]}
          onMouseUp={[Function]}
          onTouchEnd={[Function]}
          role="presentation"
          style={
            Object {
              "--card-default-height": "624px",
              "MozTransform": "translate(0px,3040px)",
              "OTransform": "translate(0px,3040px)",
              "WebkitTransform": "translate(0px,3040px)",
              "height": "624px",
              "msTransform": "translate(0px,3040px)",
              "position": "absolute",
              "transform": "translate(0px,3040px)",
              "width": "1280px",
            }
          }
        >
          <div
            className="iot--card--header"
            data-testid="Card-header"
          >
            <span
              className="iot--card--title"
              data-testid="Card-title"
              title="BarChartCard - LARGEWIDE"
            >
              <div
                className="iot--card--title--text"
              >
                BarChartCard - LARGEWIDE
              </div>
            </span>
          </div>
          <div
            className="iot--card--content"
            data-testid="Card-content"
            style={
              Object {
                "--card-content-height": "576px",
              }
            }
          >
            <div
              className="iot--bar-chart-container"
            >
              <div
                id="mock-bar-chart-simple"
              />
            </div>
          </div>
          <span
            className="react-resizable-handle react-resizable-handle-se"
            onMouseDown={[Function]}
            onMouseUp={[Function]}
            onTouchEnd={[Function]}
            onTouchStart={[Function]}
            style={
              Object {
                "touchAction": "none",
              }
            }
          />
        </div>
      </div>
    </div>
  </div>
</div>
`;

exports[`Storybook Snapshot tests and console checks Storyshots 1 - Watson IoT/Dashboard Grid dashboard, custom layout 1`] = `
<div
  className="storybook-container"
>
  Passes a custom layout to the dashboard grid. Only the lg and md breakpoint have a custom layout defined. Resize the screen to see the cards reposition and resize themselves at different layouts.
  <div
    style={
      Object {
        "width": "calc(100vw - 6rem)",
      }
    }
  >
    <div
      data-testid="dashboard-grid"
      style={
        Object {
          "flex": 1,
        }
      }
    >
      <div
        className="react-grid-layout iot--dashboard-grid"
        onDragEnter={[Function]}
        onDragLeave={[Function]}
        onDragOver={[Function]}
        onDrop={[Function]}
        style={
          Object {
            "height": "624px",
          }
        }
      >
        <div
          className="iot--card react-grid-item cssTransforms react-resizable-hide react-resizable iot--card--wrapper"
          content="My Facility Metrics"
          data-testid="Card"
          id="facility"
          onMouseDown={[Function]}
          onMouseUp={[Function]}
          onTouchEnd={[Function]}
          role="presentation"
          style={
            Object {
              "--card-default-height": "304px",
              "MozTransform": "translate(324px,320px)",
              "OTransform": "translate(324px,320px)",
              "WebkitTransform": "translate(324px,320px)",
              "height": "304px",
              "msTransform": "translate(324px,320px)",
              "position": "absolute",
              "transform": "translate(324px,320px)",
              "width": "632px",
            }
          }
          type="VALUE"
        >
          <div
            className="iot--card--header"
            data-testid="Card-header"
          >
            <span
              className="iot--card--title"
              data-testid="Card-title"
              title="Facility Metrics"
            >
              <div
                className="iot--card--title--text"
              >
                Facility Metrics
              </div>
            </span>
            <div
              className="iot--card--toolbar"
              data-testid="Card-toolbar"
            />
          </div>
          <div
            className="iot--card--content"
            data-testid="Card-content"
            style={
              Object {
                "--card-content-height": "256px",
              }
            }
          >
            <span
              className="react-resizable-handle react-resizable-handle-se"
              onMouseDown={[Function]}
              onMouseUp={[Function]}
              onTouchEnd={[Function]}
              onTouchStart={[Function]}
              style={
                Object {
                  "touchAction": "none",
                }
              }
            />
          </div>
        </div>
        <div
          className="iot--card react-grid-item cssTransforms react-resizable-hide react-resizable iot--card--wrapper"
          content="My Humidity Values"
          data-testid="Card"
          id="humidity"
          onMouseDown={[Function]}
          onMouseUp={[Function]}
          onTouchEnd={[Function]}
          role="presentation"
          style={
            Object {
              "--card-default-height": "144px",
              "MozTransform": "translate(0px,0px)",
              "OTransform": "translate(0px,0px)",
              "WebkitTransform": "translate(0px,0px)",
              "height": "144px",
              "msTransform": "translate(0px,0px)",
              "position": "absolute",
              "transform": "translate(0px,0px)",
              "width": "308px",
            }
          }
          type="VALUE"
        >
          <div
            className="iot--card--header"
            data-testid="Card-header"
          >
            <span
              className="iot--card--title"
              data-testid="Card-title"
              title="Humidity"
            >
              <div
                className="iot--card--title--text"
              >
                Humidity
              </div>
            </span>
            <div
              className="iot--card--toolbar"
              data-testid="Card-toolbar"
            />
          </div>
          <div
            className="iot--card--content"
            data-testid="Card-content"
            style={
              Object {
                "--card-content-height": "96px",
              }
            }
          >
            <span
              className="react-resizable-handle react-resizable-handle-se"
              onMouseDown={[Function]}
              onMouseUp={[Function]}
              onTouchEnd={[Function]}
              onTouchStart={[Function]}
              style={
                Object {
                  "touchAction": "none",
                }
              }
            />
          </div>
        </div>
        <div
          className="iot--card react-grid-item cssTransforms react-resizable-hide react-resizable iot--card--wrapper"
          content="My utilization chart"
          data-testid="Card"
          id="utilization"
          onMouseDown={[Function]}
          onMouseUp={[Function]}
          onTouchEnd={[Function]}
          role="presentation"
          style={
            Object {
              "--card-default-height": "144px",
              "MozTransform": "translate(243px,160px)",
              "OTransform": "translate(243px,160px)",
              "WebkitTransform": "translate(243px,160px)",
              "height": "144px",
              "msTransform": "translate(243px,160px)",
              "position": "absolute",
              "transform": "translate(243px,160px)",
              "width": "308px",
            }
          }
          type="VALUE"
        >
          <div
            className="iot--card--header"
            data-testid="Card-header"
          >
            <span
              className="iot--card--title"
              data-testid="Card-title"
              title="Utilization"
            >
              <div
                className="iot--card--title--text"
              >
                Utilization
              </div>
            </span>
            <div
              className="iot--card--toolbar"
              data-testid="Card-toolbar"
            />
          </div>
          <div
            className="iot--card--content"
            data-testid="Card-content"
            style={
              Object {
                "--card-content-height": "96px",
              }
            }
          >
            <span
              className="react-resizable-handle react-resizable-handle-se"
              onMouseDown={[Function]}
              onMouseUp={[Function]}
              onTouchEnd={[Function]}
              onTouchStart={[Function]}
              style={
                Object {
                  "touchAction": "none",
                }
              }
            />
          </div>
        </div>
      </div>
    </div>
  </div>
</div>
`;

exports[`Storybook Snapshot tests and console checks Storyshots 1 - Watson IoT/Dashboard Grid dashboard, default layouts 1`] = `
<div
  className="storybook-container"
>
  Resize your window to see the callback handlers get triggered in the Actions tab.
  <div
    style={
      Object {
        "width": "calc(100vw - 6rem)",
      }
    }
  >
    <div
      style={
        Object {
          "display": "flex",
        }
      }
    >
      <div
        style={
          Object {
            "width": "200px",
          }
        }
      >
        Sample sidebar
      </div>
      <div
        data-testid="dashboard-grid"
        style={
          Object {
            "flex": 1,
          }
        }
      >
        <div
          className="react-grid-layout iot--dashboard-grid"
          onDragEnter={[Function]}
          onDragLeave={[Function]}
          onDragOver={[Function]}
          onDrop={[Function]}
          style={
            Object {
              "height": "304px",
            }
          }
        >
          <div
            className="iot--card react-grid-item cssTransforms react-resizable-hide react-resizable iot--card--wrapper"
            content="My Facility Metrics"
            data-testid="Card"
            id="facility"
            onMouseDown={[Function]}
            onMouseUp={[Function]}
            onTouchEnd={[Function]}
            role="presentation"
            style={
              Object {
                "--card-default-height": "304px",
                "MozTransform": "translate(0px,0px)",
                "OTransform": "translate(0px,0px)",
                "WebkitTransform": "translate(0px,0px)",
                "height": "304px",
                "msTransform": "translate(0px,0px)",
                "position": "absolute",
                "transform": "translate(0px,0px)",
                "width": "632px",
              }
            }
            type="VALUE"
          >
            <div
              className="iot--card--header"
              data-testid="Card-header"
            >
              <span
                className="iot--card--title"
                data-testid="Card-title"
                title="Facility Metrics"
              >
                <div
                  className="iot--card--title--text"
                >
                  Facility Metrics
                </div>
              </span>
              <div
                className="iot--card--toolbar"
                data-testid="Card-toolbar"
              />
            </div>
            <div
              className="iot--card--content"
              data-testid="Card-content"
              style={
                Object {
                  "--card-content-height": "256px",
                }
              }
            >
              <span
                className="react-resizable-handle react-resizable-handle-se"
                onMouseDown={[Function]}
                onMouseUp={[Function]}
                onTouchEnd={[Function]}
                onTouchStart={[Function]}
                style={
                  Object {
                    "touchAction": "none",
                  }
                }
              />
            </div>
          </div>
          <div
            className="iot--card react-grid-item cssTransforms react-resizable-hide react-resizable iot--card--wrapper"
            content="My Humidity Values"
            data-testid="Card"
            id="humidity"
            onMouseDown={[Function]}
            onMouseUp={[Function]}
            onTouchEnd={[Function]}
            role="presentation"
            style={
              Object {
                "--card-default-height": "144px",
                "MozTransform": "translate(648px,0px)",
                "OTransform": "translate(648px,0px)",
                "WebkitTransform": "translate(648px,0px)",
                "height": "144px",
                "msTransform": "translate(648px,0px)",
                "position": "absolute",
                "transform": "translate(648px,0px)",
                "width": "308px",
              }
            }
            type="VALUE"
          >
            <div
              className="iot--card--header"
              data-testid="Card-header"
            >
              <span
                className="iot--card--title"
                data-testid="Card-title"
                title="Humidity"
              >
                <div
                  className="iot--card--title--text"
                >
                  Humidity
                </div>
              </span>
              <div
                className="iot--card--toolbar"
                data-testid="Card-toolbar"
              />
            </div>
            <div
              className="iot--card--content"
              data-testid="Card-content"
              style={
                Object {
                  "--card-content-height": "96px",
                }
              }
            >
              <span
                className="react-resizable-handle react-resizable-handle-se"
                onMouseDown={[Function]}
                onMouseUp={[Function]}
                onTouchEnd={[Function]}
                onTouchStart={[Function]}
                style={
                  Object {
                    "touchAction": "none",
                  }
                }
              />
            </div>
          </div>
          <div
            className="iot--card react-grid-item cssTransforms react-resizable-hide react-resizable iot--card--wrapper"
            content="My utilization chart"
            data-testid="Card"
            id="utilization"
            onMouseDown={[Function]}
            onMouseUp={[Function]}
            onTouchEnd={[Function]}
            role="presentation"
            style={
              Object {
                "--card-default-height": "144px",
                "MozTransform": "translate(972px,0px)",
                "OTransform": "translate(972px,0px)",
                "WebkitTransform": "translate(972px,0px)",
                "height": "144px",
                "msTransform": "translate(972px,0px)",
                "position": "absolute",
                "transform": "translate(972px,0px)",
                "width": "308px",
              }
            }
            type="VALUE"
          >
            <div
              className="iot--card--header"
              data-testid="Card-header"
            >
              <span
                className="iot--card--title"
                data-testid="Card-title"
                title="Utilization"
              >
                <div
                  className="iot--card--title--text"
                >
                  Utilization
                </div>
              </span>
              <div
                className="iot--card--toolbar"
                data-testid="Card-toolbar"
              />
            </div>
            <div
              className="iot--card--content"
              data-testid="Card-content"
              style={
                Object {
                  "--card-content-height": "96px",
                }
              }
            >
              <span
                className="react-resizable-handle react-resizable-handle-se"
                onMouseDown={[Function]}
                onMouseUp={[Function]}
                onTouchEnd={[Function]}
                onTouchStart={[Function]}
                style={
                  Object {
                    "touchAction": "none",
                  }
                }
              />
            </div>
          </div>
        </div>
      </div>
    </div>
  </div>
</div>
`;

exports[`Storybook Snapshot tests and console checks Storyshots 1 - Watson IoT/Dashboard Grid dashboard, is Editable 1`] = `
<div
  className="storybook-container"
>
  You can drag and drop the cards around. Watch the handler get triggered on the Actions tab.
  <div
    style={
      Object {
        "width": "calc(100vw - 6rem)",
      }
    }
  >
    <div
      data-testid="dashboard-grid"
      style={
        Object {
          "flex": 1,
        }
      }
    >
      <div
        className="react-grid-layout iot--dashboard-grid"
        onDragEnter={[Function]}
        onDragLeave={[Function]}
        onDragOver={[Function]}
        onDrop={[Function]}
        style={
          Object {
            "height": "304px",
          }
        }
      >
        <div
          className="iot--card react-grid-item react-draggable cssTransforms react-resizable-hide react-resizable iot--card--wrapper"
          content="My Facility Metrics"
          data-testid="Card"
          id="facility"
          onMouseDown={[Function]}
          onMouseUp={[Function]}
          onTouchEnd={[Function]}
          role="presentation"
          style={
            Object {
              "--card-default-height": "304px",
              "MozTransform": "translate(0px,0px)",
              "OTransform": "translate(0px,0px)",
              "WebkitTransform": "translate(0px,0px)",
              "height": "304px",
              "msTransform": "translate(0px,0px)",
              "position": "absolute",
              "transform": "translate(0px,0px)",
              "width": "632px",
            }
          }
          type="VALUE"
        >
          <div
            className="iot--card--header"
            data-testid="Card-header"
          >
            <span
              className="iot--card--title"
              data-testid="Card-title"
              title="Facility Metrics"
            >
              <div
                className="iot--card--title--text"
              >
                Facility Metrics
              </div>
            </span>
            <div
              className="iot--card--toolbar"
              data-testid="Card-toolbar"
            />
          </div>
          <div
            className="iot--card--content"
            data-testid="Card-content"
            style={
              Object {
                "--card-content-height": "256px",
              }
            }
          >
            <span
              className="react-resizable-handle react-resizable-handle-se"
              onMouseDown={[Function]}
              onMouseUp={[Function]}
              onTouchEnd={[Function]}
              onTouchStart={[Function]}
              style={
                Object {
                  "touchAction": "none",
                }
              }
            />
          </div>
        </div>
        <div
          className="iot--card react-grid-item react-draggable cssTransforms react-resizable-hide react-resizable iot--card--wrapper"
          content="My Humidity Values"
          data-testid="Card"
          id="humidity"
          onMouseDown={[Function]}
          onMouseUp={[Function]}
          onTouchEnd={[Function]}
          role="presentation"
          style={
            Object {
              "--card-default-height": "144px",
              "MozTransform": "translate(648px,0px)",
              "OTransform": "translate(648px,0px)",
              "WebkitTransform": "translate(648px,0px)",
              "height": "144px",
              "msTransform": "translate(648px,0px)",
              "position": "absolute",
              "transform": "translate(648px,0px)",
              "width": "308px",
            }
          }
          type="VALUE"
        >
          <div
            className="iot--card--header"
            data-testid="Card-header"
          >
            <span
              className="iot--card--title"
              data-testid="Card-title"
              title="Humidity"
            >
              <div
                className="iot--card--title--text"
              >
                Humidity
              </div>
            </span>
            <div
              className="iot--card--toolbar"
              data-testid="Card-toolbar"
            />
          </div>
          <div
            className="iot--card--content"
            data-testid="Card-content"
            style={
              Object {
                "--card-content-height": "96px",
              }
            }
          >
            <span
              className="react-resizable-handle react-resizable-handle-se"
              onMouseDown={[Function]}
              onMouseUp={[Function]}
              onTouchEnd={[Function]}
              onTouchStart={[Function]}
              style={
                Object {
                  "touchAction": "none",
                }
              }
            />
          </div>
        </div>
        <div
          className="iot--card react-grid-item react-draggable cssTransforms react-resizable-hide react-resizable iot--card--wrapper"
          content="My utilization chart"
          data-testid="Card"
          id="utilization"
          onMouseDown={[Function]}
          onMouseUp={[Function]}
          onTouchEnd={[Function]}
          role="presentation"
          style={
            Object {
              "--card-default-height": "144px",
              "MozTransform": "translate(972px,0px)",
              "OTransform": "translate(972px,0px)",
              "WebkitTransform": "translate(972px,0px)",
              "height": "144px",
              "msTransform": "translate(972px,0px)",
              "position": "absolute",
              "transform": "translate(972px,0px)",
              "width": "308px",
            }
          }
          type="VALUE"
        >
          <div
            className="iot--card--header"
            data-testid="Card-header"
          >
            <span
              className="iot--card--title"
              data-testid="Card-title"
              title="Utilization"
            >
              <div
                className="iot--card--title--text"
              >
                Utilization
              </div>
            </span>
            <div
              className="iot--card--toolbar"
              data-testid="Card-toolbar"
            />
          </div>
          <div
            className="iot--card--content"
            data-testid="Card-content"
            style={
              Object {
                "--card-content-height": "96px",
              }
            }
          >
            <span
              className="react-resizable-handle react-resizable-handle-se"
              onMouseDown={[Function]}
              onMouseUp={[Function]}
              onTouchEnd={[Function]}
              onTouchStart={[Function]}
              style={
                Object {
                  "touchAction": "none",
                }
              }
            />
          </div>
        </div>
      </div>
    </div>
  </div>
</div>
`;

exports[`Storybook Snapshot tests and console checks Storyshots 1 - Watson IoT/Dashboard Grid dashboard, resizable card 1`] = `
<div
  className="storybook-container"
>
  The card is resizable by dragging and the card size prop is automatically updated to match the new size during the drag process.
  <div
    style={
      Object {
        "width": "calc(100vw - 6rem)",
      }
    }
  >
    <div
      data-testid="dashboard-grid"
      style={
        Object {
          "flex": 1,
        }
      }
    >
      <div
        className="react-grid-layout iot--dashboard-grid"
        onDragEnter={[Function]}
        onDragLeave={[Function]}
        onDragOver={[Function]}
        onDrop={[Function]}
        style={
          Object {
            "height": "144px",
          }
        }
      >
        <div
          className="iot--card react-grid-item cssTransforms react-resizable iot--card--wrapper"
          data-testid="Card"
          id="card"
          onMouseDown={[Function]}
          onMouseUp={[Function]}
          onTouchEnd={[Function]}
          role="presentation"
          style={
            Object {
              "--card-default-height": "144px",
              "MozTransform": "translate(0px,0px)",
              "OTransform": "translate(0px,0px)",
              "WebkitTransform": "translate(0px,0px)",
              "height": "144px",
              "msTransform": "translate(0px,0px)",
              "position": "absolute",
              "transform": "translate(0px,0px)",
              "width": "308px",
            }
          }
        >
          <div
            className="iot--card--header"
            data-testid="Card-header"
          >
            <span
              className="iot--card--title"
              data-testid="Card-title"
              title="Card - SMALL"
            >
              <div
                className="iot--card--title--text"
              >
                Card - SMALL
              </div>
            </span>
          </div>
          <div
            className="iot--card--content"
            data-testid="Card-content"
            style={
              Object {
                "--card-content-height": "96px",
              }
            }
          >
            <span
              className="react-resizable-handle react-resizable-handle-se"
              onMouseDown={[Function]}
              onMouseUp={[Function]}
              onTouchEnd={[Function]}
              onTouchStart={[Function]}
              style={
                Object {
                  "touchAction": "none",
                }
              }
            />
          </div>
          <span
            className="react-resizable-handle react-resizable-handle-se"
            onMouseDown={[Function]}
            onMouseUp={[Function]}
            onTouchEnd={[Function]}
            onTouchStart={[Function]}
            style={
              Object {
                "touchAction": "none",
              }
            }
          />
        </div>
      </div>
    </div>
  </div>
</div>
`;<|MERGE_RESOLUTION|>--- conflicted
+++ resolved
@@ -1898,11 +1898,7 @@
                   onClick={[Function]}
                 >
                   <button
-<<<<<<< HEAD
-                    aria-controls="accordion-item-144"
-=======
-                    aria-controls="accordion-item-155"
->>>>>>> 961297ea
+                    aria-controls="accordion-item-156"
                     aria-expanded={true}
                     className="bx--accordion__heading"
                     onClick={[Function]}
@@ -1932,11 +1928,7 @@
                   </button>
                   <div
                     className="bx--accordion__content"
-<<<<<<< HEAD
-                    id="accordion-item-144"
-=======
-                    id="accordion-item-155"
->>>>>>> 961297ea
+                    id="accordion-item-156"
                   >
                     <div
                       className="toggle-group"
@@ -1984,11 +1976,7 @@
                   onClick={[Function]}
                 >
                   <button
-<<<<<<< HEAD
-                    aria-controls="accordion-item-145"
-=======
-                    aria-controls="accordion-item-156"
->>>>>>> 961297ea
+                    aria-controls="accordion-item-157"
                     aria-expanded={false}
                     className="bx--accordion__heading"
                     onClick={[Function]}
@@ -2018,11 +2006,7 @@
                   </button>
                   <div
                     className="bx--accordion__content"
-<<<<<<< HEAD
-                    id="accordion-item-145"
-=======
-                    id="accordion-item-156"
->>>>>>> 961297ea
+                    id="accordion-item-157"
                   >
                     More Map settings
                   </div>
@@ -2033,11 +2017,7 @@
                   onClick={[Function]}
                 >
                   <button
-<<<<<<< HEAD
-                    aria-controls="accordion-item-146"
-=======
-                    aria-controls="accordion-item-157"
->>>>>>> 961297ea
+                    aria-controls="accordion-item-158"
                     aria-expanded={false}
                     className="bx--accordion__heading"
                     onClick={[Function]}
@@ -2067,11 +2047,7 @@
                   </button>
                   <div
                     className="bx--accordion__content"
-<<<<<<< HEAD
-                    id="accordion-item-146"
-=======
-                    id="accordion-item-157"
->>>>>>> 961297ea
+                    id="accordion-item-158"
                   >
                     Even more settings
                   </div>
