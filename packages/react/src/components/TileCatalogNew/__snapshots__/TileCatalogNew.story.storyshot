// Jest Snapshot v1, https://goo.gl/fbAQLP

exports[`Storybook Snapshot tests and console checks Storyshots 1 - Watson IoT/TileCatalogNew Base with col / row specified 1`] = `
<div
  className="storybook-container"
>
  <div
    style={
      Object {
        "width": "60rem",
      }
    }
  >
    <div>
      <div
        className="iot--tile-catalog--canvas-container"
      >
        <div
          className="iot--tile-catalog--tile-canvas"
        >
          <div
            className="iot--tile-catalog--tile-canvas--header"
          >
            <div
              className="iot--tile-catalog--tile-canvas--header--title"
            >
              Product name
            </div>
            <div
              className="bx--toolbar-action bx--toolbar-search-container-expandable"
              onBlur={[Function]}
              onClick={[Function]}
              onFocus={[Function]}
              onKeyDown={[Function]}
              tabIndex="0"
            >
              <div
                aria-labelledby="31-search"
                className="bx--search bx--search--sm iot--tile-catalog--tile-canvas--header--search"
                role="search"
              >
<<<<<<< HEAD
                <div
                  aria-labelledby="32-search"
                  className="bx--search bx--search--sm iot--tile-catalog--tile-canvas--header--search"
                  role="search"
=======
                <svg
                  aria-hidden={true}
                  className="bx--search-magnifier"
                  fill="currentColor"
                  focusable="false"
                  height={16}
                  preserveAspectRatio="xMidYMid meet"
                  viewBox="0 0 16 16"
                  width={16}
                  xmlns="http://www.w3.org/2000/svg"
                >
                  <path
                    d="M15,14.3L10.7,10c1.9-2.3,1.6-5.8-0.7-7.7S4.2,0.7,2.3,3S0.7,8.8,3,10.7c2,1.7,5,1.7,7,0l4.3,4.3L15,14.3z M2,6.5	C2,4,4,2,6.5,2S11,4,11,6.5S9,11,6.5,11S2,9,2,6.5z"
                  />
                </svg>
                <label
                  className="bx--label"
                  htmlFor="31"
                  id="31-search"
                >
                  Filter table
                </label>
                <input
                  autoComplete="off"
                  className="bx--search-input"
                  id="31"
                  onChange={[Function]}
                  onKeyDown={[Function]}
                  placeholder="Enter a value"
                  role="searchbox"
                  tabIndex="-1"
                  type="text"
                  value=""
                />
                <button
                  aria-label="Clear search input"
                  className="bx--search-close bx--search-close--hidden"
                  onClick={[Function]}
                  type="button"
>>>>>>> 72ab9e77
                >
                  <svg
                    aria-hidden={true}
                    fill="currentColor"
                    focusable="false"
                    height={16}
                    preserveAspectRatio="xMidYMid meet"
                    viewBox="0 0 32 32"
                    width={16}
                    xmlns="http://www.w3.org/2000/svg"
                  >
                    <path
                      d="M24 9.4L22.6 8 16 14.6 9.4 8 8 9.4 14.6 16 8 22.6 9.4 24 16 17.4 22.6 24 24 22.6 17.4 16 24 9.4z"
                    />
                  </svg>
                </button>
              </div>
            </div>
            <div
              className="iot--tile-catalog--tile-canvas--header--select"
            >
              <div
                className="bx--form-item"
              >
                <div
                  className="bx--select"
                >
                  <label
                    className="bx--label"
<<<<<<< HEAD
                    htmlFor="32"
                    id="32-search"
=======
                    htmlFor="iot--tile-catalog--tile-canvas--header--select"
>>>>>>> 72ab9e77
                  >
                    
                  </label>
<<<<<<< HEAD
                  <input
                    autoComplete="off"
                    className="bx--search-input"
                    id="32"
                    onChange={[Function]}
                    onKeyDown={[Function]}
                    placeholder="Enter a value"
                    role="searchbox"
                    tabIndex="-1"
                    type="text"
                    value=""
                  />
                  <button
                    aria-label="Clear search input"
                    className="bx--search-close bx--search-close--hidden"
                    onClick={[Function]}
                    type="button"
                  >
=======
                  <div
                    className="bx--select-input__wrapper"
                    data-invalid={null}
                  >
                    <select
                      className="bx--select-input"
                      defaultValue=""
                      id="iot--tile-catalog--tile-canvas--header--select"
                      onChange={[Function]}
                    />
>>>>>>> 72ab9e77
                    <svg
                      aria-hidden={true}
                      className="bx--select__arrow"
                      fill="currentColor"
                      focusable="false"
                      height={16}
                      preserveAspectRatio="xMidYMid meet"
                      viewBox="0 0 16 16"
                      width={16}
                      xmlns="http://www.w3.org/2000/svg"
                    >
                      <path
                        d="M8 11L3 6 3.7 5.3 8 9.6 12.3 5.3 13 6z"
                      />
                    </svg>
                  </div>
                </div>
              </div>
            </div>
          </div>
          <div
            className="iot--tile-catalog--tile-canvas--content"
          >
            <div
              className="iot--tile-catalog--grid-container"
              style={
                Object {
                  "--columns": "repeat(2, 1fr)",
                }
              }
            >
              <div>
                <div
                  className="sample-tile"
                >
                  <div
                    className="sample-tile--title"
                  >
                    1
                  </div>
                  <div
                    className="sample-tile--content"
                  >
                    This is a sample product tile
                  </div>
                </div>
              </div>
              <div>
                <div
                  className="sample-tile"
                >
                  <div
                    className="sample-tile--title"
                  >
                    2
                  </div>
                  <div
                    className="sample-tile--content"
                  >
                    This is a sample product tile
                  </div>
                </div>
              </div>
              <div>
                <div
                  className="sample-tile"
                >
                  <div
                    className="sample-tile--title"
                  >
                    3
                  </div>
                  <div
                    className="sample-tile--content"
                  >
                    This is a sample product tile
                  </div>
                </div>
              </div>
              <div>
                <div
                  className="sample-tile"
                >
                  <div
                    className="sample-tile--title"
                  >
                    4
                  </div>
                  <div
                    className="sample-tile--content"
                  >
                    This is a sample product tile
                  </div>
                </div>
              </div>
            </div>
          </div>
          <div
            className="iot--tile-catalog--tile-canvas--bottom"
          >
            <nav
              aria-label="pagination"
              className="bx--pagination-nav"
            >
              <ul
                className="bx--pagination-nav__list"
              >
                <li
                  className="bx--pagination-nav__list-item"
                >
                  <button
                    aria-disabled="true"
                    className="bx--pagination-nav__page bx--pagination-nav__page--direction bx--pagination-nav__page--disabled"
                    onClick={[Function]}
                    type="button"
                  >
                    <span
                      className="bx--pagination-nav__accessibility-label"
                    >
                      Previous page
                    </span>
                    <svg
                      aria-hidden="true"
                      className="bx--pagination-nav__icon"
                      focusable="false"
                      height="8"
                      preserveAspectRatio="xMidYMid meet"
                      style={
                        Object {
                          "willChange": "transform",
                        }
                      }
                      viewBox="0 0 5 8"
                      width="5"
                      xmlns="http://www.w3.org/2000/svg"
                    >
                      <path
                        d="M5 8L0 4 5 0z"
                      />
                    </svg>
                  </button>
                </li>
                <li
                  className="bx--pagination-nav__list-item"
                >
                  <button
                    aria-current="page"
                    aria-disabled={true}
                    className="bx--pagination-nav__page bx--pagination-nav__page--active bx--pagination-nav__page--disabled"
                    onClick={[Function]}
                    type="button"
                  >
                    <span
                      className="bx--pagination-nav__accessibility-label"
                    >
                      page
                    </span>
                    1
                  </button>
                </li>
                <li
                  className="bx--pagination-nav__list-item"
                >
                  <button
                    aria-current="page"
                    aria-disabled={false}
                    className="bx--pagination-nav__page"
                    onClick={[Function]}
                    type="button"
                  >
                    <span
                      className="bx--pagination-nav__accessibility-label"
                    >
                      page
                    </span>
                    2
                  </button>
                </li>
                <li
                  className="bx--pagination-nav__list-item"
                >
                  <button
                    className="bx--pagination-nav__page bx--pagination-nav__page--direction"
                    onClick={[Function]}
                    type="button"
                  >
                    <span
                      className="bx--pagination-nav__accessibility-label"
                    >
                      Next page
                    </span>
                    <svg
                      aria-hidden="true"
                      className="bx--pagination-nav__icon"
                      focusable="false"
                      height="8"
                      preserveAspectRatio="xMidYMid meet"
                      style={
                        Object {
                          "willChange": "transform",
                        }
                      }
                      viewBox="0 0 5 8"
                      width="5"
                      xmlns="http://www.w3.org/2000/svg"
                    >
                      <path
                        d="M0 0L5 4 0 8z"
                      />
                    </svg>
                  </button>
                </li>
              </ul>
            </nav>
          </div>
        </div>
      </div>
    </div>
  </div>
</div>
`;

exports[`Storybook Snapshot tests and console checks Storyshots 1 - Watson IoT/TileCatalogNew Dynamic resize with tile width specification 1`] = `
<div
  className="storybook-container"
>
  <div>
    <div>
      <div
        className="iot--tile-catalog--canvas-container"
      >
        <div
          className="iot--tile-catalog--tile-canvas"
        >
          <div
            className="iot--tile-catalog--tile-canvas--header"
          >
            <div
              className="iot--tile-catalog--tile-canvas--header--title"
            >
              Product name
            </div>
            <div
              className="bx--toolbar-action bx--toolbar-search-container-expandable"
              onBlur={[Function]}
              onClick={[Function]}
              onFocus={[Function]}
              onKeyDown={[Function]}
              tabIndex="0"
            >
              <div
                aria-labelledby="32-search"
                className="bx--search bx--search--sm iot--tile-catalog--tile-canvas--header--search"
                role="search"
              >
<<<<<<< HEAD
                <div
                  aria-labelledby="33-search"
                  className="bx--search bx--search--sm iot--tile-catalog--tile-canvas--header--search"
                  role="search"
=======
                <svg
                  aria-hidden={true}
                  className="bx--search-magnifier"
                  fill="currentColor"
                  focusable="false"
                  height={16}
                  preserveAspectRatio="xMidYMid meet"
                  viewBox="0 0 16 16"
                  width={16}
                  xmlns="http://www.w3.org/2000/svg"
                >
                  <path
                    d="M15,14.3L10.7,10c1.9-2.3,1.6-5.8-0.7-7.7S4.2,0.7,2.3,3S0.7,8.8,3,10.7c2,1.7,5,1.7,7,0l4.3,4.3L15,14.3z M2,6.5	C2,4,4,2,6.5,2S11,4,11,6.5S9,11,6.5,11S2,9,2,6.5z"
                  />
                </svg>
                <label
                  className="bx--label"
                  htmlFor="32"
                  id="32-search"
                >
                  Filter table
                </label>
                <input
                  autoComplete="off"
                  className="bx--search-input"
                  id="32"
                  onChange={[Function]}
                  onKeyDown={[Function]}
                  placeholder="Enter a value"
                  role="searchbox"
                  tabIndex="-1"
                  type="text"
                  value=""
                />
                <button
                  aria-label="Clear search input"
                  className="bx--search-close bx--search-close--hidden"
                  onClick={[Function]}
                  type="button"
>>>>>>> 72ab9e77
                >
                  <svg
                    aria-hidden={true}
                    fill="currentColor"
                    focusable="false"
                    height={16}
                    preserveAspectRatio="xMidYMid meet"
                    viewBox="0 0 32 32"
                    width={16}
                    xmlns="http://www.w3.org/2000/svg"
                  >
                    <path
                      d="M24 9.4L22.6 8 16 14.6 9.4 8 8 9.4 14.6 16 8 22.6 9.4 24 16 17.4 22.6 24 24 22.6 17.4 16 24 9.4z"
                    />
                  </svg>
                </button>
              </div>
            </div>
            <div
              className="iot--tile-catalog--tile-canvas--header--select"
            >
              <div
                className="bx--form-item"
              >
                <div
                  className="bx--select"
                >
                  <label
                    className="bx--label"
<<<<<<< HEAD
                    htmlFor="33"
                    id="33-search"
=======
                    htmlFor="iot--tile-catalog--tile-canvas--header--select"
>>>>>>> 72ab9e77
                  >
                    
                  </label>
<<<<<<< HEAD
                  <input
                    autoComplete="off"
                    className="bx--search-input"
                    id="33"
                    onChange={[Function]}
                    onKeyDown={[Function]}
                    placeholder="Enter a value"
                    role="searchbox"
                    tabIndex="-1"
                    type="text"
                    value=""
                  />
                  <button
                    aria-label="Clear search input"
                    className="bx--search-close bx--search-close--hidden"
                    onClick={[Function]}
                    type="button"
                  >
=======
                  <div
                    className="bx--select-input__wrapper"
                    data-invalid={null}
                  >
                    <select
                      className="bx--select-input"
                      defaultValue=""
                      id="iot--tile-catalog--tile-canvas--header--select"
                      onChange={[Function]}
                    />
>>>>>>> 72ab9e77
                    <svg
                      aria-hidden={true}
                      className="bx--select__arrow"
                      fill="currentColor"
                      focusable="false"
                      height={16}
                      preserveAspectRatio="xMidYMid meet"
                      viewBox="0 0 16 16"
                      width={16}
                      xmlns="http://www.w3.org/2000/svg"
                    >
                      <path
                        d="M8 11L3 6 3.7 5.3 8 9.6 12.3 5.3 13 6z"
                      />
                    </svg>
                  </div>
                </div>
              </div>
            </div>
          </div>
          <div
            className="iot--tile-catalog--tile-canvas--content"
          >
            <div
              className="iot--tile-catalog--grid-container"
              style={
                Object {
                  "--columns": "repeat(auto-fill, minmax(15rem, 1fr))",
                }
              }
            >
              <div>
                <div
                  className="sample-tile"
                >
                  <div
                    className="sample-tile--title"
                  >
                    1
                  </div>
                  <div
                    className="sample-tile--content"
                  >
                    This is a sample product tile
                  </div>
                </div>
              </div>
              <div>
                <div
                  className="sample-tile"
                >
                  <div
                    className="sample-tile--title"
                  >
                    2
                  </div>
                  <div
                    className="sample-tile--content"
                  >
                    This is a sample product tile
                  </div>
                </div>
              </div>
              <div>
                <div
                  className="sample-tile"
                >
                  <div
                    className="sample-tile--title"
                  >
                    3
                  </div>
                  <div
                    className="sample-tile--content"
                  >
                    This is a sample product tile
                  </div>
                </div>
              </div>
              <div>
                <div
                  className="sample-tile"
                >
                  <div
                    className="sample-tile--title"
                  >
                    4
                  </div>
                  <div
                    className="sample-tile--content"
                  >
                    This is a sample product tile
                  </div>
                </div>
              </div>
              <div>
                <div
                  className="sample-tile"
                >
                  <div
                    className="sample-tile--title"
                  >
                    5
                  </div>
                  <div
                    className="sample-tile--content"
                  >
                    This is a sample product tile
                  </div>
                </div>
              </div>
            </div>
          </div>
          <div
            className="iot--tile-catalog--tile-canvas--bottom"
          />
        </div>
      </div>
    </div>
  </div>
</div>
`;

exports[`Storybook Snapshot tests and console checks Storyshots 1 - Watson IoT/TileCatalogNew Error 1`] = `
<div
  className="storybook-container"
>
  <div
    style={
      Object {
        "width": "60rem",
      }
    }
  >
    <div>
      <div
        className="iot--tile-catalog--canvas-container"
      >
        <div
          className="iot--tile-catalog--tile-canvas"
        >
          <div
            className="iot--tile-catalog--tile-canvas--header"
          >
            <div
              className="iot--tile-catalog--tile-canvas--header--title"
            >
              Product name
            </div>
            <div
              className="bx--toolbar-action bx--toolbar-search-container-expandable"
              onBlur={[Function]}
              onClick={[Function]}
              onFocus={[Function]}
              onKeyDown={[Function]}
              tabIndex="0"
            >
              <div
                aria-labelledby="34-search"
                className="bx--search bx--search--sm iot--tile-catalog--tile-canvas--header--search"
                role="search"
              >
<<<<<<< HEAD
                <div
                  aria-labelledby="35-search"
                  className="bx--search bx--search--sm iot--tile-catalog--tile-canvas--header--search"
                  role="search"
=======
                <svg
                  aria-hidden={true}
                  className="bx--search-magnifier"
                  fill="currentColor"
                  focusable="false"
                  height={16}
                  preserveAspectRatio="xMidYMid meet"
                  viewBox="0 0 16 16"
                  width={16}
                  xmlns="http://www.w3.org/2000/svg"
                >
                  <path
                    d="M15,14.3L10.7,10c1.9-2.3,1.6-5.8-0.7-7.7S4.2,0.7,2.3,3S0.7,8.8,3,10.7c2,1.7,5,1.7,7,0l4.3,4.3L15,14.3z M2,6.5	C2,4,4,2,6.5,2S11,4,11,6.5S9,11,6.5,11S2,9,2,6.5z"
                  />
                </svg>
                <label
                  className="bx--label"
                  htmlFor="34"
                  id="34-search"
                >
                  Filter table
                </label>
                <input
                  autoComplete="off"
                  className="bx--search-input"
                  id="34"
                  onChange={[Function]}
                  onKeyDown={[Function]}
                  placeholder="Enter a value"
                  role="searchbox"
                  tabIndex="-1"
                  type="text"
                  value=""
                />
                <button
                  aria-label="Clear search input"
                  className="bx--search-close bx--search-close--hidden"
                  onClick={[Function]}
                  type="button"
>>>>>>> 72ab9e77
                >
                  <svg
                    aria-hidden={true}
                    fill="currentColor"
                    focusable="false"
                    height={16}
                    preserveAspectRatio="xMidYMid meet"
                    viewBox="0 0 32 32"
                    width={16}
                    xmlns="http://www.w3.org/2000/svg"
                  >
                    <path
                      d="M24 9.4L22.6 8 16 14.6 9.4 8 8 9.4 14.6 16 8 22.6 9.4 24 16 17.4 22.6 24 24 22.6 17.4 16 24 9.4z"
                    />
                  </svg>
                </button>
              </div>
            </div>
            <div
              className="iot--tile-catalog--tile-canvas--header--select"
            >
              <div
                className="bx--form-item"
              >
                <div
                  className="bx--select"
                >
                  <label
                    className="bx--label"
<<<<<<< HEAD
                    htmlFor="35"
                    id="35-search"
=======
                    htmlFor="iot--tile-catalog--tile-canvas--header--select"
>>>>>>> 72ab9e77
                  >
                    
                  </label>
<<<<<<< HEAD
                  <input
                    autoComplete="off"
                    className="bx--search-input"
                    id="35"
                    onChange={[Function]}
                    onKeyDown={[Function]}
                    placeholder="Enter a value"
                    role="searchbox"
                    tabIndex="-1"
                    type="text"
                    value=""
                  />
                  <button
                    aria-label="Clear search input"
                    className="bx--search-close bx--search-close--hidden"
                    onClick={[Function]}
                    type="button"
                  >
=======
                  <div
                    className="bx--select-input__wrapper"
                    data-invalid={null}
                  >
                    <select
                      className="bx--select-input"
                      defaultValue=""
                      id="iot--tile-catalog--tile-canvas--header--select"
                      onChange={[Function]}
                    />
>>>>>>> 72ab9e77
                    <svg
                      aria-hidden={true}
                      className="bx--select__arrow"
                      fill="currentColor"
                      focusable="false"
                      height={16}
                      preserveAspectRatio="xMidYMid meet"
                      viewBox="0 0 16 16"
                      width={16}
                      xmlns="http://www.w3.org/2000/svg"
                    >
                      <path
                        d="M8 11L3 6 3.7 5.3 8 9.6 12.3 5.3 13 6z"
                      />
                    </svg>
                  </div>
                </div>
              </div>
            </div>
          </div>
          <div
            className="bx--tile iot--tile-catalog--empty-tile"
          >
            <svg
              aria-hidden={true}
              fill="currentColor"
              focusable="false"
              height={32}
              preserveAspectRatio="xMidYMid meet"
              viewBox="0 0 32 32"
              width={32}
              xmlns="http://www.w3.org/2000/svg"
            >
              <path
                d="M16 10a6 6 0 00-6 6v8a6 6 0 0012 0V16A6 6 0 0016 10zm-4.25 7.87h8.5v4.25h-8.5zM16 28.25A4.27 4.27 0 0111.75 24v-.13h8.5V24A4.27 4.27 0 0116 28.25zm4.25-12.13h-8.5V16a4.25 4.25 0 018.5 0zM30.66 19.21L24 13v9.1a4 4 0 008 0A3.83 3.83 0 0030.66 19.21zM28 24.35a2.25 2.25 0 01-2.25-2.25V17l3.72 3.47h0A2.05 2.05 0 0130.2 22 2.25 2.25 0 0128 24.35zM0 22.1a4 4 0 008 0V13L1.34 19.21A3.88 3.88 0 000 22.1zm2.48-1.56h0L6.25 17v5.1a2.25 2.25 0 01-4.5 0A2.05 2.05 0 012.48 20.54zM15 5.5A3.5 3.5 0 1011.5 9 3.5 3.5 0 0015 5.5zm-5.25 0A1.75 1.75 0 1111.5 7.25 1.77 1.77 0 019.75 5.5zM20.5 2A3.5 3.5 0 1024 5.5 3.5 3.5 0 0020.5 2zm0 5.25A1.75 1.75 0 1122.25 5.5 1.77 1.77 0 0120.5 7.25z"
              />
            </svg>
            <p>
              An error has occurred. Please make sure your catalog has content.
            </p>
          </div>
          <div
            className="iot--tile-catalog--tile-canvas--bottom"
          />
        </div>
      </div>
    </div>
  </div>
</div>
`;

exports[`Storybook Snapshot tests and console checks Storyshots 1 - Watson IoT/TileCatalogNew Get Tiles 1`] = `
<div
  className="storybook-container"
>
  <div
    className="sample-tile"
  >
    <div
      className="sample-tile--title"
    >
      1
    </div>
    <div
      className="sample-tile--content"
    >
      This is a sample product tile
    </div>
  </div>
</div>
`;

exports[`Storybook Snapshot tests and console checks Storyshots 1 - Watson IoT/TileCatalogNew Loading 1`] = `
<div
  className="storybook-container"
>
  <div
    style={
      Object {
        "width": "60rem",
      }
    }
  >
    <div>
      <div
        className="iot--tile-catalog--canvas-container"
      >
        <div
          className="iot--tile-catalog--tile-canvas"
        >
          <div
            className="iot--tile-catalog--tile-canvas--header"
          >
            <div
              className="iot--tile-catalog--tile-canvas--header--title"
            >
              Product name
            </div>
            <div
              className="bx--toolbar-action bx--toolbar-search-container-expandable"
              onBlur={[Function]}
              onClick={[Function]}
              onFocus={[Function]}
              onKeyDown={[Function]}
              tabIndex="0"
            >
              <div
                aria-labelledby="33-search"
                className="bx--search bx--search--sm iot--tile-catalog--tile-canvas--header--search"
                role="search"
              >
<<<<<<< HEAD
                <div
                  aria-labelledby="34-search"
                  className="bx--search bx--search--sm iot--tile-catalog--tile-canvas--header--search"
                  role="search"
=======
                <svg
                  aria-hidden={true}
                  className="bx--search-magnifier"
                  fill="currentColor"
                  focusable="false"
                  height={16}
                  preserveAspectRatio="xMidYMid meet"
                  viewBox="0 0 16 16"
                  width={16}
                  xmlns="http://www.w3.org/2000/svg"
                >
                  <path
                    d="M15,14.3L10.7,10c1.9-2.3,1.6-5.8-0.7-7.7S4.2,0.7,2.3,3S0.7,8.8,3,10.7c2,1.7,5,1.7,7,0l4.3,4.3L15,14.3z M2,6.5	C2,4,4,2,6.5,2S11,4,11,6.5S9,11,6.5,11S2,9,2,6.5z"
                  />
                </svg>
                <label
                  className="bx--label"
                  htmlFor="33"
                  id="33-search"
                >
                  Filter table
                </label>
                <input
                  autoComplete="off"
                  className="bx--search-input"
                  id="33"
                  onChange={[Function]}
                  onKeyDown={[Function]}
                  placeholder="Enter a value"
                  role="searchbox"
                  tabIndex="-1"
                  type="text"
                  value=""
                />
                <button
                  aria-label="Clear search input"
                  className="bx--search-close bx--search-close--hidden"
                  onClick={[Function]}
                  type="button"
>>>>>>> 72ab9e77
                >
                  <svg
                    aria-hidden={true}
                    fill="currentColor"
                    focusable="false"
                    height={16}
                    preserveAspectRatio="xMidYMid meet"
                    viewBox="0 0 32 32"
                    width={16}
                    xmlns="http://www.w3.org/2000/svg"
                  >
                    <path
                      d="M24 9.4L22.6 8 16 14.6 9.4 8 8 9.4 14.6 16 8 22.6 9.4 24 16 17.4 22.6 24 24 22.6 17.4 16 24 9.4z"
                    />
                  </svg>
                </button>
              </div>
            </div>
            <div
              className="iot--tile-catalog--tile-canvas--header--select"
            >
              <div
                className="bx--form-item"
              >
                <div
                  className="bx--select"
                >
                  <label
                    className="bx--label"
<<<<<<< HEAD
                    htmlFor="34"
                    id="34-search"
=======
                    htmlFor="iot--tile-catalog--tile-canvas--header--select"
>>>>>>> 72ab9e77
                  >
                    
                  </label>
<<<<<<< HEAD
                  <input
                    autoComplete="off"
                    className="bx--search-input"
                    id="34"
                    onChange={[Function]}
                    onKeyDown={[Function]}
                    placeholder="Enter a value"
                    role="searchbox"
                    tabIndex="-1"
                    type="text"
                    value=""
                  />
                  <button
                    aria-label="Clear search input"
                    className="bx--search-close bx--search-close--hidden"
                    onClick={[Function]}
                    type="button"
                  >
=======
                  <div
                    className="bx--select-input__wrapper"
                    data-invalid={null}
                  >
                    <select
                      className="bx--select-input"
                      defaultValue=""
                      id="iot--tile-catalog--tile-canvas--header--select"
                      onChange={[Function]}
                    />
>>>>>>> 72ab9e77
                    <svg
                      aria-hidden={true}
                      className="bx--select__arrow"
                      fill="currentColor"
                      focusable="false"
                      height={16}
                      preserveAspectRatio="xMidYMid meet"
                      viewBox="0 0 16 16"
                      width={16}
                      xmlns="http://www.w3.org/2000/svg"
                    >
                      <path
                        d="M8 11L3 6 3.7 5.3 8 9.6 12.3 5.3 13 6z"
                      />
                    </svg>
                  </div>
                </div>
              </div>
            </div>
          </div>
          <div
            className="iot--tile-catalog--tile-canvas--content"
          >
            <div
              className="iot--tile-catalog--grid-container"
              style={
                Object {
                  "--columns": "repeat(2, 1fr)",
                }
              }
            >
              <p
                className="bx--skeleton__text"
                style={
                  Object {
                    "width": "100%",
                  }
                }
              />
              <p
                className="bx--skeleton__text"
                style={
                  Object {
                    "width": "100%",
                  }
                }
              />
              <p
                className="bx--skeleton__text"
                style={
                  Object {
                    "width": "100%",
                  }
                }
              />
              <p
                className="bx--skeleton__text"
                style={
                  Object {
                    "width": "100%",
                  }
                }
              />
            </div>
          </div>
          <div
            className="iot--tile-catalog--tile-canvas--bottom"
          />
        </div>
      </div>
    </div>
  </div>
</div>
`;

exports[`Storybook Snapshot tests and console checks Storyshots 1 - Watson IoT/TileCatalogNew StatefulTileCatalog 1`] = `
<div
  className="storybook-container"
>
  <div
    style={
      Object {
        "width": "60rem",
      }
    }
  >
    <div>
      <div
        className="iot--tile-catalog--canvas-container"
      >
        <div
          className="iot--tile-catalog--tile-canvas"
        >
          <div
            className="iot--tile-catalog--tile-canvas--header"
          >
            <div
              className="iot--tile-catalog--tile-canvas--header--title"
            >
              Product name
            </div>
            <div
              className="bx--toolbar-action bx--toolbar-search-container-expandable"
              onBlur={[Function]}
              onClick={[Function]}
              onFocus={[Function]}
              onKeyDown={[Function]}
              tabIndex="0"
            >
              <div
                aria-labelledby="37-search"
                className="bx--search bx--search--sm iot--tile-catalog--tile-canvas--header--search"
                role="search"
              >
<<<<<<< HEAD
                <div
                  aria-labelledby="38-search"
                  className="bx--search bx--search--sm iot--tile-catalog--tile-canvas--header--search"
                  role="search"
=======
                <svg
                  aria-hidden={true}
                  className="bx--search-magnifier"
                  fill="currentColor"
                  focusable="false"
                  height={16}
                  preserveAspectRatio="xMidYMid meet"
                  viewBox="0 0 16 16"
                  width={16}
                  xmlns="http://www.w3.org/2000/svg"
                >
                  <path
                    d="M15,14.3L10.7,10c1.9-2.3,1.6-5.8-0.7-7.7S4.2,0.7,2.3,3S0.7,8.8,3,10.7c2,1.7,5,1.7,7,0l4.3,4.3L15,14.3z M2,6.5	C2,4,4,2,6.5,2S11,4,11,6.5S9,11,6.5,11S2,9,2,6.5z"
                  />
                </svg>
                <label
                  className="bx--label"
                  htmlFor="37"
                  id="37-search"
                >
                  Filter table
                </label>
                <input
                  autoComplete="off"
                  className="bx--search-input"
                  id="37"
                  onChange={[Function]}
                  onKeyDown={[Function]}
                  placeholder="Enter a value"
                  role="searchbox"
                  tabIndex="-1"
                  type="text"
                  value=""
                />
                <button
                  aria-label="Clear search input"
                  className="bx--search-close bx--search-close--hidden"
                  onClick={[Function]}
                  type="button"
>>>>>>> 72ab9e77
                >
                  <svg
                    aria-hidden={true}
                    fill="currentColor"
                    focusable="false"
                    height={16}
                    preserveAspectRatio="xMidYMid meet"
                    viewBox="0 0 32 32"
                    width={16}
                    xmlns="http://www.w3.org/2000/svg"
                  >
                    <path
                      d="M24 9.4L22.6 8 16 14.6 9.4 8 8 9.4 14.6 16 8 22.6 9.4 24 16 17.4 22.6 24 24 22.6 17.4 16 24 9.4z"
                    />
                  </svg>
                </button>
              </div>
            </div>
            <div
              className="iot--tile-catalog--tile-canvas--header--select"
            >
              <div
                className="bx--form-item"
              >
                <div
                  className="bx--select"
                >
                  <label
                    className="bx--label"
<<<<<<< HEAD
                    htmlFor="38"
                    id="38-search"
=======
                    htmlFor="iot--tile-catalog--tile-canvas--header--select"
>>>>>>> 72ab9e77
                  >
                    
                  </label>
<<<<<<< HEAD
                  <input
                    autoComplete="off"
                    className="bx--search-input"
                    id="38"
                    onChange={[Function]}
                    onKeyDown={[Function]}
                    placeholder="Enter a value"
                    role="searchbox"
                    tabIndex="-1"
                    type="text"
                    value=""
                  />
                  <button
                    aria-label="Clear search input"
                    className="bx--search-close bx--search-close--hidden"
                    onClick={[Function]}
                    type="button"
                  >
=======
                  <div
                    className="bx--select-input__wrapper"
                    data-invalid={null}
                  >
                    <select
                      className="bx--select-input"
                      defaultValue="Choose from options"
                      id="iot--tile-catalog--tile-canvas--header--select"
                      onChange={[Function]}
                    >
                      <option
                        className="bx--select-option"
                        disabled={false}
                        hidden={false}
                        value="Choose from options"
                      >
                        Choose from options
                      </option>
                      <option
                        className="bx--select-option"
                        disabled={false}
                        hidden={false}
                        value="A-Z"
                      >
                        A-Z
                      </option>
                      <option
                        className="bx--select-option"
                        disabled={false}
                        hidden={false}
                        value="Z-A"
                      >
                        Z-A
                      </option>
                    </select>
>>>>>>> 72ab9e77
                    <svg
                      aria-hidden={true}
                      className="bx--select__arrow"
                      fill="currentColor"
                      focusable="false"
                      height={16}
                      preserveAspectRatio="xMidYMid meet"
                      viewBox="0 0 16 16"
                      width={16}
                      xmlns="http://www.w3.org/2000/svg"
                    >
                      <path
                        d="M8 11L3 6 3.7 5.3 8 9.6 12.3 5.3 13 6z"
                      />
                    </svg>
                  </div>
                </div>
              </div>
            </div>
          </div>
          <div
            className="iot--tile-catalog--tile-canvas--content"
          >
            <div
              className="iot--tile-catalog--grid-container"
              style={
                Object {
                  "--columns": "repeat(4, 1fr)",
                }
              }
            >
              <div>
                <div
                  className="sample-tile"
                >
                  <div
                    className="sample-tile--title"
                  >
                    1
                  </div>
                  <div
                    className="sample-tile--content"
                  >
                    This is a sample product tile
                  </div>
                </div>
              </div>
              <div>
                <div
                  className="sample-tile"
                >
                  <div
                    className="sample-tile--title"
                  >
                    2
                  </div>
                  <div
                    className="sample-tile--content"
                  >
                    This is a sample product tile
                  </div>
                </div>
              </div>
              <div>
                <div
                  className="sample-tile"
                >
                  <div
                    className="sample-tile--title"
                  >
                    3
                  </div>
                  <div
                    className="sample-tile--content"
                  >
                    This is a sample product tile
                  </div>
                </div>
              </div>
              <div>
                <div
                  className="sample-tile"
                >
                  <div
                    className="sample-tile--title"
                  >
                    4
                  </div>
                  <div
                    className="sample-tile--content"
                  >
                    This is a sample product tile
                  </div>
                </div>
              </div>
              <div>
                <div
                  className="sample-tile"
                >
                  <div
                    className="sample-tile--title"
                  >
                    5
                  </div>
                  <div
                    className="sample-tile--content"
                  >
                    This is a sample product tile
                  </div>
                </div>
              </div>
              <div>
                <div
                  className="sample-tile"
                >
                  <div
                    className="sample-tile--title"
                  >
                    6
                  </div>
                  <div
                    className="sample-tile--content"
                  >
                    This is a sample product tile
                  </div>
                </div>
              </div>
              <div>
                <div
                  className="sample-tile"
                >
                  <div
                    className="sample-tile--title"
                  >
                    7
                  </div>
                  <div
                    className="sample-tile--content"
                  >
                    This is a sample product tile
                  </div>
                </div>
              </div>
              <div>
                <div
                  className="sample-tile"
                >
                  <div
                    className="sample-tile--title"
                  >
                    8
                  </div>
                  <div
                    className="sample-tile--content"
                  >
                    This is a sample product tile
                  </div>
                </div>
              </div>
            </div>
          </div>
          <div
            className="iot--tile-catalog--tile-canvas--bottom"
          >
            <nav
              aria-label="pagination"
              className="bx--pagination-nav"
            >
              <ul
                className="bx--pagination-nav__list"
              >
                <li
                  className="bx--pagination-nav__list-item"
                >
                  <button
                    aria-disabled="true"
                    className="bx--pagination-nav__page bx--pagination-nav__page--direction bx--pagination-nav__page--disabled"
                    onClick={[Function]}
                    type="button"
                  >
                    <span
                      className="bx--pagination-nav__accessibility-label"
                    >
                      Previous page
                    </span>
                    <svg
                      aria-hidden="true"
                      className="bx--pagination-nav__icon"
                      focusable="false"
                      height="8"
                      preserveAspectRatio="xMidYMid meet"
                      style={
                        Object {
                          "willChange": "transform",
                        }
                      }
                      viewBox="0 0 5 8"
                      width="5"
                      xmlns="http://www.w3.org/2000/svg"
                    >
                      <path
                        d="M5 8L0 4 5 0z"
                      />
                    </svg>
                  </button>
                </li>
                <li
                  className="bx--pagination-nav__list-item"
                >
                  <button
                    aria-current="page"
                    aria-disabled={true}
                    className="bx--pagination-nav__page bx--pagination-nav__page--active bx--pagination-nav__page--disabled"
                    onClick={[Function]}
                    type="button"
                  >
                    <span
                      className="bx--pagination-nav__accessibility-label"
                    >
                      page
                    </span>
                    1
                  </button>
                </li>
                <li
                  className="bx--pagination-nav__list-item"
                >
                  <button
                    aria-current="page"
                    aria-disabled={false}
                    className="bx--pagination-nav__page"
                    onClick={[Function]}
                    type="button"
                  >
                    <span
                      className="bx--pagination-nav__accessibility-label"
                    >
                      page
                    </span>
                    2
                  </button>
                </li>
                <li
                  className="bx--pagination-nav__list-item"
                >
                  <button
                    aria-current="page"
                    aria-disabled={false}
                    className="bx--pagination-nav__page"
                    onClick={[Function]}
                    type="button"
                  >
                    <span
                      className="bx--pagination-nav__accessibility-label"
                    >
                      page
                    </span>
                    3
                  </button>
                </li>
                <li
                  className="bx--pagination-nav__list-item"
                >
                  <button
                    className="bx--pagination-nav__page bx--pagination-nav__page--direction"
                    onClick={[Function]}
                    type="button"
                  >
                    <span
                      className="bx--pagination-nav__accessibility-label"
                    >
                      Next page
                    </span>
                    <svg
                      aria-hidden="true"
                      className="bx--pagination-nav__icon"
                      focusable="false"
                      height="8"
                      preserveAspectRatio="xMidYMid meet"
                      style={
                        Object {
                          "willChange": "transform",
                        }
                      }
                      viewBox="0 0 5 8"
                      width="5"
                      xmlns="http://www.w3.org/2000/svg"
                    >
                      <path
                        d="M0 0L5 4 0 8z"
                      />
                    </svg>
                  </button>
                </li>
              </ul>
            </nav>
          </div>
        </div>
      </div>
    </div>
  </div>
</div>
`;

exports[`Storybook Snapshot tests and console checks Storyshots 1 - Watson IoT/TileCatalogNew With OverflowMenu in Pagination 1`] = `
<div
  className="storybook-container"
>
  <div
    style={
      Object {
        "width": "60rem",
      }
    }
  >
    <div>
      <div
        className="iot--tile-catalog--canvas-container"
      >
        <div
          className="iot--tile-catalog--tile-canvas"
        >
          <div
            className="iot--tile-catalog--tile-canvas--header"
          >
            <div
              className="iot--tile-catalog--tile-canvas--header--title"
            >
              Product name
            </div>
            <div
              className="bx--toolbar-action bx--toolbar-search-container-expandable"
              onBlur={[Function]}
              onClick={[Function]}
              onFocus={[Function]}
              onKeyDown={[Function]}
              tabIndex="0"
            >
              <div
                aria-labelledby="35-search"
                className="bx--search bx--search--sm iot--tile-catalog--tile-canvas--header--search"
                role="search"
              >
<<<<<<< HEAD
                <div
                  aria-labelledby="36-search"
                  className="bx--search bx--search--sm iot--tile-catalog--tile-canvas--header--search"
                  role="search"
=======
                <svg
                  aria-hidden={true}
                  className="bx--search-magnifier"
                  fill="currentColor"
                  focusable="false"
                  height={16}
                  preserveAspectRatio="xMidYMid meet"
                  viewBox="0 0 16 16"
                  width={16}
                  xmlns="http://www.w3.org/2000/svg"
                >
                  <path
                    d="M15,14.3L10.7,10c1.9-2.3,1.6-5.8-0.7-7.7S4.2,0.7,2.3,3S0.7,8.8,3,10.7c2,1.7,5,1.7,7,0l4.3,4.3L15,14.3z M2,6.5	C2,4,4,2,6.5,2S11,4,11,6.5S9,11,6.5,11S2,9,2,6.5z"
                  />
                </svg>
                <label
                  className="bx--label"
                  htmlFor="35"
                  id="35-search"
                >
                  Filter table
                </label>
                <input
                  autoComplete="off"
                  className="bx--search-input"
                  id="35"
                  onChange={[Function]}
                  onKeyDown={[Function]}
                  placeholder="Enter a value"
                  role="searchbox"
                  tabIndex="-1"
                  type="text"
                  value=""
                />
                <button
                  aria-label="Clear search input"
                  className="bx--search-close bx--search-close--hidden"
                  onClick={[Function]}
                  type="button"
>>>>>>> 72ab9e77
                >
                  <svg
                    aria-hidden={true}
                    fill="currentColor"
                    focusable="false"
                    height={16}
                    preserveAspectRatio="xMidYMid meet"
                    viewBox="0 0 32 32"
                    width={16}
                    xmlns="http://www.w3.org/2000/svg"
                  >
                    <path
                      d="M24 9.4L22.6 8 16 14.6 9.4 8 8 9.4 14.6 16 8 22.6 9.4 24 16 17.4 22.6 24 24 22.6 17.4 16 24 9.4z"
                    />
                  </svg>
                </button>
              </div>
            </div>
            <div
              className="iot--tile-catalog--tile-canvas--header--select"
            >
              <div
                className="bx--form-item"
              >
                <div
                  className="bx--select"
                >
                  <label
                    className="bx--label"
<<<<<<< HEAD
                    htmlFor="36"
                    id="36-search"
=======
                    htmlFor="iot--tile-catalog--tile-canvas--header--select"
>>>>>>> 72ab9e77
                  >
                    
                  </label>
<<<<<<< HEAD
                  <input
                    autoComplete="off"
                    className="bx--search-input"
                    id="36"
                    onChange={[Function]}
                    onKeyDown={[Function]}
                    placeholder="Enter a value"
                    role="searchbox"
                    tabIndex="-1"
                    type="text"
                    value=""
                  />
                  <button
                    aria-label="Clear search input"
                    className="bx--search-close bx--search-close--hidden"
                    onClick={[Function]}
                    type="button"
                  >
=======
                  <div
                    className="bx--select-input__wrapper"
                    data-invalid={null}
                  >
                    <select
                      className="bx--select-input"
                      defaultValue=""
                      id="iot--tile-catalog--tile-canvas--header--select"
                      onChange={[Function]}
                    />
>>>>>>> 72ab9e77
                    <svg
                      aria-hidden={true}
                      className="bx--select__arrow"
                      fill="currentColor"
                      focusable="false"
                      height={16}
                      preserveAspectRatio="xMidYMid meet"
                      viewBox="0 0 16 16"
                      width={16}
                      xmlns="http://www.w3.org/2000/svg"
                    >
                      <path
                        d="M8 11L3 6 3.7 5.3 8 9.6 12.3 5.3 13 6z"
                      />
                    </svg>
                  </div>
                </div>
              </div>
            </div>
          </div>
          <div
            className="iot--tile-catalog--tile-canvas--content"
          >
            <div
              className="iot--tile-catalog--grid-container"
              style={
                Object {
                  "--columns": "repeat(4, 1fr)",
                }
              }
            >
              <div>
                <div
                  className="sample-tile"
                >
                  <div
                    className="sample-tile--title"
                  >
                    1
                  </div>
                  <div
                    className="sample-tile--content"
                  >
                    This is a sample product tile
                  </div>
                </div>
              </div>
              <div>
                <div
                  className="sample-tile"
                >
                  <div
                    className="sample-tile--title"
                  >
                    2
                  </div>
                  <div
                    className="sample-tile--content"
                  >
                    This is a sample product tile
                  </div>
                </div>
              </div>
              <div>
                <div
                  className="sample-tile"
                >
                  <div
                    className="sample-tile--title"
                  >
                    3
                  </div>
                  <div
                    className="sample-tile--content"
                  >
                    This is a sample product tile
                  </div>
                </div>
              </div>
              <div>
                <div
                  className="sample-tile"
                >
                  <div
                    className="sample-tile--title"
                  >
                    4
                  </div>
                  <div
                    className="sample-tile--content"
                  >
                    This is a sample product tile
                  </div>
                </div>
              </div>
              <div>
                <div
                  className="sample-tile"
                >
                  <div
                    className="sample-tile--title"
                  >
                    5
                  </div>
                  <div
                    className="sample-tile--content"
                  >
                    This is a sample product tile
                  </div>
                </div>
              </div>
              <div>
                <div
                  className="sample-tile"
                >
                  <div
                    className="sample-tile--title"
                  >
                    6
                  </div>
                  <div
                    className="sample-tile--content"
                  >
                    This is a sample product tile
                  </div>
                </div>
              </div>
              <div>
                <div
                  className="sample-tile"
                >
                  <div
                    className="sample-tile--title"
                  >
                    7
                  </div>
                  <div
                    className="sample-tile--content"
                  >
                    This is a sample product tile
                  </div>
                </div>
              </div>
              <div>
                <div
                  className="sample-tile"
                >
                  <div
                    className="sample-tile--title"
                  >
                    8
                  </div>
                  <div
                    className="sample-tile--content"
                  >
                    This is a sample product tile
                  </div>
                </div>
              </div>
            </div>
          </div>
          <div
            className="iot--tile-catalog--tile-canvas--bottom"
          >
            <nav
              aria-label="pagination"
              className="bx--pagination-nav"
            >
              <ul
                className="bx--pagination-nav__list"
              >
                <li
                  className="bx--pagination-nav__list-item"
                >
                  <button
                    aria-disabled="true"
                    className="bx--pagination-nav__page bx--pagination-nav__page--direction bx--pagination-nav__page--disabled"
                    onClick={[Function]}
                    type="button"
                  >
                    <span
                      className="bx--pagination-nav__accessibility-label"
                    >
                      Previous page
                    </span>
                    <svg
                      aria-hidden="true"
                      className="bx--pagination-nav__icon"
                      focusable="false"
                      height="8"
                      preserveAspectRatio="xMidYMid meet"
                      style={
                        Object {
                          "willChange": "transform",
                        }
                      }
                      viewBox="0 0 5 8"
                      width="5"
                      xmlns="http://www.w3.org/2000/svg"
                    >
                      <path
                        d="M5 8L0 4 5 0z"
                      />
                    </svg>
                  </button>
                </li>
                <li
                  className="bx--pagination-nav__list-item"
                >
                  <button
                    aria-current="page"
                    aria-disabled={true}
                    className="bx--pagination-nav__page bx--pagination-nav__page--active bx--pagination-nav__page--disabled"
                    onClick={[Function]}
                    type="button"
                  >
                    <span
                      className="bx--pagination-nav__accessibility-label"
                    >
                      page
                    </span>
                    1
                  </button>
                </li>
                <li
                  className="bx--pagination-nav__list-item"
                >
                  <button
                    aria-current="page"
                    aria-disabled={false}
                    className="bx--pagination-nav__page"
                    onClick={[Function]}
                    type="button"
                  >
                    <span
                      className="bx--pagination-nav__accessibility-label"
                    >
                      page
                    </span>
                    2
                  </button>
                </li>
                <li
                  className="bx--pagination-nav__list-item"
                >
                  <button
                    aria-current="page"
                    aria-disabled={false}
                    className="bx--pagination-nav__page"
                    onClick={[Function]}
                    type="button"
                  >
                    <span
                      className="bx--pagination-nav__accessibility-label"
                    >
                      page
                    </span>
                    3
                  </button>
                </li>
                <li
                  className="bx--pagination-nav__list-item"
                >
                  <button
                    aria-current="page"
                    aria-disabled={false}
                    className="bx--pagination-nav__page"
                    onClick={[Function]}
                    type="button"
                  >
                    <span
                      className="bx--pagination-nav__accessibility-label"
                    >
                      page
                    </span>
                    4
                  </button>
                </li>
                <li
                  className="bx--pagination-nav__list-item"
                >
                  <button
                    aria-current="page"
                    aria-disabled={false}
                    className="bx--pagination-nav__page"
                    onClick={[Function]}
                    type="button"
                  >
                    <span
                      className="bx--pagination-nav__accessibility-label"
                    >
                      page
                    </span>
                    5
                  </button>
                </li>
                <li
                  className="bx--pagination-nav__list-item"
                >
                  <div
                    className="bx--pagination-nav__select"
                  >
                    <select
                      aria-label="select page number"
                      className="bx--pagination-nav__page bx--pagination-nav__page--select"
                      data-page-select={true}
                      onChange={[Function]}
                    >
                      <option
                        data-page=""
                        hidden={true}
                        value="default"
                      />
                      <option
                        data-page={6}
                        value={6}
                      >
                        6
                      </option>
                      <option
                        data-page={7}
                        value={7}
                      >
                        7
                      </option>
                      <option
                        data-page={8}
                        value={8}
                      >
                        8
                      </option>
                      <option
                        data-page={9}
                        value={9}
                      >
                        9
                      </option>
                      <option
                        data-page={10}
                        value={10}
                      >
                        10
                      </option>
                      <option
                        data-page={11}
                        value={11}
                      >
                        11
                      </option>
                      <option
                        data-page={12}
                        value={12}
                      >
                        12
                      </option>
                    </select>
                    <div
                      className="bx--pagination-nav__select-icon-wrapper"
                    >
                      <svg
                        aria-hidden="true"
                        className="bx--pagination-nav__select-icon"
                        focusable="false"
                        height="16"
                        preserveAspectRatio="xMidYMid meet"
                        viewBox="0 0 32 32"
                        width="16"
                        xmlns="http://www.w3.org/2000/svg"
                      >
                        <circle
                          cx="8"
                          cy="16"
                          r="2"
                        />
                        <circle
                          cx="16"
                          cy="16"
                          r="2"
                        />
                        <circle
                          cx="24"
                          cy="16"
                          r="2"
                        />
                      </svg>
                    </div>
                  </div>
                </li>
                <li
                  className="bx--pagination-nav__list-item"
                >
                  <button
                    aria-current="page"
                    aria-disabled={false}
                    className="bx--pagination-nav__page"
                    onClick={[Function]}
                    type="button"
                  >
                    <span
                      className="bx--pagination-nav__accessibility-label"
                    >
                      page
                    </span>
                    13
                  </button>
                </li>
                <li
                  className="bx--pagination-nav__list-item"
                >
                  <button
                    className="bx--pagination-nav__page bx--pagination-nav__page--direction"
                    onClick={[Function]}
                    type="button"
                  >
                    <span
                      className="bx--pagination-nav__accessibility-label"
                    >
                      Next page
                    </span>
                    <svg
                      aria-hidden="true"
                      className="bx--pagination-nav__icon"
                      focusable="false"
                      height="8"
                      preserveAspectRatio="xMidYMid meet"
                      style={
                        Object {
                          "willChange": "transform",
                        }
                      }
                      viewBox="0 0 5 8"
                      width="5"
                      xmlns="http://www.w3.org/2000/svg"
                    >
                      <path
                        d="M0 0L5 4 0 8z"
                      />
                    </svg>
                  </button>
                </li>
              </ul>
            </nav>
          </div>
        </div>
      </div>
    </div>
  </div>
</div>
`;

exports[`Storybook Snapshot tests and console checks Storyshots 1 - Watson IoT/TileCatalogNew With Search 1`] = `
<div
  className="storybook-container"
>
  <div
    style={
      Object {
        "width": "60rem",
      }
    }
  >
    <div>
      <div
        className="iot--tile-catalog--canvas-container"
      >
        <div
          className="iot--tile-catalog--tile-canvas"
        >
          <div
            className="iot--tile-catalog--tile-canvas--header"
          >
            <div
              className="iot--tile-catalog--tile-canvas--header--title"
            >
              Product name
            </div>
            <div
              className="bx--toolbar-action bx--toolbar-search-container-expandable"
              onBlur={[Function]}
              onClick={[Function]}
              onFocus={[Function]}
              onKeyDown={[Function]}
              tabIndex="0"
            >
              <div
                aria-labelledby="36-search"
                className="bx--search bx--search--sm iot--tile-catalog--tile-canvas--header--search"
                role="search"
              >
<<<<<<< HEAD
                <div
                  aria-labelledby="37-search"
                  className="bx--search bx--search--sm iot--tile-catalog--tile-canvas--header--search"
                  role="search"
=======
                <svg
                  aria-hidden={true}
                  className="bx--search-magnifier"
                  fill="currentColor"
                  focusable="false"
                  height={16}
                  preserveAspectRatio="xMidYMid meet"
                  viewBox="0 0 16 16"
                  width={16}
                  xmlns="http://www.w3.org/2000/svg"
                >
                  <path
                    d="M15,14.3L10.7,10c1.9-2.3,1.6-5.8-0.7-7.7S4.2,0.7,2.3,3S0.7,8.8,3,10.7c2,1.7,5,1.7,7,0l4.3,4.3L15,14.3z M2,6.5	C2,4,4,2,6.5,2S11,4,11,6.5S9,11,6.5,11S2,9,2,6.5z"
                  />
                </svg>
                <label
                  className="bx--label"
                  htmlFor="36"
                  id="36-search"
                >
                  Filter table
                </label>
                <input
                  autoComplete="off"
                  className="bx--search-input"
                  id="36"
                  onChange={[Function]}
                  onKeyDown={[Function]}
                  placeholder="Enter a value"
                  role="searchbox"
                  tabIndex="-1"
                  type="text"
                  value=""
                />
                <button
                  aria-label="Clear search input"
                  className="bx--search-close bx--search-close--hidden"
                  onClick={[Function]}
                  type="button"
>>>>>>> 72ab9e77
                >
                  <svg
                    aria-hidden={true}
                    fill="currentColor"
                    focusable="false"
                    height={16}
                    preserveAspectRatio="xMidYMid meet"
                    viewBox="0 0 32 32"
                    width={16}
                    xmlns="http://www.w3.org/2000/svg"
                  >
                    <path
                      d="M24 9.4L22.6 8 16 14.6 9.4 8 8 9.4 14.6 16 8 22.6 9.4 24 16 17.4 22.6 24 24 22.6 17.4 16 24 9.4z"
                    />
                  </svg>
<<<<<<< HEAD
                  <label
                    className="bx--label"
                    htmlFor="37"
                    id="37-search"
                  >
                    Filter table
                  </label>
                  <input
                    autoComplete="off"
                    className="bx--search-input"
                    id="37"
                    onChange={[Function]}
                    onKeyDown={[Function]}
                    placeholder="Enter a value"
                    role="searchbox"
                    tabIndex="-1"
                    type="text"
                    value=""
                  />
                  <button
                    aria-label="Clear search input"
                    className="bx--search-close bx--search-close--hidden"
                    onClick={[Function]}
                    type="button"
                  >
                    <svg
                      aria-hidden={true}
                      fill="currentColor"
                      focusable="false"
                      height={16}
                      preserveAspectRatio="xMidYMid meet"
                      viewBox="0 0 32 32"
                      width={16}
                      xmlns="http://www.w3.org/2000/svg"
                    >
                      <path
                        d="M24 9.4L22.6 8 16 14.6 9.4 8 8 9.4 14.6 16 8 22.6 9.4 24 16 17.4 22.6 24 24 22.6 17.4 16 24 9.4z"
                      />
                    </svg>
                  </button>
                </div>
=======
                </button>
>>>>>>> 72ab9e77
              </div>
            </div>
            <div
              className="iot--tile-catalog--tile-canvas--header--select"
            />
          </div>
          <div
            className="iot--tile-catalog--tile-canvas--content"
          >
            <div
              className="iot--tile-catalog--grid-container"
              style={
                Object {
                  "--columns": "repeat(4, 1fr)",
                }
              }
            >
              <div>
                <div
                  className="sample-tile"
                >
                  <div
                    className="sample-tile--title"
                  >
                    1
                  </div>
                  <div
                    className="sample-tile--content"
                  >
                    This is a sample product tile
                  </div>
                </div>
              </div>
              <div>
                <div
                  className="sample-tile"
                >
                  <div
                    className="sample-tile--title"
                  >
                    2
                  </div>
                  <div
                    className="sample-tile--content"
                  >
                    This is a sample product tile
                  </div>
                </div>
              </div>
              <div>
                <div
                  className="sample-tile"
                >
                  <div
                    className="sample-tile--title"
                  >
                    3
                  </div>
                  <div
                    className="sample-tile--content"
                  >
                    This is a sample product tile
                  </div>
                </div>
              </div>
              <div>
                <div
                  className="sample-tile"
                >
                  <div
                    className="sample-tile--title"
                  >
                    4
                  </div>
                  <div
                    className="sample-tile--content"
                  >
                    This is a sample product tile
                  </div>
                </div>
              </div>
              <div>
                <div
                  className="sample-tile"
                >
                  <div
                    className="sample-tile--title"
                  >
                    5
                  </div>
                  <div
                    className="sample-tile--content"
                  >
                    This is a sample product tile
                  </div>
                </div>
              </div>
              <div>
                <div
                  className="sample-tile"
                >
                  <div
                    className="sample-tile--title"
                  >
                    6
                  </div>
                  <div
                    className="sample-tile--content"
                  >
                    This is a sample product tile
                  </div>
                </div>
              </div>
              <div>
                <div
                  className="sample-tile"
                >
                  <div
                    className="sample-tile--title"
                  >
                    7
                  </div>
                  <div
                    className="sample-tile--content"
                  >
                    This is a sample product tile
                  </div>
                </div>
              </div>
              <div>
                <div
                  className="sample-tile"
                >
                  <div
                    className="sample-tile--title"
                  >
                    8
                  </div>
                  <div
                    className="sample-tile--content"
                  >
                    This is a sample product tile
                  </div>
                </div>
              </div>
            </div>
          </div>
          <div
            className="iot--tile-catalog--tile-canvas--bottom"
          >
            <nav
              aria-label="pagination"
              className="bx--pagination-nav"
            >
              <ul
                className="bx--pagination-nav__list"
              >
                <li
                  className="bx--pagination-nav__list-item"
                >
                  <button
                    aria-disabled="true"
                    className="bx--pagination-nav__page bx--pagination-nav__page--direction bx--pagination-nav__page--disabled"
                    onClick={[Function]}
                    type="button"
                  >
                    <span
                      className="bx--pagination-nav__accessibility-label"
                    >
                      Previous page
                    </span>
                    <svg
                      aria-hidden="true"
                      className="bx--pagination-nav__icon"
                      focusable="false"
                      height="8"
                      preserveAspectRatio="xMidYMid meet"
                      style={
                        Object {
                          "willChange": "transform",
                        }
                      }
                      viewBox="0 0 5 8"
                      width="5"
                      xmlns="http://www.w3.org/2000/svg"
                    >
                      <path
                        d="M5 8L0 4 5 0z"
                      />
                    </svg>
                  </button>
                </li>
                <li
                  className="bx--pagination-nav__list-item"
                >
                  <button
                    aria-current="page"
                    aria-disabled={true}
                    className="bx--pagination-nav__page bx--pagination-nav__page--active bx--pagination-nav__page--disabled"
                    onClick={[Function]}
                    type="button"
                  >
                    <span
                      className="bx--pagination-nav__accessibility-label"
                    >
                      page
                    </span>
                    1
                  </button>
                </li>
                <li
                  className="bx--pagination-nav__list-item"
                >
                  <button
                    aria-current="page"
                    aria-disabled={false}
                    className="bx--pagination-nav__page"
                    onClick={[Function]}
                    type="button"
                  >
                    <span
                      className="bx--pagination-nav__accessibility-label"
                    >
                      page
                    </span>
                    2
                  </button>
                </li>
                <li
                  className="bx--pagination-nav__list-item"
                >
                  <button
                    aria-current="page"
                    aria-disabled={false}
                    className="bx--pagination-nav__page"
                    onClick={[Function]}
                    type="button"
                  >
                    <span
                      className="bx--pagination-nav__accessibility-label"
                    >
                      page
                    </span>
                    3
                  </button>
                </li>
                <li
                  className="bx--pagination-nav__list-item"
                >
                  <button
                    className="bx--pagination-nav__page bx--pagination-nav__page--direction"
                    onClick={[Function]}
                    type="button"
                  >
                    <span
                      className="bx--pagination-nav__accessibility-label"
                    >
                      Next page
                    </span>
                    <svg
                      aria-hidden="true"
                      className="bx--pagination-nav__icon"
                      focusable="false"
                      height="8"
                      preserveAspectRatio="xMidYMid meet"
                      style={
                        Object {
                          "willChange": "transform",
                        }
                      }
                      viewBox="0 0 5 8"
                      width="5"
                      xmlns="http://www.w3.org/2000/svg"
                    >
                      <path
                        d="M0 0L5 4 0 8z"
                      />
                    </svg>
                  </button>
                </li>
              </ul>
            </nav>
          </div>
        </div>
      </div>
    </div>
  </div>
</div>
`;

exports[`Storybook Snapshot tests and console checks Storyshots 1 - Watson IoT/TileCatalogNew With Sort 1`] = `
<div
  className="storybook-container"
>
  <div
    style={
      Object {
        "width": "60rem",
      }
    }
  >
    <div>
      <div
        className="iot--tile-catalog--canvas-container"
      >
        <div
          className="iot--tile-catalog--tile-canvas"
        >
          <div
            className="iot--tile-catalog--tile-canvas--header"
          >
            <div
              className="iot--tile-catalog--tile-canvas--header--title"
            >
              Product name
            </div>
            <div
              className="iot--tile-catalog--tile-canvas--header--select"
            >
              <div
                className="bx--form-item"
              >
                <div
                  className="bx--select"
                >
                  <label
                    className="bx--label"
                    htmlFor="iot--tile-catalog--tile-canvas--header--select"
                  >
                    
                  </label>
                  <div
                    className="bx--select-input__wrapper"
                    data-invalid={null}
                  >
                    <select
                      className="bx--select-input"
                      defaultValue="Choose from options"
                      id="iot--tile-catalog--tile-canvas--header--select"
                      onChange={[Function]}
                    >
                      <option
                        className="bx--select-option"
                        disabled={false}
                        hidden={false}
                        value="Choose from options"
                      >
                        Choose from options
                      </option>
                      <option
                        className="bx--select-option"
                        disabled={false}
                        hidden={false}
                        value="A-Z"
                      >
                        A-Z
                      </option>
                      <option
                        className="bx--select-option"
                        disabled={false}
                        hidden={false}
                        value="Most Popular"
                      >
                        Most Popular
                      </option>
                    </select>
                    <svg
                      aria-hidden={true}
                      className="bx--select__arrow"
                      fill="currentColor"
                      focusable="false"
                      height={16}
                      preserveAspectRatio="xMidYMid meet"
                      viewBox="0 0 16 16"
                      width={16}
                      xmlns="http://www.w3.org/2000/svg"
                    >
                      <path
                        d="M8 11L3 6 3.7 5.3 8 9.6 12.3 5.3 13 6z"
                      />
                    </svg>
                  </div>
                </div>
              </div>
            </div>
          </div>
          <div
            className="iot--tile-catalog--tile-canvas--content"
          >
            <div
              className="iot--tile-catalog--grid-container"
              style={
                Object {
                  "--columns": "repeat(4, 1fr)",
                }
              }
            >
              <div>
                <div
                  className="sample-tile"
                >
                  <div
                    className="sample-tile--title"
                  >
                    1
                  </div>
                  <div
                    className="sample-tile--content"
                  >
                    This is a sample product tile
                  </div>
                </div>
              </div>
              <div>
                <div
                  className="sample-tile"
                >
                  <div
                    className="sample-tile--title"
                  >
                    2
                  </div>
                  <div
                    className="sample-tile--content"
                  >
                    This is a sample product tile
                  </div>
                </div>
              </div>
              <div>
                <div
                  className="sample-tile"
                >
                  <div
                    className="sample-tile--title"
                  >
                    3
                  </div>
                  <div
                    className="sample-tile--content"
                  >
                    This is a sample product tile
                  </div>
                </div>
              </div>
              <div>
                <div
                  className="sample-tile"
                >
                  <div
                    className="sample-tile--title"
                  >
                    4
                  </div>
                  <div
                    className="sample-tile--content"
                  >
                    This is a sample product tile
                  </div>
                </div>
              </div>
              <div>
                <div
                  className="sample-tile"
                >
                  <div
                    className="sample-tile--title"
                  >
                    5
                  </div>
                  <div
                    className="sample-tile--content"
                  >
                    This is a sample product tile
                  </div>
                </div>
              </div>
              <div>
                <div
                  className="sample-tile"
                >
                  <div
                    className="sample-tile--title"
                  >
                    6
                  </div>
                  <div
                    className="sample-tile--content"
                  >
                    This is a sample product tile
                  </div>
                </div>
              </div>
              <div>
                <div
                  className="sample-tile"
                >
                  <div
                    className="sample-tile--title"
                  >
                    7
                  </div>
                  <div
                    className="sample-tile--content"
                  >
                    This is a sample product tile
                  </div>
                </div>
              </div>
              <div>
                <div
                  className="sample-tile"
                >
                  <div
                    className="sample-tile--title"
                  >
                    8
                  </div>
                  <div
                    className="sample-tile--content"
                  >
                    This is a sample product tile
                  </div>
                </div>
              </div>
            </div>
          </div>
          <div
            className="iot--tile-catalog--tile-canvas--bottom"
          />
        </div>
      </div>
    </div>
  </div>
</div>
`;<|MERGE_RESOLUTION|>--- conflicted
+++ resolved
@@ -35,16 +35,10 @@
               tabIndex="0"
             >
               <div
-                aria-labelledby="31-search"
+                aria-labelledby="32-search"
                 className="bx--search bx--search--sm iot--tile-catalog--tile-canvas--header--search"
                 role="search"
               >
-<<<<<<< HEAD
-                <div
-                  aria-labelledby="32-search"
-                  className="bx--search bx--search--sm iot--tile-catalog--tile-canvas--header--search"
-                  role="search"
-=======
                 <svg
                   aria-hidden={true}
                   className="bx--search-magnifier"
@@ -62,15 +56,15 @@
                 </svg>
                 <label
                   className="bx--label"
-                  htmlFor="31"
-                  id="31-search"
+                  htmlFor="32"
+                  id="32-search"
                 >
                   Filter table
                 </label>
                 <input
                   autoComplete="off"
                   className="bx--search-input"
-                  id="31"
+                  id="32"
                   onChange={[Function]}
                   onKeyDown={[Function]}
                   placeholder="Enter a value"
@@ -84,7 +78,6 @@
                   className="bx--search-close bx--search-close--hidden"
                   onClick={[Function]}
                   type="button"
->>>>>>> 72ab9e77
                 >
                   <svg
                     aria-hidden={true}
@@ -114,35 +107,10 @@
                 >
                   <label
                     className="bx--label"
-<<<<<<< HEAD
-                    htmlFor="32"
-                    id="32-search"
-=======
                     htmlFor="iot--tile-catalog--tile-canvas--header--select"
->>>>>>> 72ab9e77
                   >
                     
                   </label>
-<<<<<<< HEAD
-                  <input
-                    autoComplete="off"
-                    className="bx--search-input"
-                    id="32"
-                    onChange={[Function]}
-                    onKeyDown={[Function]}
-                    placeholder="Enter a value"
-                    role="searchbox"
-                    tabIndex="-1"
-                    type="text"
-                    value=""
-                  />
-                  <button
-                    aria-label="Clear search input"
-                    className="bx--search-close bx--search-close--hidden"
-                    onClick={[Function]}
-                    type="button"
-                  >
-=======
                   <div
                     className="bx--select-input__wrapper"
                     data-invalid={null}
@@ -153,7 +121,6 @@
                       id="iot--tile-catalog--tile-canvas--header--select"
                       onChange={[Function]}
                     />
->>>>>>> 72ab9e77
                     <svg
                       aria-hidden={true}
                       className="bx--select__arrow"
@@ -405,16 +372,10 @@
               tabIndex="0"
             >
               <div
-                aria-labelledby="32-search"
+                aria-labelledby="33-search"
                 className="bx--search bx--search--sm iot--tile-catalog--tile-canvas--header--search"
                 role="search"
               >
-<<<<<<< HEAD
-                <div
-                  aria-labelledby="33-search"
-                  className="bx--search bx--search--sm iot--tile-catalog--tile-canvas--header--search"
-                  role="search"
-=======
                 <svg
                   aria-hidden={true}
                   className="bx--search-magnifier"
@@ -432,15 +393,15 @@
                 </svg>
                 <label
                   className="bx--label"
-                  htmlFor="32"
-                  id="32-search"
+                  htmlFor="33"
+                  id="33-search"
                 >
                   Filter table
                 </label>
                 <input
                   autoComplete="off"
                   className="bx--search-input"
-                  id="32"
+                  id="33"
                   onChange={[Function]}
                   onKeyDown={[Function]}
                   placeholder="Enter a value"
@@ -454,7 +415,6 @@
                   className="bx--search-close bx--search-close--hidden"
                   onClick={[Function]}
                   type="button"
->>>>>>> 72ab9e77
                 >
                   <svg
                     aria-hidden={true}
@@ -484,35 +444,10 @@
                 >
                   <label
                     className="bx--label"
-<<<<<<< HEAD
-                    htmlFor="33"
-                    id="33-search"
-=======
                     htmlFor="iot--tile-catalog--tile-canvas--header--select"
->>>>>>> 72ab9e77
                   >
                     
                   </label>
-<<<<<<< HEAD
-                  <input
-                    autoComplete="off"
-                    className="bx--search-input"
-                    id="33"
-                    onChange={[Function]}
-                    onKeyDown={[Function]}
-                    placeholder="Enter a value"
-                    role="searchbox"
-                    tabIndex="-1"
-                    type="text"
-                    value=""
-                  />
-                  <button
-                    aria-label="Clear search input"
-                    className="bx--search-close bx--search-close--hidden"
-                    onClick={[Function]}
-                    type="button"
-                  >
-=======
                   <div
                     className="bx--select-input__wrapper"
                     data-invalid={null}
@@ -523,7 +458,6 @@
                       id="iot--tile-catalog--tile-canvas--header--select"
                       onChange={[Function]}
                     />
->>>>>>> 72ab9e77
                     <svg
                       aria-hidden={true}
                       className="bx--select__arrow"
@@ -682,16 +616,10 @@
               tabIndex="0"
             >
               <div
-                aria-labelledby="34-search"
+                aria-labelledby="35-search"
                 className="bx--search bx--search--sm iot--tile-catalog--tile-canvas--header--search"
                 role="search"
               >
-<<<<<<< HEAD
-                <div
-                  aria-labelledby="35-search"
-                  className="bx--search bx--search--sm iot--tile-catalog--tile-canvas--header--search"
-                  role="search"
-=======
                 <svg
                   aria-hidden={true}
                   className="bx--search-magnifier"
@@ -709,15 +637,15 @@
                 </svg>
                 <label
                   className="bx--label"
-                  htmlFor="34"
-                  id="34-search"
+                  htmlFor="35"
+                  id="35-search"
                 >
                   Filter table
                 </label>
                 <input
                   autoComplete="off"
                   className="bx--search-input"
-                  id="34"
+                  id="35"
                   onChange={[Function]}
                   onKeyDown={[Function]}
                   placeholder="Enter a value"
@@ -731,7 +659,6 @@
                   className="bx--search-close bx--search-close--hidden"
                   onClick={[Function]}
                   type="button"
->>>>>>> 72ab9e77
                 >
                   <svg
                     aria-hidden={true}
@@ -761,35 +688,10 @@
                 >
                   <label
                     className="bx--label"
-<<<<<<< HEAD
-                    htmlFor="35"
-                    id="35-search"
-=======
                     htmlFor="iot--tile-catalog--tile-canvas--header--select"
->>>>>>> 72ab9e77
                   >
                     
                   </label>
-<<<<<<< HEAD
-                  <input
-                    autoComplete="off"
-                    className="bx--search-input"
-                    id="35"
-                    onChange={[Function]}
-                    onKeyDown={[Function]}
-                    placeholder="Enter a value"
-                    role="searchbox"
-                    tabIndex="-1"
-                    type="text"
-                    value=""
-                  />
-                  <button
-                    aria-label="Clear search input"
-                    className="bx--search-close bx--search-close--hidden"
-                    onClick={[Function]}
-                    type="button"
-                  >
-=======
                   <div
                     className="bx--select-input__wrapper"
                     data-invalid={null}
@@ -800,7 +702,6 @@
                       id="iot--tile-catalog--tile-canvas--header--select"
                       onChange={[Function]}
                     />
->>>>>>> 72ab9e77
                     <svg
                       aria-hidden={true}
                       className="bx--select__arrow"
@@ -908,16 +809,10 @@
               tabIndex="0"
             >
               <div
-                aria-labelledby="33-search"
+                aria-labelledby="34-search"
                 className="bx--search bx--search--sm iot--tile-catalog--tile-canvas--header--search"
                 role="search"
               >
-<<<<<<< HEAD
-                <div
-                  aria-labelledby="34-search"
-                  className="bx--search bx--search--sm iot--tile-catalog--tile-canvas--header--search"
-                  role="search"
-=======
                 <svg
                   aria-hidden={true}
                   className="bx--search-magnifier"
@@ -935,15 +830,15 @@
                 </svg>
                 <label
                   className="bx--label"
-                  htmlFor="33"
-                  id="33-search"
+                  htmlFor="34"
+                  id="34-search"
                 >
                   Filter table
                 </label>
                 <input
                   autoComplete="off"
                   className="bx--search-input"
-                  id="33"
+                  id="34"
                   onChange={[Function]}
                   onKeyDown={[Function]}
                   placeholder="Enter a value"
@@ -957,7 +852,6 @@
                   className="bx--search-close bx--search-close--hidden"
                   onClick={[Function]}
                   type="button"
->>>>>>> 72ab9e77
                 >
                   <svg
                     aria-hidden={true}
@@ -987,35 +881,10 @@
                 >
                   <label
                     className="bx--label"
-<<<<<<< HEAD
-                    htmlFor="34"
-                    id="34-search"
-=======
                     htmlFor="iot--tile-catalog--tile-canvas--header--select"
->>>>>>> 72ab9e77
                   >
                     
                   </label>
-<<<<<<< HEAD
-                  <input
-                    autoComplete="off"
-                    className="bx--search-input"
-                    id="34"
-                    onChange={[Function]}
-                    onKeyDown={[Function]}
-                    placeholder="Enter a value"
-                    role="searchbox"
-                    tabIndex="-1"
-                    type="text"
-                    value=""
-                  />
-                  <button
-                    aria-label="Clear search input"
-                    className="bx--search-close bx--search-close--hidden"
-                    onClick={[Function]}
-                    type="button"
-                  >
-=======
                   <div
                     className="bx--select-input__wrapper"
                     data-invalid={null}
@@ -1026,7 +895,6 @@
                       id="iot--tile-catalog--tile-canvas--header--select"
                       onChange={[Function]}
                     />
->>>>>>> 72ab9e77
                     <svg
                       aria-hidden={true}
                       className="bx--select__arrow"
@@ -1137,16 +1005,10 @@
               tabIndex="0"
             >
               <div
-                aria-labelledby="37-search"
+                aria-labelledby="38-search"
                 className="bx--search bx--search--sm iot--tile-catalog--tile-canvas--header--search"
                 role="search"
               >
-<<<<<<< HEAD
-                <div
-                  aria-labelledby="38-search"
-                  className="bx--search bx--search--sm iot--tile-catalog--tile-canvas--header--search"
-                  role="search"
-=======
                 <svg
                   aria-hidden={true}
                   className="bx--search-magnifier"
@@ -1164,15 +1026,15 @@
                 </svg>
                 <label
                   className="bx--label"
-                  htmlFor="37"
-                  id="37-search"
+                  htmlFor="38"
+                  id="38-search"
                 >
                   Filter table
                 </label>
                 <input
                   autoComplete="off"
                   className="bx--search-input"
-                  id="37"
+                  id="38"
                   onChange={[Function]}
                   onKeyDown={[Function]}
                   placeholder="Enter a value"
@@ -1186,7 +1048,6 @@
                   className="bx--search-close bx--search-close--hidden"
                   onClick={[Function]}
                   type="button"
->>>>>>> 72ab9e77
                 >
                   <svg
                     aria-hidden={true}
@@ -1216,35 +1077,10 @@
                 >
                   <label
                     className="bx--label"
-<<<<<<< HEAD
-                    htmlFor="38"
-                    id="38-search"
-=======
                     htmlFor="iot--tile-catalog--tile-canvas--header--select"
->>>>>>> 72ab9e77
                   >
                     
                   </label>
-<<<<<<< HEAD
-                  <input
-                    autoComplete="off"
-                    className="bx--search-input"
-                    id="38"
-                    onChange={[Function]}
-                    onKeyDown={[Function]}
-                    placeholder="Enter a value"
-                    role="searchbox"
-                    tabIndex="-1"
-                    type="text"
-                    value=""
-                  />
-                  <button
-                    aria-label="Clear search input"
-                    className="bx--search-close bx--search-close--hidden"
-                    onClick={[Function]}
-                    type="button"
-                  >
-=======
                   <div
                     className="bx--select-input__wrapper"
                     data-invalid={null}
@@ -1280,7 +1116,6 @@
                         Z-A
                       </option>
                     </select>
->>>>>>> 72ab9e77
                     <svg
                       aria-hidden={true}
                       className="bx--select__arrow"
@@ -1620,16 +1455,10 @@
               tabIndex="0"
             >
               <div
-                aria-labelledby="35-search"
+                aria-labelledby="36-search"
                 className="bx--search bx--search--sm iot--tile-catalog--tile-canvas--header--search"
                 role="search"
               >
-<<<<<<< HEAD
-                <div
-                  aria-labelledby="36-search"
-                  className="bx--search bx--search--sm iot--tile-catalog--tile-canvas--header--search"
-                  role="search"
-=======
                 <svg
                   aria-hidden={true}
                   className="bx--search-magnifier"
@@ -1647,15 +1476,15 @@
                 </svg>
                 <label
                   className="bx--label"
-                  htmlFor="35"
-                  id="35-search"
+                  htmlFor="36"
+                  id="36-search"
                 >
                   Filter table
                 </label>
                 <input
                   autoComplete="off"
                   className="bx--search-input"
-                  id="35"
+                  id="36"
                   onChange={[Function]}
                   onKeyDown={[Function]}
                   placeholder="Enter a value"
@@ -1669,7 +1498,6 @@
                   className="bx--search-close bx--search-close--hidden"
                   onClick={[Function]}
                   type="button"
->>>>>>> 72ab9e77
                 >
                   <svg
                     aria-hidden={true}
@@ -1699,35 +1527,10 @@
                 >
                   <label
                     className="bx--label"
-<<<<<<< HEAD
-                    htmlFor="36"
-                    id="36-search"
-=======
                     htmlFor="iot--tile-catalog--tile-canvas--header--select"
->>>>>>> 72ab9e77
                   >
                     
                   </label>
-<<<<<<< HEAD
-                  <input
-                    autoComplete="off"
-                    className="bx--search-input"
-                    id="36"
-                    onChange={[Function]}
-                    onKeyDown={[Function]}
-                    placeholder="Enter a value"
-                    role="searchbox"
-                    tabIndex="-1"
-                    type="text"
-                    value=""
-                  />
-                  <button
-                    aria-label="Clear search input"
-                    className="bx--search-close bx--search-close--hidden"
-                    onClick={[Function]}
-                    type="button"
-                  >
-=======
                   <div
                     className="bx--select-input__wrapper"
                     data-invalid={null}
@@ -1738,7 +1541,6 @@
                       id="iot--tile-catalog--tile-canvas--header--select"
                       onChange={[Function]}
                     />
->>>>>>> 72ab9e77
                     <svg
                       aria-hidden={true}
                       className="bx--select__arrow"
@@ -2224,16 +2026,10 @@
               tabIndex="0"
             >
               <div
-                aria-labelledby="36-search"
+                aria-labelledby="37-search"
                 className="bx--search bx--search--sm iot--tile-catalog--tile-canvas--header--search"
                 role="search"
               >
-<<<<<<< HEAD
-                <div
-                  aria-labelledby="37-search"
-                  className="bx--search bx--search--sm iot--tile-catalog--tile-canvas--header--search"
-                  role="search"
-=======
                 <svg
                   aria-hidden={true}
                   className="bx--search-magnifier"
@@ -2251,15 +2047,15 @@
                 </svg>
                 <label
                   className="bx--label"
-                  htmlFor="36"
-                  id="36-search"
+                  htmlFor="37"
+                  id="37-search"
                 >
                   Filter table
                 </label>
                 <input
                   autoComplete="off"
                   className="bx--search-input"
-                  id="36"
+                  id="37"
                   onChange={[Function]}
                   onKeyDown={[Function]}
                   placeholder="Enter a value"
@@ -2273,7 +2069,6 @@
                   className="bx--search-close bx--search-close--hidden"
                   onClick={[Function]}
                   type="button"
->>>>>>> 72ab9e77
                 >
                   <svg
                     aria-hidden={true}
@@ -2289,51 +2084,7 @@
                       d="M24 9.4L22.6 8 16 14.6 9.4 8 8 9.4 14.6 16 8 22.6 9.4 24 16 17.4 22.6 24 24 22.6 17.4 16 24 9.4z"
                     />
                   </svg>
-<<<<<<< HEAD
-                  <label
-                    className="bx--label"
-                    htmlFor="37"
-                    id="37-search"
-                  >
-                    Filter table
-                  </label>
-                  <input
-                    autoComplete="off"
-                    className="bx--search-input"
-                    id="37"
-                    onChange={[Function]}
-                    onKeyDown={[Function]}
-                    placeholder="Enter a value"
-                    role="searchbox"
-                    tabIndex="-1"
-                    type="text"
-                    value=""
-                  />
-                  <button
-                    aria-label="Clear search input"
-                    className="bx--search-close bx--search-close--hidden"
-                    onClick={[Function]}
-                    type="button"
-                  >
-                    <svg
-                      aria-hidden={true}
-                      fill="currentColor"
-                      focusable="false"
-                      height={16}
-                      preserveAspectRatio="xMidYMid meet"
-                      viewBox="0 0 32 32"
-                      width={16}
-                      xmlns="http://www.w3.org/2000/svg"
-                    >
-                      <path
-                        d="M24 9.4L22.6 8 16 14.6 9.4 8 8 9.4 14.6 16 8 22.6 9.4 24 16 17.4 22.6 24 24 22.6 17.4 16 24 9.4z"
-                      />
-                    </svg>
-                  </button>
-                </div>
-=======
                 </button>
->>>>>>> 72ab9e77
               </div>
             </div>
             <div
