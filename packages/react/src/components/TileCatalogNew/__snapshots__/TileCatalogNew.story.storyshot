--- conflicted
+++ resolved
@@ -31,11 +31,7 @@
               Product name
             </div>
             <div
-<<<<<<< HEAD
-              aria-labelledby="35-search"
-=======
-              aria-labelledby="33-search"
->>>>>>> af784eab
+              aria-labelledby="34-search"
               className="bx--search bx--search--xl iot--tile-catalog--tile-canvas--header--search bx--toolbar-search-container-expandable"
               role="search"
             >
@@ -60,13 +56,8 @@
               </div>
               <label
                 className="bx--label"
-<<<<<<< HEAD
-                htmlFor="35"
-                id="35-search"
-=======
-                htmlFor="33"
-                id="33-search"
->>>>>>> af784eab
+                htmlFor="34"
+                id="34-search"
               >
                 Filter table
               </label>
@@ -74,11 +65,7 @@
                 autoComplete="off"
                 className="bx--search-input"
                 data-testid="tile-catalog-new-search-input"
-<<<<<<< HEAD
-                id="35"
-=======
-                id="33"
->>>>>>> af784eab
+                id="34"
                 onBlur={[Function]}
                 onChange={[Function]}
                 onFocus={[Function]}
@@ -390,11 +377,7 @@
               Product name
             </div>
             <div
-<<<<<<< HEAD
-              aria-labelledby="36-search"
-=======
-              aria-labelledby="34-search"
->>>>>>> af784eab
+              aria-labelledby="35-search"
               className="bx--search bx--search--xl iot--tile-catalog--tile-canvas--header--search bx--toolbar-search-container-expandable"
               role="search"
             >
@@ -419,13 +402,8 @@
               </div>
               <label
                 className="bx--label"
-<<<<<<< HEAD
-                htmlFor="36"
-                id="36-search"
-=======
-                htmlFor="34"
-                id="34-search"
->>>>>>> af784eab
+                htmlFor="35"
+                id="35-search"
               >
                 Filter table
               </label>
@@ -433,11 +411,7 @@
                 autoComplete="off"
                 className="bx--search-input"
                 data-testid="tile-catalog-new-search-input"
-<<<<<<< HEAD
-                id="36"
-=======
-                id="34"
->>>>>>> af784eab
+                id="35"
                 onBlur={[Function]}
                 onChange={[Function]}
                 onFocus={[Function]}
@@ -652,11 +626,7 @@
               Product name
             </div>
             <div
-<<<<<<< HEAD
-              aria-labelledby="38-search"
-=======
-              aria-labelledby="36-search"
->>>>>>> af784eab
+              aria-labelledby="37-search"
               className="bx--search bx--search--xl iot--tile-catalog--tile-canvas--header--search bx--toolbar-search-container-expandable"
               role="search"
             >
@@ -681,13 +651,8 @@
               </div>
               <label
                 className="bx--label"
-<<<<<<< HEAD
-                htmlFor="38"
-                id="38-search"
-=======
-                htmlFor="36"
-                id="36-search"
->>>>>>> af784eab
+                htmlFor="37"
+                id="37-search"
               >
                 Filter table
               </label>
@@ -695,11 +660,7 @@
                 autoComplete="off"
                 className="bx--search-input"
                 data-testid="tile-catalog-new-search-input"
-<<<<<<< HEAD
-                id="38"
-=======
-                id="36"
->>>>>>> af784eab
+                id="37"
                 onBlur={[Function]}
                 onChange={[Function]}
                 onFocus={[Function]}
@@ -863,11 +824,7 @@
               Product name
             </div>
             <div
-<<<<<<< HEAD
-              aria-labelledby="37-search"
-=======
-              aria-labelledby="35-search"
->>>>>>> af784eab
+              aria-labelledby="36-search"
               className="bx--search bx--search--xl iot--tile-catalog--tile-canvas--header--search bx--toolbar-search-container-expandable"
               role="search"
             >
@@ -892,13 +849,8 @@
               </div>
               <label
                 className="bx--label"
-<<<<<<< HEAD
-                htmlFor="37"
-                id="37-search"
-=======
-                htmlFor="35"
-                id="35-search"
->>>>>>> af784eab
+                htmlFor="36"
+                id="36-search"
               >
                 Filter table
               </label>
@@ -906,11 +858,7 @@
                 autoComplete="off"
                 className="bx--search-input"
                 data-testid="tile-catalog-new-search-input"
-<<<<<<< HEAD
-                id="37"
-=======
-                id="35"
->>>>>>> af784eab
+                id="36"
                 onBlur={[Function]}
                 onChange={[Function]}
                 onFocus={[Function]}
@@ -1077,11 +1025,7 @@
               Product name
             </div>
             <div
-<<<<<<< HEAD
-              aria-labelledby="41-search"
-=======
-              aria-labelledby="39-search"
->>>>>>> af784eab
+              aria-labelledby="40-search"
               className="bx--search bx--search--xl iot--tile-catalog--tile-canvas--header--search bx--toolbar-search-container-expandable"
               role="search"
             >
@@ -1106,13 +1050,8 @@
               </div>
               <label
                 className="bx--label"
-<<<<<<< HEAD
-                htmlFor="41"
-                id="41-search"
-=======
-                htmlFor="39"
-                id="39-search"
->>>>>>> af784eab
+                htmlFor="40"
+                id="40-search"
               >
                 Filter table
               </label>
@@ -1120,11 +1059,7 @@
                 autoComplete="off"
                 className="bx--search-input"
                 data-testid="tile-catalog-new-search-input"
-<<<<<<< HEAD
-                id="41"
-=======
-                id="39"
->>>>>>> af784eab
+                id="40"
                 onBlur={[Function]}
                 onChange={[Function]}
                 onFocus={[Function]}
@@ -1550,11 +1485,7 @@
               Product name
             </div>
             <div
-<<<<<<< HEAD
-              aria-labelledby="39-search"
-=======
-              aria-labelledby="37-search"
->>>>>>> af784eab
+              aria-labelledby="38-search"
               className="bx--search bx--search--xl iot--tile-catalog--tile-canvas--header--search bx--toolbar-search-container-expandable"
               role="search"
             >
@@ -1579,13 +1510,8 @@
               </div>
               <label
                 className="bx--label"
-<<<<<<< HEAD
-                htmlFor="39"
-                id="39-search"
-=======
-                htmlFor="37"
-                id="37-search"
->>>>>>> af784eab
+                htmlFor="38"
+                id="38-search"
               >
                 Filter table
               </label>
@@ -1593,11 +1519,7 @@
                 autoComplete="off"
                 className="bx--search-input"
                 data-testid="tile-catalog-new-search-input"
-<<<<<<< HEAD
-                id="39"
-=======
-                id="37"
->>>>>>> af784eab
+                id="38"
                 onBlur={[Function]}
                 onChange={[Function]}
                 onFocus={[Function]}
@@ -2148,11 +2070,7 @@
               Product name
             </div>
             <div
-<<<<<<< HEAD
-              aria-labelledby="40-search"
-=======
-              aria-labelledby="38-search"
->>>>>>> af784eab
+              aria-labelledby="39-search"
               className="bx--search bx--search--xl iot--tile-catalog--tile-canvas--header--search bx--toolbar-search-container-expandable"
               role="search"
             >
@@ -2177,13 +2095,8 @@
               </div>
               <label
                 className="bx--label"
-<<<<<<< HEAD
-                htmlFor="40"
-                id="40-search"
-=======
-                htmlFor="38"
-                id="38-search"
->>>>>>> af784eab
+                htmlFor="39"
+                id="39-search"
               >
                 Filter table
               </label>
@@ -2191,11 +2104,7 @@
                 autoComplete="off"
                 className="bx--search-input"
                 data-testid="tile-catalog-new-search-input"
-<<<<<<< HEAD
-                id="40"
-=======
-                id="38"
->>>>>>> af784eab
+                id="39"
                 onBlur={[Function]}
                 onChange={[Function]}
                 onFocus={[Function]}
