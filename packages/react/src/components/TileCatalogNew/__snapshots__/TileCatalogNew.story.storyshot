// Jest Snapshot v1, https://goo.gl/fbAQLP

exports[`Storybook Snapshot tests and console checks Storyshots 1 - Watson IoT/TileCatalogNew Base with col / row specified 1`] = `
<div
  className="storybook-container"
>
  <div
    style={
      Object {
        "width": "60rem",
      }
    }
  >
    <div
      data-testid="tile-catalog-new"
    >
      <div
        className="iot--tile-catalog--canvas-container"
      >
        <div
          className="iot--tile-catalog--tile-canvas"
        >
          <div
            className="iot--tile-catalog--tile-canvas--header"
            data-testid="tile-catalog-new-header"
          >
            <div
              className="iot--tile-catalog--tile-canvas--header--title"
              data-testid="tile-catalog-new-title"
            >
              Product name
            </div>
            <div
              aria-labelledby="29-search"
              className="bx--search bx--search--xl iot--tile-catalog--tile-canvas--header--search bx--toolbar-search-container-expandable"
              role="search"
            >
              <div
                className="bx--search-magnifier"
              >
                <svg
                  aria-hidden={true}
                  className="bx--search-magnifier-icon"
                  fill="currentColor"
                  focusable="false"
                  height={16}
                  preserveAspectRatio="xMidYMid meet"
                  viewBox="0 0 16 16"
                  width={16}
                  xmlns="http://www.w3.org/2000/svg"
                >
                  <path
                    d="M15,14.3L10.7,10c1.9-2.3,1.6-5.8-0.7-7.7S4.2,0.7,2.3,3S0.7,8.8,3,10.7c2,1.7,5,1.7,7,0l4.3,4.3L15,14.3z M2,6.5	C2,4,4,2,6.5,2S11,4,11,6.5S9,11,6.5,11S2,9,2,6.5z"
                  />
                </svg>
<<<<<<< HEAD
                <label
                  className="bx--label"
                  htmlFor="29"
                  id="29-search"
                >
                  Filter table
                </label>
                <input
                  autoComplete="off"
                  className="bx--search-input"
                  data-testid="tile-catalog-new-search-input"
                  id="29"
                  onChange={[Function]}
                  onKeyDown={[Function]}
                  placeholder="Enter a value"
                  role="searchbox"
                  tabIndex="-1"
                  type="text"
                  value=""
                />
                <button
                  aria-label="Clear search input"
                  className="bx--search-close bx--search-close--hidden"
                  onClick={[Function]}
                  type="button"
                >
                  <svg
                    aria-hidden={true}
                    fill="currentColor"
                    focusable="false"
                    height={16}
                    preserveAspectRatio="xMidYMid meet"
                    viewBox="0 0 32 32"
                    width={16}
                    xmlns="http://www.w3.org/2000/svg"
                  >
                    <path
                      d="M24 9.4L22.6 8 16 14.6 9.4 8 8 9.4 14.6 16 8 22.6 9.4 24 16 17.4 22.6 24 24 22.6 17.4 16 24 9.4z"
                    />
                  </svg>
                </button>
=======
>>>>>>> 67f60e6f
              </div>
              <label
                className="bx--label"
                htmlFor="29"
                id="29-search"
              >
                Filter table
              </label>
              <input
                autoComplete="off"
                className="bx--search-input"
                id="29"
                onBlur={[Function]}
                onChange={[Function]}
                onFocus={[Function]}
                onKeyDown={[Function]}
                placeholder="Enter a value"
                role="searchbox"
                tabIndex="0"
                type="text"
                value=""
              />
              <button
                aria-label="Clear search input"
                className="bx--search-close bx--search-close--hidden"
                onClick={[Function]}
                type="button"
              >
                <svg
                  aria-hidden={true}
                  fill="currentColor"
                  focusable="false"
                  height={16}
                  preserveAspectRatio="xMidYMid meet"
                  viewBox="0 0 32 32"
                  width={16}
                  xmlns="http://www.w3.org/2000/svg"
                >
                  <path
                    d="M24 9.4L22.6 8 16 14.6 9.4 8 8 9.4 14.6 16 8 22.6 9.4 24 16 17.4 22.6 24 24 22.6 17.4 16 24 9.4z"
                  />
                </svg>
              </button>
            </div>
            <div
              className="iot--tile-catalog--tile-canvas--header--select"
            >
              <div
                className="bx--form-item"
              >
                <div
                  className="bx--select"
                >
                  <label
                    className="bx--label"
                    htmlFor="iot--tile-catalog--tile-canvas--header--select"
                  >
                    
                  </label>
                  <div
                    className="bx--select-input__wrapper"
                    data-invalid={null}
                  >
                    <select
                      className="bx--select-input"
                      data-testid="tile-catalog-new-sort-select"
                      defaultValue=""
                      id="iot--tile-catalog--tile-canvas--header--select"
                      onChange={[Function]}
                    />
                    <svg
                      aria-hidden={true}
                      className="bx--select__arrow"
                      fill="currentColor"
                      focusable="false"
                      height={16}
                      preserveAspectRatio="xMidYMid meet"
                      viewBox="0 0 16 16"
                      width={16}
                      xmlns="http://www.w3.org/2000/svg"
                    >
                      <path
                        d="M8 11L3 6 3.7 5.3 8 9.6 12.3 5.3 13 6z"
                      />
                    </svg>
                  </div>
                </div>
              </div>
            </div>
          </div>
          <div
            className="iot--tile-catalog--tile-canvas--content"
          >
            <div
              className="iot--tile-catalog--grid-container"
              data-testid="tile-catalog-new-grid"
              style={
                Object {
                  "--columns": "repeat(2, 1fr)",
                }
              }
            >
              <div>
                <div
                  className="sample-tile"
                >
                  <div
                    className="sample-tile--title"
                  >
                    1
                  </div>
                  <div
                    className="sample-tile--content"
                  >
                    This is a sample product tile
                  </div>
                </div>
              </div>
              <div>
                <div
                  className="sample-tile"
                >
                  <div
                    className="sample-tile--title"
                  >
                    2
                  </div>
                  <div
                    className="sample-tile--content"
                  >
                    This is a sample product tile
                  </div>
                </div>
              </div>
              <div>
                <div
                  className="sample-tile"
                >
                  <div
                    className="sample-tile--title"
                  >
                    3
                  </div>
                  <div
                    className="sample-tile--content"
                  >
                    This is a sample product tile
                  </div>
                </div>
              </div>
              <div>
                <div
                  className="sample-tile"
                >
                  <div
                    className="sample-tile--title"
                  >
                    4
                  </div>
                  <div
                    className="sample-tile--content"
                  >
                    This is a sample product tile
                  </div>
                </div>
              </div>
            </div>
          </div>
          <div
            className="iot--tile-catalog--tile-canvas--bottom"
          >
            <nav
              aria-label="pagination"
              className="bx--pagination-nav"
            >
              <ul
                className="bx--pagination-nav__list"
              >
                <li
                  className="bx--pagination-nav__list-item"
                >
                  <button
                    aria-disabled="true"
                    className="bx--pagination-nav__page bx--pagination-nav__page--direction bx--pagination-nav__page--disabled"
                    data-testid="tile-catalog-new-pagination-backward-button"
                    onClick={[Function]}
                    type="button"
                  >
                    <span
                      className="bx--pagination-nav__accessibility-label"
                    >
                      Previous page
                    </span>
                    <svg
                      aria-hidden="true"
                      className="bx--pagination-nav__icon"
                      focusable="false"
                      height="8"
                      preserveAspectRatio="xMidYMid meet"
                      style={
                        Object {
                          "willChange": "transform",
                        }
                      }
                      viewBox="0 0 5 8"
                      width="5"
                      xmlns="http://www.w3.org/2000/svg"
                    >
                      <path
                        d="M5 8L0 4 5 0z"
                      />
                    </svg>
                  </button>
                </li>
                <li
                  className="bx--pagination-nav__list-item"
                >
                  <button
                    aria-current="page"
                    aria-disabled={true}
                    className="bx--pagination-nav__page bx--pagination-nav__page--active bx--pagination-nav__page--disabled"
                    data-testid="tile-catalog-new-pagination-page-1-button"
                    onClick={[Function]}
                    type="button"
                  >
                    <span
                      className="bx--pagination-nav__accessibility-label"
                    >
                      page
                    </span>
                    1
                  </button>
                </li>
                <li
                  className="bx--pagination-nav__list-item"
                >
                  <button
                    aria-current="page"
                    aria-disabled={false}
                    className="bx--pagination-nav__page"
                    data-testid="tile-catalog-new-pagination-page-2-button"
                    onClick={[Function]}
                    type="button"
                  >
                    <span
                      className="bx--pagination-nav__accessibility-label"
                    >
                      page
                    </span>
                    2
                  </button>
                </li>
                <li
                  className="bx--pagination-nav__list-item"
                >
                  <button
                    className="bx--pagination-nav__page bx--pagination-nav__page--direction"
                    data-testid="tile-catalog-new-pagination-foreward-button"
                    onClick={[Function]}
                    type="button"
                  >
                    <span
                      className="bx--pagination-nav__accessibility-label"
                    >
                      Next page
                    </span>
                    <svg
                      aria-hidden="true"
                      className="bx--pagination-nav__icon"
                      focusable="false"
                      height="8"
                      preserveAspectRatio="xMidYMid meet"
                      style={
                        Object {
                          "willChange": "transform",
                        }
                      }
                      viewBox="0 0 5 8"
                      width="5"
                      xmlns="http://www.w3.org/2000/svg"
                    >
                      <path
                        d="M0 0L5 4 0 8z"
                      />
                    </svg>
                  </button>
                </li>
              </ul>
            </nav>
          </div>
        </div>
      </div>
    </div>
  </div>
</div>
`;

exports[`Storybook Snapshot tests and console checks Storyshots 1 - Watson IoT/TileCatalogNew Dynamic resize with tile width specification 1`] = `
<div
  className="storybook-container"
>
  <div>
    <div
      data-testid="tile-catalog-new"
    >
      <div
        className="iot--tile-catalog--canvas-container"
      >
        <div
          className="iot--tile-catalog--tile-canvas"
        >
          <div
            className="iot--tile-catalog--tile-canvas--header"
            data-testid="tile-catalog-new-header"
          >
            <div
              className="iot--tile-catalog--tile-canvas--header--title"
              data-testid="tile-catalog-new-title"
            >
              Product name
            </div>
            <div
              aria-labelledby="30-search"
              className="bx--search bx--search--xl iot--tile-catalog--tile-canvas--header--search bx--toolbar-search-container-expandable"
              role="search"
            >
              <div
                className="bx--search-magnifier"
              >
                <svg
                  aria-hidden={true}
                  className="bx--search-magnifier-icon"
                  fill="currentColor"
                  focusable="false"
                  height={16}
                  preserveAspectRatio="xMidYMid meet"
                  viewBox="0 0 16 16"
                  width={16}
                  xmlns="http://www.w3.org/2000/svg"
                >
                  <path
                    d="M15,14.3L10.7,10c1.9-2.3,1.6-5.8-0.7-7.7S4.2,0.7,2.3,3S0.7,8.8,3,10.7c2,1.7,5,1.7,7,0l4.3,4.3L15,14.3z M2,6.5	C2,4,4,2,6.5,2S11,4,11,6.5S9,11,6.5,11S2,9,2,6.5z"
                  />
                </svg>
<<<<<<< HEAD
                <label
                  className="bx--label"
                  htmlFor="30"
                  id="30-search"
                >
                  Filter table
                </label>
                <input
                  autoComplete="off"
                  className="bx--search-input"
                  data-testid="tile-catalog-new-search-input"
                  id="30"
                  onChange={[Function]}
                  onKeyDown={[Function]}
                  placeholder="Enter a value"
                  role="searchbox"
                  tabIndex="-1"
                  type="text"
                  value=""
                />
                <button
                  aria-label="Clear search input"
                  className="bx--search-close bx--search-close--hidden"
                  onClick={[Function]}
                  type="button"
                >
                  <svg
                    aria-hidden={true}
                    fill="currentColor"
                    focusable="false"
                    height={16}
                    preserveAspectRatio="xMidYMid meet"
                    viewBox="0 0 32 32"
                    width={16}
                    xmlns="http://www.w3.org/2000/svg"
                  >
                    <path
                      d="M24 9.4L22.6 8 16 14.6 9.4 8 8 9.4 14.6 16 8 22.6 9.4 24 16 17.4 22.6 24 24 22.6 17.4 16 24 9.4z"
                    />
                  </svg>
                </button>
=======
>>>>>>> 67f60e6f
              </div>
              <label
                className="bx--label"
                htmlFor="30"
                id="30-search"
              >
                Filter table
              </label>
              <input
                autoComplete="off"
                className="bx--search-input"
                id="30"
                onBlur={[Function]}
                onChange={[Function]}
                onFocus={[Function]}
                onKeyDown={[Function]}
                placeholder="Enter a value"
                role="searchbox"
                tabIndex="0"
                type="text"
                value=""
              />
              <button
                aria-label="Clear search input"
                className="bx--search-close bx--search-close--hidden"
                onClick={[Function]}
                type="button"
              >
                <svg
                  aria-hidden={true}
                  fill="currentColor"
                  focusable="false"
                  height={16}
                  preserveAspectRatio="xMidYMid meet"
                  viewBox="0 0 32 32"
                  width={16}
                  xmlns="http://www.w3.org/2000/svg"
                >
                  <path
                    d="M24 9.4L22.6 8 16 14.6 9.4 8 8 9.4 14.6 16 8 22.6 9.4 24 16 17.4 22.6 24 24 22.6 17.4 16 24 9.4z"
                  />
                </svg>
              </button>
            </div>
            <div
              className="iot--tile-catalog--tile-canvas--header--select"
            >
              <div
                className="bx--form-item"
              >
                <div
                  className="bx--select"
                >
                  <label
                    className="bx--label"
                    htmlFor="iot--tile-catalog--tile-canvas--header--select"
                  >
                    
                  </label>
                  <div
                    className="bx--select-input__wrapper"
                    data-invalid={null}
                  >
                    <select
                      className="bx--select-input"
                      data-testid="tile-catalog-new-sort-select"
                      defaultValue=""
                      id="iot--tile-catalog--tile-canvas--header--select"
                      onChange={[Function]}
                    />
                    <svg
                      aria-hidden={true}
                      className="bx--select__arrow"
                      fill="currentColor"
                      focusable="false"
                      height={16}
                      preserveAspectRatio="xMidYMid meet"
                      viewBox="0 0 16 16"
                      width={16}
                      xmlns="http://www.w3.org/2000/svg"
                    >
                      <path
                        d="M8 11L3 6 3.7 5.3 8 9.6 12.3 5.3 13 6z"
                      />
                    </svg>
                  </div>
                </div>
              </div>
            </div>
          </div>
          <div
            className="iot--tile-catalog--tile-canvas--content"
          >
            <div
              className="iot--tile-catalog--grid-container"
              data-testid="tile-catalog-new-grid"
              style={
                Object {
                  "--columns": "repeat(auto-fill, minmax(15rem, 1fr))",
                }
              }
            >
              <div>
                <div
                  className="sample-tile"
                >
                  <div
                    className="sample-tile--title"
                  >
                    1
                  </div>
                  <div
                    className="sample-tile--content"
                  >
                    This is a sample product tile
                  </div>
                </div>
              </div>
              <div>
                <div
                  className="sample-tile"
                >
                  <div
                    className="sample-tile--title"
                  >
                    2
                  </div>
                  <div
                    className="sample-tile--content"
                  >
                    This is a sample product tile
                  </div>
                </div>
              </div>
              <div>
                <div
                  className="sample-tile"
                >
                  <div
                    className="sample-tile--title"
                  >
                    3
                  </div>
                  <div
                    className="sample-tile--content"
                  >
                    This is a sample product tile
                  </div>
                </div>
              </div>
              <div>
                <div
                  className="sample-tile"
                >
                  <div
                    className="sample-tile--title"
                  >
                    4
                  </div>
                  <div
                    className="sample-tile--content"
                  >
                    This is a sample product tile
                  </div>
                </div>
              </div>
              <div>
                <div
                  className="sample-tile"
                >
                  <div
                    className="sample-tile--title"
                  >
                    5
                  </div>
                  <div
                    className="sample-tile--content"
                  >
                    This is a sample product tile
                  </div>
                </div>
              </div>
            </div>
          </div>
          <div
            className="iot--tile-catalog--tile-canvas--bottom"
          />
        </div>
      </div>
    </div>
  </div>
</div>
`;

exports[`Storybook Snapshot tests and console checks Storyshots 1 - Watson IoT/TileCatalogNew Error 1`] = `
<div
  className="storybook-container"
>
  <div
    style={
      Object {
        "width": "60rem",
      }
    }
  >
    <div
      data-testid="tile-catalog-new"
    >
      <div
        className="iot--tile-catalog--canvas-container"
      >
        <div
          className="iot--tile-catalog--tile-canvas"
        >
          <div
            className="iot--tile-catalog--tile-canvas--header"
            data-testid="tile-catalog-new-header"
          >
            <div
              className="iot--tile-catalog--tile-canvas--header--title"
              data-testid="tile-catalog-new-title"
            >
              Product name
            </div>
            <div
              aria-labelledby="32-search"
              className="bx--search bx--search--xl iot--tile-catalog--tile-canvas--header--search bx--toolbar-search-container-expandable"
              role="search"
            >
              <div
                className="bx--search-magnifier"
              >
                <svg
                  aria-hidden={true}
                  className="bx--search-magnifier-icon"
                  fill="currentColor"
                  focusable="false"
                  height={16}
                  preserveAspectRatio="xMidYMid meet"
                  viewBox="0 0 16 16"
                  width={16}
                  xmlns="http://www.w3.org/2000/svg"
                >
                  <path
                    d="M15,14.3L10.7,10c1.9-2.3,1.6-5.8-0.7-7.7S4.2,0.7,2.3,3S0.7,8.8,3,10.7c2,1.7,5,1.7,7,0l4.3,4.3L15,14.3z M2,6.5	C2,4,4,2,6.5,2S11,4,11,6.5S9,11,6.5,11S2,9,2,6.5z"
                  />
                </svg>
<<<<<<< HEAD
                <label
                  className="bx--label"
                  htmlFor="32"
                  id="32-search"
                >
                  Filter table
                </label>
                <input
                  autoComplete="off"
                  className="bx--search-input"
                  data-testid="tile-catalog-new-search-input"
                  id="32"
                  onChange={[Function]}
                  onKeyDown={[Function]}
                  placeholder="Enter a value"
                  role="searchbox"
                  tabIndex="-1"
                  type="text"
                  value=""
                />
                <button
                  aria-label="Clear search input"
                  className="bx--search-close bx--search-close--hidden"
                  onClick={[Function]}
                  type="button"
                >
                  <svg
                    aria-hidden={true}
                    fill="currentColor"
                    focusable="false"
                    height={16}
                    preserveAspectRatio="xMidYMid meet"
                    viewBox="0 0 32 32"
                    width={16}
                    xmlns="http://www.w3.org/2000/svg"
                  >
                    <path
                      d="M24 9.4L22.6 8 16 14.6 9.4 8 8 9.4 14.6 16 8 22.6 9.4 24 16 17.4 22.6 24 24 22.6 17.4 16 24 9.4z"
                    />
                  </svg>
                </button>
=======
>>>>>>> 67f60e6f
              </div>
              <label
                className="bx--label"
                htmlFor="32"
                id="32-search"
              >
                Filter table
              </label>
              <input
                autoComplete="off"
                className="bx--search-input"
                id="32"
                onBlur={[Function]}
                onChange={[Function]}
                onFocus={[Function]}
                onKeyDown={[Function]}
                placeholder="Enter a value"
                role="searchbox"
                tabIndex="0"
                type="text"
                value=""
              />
              <button
                aria-label="Clear search input"
                className="bx--search-close bx--search-close--hidden"
                onClick={[Function]}
                type="button"
              >
                <svg
                  aria-hidden={true}
                  fill="currentColor"
                  focusable="false"
                  height={16}
                  preserveAspectRatio="xMidYMid meet"
                  viewBox="0 0 32 32"
                  width={16}
                  xmlns="http://www.w3.org/2000/svg"
                >
                  <path
                    d="M24 9.4L22.6 8 16 14.6 9.4 8 8 9.4 14.6 16 8 22.6 9.4 24 16 17.4 22.6 24 24 22.6 17.4 16 24 9.4z"
                  />
                </svg>
              </button>
            </div>
            <div
              className="iot--tile-catalog--tile-canvas--header--select"
            >
              <div
                className="bx--form-item"
              >
                <div
                  className="bx--select"
                >
                  <label
                    className="bx--label"
                    htmlFor="iot--tile-catalog--tile-canvas--header--select"
                  >
                    
                  </label>
                  <div
                    className="bx--select-input__wrapper"
                    data-invalid={null}
                  >
                    <select
                      className="bx--select-input"
                      data-testid="tile-catalog-new-sort-select"
                      defaultValue=""
                      id="iot--tile-catalog--tile-canvas--header--select"
                      onChange={[Function]}
                    />
                    <svg
                      aria-hidden={true}
                      className="bx--select__arrow"
                      fill="currentColor"
                      focusable="false"
                      height={16}
                      preserveAspectRatio="xMidYMid meet"
                      viewBox="0 0 16 16"
                      width={16}
                      xmlns="http://www.w3.org/2000/svg"
                    >
                      <path
                        d="M8 11L3 6 3.7 5.3 8 9.6 12.3 5.3 13 6z"
                      />
                    </svg>
                  </div>
                </div>
              </div>
            </div>
          </div>
          <div
            className="bx--tile iot--tile-catalog--empty-tile"
            data-testid="tile-catalog-new-empty"
          >
            <svg
              aria-hidden={true}
              fill="currentColor"
              focusable="false"
              height={32}
              preserveAspectRatio="xMidYMid meet"
              viewBox="0 0 32 32"
              width={32}
              xmlns="http://www.w3.org/2000/svg"
            >
              <path
                d="M16 10a6 6 0 00-6 6v8a6 6 0 0012 0V16A6 6 0 0016 10zm-4.25 7.87h8.5v4.25h-8.5zM16 28.25A4.27 4.27 0 0111.75 24v-.13h8.5V24A4.27 4.27 0 0116 28.25zm4.25-12.13h-8.5V16a4.25 4.25 0 018.5 0zM30.66 19.21L24 13v9.1a4 4 0 008 0A3.83 3.83 0 0030.66 19.21zM28 24.35a2.25 2.25 0 01-2.25-2.25V17l3.72 3.47h0A2.05 2.05 0 0130.2 22 2.25 2.25 0 0128 24.35zM0 22.1a4 4 0 008 0V13L1.34 19.21A3.88 3.88 0 000 22.1zm2.48-1.56h0L6.25 17v5.1a2.25 2.25 0 01-4.5 0A2.05 2.05 0 012.48 20.54zM15 5.5A3.5 3.5 0 1011.5 9 3.5 3.5 0 0015 5.5zm-5.25 0A1.75 1.75 0 1111.5 7.25 1.77 1.77 0 019.75 5.5zM20.5 2A3.5 3.5 0 1024 5.5 3.5 3.5 0 0020.5 2zm0 5.25A1.75 1.75 0 1122.25 5.5 1.77 1.77 0 0120.5 7.25z"
              />
            </svg>
            <p>
              An error has occurred. Please make sure your catalog has content.
            </p>
          </div>
          <div
            className="iot--tile-catalog--tile-canvas--bottom"
          />
        </div>
      </div>
    </div>
  </div>
</div>
`;

exports[`Storybook Snapshot tests and console checks Storyshots 1 - Watson IoT/TileCatalogNew Get Tiles 1`] = `
<div
  className="storybook-container"
>
  <div
    className="sample-tile"
  >
    <div
      className="sample-tile--title"
    >
      1
    </div>
    <div
      className="sample-tile--content"
    >
      This is a sample product tile
    </div>
  </div>
</div>
`;

exports[`Storybook Snapshot tests and console checks Storyshots 1 - Watson IoT/TileCatalogNew Loading 1`] = `
<div
  className="storybook-container"
>
  <div
    style={
      Object {
        "width": "60rem",
      }
    }
  >
    <div
      data-testid="tile-catalog-new"
    >
      <div
        className="iot--tile-catalog--canvas-container"
      >
        <div
          className="iot--tile-catalog--tile-canvas"
        >
          <div
            className="iot--tile-catalog--tile-canvas--header"
            data-testid="tile-catalog-new-header"
          >
            <div
              className="iot--tile-catalog--tile-canvas--header--title"
              data-testid="tile-catalog-new-title"
            >
              Product name
            </div>
            <div
              aria-labelledby="31-search"
              className="bx--search bx--search--xl iot--tile-catalog--tile-canvas--header--search bx--toolbar-search-container-expandable"
              role="search"
            >
              <div
                className="bx--search-magnifier"
              >
                <svg
                  aria-hidden={true}
                  className="bx--search-magnifier-icon"
                  fill="currentColor"
                  focusable="false"
                  height={16}
                  preserveAspectRatio="xMidYMid meet"
                  viewBox="0 0 16 16"
                  width={16}
                  xmlns="http://www.w3.org/2000/svg"
                >
                  <path
                    d="M15,14.3L10.7,10c1.9-2.3,1.6-5.8-0.7-7.7S4.2,0.7,2.3,3S0.7,8.8,3,10.7c2,1.7,5,1.7,7,0l4.3,4.3L15,14.3z M2,6.5	C2,4,4,2,6.5,2S11,4,11,6.5S9,11,6.5,11S2,9,2,6.5z"
                  />
                </svg>
<<<<<<< HEAD
                <label
                  className="bx--label"
                  htmlFor="31"
                  id="31-search"
                >
                  Filter table
                </label>
                <input
                  autoComplete="off"
                  className="bx--search-input"
                  data-testid="tile-catalog-new-search-input"
                  id="31"
                  onChange={[Function]}
                  onKeyDown={[Function]}
                  placeholder="Enter a value"
                  role="searchbox"
                  tabIndex="-1"
                  type="text"
                  value=""
                />
                <button
                  aria-label="Clear search input"
                  className="bx--search-close bx--search-close--hidden"
                  onClick={[Function]}
                  type="button"
                >
                  <svg
                    aria-hidden={true}
                    fill="currentColor"
                    focusable="false"
                    height={16}
                    preserveAspectRatio="xMidYMid meet"
                    viewBox="0 0 32 32"
                    width={16}
                    xmlns="http://www.w3.org/2000/svg"
                  >
                    <path
                      d="M24 9.4L22.6 8 16 14.6 9.4 8 8 9.4 14.6 16 8 22.6 9.4 24 16 17.4 22.6 24 24 22.6 17.4 16 24 9.4z"
                    />
                  </svg>
                </button>
=======
>>>>>>> 67f60e6f
              </div>
              <label
                className="bx--label"
                htmlFor="31"
                id="31-search"
              >
                Filter table
              </label>
              <input
                autoComplete="off"
                className="bx--search-input"
                id="31"
                onBlur={[Function]}
                onChange={[Function]}
                onFocus={[Function]}
                onKeyDown={[Function]}
                placeholder="Enter a value"
                role="searchbox"
                tabIndex="0"
                type="text"
                value=""
              />
              <button
                aria-label="Clear search input"
                className="bx--search-close bx--search-close--hidden"
                onClick={[Function]}
                type="button"
              >
                <svg
                  aria-hidden={true}
                  fill="currentColor"
                  focusable="false"
                  height={16}
                  preserveAspectRatio="xMidYMid meet"
                  viewBox="0 0 32 32"
                  width={16}
                  xmlns="http://www.w3.org/2000/svg"
                >
                  <path
                    d="M24 9.4L22.6 8 16 14.6 9.4 8 8 9.4 14.6 16 8 22.6 9.4 24 16 17.4 22.6 24 24 22.6 17.4 16 24 9.4z"
                  />
                </svg>
              </button>
            </div>
            <div
              className="iot--tile-catalog--tile-canvas--header--select"
            >
              <div
                className="bx--form-item"
              >
                <div
                  className="bx--select"
                >
                  <label
                    className="bx--label"
                    htmlFor="iot--tile-catalog--tile-canvas--header--select"
                  >
                    
                  </label>
                  <div
                    className="bx--select-input__wrapper"
                    data-invalid={null}
                  >
                    <select
                      className="bx--select-input"
                      data-testid="tile-catalog-new-sort-select"
                      defaultValue=""
                      id="iot--tile-catalog--tile-canvas--header--select"
                      onChange={[Function]}
                    />
                    <svg
                      aria-hidden={true}
                      className="bx--select__arrow"
                      fill="currentColor"
                      focusable="false"
                      height={16}
                      preserveAspectRatio="xMidYMid meet"
                      viewBox="0 0 16 16"
                      width={16}
                      xmlns="http://www.w3.org/2000/svg"
                    >
                      <path
                        d="M8 11L3 6 3.7 5.3 8 9.6 12.3 5.3 13 6z"
                      />
                    </svg>
                  </div>
                </div>
              </div>
            </div>
          </div>
          <div
            className="iot--tile-catalog--tile-canvas--content"
          >
            <div
              className="iot--tile-catalog--grid-container"
              data-testid="tile-catalog-new-grid"
              style={
                Object {
                  "--columns": "repeat(2, 1fr)",
                }
              }
            >
              <p
                className="bx--skeleton__text"
                style={
                  Object {
                    "width": "100%",
                  }
                }
              />
              <p
                className="bx--skeleton__text"
                style={
                  Object {
                    "width": "100%",
                  }
                }
              />
              <p
                className="bx--skeleton__text"
                style={
                  Object {
                    "width": "100%",
                  }
                }
              />
              <p
                className="bx--skeleton__text"
                style={
                  Object {
                    "width": "100%",
                  }
                }
              />
            </div>
          </div>
          <div
            className="iot--tile-catalog--tile-canvas--bottom"
          />
        </div>
      </div>
    </div>
  </div>
</div>
`;

exports[`Storybook Snapshot tests and console checks Storyshots 1 - Watson IoT/TileCatalogNew StatefulTileCatalog 1`] = `
<div
  className="storybook-container"
>
  <div
    style={
      Object {
        "width": "60rem",
      }
    }
  >
    <div
      data-testid="tile-catalog-new"
    >
      <div
        className="iot--tile-catalog--canvas-container"
      >
        <div
          className="iot--tile-catalog--tile-canvas"
        >
          <div
            className="iot--tile-catalog--tile-canvas--header"
            data-testid="tile-catalog-new-header"
          >
            <div
              className="iot--tile-catalog--tile-canvas--header--title"
              data-testid="tile-catalog-new-title"
            >
              Product name
            </div>
            <div
              aria-labelledby="35-search"
              className="bx--search bx--search--xl iot--tile-catalog--tile-canvas--header--search bx--toolbar-search-container-expandable"
              role="search"
            >
              <div
                className="bx--search-magnifier"
              >
                <svg
                  aria-hidden={true}
                  className="bx--search-magnifier-icon"
                  fill="currentColor"
                  focusable="false"
                  height={16}
                  preserveAspectRatio="xMidYMid meet"
                  viewBox="0 0 16 16"
                  width={16}
                  xmlns="http://www.w3.org/2000/svg"
                >
                  <path
                    d="M15,14.3L10.7,10c1.9-2.3,1.6-5.8-0.7-7.7S4.2,0.7,2.3,3S0.7,8.8,3,10.7c2,1.7,5,1.7,7,0l4.3,4.3L15,14.3z M2,6.5	C2,4,4,2,6.5,2S11,4,11,6.5S9,11,6.5,11S2,9,2,6.5z"
                  />
                </svg>
<<<<<<< HEAD
                <label
                  className="bx--label"
                  htmlFor="35"
                  id="35-search"
                >
                  Filter table
                </label>
                <input
                  autoComplete="off"
                  className="bx--search-input"
                  data-testid="tile-catalog-new-search-input"
                  id="35"
                  onChange={[Function]}
                  onKeyDown={[Function]}
                  placeholder="Enter a value"
                  role="searchbox"
                  tabIndex="-1"
                  type="text"
                  value=""
                />
                <button
                  aria-label="Clear search input"
                  className="bx--search-close bx--search-close--hidden"
                  onClick={[Function]}
                  type="button"
                >
                  <svg
                    aria-hidden={true}
                    fill="currentColor"
                    focusable="false"
                    height={16}
                    preserveAspectRatio="xMidYMid meet"
                    viewBox="0 0 32 32"
                    width={16}
                    xmlns="http://www.w3.org/2000/svg"
                  >
                    <path
                      d="M24 9.4L22.6 8 16 14.6 9.4 8 8 9.4 14.6 16 8 22.6 9.4 24 16 17.4 22.6 24 24 22.6 17.4 16 24 9.4z"
                    />
                  </svg>
                </button>
=======
>>>>>>> 67f60e6f
              </div>
              <label
                className="bx--label"
                htmlFor="35"
                id="35-search"
              >
                Filter table
              </label>
              <input
                autoComplete="off"
                className="bx--search-input"
                id="35"
                onBlur={[Function]}
                onChange={[Function]}
                onFocus={[Function]}
                onKeyDown={[Function]}
                placeholder="Enter a value"
                role="searchbox"
                tabIndex="0"
                type="text"
                value=""
              />
              <button
                aria-label="Clear search input"
                className="bx--search-close bx--search-close--hidden"
                onClick={[Function]}
                type="button"
              >
                <svg
                  aria-hidden={true}
                  fill="currentColor"
                  focusable="false"
                  height={16}
                  preserveAspectRatio="xMidYMid meet"
                  viewBox="0 0 32 32"
                  width={16}
                  xmlns="http://www.w3.org/2000/svg"
                >
                  <path
                    d="M24 9.4L22.6 8 16 14.6 9.4 8 8 9.4 14.6 16 8 22.6 9.4 24 16 17.4 22.6 24 24 22.6 17.4 16 24 9.4z"
                  />
                </svg>
              </button>
            </div>
            <div
              className="iot--tile-catalog--tile-canvas--header--select"
            >
              <div
                className="bx--form-item"
              >
                <div
                  className="bx--select"
                >
                  <label
                    className="bx--label"
                    htmlFor="iot--tile-catalog--tile-canvas--header--select"
                  >
                    
                  </label>
                  <div
                    className="bx--select-input__wrapper"
                    data-invalid={null}
                  >
                    <select
                      className="bx--select-input"
                      data-testid="tile-catalog-new-sort-select"
                      defaultValue="Choose from options"
                      id="iot--tile-catalog--tile-canvas--header--select"
                      onChange={[Function]}
                    >
                      <option
                        className="bx--select-option"
                        disabled={false}
                        hidden={false}
                        value="Choose from options"
                      >
                        Choose from options
                      </option>
                      <option
                        className="bx--select-option"
                        disabled={false}
                        hidden={false}
                        value="A-Z"
                      >
                        A-Z
                      </option>
                      <option
                        className="bx--select-option"
                        disabled={false}
                        hidden={false}
                        value="Z-A"
                      >
                        Z-A
                      </option>
                    </select>
                    <svg
                      aria-hidden={true}
                      className="bx--select__arrow"
                      fill="currentColor"
                      focusable="false"
                      height={16}
                      preserveAspectRatio="xMidYMid meet"
                      viewBox="0 0 16 16"
                      width={16}
                      xmlns="http://www.w3.org/2000/svg"
                    >
                      <path
                        d="M8 11L3 6 3.7 5.3 8 9.6 12.3 5.3 13 6z"
                      />
                    </svg>
                  </div>
                </div>
              </div>
            </div>
          </div>
          <div
            className="iot--tile-catalog--tile-canvas--content"
          >
            <div
              className="iot--tile-catalog--grid-container"
              data-testid="tile-catalog-new-grid"
              style={
                Object {
                  "--columns": "repeat(4, 1fr)",
                }
              }
            >
              <div>
                <div
                  className="sample-tile"
                >
                  <div
                    className="sample-tile--title"
                  >
                    1
                  </div>
                  <div
                    className="sample-tile--content"
                  >
                    This is a sample product tile
                  </div>
                </div>
              </div>
              <div>
                <div
                  className="sample-tile"
                >
                  <div
                    className="sample-tile--title"
                  >
                    2
                  </div>
                  <div
                    className="sample-tile--content"
                  >
                    This is a sample product tile
                  </div>
                </div>
              </div>
              <div>
                <div
                  className="sample-tile"
                >
                  <div
                    className="sample-tile--title"
                  >
                    3
                  </div>
                  <div
                    className="sample-tile--content"
                  >
                    This is a sample product tile
                  </div>
                </div>
              </div>
              <div>
                <div
                  className="sample-tile"
                >
                  <div
                    className="sample-tile--title"
                  >
                    4
                  </div>
                  <div
                    className="sample-tile--content"
                  >
                    This is a sample product tile
                  </div>
                </div>
              </div>
              <div>
                <div
                  className="sample-tile"
                >
                  <div
                    className="sample-tile--title"
                  >
                    5
                  </div>
                  <div
                    className="sample-tile--content"
                  >
                    This is a sample product tile
                  </div>
                </div>
              </div>
              <div>
                <div
                  className="sample-tile"
                >
                  <div
                    className="sample-tile--title"
                  >
                    6
                  </div>
                  <div
                    className="sample-tile--content"
                  >
                    This is a sample product tile
                  </div>
                </div>
              </div>
              <div>
                <div
                  className="sample-tile"
                >
                  <div
                    className="sample-tile--title"
                  >
                    7
                  </div>
                  <div
                    className="sample-tile--content"
                  >
                    This is a sample product tile
                  </div>
                </div>
              </div>
              <div>
                <div
                  className="sample-tile"
                >
                  <div
                    className="sample-tile--title"
                  >
                    8
                  </div>
                  <div
                    className="sample-tile--content"
                  >
                    This is a sample product tile
                  </div>
                </div>
              </div>
            </div>
          </div>
          <div
            className="iot--tile-catalog--tile-canvas--bottom"
          >
            <nav
              aria-label="pagination"
              className="bx--pagination-nav"
            >
              <ul
                className="bx--pagination-nav__list"
              >
                <li
                  className="bx--pagination-nav__list-item"
                >
                  <button
                    aria-disabled="true"
                    className="bx--pagination-nav__page bx--pagination-nav__page--direction bx--pagination-nav__page--disabled"
                    data-testid="tile-catalog-new-pagination-backward-button"
                    onClick={[Function]}
                    type="button"
                  >
                    <span
                      className="bx--pagination-nav__accessibility-label"
                    >
                      Previous page
                    </span>
                    <svg
                      aria-hidden="true"
                      className="bx--pagination-nav__icon"
                      focusable="false"
                      height="8"
                      preserveAspectRatio="xMidYMid meet"
                      style={
                        Object {
                          "willChange": "transform",
                        }
                      }
                      viewBox="0 0 5 8"
                      width="5"
                      xmlns="http://www.w3.org/2000/svg"
                    >
                      <path
                        d="M5 8L0 4 5 0z"
                      />
                    </svg>
                  </button>
                </li>
                <li
                  className="bx--pagination-nav__list-item"
                >
                  <button
                    aria-current="page"
                    aria-disabled={true}
                    className="bx--pagination-nav__page bx--pagination-nav__page--active bx--pagination-nav__page--disabled"
                    data-testid="tile-catalog-new-pagination-page-1-button"
                    onClick={[Function]}
                    type="button"
                  >
                    <span
                      className="bx--pagination-nav__accessibility-label"
                    >
                      page
                    </span>
                    1
                  </button>
                </li>
                <li
                  className="bx--pagination-nav__list-item"
                >
                  <button
                    aria-current="page"
                    aria-disabled={false}
                    className="bx--pagination-nav__page"
                    data-testid="tile-catalog-new-pagination-page-2-button"
                    onClick={[Function]}
                    type="button"
                  >
                    <span
                      className="bx--pagination-nav__accessibility-label"
                    >
                      page
                    </span>
                    2
                  </button>
                </li>
                <li
                  className="bx--pagination-nav__list-item"
                >
                  <button
                    aria-current="page"
                    aria-disabled={false}
                    className="bx--pagination-nav__page"
                    data-testid="tile-catalog-new-pagination-page-3-button"
                    onClick={[Function]}
                    type="button"
                  >
                    <span
                      className="bx--pagination-nav__accessibility-label"
                    >
                      page
                    </span>
                    3
                  </button>
                </li>
                <li
                  className="bx--pagination-nav__list-item"
                >
                  <button
                    className="bx--pagination-nav__page bx--pagination-nav__page--direction"
                    data-testid="tile-catalog-new-pagination-foreward-button"
                    onClick={[Function]}
                    type="button"
                  >
                    <span
                      className="bx--pagination-nav__accessibility-label"
                    >
                      Next page
                    </span>
                    <svg
                      aria-hidden="true"
                      className="bx--pagination-nav__icon"
                      focusable="false"
                      height="8"
                      preserveAspectRatio="xMidYMid meet"
                      style={
                        Object {
                          "willChange": "transform",
                        }
                      }
                      viewBox="0 0 5 8"
                      width="5"
                      xmlns="http://www.w3.org/2000/svg"
                    >
                      <path
                        d="M0 0L5 4 0 8z"
                      />
                    </svg>
                  </button>
                </li>
              </ul>
            </nav>
          </div>
        </div>
      </div>
    </div>
  </div>
</div>
`;

exports[`Storybook Snapshot tests and console checks Storyshots 1 - Watson IoT/TileCatalogNew With OverflowMenu in Pagination 1`] = `
<div
  className="storybook-container"
>
  <div
    style={
      Object {
        "width": "60rem",
      }
    }
  >
    <div
      data-testid="tile-catalog-new"
    >
      <div
        className="iot--tile-catalog--canvas-container"
      >
        <div
          className="iot--tile-catalog--tile-canvas"
        >
          <div
            className="iot--tile-catalog--tile-canvas--header"
            data-testid="tile-catalog-new-header"
          >
            <div
              className="iot--tile-catalog--tile-canvas--header--title"
              data-testid="tile-catalog-new-title"
            >
              Product name
            </div>
            <div
              aria-labelledby="33-search"
              className="bx--search bx--search--xl iot--tile-catalog--tile-canvas--header--search bx--toolbar-search-container-expandable"
              role="search"
            >
              <div
                className="bx--search-magnifier"
              >
                <svg
                  aria-hidden={true}
                  className="bx--search-magnifier-icon"
                  fill="currentColor"
                  focusable="false"
                  height={16}
                  preserveAspectRatio="xMidYMid meet"
                  viewBox="0 0 16 16"
                  width={16}
                  xmlns="http://www.w3.org/2000/svg"
                >
                  <path
                    d="M15,14.3L10.7,10c1.9-2.3,1.6-5.8-0.7-7.7S4.2,0.7,2.3,3S0.7,8.8,3,10.7c2,1.7,5,1.7,7,0l4.3,4.3L15,14.3z M2,6.5	C2,4,4,2,6.5,2S11,4,11,6.5S9,11,6.5,11S2,9,2,6.5z"
                  />
                </svg>
<<<<<<< HEAD
                <label
                  className="bx--label"
                  htmlFor="33"
                  id="33-search"
                >
                  Filter table
                </label>
                <input
                  autoComplete="off"
                  className="bx--search-input"
                  data-testid="tile-catalog-new-search-input"
                  id="33"
                  onChange={[Function]}
                  onKeyDown={[Function]}
                  placeholder="Enter a value"
                  role="searchbox"
                  tabIndex="-1"
                  type="text"
                  value=""
                />
                <button
                  aria-label="Clear search input"
                  className="bx--search-close bx--search-close--hidden"
                  onClick={[Function]}
                  type="button"
                >
                  <svg
                    aria-hidden={true}
                    fill="currentColor"
                    focusable="false"
                    height={16}
                    preserveAspectRatio="xMidYMid meet"
                    viewBox="0 0 32 32"
                    width={16}
                    xmlns="http://www.w3.org/2000/svg"
                  >
                    <path
                      d="M24 9.4L22.6 8 16 14.6 9.4 8 8 9.4 14.6 16 8 22.6 9.4 24 16 17.4 22.6 24 24 22.6 17.4 16 24 9.4z"
                    />
                  </svg>
                </button>
=======
>>>>>>> 67f60e6f
              </div>
              <label
                className="bx--label"
                htmlFor="33"
                id="33-search"
              >
                Filter table
              </label>
              <input
                autoComplete="off"
                className="bx--search-input"
                id="33"
                onBlur={[Function]}
                onChange={[Function]}
                onFocus={[Function]}
                onKeyDown={[Function]}
                placeholder="Enter a value"
                role="searchbox"
                tabIndex="0"
                type="text"
                value=""
              />
              <button
                aria-label="Clear search input"
                className="bx--search-close bx--search-close--hidden"
                onClick={[Function]}
                type="button"
              >
                <svg
                  aria-hidden={true}
                  fill="currentColor"
                  focusable="false"
                  height={16}
                  preserveAspectRatio="xMidYMid meet"
                  viewBox="0 0 32 32"
                  width={16}
                  xmlns="http://www.w3.org/2000/svg"
                >
                  <path
                    d="M24 9.4L22.6 8 16 14.6 9.4 8 8 9.4 14.6 16 8 22.6 9.4 24 16 17.4 22.6 24 24 22.6 17.4 16 24 9.4z"
                  />
                </svg>
              </button>
            </div>
            <div
              className="iot--tile-catalog--tile-canvas--header--select"
            >
              <div
                className="bx--form-item"
              >
                <div
                  className="bx--select"
                >
                  <label
                    className="bx--label"
                    htmlFor="iot--tile-catalog--tile-canvas--header--select"
                  >
                    
                  </label>
                  <div
                    className="bx--select-input__wrapper"
                    data-invalid={null}
                  >
                    <select
                      className="bx--select-input"
                      data-testid="tile-catalog-new-sort-select"
                      defaultValue=""
                      id="iot--tile-catalog--tile-canvas--header--select"
                      onChange={[Function]}
                    />
                    <svg
                      aria-hidden={true}
                      className="bx--select__arrow"
                      fill="currentColor"
                      focusable="false"
                      height={16}
                      preserveAspectRatio="xMidYMid meet"
                      viewBox="0 0 16 16"
                      width={16}
                      xmlns="http://www.w3.org/2000/svg"
                    >
                      <path
                        d="M8 11L3 6 3.7 5.3 8 9.6 12.3 5.3 13 6z"
                      />
                    </svg>
                  </div>
                </div>
              </div>
            </div>
          </div>
          <div
            className="iot--tile-catalog--tile-canvas--content"
          >
            <div
              className="iot--tile-catalog--grid-container"
              data-testid="tile-catalog-new-grid"
              style={
                Object {
                  "--columns": "repeat(4, 1fr)",
                }
              }
            >
              <div>
                <div
                  className="sample-tile"
                >
                  <div
                    className="sample-tile--title"
                  >
                    1
                  </div>
                  <div
                    className="sample-tile--content"
                  >
                    This is a sample product tile
                  </div>
                </div>
              </div>
              <div>
                <div
                  className="sample-tile"
                >
                  <div
                    className="sample-tile--title"
                  >
                    2
                  </div>
                  <div
                    className="sample-tile--content"
                  >
                    This is a sample product tile
                  </div>
                </div>
              </div>
              <div>
                <div
                  className="sample-tile"
                >
                  <div
                    className="sample-tile--title"
                  >
                    3
                  </div>
                  <div
                    className="sample-tile--content"
                  >
                    This is a sample product tile
                  </div>
                </div>
              </div>
              <div>
                <div
                  className="sample-tile"
                >
                  <div
                    className="sample-tile--title"
                  >
                    4
                  </div>
                  <div
                    className="sample-tile--content"
                  >
                    This is a sample product tile
                  </div>
                </div>
              </div>
              <div>
                <div
                  className="sample-tile"
                >
                  <div
                    className="sample-tile--title"
                  >
                    5
                  </div>
                  <div
                    className="sample-tile--content"
                  >
                    This is a sample product tile
                  </div>
                </div>
              </div>
              <div>
                <div
                  className="sample-tile"
                >
                  <div
                    className="sample-tile--title"
                  >
                    6
                  </div>
                  <div
                    className="sample-tile--content"
                  >
                    This is a sample product tile
                  </div>
                </div>
              </div>
              <div>
                <div
                  className="sample-tile"
                >
                  <div
                    className="sample-tile--title"
                  >
                    7
                  </div>
                  <div
                    className="sample-tile--content"
                  >
                    This is a sample product tile
                  </div>
                </div>
              </div>
              <div>
                <div
                  className="sample-tile"
                >
                  <div
                    className="sample-tile--title"
                  >
                    8
                  </div>
                  <div
                    className="sample-tile--content"
                  >
                    This is a sample product tile
                  </div>
                </div>
              </div>
            </div>
          </div>
          <div
            className="iot--tile-catalog--tile-canvas--bottom"
          >
            <nav
              aria-label="pagination"
              className="bx--pagination-nav"
            >
              <ul
                className="bx--pagination-nav__list"
              >
                <li
                  className="bx--pagination-nav__list-item"
                >
                  <button
                    aria-disabled="true"
                    className="bx--pagination-nav__page bx--pagination-nav__page--direction bx--pagination-nav__page--disabled"
                    data-testid="tile-catalog-new-pagination-backward-button"
                    onClick={[Function]}
                    type="button"
                  >
                    <span
                      className="bx--pagination-nav__accessibility-label"
                    >
                      Previous page
                    </span>
                    <svg
                      aria-hidden="true"
                      className="bx--pagination-nav__icon"
                      focusable="false"
                      height="8"
                      preserveAspectRatio="xMidYMid meet"
                      style={
                        Object {
                          "willChange": "transform",
                        }
                      }
                      viewBox="0 0 5 8"
                      width="5"
                      xmlns="http://www.w3.org/2000/svg"
                    >
                      <path
                        d="M5 8L0 4 5 0z"
                      />
                    </svg>
                  </button>
                </li>
                <li
                  className="bx--pagination-nav__list-item"
                >
                  <button
                    aria-current="page"
                    aria-disabled={true}
                    className="bx--pagination-nav__page bx--pagination-nav__page--active bx--pagination-nav__page--disabled"
                    data-testid="tile-catalog-new-pagination-page-1-button"
                    onClick={[Function]}
                    type="button"
                  >
                    <span
                      className="bx--pagination-nav__accessibility-label"
                    >
                      page
                    </span>
                    1
                  </button>
                </li>
                <li
                  className="bx--pagination-nav__list-item"
                >
                  <button
                    aria-current="page"
                    aria-disabled={false}
                    className="bx--pagination-nav__page"
                    data-testid="tile-catalog-new-pagination-page-2-button"
                    onClick={[Function]}
                    type="button"
                  >
                    <span
                      className="bx--pagination-nav__accessibility-label"
                    >
                      page
                    </span>
                    2
                  </button>
                </li>
                <li
                  className="bx--pagination-nav__list-item"
                >
                  <button
                    aria-current="page"
                    aria-disabled={false}
                    className="bx--pagination-nav__page"
                    data-testid="tile-catalog-new-pagination-page-3-button"
                    onClick={[Function]}
                    type="button"
                  >
                    <span
                      className="bx--pagination-nav__accessibility-label"
                    >
                      page
                    </span>
                    3
                  </button>
                </li>
                <li
                  className="bx--pagination-nav__list-item"
                >
                  <button
                    aria-current="page"
                    aria-disabled={false}
                    className="bx--pagination-nav__page"
                    data-testid="tile-catalog-new-pagination-page-4-button"
                    onClick={[Function]}
                    type="button"
                  >
                    <span
                      className="bx--pagination-nav__accessibility-label"
                    >
                      page
                    </span>
                    4
                  </button>
                </li>
                <li
                  className="bx--pagination-nav__list-item"
                >
                  <button
                    aria-current="page"
                    aria-disabled={false}
                    className="bx--pagination-nav__page"
                    data-testid="tile-catalog-new-pagination-page-5-button"
                    onClick={[Function]}
                    type="button"
                  >
                    <span
                      className="bx--pagination-nav__accessibility-label"
                    >
                      page
                    </span>
                    5
                  </button>
                </li>
                <li
                  className="bx--pagination-nav__list-item"
                >
                  <div
                    className="bx--pagination-nav__select"
                  >
                    <select
                      aria-label="select page number"
                      className="bx--pagination-nav__page bx--pagination-nav__page--select"
                      data-page-select={true}
                      data-testid="tile-catalog-new-pagination-page-select"
                      onChange={[Function]}
                    >
                      <option
                        data-page=""
                        hidden={true}
                        value="default"
                      />
                      <option
                        data-page={6}
                        value={6}
                      >
                        6
                      </option>
                      <option
                        data-page={7}
                        value={7}
                      >
                        7
                      </option>
                      <option
                        data-page={8}
                        value={8}
                      >
                        8
                      </option>
                      <option
                        data-page={9}
                        value={9}
                      >
                        9
                      </option>
                      <option
                        data-page={10}
                        value={10}
                      >
                        10
                      </option>
                      <option
                        data-page={11}
                        value={11}
                      >
                        11
                      </option>
                      <option
                        data-page={12}
                        value={12}
                      >
                        12
                      </option>
                    </select>
                    <div
                      className="bx--pagination-nav__select-icon-wrapper"
                    >
                      <svg
                        aria-hidden="true"
                        className="bx--pagination-nav__select-icon"
                        focusable="false"
                        height="16"
                        preserveAspectRatio="xMidYMid meet"
                        viewBox="0 0 32 32"
                        width="16"
                        xmlns="http://www.w3.org/2000/svg"
                      >
                        <circle
                          cx="8"
                          cy="16"
                          r="2"
                        />
                        <circle
                          cx="16"
                          cy="16"
                          r="2"
                        />
                        <circle
                          cx="24"
                          cy="16"
                          r="2"
                        />
                      </svg>
                    </div>
                  </div>
                </li>
                <li
                  className="bx--pagination-nav__list-item"
                >
                  <button
                    aria-current="page"
                    aria-disabled={false}
                    className="bx--pagination-nav__page"
                    data-testid="tile-catalog-new-pagination-page-13-button"
                    onClick={[Function]}
                    type="button"
                  >
                    <span
                      className="bx--pagination-nav__accessibility-label"
                    >
                      page
                    </span>
                    13
                  </button>
                </li>
                <li
                  className="bx--pagination-nav__list-item"
                >
                  <button
                    className="bx--pagination-nav__page bx--pagination-nav__page--direction"
                    data-testid="tile-catalog-new-pagination-foreward-button"
                    onClick={[Function]}
                    type="button"
                  >
                    <span
                      className="bx--pagination-nav__accessibility-label"
                    >
                      Next page
                    </span>
                    <svg
                      aria-hidden="true"
                      className="bx--pagination-nav__icon"
                      focusable="false"
                      height="8"
                      preserveAspectRatio="xMidYMid meet"
                      style={
                        Object {
                          "willChange": "transform",
                        }
                      }
                      viewBox="0 0 5 8"
                      width="5"
                      xmlns="http://www.w3.org/2000/svg"
                    >
                      <path
                        d="M0 0L5 4 0 8z"
                      />
                    </svg>
                  </button>
                </li>
              </ul>
            </nav>
          </div>
        </div>
      </div>
    </div>
  </div>
</div>
`;

exports[`Storybook Snapshot tests and console checks Storyshots 1 - Watson IoT/TileCatalogNew With Search 1`] = `
<div
  className="storybook-container"
>
  <div
    style={
      Object {
        "width": "60rem",
      }
    }
  >
    <div
      data-testid="tile-catalog-new"
    >
      <div
        className="iot--tile-catalog--canvas-container"
      >
        <div
          className="iot--tile-catalog--tile-canvas"
        >
          <div
            className="iot--tile-catalog--tile-canvas--header"
            data-testid="tile-catalog-new-header"
          >
            <div
              className="iot--tile-catalog--tile-canvas--header--title"
              data-testid="tile-catalog-new-title"
            >
              Product name
            </div>
            <div
              aria-labelledby="34-search"
              className="bx--search bx--search--xl iot--tile-catalog--tile-canvas--header--search bx--toolbar-search-container-expandable"
              role="search"
            >
              <div
                className="bx--search-magnifier"
              >
                <svg
                  aria-hidden={true}
                  className="bx--search-magnifier-icon"
                  fill="currentColor"
                  focusable="false"
                  height={16}
                  preserveAspectRatio="xMidYMid meet"
                  viewBox="0 0 16 16"
                  width={16}
                  xmlns="http://www.w3.org/2000/svg"
                >
                  <path
                    d="M15,14.3L10.7,10c1.9-2.3,1.6-5.8-0.7-7.7S4.2,0.7,2.3,3S0.7,8.8,3,10.7c2,1.7,5,1.7,7,0l4.3,4.3L15,14.3z M2,6.5	C2,4,4,2,6.5,2S11,4,11,6.5S9,11,6.5,11S2,9,2,6.5z"
                  />
                </svg>
<<<<<<< HEAD
                <label
                  className="bx--label"
                  htmlFor="34"
                  id="34-search"
                >
                  Filter table
                </label>
                <input
                  autoComplete="off"
                  className="bx--search-input"
                  data-testid="tile-catalog-new-search-input"
                  id="34"
                  onChange={[Function]}
                  onKeyDown={[Function]}
                  placeholder="Enter a value"
                  role="searchbox"
                  tabIndex="-1"
                  type="text"
                  value=""
                />
                <button
                  aria-label="Clear search input"
                  className="bx--search-close bx--search-close--hidden"
                  onClick={[Function]}
                  type="button"
                >
                  <svg
                    aria-hidden={true}
                    fill="currentColor"
                    focusable="false"
                    height={16}
                    preserveAspectRatio="xMidYMid meet"
                    viewBox="0 0 32 32"
                    width={16}
                    xmlns="http://www.w3.org/2000/svg"
                  >
                    <path
                      d="M24 9.4L22.6 8 16 14.6 9.4 8 8 9.4 14.6 16 8 22.6 9.4 24 16 17.4 22.6 24 24 22.6 17.4 16 24 9.4z"
                    />
                  </svg>
                </button>
=======
>>>>>>> 67f60e6f
              </div>
              <label
                className="bx--label"
                htmlFor="34"
                id="34-search"
              >
                Filter table
              </label>
              <input
                autoComplete="off"
                className="bx--search-input"
                id="34"
                onBlur={[Function]}
                onChange={[Function]}
                onFocus={[Function]}
                onKeyDown={[Function]}
                placeholder="Enter a value"
                role="searchbox"
                tabIndex="0"
                type="text"
                value=""
              />
              <button
                aria-label="Clear search input"
                className="bx--search-close bx--search-close--hidden"
                onClick={[Function]}
                type="button"
              >
                <svg
                  aria-hidden={true}
                  fill="currentColor"
                  focusable="false"
                  height={16}
                  preserveAspectRatio="xMidYMid meet"
                  viewBox="0 0 32 32"
                  width={16}
                  xmlns="http://www.w3.org/2000/svg"
                >
                  <path
                    d="M24 9.4L22.6 8 16 14.6 9.4 8 8 9.4 14.6 16 8 22.6 9.4 24 16 17.4 22.6 24 24 22.6 17.4 16 24 9.4z"
                  />
                </svg>
              </button>
            </div>
            <div
              className="iot--tile-catalog--tile-canvas--header--select"
            />
          </div>
          <div
            className="iot--tile-catalog--tile-canvas--content"
          >
            <div
              className="iot--tile-catalog--grid-container"
              data-testid="tile-catalog-new-grid"
              style={
                Object {
                  "--columns": "repeat(4, 1fr)",
                }
              }
            >
              <div>
                <div
                  className="sample-tile"
                >
                  <div
                    className="sample-tile--title"
                  >
                    1
                  </div>
                  <div
                    className="sample-tile--content"
                  >
                    This is a sample product tile
                  </div>
                </div>
              </div>
              <div>
                <div
                  className="sample-tile"
                >
                  <div
                    className="sample-tile--title"
                  >
                    2
                  </div>
                  <div
                    className="sample-tile--content"
                  >
                    This is a sample product tile
                  </div>
                </div>
              </div>
              <div>
                <div
                  className="sample-tile"
                >
                  <div
                    className="sample-tile--title"
                  >
                    3
                  </div>
                  <div
                    className="sample-tile--content"
                  >
                    This is a sample product tile
                  </div>
                </div>
              </div>
              <div>
                <div
                  className="sample-tile"
                >
                  <div
                    className="sample-tile--title"
                  >
                    4
                  </div>
                  <div
                    className="sample-tile--content"
                  >
                    This is a sample product tile
                  </div>
                </div>
              </div>
              <div>
                <div
                  className="sample-tile"
                >
                  <div
                    className="sample-tile--title"
                  >
                    5
                  </div>
                  <div
                    className="sample-tile--content"
                  >
                    This is a sample product tile
                  </div>
                </div>
              </div>
              <div>
                <div
                  className="sample-tile"
                >
                  <div
                    className="sample-tile--title"
                  >
                    6
                  </div>
                  <div
                    className="sample-tile--content"
                  >
                    This is a sample product tile
                  </div>
                </div>
              </div>
              <div>
                <div
                  className="sample-tile"
                >
                  <div
                    className="sample-tile--title"
                  >
                    7
                  </div>
                  <div
                    className="sample-tile--content"
                  >
                    This is a sample product tile
                  </div>
                </div>
              </div>
              <div>
                <div
                  className="sample-tile"
                >
                  <div
                    className="sample-tile--title"
                  >
                    8
                  </div>
                  <div
                    className="sample-tile--content"
                  >
                    This is a sample product tile
                  </div>
                </div>
              </div>
            </div>
          </div>
          <div
            className="iot--tile-catalog--tile-canvas--bottom"
          >
            <nav
              aria-label="pagination"
              className="bx--pagination-nav"
            >
              <ul
                className="bx--pagination-nav__list"
              >
                <li
                  className="bx--pagination-nav__list-item"
                >
                  <button
                    aria-disabled="true"
                    className="bx--pagination-nav__page bx--pagination-nav__page--direction bx--pagination-nav__page--disabled"
                    data-testid="tile-catalog-new-pagination-backward-button"
                    onClick={[Function]}
                    type="button"
                  >
                    <span
                      className="bx--pagination-nav__accessibility-label"
                    >
                      Previous page
                    </span>
                    <svg
                      aria-hidden="true"
                      className="bx--pagination-nav__icon"
                      focusable="false"
                      height="8"
                      preserveAspectRatio="xMidYMid meet"
                      style={
                        Object {
                          "willChange": "transform",
                        }
                      }
                      viewBox="0 0 5 8"
                      width="5"
                      xmlns="http://www.w3.org/2000/svg"
                    >
                      <path
                        d="M5 8L0 4 5 0z"
                      />
                    </svg>
                  </button>
                </li>
                <li
                  className="bx--pagination-nav__list-item"
                >
                  <button
                    aria-current="page"
                    aria-disabled={true}
                    className="bx--pagination-nav__page bx--pagination-nav__page--active bx--pagination-nav__page--disabled"
                    data-testid="tile-catalog-new-pagination-page-1-button"
                    onClick={[Function]}
                    type="button"
                  >
                    <span
                      className="bx--pagination-nav__accessibility-label"
                    >
                      page
                    </span>
                    1
                  </button>
                </li>
                <li
                  className="bx--pagination-nav__list-item"
                >
                  <button
                    aria-current="page"
                    aria-disabled={false}
                    className="bx--pagination-nav__page"
                    data-testid="tile-catalog-new-pagination-page-2-button"
                    onClick={[Function]}
                    type="button"
                  >
                    <span
                      className="bx--pagination-nav__accessibility-label"
                    >
                      page
                    </span>
                    2
                  </button>
                </li>
                <li
                  className="bx--pagination-nav__list-item"
                >
                  <button
                    aria-current="page"
                    aria-disabled={false}
                    className="bx--pagination-nav__page"
                    data-testid="tile-catalog-new-pagination-page-3-button"
                    onClick={[Function]}
                    type="button"
                  >
                    <span
                      className="bx--pagination-nav__accessibility-label"
                    >
                      page
                    </span>
                    3
                  </button>
                </li>
                <li
                  className="bx--pagination-nav__list-item"
                >
                  <button
                    className="bx--pagination-nav__page bx--pagination-nav__page--direction"
                    data-testid="tile-catalog-new-pagination-foreward-button"
                    onClick={[Function]}
                    type="button"
                  >
                    <span
                      className="bx--pagination-nav__accessibility-label"
                    >
                      Next page
                    </span>
                    <svg
                      aria-hidden="true"
                      className="bx--pagination-nav__icon"
                      focusable="false"
                      height="8"
                      preserveAspectRatio="xMidYMid meet"
                      style={
                        Object {
                          "willChange": "transform",
                        }
                      }
                      viewBox="0 0 5 8"
                      width="5"
                      xmlns="http://www.w3.org/2000/svg"
                    >
                      <path
                        d="M0 0L5 4 0 8z"
                      />
                    </svg>
                  </button>
                </li>
              </ul>
            </nav>
          </div>
        </div>
      </div>
    </div>
  </div>
</div>
`;

exports[`Storybook Snapshot tests and console checks Storyshots 1 - Watson IoT/TileCatalogNew With Sort 1`] = `
<div
  className="storybook-container"
>
  <div
    style={
      Object {
        "width": "60rem",
      }
    }
  >
    <div
      data-testid="tile-catalog-new"
    >
      <div
        className="iot--tile-catalog--canvas-container"
      >
        <div
          className="iot--tile-catalog--tile-canvas"
        >
          <div
            className="iot--tile-catalog--tile-canvas--header"
            data-testid="tile-catalog-new-header"
          >
            <div
              className="iot--tile-catalog--tile-canvas--header--title"
              data-testid="tile-catalog-new-title"
            >
              Product name
            </div>
            <div
              className="iot--tile-catalog--tile-canvas--header--select"
            >
              <div
                className="bx--form-item"
              >
                <div
                  className="bx--select"
                >
                  <label
                    className="bx--label"
                    htmlFor="iot--tile-catalog--tile-canvas--header--select"
                  >
                    
                  </label>
                  <div
                    className="bx--select-input__wrapper"
                    data-invalid={null}
                  >
                    <select
                      className="bx--select-input"
                      data-testid="tile-catalog-new-sort-select"
                      defaultValue="Choose from options"
                      id="iot--tile-catalog--tile-canvas--header--select"
                      onChange={[Function]}
                    >
                      <option
                        className="bx--select-option"
                        disabled={false}
                        hidden={false}
                        value="Choose from options"
                      >
                        Choose from options
                      </option>
                      <option
                        className="bx--select-option"
                        disabled={false}
                        hidden={false}
                        value="A-Z"
                      >
                        A-Z
                      </option>
                      <option
                        className="bx--select-option"
                        disabled={false}
                        hidden={false}
                        value="Most Popular"
                      >
                        Most Popular
                      </option>
                    </select>
                    <svg
                      aria-hidden={true}
                      className="bx--select__arrow"
                      fill="currentColor"
                      focusable="false"
                      height={16}
                      preserveAspectRatio="xMidYMid meet"
                      viewBox="0 0 16 16"
                      width={16}
                      xmlns="http://www.w3.org/2000/svg"
                    >
                      <path
                        d="M8 11L3 6 3.7 5.3 8 9.6 12.3 5.3 13 6z"
                      />
                    </svg>
                  </div>
                </div>
              </div>
            </div>
          </div>
          <div
            className="iot--tile-catalog--tile-canvas--content"
          >
            <div
              className="iot--tile-catalog--grid-container"
              data-testid="tile-catalog-new-grid"
              style={
                Object {
                  "--columns": "repeat(4, 1fr)",
                }
              }
            >
              <div>
                <div
                  className="sample-tile"
                >
                  <div
                    className="sample-tile--title"
                  >
                    1
                  </div>
                  <div
                    className="sample-tile--content"
                  >
                    This is a sample product tile
                  </div>
                </div>
              </div>
              <div>
                <div
                  className="sample-tile"
                >
                  <div
                    className="sample-tile--title"
                  >
                    2
                  </div>
                  <div
                    className="sample-tile--content"
                  >
                    This is a sample product tile
                  </div>
                </div>
              </div>
              <div>
                <div
                  className="sample-tile"
                >
                  <div
                    className="sample-tile--title"
                  >
                    3
                  </div>
                  <div
                    className="sample-tile--content"
                  >
                    This is a sample product tile
                  </div>
                </div>
              </div>
              <div>
                <div
                  className="sample-tile"
                >
                  <div
                    className="sample-tile--title"
                  >
                    4
                  </div>
                  <div
                    className="sample-tile--content"
                  >
                    This is a sample product tile
                  </div>
                </div>
              </div>
              <div>
                <div
                  className="sample-tile"
                >
                  <div
                    className="sample-tile--title"
                  >
                    5
                  </div>
                  <div
                    className="sample-tile--content"
                  >
                    This is a sample product tile
                  </div>
                </div>
              </div>
              <div>
                <div
                  className="sample-tile"
                >
                  <div
                    className="sample-tile--title"
                  >
                    6
                  </div>
                  <div
                    className="sample-tile--content"
                  >
                    This is a sample product tile
                  </div>
                </div>
              </div>
              <div>
                <div
                  className="sample-tile"
                >
                  <div
                    className="sample-tile--title"
                  >
                    7
                  </div>
                  <div
                    className="sample-tile--content"
                  >
                    This is a sample product tile
                  </div>
                </div>
              </div>
              <div>
                <div
                  className="sample-tile"
                >
                  <div
                    className="sample-tile--title"
                  >
                    8
                  </div>
                  <div
                    className="sample-tile--content"
                  >
                    This is a sample product tile
                  </div>
                </div>
              </div>
            </div>
          </div>
          <div
            className="iot--tile-catalog--tile-canvas--bottom"
          />
        </div>
      </div>
    </div>
  </div>
</div>
`;<|MERGE_RESOLUTION|>--- conflicted
+++ resolved
@@ -53,50 +53,6 @@
                     d="M15,14.3L10.7,10c1.9-2.3,1.6-5.8-0.7-7.7S4.2,0.7,2.3,3S0.7,8.8,3,10.7c2,1.7,5,1.7,7,0l4.3,4.3L15,14.3z M2,6.5	C2,4,4,2,6.5,2S11,4,11,6.5S9,11,6.5,11S2,9,2,6.5z"
                   />
                 </svg>
-<<<<<<< HEAD
-                <label
-                  className="bx--label"
-                  htmlFor="29"
-                  id="29-search"
-                >
-                  Filter table
-                </label>
-                <input
-                  autoComplete="off"
-                  className="bx--search-input"
-                  data-testid="tile-catalog-new-search-input"
-                  id="29"
-                  onChange={[Function]}
-                  onKeyDown={[Function]}
-                  placeholder="Enter a value"
-                  role="searchbox"
-                  tabIndex="-1"
-                  type="text"
-                  value=""
-                />
-                <button
-                  aria-label="Clear search input"
-                  className="bx--search-close bx--search-close--hidden"
-                  onClick={[Function]}
-                  type="button"
-                >
-                  <svg
-                    aria-hidden={true}
-                    fill="currentColor"
-                    focusable="false"
-                    height={16}
-                    preserveAspectRatio="xMidYMid meet"
-                    viewBox="0 0 32 32"
-                    width={16}
-                    xmlns="http://www.w3.org/2000/svg"
-                  >
-                    <path
-                      d="M24 9.4L22.6 8 16 14.6 9.4 8 8 9.4 14.6 16 8 22.6 9.4 24 16 17.4 22.6 24 24 22.6 17.4 16 24 9.4z"
-                    />
-                  </svg>
-                </button>
-=======
->>>>>>> 67f60e6f
               </div>
               <label
                 className="bx--label"
@@ -108,6 +64,7 @@
               <input
                 autoComplete="off"
                 className="bx--search-input"
+                data-testid="tile-catalog-new-search-input"
                 id="29"
                 onBlur={[Function]}
                 onChange={[Function]}
@@ -441,50 +398,6 @@
                     d="M15,14.3L10.7,10c1.9-2.3,1.6-5.8-0.7-7.7S4.2,0.7,2.3,3S0.7,8.8,3,10.7c2,1.7,5,1.7,7,0l4.3,4.3L15,14.3z M2,6.5	C2,4,4,2,6.5,2S11,4,11,6.5S9,11,6.5,11S2,9,2,6.5z"
                   />
                 </svg>
-<<<<<<< HEAD
-                <label
-                  className="bx--label"
-                  htmlFor="30"
-                  id="30-search"
-                >
-                  Filter table
-                </label>
-                <input
-                  autoComplete="off"
-                  className="bx--search-input"
-                  data-testid="tile-catalog-new-search-input"
-                  id="30"
-                  onChange={[Function]}
-                  onKeyDown={[Function]}
-                  placeholder="Enter a value"
-                  role="searchbox"
-                  tabIndex="-1"
-                  type="text"
-                  value=""
-                />
-                <button
-                  aria-label="Clear search input"
-                  className="bx--search-close bx--search-close--hidden"
-                  onClick={[Function]}
-                  type="button"
-                >
-                  <svg
-                    aria-hidden={true}
-                    fill="currentColor"
-                    focusable="false"
-                    height={16}
-                    preserveAspectRatio="xMidYMid meet"
-                    viewBox="0 0 32 32"
-                    width={16}
-                    xmlns="http://www.w3.org/2000/svg"
-                  >
-                    <path
-                      d="M24 9.4L22.6 8 16 14.6 9.4 8 8 9.4 14.6 16 8 22.6 9.4 24 16 17.4 22.6 24 24 22.6 17.4 16 24 9.4z"
-                    />
-                  </svg>
-                </button>
-=======
->>>>>>> 67f60e6f
               </div>
               <label
                 className="bx--label"
@@ -496,6 +409,7 @@
               <input
                 autoComplete="off"
                 className="bx--search-input"
+                data-testid="tile-catalog-new-search-input"
                 id="30"
                 onBlur={[Function]}
                 onChange={[Function]}
@@ -732,50 +646,6 @@
                     d="M15,14.3L10.7,10c1.9-2.3,1.6-5.8-0.7-7.7S4.2,0.7,2.3,3S0.7,8.8,3,10.7c2,1.7,5,1.7,7,0l4.3,4.3L15,14.3z M2,6.5	C2,4,4,2,6.5,2S11,4,11,6.5S9,11,6.5,11S2,9,2,6.5z"
                   />
                 </svg>
-<<<<<<< HEAD
-                <label
-                  className="bx--label"
-                  htmlFor="32"
-                  id="32-search"
-                >
-                  Filter table
-                </label>
-                <input
-                  autoComplete="off"
-                  className="bx--search-input"
-                  data-testid="tile-catalog-new-search-input"
-                  id="32"
-                  onChange={[Function]}
-                  onKeyDown={[Function]}
-                  placeholder="Enter a value"
-                  role="searchbox"
-                  tabIndex="-1"
-                  type="text"
-                  value=""
-                />
-                <button
-                  aria-label="Clear search input"
-                  className="bx--search-close bx--search-close--hidden"
-                  onClick={[Function]}
-                  type="button"
-                >
-                  <svg
-                    aria-hidden={true}
-                    fill="currentColor"
-                    focusable="false"
-                    height={16}
-                    preserveAspectRatio="xMidYMid meet"
-                    viewBox="0 0 32 32"
-                    width={16}
-                    xmlns="http://www.w3.org/2000/svg"
-                  >
-                    <path
-                      d="M24 9.4L22.6 8 16 14.6 9.4 8 8 9.4 14.6 16 8 22.6 9.4 24 16 17.4 22.6 24 24 22.6 17.4 16 24 9.4z"
-                    />
-                  </svg>
-                </button>
-=======
->>>>>>> 67f60e6f
               </div>
               <label
                 className="bx--label"
@@ -787,6 +657,7 @@
               <input
                 autoComplete="off"
                 className="bx--search-input"
+                data-testid="tile-catalog-new-search-input"
                 id="32"
                 onBlur={[Function]}
                 onChange={[Function]}
@@ -972,50 +843,6 @@
                     d="M15,14.3L10.7,10c1.9-2.3,1.6-5.8-0.7-7.7S4.2,0.7,2.3,3S0.7,8.8,3,10.7c2,1.7,5,1.7,7,0l4.3,4.3L15,14.3z M2,6.5	C2,4,4,2,6.5,2S11,4,11,6.5S9,11,6.5,11S2,9,2,6.5z"
                   />
                 </svg>
-<<<<<<< HEAD
-                <label
-                  className="bx--label"
-                  htmlFor="31"
-                  id="31-search"
-                >
-                  Filter table
-                </label>
-                <input
-                  autoComplete="off"
-                  className="bx--search-input"
-                  data-testid="tile-catalog-new-search-input"
-                  id="31"
-                  onChange={[Function]}
-                  onKeyDown={[Function]}
-                  placeholder="Enter a value"
-                  role="searchbox"
-                  tabIndex="-1"
-                  type="text"
-                  value=""
-                />
-                <button
-                  aria-label="Clear search input"
-                  className="bx--search-close bx--search-close--hidden"
-                  onClick={[Function]}
-                  type="button"
-                >
-                  <svg
-                    aria-hidden={true}
-                    fill="currentColor"
-                    focusable="false"
-                    height={16}
-                    preserveAspectRatio="xMidYMid meet"
-                    viewBox="0 0 32 32"
-                    width={16}
-                    xmlns="http://www.w3.org/2000/svg"
-                  >
-                    <path
-                      d="M24 9.4L22.6 8 16 14.6 9.4 8 8 9.4 14.6 16 8 22.6 9.4 24 16 17.4 22.6 24 24 22.6 17.4 16 24 9.4z"
-                    />
-                  </svg>
-                </button>
-=======
->>>>>>> 67f60e6f
               </div>
               <label
                 className="bx--label"
@@ -1027,6 +854,7 @@
               <input
                 autoComplete="off"
                 className="bx--search-input"
+                data-testid="tile-catalog-new-search-input"
                 id="31"
                 onBlur={[Function]}
                 onChange={[Function]}
@@ -1215,50 +1043,6 @@
                     d="M15,14.3L10.7,10c1.9-2.3,1.6-5.8-0.7-7.7S4.2,0.7,2.3,3S0.7,8.8,3,10.7c2,1.7,5,1.7,7,0l4.3,4.3L15,14.3z M2,6.5	C2,4,4,2,6.5,2S11,4,11,6.5S9,11,6.5,11S2,9,2,6.5z"
                   />
                 </svg>
-<<<<<<< HEAD
-                <label
-                  className="bx--label"
-                  htmlFor="35"
-                  id="35-search"
-                >
-                  Filter table
-                </label>
-                <input
-                  autoComplete="off"
-                  className="bx--search-input"
-                  data-testid="tile-catalog-new-search-input"
-                  id="35"
-                  onChange={[Function]}
-                  onKeyDown={[Function]}
-                  placeholder="Enter a value"
-                  role="searchbox"
-                  tabIndex="-1"
-                  type="text"
-                  value=""
-                />
-                <button
-                  aria-label="Clear search input"
-                  className="bx--search-close bx--search-close--hidden"
-                  onClick={[Function]}
-                  type="button"
-                >
-                  <svg
-                    aria-hidden={true}
-                    fill="currentColor"
-                    focusable="false"
-                    height={16}
-                    preserveAspectRatio="xMidYMid meet"
-                    viewBox="0 0 32 32"
-                    width={16}
-                    xmlns="http://www.w3.org/2000/svg"
-                  >
-                    <path
-                      d="M24 9.4L22.6 8 16 14.6 9.4 8 8 9.4 14.6 16 8 22.6 9.4 24 16 17.4 22.6 24 24 22.6 17.4 16 24 9.4z"
-                    />
-                  </svg>
-                </button>
-=======
->>>>>>> 67f60e6f
               </div>
               <label
                 className="bx--label"
@@ -1270,6 +1054,7 @@
               <input
                 autoComplete="off"
                 className="bx--search-input"
+                data-testid="tile-catalog-new-search-input"
                 id="35"
                 onBlur={[Function]}
                 onChange={[Function]}
@@ -1717,50 +1502,6 @@
                     d="M15,14.3L10.7,10c1.9-2.3,1.6-5.8-0.7-7.7S4.2,0.7,2.3,3S0.7,8.8,3,10.7c2,1.7,5,1.7,7,0l4.3,4.3L15,14.3z M2,6.5	C2,4,4,2,6.5,2S11,4,11,6.5S9,11,6.5,11S2,9,2,6.5z"
                   />
                 </svg>
-<<<<<<< HEAD
-                <label
-                  className="bx--label"
-                  htmlFor="33"
-                  id="33-search"
-                >
-                  Filter table
-                </label>
-                <input
-                  autoComplete="off"
-                  className="bx--search-input"
-                  data-testid="tile-catalog-new-search-input"
-                  id="33"
-                  onChange={[Function]}
-                  onKeyDown={[Function]}
-                  placeholder="Enter a value"
-                  role="searchbox"
-                  tabIndex="-1"
-                  type="text"
-                  value=""
-                />
-                <button
-                  aria-label="Clear search input"
-                  className="bx--search-close bx--search-close--hidden"
-                  onClick={[Function]}
-                  type="button"
-                >
-                  <svg
-                    aria-hidden={true}
-                    fill="currentColor"
-                    focusable="false"
-                    height={16}
-                    preserveAspectRatio="xMidYMid meet"
-                    viewBox="0 0 32 32"
-                    width={16}
-                    xmlns="http://www.w3.org/2000/svg"
-                  >
-                    <path
-                      d="M24 9.4L22.6 8 16 14.6 9.4 8 8 9.4 14.6 16 8 22.6 9.4 24 16 17.4 22.6 24 24 22.6 17.4 16 24 9.4z"
-                    />
-                  </svg>
-                </button>
-=======
->>>>>>> 67f60e6f
               </div>
               <label
                 className="bx--label"
@@ -1772,6 +1513,7 @@
               <input
                 autoComplete="off"
                 className="bx--search-input"
+                data-testid="tile-catalog-new-search-input"
                 id="33"
                 onBlur={[Function]}
                 onChange={[Function]}
@@ -2344,50 +2086,6 @@
                     d="M15,14.3L10.7,10c1.9-2.3,1.6-5.8-0.7-7.7S4.2,0.7,2.3,3S0.7,8.8,3,10.7c2,1.7,5,1.7,7,0l4.3,4.3L15,14.3z M2,6.5	C2,4,4,2,6.5,2S11,4,11,6.5S9,11,6.5,11S2,9,2,6.5z"
                   />
                 </svg>
-<<<<<<< HEAD
-                <label
-                  className="bx--label"
-                  htmlFor="34"
-                  id="34-search"
-                >
-                  Filter table
-                </label>
-                <input
-                  autoComplete="off"
-                  className="bx--search-input"
-                  data-testid="tile-catalog-new-search-input"
-                  id="34"
-                  onChange={[Function]}
-                  onKeyDown={[Function]}
-                  placeholder="Enter a value"
-                  role="searchbox"
-                  tabIndex="-1"
-                  type="text"
-                  value=""
-                />
-                <button
-                  aria-label="Clear search input"
-                  className="bx--search-close bx--search-close--hidden"
-                  onClick={[Function]}
-                  type="button"
-                >
-                  <svg
-                    aria-hidden={true}
-                    fill="currentColor"
-                    focusable="false"
-                    height={16}
-                    preserveAspectRatio="xMidYMid meet"
-                    viewBox="0 0 32 32"
-                    width={16}
-                    xmlns="http://www.w3.org/2000/svg"
-                  >
-                    <path
-                      d="M24 9.4L22.6 8 16 14.6 9.4 8 8 9.4 14.6 16 8 22.6 9.4 24 16 17.4 22.6 24 24 22.6 17.4 16 24 9.4z"
-                    />
-                  </svg>
-                </button>
-=======
->>>>>>> 67f60e6f
               </div>
               <label
                 className="bx--label"
@@ -2399,6 +2097,7 @@
               <input
                 autoComplete="off"
                 className="bx--search-input"
+                data-testid="tile-catalog-new-search-input"
                 id="34"
                 onBlur={[Function]}
                 onChange={[Function]}
