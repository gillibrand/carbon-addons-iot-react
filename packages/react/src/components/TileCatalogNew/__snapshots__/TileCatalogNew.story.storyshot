// Jest Snapshot v1, https://goo.gl/fbAQLP

exports[`Storybook Snapshot tests and console checks Storyshots 1 - Watson IoT/TileCatalogNew Base with col / row specified 1`] = `
<div
  className="storybook-container"
>
  <div
    style={
      Object {
        "position": "relative",
        "zIndex": 0,
      }
    }
  >
    <div
      style={
        Object {
          "width": "60rem",
        }
      }
    >
      <div>
        <div
          className="iot--tile-catalog--canvas-container"
        >
          <div
            className="iot--tile-catalog--tile-canvas"
          >
            <div
              className="iot--tile-catalog--tile-canvas--header"
            >
              <div
                className="iot--tile-catalog--tile-canvas--header--title"
              >
                Product name
              </div>
              <div
                className="bx--toolbar-action bx--toolbar-search-container-expandable"
                onBlur={[Function]}
                onClick={[Function]}
                onFocus={[Function]}
                onKeyDown={[Function]}
                tabIndex="0"
              >
                <div
<<<<<<< HEAD
                  aria-labelledby="43-search"
=======
                  aria-labelledby="42-search"
>>>>>>> 9becccc8
                  className="bx--search bx--search--sm iot--tile-catalog--tile-canvas--header--search"
                  role="search"
                >
                  <svg
                    aria-hidden={true}
                    className="bx--search-magnifier"
                    fill="currentColor"
                    focusable="false"
                    height={16}
                    preserveAspectRatio="xMidYMid meet"
                    viewBox="0 0 16 16"
                    width={16}
                    xmlns="http://www.w3.org/2000/svg"
                  >
                    <path
                      d="M15,14.3L10.7,10c1.9-2.3,1.6-5.8-0.7-7.7S4.2,0.7,2.3,3S0.7,8.8,3,10.7c2,1.7,5,1.7,7,0l4.3,4.3L15,14.3z M2,6.5	C2,4,4,2,6.5,2S11,4,11,6.5S9,11,6.5,11S2,9,2,6.5z"
                    />
                  </svg>
                  <label
                    className="bx--label"
<<<<<<< HEAD
                    htmlFor="43"
                    id="43-search"
=======
                    htmlFor="42"
                    id="42-search"
>>>>>>> 9becccc8
                  >
                    Filter table
                  </label>
                  <input
                    autoComplete="off"
                    className="bx--search-input"
<<<<<<< HEAD
                    id="43"
=======
                    id="42"
>>>>>>> 9becccc8
                    onChange={[Function]}
                    onKeyDown={[Function]}
                    placeholder="Enter a value"
                    role="searchbox"
                    tabIndex="-1"
                    type="text"
                    value=""
                  />
                  <button
                    aria-label="Clear search input"
                    className="bx--search-close bx--search-close--hidden"
                    onClick={[Function]}
                    type="button"
                  >
                    <svg
                      aria-hidden={true}
                      fill="currentColor"
                      focusable="false"
                      height={16}
                      preserveAspectRatio="xMidYMid meet"
                      viewBox="0 0 32 32"
                      width={16}
                      xmlns="http://www.w3.org/2000/svg"
                    >
                      <path
                        d="M24 9.4L22.6 8 16 14.6 9.4 8 8 9.4 14.6 16 8 22.6 9.4 24 16 17.4 22.6 24 24 22.6 17.4 16 24 9.4z"
                      />
                    </svg>
                  </button>
                </div>
              </div>
              <div
                className="iot--tile-catalog--tile-canvas--header--select"
              >
                <div
                  className="bx--form-item"
                >
                  <div
                    className="bx--select"
                  >
                    <label
                      className="bx--label"
                      htmlFor="iot--tile-catalog--tile-canvas--header--select"
                    >
                      
                    </label>
                    <div
                      className="bx--select-input__wrapper"
                      data-invalid={null}
                    >
                      <select
                        className="bx--select-input"
                        defaultValue=""
                        id="iot--tile-catalog--tile-canvas--header--select"
                        onChange={[Function]}
                      />
                      <svg
                        aria-hidden={true}
                        className="bx--select__arrow"
                        fill="currentColor"
                        focusable="false"
                        height={16}
                        preserveAspectRatio="xMidYMid meet"
                        viewBox="0 0 16 16"
                        width={16}
                        xmlns="http://www.w3.org/2000/svg"
                      >
                        <path
                          d="M8 11L3 6 3.7 5.3 8 9.6 12.3 5.3 13 6z"
                        />
                      </svg>
                    </div>
                  </div>
                </div>
              </div>
            </div>
            <div
              className="iot--tile-catalog--tile-canvas--content"
            >
              <div
                className="iot--tile-catalog--grid-container"
                style={
                  Object {
                    "--columns": "repeat(2, 1fr)",
                  }
                }
              >
                <div>
                  <div
                    className="sample-tile"
                  >
                    <div
                      className="sample-tile--title"
                    >
                      1
                    </div>
                    <div
                      className="sample-tile--content"
                    >
                      This is a sample product tile
                    </div>
                  </div>
                </div>
                <div>
                  <div
                    className="sample-tile"
                  >
                    <div
                      className="sample-tile--title"
                    >
                      2
                    </div>
                    <div
                      className="sample-tile--content"
                    >
                      This is a sample product tile
                    </div>
                  </div>
                </div>
                <div>
                  <div
                    className="sample-tile"
                  >
                    <div
                      className="sample-tile--title"
                    >
                      3
                    </div>
                    <div
                      className="sample-tile--content"
                    >
                      This is a sample product tile
                    </div>
                  </div>
                </div>
                <div>
                  <div
                    className="sample-tile"
                  >
                    <div
                      className="sample-tile--title"
                    >
                      4
                    </div>
                    <div
                      className="sample-tile--content"
                    >
                      This is a sample product tile
                    </div>
                  </div>
                </div>
              </div>
            </div>
            <div
              className="iot--tile-catalog--tile-canvas--bottom"
            >
              <nav
                aria-label="pagination"
                className="bx--pagination-nav"
              >
                <ul
                  className="bx--pagination-nav__list"
                >
                  <li
                    className="bx--pagination-nav__list-item"
                  >
                    <button
                      aria-disabled="true"
                      className="bx--pagination-nav__page bx--pagination-nav__page--direction bx--pagination-nav__page--disabled"
                      onClick={[Function]}
                      type="button"
                    >
                      <span
                        className="bx--pagination-nav__accessibility-label"
                      >
                        Previous page
                      </span>
                      <svg
                        aria-hidden="true"
                        className="bx--pagination-nav__icon"
                        focusable="false"
                        height="8"
                        preserveAspectRatio="xMidYMid meet"
                        style={
                          Object {
                            "willChange": "transform",
                          }
                        }
                        viewBox="0 0 5 8"
                        width="5"
                        xmlns="http://www.w3.org/2000/svg"
                      >
                        <path
                          d="M5 8L0 4 5 0z"
                        />
                      </svg>
                    </button>
                  </li>
                  <li
                    className="bx--pagination-nav__list-item"
                  >
                    <button
                      aria-current="page"
                      aria-disabled={true}
                      className="bx--pagination-nav__page bx--pagination-nav__page--active bx--pagination-nav__page--disabled"
                      onClick={[Function]}
                      type="button"
                    >
                      <span
                        className="bx--pagination-nav__accessibility-label"
                      >
                        page
                      </span>
                      1
                    </button>
                  </li>
                  <li
                    className="bx--pagination-nav__list-item"
                  >
                    <button
                      aria-current="page"
                      aria-disabled={false}
                      className="bx--pagination-nav__page"
                      onClick={[Function]}
                      type="button"
                    >
                      <span
                        className="bx--pagination-nav__accessibility-label"
                      >
                        page
                      </span>
                      2
                    </button>
                  </li>
                  <li
                    className="bx--pagination-nav__list-item"
                  >
                    <button
                      className="bx--pagination-nav__page bx--pagination-nav__page--direction"
                      onClick={[Function]}
                      type="button"
                    >
                      <span
                        className="bx--pagination-nav__accessibility-label"
                      >
                        Next page
                      </span>
                      <svg
                        aria-hidden="true"
                        className="bx--pagination-nav__icon"
                        focusable="false"
                        height="8"
                        preserveAspectRatio="xMidYMid meet"
                        style={
                          Object {
                            "willChange": "transform",
                          }
                        }
                        viewBox="0 0 5 8"
                        width="5"
                        xmlns="http://www.w3.org/2000/svg"
                      >
                        <path
                          d="M0 0L5 4 0 8z"
                        />
                      </svg>
                    </button>
                  </li>
                </ul>
              </nav>
            </div>
          </div>
        </div>
      </div>
    </div>
  </div>
  <button
    className="info__show-button"
    onClick={[Function]}
    style={
      Object {
        "background": "#027ac5",
        "border": "none",
        "borderRadius": "0 0 0 5px",
        "color": "#fff",
        "cursor": "pointer",
        "display": "block",
        "fontFamily": "sans-serif",
        "fontSize": 12,
        "padding": "5px 15px",
        "position": "fixed",
        "right": 0,
        "top": 0,
      }
    }
    type="button"
  >
    Show Info
  </button>
</div>
`;

exports[`Storybook Snapshot tests and console checks Storyshots 1 - Watson IoT/TileCatalogNew Dynamic resize with tile width specification 1`] = `
<div
  className="storybook-container"
>
  <div
    style={
      Object {
        "position": "relative",
        "zIndex": 0,
      }
    }
  >
    <div>
      <div>
        <div
          className="iot--tile-catalog--canvas-container"
        >
          <div
            className="iot--tile-catalog--tile-canvas"
          >
            <div
              className="iot--tile-catalog--tile-canvas--header"
            >
              <div
                className="iot--tile-catalog--tile-canvas--header--title"
              >
                Product name
              </div>
              <div
                className="bx--toolbar-action bx--toolbar-search-container-expandable"
                onBlur={[Function]}
                onClick={[Function]}
                onFocus={[Function]}
                onKeyDown={[Function]}
                tabIndex="0"
              >
                <div
<<<<<<< HEAD
                  aria-labelledby="44-search"
=======
                  aria-labelledby="43-search"
>>>>>>> 9becccc8
                  className="bx--search bx--search--sm iot--tile-catalog--tile-canvas--header--search"
                  role="search"
                >
                  <svg
                    aria-hidden={true}
                    className="bx--search-magnifier"
                    fill="currentColor"
                    focusable="false"
                    height={16}
                    preserveAspectRatio="xMidYMid meet"
                    viewBox="0 0 16 16"
                    width={16}
                    xmlns="http://www.w3.org/2000/svg"
                  >
                    <path
                      d="M15,14.3L10.7,10c1.9-2.3,1.6-5.8-0.7-7.7S4.2,0.7,2.3,3S0.7,8.8,3,10.7c2,1.7,5,1.7,7,0l4.3,4.3L15,14.3z M2,6.5	C2,4,4,2,6.5,2S11,4,11,6.5S9,11,6.5,11S2,9,2,6.5z"
                    />
                  </svg>
                  <label
                    className="bx--label"
<<<<<<< HEAD
                    htmlFor="44"
                    id="44-search"
=======
                    htmlFor="43"
                    id="43-search"
>>>>>>> 9becccc8
                  >
                    Filter table
                  </label>
                  <input
                    autoComplete="off"
                    className="bx--search-input"
<<<<<<< HEAD
                    id="44"
=======
                    id="43"
>>>>>>> 9becccc8
                    onChange={[Function]}
                    onKeyDown={[Function]}
                    placeholder="Enter a value"
                    role="searchbox"
                    tabIndex="-1"
                    type="text"
                    value=""
                  />
                  <button
                    aria-label="Clear search input"
                    className="bx--search-close bx--search-close--hidden"
                    onClick={[Function]}
                    type="button"
                  >
                    <svg
                      aria-hidden={true}
                      fill="currentColor"
                      focusable="false"
                      height={16}
                      preserveAspectRatio="xMidYMid meet"
                      viewBox="0 0 32 32"
                      width={16}
                      xmlns="http://www.w3.org/2000/svg"
                    >
                      <path
                        d="M24 9.4L22.6 8 16 14.6 9.4 8 8 9.4 14.6 16 8 22.6 9.4 24 16 17.4 22.6 24 24 22.6 17.4 16 24 9.4z"
                      />
                    </svg>
                  </button>
                </div>
              </div>
              <div
                className="iot--tile-catalog--tile-canvas--header--select"
              >
                <div
                  className="bx--form-item"
                >
                  <div
                    className="bx--select"
                  >
                    <label
                      className="bx--label"
                      htmlFor="iot--tile-catalog--tile-canvas--header--select"
                    >
                      
                    </label>
                    <div
                      className="bx--select-input__wrapper"
                      data-invalid={null}
                    >
                      <select
                        className="bx--select-input"
                        defaultValue=""
                        id="iot--tile-catalog--tile-canvas--header--select"
                        onChange={[Function]}
                      />
                      <svg
                        aria-hidden={true}
                        className="bx--select__arrow"
                        fill="currentColor"
                        focusable="false"
                        height={16}
                        preserveAspectRatio="xMidYMid meet"
                        viewBox="0 0 16 16"
                        width={16}
                        xmlns="http://www.w3.org/2000/svg"
                      >
                        <path
                          d="M8 11L3 6 3.7 5.3 8 9.6 12.3 5.3 13 6z"
                        />
                      </svg>
                    </div>
                  </div>
                </div>
              </div>
            </div>
            <div
              className="iot--tile-catalog--tile-canvas--content"
            >
              <div
                className="iot--tile-catalog--grid-container"
                style={
                  Object {
                    "--columns": "repeat(auto-fill, minmax(15rem, 1fr))",
                  }
                }
              >
                <div>
                  <div
                    className="sample-tile"
                  >
                    <div
                      className="sample-tile--title"
                    >
                      1
                    </div>
                    <div
                      className="sample-tile--content"
                    >
                      This is a sample product tile
                    </div>
                  </div>
                </div>
                <div>
                  <div
                    className="sample-tile"
                  >
                    <div
                      className="sample-tile--title"
                    >
                      2
                    </div>
                    <div
                      className="sample-tile--content"
                    >
                      This is a sample product tile
                    </div>
                  </div>
                </div>
                <div>
                  <div
                    className="sample-tile"
                  >
                    <div
                      className="sample-tile--title"
                    >
                      3
                    </div>
                    <div
                      className="sample-tile--content"
                    >
                      This is a sample product tile
                    </div>
                  </div>
                </div>
                <div>
                  <div
                    className="sample-tile"
                  >
                    <div
                      className="sample-tile--title"
                    >
                      4
                    </div>
                    <div
                      className="sample-tile--content"
                    >
                      This is a sample product tile
                    </div>
                  </div>
                </div>
                <div>
                  <div
                    className="sample-tile"
                  >
                    <div
                      className="sample-tile--title"
                    >
                      5
                    </div>
                    <div
                      className="sample-tile--content"
                    >
                      This is a sample product tile
                    </div>
                  </div>
                </div>
              </div>
            </div>
            <div
              className="iot--tile-catalog--tile-canvas--bottom"
            />
          </div>
        </div>
      </div>
    </div>
  </div>
  <button
    className="info__show-button"
    onClick={[Function]}
    style={
      Object {
        "background": "#027ac5",
        "border": "none",
        "borderRadius": "0 0 0 5px",
        "color": "#fff",
        "cursor": "pointer",
        "display": "block",
        "fontFamily": "sans-serif",
        "fontSize": 12,
        "padding": "5px 15px",
        "position": "fixed",
        "right": 0,
        "top": 0,
      }
    }
    type="button"
  >
    Show Info
  </button>
</div>
`;

exports[`Storybook Snapshot tests and console checks Storyshots 1 - Watson IoT/TileCatalogNew Error 1`] = `
<div
  className="storybook-container"
>
  <div
    style={
      Object {
        "position": "relative",
        "zIndex": 0,
      }
    }
  >
    <div
      style={
        Object {
          "width": "60rem",
        }
      }
    >
      <div>
        <div
          className="iot--tile-catalog--canvas-container"
        >
          <div
            className="iot--tile-catalog--tile-canvas"
          >
            <div
              className="iot--tile-catalog--tile-canvas--header"
            >
              <div
                className="iot--tile-catalog--tile-canvas--header--title"
              >
                Product name
              </div>
              <div
                className="bx--toolbar-action bx--toolbar-search-container-expandable"
                onBlur={[Function]}
                onClick={[Function]}
                onFocus={[Function]}
                onKeyDown={[Function]}
                tabIndex="0"
              >
                <div
<<<<<<< HEAD
                  aria-labelledby="46-search"
=======
                  aria-labelledby="45-search"
>>>>>>> 9becccc8
                  className="bx--search bx--search--sm iot--tile-catalog--tile-canvas--header--search"
                  role="search"
                >
                  <svg
                    aria-hidden={true}
                    className="bx--search-magnifier"
                    fill="currentColor"
                    focusable="false"
                    height={16}
                    preserveAspectRatio="xMidYMid meet"
                    viewBox="0 0 16 16"
                    width={16}
                    xmlns="http://www.w3.org/2000/svg"
                  >
                    <path
                      d="M15,14.3L10.7,10c1.9-2.3,1.6-5.8-0.7-7.7S4.2,0.7,2.3,3S0.7,8.8,3,10.7c2,1.7,5,1.7,7,0l4.3,4.3L15,14.3z M2,6.5	C2,4,4,2,6.5,2S11,4,11,6.5S9,11,6.5,11S2,9,2,6.5z"
                    />
                  </svg>
                  <label
                    className="bx--label"
<<<<<<< HEAD
                    htmlFor="46"
                    id="46-search"
=======
                    htmlFor="45"
                    id="45-search"
>>>>>>> 9becccc8
                  >
                    Filter table
                  </label>
                  <input
                    autoComplete="off"
                    className="bx--search-input"
<<<<<<< HEAD
                    id="46"
=======
                    id="45"
>>>>>>> 9becccc8
                    onChange={[Function]}
                    onKeyDown={[Function]}
                    placeholder="Enter a value"
                    role="searchbox"
                    tabIndex="-1"
                    type="text"
                    value=""
                  />
                  <button
                    aria-label="Clear search input"
                    className="bx--search-close bx--search-close--hidden"
                    onClick={[Function]}
                    type="button"
                  >
                    <svg
                      aria-hidden={true}
                      fill="currentColor"
                      focusable="false"
                      height={16}
                      preserveAspectRatio="xMidYMid meet"
                      viewBox="0 0 32 32"
                      width={16}
                      xmlns="http://www.w3.org/2000/svg"
                    >
                      <path
                        d="M24 9.4L22.6 8 16 14.6 9.4 8 8 9.4 14.6 16 8 22.6 9.4 24 16 17.4 22.6 24 24 22.6 17.4 16 24 9.4z"
                      />
                    </svg>
                  </button>
                </div>
              </div>
              <div
                className="iot--tile-catalog--tile-canvas--header--select"
              >
                <div
                  className="bx--form-item"
                >
                  <div
                    className="bx--select"
                  >
                    <label
                      className="bx--label"
                      htmlFor="iot--tile-catalog--tile-canvas--header--select"
                    >
                      
                    </label>
                    <div
                      className="bx--select-input__wrapper"
                      data-invalid={null}
                    >
                      <select
                        className="bx--select-input"
                        defaultValue=""
                        id="iot--tile-catalog--tile-canvas--header--select"
                        onChange={[Function]}
                      />
                      <svg
                        aria-hidden={true}
                        className="bx--select__arrow"
                        fill="currentColor"
                        focusable="false"
                        height={16}
                        preserveAspectRatio="xMidYMid meet"
                        viewBox="0 0 16 16"
                        width={16}
                        xmlns="http://www.w3.org/2000/svg"
                      >
                        <path
                          d="M8 11L3 6 3.7 5.3 8 9.6 12.3 5.3 13 6z"
                        />
                      </svg>
                    </div>
                  </div>
                </div>
              </div>
            </div>
            <div
              className="bx--tile iot--tile-catalog--empty-tile"
            >
              <svg
                aria-hidden={true}
                fill="currentColor"
                focusable="false"
                height={32}
                preserveAspectRatio="xMidYMid meet"
                viewBox="0 0 32 32"
                width={32}
                xmlns="http://www.w3.org/2000/svg"
              >
                <path
                  d="M16 10a6 6 0 00-6 6v8a6 6 0 0012 0V16A6 6 0 0016 10zm-4.25 7.87h8.5v4.25h-8.5zM16 28.25A4.27 4.27 0 0111.75 24v-.13h8.5V24A4.27 4.27 0 0116 28.25zm4.25-12.13h-8.5V16a4.25 4.25 0 018.5 0zM30.66 19.21L24 13v9.1a4 4 0 008 0A3.83 3.83 0 0030.66 19.21zM28 24.35a2.25 2.25 0 01-2.25-2.25V17l3.72 3.47h0A2.05 2.05 0 0130.2 22 2.25 2.25 0 0128 24.35zM0 22.1a4 4 0 008 0V13L1.34 19.21A3.88 3.88 0 000 22.1zm2.48-1.56h0L6.25 17v5.1a2.25 2.25 0 01-4.5 0A2.05 2.05 0 012.48 20.54zM15 5.5A3.5 3.5 0 1011.5 9 3.5 3.5 0 0015 5.5zm-5.25 0A1.75 1.75 0 1111.5 7.25 1.77 1.77 0 019.75 5.5zM20.5 2A3.5 3.5 0 1024 5.5 3.5 3.5 0 0020.5 2zm0 5.25A1.75 1.75 0 1122.25 5.5 1.77 1.77 0 0120.5 7.25z"
                />
              </svg>
              <p>
                An error has occurred. Please make sure your catalog has content.
              </p>
            </div>
            <div
              className="iot--tile-catalog--tile-canvas--bottom"
            />
          </div>
        </div>
      </div>
    </div>
  </div>
  <button
    className="info__show-button"
    onClick={[Function]}
    style={
      Object {
        "background": "#027ac5",
        "border": "none",
        "borderRadius": "0 0 0 5px",
        "color": "#fff",
        "cursor": "pointer",
        "display": "block",
        "fontFamily": "sans-serif",
        "fontSize": 12,
        "padding": "5px 15px",
        "position": "fixed",
        "right": 0,
        "top": 0,
      }
    }
    type="button"
  >
    Show Info
  </button>
</div>
`;

exports[`Storybook Snapshot tests and console checks Storyshots 1 - Watson IoT/TileCatalogNew Get Tiles 1`] = `
<div
  className="storybook-container"
>
  <div
    style={
      Object {
        "position": "relative",
        "zIndex": 0,
      }
    }
  >
    <div
      className="sample-tile"
    >
      <div
        className="sample-tile--title"
      >
        1
      </div>
      <div
        className="sample-tile--content"
      >
        This is a sample product tile
      </div>
    </div>
  </div>
  <button
    className="info__show-button"
    onClick={[Function]}
    style={
      Object {
        "background": "#027ac5",
        "border": "none",
        "borderRadius": "0 0 0 5px",
        "color": "#fff",
        "cursor": "pointer",
        "display": "block",
        "fontFamily": "sans-serif",
        "fontSize": 12,
        "padding": "5px 15px",
        "position": "fixed",
        "right": 0,
        "top": 0,
      }
    }
    type="button"
  >
    Show Info
  </button>
</div>
`;

exports[`Storybook Snapshot tests and console checks Storyshots 1 - Watson IoT/TileCatalogNew Loading 1`] = `
<div
  className="storybook-container"
>
  <div
    style={
      Object {
        "position": "relative",
        "zIndex": 0,
      }
    }
  >
    <div
      style={
        Object {
          "width": "60rem",
        }
      }
    >
      <div>
        <div
          className="iot--tile-catalog--canvas-container"
        >
          <div
            className="iot--tile-catalog--tile-canvas"
          >
            <div
              className="iot--tile-catalog--tile-canvas--header"
            >
              <div
                className="iot--tile-catalog--tile-canvas--header--title"
              >
                Product name
              </div>
              <div
                className="bx--toolbar-action bx--toolbar-search-container-expandable"
                onBlur={[Function]}
                onClick={[Function]}
                onFocus={[Function]}
                onKeyDown={[Function]}
                tabIndex="0"
              >
                <div
<<<<<<< HEAD
                  aria-labelledby="45-search"
=======
                  aria-labelledby="44-search"
>>>>>>> 9becccc8
                  className="bx--search bx--search--sm iot--tile-catalog--tile-canvas--header--search"
                  role="search"
                >
                  <svg
                    aria-hidden={true}
                    className="bx--search-magnifier"
                    fill="currentColor"
                    focusable="false"
                    height={16}
                    preserveAspectRatio="xMidYMid meet"
                    viewBox="0 0 16 16"
                    width={16}
                    xmlns="http://www.w3.org/2000/svg"
                  >
                    <path
                      d="M15,14.3L10.7,10c1.9-2.3,1.6-5.8-0.7-7.7S4.2,0.7,2.3,3S0.7,8.8,3,10.7c2,1.7,5,1.7,7,0l4.3,4.3L15,14.3z M2,6.5	C2,4,4,2,6.5,2S11,4,11,6.5S9,11,6.5,11S2,9,2,6.5z"
                    />
                  </svg>
                  <label
                    className="bx--label"
<<<<<<< HEAD
                    htmlFor="45"
                    id="45-search"
=======
                    htmlFor="44"
                    id="44-search"
>>>>>>> 9becccc8
                  >
                    Filter table
                  </label>
                  <input
                    autoComplete="off"
                    className="bx--search-input"
<<<<<<< HEAD
                    id="45"
=======
                    id="44"
>>>>>>> 9becccc8
                    onChange={[Function]}
                    onKeyDown={[Function]}
                    placeholder="Enter a value"
                    role="searchbox"
                    tabIndex="-1"
                    type="text"
                    value=""
                  />
                  <button
                    aria-label="Clear search input"
                    className="bx--search-close bx--search-close--hidden"
                    onClick={[Function]}
                    type="button"
                  >
                    <svg
                      aria-hidden={true}
                      fill="currentColor"
                      focusable="false"
                      height={16}
                      preserveAspectRatio="xMidYMid meet"
                      viewBox="0 0 32 32"
                      width={16}
                      xmlns="http://www.w3.org/2000/svg"
                    >
                      <path
                        d="M24 9.4L22.6 8 16 14.6 9.4 8 8 9.4 14.6 16 8 22.6 9.4 24 16 17.4 22.6 24 24 22.6 17.4 16 24 9.4z"
                      />
                    </svg>
                  </button>
                </div>
              </div>
              <div
                className="iot--tile-catalog--tile-canvas--header--select"
              >
                <div
                  className="bx--form-item"
                >
                  <div
                    className="bx--select"
                  >
                    <label
                      className="bx--label"
                      htmlFor="iot--tile-catalog--tile-canvas--header--select"
                    >
                      
                    </label>
                    <div
                      className="bx--select-input__wrapper"
                      data-invalid={null}
                    >
                      <select
                        className="bx--select-input"
                        defaultValue=""
                        id="iot--tile-catalog--tile-canvas--header--select"
                        onChange={[Function]}
                      />
                      <svg
                        aria-hidden={true}
                        className="bx--select__arrow"
                        fill="currentColor"
                        focusable="false"
                        height={16}
                        preserveAspectRatio="xMidYMid meet"
                        viewBox="0 0 16 16"
                        width={16}
                        xmlns="http://www.w3.org/2000/svg"
                      >
                        <path
                          d="M8 11L3 6 3.7 5.3 8 9.6 12.3 5.3 13 6z"
                        />
                      </svg>
                    </div>
                  </div>
                </div>
              </div>
            </div>
            <div
              className="iot--tile-catalog--tile-canvas--content"
            >
              <div
                className="iot--tile-catalog--grid-container"
                style={
                  Object {
                    "--columns": "repeat(2, 1fr)",
                  }
                }
              >
                <p
                  className="bx--skeleton__text"
                  style={
                    Object {
                      "width": "100%",
                    }
                  }
                />
                <p
                  className="bx--skeleton__text"
                  style={
                    Object {
                      "width": "100%",
                    }
                  }
                />
                <p
                  className="bx--skeleton__text"
                  style={
                    Object {
                      "width": "100%",
                    }
                  }
                />
                <p
                  className="bx--skeleton__text"
                  style={
                    Object {
                      "width": "100%",
                    }
                  }
                />
              </div>
            </div>
            <div
              className="iot--tile-catalog--tile-canvas--bottom"
            />
          </div>
        </div>
      </div>
    </div>
  </div>
  <button
    className="info__show-button"
    onClick={[Function]}
    style={
      Object {
        "background": "#027ac5",
        "border": "none",
        "borderRadius": "0 0 0 5px",
        "color": "#fff",
        "cursor": "pointer",
        "display": "block",
        "fontFamily": "sans-serif",
        "fontSize": 12,
        "padding": "5px 15px",
        "position": "fixed",
        "right": 0,
        "top": 0,
      }
    }
    type="button"
  >
    Show Info
  </button>
</div>
`;

exports[`Storybook Snapshot tests and console checks Storyshots 1 - Watson IoT/TileCatalogNew StatefulTileCatalog 1`] = `
<div
  className="storybook-container"
>
  <div
    style={
      Object {
        "position": "relative",
        "zIndex": 0,
      }
    }
  >
    <div
      style={
        Object {
          "width": "60rem",
        }
      }
    >
      <div>
        <div
          className="iot--tile-catalog--canvas-container"
        >
          <div
            className="iot--tile-catalog--tile-canvas"
          >
            <div
              className="iot--tile-catalog--tile-canvas--header"
            >
              <div
                className="iot--tile-catalog--tile-canvas--header--title"
              >
                Product name
              </div>
              <div
                className="bx--toolbar-action bx--toolbar-search-container-expandable"
                onBlur={[Function]}
                onClick={[Function]}
                onFocus={[Function]}
                onKeyDown={[Function]}
                tabIndex="0"
              >
                <div
<<<<<<< HEAD
                  aria-labelledby="49-search"
=======
                  aria-labelledby="48-search"
>>>>>>> 9becccc8
                  className="bx--search bx--search--sm iot--tile-catalog--tile-canvas--header--search"
                  role="search"
                >
                  <svg
                    aria-hidden={true}
                    className="bx--search-magnifier"
                    fill="currentColor"
                    focusable="false"
                    height={16}
                    preserveAspectRatio="xMidYMid meet"
                    viewBox="0 0 16 16"
                    width={16}
                    xmlns="http://www.w3.org/2000/svg"
                  >
                    <path
                      d="M15,14.3L10.7,10c1.9-2.3,1.6-5.8-0.7-7.7S4.2,0.7,2.3,3S0.7,8.8,3,10.7c2,1.7,5,1.7,7,0l4.3,4.3L15,14.3z M2,6.5	C2,4,4,2,6.5,2S11,4,11,6.5S9,11,6.5,11S2,9,2,6.5z"
                    />
                  </svg>
                  <label
                    className="bx--label"
<<<<<<< HEAD
                    htmlFor="49"
                    id="49-search"
=======
                    htmlFor="48"
                    id="48-search"
>>>>>>> 9becccc8
                  >
                    Filter table
                  </label>
                  <input
                    autoComplete="off"
                    className="bx--search-input"
<<<<<<< HEAD
                    id="49"
=======
                    id="48"
>>>>>>> 9becccc8
                    onChange={[Function]}
                    onKeyDown={[Function]}
                    placeholder="Enter a value"
                    role="searchbox"
                    tabIndex="-1"
                    type="text"
                    value=""
                  />
                  <button
                    aria-label="Clear search input"
                    className="bx--search-close bx--search-close--hidden"
                    onClick={[Function]}
                    type="button"
                  >
                    <svg
                      aria-hidden={true}
                      fill="currentColor"
                      focusable="false"
                      height={16}
                      preserveAspectRatio="xMidYMid meet"
                      viewBox="0 0 32 32"
                      width={16}
                      xmlns="http://www.w3.org/2000/svg"
                    >
                      <path
                        d="M24 9.4L22.6 8 16 14.6 9.4 8 8 9.4 14.6 16 8 22.6 9.4 24 16 17.4 22.6 24 24 22.6 17.4 16 24 9.4z"
                      />
                    </svg>
                  </button>
                </div>
              </div>
              <div
                className="iot--tile-catalog--tile-canvas--header--select"
              >
                <div
                  className="bx--form-item"
                >
                  <div
                    className="bx--select"
                  >
                    <label
                      className="bx--label"
                      htmlFor="iot--tile-catalog--tile-canvas--header--select"
                    >
                      
                    </label>
                    <div
                      className="bx--select-input__wrapper"
                      data-invalid={null}
                    >
                      <select
                        className="bx--select-input"
                        defaultValue="Choose from options"
                        id="iot--tile-catalog--tile-canvas--header--select"
                        onChange={[Function]}
                      >
                        <option
                          className="bx--select-option"
                          disabled={false}
                          hidden={false}
                          value="Choose from options"
                        >
                          Choose from options
                        </option>
                        <option
                          className="bx--select-option"
                          disabled={false}
                          hidden={false}
                          value="A-Z"
                        >
                          A-Z
                        </option>
                        <option
                          className="bx--select-option"
                          disabled={false}
                          hidden={false}
                          value="Z-A"
                        >
                          Z-A
                        </option>
                      </select>
                      <svg
                        aria-hidden={true}
                        className="bx--select__arrow"
                        fill="currentColor"
                        focusable="false"
                        height={16}
                        preserveAspectRatio="xMidYMid meet"
                        viewBox="0 0 16 16"
                        width={16}
                        xmlns="http://www.w3.org/2000/svg"
                      >
                        <path
                          d="M8 11L3 6 3.7 5.3 8 9.6 12.3 5.3 13 6z"
                        />
                      </svg>
                    </div>
                  </div>
                </div>
              </div>
            </div>
            <div
              className="iot--tile-catalog--tile-canvas--content"
            >
              <div
                className="iot--tile-catalog--grid-container"
                style={
                  Object {
                    "--columns": "repeat(4, 1fr)",
                  }
                }
              >
                <div>
                  <div
                    className="sample-tile"
                  >
                    <div
                      className="sample-tile--title"
                    >
                      1
                    </div>
                    <div
                      className="sample-tile--content"
                    >
                      This is a sample product tile
                    </div>
                  </div>
                </div>
                <div>
                  <div
                    className="sample-tile"
                  >
                    <div
                      className="sample-tile--title"
                    >
                      2
                    </div>
                    <div
                      className="sample-tile--content"
                    >
                      This is a sample product tile
                    </div>
                  </div>
                </div>
                <div>
                  <div
                    className="sample-tile"
                  >
                    <div
                      className="sample-tile--title"
                    >
                      3
                    </div>
                    <div
                      className="sample-tile--content"
                    >
                      This is a sample product tile
                    </div>
                  </div>
                </div>
                <div>
                  <div
                    className="sample-tile"
                  >
                    <div
                      className="sample-tile--title"
                    >
                      4
                    </div>
                    <div
                      className="sample-tile--content"
                    >
                      This is a sample product tile
                    </div>
                  </div>
                </div>
                <div>
                  <div
                    className="sample-tile"
                  >
                    <div
                      className="sample-tile--title"
                    >
                      5
                    </div>
                    <div
                      className="sample-tile--content"
                    >
                      This is a sample product tile
                    </div>
                  </div>
                </div>
                <div>
                  <div
                    className="sample-tile"
                  >
                    <div
                      className="sample-tile--title"
                    >
                      6
                    </div>
                    <div
                      className="sample-tile--content"
                    >
                      This is a sample product tile
                    </div>
                  </div>
                </div>
                <div>
                  <div
                    className="sample-tile"
                  >
                    <div
                      className="sample-tile--title"
                    >
                      7
                    </div>
                    <div
                      className="sample-tile--content"
                    >
                      This is a sample product tile
                    </div>
                  </div>
                </div>
                <div>
                  <div
                    className="sample-tile"
                  >
                    <div
                      className="sample-tile--title"
                    >
                      8
                    </div>
                    <div
                      className="sample-tile--content"
                    >
                      This is a sample product tile
                    </div>
                  </div>
                </div>
              </div>
            </div>
            <div
              className="iot--tile-catalog--tile-canvas--bottom"
            >
              <nav
                aria-label="pagination"
                className="bx--pagination-nav"
              >
                <ul
                  className="bx--pagination-nav__list"
                >
                  <li
                    className="bx--pagination-nav__list-item"
                  >
                    <button
                      aria-disabled="true"
                      className="bx--pagination-nav__page bx--pagination-nav__page--direction bx--pagination-nav__page--disabled"
                      onClick={[Function]}
                      type="button"
                    >
                      <span
                        className="bx--pagination-nav__accessibility-label"
                      >
                        Previous page
                      </span>
                      <svg
                        aria-hidden="true"
                        className="bx--pagination-nav__icon"
                        focusable="false"
                        height="8"
                        preserveAspectRatio="xMidYMid meet"
                        style={
                          Object {
                            "willChange": "transform",
                          }
                        }
                        viewBox="0 0 5 8"
                        width="5"
                        xmlns="http://www.w3.org/2000/svg"
                      >
                        <path
                          d="M5 8L0 4 5 0z"
                        />
                      </svg>
                    </button>
                  </li>
                  <li
                    className="bx--pagination-nav__list-item"
                  >
                    <button
                      aria-current="page"
                      aria-disabled={true}
                      className="bx--pagination-nav__page bx--pagination-nav__page--active bx--pagination-nav__page--disabled"
                      onClick={[Function]}
                      type="button"
                    >
                      <span
                        className="bx--pagination-nav__accessibility-label"
                      >
                        page
                      </span>
                      1
                    </button>
                  </li>
                  <li
                    className="bx--pagination-nav__list-item"
                  >
                    <button
                      aria-current="page"
                      aria-disabled={false}
                      className="bx--pagination-nav__page"
                      onClick={[Function]}
                      type="button"
                    >
                      <span
                        className="bx--pagination-nav__accessibility-label"
                      >
                        page
                      </span>
                      2
                    </button>
                  </li>
                  <li
                    className="bx--pagination-nav__list-item"
                  >
                    <button
                      aria-current="page"
                      aria-disabled={false}
                      className="bx--pagination-nav__page"
                      onClick={[Function]}
                      type="button"
                    >
                      <span
                        className="bx--pagination-nav__accessibility-label"
                      >
                        page
                      </span>
                      3
                    </button>
                  </li>
                  <li
                    className="bx--pagination-nav__list-item"
                  >
                    <button
                      className="bx--pagination-nav__page bx--pagination-nav__page--direction"
                      onClick={[Function]}
                      type="button"
                    >
                      <span
                        className="bx--pagination-nav__accessibility-label"
                      >
                        Next page
                      </span>
                      <svg
                        aria-hidden="true"
                        className="bx--pagination-nav__icon"
                        focusable="false"
                        height="8"
                        preserveAspectRatio="xMidYMid meet"
                        style={
                          Object {
                            "willChange": "transform",
                          }
                        }
                        viewBox="0 0 5 8"
                        width="5"
                        xmlns="http://www.w3.org/2000/svg"
                      >
                        <path
                          d="M0 0L5 4 0 8z"
                        />
                      </svg>
                    </button>
                  </li>
                </ul>
              </nav>
            </div>
          </div>
        </div>
      </div>
    </div>
  </div>
  <button
    className="info__show-button"
    onClick={[Function]}
    style={
      Object {
        "background": "#027ac5",
        "border": "none",
        "borderRadius": "0 0 0 5px",
        "color": "#fff",
        "cursor": "pointer",
        "display": "block",
        "fontFamily": "sans-serif",
        "fontSize": 12,
        "padding": "5px 15px",
        "position": "fixed",
        "right": 0,
        "top": 0,
      }
    }
    type="button"
  >
    Show Info
  </button>
</div>
`;

exports[`Storybook Snapshot tests and console checks Storyshots 1 - Watson IoT/TileCatalogNew With OverflowMenu in Pagination 1`] = `
<div
  className="storybook-container"
>
  <div
    style={
      Object {
        "position": "relative",
        "zIndex": 0,
      }
    }
  >
    <div
      style={
        Object {
          "width": "60rem",
        }
      }
    >
      <div>
        <div
          className="iot--tile-catalog--canvas-container"
        >
          <div
            className="iot--tile-catalog--tile-canvas"
          >
            <div
              className="iot--tile-catalog--tile-canvas--header"
            >
              <div
                className="iot--tile-catalog--tile-canvas--header--title"
              >
                Product name
              </div>
              <div
                className="bx--toolbar-action bx--toolbar-search-container-expandable"
                onBlur={[Function]}
                onClick={[Function]}
                onFocus={[Function]}
                onKeyDown={[Function]}
                tabIndex="0"
              >
                <div
<<<<<<< HEAD
                  aria-labelledby="47-search"
=======
                  aria-labelledby="46-search"
>>>>>>> 9becccc8
                  className="bx--search bx--search--sm iot--tile-catalog--tile-canvas--header--search"
                  role="search"
                >
                  <svg
                    aria-hidden={true}
                    className="bx--search-magnifier"
                    fill="currentColor"
                    focusable="false"
                    height={16}
                    preserveAspectRatio="xMidYMid meet"
                    viewBox="0 0 16 16"
                    width={16}
                    xmlns="http://www.w3.org/2000/svg"
                  >
                    <path
                      d="M15,14.3L10.7,10c1.9-2.3,1.6-5.8-0.7-7.7S4.2,0.7,2.3,3S0.7,8.8,3,10.7c2,1.7,5,1.7,7,0l4.3,4.3L15,14.3z M2,6.5	C2,4,4,2,6.5,2S11,4,11,6.5S9,11,6.5,11S2,9,2,6.5z"
                    />
                  </svg>
                  <label
                    className="bx--label"
<<<<<<< HEAD
                    htmlFor="47"
                    id="47-search"
=======
                    htmlFor="46"
                    id="46-search"
>>>>>>> 9becccc8
                  >
                    Filter table
                  </label>
                  <input
                    autoComplete="off"
                    className="bx--search-input"
<<<<<<< HEAD
                    id="47"
=======
                    id="46"
>>>>>>> 9becccc8
                    onChange={[Function]}
                    onKeyDown={[Function]}
                    placeholder="Enter a value"
                    role="searchbox"
                    tabIndex="-1"
                    type="text"
                    value=""
                  />
                  <button
                    aria-label="Clear search input"
                    className="bx--search-close bx--search-close--hidden"
                    onClick={[Function]}
                    type="button"
                  >
                    <svg
                      aria-hidden={true}
                      fill="currentColor"
                      focusable="false"
                      height={16}
                      preserveAspectRatio="xMidYMid meet"
                      viewBox="0 0 32 32"
                      width={16}
                      xmlns="http://www.w3.org/2000/svg"
                    >
                      <path
                        d="M24 9.4L22.6 8 16 14.6 9.4 8 8 9.4 14.6 16 8 22.6 9.4 24 16 17.4 22.6 24 24 22.6 17.4 16 24 9.4z"
                      />
                    </svg>
                  </button>
                </div>
              </div>
              <div
                className="iot--tile-catalog--tile-canvas--header--select"
              >
                <div
                  className="bx--form-item"
                >
                  <div
                    className="bx--select"
                  >
                    <label
                      className="bx--label"
                      htmlFor="iot--tile-catalog--tile-canvas--header--select"
                    >
                      
                    </label>
                    <div
                      className="bx--select-input__wrapper"
                      data-invalid={null}
                    >
                      <select
                        className="bx--select-input"
                        defaultValue=""
                        id="iot--tile-catalog--tile-canvas--header--select"
                        onChange={[Function]}
                      />
                      <svg
                        aria-hidden={true}
                        className="bx--select__arrow"
                        fill="currentColor"
                        focusable="false"
                        height={16}
                        preserveAspectRatio="xMidYMid meet"
                        viewBox="0 0 16 16"
                        width={16}
                        xmlns="http://www.w3.org/2000/svg"
                      >
                        <path
                          d="M8 11L3 6 3.7 5.3 8 9.6 12.3 5.3 13 6z"
                        />
                      </svg>
                    </div>
                  </div>
                </div>
              </div>
            </div>
            <div
              className="iot--tile-catalog--tile-canvas--content"
            >
              <div
                className="iot--tile-catalog--grid-container"
                style={
                  Object {
                    "--columns": "repeat(4, 1fr)",
                  }
                }
              >
                <div>
                  <div
                    className="sample-tile"
                  >
                    <div
                      className="sample-tile--title"
                    >
                      1
                    </div>
                    <div
                      className="sample-tile--content"
                    >
                      This is a sample product tile
                    </div>
                  </div>
                </div>
                <div>
                  <div
                    className="sample-tile"
                  >
                    <div
                      className="sample-tile--title"
                    >
                      2
                    </div>
                    <div
                      className="sample-tile--content"
                    >
                      This is a sample product tile
                    </div>
                  </div>
                </div>
                <div>
                  <div
                    className="sample-tile"
                  >
                    <div
                      className="sample-tile--title"
                    >
                      3
                    </div>
                    <div
                      className="sample-tile--content"
                    >
                      This is a sample product tile
                    </div>
                  </div>
                </div>
                <div>
                  <div
                    className="sample-tile"
                  >
                    <div
                      className="sample-tile--title"
                    >
                      4
                    </div>
                    <div
                      className="sample-tile--content"
                    >
                      This is a sample product tile
                    </div>
                  </div>
                </div>
                <div>
                  <div
                    className="sample-tile"
                  >
                    <div
                      className="sample-tile--title"
                    >
                      5
                    </div>
                    <div
                      className="sample-tile--content"
                    >
                      This is a sample product tile
                    </div>
                  </div>
                </div>
                <div>
                  <div
                    className="sample-tile"
                  >
                    <div
                      className="sample-tile--title"
                    >
                      6
                    </div>
                    <div
                      className="sample-tile--content"
                    >
                      This is a sample product tile
                    </div>
                  </div>
                </div>
                <div>
                  <div
                    className="sample-tile"
                  >
                    <div
                      className="sample-tile--title"
                    >
                      7
                    </div>
                    <div
                      className="sample-tile--content"
                    >
                      This is a sample product tile
                    </div>
                  </div>
                </div>
                <div>
                  <div
                    className="sample-tile"
                  >
                    <div
                      className="sample-tile--title"
                    >
                      8
                    </div>
                    <div
                      className="sample-tile--content"
                    >
                      This is a sample product tile
                    </div>
                  </div>
                </div>
              </div>
            </div>
            <div
              className="iot--tile-catalog--tile-canvas--bottom"
            >
              <nav
                aria-label="pagination"
                className="bx--pagination-nav"
              >
                <ul
                  className="bx--pagination-nav__list"
                >
                  <li
                    className="bx--pagination-nav__list-item"
                  >
                    <button
                      aria-disabled="true"
                      className="bx--pagination-nav__page bx--pagination-nav__page--direction bx--pagination-nav__page--disabled"
                      onClick={[Function]}
                      type="button"
                    >
                      <span
                        className="bx--pagination-nav__accessibility-label"
                      >
                        Previous page
                      </span>
                      <svg
                        aria-hidden="true"
                        className="bx--pagination-nav__icon"
                        focusable="false"
                        height="8"
                        preserveAspectRatio="xMidYMid meet"
                        style={
                          Object {
                            "willChange": "transform",
                          }
                        }
                        viewBox="0 0 5 8"
                        width="5"
                        xmlns="http://www.w3.org/2000/svg"
                      >
                        <path
                          d="M5 8L0 4 5 0z"
                        />
                      </svg>
                    </button>
                  </li>
                  <li
                    className="bx--pagination-nav__list-item"
                  >
                    <button
                      aria-current="page"
                      aria-disabled={true}
                      className="bx--pagination-nav__page bx--pagination-nav__page--active bx--pagination-nav__page--disabled"
                      onClick={[Function]}
                      type="button"
                    >
                      <span
                        className="bx--pagination-nav__accessibility-label"
                      >
                        page
                      </span>
                      1
                    </button>
                  </li>
                  <li
                    className="bx--pagination-nav__list-item"
                  >
                    <button
                      aria-current="page"
                      aria-disabled={false}
                      className="bx--pagination-nav__page"
                      onClick={[Function]}
                      type="button"
                    >
                      <span
                        className="bx--pagination-nav__accessibility-label"
                      >
                        page
                      </span>
                      2
                    </button>
                  </li>
                  <li
                    className="bx--pagination-nav__list-item"
                  >
                    <button
                      aria-current="page"
                      aria-disabled={false}
                      className="bx--pagination-nav__page"
                      onClick={[Function]}
                      type="button"
                    >
                      <span
                        className="bx--pagination-nav__accessibility-label"
                      >
                        page
                      </span>
                      3
                    </button>
                  </li>
                  <li
                    className="bx--pagination-nav__list-item"
                  >
                    <button
                      aria-current="page"
                      aria-disabled={false}
                      className="bx--pagination-nav__page"
                      onClick={[Function]}
                      type="button"
                    >
                      <span
                        className="bx--pagination-nav__accessibility-label"
                      >
                        page
                      </span>
                      4
                    </button>
                  </li>
                  <li
                    className="bx--pagination-nav__list-item"
                  >
                    <button
                      aria-current="page"
                      aria-disabled={false}
                      className="bx--pagination-nav__page"
                      onClick={[Function]}
                      type="button"
                    >
                      <span
                        className="bx--pagination-nav__accessibility-label"
                      >
                        page
                      </span>
                      5
                    </button>
                  </li>
                  <li
                    className="bx--pagination-nav__list-item"
                  >
                    <div
                      className="bx--pagination-nav__select"
                    >
                      <select
                        aria-label="select page number"
                        className="bx--pagination-nav__page bx--pagination-nav__page--select"
                        data-page-select={true}
                        onChange={[Function]}
                      >
                        <option
                          data-page=""
                          hidden={true}
                          value="default"
                        />
                        <option
                          data-page={6}
                          value={6}
                        >
                          6
                        </option>
                        <option
                          data-page={7}
                          value={7}
                        >
                          7
                        </option>
                        <option
                          data-page={8}
                          value={8}
                        >
                          8
                        </option>
                        <option
                          data-page={9}
                          value={9}
                        >
                          9
                        </option>
                        <option
                          data-page={10}
                          value={10}
                        >
                          10
                        </option>
                        <option
                          data-page={11}
                          value={11}
                        >
                          11
                        </option>
                        <option
                          data-page={12}
                          value={12}
                        >
                          12
                        </option>
                      </select>
                      <div
                        className="bx--pagination-nav__select-icon-wrapper"
                      >
                        <svg
                          aria-hidden="true"
                          className="bx--pagination-nav__select-icon"
                          focusable="false"
                          height="16"
                          preserveAspectRatio="xMidYMid meet"
                          viewBox="0 0 32 32"
                          width="16"
                          xmlns="http://www.w3.org/2000/svg"
                        >
                          <circle
                            cx="8"
                            cy="16"
                            r="2"
                          />
                          <circle
                            cx="16"
                            cy="16"
                            r="2"
                          />
                          <circle
                            cx="24"
                            cy="16"
                            r="2"
                          />
                        </svg>
                      </div>
                    </div>
                  </li>
                  <li
                    className="bx--pagination-nav__list-item"
                  >
                    <button
                      aria-current="page"
                      aria-disabled={false}
                      className="bx--pagination-nav__page"
                      onClick={[Function]}
                      type="button"
                    >
                      <span
                        className="bx--pagination-nav__accessibility-label"
                      >
                        page
                      </span>
                      13
                    </button>
                  </li>
                  <li
                    className="bx--pagination-nav__list-item"
                  >
                    <button
                      className="bx--pagination-nav__page bx--pagination-nav__page--direction"
                      onClick={[Function]}
                      type="button"
                    >
                      <span
                        className="bx--pagination-nav__accessibility-label"
                      >
                        Next page
                      </span>
                      <svg
                        aria-hidden="true"
                        className="bx--pagination-nav__icon"
                        focusable="false"
                        height="8"
                        preserveAspectRatio="xMidYMid meet"
                        style={
                          Object {
                            "willChange": "transform",
                          }
                        }
                        viewBox="0 0 5 8"
                        width="5"
                        xmlns="http://www.w3.org/2000/svg"
                      >
                        <path
                          d="M0 0L5 4 0 8z"
                        />
                      </svg>
                    </button>
                  </li>
                </ul>
              </nav>
            </div>
          </div>
        </div>
      </div>
    </div>
  </div>
  <button
    className="info__show-button"
    onClick={[Function]}
    style={
      Object {
        "background": "#027ac5",
        "border": "none",
        "borderRadius": "0 0 0 5px",
        "color": "#fff",
        "cursor": "pointer",
        "display": "block",
        "fontFamily": "sans-serif",
        "fontSize": 12,
        "padding": "5px 15px",
        "position": "fixed",
        "right": 0,
        "top": 0,
      }
    }
    type="button"
  >
    Show Info
  </button>
</div>
`;

exports[`Storybook Snapshot tests and console checks Storyshots 1 - Watson IoT/TileCatalogNew With Search 1`] = `
<div
  className="storybook-container"
>
  <div
    style={
      Object {
        "position": "relative",
        "zIndex": 0,
      }
    }
  >
    <div
      style={
        Object {
          "width": "60rem",
        }
      }
    >
      <div>
        <div
          className="iot--tile-catalog--canvas-container"
        >
          <div
            className="iot--tile-catalog--tile-canvas"
          >
            <div
              className="iot--tile-catalog--tile-canvas--header"
            >
              <div
                className="iot--tile-catalog--tile-canvas--header--title"
              >
                Product name
              </div>
              <div
                className="bx--toolbar-action bx--toolbar-search-container-expandable"
                onBlur={[Function]}
                onClick={[Function]}
                onFocus={[Function]}
                onKeyDown={[Function]}
                tabIndex="0"
              >
                <div
<<<<<<< HEAD
                  aria-labelledby="48-search"
=======
                  aria-labelledby="47-search"
>>>>>>> 9becccc8
                  className="bx--search bx--search--sm iot--tile-catalog--tile-canvas--header--search"
                  role="search"
                >
                  <svg
                    aria-hidden={true}
                    className="bx--search-magnifier"
                    fill="currentColor"
                    focusable="false"
                    height={16}
                    preserveAspectRatio="xMidYMid meet"
                    viewBox="0 0 16 16"
                    width={16}
                    xmlns="http://www.w3.org/2000/svg"
                  >
                    <path
                      d="M15,14.3L10.7,10c1.9-2.3,1.6-5.8-0.7-7.7S4.2,0.7,2.3,3S0.7,8.8,3,10.7c2,1.7,5,1.7,7,0l4.3,4.3L15,14.3z M2,6.5	C2,4,4,2,6.5,2S11,4,11,6.5S9,11,6.5,11S2,9,2,6.5z"
                    />
                  </svg>
                  <label
                    className="bx--label"
<<<<<<< HEAD
                    htmlFor="48"
                    id="48-search"
=======
                    htmlFor="47"
                    id="47-search"
>>>>>>> 9becccc8
                  >
                    Filter table
                  </label>
                  <input
                    autoComplete="off"
                    className="bx--search-input"
<<<<<<< HEAD
                    id="48"
=======
                    id="47"
>>>>>>> 9becccc8
                    onChange={[Function]}
                    onKeyDown={[Function]}
                    placeholder="Enter a value"
                    role="searchbox"
                    tabIndex="-1"
                    type="text"
                    value=""
                  />
                  <button
                    aria-label="Clear search input"
                    className="bx--search-close bx--search-close--hidden"
                    onClick={[Function]}
                    type="button"
                  >
                    <svg
                      aria-hidden={true}
                      fill="currentColor"
                      focusable="false"
                      height={16}
                      preserveAspectRatio="xMidYMid meet"
                      viewBox="0 0 32 32"
                      width={16}
                      xmlns="http://www.w3.org/2000/svg"
                    >
                      <path
                        d="M24 9.4L22.6 8 16 14.6 9.4 8 8 9.4 14.6 16 8 22.6 9.4 24 16 17.4 22.6 24 24 22.6 17.4 16 24 9.4z"
                      />
                    </svg>
                  </button>
                </div>
              </div>
              <div
                className="iot--tile-catalog--tile-canvas--header--select"
              />
            </div>
            <div
              className="iot--tile-catalog--tile-canvas--content"
            >
              <div
                className="iot--tile-catalog--grid-container"
                style={
                  Object {
                    "--columns": "repeat(4, 1fr)",
                  }
                }
              >
                <div>
                  <div
                    className="sample-tile"
                  >
                    <div
                      className="sample-tile--title"
                    >
                      1
                    </div>
                    <div
                      className="sample-tile--content"
                    >
                      This is a sample product tile
                    </div>
                  </div>
                </div>
                <div>
                  <div
                    className="sample-tile"
                  >
                    <div
                      className="sample-tile--title"
                    >
                      2
                    </div>
                    <div
                      className="sample-tile--content"
                    >
                      This is a sample product tile
                    </div>
                  </div>
                </div>
                <div>
                  <div
                    className="sample-tile"
                  >
                    <div
                      className="sample-tile--title"
                    >
                      3
                    </div>
                    <div
                      className="sample-tile--content"
                    >
                      This is a sample product tile
                    </div>
                  </div>
                </div>
                <div>
                  <div
                    className="sample-tile"
                  >
                    <div
                      className="sample-tile--title"
                    >
                      4
                    </div>
                    <div
                      className="sample-tile--content"
                    >
                      This is a sample product tile
                    </div>
                  </div>
                </div>
                <div>
                  <div
                    className="sample-tile"
                  >
                    <div
                      className="sample-tile--title"
                    >
                      5
                    </div>
                    <div
                      className="sample-tile--content"
                    >
                      This is a sample product tile
                    </div>
                  </div>
                </div>
                <div>
                  <div
                    className="sample-tile"
                  >
                    <div
                      className="sample-tile--title"
                    >
                      6
                    </div>
                    <div
                      className="sample-tile--content"
                    >
                      This is a sample product tile
                    </div>
                  </div>
                </div>
                <div>
                  <div
                    className="sample-tile"
                  >
                    <div
                      className="sample-tile--title"
                    >
                      7
                    </div>
                    <div
                      className="sample-tile--content"
                    >
                      This is a sample product tile
                    </div>
                  </div>
                </div>
                <div>
                  <div
                    className="sample-tile"
                  >
                    <div
                      className="sample-tile--title"
                    >
                      8
                    </div>
                    <div
                      className="sample-tile--content"
                    >
                      This is a sample product tile
                    </div>
                  </div>
                </div>
              </div>
            </div>
            <div
              className="iot--tile-catalog--tile-canvas--bottom"
            >
              <nav
                aria-label="pagination"
                className="bx--pagination-nav"
              >
                <ul
                  className="bx--pagination-nav__list"
                >
                  <li
                    className="bx--pagination-nav__list-item"
                  >
                    <button
                      aria-disabled="true"
                      className="bx--pagination-nav__page bx--pagination-nav__page--direction bx--pagination-nav__page--disabled"
                      onClick={[Function]}
                      type="button"
                    >
                      <span
                        className="bx--pagination-nav__accessibility-label"
                      >
                        Previous page
                      </span>
                      <svg
                        aria-hidden="true"
                        className="bx--pagination-nav__icon"
                        focusable="false"
                        height="8"
                        preserveAspectRatio="xMidYMid meet"
                        style={
                          Object {
                            "willChange": "transform",
                          }
                        }
                        viewBox="0 0 5 8"
                        width="5"
                        xmlns="http://www.w3.org/2000/svg"
                      >
                        <path
                          d="M5 8L0 4 5 0z"
                        />
                      </svg>
                    </button>
                  </li>
                  <li
                    className="bx--pagination-nav__list-item"
                  >
                    <button
                      aria-current="page"
                      aria-disabled={true}
                      className="bx--pagination-nav__page bx--pagination-nav__page--active bx--pagination-nav__page--disabled"
                      onClick={[Function]}
                      type="button"
                    >
                      <span
                        className="bx--pagination-nav__accessibility-label"
                      >
                        page
                      </span>
                      1
                    </button>
                  </li>
                  <li
                    className="bx--pagination-nav__list-item"
                  >
                    <button
                      aria-current="page"
                      aria-disabled={false}
                      className="bx--pagination-nav__page"
                      onClick={[Function]}
                      type="button"
                    >
                      <span
                        className="bx--pagination-nav__accessibility-label"
                      >
                        page
                      </span>
                      2
                    </button>
                  </li>
                  <li
                    className="bx--pagination-nav__list-item"
                  >
                    <button
                      aria-current="page"
                      aria-disabled={false}
                      className="bx--pagination-nav__page"
                      onClick={[Function]}
                      type="button"
                    >
                      <span
                        className="bx--pagination-nav__accessibility-label"
                      >
                        page
                      </span>
                      3
                    </button>
                  </li>
                  <li
                    className="bx--pagination-nav__list-item"
                  >
                    <button
                      className="bx--pagination-nav__page bx--pagination-nav__page--direction"
                      onClick={[Function]}
                      type="button"
                    >
                      <span
                        className="bx--pagination-nav__accessibility-label"
                      >
                        Next page
                      </span>
                      <svg
                        aria-hidden="true"
                        className="bx--pagination-nav__icon"
                        focusable="false"
                        height="8"
                        preserveAspectRatio="xMidYMid meet"
                        style={
                          Object {
                            "willChange": "transform",
                          }
                        }
                        viewBox="0 0 5 8"
                        width="5"
                        xmlns="http://www.w3.org/2000/svg"
                      >
                        <path
                          d="M0 0L5 4 0 8z"
                        />
                      </svg>
                    </button>
                  </li>
                </ul>
              </nav>
            </div>
          </div>
        </div>
      </div>
    </div>
  </div>
  <button
    className="info__show-button"
    onClick={[Function]}
    style={
      Object {
        "background": "#027ac5",
        "border": "none",
        "borderRadius": "0 0 0 5px",
        "color": "#fff",
        "cursor": "pointer",
        "display": "block",
        "fontFamily": "sans-serif",
        "fontSize": 12,
        "padding": "5px 15px",
        "position": "fixed",
        "right": 0,
        "top": 0,
      }
    }
    type="button"
  >
    Show Info
  </button>
</div>
`;

exports[`Storybook Snapshot tests and console checks Storyshots 1 - Watson IoT/TileCatalogNew With Sort 1`] = `
<div
  className="storybook-container"
>
  <div
    style={
      Object {
        "position": "relative",
        "zIndex": 0,
      }
    }
  >
    <div
      style={
        Object {
          "width": "60rem",
        }
      }
    >
      <div>
        <div
          className="iot--tile-catalog--canvas-container"
        >
          <div
            className="iot--tile-catalog--tile-canvas"
          >
            <div
              className="iot--tile-catalog--tile-canvas--header"
            >
              <div
                className="iot--tile-catalog--tile-canvas--header--title"
              >
                Product name
              </div>
              <div
                className="iot--tile-catalog--tile-canvas--header--select"
              >
                <div
                  className="bx--form-item"
                >
                  <div
                    className="bx--select"
                  >
                    <label
                      className="bx--label"
                      htmlFor="iot--tile-catalog--tile-canvas--header--select"
                    >
                      
                    </label>
                    <div
                      className="bx--select-input__wrapper"
                      data-invalid={null}
                    >
                      <select
                        className="bx--select-input"
                        defaultValue="Choose from options"
                        id="iot--tile-catalog--tile-canvas--header--select"
                        onChange={[Function]}
                      >
                        <option
                          className="bx--select-option"
                          disabled={false}
                          hidden={false}
                          value="Choose from options"
                        >
                          Choose from options
                        </option>
                        <option
                          className="bx--select-option"
                          disabled={false}
                          hidden={false}
                          value="A-Z"
                        >
                          A-Z
                        </option>
                        <option
                          className="bx--select-option"
                          disabled={false}
                          hidden={false}
                          value="Most Popular"
                        >
                          Most Popular
                        </option>
                      </select>
                      <svg
                        aria-hidden={true}
                        className="bx--select__arrow"
                        fill="currentColor"
                        focusable="false"
                        height={16}
                        preserveAspectRatio="xMidYMid meet"
                        viewBox="0 0 16 16"
                        width={16}
                        xmlns="http://www.w3.org/2000/svg"
                      >
                        <path
                          d="M8 11L3 6 3.7 5.3 8 9.6 12.3 5.3 13 6z"
                        />
                      </svg>
                    </div>
                  </div>
                </div>
              </div>
            </div>
            <div
              className="iot--tile-catalog--tile-canvas--content"
            >
              <div
                className="iot--tile-catalog--grid-container"
                style={
                  Object {
                    "--columns": "repeat(4, 1fr)",
                  }
                }
              >
                <div>
                  <div
                    className="sample-tile"
                  >
                    <div
                      className="sample-tile--title"
                    >
                      1
                    </div>
                    <div
                      className="sample-tile--content"
                    >
                      This is a sample product tile
                    </div>
                  </div>
                </div>
                <div>
                  <div
                    className="sample-tile"
                  >
                    <div
                      className="sample-tile--title"
                    >
                      2
                    </div>
                    <div
                      className="sample-tile--content"
                    >
                      This is a sample product tile
                    </div>
                  </div>
                </div>
                <div>
                  <div
                    className="sample-tile"
                  >
                    <div
                      className="sample-tile--title"
                    >
                      3
                    </div>
                    <div
                      className="sample-tile--content"
                    >
                      This is a sample product tile
                    </div>
                  </div>
                </div>
                <div>
                  <div
                    className="sample-tile"
                  >
                    <div
                      className="sample-tile--title"
                    >
                      4
                    </div>
                    <div
                      className="sample-tile--content"
                    >
                      This is a sample product tile
                    </div>
                  </div>
                </div>
                <div>
                  <div
                    className="sample-tile"
                  >
                    <div
                      className="sample-tile--title"
                    >
                      5
                    </div>
                    <div
                      className="sample-tile--content"
                    >
                      This is a sample product tile
                    </div>
                  </div>
                </div>
                <div>
                  <div
                    className="sample-tile"
                  >
                    <div
                      className="sample-tile--title"
                    >
                      6
                    </div>
                    <div
                      className="sample-tile--content"
                    >
                      This is a sample product tile
                    </div>
                  </div>
                </div>
                <div>
                  <div
                    className="sample-tile"
                  >
                    <div
                      className="sample-tile--title"
                    >
                      7
                    </div>
                    <div
                      className="sample-tile--content"
                    >
                      This is a sample product tile
                    </div>
                  </div>
                </div>
                <div>
                  <div
                    className="sample-tile"
                  >
                    <div
                      className="sample-tile--title"
                    >
                      8
                    </div>
                    <div
                      className="sample-tile--content"
                    >
                      This is a sample product tile
                    </div>
                  </div>
                </div>
              </div>
            </div>
            <div
              className="iot--tile-catalog--tile-canvas--bottom"
            />
          </div>
        </div>
      </div>
    </div>
  </div>
  <button
    className="info__show-button"
    onClick={[Function]}
    style={
      Object {
        "background": "#027ac5",
        "border": "none",
        "borderRadius": "0 0 0 5px",
        "color": "#fff",
        "cursor": "pointer",
        "display": "block",
        "fontFamily": "sans-serif",
        "fontSize": 12,
        "padding": "5px 15px",
        "position": "fixed",
        "right": 0,
        "top": 0,
      }
    }
    type="button"
  >
    Show Info
  </button>
</div>
`;<|MERGE_RESOLUTION|>--- conflicted
+++ resolved
@@ -43,11 +43,7 @@
                 tabIndex="0"
               >
                 <div
-<<<<<<< HEAD
-                  aria-labelledby="43-search"
-=======
-                  aria-labelledby="42-search"
->>>>>>> 9becccc8
+                  aria-labelledby="41-search"
                   className="bx--search bx--search--sm iot--tile-catalog--tile-canvas--header--search"
                   role="search"
                 >
@@ -68,24 +64,15 @@
                   </svg>
                   <label
                     className="bx--label"
-<<<<<<< HEAD
-                    htmlFor="43"
-                    id="43-search"
-=======
-                    htmlFor="42"
-                    id="42-search"
->>>>>>> 9becccc8
+                    htmlFor="41"
+                    id="41-search"
                   >
                     Filter table
                   </label>
                   <input
                     autoComplete="off"
                     className="bx--search-input"
-<<<<<<< HEAD
-                    id="43"
-=======
-                    id="42"
->>>>>>> 9becccc8
+                    id="41"
                     onChange={[Function]}
                     onKeyDown={[Function]}
                     placeholder="Enter a value"
@@ -425,11 +412,7 @@
                 tabIndex="0"
               >
                 <div
-<<<<<<< HEAD
-                  aria-labelledby="44-search"
-=======
-                  aria-labelledby="43-search"
->>>>>>> 9becccc8
+                  aria-labelledby="42-search"
                   className="bx--search bx--search--sm iot--tile-catalog--tile-canvas--header--search"
                   role="search"
                 >
@@ -450,24 +433,15 @@
                   </svg>
                   <label
                     className="bx--label"
-<<<<<<< HEAD
-                    htmlFor="44"
-                    id="44-search"
-=======
-                    htmlFor="43"
-                    id="43-search"
->>>>>>> 9becccc8
+                    htmlFor="42"
+                    id="42-search"
                   >
                     Filter table
                   </label>
                   <input
                     autoComplete="off"
                     className="bx--search-input"
-<<<<<<< HEAD
-                    id="44"
-=======
-                    id="43"
->>>>>>> 9becccc8
+                    id="42"
                     onChange={[Function]}
                     onKeyDown={[Function]}
                     placeholder="Enter a value"
@@ -714,11 +688,7 @@
                 tabIndex="0"
               >
                 <div
-<<<<<<< HEAD
-                  aria-labelledby="46-search"
-=======
-                  aria-labelledby="45-search"
->>>>>>> 9becccc8
+                  aria-labelledby="44-search"
                   className="bx--search bx--search--sm iot--tile-catalog--tile-canvas--header--search"
                   role="search"
                 >
@@ -739,24 +709,15 @@
                   </svg>
                   <label
                     className="bx--label"
-<<<<<<< HEAD
-                    htmlFor="46"
-                    id="46-search"
-=======
-                    htmlFor="45"
-                    id="45-search"
->>>>>>> 9becccc8
+                    htmlFor="44"
+                    id="44-search"
                   >
                     Filter table
                   </label>
                   <input
                     autoComplete="off"
                     className="bx--search-input"
-<<<<<<< HEAD
-                    id="46"
-=======
-                    id="45"
->>>>>>> 9becccc8
+                    id="44"
                     onChange={[Function]}
                     onKeyDown={[Function]}
                     placeholder="Enter a value"
@@ -984,11 +945,7 @@
                 tabIndex="0"
               >
                 <div
-<<<<<<< HEAD
-                  aria-labelledby="45-search"
-=======
-                  aria-labelledby="44-search"
->>>>>>> 9becccc8
+                  aria-labelledby="43-search"
                   className="bx--search bx--search--sm iot--tile-catalog--tile-canvas--header--search"
                   role="search"
                 >
@@ -1009,24 +966,15 @@
                   </svg>
                   <label
                     className="bx--label"
-<<<<<<< HEAD
-                    htmlFor="45"
-                    id="45-search"
-=======
-                    htmlFor="44"
-                    id="44-search"
->>>>>>> 9becccc8
+                    htmlFor="43"
+                    id="43-search"
                   >
                     Filter table
                   </label>
                   <input
                     autoComplete="off"
                     className="bx--search-input"
-<<<<<<< HEAD
-                    id="45"
-=======
-                    id="44"
->>>>>>> 9becccc8
+                    id="43"
                     onChange={[Function]}
                     onKeyDown={[Function]}
                     placeholder="Enter a value"
@@ -1225,11 +1173,7 @@
                 tabIndex="0"
               >
                 <div
-<<<<<<< HEAD
-                  aria-labelledby="49-search"
-=======
-                  aria-labelledby="48-search"
->>>>>>> 9becccc8
+                  aria-labelledby="47-search"
                   className="bx--search bx--search--sm iot--tile-catalog--tile-canvas--header--search"
                   role="search"
                 >
@@ -1250,24 +1194,15 @@
                   </svg>
                   <label
                     className="bx--label"
-<<<<<<< HEAD
-                    htmlFor="49"
-                    id="49-search"
-=======
-                    htmlFor="48"
-                    id="48-search"
->>>>>>> 9becccc8
+                    htmlFor="47"
+                    id="47-search"
                   >
                     Filter table
                   </label>
                   <input
                     autoComplete="off"
                     className="bx--search-input"
-<<<<<<< HEAD
-                    id="49"
-=======
-                    id="48"
->>>>>>> 9becccc8
+                    id="47"
                     onChange={[Function]}
                     onKeyDown={[Function]}
                     placeholder="Enter a value"
@@ -1720,11 +1655,7 @@
                 tabIndex="0"
               >
                 <div
-<<<<<<< HEAD
-                  aria-labelledby="47-search"
-=======
-                  aria-labelledby="46-search"
->>>>>>> 9becccc8
+                  aria-labelledby="45-search"
                   className="bx--search bx--search--sm iot--tile-catalog--tile-canvas--header--search"
                   role="search"
                 >
@@ -1745,24 +1676,15 @@
                   </svg>
                   <label
                     className="bx--label"
-<<<<<<< HEAD
-                    htmlFor="47"
-                    id="47-search"
-=======
-                    htmlFor="46"
-                    id="46-search"
->>>>>>> 9becccc8
+                    htmlFor="45"
+                    id="45-search"
                   >
                     Filter table
                   </label>
                   <input
                     autoComplete="off"
                     className="bx--search-input"
-<<<<<<< HEAD
-                    id="47"
-=======
-                    id="46"
->>>>>>> 9becccc8
+                    id="45"
                     onChange={[Function]}
                     onKeyDown={[Function]}
                     placeholder="Enter a value"
@@ -2336,11 +2258,7 @@
                 tabIndex="0"
               >
                 <div
-<<<<<<< HEAD
-                  aria-labelledby="48-search"
-=======
-                  aria-labelledby="47-search"
->>>>>>> 9becccc8
+                  aria-labelledby="46-search"
                   className="bx--search bx--search--sm iot--tile-catalog--tile-canvas--header--search"
                   role="search"
                 >
@@ -2361,24 +2279,15 @@
                   </svg>
                   <label
                     className="bx--label"
-<<<<<<< HEAD
-                    htmlFor="48"
-                    id="48-search"
-=======
-                    htmlFor="47"
-                    id="47-search"
->>>>>>> 9becccc8
+                    htmlFor="46"
+                    id="46-search"
                   >
                     Filter table
                   </label>
                   <input
                     autoComplete="off"
                     className="bx--search-input"
-<<<<<<< HEAD
-                    id="48"
-=======
-                    id="47"
->>>>>>> 9becccc8
+                    id="46"
                     onChange={[Function]}
                     onKeyDown={[Function]}
                     placeholder="Enter a value"
