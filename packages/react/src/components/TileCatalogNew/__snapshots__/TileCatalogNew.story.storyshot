// Jest Snapshot v1, https://goo.gl/fbAQLP

exports[`Storybook Snapshot tests and console checks Storyshots 1 - Watson IoT/TileCatalogNew Base with col / row specified 1`] = `
<div
  className="storybook-container"
>
  <div
    style={
      Object {
        "width": "60rem",
      }
    }
  >
    <div>
      <div
        className="iot--tile-catalog--canvas-container"
      >
        <div
          className="iot--tile-catalog--tile-canvas"
        >
          <div
            className="iot--tile-catalog--tile-canvas--header"
          >
            <div
              className="iot--tile-catalog--tile-canvas--header--title"
            >
              Product name
            </div>
            <div
              className="bx--toolbar-action bx--toolbar-search-container-expandable"
              onBlur={[Function]}
              onClick={[Function]}
              onFocus={[Function]}
              onKeyDown={[Function]}
              tabIndex="0"
            >
              <div
<<<<<<< HEAD
                className="iot--tile-catalog--tile-canvas--header--title"
              >
                Product name
              </div>
              <div
                aria-labelledby="31-search"
                className="bx--search bx--search--xl iot--tile-catalog--tile-canvas--header--search bx--toolbar-search-container-expandable"
                role="search"
              >
                <div
                  className="bx--search-magnifier"
                >
                  <svg
                    aria-hidden={true}
                    className="bx--search-magnifier-icon"
=======
                aria-labelledby="29-search"
                className="bx--search bx--search--sm iot--tile-catalog--tile-canvas--header--search"
                role="search"
              >
                <svg
                  aria-hidden={true}
                  className="bx--search-magnifier"
                  fill="currentColor"
                  focusable="false"
                  height={16}
                  preserveAspectRatio="xMidYMid meet"
                  viewBox="0 0 16 16"
                  width={16}
                  xmlns="http://www.w3.org/2000/svg"
                >
                  <path
                    d="M15,14.3L10.7,10c1.9-2.3,1.6-5.8-0.7-7.7S4.2,0.7,2.3,3S0.7,8.8,3,10.7c2,1.7,5,1.7,7,0l4.3,4.3L15,14.3z M2,6.5	C2,4,4,2,6.5,2S11,4,11,6.5S9,11,6.5,11S2,9,2,6.5z"
                  />
                </svg>
                <label
                  className="bx--label"
                  htmlFor="29"
                  id="29-search"
                >
                  Filter table
                </label>
                <input
                  autoComplete="off"
                  className="bx--search-input"
                  id="29"
                  onChange={[Function]}
                  onKeyDown={[Function]}
                  placeholder="Enter a value"
                  role="searchbox"
                  tabIndex="-1"
                  type="text"
                  value=""
                />
                <button
                  aria-label="Clear search input"
                  className="bx--search-close bx--search-close--hidden"
                  onClick={[Function]}
                  type="button"
                >
                  <svg
                    aria-hidden={true}
>>>>>>> 63f25ad1
                    fill="currentColor"
                    focusable="false"
                    height={16}
                    preserveAspectRatio="xMidYMid meet"
                    viewBox="0 0 32 32"
                    width={16}
                    xmlns="http://www.w3.org/2000/svg"
                  >
                    <path
                      d="M24 9.4L22.6 8 16 14.6 9.4 8 8 9.4 14.6 16 8 22.6 9.4 24 16 17.4 22.6 24 24 22.6 17.4 16 24 9.4z"
                    />
                  </svg>
<<<<<<< HEAD
=======
                </button>
              </div>
            </div>
            <div
              className="iot--tile-catalog--tile-canvas--header--select"
            >
              <div
                className="bx--form-item"
              >
                <div
                  className="bx--select"
                >
                  <label
                    className="bx--label"
                    htmlFor="iot--tile-catalog--tile-canvas--header--select"
                  >
                    
                  </label>
                  <div
                    className="bx--select-input__wrapper"
                    data-invalid={null}
                  >
                    <select
                      className="bx--select-input"
                      defaultValue=""
                      id="iot--tile-catalog--tile-canvas--header--select"
                      onChange={[Function]}
                    />
                    <svg
                      aria-hidden={true}
                      className="bx--select__arrow"
                      fill="currentColor"
                      focusable="false"
                      height={16}
                      preserveAspectRatio="xMidYMid meet"
                      viewBox="0 0 16 16"
                      width={16}
                      xmlns="http://www.w3.org/2000/svg"
                    >
                      <path
                        d="M8 11L3 6 3.7 5.3 8 9.6 12.3 5.3 13 6z"
                      />
                    </svg>
                  </div>
>>>>>>> 63f25ad1
                </div>
                <label
                  className="bx--label"
                  htmlFor="31"
                  id="31-search"
                >
                  Filter table
                </label>
                <input
                  autoComplete="off"
                  className="bx--search-input"
                  id="31"
                  onBlur={[Function]}
                  onChange={[Function]}
                  onFocus={[Function]}
                  onKeyDown={[Function]}
                  placeholder="Enter a value"
                  role="searchbox"
                  tabIndex="0"
                  type="text"
                  value=""
                />
                <button
                  aria-label="Clear search input"
                  className="bx--search-close bx--search-close--hidden"
                  onClick={[Function]}
                  type="button"
                >
                  <svg
                    aria-hidden={true}
                    fill="currentColor"
                    focusable="false"
                    height={16}
                    preserveAspectRatio="xMidYMid meet"
                    viewBox="0 0 32 32"
                    width={16}
                    xmlns="http://www.w3.org/2000/svg"
                  >
                    <path
                      d="M24 9.4L22.6 8 16 14.6 9.4 8 8 9.4 14.6 16 8 22.6 9.4 24 16 17.4 22.6 24 24 22.6 17.4 16 24 9.4z"
                    />
                  </svg>
                </button>
              </div>
            </div>
          </div>
          <div
            className="iot--tile-catalog--tile-canvas--content"
          >
            <div
              className="iot--tile-catalog--grid-container"
              style={
                Object {
                  "--columns": "repeat(2, 1fr)",
                }
              }
            >
              <div>
                <div
                  className="sample-tile"
                >
                  <div
                    className="sample-tile--title"
                  >
                    1
                  </div>
                  <div
                    className="sample-tile--content"
                  >
                    This is a sample product tile
                  </div>
                </div>
              </div>
              <div>
                <div
                  className="sample-tile"
                >
                  <div
                    className="sample-tile--title"
                  >
                    2
                  </div>
                  <div
                    className="sample-tile--content"
                  >
                    This is a sample product tile
                  </div>
                </div>
              </div>
              <div>
                <div
                  className="sample-tile"
                >
                  <div
                    className="sample-tile--title"
                  >
                    3
                  </div>
                  <div
                    className="sample-tile--content"
                  >
                    This is a sample product tile
                  </div>
                </div>
              </div>
              <div>
                <div
                  className="sample-tile"
                >
                  <div
                    className="sample-tile--title"
                  >
                    4
                  </div>
                  <div
                    className="sample-tile--content"
                  >
                    This is a sample product tile
                  </div>
                </div>
              </div>
            </div>
          </div>
          <div
            className="iot--tile-catalog--tile-canvas--bottom"
          >
            <nav
              aria-label="pagination"
              className="bx--pagination-nav"
            >
              <ul
                className="bx--pagination-nav__list"
              >
                <li
                  className="bx--pagination-nav__list-item"
                >
                  <button
                    aria-disabled="true"
                    className="bx--pagination-nav__page bx--pagination-nav__page--direction bx--pagination-nav__page--disabled"
                    onClick={[Function]}
                    type="button"
                  >
                    <span
                      className="bx--pagination-nav__accessibility-label"
                    >
                      Previous page
                    </span>
                    <svg
                      aria-hidden="true"
                      className="bx--pagination-nav__icon"
                      focusable="false"
                      height="8"
                      preserveAspectRatio="xMidYMid meet"
                      style={
                        Object {
                          "willChange": "transform",
                        }
                      }
                      viewBox="0 0 5 8"
                      width="5"
                      xmlns="http://www.w3.org/2000/svg"
                    >
                      <path
                        d="M5 8L0 4 5 0z"
                      />
                    </svg>
                  </button>
                </li>
                <li
                  className="bx--pagination-nav__list-item"
                >
                  <button
                    aria-current="page"
                    aria-disabled={true}
                    className="bx--pagination-nav__page bx--pagination-nav__page--active bx--pagination-nav__page--disabled"
                    onClick={[Function]}
                    type="button"
                  >
                    <span
                      className="bx--pagination-nav__accessibility-label"
                    >
                      page
                    </span>
                    1
                  </button>
                </li>
                <li
                  className="bx--pagination-nav__list-item"
                >
                  <button
                    aria-current="page"
                    aria-disabled={false}
                    className="bx--pagination-nav__page"
                    onClick={[Function]}
                    type="button"
                  >
                    <span
                      className="bx--pagination-nav__accessibility-label"
                    >
                      page
                    </span>
                    2
                  </button>
                </li>
                <li
                  className="bx--pagination-nav__list-item"
                >
                  <button
                    className="bx--pagination-nav__page bx--pagination-nav__page--direction"
                    onClick={[Function]}
                    type="button"
                  >
                    <span
                      className="bx--pagination-nav__accessibility-label"
                    >
                      Next page
                    </span>
                    <svg
                      aria-hidden="true"
                      className="bx--pagination-nav__icon"
                      focusable="false"
                      height="8"
                      preserveAspectRatio="xMidYMid meet"
                      style={
                        Object {
                          "willChange": "transform",
                        }
                      }
                      viewBox="0 0 5 8"
                      width="5"
                      xmlns="http://www.w3.org/2000/svg"
                    >
                      <path
                        d="M0 0L5 4 0 8z"
                      />
                    </svg>
                  </button>
                </li>
              </ul>
            </nav>
          </div>
        </div>
      </div>
    </div>
  </div>
</div>
`;

exports[`Storybook Snapshot tests and console checks Storyshots 1 - Watson IoT/TileCatalogNew Dynamic resize with tile width specification 1`] = `
<div
  className="storybook-container"
>
  <div>
    <div>
      <div
        className="iot--tile-catalog--canvas-container"
      >
        <div
          className="iot--tile-catalog--tile-canvas"
        >
          <div
            className="iot--tile-catalog--tile-canvas--header"
          >
            <div
              className="iot--tile-catalog--tile-canvas--header--title"
            >
              Product name
            </div>
            <div
              className="bx--toolbar-action bx--toolbar-search-container-expandable"
              onBlur={[Function]}
              onClick={[Function]}
              onFocus={[Function]}
              onKeyDown={[Function]}
              tabIndex="0"
            >
              <div
<<<<<<< HEAD
                className="iot--tile-catalog--tile-canvas--header--title"
              >
                Product name
              </div>
              <div
                aria-labelledby="32-search"
                className="bx--search bx--search--xl iot--tile-catalog--tile-canvas--header--search bx--toolbar-search-container-expandable"
                role="search"
              >
                <div
                  className="bx--search-magnifier"
                >
                  <svg
                    aria-hidden={true}
                    className="bx--search-magnifier-icon"
=======
                aria-labelledby="30-search"
                className="bx--search bx--search--sm iot--tile-catalog--tile-canvas--header--search"
                role="search"
              >
                <svg
                  aria-hidden={true}
                  className="bx--search-magnifier"
                  fill="currentColor"
                  focusable="false"
                  height={16}
                  preserveAspectRatio="xMidYMid meet"
                  viewBox="0 0 16 16"
                  width={16}
                  xmlns="http://www.w3.org/2000/svg"
                >
                  <path
                    d="M15,14.3L10.7,10c1.9-2.3,1.6-5.8-0.7-7.7S4.2,0.7,2.3,3S0.7,8.8,3,10.7c2,1.7,5,1.7,7,0l4.3,4.3L15,14.3z M2,6.5	C2,4,4,2,6.5,2S11,4,11,6.5S9,11,6.5,11S2,9,2,6.5z"
                  />
                </svg>
                <label
                  className="bx--label"
                  htmlFor="30"
                  id="30-search"
                >
                  Filter table
                </label>
                <input
                  autoComplete="off"
                  className="bx--search-input"
                  id="30"
                  onChange={[Function]}
                  onKeyDown={[Function]}
                  placeholder="Enter a value"
                  role="searchbox"
                  tabIndex="-1"
                  type="text"
                  value=""
                />
                <button
                  aria-label="Clear search input"
                  className="bx--search-close bx--search-close--hidden"
                  onClick={[Function]}
                  type="button"
                >
                  <svg
                    aria-hidden={true}
>>>>>>> 63f25ad1
                    fill="currentColor"
                    focusable="false"
                    height={16}
                    preserveAspectRatio="xMidYMid meet"
                    viewBox="0 0 32 32"
                    width={16}
                    xmlns="http://www.w3.org/2000/svg"
                  >
                    <path
                      d="M24 9.4L22.6 8 16 14.6 9.4 8 8 9.4 14.6 16 8 22.6 9.4 24 16 17.4 22.6 24 24 22.6 17.4 16 24 9.4z"
                    />
                  </svg>
<<<<<<< HEAD
=======
                </button>
              </div>
            </div>
            <div
              className="iot--tile-catalog--tile-canvas--header--select"
            >
              <div
                className="bx--form-item"
              >
                <div
                  className="bx--select"
                >
                  <label
                    className="bx--label"
                    htmlFor="iot--tile-catalog--tile-canvas--header--select"
                  >
                    
                  </label>
                  <div
                    className="bx--select-input__wrapper"
                    data-invalid={null}
                  >
                    <select
                      className="bx--select-input"
                      defaultValue=""
                      id="iot--tile-catalog--tile-canvas--header--select"
                      onChange={[Function]}
                    />
                    <svg
                      aria-hidden={true}
                      className="bx--select__arrow"
                      fill="currentColor"
                      focusable="false"
                      height={16}
                      preserveAspectRatio="xMidYMid meet"
                      viewBox="0 0 16 16"
                      width={16}
                      xmlns="http://www.w3.org/2000/svg"
                    >
                      <path
                        d="M8 11L3 6 3.7 5.3 8 9.6 12.3 5.3 13 6z"
                      />
                    </svg>
                  </div>
>>>>>>> 63f25ad1
                </div>
                <label
                  className="bx--label"
                  htmlFor="32"
                  id="32-search"
                >
                  Filter table
                </label>
                <input
                  autoComplete="off"
                  className="bx--search-input"
                  id="32"
                  onBlur={[Function]}
                  onChange={[Function]}
                  onFocus={[Function]}
                  onKeyDown={[Function]}
                  placeholder="Enter a value"
                  role="searchbox"
                  tabIndex="0"
                  type="text"
                  value=""
                />
                <button
                  aria-label="Clear search input"
                  className="bx--search-close bx--search-close--hidden"
                  onClick={[Function]}
                  type="button"
                >
                  <svg
                    aria-hidden={true}
                    fill="currentColor"
                    focusable="false"
                    height={16}
                    preserveAspectRatio="xMidYMid meet"
                    viewBox="0 0 32 32"
                    width={16}
                    xmlns="http://www.w3.org/2000/svg"
                  >
                    <path
                      d="M24 9.4L22.6 8 16 14.6 9.4 8 8 9.4 14.6 16 8 22.6 9.4 24 16 17.4 22.6 24 24 22.6 17.4 16 24 9.4z"
                    />
                  </svg>
                </button>
              </div>
            </div>
          </div>
          <div
            className="iot--tile-catalog--tile-canvas--content"
          >
            <div
              className="iot--tile-catalog--grid-container"
              style={
                Object {
                  "--columns": "repeat(auto-fill, minmax(15rem, 1fr))",
                }
              }
            >
              <div>
                <div
                  className="sample-tile"
                >
                  <div
                    className="sample-tile--title"
                  >
                    1
                  </div>
                  <div
                    className="sample-tile--content"
                  >
                    This is a sample product tile
                  </div>
                </div>
              </div>
              <div>
                <div
                  className="sample-tile"
                >
                  <div
                    className="sample-tile--title"
                  >
                    2
                  </div>
                  <div
                    className="sample-tile--content"
                  >
                    This is a sample product tile
                  </div>
                </div>
              </div>
              <div>
                <div
                  className="sample-tile"
                >
                  <div
                    className="sample-tile--title"
                  >
                    3
                  </div>
                  <div
                    className="sample-tile--content"
                  >
                    This is a sample product tile
                  </div>
                </div>
              </div>
              <div>
                <div
                  className="sample-tile"
                >
                  <div
                    className="sample-tile--title"
                  >
                    4
                  </div>
                  <div
                    className="sample-tile--content"
                  >
                    This is a sample product tile
                  </div>
                </div>
              </div>
              <div>
                <div
                  className="sample-tile"
                >
                  <div
                    className="sample-tile--title"
                  >
                    5
                  </div>
                  <div
                    className="sample-tile--content"
                  >
                    This is a sample product tile
                  </div>
                </div>
              </div>
            </div>
          </div>
          <div
            className="iot--tile-catalog--tile-canvas--bottom"
          />
        </div>
      </div>
    </div>
  </div>
</div>
`;

exports[`Storybook Snapshot tests and console checks Storyshots 1 - Watson IoT/TileCatalogNew Error 1`] = `
<div
  className="storybook-container"
>
  <div
    style={
      Object {
        "width": "60rem",
      }
    }
  >
    <div>
      <div
        className="iot--tile-catalog--canvas-container"
      >
        <div
          className="iot--tile-catalog--tile-canvas"
        >
          <div
            className="iot--tile-catalog--tile-canvas--header"
          >
            <div
              className="iot--tile-catalog--tile-canvas--header--title"
            >
              Product name
            </div>
            <div
              className="bx--toolbar-action bx--toolbar-search-container-expandable"
              onBlur={[Function]}
              onClick={[Function]}
              onFocus={[Function]}
              onKeyDown={[Function]}
              tabIndex="0"
            >
              <div
<<<<<<< HEAD
                className="iot--tile-catalog--tile-canvas--header--title"
              >
                Product name
              </div>
              <div
                aria-labelledby="34-search"
                className="bx--search bx--search--xl iot--tile-catalog--tile-canvas--header--search bx--toolbar-search-container-expandable"
                role="search"
              >
                <div
                  className="bx--search-magnifier"
                >
                  <svg
                    aria-hidden={true}
                    className="bx--search-magnifier-icon"
=======
                aria-labelledby="32-search"
                className="bx--search bx--search--sm iot--tile-catalog--tile-canvas--header--search"
                role="search"
              >
                <svg
                  aria-hidden={true}
                  className="bx--search-magnifier"
                  fill="currentColor"
                  focusable="false"
                  height={16}
                  preserveAspectRatio="xMidYMid meet"
                  viewBox="0 0 16 16"
                  width={16}
                  xmlns="http://www.w3.org/2000/svg"
                >
                  <path
                    d="M15,14.3L10.7,10c1.9-2.3,1.6-5.8-0.7-7.7S4.2,0.7,2.3,3S0.7,8.8,3,10.7c2,1.7,5,1.7,7,0l4.3,4.3L15,14.3z M2,6.5	C2,4,4,2,6.5,2S11,4,11,6.5S9,11,6.5,11S2,9,2,6.5z"
                  />
                </svg>
                <label
                  className="bx--label"
                  htmlFor="32"
                  id="32-search"
                >
                  Filter table
                </label>
                <input
                  autoComplete="off"
                  className="bx--search-input"
                  id="32"
                  onChange={[Function]}
                  onKeyDown={[Function]}
                  placeholder="Enter a value"
                  role="searchbox"
                  tabIndex="-1"
                  type="text"
                  value=""
                />
                <button
                  aria-label="Clear search input"
                  className="bx--search-close bx--search-close--hidden"
                  onClick={[Function]}
                  type="button"
                >
                  <svg
                    aria-hidden={true}
>>>>>>> 63f25ad1
                    fill="currentColor"
                    focusable="false"
                    height={16}
                    preserveAspectRatio="xMidYMid meet"
                    viewBox="0 0 32 32"
                    width={16}
                    xmlns="http://www.w3.org/2000/svg"
                  >
                    <path
                      d="M24 9.4L22.6 8 16 14.6 9.4 8 8 9.4 14.6 16 8 22.6 9.4 24 16 17.4 22.6 24 24 22.6 17.4 16 24 9.4z"
                    />
                  </svg>
<<<<<<< HEAD
                </div>
                <label
                  className="bx--label"
                  htmlFor="34"
                  id="34-search"
                >
                  Filter table
                </label>
                <input
                  autoComplete="off"
                  className="bx--search-input"
                  id="34"
                  onBlur={[Function]}
                  onChange={[Function]}
                  onFocus={[Function]}
                  onKeyDown={[Function]}
                  placeholder="Enter a value"
                  role="searchbox"
                  tabIndex="0"
                  type="text"
                  value=""
                />
                <button
                  aria-label="Clear search input"
                  className="bx--search-close bx--search-close--hidden"
                  onClick={[Function]}
                  type="button"
                >
                  <svg
                    aria-hidden={true}
                    fill="currentColor"
                    focusable="false"
                    height={16}
                    preserveAspectRatio="xMidYMid meet"
                    viewBox="0 0 32 32"
                    width={16}
                    xmlns="http://www.w3.org/2000/svg"
                  >
                    <path
                      d="M24 9.4L22.6 8 16 14.6 9.4 8 8 9.4 14.6 16 8 22.6 9.4 24 16 17.4 22.6 24 24 22.6 17.4 16 24 9.4z"
                    />
                  </svg>
                </button>
              </div>
              <div
                className="iot--tile-catalog--tile-canvas--header--select"
              >
                <div
                  className="bx--form-item"
                >
                  <div
                    className="bx--select"
                  >
                    <label
                      className="bx--label"
                      htmlFor="iot--tile-catalog--tile-canvas--header--select"
                    >
                      
                    </label>
                    <div
                      className="bx--select-input__wrapper"
                      data-invalid={null}
                    >
                      <select
                        className="bx--select-input"
                        defaultValue=""
                        id="iot--tile-catalog--tile-canvas--header--select"
                        onChange={[Function]}
                      />
                      <svg
                        aria-hidden={true}
                        className="bx--select__arrow"
                        fill="currentColor"
                        focusable="false"
                        height={16}
                        preserveAspectRatio="xMidYMid meet"
                        viewBox="0 0 16 16"
                        width={16}
                        xmlns="http://www.w3.org/2000/svg"
                      >
                        <path
                          d="M8 11L3 6 3.7 5.3 8 9.6 12.3 5.3 13 6z"
                        />
                      </svg>
                    </div>
=======
                </button>
              </div>
            </div>
            <div
              className="iot--tile-catalog--tile-canvas--header--select"
            >
              <div
                className="bx--form-item"
              >
                <div
                  className="bx--select"
                >
                  <label
                    className="bx--label"
                    htmlFor="iot--tile-catalog--tile-canvas--header--select"
                  >
                    
                  </label>
                  <div
                    className="bx--select-input__wrapper"
                    data-invalid={null}
                  >
                    <select
                      className="bx--select-input"
                      defaultValue=""
                      id="iot--tile-catalog--tile-canvas--header--select"
                      onChange={[Function]}
                    />
                    <svg
                      aria-hidden={true}
                      className="bx--select__arrow"
                      fill="currentColor"
                      focusable="false"
                      height={16}
                      preserveAspectRatio="xMidYMid meet"
                      viewBox="0 0 16 16"
                      width={16}
                      xmlns="http://www.w3.org/2000/svg"
                    >
                      <path
                        d="M8 11L3 6 3.7 5.3 8 9.6 12.3 5.3 13 6z"
                      />
                    </svg>
>>>>>>> 63f25ad1
                  </div>
                </div>
              </div>
            </div>
          </div>
          <div
            className="bx--tile iot--tile-catalog--empty-tile"
          >
            <svg
              aria-hidden={true}
              fill="currentColor"
              focusable="false"
              height={32}
              preserveAspectRatio="xMidYMid meet"
              viewBox="0 0 32 32"
              width={32}
              xmlns="http://www.w3.org/2000/svg"
            >
              <path
                d="M16 10a6 6 0 00-6 6v8a6 6 0 0012 0V16A6 6 0 0016 10zm-4.25 7.87h8.5v4.25h-8.5zM16 28.25A4.27 4.27 0 0111.75 24v-.13h8.5V24A4.27 4.27 0 0116 28.25zm4.25-12.13h-8.5V16a4.25 4.25 0 018.5 0zM30.66 19.21L24 13v9.1a4 4 0 008 0A3.83 3.83 0 0030.66 19.21zM28 24.35a2.25 2.25 0 01-2.25-2.25V17l3.72 3.47h0A2.05 2.05 0 0130.2 22 2.25 2.25 0 0128 24.35zM0 22.1a4 4 0 008 0V13L1.34 19.21A3.88 3.88 0 000 22.1zm2.48-1.56h0L6.25 17v5.1a2.25 2.25 0 01-4.5 0A2.05 2.05 0 012.48 20.54zM15 5.5A3.5 3.5 0 1011.5 9 3.5 3.5 0 0015 5.5zm-5.25 0A1.75 1.75 0 1111.5 7.25 1.77 1.77 0 019.75 5.5zM20.5 2A3.5 3.5 0 1024 5.5 3.5 3.5 0 0020.5 2zm0 5.25A1.75 1.75 0 1122.25 5.5 1.77 1.77 0 0120.5 7.25z"
              />
            </svg>
            <p>
              An error has occurred. Please make sure your catalog has content.
            </p>
          </div>
          <div
            className="iot--tile-catalog--tile-canvas--bottom"
          />
        </div>
      </div>
    </div>
  </div>
</div>
`;

exports[`Storybook Snapshot tests and console checks Storyshots 1 - Watson IoT/TileCatalogNew Get Tiles 1`] = `
<div
  className="storybook-container"
>
  <div
    className="sample-tile"
  >
    <div
      className="sample-tile--title"
    >
      1
    </div>
    <div
      className="sample-tile--content"
    >
      This is a sample product tile
    </div>
  </div>
</div>
`;

exports[`Storybook Snapshot tests and console checks Storyshots 1 - Watson IoT/TileCatalogNew Loading 1`] = `
<div
  className="storybook-container"
>
  <div
    style={
      Object {
        "width": "60rem",
      }
    }
  >
    <div>
      <div
        className="iot--tile-catalog--canvas-container"
      >
        <div
          className="iot--tile-catalog--tile-canvas"
        >
          <div
            className="iot--tile-catalog--tile-canvas--header"
          >
            <div
              className="iot--tile-catalog--tile-canvas--header--title"
            >
              Product name
            </div>
            <div
              className="bx--toolbar-action bx--toolbar-search-container-expandable"
              onBlur={[Function]}
              onClick={[Function]}
              onFocus={[Function]}
              onKeyDown={[Function]}
              tabIndex="0"
            >
              <div
<<<<<<< HEAD
                className="iot--tile-catalog--tile-canvas--header--title"
              >
                Product name
              </div>
              <div
                aria-labelledby="33-search"
                className="bx--search bx--search--xl iot--tile-catalog--tile-canvas--header--search bx--toolbar-search-container-expandable"
                role="search"
              >
                <div
                  className="bx--search-magnifier"
                >
                  <svg
                    aria-hidden={true}
                    className="bx--search-magnifier-icon"
=======
                aria-labelledby="31-search"
                className="bx--search bx--search--sm iot--tile-catalog--tile-canvas--header--search"
                role="search"
              >
                <svg
                  aria-hidden={true}
                  className="bx--search-magnifier"
                  fill="currentColor"
                  focusable="false"
                  height={16}
                  preserveAspectRatio="xMidYMid meet"
                  viewBox="0 0 16 16"
                  width={16}
                  xmlns="http://www.w3.org/2000/svg"
                >
                  <path
                    d="M15,14.3L10.7,10c1.9-2.3,1.6-5.8-0.7-7.7S4.2,0.7,2.3,3S0.7,8.8,3,10.7c2,1.7,5,1.7,7,0l4.3,4.3L15,14.3z M2,6.5	C2,4,4,2,6.5,2S11,4,11,6.5S9,11,6.5,11S2,9,2,6.5z"
                  />
                </svg>
                <label
                  className="bx--label"
                  htmlFor="31"
                  id="31-search"
                >
                  Filter table
                </label>
                <input
                  autoComplete="off"
                  className="bx--search-input"
                  id="31"
                  onChange={[Function]}
                  onKeyDown={[Function]}
                  placeholder="Enter a value"
                  role="searchbox"
                  tabIndex="-1"
                  type="text"
                  value=""
                />
                <button
                  aria-label="Clear search input"
                  className="bx--search-close bx--search-close--hidden"
                  onClick={[Function]}
                  type="button"
                >
                  <svg
                    aria-hidden={true}
>>>>>>> 63f25ad1
                    fill="currentColor"
                    focusable="false"
                    height={16}
                    preserveAspectRatio="xMidYMid meet"
                    viewBox="0 0 32 32"
                    width={16}
                    xmlns="http://www.w3.org/2000/svg"
                  >
                    <path
                      d="M24 9.4L22.6 8 16 14.6 9.4 8 8 9.4 14.6 16 8 22.6 9.4 24 16 17.4 22.6 24 24 22.6 17.4 16 24 9.4z"
                    />
                  </svg>
<<<<<<< HEAD
                </div>
                <label
                  className="bx--label"
                  htmlFor="33"
                  id="33-search"
                >
                  Filter table
                </label>
                <input
                  autoComplete="off"
                  className="bx--search-input"
                  id="33"
                  onBlur={[Function]}
                  onChange={[Function]}
                  onFocus={[Function]}
                  onKeyDown={[Function]}
                  placeholder="Enter a value"
                  role="searchbox"
                  tabIndex="0"
                  type="text"
                  value=""
                />
                <button
                  aria-label="Clear search input"
                  className="bx--search-close bx--search-close--hidden"
                  onClick={[Function]}
                  type="button"
                >
                  <svg
                    aria-hidden={true}
                    fill="currentColor"
                    focusable="false"
                    height={16}
                    preserveAspectRatio="xMidYMid meet"
                    viewBox="0 0 32 32"
                    width={16}
                    xmlns="http://www.w3.org/2000/svg"
                  >
                    <path
                      d="M24 9.4L22.6 8 16 14.6 9.4 8 8 9.4 14.6 16 8 22.6 9.4 24 16 17.4 22.6 24 24 22.6 17.4 16 24 9.4z"
                    />
                  </svg>
                </button>
              </div>
              <div
                className="iot--tile-catalog--tile-canvas--header--select"
              >
                <div
                  className="bx--form-item"
                >
                  <div
                    className="bx--select"
                  >
                    <label
                      className="bx--label"
                      htmlFor="iot--tile-catalog--tile-canvas--header--select"
                    >
                      
                    </label>
                    <div
                      className="bx--select-input__wrapper"
                      data-invalid={null}
                    >
                      <select
                        className="bx--select-input"
                        defaultValue=""
                        id="iot--tile-catalog--tile-canvas--header--select"
                        onChange={[Function]}
                      />
                      <svg
                        aria-hidden={true}
                        className="bx--select__arrow"
                        fill="currentColor"
                        focusable="false"
                        height={16}
                        preserveAspectRatio="xMidYMid meet"
                        viewBox="0 0 16 16"
                        width={16}
                        xmlns="http://www.w3.org/2000/svg"
                      >
                        <path
                          d="M8 11L3 6 3.7 5.3 8 9.6 12.3 5.3 13 6z"
                        />
                      </svg>
                    </div>
=======
                </button>
              </div>
            </div>
            <div
              className="iot--tile-catalog--tile-canvas--header--select"
            >
              <div
                className="bx--form-item"
              >
                <div
                  className="bx--select"
                >
                  <label
                    className="bx--label"
                    htmlFor="iot--tile-catalog--tile-canvas--header--select"
                  >
                    
                  </label>
                  <div
                    className="bx--select-input__wrapper"
                    data-invalid={null}
                  >
                    <select
                      className="bx--select-input"
                      defaultValue=""
                      id="iot--tile-catalog--tile-canvas--header--select"
                      onChange={[Function]}
                    />
                    <svg
                      aria-hidden={true}
                      className="bx--select__arrow"
                      fill="currentColor"
                      focusable="false"
                      height={16}
                      preserveAspectRatio="xMidYMid meet"
                      viewBox="0 0 16 16"
                      width={16}
                      xmlns="http://www.w3.org/2000/svg"
                    >
                      <path
                        d="M8 11L3 6 3.7 5.3 8 9.6 12.3 5.3 13 6z"
                      />
                    </svg>
>>>>>>> 63f25ad1
                  </div>
                </div>
              </div>
            </div>
          </div>
          <div
            className="iot--tile-catalog--tile-canvas--content"
          >
            <div
              className="iot--tile-catalog--grid-container"
              style={
                Object {
                  "--columns": "repeat(2, 1fr)",
                }
              }
            >
              <p
                className="bx--skeleton__text"
                style={
                  Object {
                    "width": "100%",
                  }
                }
              />
              <p
                className="bx--skeleton__text"
                style={
                  Object {
                    "width": "100%",
                  }
                }
              />
              <p
                className="bx--skeleton__text"
                style={
                  Object {
                    "width": "100%",
                  }
                }
              />
              <p
                className="bx--skeleton__text"
                style={
                  Object {
                    "width": "100%",
                  }
                }
              />
            </div>
          </div>
          <div
            className="iot--tile-catalog--tile-canvas--bottom"
          />
        </div>
      </div>
    </div>
  </div>
</div>
`;

exports[`Storybook Snapshot tests and console checks Storyshots 1 - Watson IoT/TileCatalogNew StatefulTileCatalog 1`] = `
<div
  className="storybook-container"
>
  <div
    style={
      Object {
        "width": "60rem",
      }
    }
  >
    <div>
      <div
        className="iot--tile-catalog--canvas-container"
      >
        <div
          className="iot--tile-catalog--tile-canvas"
        >
          <div
            className="iot--tile-catalog--tile-canvas--header"
          >
            <div
              className="iot--tile-catalog--tile-canvas--header--title"
            >
              Product name
            </div>
            <div
              className="bx--toolbar-action bx--toolbar-search-container-expandable"
              onBlur={[Function]}
              onClick={[Function]}
              onFocus={[Function]}
              onKeyDown={[Function]}
              tabIndex="0"
            >
              <div
<<<<<<< HEAD
                className="iot--tile-catalog--tile-canvas--header--title"
              >
                Product name
              </div>
              <div
                aria-labelledby="37-search"
                className="bx--search bx--search--xl iot--tile-catalog--tile-canvas--header--search bx--toolbar-search-container-expandable"
                role="search"
              >
                <div
                  className="bx--search-magnifier"
                >
                  <svg
                    aria-hidden={true}
                    className="bx--search-magnifier-icon"
=======
                aria-labelledby="35-search"
                className="bx--search bx--search--sm iot--tile-catalog--tile-canvas--header--search"
                role="search"
              >
                <svg
                  aria-hidden={true}
                  className="bx--search-magnifier"
                  fill="currentColor"
                  focusable="false"
                  height={16}
                  preserveAspectRatio="xMidYMid meet"
                  viewBox="0 0 16 16"
                  width={16}
                  xmlns="http://www.w3.org/2000/svg"
                >
                  <path
                    d="M15,14.3L10.7,10c1.9-2.3,1.6-5.8-0.7-7.7S4.2,0.7,2.3,3S0.7,8.8,3,10.7c2,1.7,5,1.7,7,0l4.3,4.3L15,14.3z M2,6.5	C2,4,4,2,6.5,2S11,4,11,6.5S9,11,6.5,11S2,9,2,6.5z"
                  />
                </svg>
                <label
                  className="bx--label"
                  htmlFor="35"
                  id="35-search"
                >
                  Filter table
                </label>
                <input
                  autoComplete="off"
                  className="bx--search-input"
                  id="35"
                  onChange={[Function]}
                  onKeyDown={[Function]}
                  placeholder="Enter a value"
                  role="searchbox"
                  tabIndex="-1"
                  type="text"
                  value=""
                />
                <button
                  aria-label="Clear search input"
                  className="bx--search-close bx--search-close--hidden"
                  onClick={[Function]}
                  type="button"
                >
                  <svg
                    aria-hidden={true}
>>>>>>> 63f25ad1
                    fill="currentColor"
                    focusable="false"
                    height={16}
                    preserveAspectRatio="xMidYMid meet"
                    viewBox="0 0 32 32"
                    width={16}
                    xmlns="http://www.w3.org/2000/svg"
                  >
                    <path
                      d="M24 9.4L22.6 8 16 14.6 9.4 8 8 9.4 14.6 16 8 22.6 9.4 24 16 17.4 22.6 24 24 22.6 17.4 16 24 9.4z"
                    />
                  </svg>
<<<<<<< HEAD
=======
                </button>
              </div>
            </div>
            <div
              className="iot--tile-catalog--tile-canvas--header--select"
            >
              <div
                className="bx--form-item"
              >
                <div
                  className="bx--select"
                >
                  <label
                    className="bx--label"
                    htmlFor="iot--tile-catalog--tile-canvas--header--select"
                  >
                    
                  </label>
                  <div
                    className="bx--select-input__wrapper"
                    data-invalid={null}
                  >
                    <select
                      className="bx--select-input"
                      defaultValue="Choose from options"
                      id="iot--tile-catalog--tile-canvas--header--select"
                      onChange={[Function]}
                    >
                      <option
                        className="bx--select-option"
                        disabled={false}
                        hidden={false}
                        value="Choose from options"
                      >
                        Choose from options
                      </option>
                      <option
                        className="bx--select-option"
                        disabled={false}
                        hidden={false}
                        value="A-Z"
                      >
                        A-Z
                      </option>
                      <option
                        className="bx--select-option"
                        disabled={false}
                        hidden={false}
                        value="Z-A"
                      >
                        Z-A
                      </option>
                    </select>
                    <svg
                      aria-hidden={true}
                      className="bx--select__arrow"
                      fill="currentColor"
                      focusable="false"
                      height={16}
                      preserveAspectRatio="xMidYMid meet"
                      viewBox="0 0 16 16"
                      width={16}
                      xmlns="http://www.w3.org/2000/svg"
                    >
                      <path
                        d="M8 11L3 6 3.7 5.3 8 9.6 12.3 5.3 13 6z"
                      />
                    </svg>
                  </div>
>>>>>>> 63f25ad1
                </div>
                <label
                  className="bx--label"
                  htmlFor="37"
                  id="37-search"
                >
                  Filter table
                </label>
                <input
                  autoComplete="off"
                  className="bx--search-input"
                  id="37"
                  onBlur={[Function]}
                  onChange={[Function]}
                  onFocus={[Function]}
                  onKeyDown={[Function]}
                  placeholder="Enter a value"
                  role="searchbox"
                  tabIndex="0"
                  type="text"
                  value=""
                />
                <button
                  aria-label="Clear search input"
                  className="bx--search-close bx--search-close--hidden"
                  onClick={[Function]}
                  type="button"
                >
                  <svg
                    aria-hidden={true}
                    fill="currentColor"
                    focusable="false"
                    height={16}
                    preserveAspectRatio="xMidYMid meet"
                    viewBox="0 0 32 32"
                    width={16}
                    xmlns="http://www.w3.org/2000/svg"
                  >
                    <path
                      d="M24 9.4L22.6 8 16 14.6 9.4 8 8 9.4 14.6 16 8 22.6 9.4 24 16 17.4 22.6 24 24 22.6 17.4 16 24 9.4z"
                    />
                  </svg>
                </button>
              </div>
            </div>
          </div>
          <div
            className="iot--tile-catalog--tile-canvas--content"
          >
            <div
              className="iot--tile-catalog--grid-container"
              style={
                Object {
                  "--columns": "repeat(4, 1fr)",
                }
              }
            >
              <div>
                <div
                  className="sample-tile"
                >
                  <div
                    className="sample-tile--title"
                  >
                    1
                  </div>
                  <div
                    className="sample-tile--content"
                  >
                    This is a sample product tile
                  </div>
                </div>
              </div>
              <div>
                <div
                  className="sample-tile"
                >
                  <div
                    className="sample-tile--title"
                  >
                    2
                  </div>
                  <div
                    className="sample-tile--content"
                  >
                    This is a sample product tile
                  </div>
                </div>
              </div>
              <div>
                <div
                  className="sample-tile"
                >
                  <div
                    className="sample-tile--title"
                  >
                    3
                  </div>
                  <div
                    className="sample-tile--content"
                  >
                    This is a sample product tile
                  </div>
                </div>
              </div>
              <div>
                <div
                  className="sample-tile"
                >
                  <div
                    className="sample-tile--title"
                  >
                    4
                  </div>
                  <div
                    className="sample-tile--content"
                  >
                    This is a sample product tile
                  </div>
                </div>
              </div>
              <div>
                <div
                  className="sample-tile"
                >
                  <div
                    className="sample-tile--title"
                  >
                    5
                  </div>
                  <div
                    className="sample-tile--content"
                  >
                    This is a sample product tile
                  </div>
                </div>
              </div>
              <div>
                <div
                  className="sample-tile"
                >
                  <div
                    className="sample-tile--title"
                  >
                    6
                  </div>
                  <div
                    className="sample-tile--content"
                  >
                    This is a sample product tile
                  </div>
                </div>
              </div>
              <div>
                <div
                  className="sample-tile"
                >
                  <div
                    className="sample-tile--title"
                  >
                    7
                  </div>
                  <div
                    className="sample-tile--content"
                  >
                    This is a sample product tile
                  </div>
                </div>
              </div>
              <div>
                <div
                  className="sample-tile"
                >
                  <div
                    className="sample-tile--title"
                  >
                    8
                  </div>
                  <div
                    className="sample-tile--content"
                  >
                    This is a sample product tile
                  </div>
                </div>
              </div>
            </div>
          </div>
          <div
            className="iot--tile-catalog--tile-canvas--bottom"
          >
            <nav
              aria-label="pagination"
              className="bx--pagination-nav"
            >
              <ul
                className="bx--pagination-nav__list"
              >
                <li
                  className="bx--pagination-nav__list-item"
                >
                  <button
                    aria-disabled="true"
                    className="bx--pagination-nav__page bx--pagination-nav__page--direction bx--pagination-nav__page--disabled"
                    onClick={[Function]}
                    type="button"
                  >
                    <span
                      className="bx--pagination-nav__accessibility-label"
                    >
                      Previous page
                    </span>
                    <svg
                      aria-hidden="true"
                      className="bx--pagination-nav__icon"
                      focusable="false"
                      height="8"
                      preserveAspectRatio="xMidYMid meet"
                      style={
                        Object {
                          "willChange": "transform",
                        }
                      }
                      viewBox="0 0 5 8"
                      width="5"
                      xmlns="http://www.w3.org/2000/svg"
                    >
                      <path
                        d="M5 8L0 4 5 0z"
                      />
                    </svg>
                  </button>
                </li>
                <li
                  className="bx--pagination-nav__list-item"
                >
                  <button
                    aria-current="page"
                    aria-disabled={true}
                    className="bx--pagination-nav__page bx--pagination-nav__page--active bx--pagination-nav__page--disabled"
                    onClick={[Function]}
                    type="button"
                  >
                    <span
                      className="bx--pagination-nav__accessibility-label"
                    >
                      page
                    </span>
                    1
                  </button>
                </li>
                <li
                  className="bx--pagination-nav__list-item"
                >
                  <button
                    aria-current="page"
                    aria-disabled={false}
                    className="bx--pagination-nav__page"
                    onClick={[Function]}
                    type="button"
                  >
                    <span
                      className="bx--pagination-nav__accessibility-label"
                    >
                      page
                    </span>
                    2
                  </button>
                </li>
                <li
                  className="bx--pagination-nav__list-item"
                >
                  <button
                    aria-current="page"
                    aria-disabled={false}
                    className="bx--pagination-nav__page"
                    onClick={[Function]}
                    type="button"
                  >
                    <span
                      className="bx--pagination-nav__accessibility-label"
                    >
                      page
                    </span>
                    3
                  </button>
                </li>
                <li
                  className="bx--pagination-nav__list-item"
                >
                  <button
                    className="bx--pagination-nav__page bx--pagination-nav__page--direction"
                    onClick={[Function]}
                    type="button"
                  >
                    <span
                      className="bx--pagination-nav__accessibility-label"
                    >
                      Next page
                    </span>
                    <svg
                      aria-hidden="true"
                      className="bx--pagination-nav__icon"
                      focusable="false"
                      height="8"
                      preserveAspectRatio="xMidYMid meet"
                      style={
                        Object {
                          "willChange": "transform",
                        }
                      }
                      viewBox="0 0 5 8"
                      width="5"
                      xmlns="http://www.w3.org/2000/svg"
                    >
                      <path
                        d="M0 0L5 4 0 8z"
                      />
                    </svg>
                  </button>
                </li>
              </ul>
            </nav>
          </div>
        </div>
      </div>
    </div>
  </div>
</div>
`;

exports[`Storybook Snapshot tests and console checks Storyshots 1 - Watson IoT/TileCatalogNew With OverflowMenu in Pagination 1`] = `
<div
  className="storybook-container"
>
  <div
    style={
      Object {
        "width": "60rem",
      }
    }
  >
    <div>
      <div
        className="iot--tile-catalog--canvas-container"
      >
        <div
          className="iot--tile-catalog--tile-canvas"
        >
          <div
            className="iot--tile-catalog--tile-canvas--header"
          >
            <div
              className="iot--tile-catalog--tile-canvas--header--title"
            >
              Product name
            </div>
            <div
              className="bx--toolbar-action bx--toolbar-search-container-expandable"
              onBlur={[Function]}
              onClick={[Function]}
              onFocus={[Function]}
              onKeyDown={[Function]}
              tabIndex="0"
            >
              <div
<<<<<<< HEAD
                className="iot--tile-catalog--tile-canvas--header--title"
              >
                Product name
              </div>
              <div
                aria-labelledby="35-search"
                className="bx--search bx--search--xl iot--tile-catalog--tile-canvas--header--search bx--toolbar-search-container-expandable"
                role="search"
              >
                <div
                  className="bx--search-magnifier"
                >
                  <svg
                    aria-hidden={true}
                    className="bx--search-magnifier-icon"
=======
                aria-labelledby="33-search"
                className="bx--search bx--search--sm iot--tile-catalog--tile-canvas--header--search"
                role="search"
              >
                <svg
                  aria-hidden={true}
                  className="bx--search-magnifier"
                  fill="currentColor"
                  focusable="false"
                  height={16}
                  preserveAspectRatio="xMidYMid meet"
                  viewBox="0 0 16 16"
                  width={16}
                  xmlns="http://www.w3.org/2000/svg"
                >
                  <path
                    d="M15,14.3L10.7,10c1.9-2.3,1.6-5.8-0.7-7.7S4.2,0.7,2.3,3S0.7,8.8,3,10.7c2,1.7,5,1.7,7,0l4.3,4.3L15,14.3z M2,6.5	C2,4,4,2,6.5,2S11,4,11,6.5S9,11,6.5,11S2,9,2,6.5z"
                  />
                </svg>
                <label
                  className="bx--label"
                  htmlFor="33"
                  id="33-search"
                >
                  Filter table
                </label>
                <input
                  autoComplete="off"
                  className="bx--search-input"
                  id="33"
                  onChange={[Function]}
                  onKeyDown={[Function]}
                  placeholder="Enter a value"
                  role="searchbox"
                  tabIndex="-1"
                  type="text"
                  value=""
                />
                <button
                  aria-label="Clear search input"
                  className="bx--search-close bx--search-close--hidden"
                  onClick={[Function]}
                  type="button"
                >
                  <svg
                    aria-hidden={true}
>>>>>>> 63f25ad1
                    fill="currentColor"
                    focusable="false"
                    height={16}
                    preserveAspectRatio="xMidYMid meet"
                    viewBox="0 0 32 32"
                    width={16}
                    xmlns="http://www.w3.org/2000/svg"
                  >
                    <path
                      d="M24 9.4L22.6 8 16 14.6 9.4 8 8 9.4 14.6 16 8 22.6 9.4 24 16 17.4 22.6 24 24 22.6 17.4 16 24 9.4z"
                    />
                  </svg>
<<<<<<< HEAD
=======
                </button>
              </div>
            </div>
            <div
              className="iot--tile-catalog--tile-canvas--header--select"
            >
              <div
                className="bx--form-item"
              >
                <div
                  className="bx--select"
                >
                  <label
                    className="bx--label"
                    htmlFor="iot--tile-catalog--tile-canvas--header--select"
                  >
                    
                  </label>
                  <div
                    className="bx--select-input__wrapper"
                    data-invalid={null}
                  >
                    <select
                      className="bx--select-input"
                      defaultValue=""
                      id="iot--tile-catalog--tile-canvas--header--select"
                      onChange={[Function]}
                    />
                    <svg
                      aria-hidden={true}
                      className="bx--select__arrow"
                      fill="currentColor"
                      focusable="false"
                      height={16}
                      preserveAspectRatio="xMidYMid meet"
                      viewBox="0 0 16 16"
                      width={16}
                      xmlns="http://www.w3.org/2000/svg"
                    >
                      <path
                        d="M8 11L3 6 3.7 5.3 8 9.6 12.3 5.3 13 6z"
                      />
                    </svg>
                  </div>
>>>>>>> 63f25ad1
                </div>
                <label
                  className="bx--label"
                  htmlFor="35"
                  id="35-search"
                >
                  Filter table
                </label>
                <input
                  autoComplete="off"
                  className="bx--search-input"
                  id="35"
                  onBlur={[Function]}
                  onChange={[Function]}
                  onFocus={[Function]}
                  onKeyDown={[Function]}
                  placeholder="Enter a value"
                  role="searchbox"
                  tabIndex="0"
                  type="text"
                  value=""
                />
                <button
                  aria-label="Clear search input"
                  className="bx--search-close bx--search-close--hidden"
                  onClick={[Function]}
                  type="button"
                >
                  <svg
                    aria-hidden={true}
                    fill="currentColor"
                    focusable="false"
                    height={16}
                    preserveAspectRatio="xMidYMid meet"
                    viewBox="0 0 32 32"
                    width={16}
                    xmlns="http://www.w3.org/2000/svg"
                  >
                    <path
                      d="M24 9.4L22.6 8 16 14.6 9.4 8 8 9.4 14.6 16 8 22.6 9.4 24 16 17.4 22.6 24 24 22.6 17.4 16 24 9.4z"
                    />
                  </svg>
                </button>
              </div>
            </div>
          </div>
          <div
            className="iot--tile-catalog--tile-canvas--content"
          >
            <div
              className="iot--tile-catalog--grid-container"
              style={
                Object {
                  "--columns": "repeat(4, 1fr)",
                }
              }
            >
              <div>
                <div
                  className="sample-tile"
                >
                  <div
                    className="sample-tile--title"
                  >
                    1
                  </div>
                  <div
                    className="sample-tile--content"
                  >
                    This is a sample product tile
                  </div>
                </div>
              </div>
              <div>
                <div
                  className="sample-tile"
                >
                  <div
                    className="sample-tile--title"
                  >
                    2
                  </div>
                  <div
                    className="sample-tile--content"
                  >
                    This is a sample product tile
                  </div>
                </div>
              </div>
              <div>
                <div
                  className="sample-tile"
                >
                  <div
                    className="sample-tile--title"
                  >
                    3
                  </div>
                  <div
                    className="sample-tile--content"
                  >
                    This is a sample product tile
                  </div>
                </div>
              </div>
              <div>
                <div
                  className="sample-tile"
                >
                  <div
                    className="sample-tile--title"
                  >
                    4
                  </div>
                  <div
                    className="sample-tile--content"
                  >
                    This is a sample product tile
                  </div>
                </div>
              </div>
              <div>
                <div
                  className="sample-tile"
                >
                  <div
                    className="sample-tile--title"
                  >
                    5
                  </div>
                  <div
                    className="sample-tile--content"
                  >
                    This is a sample product tile
                  </div>
                </div>
              </div>
              <div>
                <div
                  className="sample-tile"
                >
                  <div
                    className="sample-tile--title"
                  >
                    6
                  </div>
                  <div
                    className="sample-tile--content"
                  >
                    This is a sample product tile
                  </div>
                </div>
              </div>
              <div>
                <div
                  className="sample-tile"
                >
                  <div
                    className="sample-tile--title"
                  >
                    7
                  </div>
                  <div
                    className="sample-tile--content"
                  >
                    This is a sample product tile
                  </div>
                </div>
              </div>
              <div>
                <div
                  className="sample-tile"
                >
                  <div
                    className="sample-tile--title"
                  >
                    8
                  </div>
                  <div
                    className="sample-tile--content"
                  >
                    This is a sample product tile
                  </div>
                </div>
              </div>
            </div>
          </div>
          <div
            className="iot--tile-catalog--tile-canvas--bottom"
          >
            <nav
              aria-label="pagination"
              className="bx--pagination-nav"
            >
              <ul
                className="bx--pagination-nav__list"
              >
                <li
                  className="bx--pagination-nav__list-item"
                >
                  <button
                    aria-disabled="true"
                    className="bx--pagination-nav__page bx--pagination-nav__page--direction bx--pagination-nav__page--disabled"
                    onClick={[Function]}
                    type="button"
                  >
                    <span
                      className="bx--pagination-nav__accessibility-label"
                    >
                      Previous page
                    </span>
                    <svg
                      aria-hidden="true"
                      className="bx--pagination-nav__icon"
                      focusable="false"
                      height="8"
                      preserveAspectRatio="xMidYMid meet"
                      style={
                        Object {
                          "willChange": "transform",
                        }
                      }
                      viewBox="0 0 5 8"
                      width="5"
                      xmlns="http://www.w3.org/2000/svg"
                    >
                      <path
                        d="M5 8L0 4 5 0z"
                      />
                    </svg>
                  </button>
                </li>
                <li
                  className="bx--pagination-nav__list-item"
                >
                  <button
                    aria-current="page"
                    aria-disabled={true}
                    className="bx--pagination-nav__page bx--pagination-nav__page--active bx--pagination-nav__page--disabled"
                    onClick={[Function]}
                    type="button"
                  >
                    <span
                      className="bx--pagination-nav__accessibility-label"
                    >
                      page
                    </span>
                    1
                  </button>
                </li>
                <li
                  className="bx--pagination-nav__list-item"
                >
                  <button
                    aria-current="page"
                    aria-disabled={false}
                    className="bx--pagination-nav__page"
                    onClick={[Function]}
                    type="button"
                  >
                    <span
                      className="bx--pagination-nav__accessibility-label"
                    >
                      page
                    </span>
                    2
                  </button>
                </li>
                <li
                  className="bx--pagination-nav__list-item"
                >
                  <button
                    aria-current="page"
                    aria-disabled={false}
                    className="bx--pagination-nav__page"
                    onClick={[Function]}
                    type="button"
                  >
                    <span
                      className="bx--pagination-nav__accessibility-label"
                    >
                      page
                    </span>
                    3
                  </button>
                </li>
                <li
                  className="bx--pagination-nav__list-item"
                >
                  <button
                    aria-current="page"
                    aria-disabled={false}
                    className="bx--pagination-nav__page"
                    onClick={[Function]}
                    type="button"
                  >
                    <span
                      className="bx--pagination-nav__accessibility-label"
                    >
                      page
                    </span>
                    4
                  </button>
                </li>
                <li
                  className="bx--pagination-nav__list-item"
                >
                  <button
                    aria-current="page"
                    aria-disabled={false}
                    className="bx--pagination-nav__page"
                    onClick={[Function]}
                    type="button"
                  >
                    <span
                      className="bx--pagination-nav__accessibility-label"
                    >
                      page
                    </span>
                    5
                  </button>
                </li>
                <li
                  className="bx--pagination-nav__list-item"
                >
                  <div
                    className="bx--pagination-nav__select"
                  >
                    <select
                      aria-label="select page number"
                      className="bx--pagination-nav__page bx--pagination-nav__page--select"
                      data-page-select={true}
                      onChange={[Function]}
                    >
                      <option
                        data-page=""
                        hidden={true}
                        value="default"
                      />
                      <option
                        data-page={6}
                        value={6}
                      >
                        6
                      </option>
                      <option
                        data-page={7}
                        value={7}
                      >
                        7
                      </option>
                      <option
                        data-page={8}
                        value={8}
                      >
                        8
                      </option>
                      <option
                        data-page={9}
                        value={9}
                      >
                        9
                      </option>
                      <option
                        data-page={10}
                        value={10}
                      >
                        10
                      </option>
                      <option
                        data-page={11}
                        value={11}
                      >
                        11
                      </option>
                      <option
                        data-page={12}
                        value={12}
                      >
                        12
                      </option>
                    </select>
                    <div
                      className="bx--pagination-nav__select-icon-wrapper"
                    >
                      <svg
                        aria-hidden="true"
                        className="bx--pagination-nav__select-icon"
                        focusable="false"
                        height="16"
                        preserveAspectRatio="xMidYMid meet"
                        viewBox="0 0 32 32"
                        width="16"
                        xmlns="http://www.w3.org/2000/svg"
                      >
                        <circle
                          cx="8"
                          cy="16"
                          r="2"
                        />
                        <circle
                          cx="16"
                          cy="16"
                          r="2"
                        />
                        <circle
                          cx="24"
                          cy="16"
                          r="2"
                        />
                      </svg>
                    </div>
                  </div>
                </li>
                <li
                  className="bx--pagination-nav__list-item"
                >
                  <button
                    aria-current="page"
                    aria-disabled={false}
                    className="bx--pagination-nav__page"
                    onClick={[Function]}
                    type="button"
                  >
                    <span
                      className="bx--pagination-nav__accessibility-label"
                    >
                      page
                    </span>
                    13
                  </button>
                </li>
                <li
                  className="bx--pagination-nav__list-item"
                >
                  <button
                    className="bx--pagination-nav__page bx--pagination-nav__page--direction"
                    onClick={[Function]}
                    type="button"
                  >
                    <span
                      className="bx--pagination-nav__accessibility-label"
                    >
                      Next page
                    </span>
                    <svg
                      aria-hidden="true"
                      className="bx--pagination-nav__icon"
                      focusable="false"
                      height="8"
                      preserveAspectRatio="xMidYMid meet"
                      style={
                        Object {
                          "willChange": "transform",
                        }
                      }
                      viewBox="0 0 5 8"
                      width="5"
                      xmlns="http://www.w3.org/2000/svg"
                    >
                      <path
                        d="M0 0L5 4 0 8z"
                      />
                    </svg>
                  </button>
                </li>
              </ul>
            </nav>
          </div>
        </div>
      </div>
    </div>
  </div>
</div>
`;

exports[`Storybook Snapshot tests and console checks Storyshots 1 - Watson IoT/TileCatalogNew With Search 1`] = `
<div
  className="storybook-container"
>
  <div
    style={
      Object {
        "width": "60rem",
      }
    }
  >
    <div>
      <div
        className="iot--tile-catalog--canvas-container"
      >
        <div
          className="iot--tile-catalog--tile-canvas"
        >
          <div
            className="iot--tile-catalog--tile-canvas--header"
          >
            <div
              className="iot--tile-catalog--tile-canvas--header--title"
            >
              Product name
            </div>
            <div
              className="bx--toolbar-action bx--toolbar-search-container-expandable"
              onBlur={[Function]}
              onClick={[Function]}
              onFocus={[Function]}
              onKeyDown={[Function]}
              tabIndex="0"
            >
              <div
<<<<<<< HEAD
                className="iot--tile-catalog--tile-canvas--header--title"
              >
                Product name
              </div>
              <div
                aria-labelledby="36-search"
                className="bx--search bx--search--xl iot--tile-catalog--tile-canvas--header--search bx--toolbar-search-container-expandable"
                role="search"
              >
                <div
                  className="bx--search-magnifier"
                >
                  <svg
                    aria-hidden={true}
                    className="bx--search-magnifier-icon"
=======
                aria-labelledby="34-search"
                className="bx--search bx--search--sm iot--tile-catalog--tile-canvas--header--search"
                role="search"
              >
                <svg
                  aria-hidden={true}
                  className="bx--search-magnifier"
                  fill="currentColor"
                  focusable="false"
                  height={16}
                  preserveAspectRatio="xMidYMid meet"
                  viewBox="0 0 16 16"
                  width={16}
                  xmlns="http://www.w3.org/2000/svg"
                >
                  <path
                    d="M15,14.3L10.7,10c1.9-2.3,1.6-5.8-0.7-7.7S4.2,0.7,2.3,3S0.7,8.8,3,10.7c2,1.7,5,1.7,7,0l4.3,4.3L15,14.3z M2,6.5	C2,4,4,2,6.5,2S11,4,11,6.5S9,11,6.5,11S2,9,2,6.5z"
                  />
                </svg>
                <label
                  className="bx--label"
                  htmlFor="34"
                  id="34-search"
                >
                  Filter table
                </label>
                <input
                  autoComplete="off"
                  className="bx--search-input"
                  id="34"
                  onChange={[Function]}
                  onKeyDown={[Function]}
                  placeholder="Enter a value"
                  role="searchbox"
                  tabIndex="-1"
                  type="text"
                  value=""
                />
                <button
                  aria-label="Clear search input"
                  className="bx--search-close bx--search-close--hidden"
                  onClick={[Function]}
                  type="button"
                >
                  <svg
                    aria-hidden={true}
>>>>>>> 63f25ad1
                    fill="currentColor"
                    focusable="false"
                    height={16}
                    preserveAspectRatio="xMidYMid meet"
                    viewBox="0 0 32 32"
                    width={16}
                    xmlns="http://www.w3.org/2000/svg"
                  >
                    <path
                      d="M24 9.4L22.6 8 16 14.6 9.4 8 8 9.4 14.6 16 8 22.6 9.4 24 16 17.4 22.6 24 24 22.6 17.4 16 24 9.4z"
                    />
                  </svg>
<<<<<<< HEAD
                </div>
                <label
                  className="bx--label"
                  htmlFor="36"
                  id="36-search"
                >
                  Filter table
                </label>
                <input
                  autoComplete="off"
                  className="bx--search-input"
                  id="36"
                  onBlur={[Function]}
                  onChange={[Function]}
                  onFocus={[Function]}
                  onKeyDown={[Function]}
                  placeholder="Enter a value"
                  role="searchbox"
                  tabIndex="0"
                  type="text"
                  value=""
                />
                <button
                  aria-label="Clear search input"
                  className="bx--search-close bx--search-close--hidden"
                  onClick={[Function]}
                  type="button"
                >
                  <svg
                    aria-hidden={true}
                    fill="currentColor"
                    focusable="false"
                    height={16}
                    preserveAspectRatio="xMidYMid meet"
                    viewBox="0 0 32 32"
                    width={16}
                    xmlns="http://www.w3.org/2000/svg"
                  >
                    <path
                      d="M24 9.4L22.6 8 16 14.6 9.4 8 8 9.4 14.6 16 8 22.6 9.4 24 16 17.4 22.6 24 24 22.6 17.4 16 24 9.4z"
                    />
                  </svg>
=======
>>>>>>> 63f25ad1
                </button>
              </div>
            </div>
            <div
              className="iot--tile-catalog--tile-canvas--header--select"
            />
          </div>
          <div
            className="iot--tile-catalog--tile-canvas--content"
          >
            <div
              className="iot--tile-catalog--grid-container"
              style={
                Object {
                  "--columns": "repeat(4, 1fr)",
                }
              }
            >
              <div>
                <div
                  className="sample-tile"
                >
                  <div
                    className="sample-tile--title"
                  >
                    1
                  </div>
                  <div
                    className="sample-tile--content"
                  >
                    This is a sample product tile
                  </div>
                </div>
              </div>
              <div>
                <div
                  className="sample-tile"
                >
                  <div
                    className="sample-tile--title"
                  >
                    2
                  </div>
                  <div
                    className="sample-tile--content"
                  >
                    This is a sample product tile
                  </div>
                </div>
              </div>
              <div>
                <div
                  className="sample-tile"
                >
                  <div
                    className="sample-tile--title"
                  >
                    3
                  </div>
                  <div
                    className="sample-tile--content"
                  >
                    This is a sample product tile
                  </div>
                </div>
              </div>
              <div>
                <div
                  className="sample-tile"
                >
                  <div
                    className="sample-tile--title"
                  >
                    4
                  </div>
                  <div
                    className="sample-tile--content"
                  >
                    This is a sample product tile
                  </div>
                </div>
              </div>
              <div>
                <div
                  className="sample-tile"
                >
                  <div
                    className="sample-tile--title"
                  >
                    5
                  </div>
                  <div
                    className="sample-tile--content"
                  >
                    This is a sample product tile
                  </div>
                </div>
              </div>
              <div>
                <div
                  className="sample-tile"
                >
                  <div
                    className="sample-tile--title"
                  >
                    6
                  </div>
                  <div
                    className="sample-tile--content"
                  >
                    This is a sample product tile
                  </div>
                </div>
              </div>
              <div>
                <div
                  className="sample-tile"
                >
                  <div
                    className="sample-tile--title"
                  >
                    7
                  </div>
                  <div
                    className="sample-tile--content"
                  >
                    This is a sample product tile
                  </div>
                </div>
              </div>
              <div>
                <div
                  className="sample-tile"
                >
                  <div
                    className="sample-tile--title"
                  >
                    8
                  </div>
                  <div
                    className="sample-tile--content"
                  >
                    This is a sample product tile
                  </div>
                </div>
              </div>
            </div>
          </div>
          <div
            className="iot--tile-catalog--tile-canvas--bottom"
          >
            <nav
              aria-label="pagination"
              className="bx--pagination-nav"
            >
              <ul
                className="bx--pagination-nav__list"
              >
                <li
                  className="bx--pagination-nav__list-item"
                >
                  <button
                    aria-disabled="true"
                    className="bx--pagination-nav__page bx--pagination-nav__page--direction bx--pagination-nav__page--disabled"
                    onClick={[Function]}
                    type="button"
                  >
                    <span
                      className="bx--pagination-nav__accessibility-label"
                    >
                      Previous page
                    </span>
                    <svg
                      aria-hidden="true"
                      className="bx--pagination-nav__icon"
                      focusable="false"
                      height="8"
                      preserveAspectRatio="xMidYMid meet"
                      style={
                        Object {
                          "willChange": "transform",
                        }
                      }
                      viewBox="0 0 5 8"
                      width="5"
                      xmlns="http://www.w3.org/2000/svg"
                    >
                      <path
                        d="M5 8L0 4 5 0z"
                      />
                    </svg>
                  </button>
                </li>
                <li
                  className="bx--pagination-nav__list-item"
                >
                  <button
                    aria-current="page"
                    aria-disabled={true}
                    className="bx--pagination-nav__page bx--pagination-nav__page--active bx--pagination-nav__page--disabled"
                    onClick={[Function]}
                    type="button"
                  >
                    <span
                      className="bx--pagination-nav__accessibility-label"
                    >
                      page
                    </span>
                    1
                  </button>
                </li>
                <li
                  className="bx--pagination-nav__list-item"
                >
                  <button
                    aria-current="page"
                    aria-disabled={false}
                    className="bx--pagination-nav__page"
                    onClick={[Function]}
                    type="button"
                  >
                    <span
                      className="bx--pagination-nav__accessibility-label"
                    >
                      page
                    </span>
                    2
                  </button>
                </li>
                <li
                  className="bx--pagination-nav__list-item"
                >
                  <button
                    aria-current="page"
                    aria-disabled={false}
                    className="bx--pagination-nav__page"
                    onClick={[Function]}
                    type="button"
                  >
                    <span
                      className="bx--pagination-nav__accessibility-label"
                    >
                      page
                    </span>
                    3
                  </button>
                </li>
                <li
                  className="bx--pagination-nav__list-item"
                >
                  <button
                    className="bx--pagination-nav__page bx--pagination-nav__page--direction"
                    onClick={[Function]}
                    type="button"
                  >
                    <span
                      className="bx--pagination-nav__accessibility-label"
                    >
                      Next page
                    </span>
                    <svg
                      aria-hidden="true"
                      className="bx--pagination-nav__icon"
                      focusable="false"
                      height="8"
                      preserveAspectRatio="xMidYMid meet"
                      style={
                        Object {
                          "willChange": "transform",
                        }
                      }
                      viewBox="0 0 5 8"
                      width="5"
                      xmlns="http://www.w3.org/2000/svg"
                    >
                      <path
                        d="M0 0L5 4 0 8z"
                      />
                    </svg>
                  </button>
                </li>
              </ul>
            </nav>
          </div>
        </div>
      </div>
    </div>
  </div>
</div>
`;

exports[`Storybook Snapshot tests and console checks Storyshots 1 - Watson IoT/TileCatalogNew With Sort 1`] = `
<div
  className="storybook-container"
>
  <div
    style={
      Object {
        "width": "60rem",
      }
    }
  >
    <div>
      <div
        className="iot--tile-catalog--canvas-container"
      >
        <div
          className="iot--tile-catalog--tile-canvas"
        >
          <div
            className="iot--tile-catalog--tile-canvas--header"
          >
            <div
              className="iot--tile-catalog--tile-canvas--header--title"
            >
              Product name
            </div>
            <div
              className="iot--tile-catalog--tile-canvas--header--select"
            >
              <div
                className="bx--form-item"
              >
                <div
                  className="bx--select"
                >
                  <label
                    className="bx--label"
                    htmlFor="iot--tile-catalog--tile-canvas--header--select"
                  >
                    
                  </label>
                  <div
                    className="bx--select-input__wrapper"
                    data-invalid={null}
                  >
                    <select
                      className="bx--select-input"
                      defaultValue="Choose from options"
                      id="iot--tile-catalog--tile-canvas--header--select"
                      onChange={[Function]}
                    >
                      <option
                        className="bx--select-option"
                        disabled={false}
                        hidden={false}
                        value="Choose from options"
                      >
                        Choose from options
                      </option>
                      <option
                        className="bx--select-option"
                        disabled={false}
                        hidden={false}
                        value="A-Z"
                      >
                        A-Z
                      </option>
                      <option
                        className="bx--select-option"
                        disabled={false}
                        hidden={false}
                        value="Most Popular"
                      >
                        Most Popular
                      </option>
                    </select>
                    <svg
                      aria-hidden={true}
                      className="bx--select__arrow"
                      fill="currentColor"
                      focusable="false"
                      height={16}
                      preserveAspectRatio="xMidYMid meet"
                      viewBox="0 0 16 16"
                      width={16}
                      xmlns="http://www.w3.org/2000/svg"
                    >
                      <path
                        d="M8 11L3 6 3.7 5.3 8 9.6 12.3 5.3 13 6z"
                      />
                    </svg>
                  </div>
                </div>
              </div>
            </div>
          </div>
          <div
            className="iot--tile-catalog--tile-canvas--content"
          >
            <div
              className="iot--tile-catalog--grid-container"
              style={
                Object {
                  "--columns": "repeat(4, 1fr)",
                }
              }
            >
              <div>
                <div
                  className="sample-tile"
                >
                  <div
                    className="sample-tile--title"
                  >
                    1
                  </div>
                  <div
                    className="sample-tile--content"
                  >
                    This is a sample product tile
                  </div>
                </div>
              </div>
              <div>
                <div
                  className="sample-tile"
                >
                  <div
                    className="sample-tile--title"
                  >
                    2
                  </div>
                  <div
                    className="sample-tile--content"
                  >
                    This is a sample product tile
                  </div>
                </div>
              </div>
              <div>
                <div
                  className="sample-tile"
                >
                  <div
                    className="sample-tile--title"
                  >
                    3
                  </div>
                  <div
                    className="sample-tile--content"
                  >
                    This is a sample product tile
                  </div>
                </div>
              </div>
              <div>
                <div
                  className="sample-tile"
                >
                  <div
                    className="sample-tile--title"
                  >
                    4
                  </div>
                  <div
                    className="sample-tile--content"
                  >
                    This is a sample product tile
                  </div>
                </div>
              </div>
              <div>
                <div
                  className="sample-tile"
                >
                  <div
                    className="sample-tile--title"
                  >
                    5
                  </div>
                  <div
                    className="sample-tile--content"
                  >
                    This is a sample product tile
                  </div>
                </div>
              </div>
              <div>
                <div
                  className="sample-tile"
                >
                  <div
                    className="sample-tile--title"
                  >
                    6
                  </div>
                  <div
                    className="sample-tile--content"
                  >
                    This is a sample product tile
                  </div>
                </div>
              </div>
              <div>
                <div
                  className="sample-tile"
                >
                  <div
                    className="sample-tile--title"
                  >
                    7
                  </div>
                  <div
                    className="sample-tile--content"
                  >
                    This is a sample product tile
                  </div>
                </div>
              </div>
              <div>
                <div
                  className="sample-tile"
                >
                  <div
                    className="sample-tile--title"
                  >
                    8
                  </div>
                  <div
                    className="sample-tile--content"
                  >
                    This is a sample product tile
                  </div>
                </div>
              </div>
            </div>
          </div>
          <div
            className="iot--tile-catalog--tile-canvas--bottom"
          />
        </div>
      </div>
    </div>
  </div>
</div>
`;<|MERGE_RESOLUTION|>--- conflicted
+++ resolved
@@ -27,38 +27,16 @@
               Product name
             </div>
             <div
-              className="bx--toolbar-action bx--toolbar-search-container-expandable"
-              onBlur={[Function]}
-              onClick={[Function]}
-              onFocus={[Function]}
-              onKeyDown={[Function]}
-              tabIndex="0"
+              aria-labelledby="29-search"
+              className="bx--search bx--search--xl iot--tile-catalog--tile-canvas--header--search bx--toolbar-search-container-expandable"
+              role="search"
             >
               <div
-<<<<<<< HEAD
-                className="iot--tile-catalog--tile-canvas--header--title"
-              >
-                Product name
-              </div>
-              <div
-                aria-labelledby="31-search"
-                className="bx--search bx--search--xl iot--tile-catalog--tile-canvas--header--search bx--toolbar-search-container-expandable"
-                role="search"
-              >
-                <div
-                  className="bx--search-magnifier"
-                >
-                  <svg
-                    aria-hidden={true}
-                    className="bx--search-magnifier-icon"
-=======
-                aria-labelledby="29-search"
-                className="bx--search bx--search--sm iot--tile-catalog--tile-canvas--header--search"
-                role="search"
+                className="bx--search-magnifier"
               >
                 <svg
                   aria-hidden={true}
-                  className="bx--search-magnifier"
+                  className="bx--search-magnifier-icon"
                   fill="currentColor"
                   focusable="false"
                   height={16}
@@ -71,50 +49,49 @@
                     d="M15,14.3L10.7,10c1.9-2.3,1.6-5.8-0.7-7.7S4.2,0.7,2.3,3S0.7,8.8,3,10.7c2,1.7,5,1.7,7,0l4.3,4.3L15,14.3z M2,6.5	C2,4,4,2,6.5,2S11,4,11,6.5S9,11,6.5,11S2,9,2,6.5z"
                   />
                 </svg>
-                <label
-                  className="bx--label"
-                  htmlFor="29"
-                  id="29-search"
-                >
-                  Filter table
-                </label>
-                <input
-                  autoComplete="off"
-                  className="bx--search-input"
-                  id="29"
-                  onChange={[Function]}
-                  onKeyDown={[Function]}
-                  placeholder="Enter a value"
-                  role="searchbox"
-                  tabIndex="-1"
-                  type="text"
-                  value=""
-                />
-                <button
-                  aria-label="Clear search input"
-                  className="bx--search-close bx--search-close--hidden"
-                  onClick={[Function]}
-                  type="button"
-                >
-                  <svg
-                    aria-hidden={true}
->>>>>>> 63f25ad1
-                    fill="currentColor"
-                    focusable="false"
-                    height={16}
-                    preserveAspectRatio="xMidYMid meet"
-                    viewBox="0 0 32 32"
-                    width={16}
-                    xmlns="http://www.w3.org/2000/svg"
-                  >
-                    <path
-                      d="M24 9.4L22.6 8 16 14.6 9.4 8 8 9.4 14.6 16 8 22.6 9.4 24 16 17.4 22.6 24 24 22.6 17.4 16 24 9.4z"
-                    />
-                  </svg>
-<<<<<<< HEAD
-=======
-                </button>
-              </div>
+              </div>
+              <label
+                className="bx--label"
+                htmlFor="29"
+                id="29-search"
+              >
+                Filter table
+              </label>
+              <input
+                autoComplete="off"
+                className="bx--search-input"
+                id="29"
+                onBlur={[Function]}
+                onChange={[Function]}
+                onFocus={[Function]}
+                onKeyDown={[Function]}
+                placeholder="Enter a value"
+                role="searchbox"
+                tabIndex="0"
+                type="text"
+                value=""
+              />
+              <button
+                aria-label="Clear search input"
+                className="bx--search-close bx--search-close--hidden"
+                onClick={[Function]}
+                type="button"
+              >
+                <svg
+                  aria-hidden={true}
+                  fill="currentColor"
+                  focusable="false"
+                  height={16}
+                  preserveAspectRatio="xMidYMid meet"
+                  viewBox="0 0 32 32"
+                  width={16}
+                  xmlns="http://www.w3.org/2000/svg"
+                >
+                  <path
+                    d="M24 9.4L22.6 8 16 14.6 9.4 8 8 9.4 14.6 16 8 22.6 9.4 24 16 17.4 22.6 24 24 22.6 17.4 16 24 9.4z"
+                  />
+                </svg>
+              </button>
             </div>
             <div
               className="iot--tile-catalog--tile-canvas--header--select"
@@ -157,50 +134,7 @@
                       />
                     </svg>
                   </div>
->>>>>>> 63f25ad1
-                </div>
-                <label
-                  className="bx--label"
-                  htmlFor="31"
-                  id="31-search"
-                >
-                  Filter table
-                </label>
-                <input
-                  autoComplete="off"
-                  className="bx--search-input"
-                  id="31"
-                  onBlur={[Function]}
-                  onChange={[Function]}
-                  onFocus={[Function]}
-                  onKeyDown={[Function]}
-                  placeholder="Enter a value"
-                  role="searchbox"
-                  tabIndex="0"
-                  type="text"
-                  value=""
-                />
-                <button
-                  aria-label="Clear search input"
-                  className="bx--search-close bx--search-close--hidden"
-                  onClick={[Function]}
-                  type="button"
-                >
-                  <svg
-                    aria-hidden={true}
-                    fill="currentColor"
-                    focusable="false"
-                    height={16}
-                    preserveAspectRatio="xMidYMid meet"
-                    viewBox="0 0 32 32"
-                    width={16}
-                    xmlns="http://www.w3.org/2000/svg"
-                  >
-                    <path
-                      d="M24 9.4L22.6 8 16 14.6 9.4 8 8 9.4 14.6 16 8 22.6 9.4 24 16 17.4 22.6 24 24 22.6 17.4 16 24 9.4z"
-                    />
-                  </svg>
-                </button>
+                </div>
               </div>
             </div>
           </div>
@@ -427,38 +361,16 @@
               Product name
             </div>
             <div
-              className="bx--toolbar-action bx--toolbar-search-container-expandable"
-              onBlur={[Function]}
-              onClick={[Function]}
-              onFocus={[Function]}
-              onKeyDown={[Function]}
-              tabIndex="0"
+              aria-labelledby="30-search"
+              className="bx--search bx--search--xl iot--tile-catalog--tile-canvas--header--search bx--toolbar-search-container-expandable"
+              role="search"
             >
               <div
-<<<<<<< HEAD
-                className="iot--tile-catalog--tile-canvas--header--title"
-              >
-                Product name
-              </div>
-              <div
-                aria-labelledby="32-search"
-                className="bx--search bx--search--xl iot--tile-catalog--tile-canvas--header--search bx--toolbar-search-container-expandable"
-                role="search"
-              >
-                <div
-                  className="bx--search-magnifier"
-                >
-                  <svg
-                    aria-hidden={true}
-                    className="bx--search-magnifier-icon"
-=======
-                aria-labelledby="30-search"
-                className="bx--search bx--search--sm iot--tile-catalog--tile-canvas--header--search"
-                role="search"
+                className="bx--search-magnifier"
               >
                 <svg
                   aria-hidden={true}
-                  className="bx--search-magnifier"
+                  className="bx--search-magnifier-icon"
                   fill="currentColor"
                   focusable="false"
                   height={16}
@@ -471,50 +383,49 @@
                     d="M15,14.3L10.7,10c1.9-2.3,1.6-5.8-0.7-7.7S4.2,0.7,2.3,3S0.7,8.8,3,10.7c2,1.7,5,1.7,7,0l4.3,4.3L15,14.3z M2,6.5	C2,4,4,2,6.5,2S11,4,11,6.5S9,11,6.5,11S2,9,2,6.5z"
                   />
                 </svg>
-                <label
-                  className="bx--label"
-                  htmlFor="30"
-                  id="30-search"
-                >
-                  Filter table
-                </label>
-                <input
-                  autoComplete="off"
-                  className="bx--search-input"
-                  id="30"
-                  onChange={[Function]}
-                  onKeyDown={[Function]}
-                  placeholder="Enter a value"
-                  role="searchbox"
-                  tabIndex="-1"
-                  type="text"
-                  value=""
-                />
-                <button
-                  aria-label="Clear search input"
-                  className="bx--search-close bx--search-close--hidden"
-                  onClick={[Function]}
-                  type="button"
-                >
-                  <svg
-                    aria-hidden={true}
->>>>>>> 63f25ad1
-                    fill="currentColor"
-                    focusable="false"
-                    height={16}
-                    preserveAspectRatio="xMidYMid meet"
-                    viewBox="0 0 32 32"
-                    width={16}
-                    xmlns="http://www.w3.org/2000/svg"
-                  >
-                    <path
-                      d="M24 9.4L22.6 8 16 14.6 9.4 8 8 9.4 14.6 16 8 22.6 9.4 24 16 17.4 22.6 24 24 22.6 17.4 16 24 9.4z"
-                    />
-                  </svg>
-<<<<<<< HEAD
-=======
-                </button>
-              </div>
+              </div>
+              <label
+                className="bx--label"
+                htmlFor="30"
+                id="30-search"
+              >
+                Filter table
+              </label>
+              <input
+                autoComplete="off"
+                className="bx--search-input"
+                id="30"
+                onBlur={[Function]}
+                onChange={[Function]}
+                onFocus={[Function]}
+                onKeyDown={[Function]}
+                placeholder="Enter a value"
+                role="searchbox"
+                tabIndex="0"
+                type="text"
+                value=""
+              />
+              <button
+                aria-label="Clear search input"
+                className="bx--search-close bx--search-close--hidden"
+                onClick={[Function]}
+                type="button"
+              >
+                <svg
+                  aria-hidden={true}
+                  fill="currentColor"
+                  focusable="false"
+                  height={16}
+                  preserveAspectRatio="xMidYMid meet"
+                  viewBox="0 0 32 32"
+                  width={16}
+                  xmlns="http://www.w3.org/2000/svg"
+                >
+                  <path
+                    d="M24 9.4L22.6 8 16 14.6 9.4 8 8 9.4 14.6 16 8 22.6 9.4 24 16 17.4 22.6 24 24 22.6 17.4 16 24 9.4z"
+                  />
+                </svg>
+              </button>
             </div>
             <div
               className="iot--tile-catalog--tile-canvas--header--select"
@@ -557,50 +468,7 @@
                       />
                     </svg>
                   </div>
->>>>>>> 63f25ad1
-                </div>
-                <label
-                  className="bx--label"
-                  htmlFor="32"
-                  id="32-search"
-                >
-                  Filter table
-                </label>
-                <input
-                  autoComplete="off"
-                  className="bx--search-input"
-                  id="32"
-                  onBlur={[Function]}
-                  onChange={[Function]}
-                  onFocus={[Function]}
-                  onKeyDown={[Function]}
-                  placeholder="Enter a value"
-                  role="searchbox"
-                  tabIndex="0"
-                  type="text"
-                  value=""
-                />
-                <button
-                  aria-label="Clear search input"
-                  className="bx--search-close bx--search-close--hidden"
-                  onClick={[Function]}
-                  type="button"
-                >
-                  <svg
-                    aria-hidden={true}
-                    fill="currentColor"
-                    focusable="false"
-                    height={16}
-                    preserveAspectRatio="xMidYMid meet"
-                    viewBox="0 0 32 32"
-                    width={16}
-                    xmlns="http://www.w3.org/2000/svg"
-                  >
-                    <path
-                      d="M24 9.4L22.6 8 16 14.6 9.4 8 8 9.4 14.6 16 8 22.6 9.4 24 16 17.4 22.6 24 24 22.6 17.4 16 24 9.4z"
-                    />
-                  </svg>
-                </button>
+                </div>
               </div>
             </div>
           </div>
@@ -734,38 +602,16 @@
               Product name
             </div>
             <div
-              className="bx--toolbar-action bx--toolbar-search-container-expandable"
-              onBlur={[Function]}
-              onClick={[Function]}
-              onFocus={[Function]}
-              onKeyDown={[Function]}
-              tabIndex="0"
+              aria-labelledby="32-search"
+              className="bx--search bx--search--xl iot--tile-catalog--tile-canvas--header--search bx--toolbar-search-container-expandable"
+              role="search"
             >
               <div
-<<<<<<< HEAD
-                className="iot--tile-catalog--tile-canvas--header--title"
-              >
-                Product name
-              </div>
-              <div
-                aria-labelledby="34-search"
-                className="bx--search bx--search--xl iot--tile-catalog--tile-canvas--header--search bx--toolbar-search-container-expandable"
-                role="search"
-              >
-                <div
-                  className="bx--search-magnifier"
-                >
-                  <svg
-                    aria-hidden={true}
-                    className="bx--search-magnifier-icon"
-=======
-                aria-labelledby="32-search"
-                className="bx--search bx--search--sm iot--tile-catalog--tile-canvas--header--search"
-                role="search"
+                className="bx--search-magnifier"
               >
                 <svg
                   aria-hidden={true}
-                  className="bx--search-magnifier"
+                  className="bx--search-magnifier-icon"
                   fill="currentColor"
                   focusable="false"
                   height={16}
@@ -778,135 +624,49 @@
                     d="M15,14.3L10.7,10c1.9-2.3,1.6-5.8-0.7-7.7S4.2,0.7,2.3,3S0.7,8.8,3,10.7c2,1.7,5,1.7,7,0l4.3,4.3L15,14.3z M2,6.5	C2,4,4,2,6.5,2S11,4,11,6.5S9,11,6.5,11S2,9,2,6.5z"
                   />
                 </svg>
-                <label
-                  className="bx--label"
-                  htmlFor="32"
-                  id="32-search"
-                >
-                  Filter table
-                </label>
-                <input
-                  autoComplete="off"
-                  className="bx--search-input"
-                  id="32"
-                  onChange={[Function]}
-                  onKeyDown={[Function]}
-                  placeholder="Enter a value"
-                  role="searchbox"
-                  tabIndex="-1"
-                  type="text"
-                  value=""
-                />
-                <button
-                  aria-label="Clear search input"
-                  className="bx--search-close bx--search-close--hidden"
-                  onClick={[Function]}
-                  type="button"
-                >
-                  <svg
-                    aria-hidden={true}
->>>>>>> 63f25ad1
-                    fill="currentColor"
-                    focusable="false"
-                    height={16}
-                    preserveAspectRatio="xMidYMid meet"
-                    viewBox="0 0 32 32"
-                    width={16}
-                    xmlns="http://www.w3.org/2000/svg"
-                  >
-                    <path
-                      d="M24 9.4L22.6 8 16 14.6 9.4 8 8 9.4 14.6 16 8 22.6 9.4 24 16 17.4 22.6 24 24 22.6 17.4 16 24 9.4z"
-                    />
-                  </svg>
-<<<<<<< HEAD
-                </div>
-                <label
-                  className="bx--label"
-                  htmlFor="34"
-                  id="34-search"
-                >
-                  Filter table
-                </label>
-                <input
-                  autoComplete="off"
-                  className="bx--search-input"
-                  id="34"
-                  onBlur={[Function]}
-                  onChange={[Function]}
-                  onFocus={[Function]}
-                  onKeyDown={[Function]}
-                  placeholder="Enter a value"
-                  role="searchbox"
-                  tabIndex="0"
-                  type="text"
-                  value=""
-                />
-                <button
-                  aria-label="Clear search input"
-                  className="bx--search-close bx--search-close--hidden"
-                  onClick={[Function]}
-                  type="button"
-                >
-                  <svg
-                    aria-hidden={true}
-                    fill="currentColor"
-                    focusable="false"
-                    height={16}
-                    preserveAspectRatio="xMidYMid meet"
-                    viewBox="0 0 32 32"
-                    width={16}
-                    xmlns="http://www.w3.org/2000/svg"
-                  >
-                    <path
-                      d="M24 9.4L22.6 8 16 14.6 9.4 8 8 9.4 14.6 16 8 22.6 9.4 24 16 17.4 22.6 24 24 22.6 17.4 16 24 9.4z"
-                    />
-                  </svg>
-                </button>
-              </div>
-              <div
-                className="iot--tile-catalog--tile-canvas--header--select"
-              >
-                <div
-                  className="bx--form-item"
-                >
-                  <div
-                    className="bx--select"
-                  >
-                    <label
-                      className="bx--label"
-                      htmlFor="iot--tile-catalog--tile-canvas--header--select"
-                    >
-                      
-                    </label>
-                    <div
-                      className="bx--select-input__wrapper"
-                      data-invalid={null}
-                    >
-                      <select
-                        className="bx--select-input"
-                        defaultValue=""
-                        id="iot--tile-catalog--tile-canvas--header--select"
-                        onChange={[Function]}
-                      />
-                      <svg
-                        aria-hidden={true}
-                        className="bx--select__arrow"
-                        fill="currentColor"
-                        focusable="false"
-                        height={16}
-                        preserveAspectRatio="xMidYMid meet"
-                        viewBox="0 0 16 16"
-                        width={16}
-                        xmlns="http://www.w3.org/2000/svg"
-                      >
-                        <path
-                          d="M8 11L3 6 3.7 5.3 8 9.6 12.3 5.3 13 6z"
-                        />
-                      </svg>
-                    </div>
-=======
-                </button>
-              </div>
+              </div>
+              <label
+                className="bx--label"
+                htmlFor="32"
+                id="32-search"
+              >
+                Filter table
+              </label>
+              <input
+                autoComplete="off"
+                className="bx--search-input"
+                id="32"
+                onBlur={[Function]}
+                onChange={[Function]}
+                onFocus={[Function]}
+                onKeyDown={[Function]}
+                placeholder="Enter a value"
+                role="searchbox"
+                tabIndex="0"
+                type="text"
+                value=""
+              />
+              <button
+                aria-label="Clear search input"
+                className="bx--search-close bx--search-close--hidden"
+                onClick={[Function]}
+                type="button"
+              >
+                <svg
+                  aria-hidden={true}
+                  fill="currentColor"
+                  focusable="false"
+                  height={16}
+                  preserveAspectRatio="xMidYMid meet"
+                  viewBox="0 0 32 32"
+                  width={16}
+                  xmlns="http://www.w3.org/2000/svg"
+                >
+                  <path
+                    d="M24 9.4L22.6 8 16 14.6 9.4 8 8 9.4 14.6 16 8 22.6 9.4 24 16 17.4 22.6 24 24 22.6 17.4 16 24 9.4z"
+                  />
+                </svg>
+              </button>
             </div>
             <div
               className="iot--tile-catalog--tile-canvas--header--select"
@@ -948,7 +708,6 @@
                         d="M8 11L3 6 3.7 5.3 8 9.6 12.3 5.3 13 6z"
                       />
                     </svg>
->>>>>>> 63f25ad1
                   </div>
                 </div>
               </div>
@@ -1033,38 +792,16 @@
               Product name
             </div>
             <div
-              className="bx--toolbar-action bx--toolbar-search-container-expandable"
-              onBlur={[Function]}
-              onClick={[Function]}
-              onFocus={[Function]}
-              onKeyDown={[Function]}
-              tabIndex="0"
+              aria-labelledby="31-search"
+              className="bx--search bx--search--xl iot--tile-catalog--tile-canvas--header--search bx--toolbar-search-container-expandable"
+              role="search"
             >
               <div
-<<<<<<< HEAD
-                className="iot--tile-catalog--tile-canvas--header--title"
-              >
-                Product name
-              </div>
-              <div
-                aria-labelledby="33-search"
-                className="bx--search bx--search--xl iot--tile-catalog--tile-canvas--header--search bx--toolbar-search-container-expandable"
-                role="search"
-              >
-                <div
-                  className="bx--search-magnifier"
-                >
-                  <svg
-                    aria-hidden={true}
-                    className="bx--search-magnifier-icon"
-=======
-                aria-labelledby="31-search"
-                className="bx--search bx--search--sm iot--tile-catalog--tile-canvas--header--search"
-                role="search"
+                className="bx--search-magnifier"
               >
                 <svg
                   aria-hidden={true}
-                  className="bx--search-magnifier"
+                  className="bx--search-magnifier-icon"
                   fill="currentColor"
                   focusable="false"
                   height={16}
@@ -1077,135 +814,49 @@
                     d="M15,14.3L10.7,10c1.9-2.3,1.6-5.8-0.7-7.7S4.2,0.7,2.3,3S0.7,8.8,3,10.7c2,1.7,5,1.7,7,0l4.3,4.3L15,14.3z M2,6.5	C2,4,4,2,6.5,2S11,4,11,6.5S9,11,6.5,11S2,9,2,6.5z"
                   />
                 </svg>
-                <label
-                  className="bx--label"
-                  htmlFor="31"
-                  id="31-search"
-                >
-                  Filter table
-                </label>
-                <input
-                  autoComplete="off"
-                  className="bx--search-input"
-                  id="31"
-                  onChange={[Function]}
-                  onKeyDown={[Function]}
-                  placeholder="Enter a value"
-                  role="searchbox"
-                  tabIndex="-1"
-                  type="text"
-                  value=""
-                />
-                <button
-                  aria-label="Clear search input"
-                  className="bx--search-close bx--search-close--hidden"
-                  onClick={[Function]}
-                  type="button"
-                >
-                  <svg
-                    aria-hidden={true}
->>>>>>> 63f25ad1
-                    fill="currentColor"
-                    focusable="false"
-                    height={16}
-                    preserveAspectRatio="xMidYMid meet"
-                    viewBox="0 0 32 32"
-                    width={16}
-                    xmlns="http://www.w3.org/2000/svg"
-                  >
-                    <path
-                      d="M24 9.4L22.6 8 16 14.6 9.4 8 8 9.4 14.6 16 8 22.6 9.4 24 16 17.4 22.6 24 24 22.6 17.4 16 24 9.4z"
-                    />
-                  </svg>
-<<<<<<< HEAD
-                </div>
-                <label
-                  className="bx--label"
-                  htmlFor="33"
-                  id="33-search"
-                >
-                  Filter table
-                </label>
-                <input
-                  autoComplete="off"
-                  className="bx--search-input"
-                  id="33"
-                  onBlur={[Function]}
-                  onChange={[Function]}
-                  onFocus={[Function]}
-                  onKeyDown={[Function]}
-                  placeholder="Enter a value"
-                  role="searchbox"
-                  tabIndex="0"
-                  type="text"
-                  value=""
-                />
-                <button
-                  aria-label="Clear search input"
-                  className="bx--search-close bx--search-close--hidden"
-                  onClick={[Function]}
-                  type="button"
-                >
-                  <svg
-                    aria-hidden={true}
-                    fill="currentColor"
-                    focusable="false"
-                    height={16}
-                    preserveAspectRatio="xMidYMid meet"
-                    viewBox="0 0 32 32"
-                    width={16}
-                    xmlns="http://www.w3.org/2000/svg"
-                  >
-                    <path
-                      d="M24 9.4L22.6 8 16 14.6 9.4 8 8 9.4 14.6 16 8 22.6 9.4 24 16 17.4 22.6 24 24 22.6 17.4 16 24 9.4z"
-                    />
-                  </svg>
-                </button>
-              </div>
-              <div
-                className="iot--tile-catalog--tile-canvas--header--select"
-              >
-                <div
-                  className="bx--form-item"
-                >
-                  <div
-                    className="bx--select"
-                  >
-                    <label
-                      className="bx--label"
-                      htmlFor="iot--tile-catalog--tile-canvas--header--select"
-                    >
-                      
-                    </label>
-                    <div
-                      className="bx--select-input__wrapper"
-                      data-invalid={null}
-                    >
-                      <select
-                        className="bx--select-input"
-                        defaultValue=""
-                        id="iot--tile-catalog--tile-canvas--header--select"
-                        onChange={[Function]}
-                      />
-                      <svg
-                        aria-hidden={true}
-                        className="bx--select__arrow"
-                        fill="currentColor"
-                        focusable="false"
-                        height={16}
-                        preserveAspectRatio="xMidYMid meet"
-                        viewBox="0 0 16 16"
-                        width={16}
-                        xmlns="http://www.w3.org/2000/svg"
-                      >
-                        <path
-                          d="M8 11L3 6 3.7 5.3 8 9.6 12.3 5.3 13 6z"
-                        />
-                      </svg>
-                    </div>
-=======
-                </button>
-              </div>
+              </div>
+              <label
+                className="bx--label"
+                htmlFor="31"
+                id="31-search"
+              >
+                Filter table
+              </label>
+              <input
+                autoComplete="off"
+                className="bx--search-input"
+                id="31"
+                onBlur={[Function]}
+                onChange={[Function]}
+                onFocus={[Function]}
+                onKeyDown={[Function]}
+                placeholder="Enter a value"
+                role="searchbox"
+                tabIndex="0"
+                type="text"
+                value=""
+              />
+              <button
+                aria-label="Clear search input"
+                className="bx--search-close bx--search-close--hidden"
+                onClick={[Function]}
+                type="button"
+              >
+                <svg
+                  aria-hidden={true}
+                  fill="currentColor"
+                  focusable="false"
+                  height={16}
+                  preserveAspectRatio="xMidYMid meet"
+                  viewBox="0 0 32 32"
+                  width={16}
+                  xmlns="http://www.w3.org/2000/svg"
+                >
+                  <path
+                    d="M24 9.4L22.6 8 16 14.6 9.4 8 8 9.4 14.6 16 8 22.6 9.4 24 16 17.4 22.6 24 24 22.6 17.4 16 24 9.4z"
+                  />
+                </svg>
+              </button>
             </div>
             <div
               className="iot--tile-catalog--tile-canvas--header--select"
@@ -1247,7 +898,6 @@
                         d="M8 11L3 6 3.7 5.3 8 9.6 12.3 5.3 13 6z"
                       />
                     </svg>
->>>>>>> 63f25ad1
                   </div>
                 </div>
               </div>
@@ -1335,38 +985,16 @@
               Product name
             </div>
             <div
-              className="bx--toolbar-action bx--toolbar-search-container-expandable"
-              onBlur={[Function]}
-              onClick={[Function]}
-              onFocus={[Function]}
-              onKeyDown={[Function]}
-              tabIndex="0"
+              aria-labelledby="35-search"
+              className="bx--search bx--search--xl iot--tile-catalog--tile-canvas--header--search bx--toolbar-search-container-expandable"
+              role="search"
             >
               <div
-<<<<<<< HEAD
-                className="iot--tile-catalog--tile-canvas--header--title"
-              >
-                Product name
-              </div>
-              <div
-                aria-labelledby="37-search"
-                className="bx--search bx--search--xl iot--tile-catalog--tile-canvas--header--search bx--toolbar-search-container-expandable"
-                role="search"
-              >
-                <div
-                  className="bx--search-magnifier"
-                >
-                  <svg
-                    aria-hidden={true}
-                    className="bx--search-magnifier-icon"
-=======
-                aria-labelledby="35-search"
-                className="bx--search bx--search--sm iot--tile-catalog--tile-canvas--header--search"
-                role="search"
+                className="bx--search-magnifier"
               >
                 <svg
                   aria-hidden={true}
-                  className="bx--search-magnifier"
+                  className="bx--search-magnifier-icon"
                   fill="currentColor"
                   focusable="false"
                   height={16}
@@ -1379,50 +1007,49 @@
                     d="M15,14.3L10.7,10c1.9-2.3,1.6-5.8-0.7-7.7S4.2,0.7,2.3,3S0.7,8.8,3,10.7c2,1.7,5,1.7,7,0l4.3,4.3L15,14.3z M2,6.5	C2,4,4,2,6.5,2S11,4,11,6.5S9,11,6.5,11S2,9,2,6.5z"
                   />
                 </svg>
-                <label
-                  className="bx--label"
-                  htmlFor="35"
-                  id="35-search"
-                >
-                  Filter table
-                </label>
-                <input
-                  autoComplete="off"
-                  className="bx--search-input"
-                  id="35"
-                  onChange={[Function]}
-                  onKeyDown={[Function]}
-                  placeholder="Enter a value"
-                  role="searchbox"
-                  tabIndex="-1"
-                  type="text"
-                  value=""
-                />
-                <button
-                  aria-label="Clear search input"
-                  className="bx--search-close bx--search-close--hidden"
-                  onClick={[Function]}
-                  type="button"
-                >
-                  <svg
-                    aria-hidden={true}
->>>>>>> 63f25ad1
-                    fill="currentColor"
-                    focusable="false"
-                    height={16}
-                    preserveAspectRatio="xMidYMid meet"
-                    viewBox="0 0 32 32"
-                    width={16}
-                    xmlns="http://www.w3.org/2000/svg"
-                  >
-                    <path
-                      d="M24 9.4L22.6 8 16 14.6 9.4 8 8 9.4 14.6 16 8 22.6 9.4 24 16 17.4 22.6 24 24 22.6 17.4 16 24 9.4z"
-                    />
-                  </svg>
-<<<<<<< HEAD
-=======
-                </button>
-              </div>
+              </div>
+              <label
+                className="bx--label"
+                htmlFor="35"
+                id="35-search"
+              >
+                Filter table
+              </label>
+              <input
+                autoComplete="off"
+                className="bx--search-input"
+                id="35"
+                onBlur={[Function]}
+                onChange={[Function]}
+                onFocus={[Function]}
+                onKeyDown={[Function]}
+                placeholder="Enter a value"
+                role="searchbox"
+                tabIndex="0"
+                type="text"
+                value=""
+              />
+              <button
+                aria-label="Clear search input"
+                className="bx--search-close bx--search-close--hidden"
+                onClick={[Function]}
+                type="button"
+              >
+                <svg
+                  aria-hidden={true}
+                  fill="currentColor"
+                  focusable="false"
+                  height={16}
+                  preserveAspectRatio="xMidYMid meet"
+                  viewBox="0 0 32 32"
+                  width={16}
+                  xmlns="http://www.w3.org/2000/svg"
+                >
+                  <path
+                    d="M24 9.4L22.6 8 16 14.6 9.4 8 8 9.4 14.6 16 8 22.6 9.4 24 16 17.4 22.6 24 24 22.6 17.4 16 24 9.4z"
+                  />
+                </svg>
+              </button>
             </div>
             <div
               className="iot--tile-catalog--tile-canvas--header--select"
@@ -1490,50 +1117,7 @@
                       />
                     </svg>
                   </div>
->>>>>>> 63f25ad1
-                </div>
-                <label
-                  className="bx--label"
-                  htmlFor="37"
-                  id="37-search"
-                >
-                  Filter table
-                </label>
-                <input
-                  autoComplete="off"
-                  className="bx--search-input"
-                  id="37"
-                  onBlur={[Function]}
-                  onChange={[Function]}
-                  onFocus={[Function]}
-                  onKeyDown={[Function]}
-                  placeholder="Enter a value"
-                  role="searchbox"
-                  tabIndex="0"
-                  type="text"
-                  value=""
-                />
-                <button
-                  aria-label="Clear search input"
-                  className="bx--search-close bx--search-close--hidden"
-                  onClick={[Function]}
-                  type="button"
-                >
-                  <svg
-                    aria-hidden={true}
-                    fill="currentColor"
-                    focusable="false"
-                    height={16}
-                    preserveAspectRatio="xMidYMid meet"
-                    viewBox="0 0 32 32"
-                    width={16}
-                    xmlns="http://www.w3.org/2000/svg"
-                  >
-                    <path
-                      d="M24 9.4L22.6 8 16 14.6 9.4 8 8 9.4 14.6 16 8 22.6 9.4 24 16 17.4 22.6 24 24 22.6 17.4 16 24 9.4z"
-                    />
-                  </svg>
-                </button>
+                </div>
               </div>
             </div>
           </div>
@@ -1848,38 +1432,16 @@
               Product name
             </div>
             <div
-              className="bx--toolbar-action bx--toolbar-search-container-expandable"
-              onBlur={[Function]}
-              onClick={[Function]}
-              onFocus={[Function]}
-              onKeyDown={[Function]}
-              tabIndex="0"
+              aria-labelledby="33-search"
+              className="bx--search bx--search--xl iot--tile-catalog--tile-canvas--header--search bx--toolbar-search-container-expandable"
+              role="search"
             >
               <div
-<<<<<<< HEAD
-                className="iot--tile-catalog--tile-canvas--header--title"
-              >
-                Product name
-              </div>
-              <div
-                aria-labelledby="35-search"
-                className="bx--search bx--search--xl iot--tile-catalog--tile-canvas--header--search bx--toolbar-search-container-expandable"
-                role="search"
-              >
-                <div
-                  className="bx--search-magnifier"
-                >
-                  <svg
-                    aria-hidden={true}
-                    className="bx--search-magnifier-icon"
-=======
-                aria-labelledby="33-search"
-                className="bx--search bx--search--sm iot--tile-catalog--tile-canvas--header--search"
-                role="search"
+                className="bx--search-magnifier"
               >
                 <svg
                   aria-hidden={true}
-                  className="bx--search-magnifier"
+                  className="bx--search-magnifier-icon"
                   fill="currentColor"
                   focusable="false"
                   height={16}
@@ -1892,50 +1454,49 @@
                     d="M15,14.3L10.7,10c1.9-2.3,1.6-5.8-0.7-7.7S4.2,0.7,2.3,3S0.7,8.8,3,10.7c2,1.7,5,1.7,7,0l4.3,4.3L15,14.3z M2,6.5	C2,4,4,2,6.5,2S11,4,11,6.5S9,11,6.5,11S2,9,2,6.5z"
                   />
                 </svg>
-                <label
-                  className="bx--label"
-                  htmlFor="33"
-                  id="33-search"
-                >
-                  Filter table
-                </label>
-                <input
-                  autoComplete="off"
-                  className="bx--search-input"
-                  id="33"
-                  onChange={[Function]}
-                  onKeyDown={[Function]}
-                  placeholder="Enter a value"
-                  role="searchbox"
-                  tabIndex="-1"
-                  type="text"
-                  value=""
-                />
-                <button
-                  aria-label="Clear search input"
-                  className="bx--search-close bx--search-close--hidden"
-                  onClick={[Function]}
-                  type="button"
-                >
-                  <svg
-                    aria-hidden={true}
->>>>>>> 63f25ad1
-                    fill="currentColor"
-                    focusable="false"
-                    height={16}
-                    preserveAspectRatio="xMidYMid meet"
-                    viewBox="0 0 32 32"
-                    width={16}
-                    xmlns="http://www.w3.org/2000/svg"
-                  >
-                    <path
-                      d="M24 9.4L22.6 8 16 14.6 9.4 8 8 9.4 14.6 16 8 22.6 9.4 24 16 17.4 22.6 24 24 22.6 17.4 16 24 9.4z"
-                    />
-                  </svg>
-<<<<<<< HEAD
-=======
-                </button>
-              </div>
+              </div>
+              <label
+                className="bx--label"
+                htmlFor="33"
+                id="33-search"
+              >
+                Filter table
+              </label>
+              <input
+                autoComplete="off"
+                className="bx--search-input"
+                id="33"
+                onBlur={[Function]}
+                onChange={[Function]}
+                onFocus={[Function]}
+                onKeyDown={[Function]}
+                placeholder="Enter a value"
+                role="searchbox"
+                tabIndex="0"
+                type="text"
+                value=""
+              />
+              <button
+                aria-label="Clear search input"
+                className="bx--search-close bx--search-close--hidden"
+                onClick={[Function]}
+                type="button"
+              >
+                <svg
+                  aria-hidden={true}
+                  fill="currentColor"
+                  focusable="false"
+                  height={16}
+                  preserveAspectRatio="xMidYMid meet"
+                  viewBox="0 0 32 32"
+                  width={16}
+                  xmlns="http://www.w3.org/2000/svg"
+                >
+                  <path
+                    d="M24 9.4L22.6 8 16 14.6 9.4 8 8 9.4 14.6 16 8 22.6 9.4 24 16 17.4 22.6 24 24 22.6 17.4 16 24 9.4z"
+                  />
+                </svg>
+              </button>
             </div>
             <div
               className="iot--tile-catalog--tile-canvas--header--select"
@@ -1978,50 +1539,7 @@
                       />
                     </svg>
                   </div>
->>>>>>> 63f25ad1
-                </div>
-                <label
-                  className="bx--label"
-                  htmlFor="35"
-                  id="35-search"
-                >
-                  Filter table
-                </label>
-                <input
-                  autoComplete="off"
-                  className="bx--search-input"
-                  id="35"
-                  onBlur={[Function]}
-                  onChange={[Function]}
-                  onFocus={[Function]}
-                  onKeyDown={[Function]}
-                  placeholder="Enter a value"
-                  role="searchbox"
-                  tabIndex="0"
-                  type="text"
-                  value=""
-                />
-                <button
-                  aria-label="Clear search input"
-                  className="bx--search-close bx--search-close--hidden"
-                  onClick={[Function]}
-                  type="button"
-                >
-                  <svg
-                    aria-hidden={true}
-                    fill="currentColor"
-                    focusable="false"
-                    height={16}
-                    preserveAspectRatio="xMidYMid meet"
-                    viewBox="0 0 32 32"
-                    width={16}
-                    xmlns="http://www.w3.org/2000/svg"
-                  >
-                    <path
-                      d="M24 9.4L22.6 8 16 14.6 9.4 8 8 9.4 14.6 16 8 22.6 9.4 24 16 17.4 22.6 24 24 22.6 17.4 16 24 9.4z"
-                    />
-                  </svg>
-                </button>
+                </div>
               </div>
             </div>
           </div>
@@ -2482,38 +2000,16 @@
               Product name
             </div>
             <div
-              className="bx--toolbar-action bx--toolbar-search-container-expandable"
-              onBlur={[Function]}
-              onClick={[Function]}
-              onFocus={[Function]}
-              onKeyDown={[Function]}
-              tabIndex="0"
+              aria-labelledby="34-search"
+              className="bx--search bx--search--xl iot--tile-catalog--tile-canvas--header--search bx--toolbar-search-container-expandable"
+              role="search"
             >
               <div
-<<<<<<< HEAD
-                className="iot--tile-catalog--tile-canvas--header--title"
-              >
-                Product name
-              </div>
-              <div
-                aria-labelledby="36-search"
-                className="bx--search bx--search--xl iot--tile-catalog--tile-canvas--header--search bx--toolbar-search-container-expandable"
-                role="search"
-              >
-                <div
-                  className="bx--search-magnifier"
-                >
-                  <svg
-                    aria-hidden={true}
-                    className="bx--search-magnifier-icon"
-=======
-                aria-labelledby="34-search"
-                className="bx--search bx--search--sm iot--tile-catalog--tile-canvas--header--search"
-                role="search"
+                className="bx--search-magnifier"
               >
                 <svg
                   aria-hidden={true}
-                  className="bx--search-magnifier"
+                  className="bx--search-magnifier-icon"
                   fill="currentColor"
                   focusable="false"
                   height={16}
@@ -2526,93 +2022,49 @@
                     d="M15,14.3L10.7,10c1.9-2.3,1.6-5.8-0.7-7.7S4.2,0.7,2.3,3S0.7,8.8,3,10.7c2,1.7,5,1.7,7,0l4.3,4.3L15,14.3z M2,6.5	C2,4,4,2,6.5,2S11,4,11,6.5S9,11,6.5,11S2,9,2,6.5z"
                   />
                 </svg>
-                <label
-                  className="bx--label"
-                  htmlFor="34"
-                  id="34-search"
-                >
-                  Filter table
-                </label>
-                <input
-                  autoComplete="off"
-                  className="bx--search-input"
-                  id="34"
-                  onChange={[Function]}
-                  onKeyDown={[Function]}
-                  placeholder="Enter a value"
-                  role="searchbox"
-                  tabIndex="-1"
-                  type="text"
-                  value=""
-                />
-                <button
-                  aria-label="Clear search input"
-                  className="bx--search-close bx--search-close--hidden"
-                  onClick={[Function]}
-                  type="button"
-                >
-                  <svg
-                    aria-hidden={true}
->>>>>>> 63f25ad1
-                    fill="currentColor"
-                    focusable="false"
-                    height={16}
-                    preserveAspectRatio="xMidYMid meet"
-                    viewBox="0 0 32 32"
-                    width={16}
-                    xmlns="http://www.w3.org/2000/svg"
-                  >
-                    <path
-                      d="M24 9.4L22.6 8 16 14.6 9.4 8 8 9.4 14.6 16 8 22.6 9.4 24 16 17.4 22.6 24 24 22.6 17.4 16 24 9.4z"
-                    />
-                  </svg>
-<<<<<<< HEAD
-                </div>
-                <label
-                  className="bx--label"
-                  htmlFor="36"
-                  id="36-search"
-                >
-                  Filter table
-                </label>
-                <input
-                  autoComplete="off"
-                  className="bx--search-input"
-                  id="36"
-                  onBlur={[Function]}
-                  onChange={[Function]}
-                  onFocus={[Function]}
-                  onKeyDown={[Function]}
-                  placeholder="Enter a value"
-                  role="searchbox"
-                  tabIndex="0"
-                  type="text"
-                  value=""
-                />
-                <button
-                  aria-label="Clear search input"
-                  className="bx--search-close bx--search-close--hidden"
-                  onClick={[Function]}
-                  type="button"
-                >
-                  <svg
-                    aria-hidden={true}
-                    fill="currentColor"
-                    focusable="false"
-                    height={16}
-                    preserveAspectRatio="xMidYMid meet"
-                    viewBox="0 0 32 32"
-                    width={16}
-                    xmlns="http://www.w3.org/2000/svg"
-                  >
-                    <path
-                      d="M24 9.4L22.6 8 16 14.6 9.4 8 8 9.4 14.6 16 8 22.6 9.4 24 16 17.4 22.6 24 24 22.6 17.4 16 24 9.4z"
-                    />
-                  </svg>
-=======
->>>>>>> 63f25ad1
-                </button>
-              </div>
+              </div>
+              <label
+                className="bx--label"
+                htmlFor="34"
+                id="34-search"
+              >
+                Filter table
+              </label>
+              <input
+                autoComplete="off"
+                className="bx--search-input"
+                id="34"
+                onBlur={[Function]}
+                onChange={[Function]}
+                onFocus={[Function]}
+                onKeyDown={[Function]}
+                placeholder="Enter a value"
+                role="searchbox"
+                tabIndex="0"
+                type="text"
+                value=""
+              />
+              <button
+                aria-label="Clear search input"
+                className="bx--search-close bx--search-close--hidden"
+                onClick={[Function]}
+                type="button"
+              >
+                <svg
+                  aria-hidden={true}
+                  fill="currentColor"
+                  focusable="false"
+                  height={16}
+                  preserveAspectRatio="xMidYMid meet"
+                  viewBox="0 0 32 32"
+                  width={16}
+                  xmlns="http://www.w3.org/2000/svg"
+                >
+                  <path
+                    d="M24 9.4L22.6 8 16 14.6 9.4 8 8 9.4 14.6 16 8 22.6 9.4 24 16 17.4 22.6 24 24 22.6 17.4 16 24 9.4z"
+                  />
+                </svg>
+              </button>
             </div>
             <div
               className="iot--tile-catalog--tile-canvas--header--select"
