// Jest Snapshot v1, https://goo.gl/fbAQLP

exports[`Storybook Snapshot tests and console checks Storyshots 1 - Watson IoT/CardCodeEditor default 1`] = `
<div
  className="storybook-container"
>
  <div
    className="bx--modal is-visible iot--editor iot--composed-modal--large iot--composed-modal"
    data-floating-menu-container={true}
    data-testid="ComposedModal"
    onBlur={[Function]}
    onClick={[Function]}
    onClose={[Function]}
    onKeyDown={[Function]}
    onTransitionEnd={[Function]}
    open={true}
    role="presentation"
  >
    <span
      className="bx--visually-hidden"
      role="link"
      tabIndex="0"
    >
      Focus sentinel
    </span>
    <div
      aria-label="JSON Editor"
      aria-modal="true"
      className="bx--modal-container"
      role="dialog"
    >
      <div
        className="bx--modal-header"
      >
        <h2
          className="bx--modal-header__label bx--type-delta"
        >
          JSON Editor
        </h2>
        <h3
          className="bx--modal-header__heading bx--type-beta"
        >
          Edit the JSONs
        </h3>
        <button
          aria-label="Close"
          className="bx--modal-close"
          onClick={[Function]}
          title="Close"
          type="button"
        >
          <svg
            aria-hidden={true}
            className="bx--modal-close__icon"
            fill="currentColor"
            focusable="false"
            height={20}
            preserveAspectRatio="xMidYMid meet"
            viewBox="0 0 32 32"
            width={20}
            xmlns="http://www.w3.org/2000/svg"
          >
            <path
              d="M24 9.4L22.6 8 16 14.6 9.4 8 8 9.4 14.6 16 8 22.6 9.4 24 16 17.4 22.6 24 24 22.6 17.4 16 24 9.4z"
            />
          </svg>
        </button>
      </div>
      <div
        className="bx--modal-content"
      >
        <button
<<<<<<< HEAD
          className="iot--editor-expand iot--btn bx--btn bx--btn--ghost bx--btn--icon-only bx--tooltip__trigger bx--tooltip--a11y bx--tooltip--top bx--tooltip--align-center"
=======
          aria-describedby={null}
          className="iot--editor-expand iot--btn bx--btn bx--btn--ghost bx--tooltip--hidden bx--btn--icon-only bx--tooltip__trigger bx--tooltip--a11y bx--btn--icon-only--top bx--tooltip--align-center"
>>>>>>> 75f31d6b
          data-testid="card-code-editor-expand-button"
          disabled={false}
          onBlur={[Function]}
          onClick={[Function]}
          onFocus={[Function]}
          onMouseEnter={[Function]}
          onMouseLeave={[Function]}
          tabIndex={0}
          type="button"
        >
          <div
            className="bx--assistive-text"
            onMouseEnter={[Function]}
          >
            Expand
          </div>
          <svg
            aria-hidden="true"
            aria-label="Expand"
            className="bx--btn__icon"
            fill="currentColor"
            focusable="false"
            height={16}
            preserveAspectRatio="xMidYMid meet"
            role="img"
            viewBox="0 0 32 32"
            width={16}
            xmlns="http://www.w3.org/2000/svg"
          >
            <path
              d="M28,4H10A2.0059,2.0059,0,0,0,8,6V20a2.0059,2.0059,0,0,0,2,2H28a2.0059,2.0059,0,0,0,2-2V6A2.0059,2.0059,0,0,0,28,4Zm0,16H10V6H28Z"
            />
            <path
              d="M18,26H4V16H6V14H4a2.0059,2.0059,0,0,0-2,2V26a2.0059,2.0059,0,0,0,2,2H18a2.0059,2.0059,0,0,0,2-2V24H18Z"
            />
          </svg>
        </button>
        <div
          className="iot--editor-copy-wrapper"
          data-testid="card-code-editor"
        >
          <button
            aria-label={null}
            aria-live="polite"
            className="iot--editor-copy bx--copy-btn bx--copy"
            data-testid="card-code-editor-copy-button"
            onAnimationEnd={[Function]}
            onClick={[Function]}
            title="Copy to clipboard"
            type="button"
          >
            <svg
              aria-hidden={true}
              className="bx--snippet__icon"
              fill="currentColor"
              focusable="false"
              height={16}
              preserveAspectRatio="xMidYMid meet"
              viewBox="0 0 32 32"
              width={16}
              xmlns="http://www.w3.org/2000/svg"
            >
              <path
                d="M28,10V28H10V10H28m0-2H10a2,2,0,0,0-2,2V28a2,2,0,0,0,2,2H28a2,2,0,0,0,2-2V10a2,2,0,0,0-2-2Z"
              />
              <path
                d="M4,18H2V4A2,2,0,0,1,4,2H18V4H4Z"
              />
            </svg>
            Copy to clipboard
            <span
              aria-hidden="true"
              className="bx--assistive-text bx--copy-btn__feedback"
            >
              Copied!
            </span>
          </button>
          <section
            className="iot--editor-wrapper"
            style={
              Object {
                "display": "flex",
                "height": "100%",
                "position": "relative",
                "textAlign": "initial",
                "width": "100%",
              }
            }
          >
            <div
              style={
                Object {
                  "alignItems": "center",
                  "display": "flex",
                  "height": "100%",
                  "justifyContent": "center",
                  "width": "100%",
                }
              }
            >
              <div
                className="bx--snippet bx--skeleton bx--snippet--single"
              >
                <div
                  className="bx--snippet-container"
                >
                  <span />
                </div>
              </div>
            </div>
            <div
              className="iot--editor-container"
              style={
                Object {
                  "display": "none",
                  "width": "100%",
                }
              }
            />
          </section>
        </div>
      </div>
      <div
        className="bx--modal-footer iot--composed-modal-footer bx--btn-set"
      >
        <button
          aria-describedby={null}
          aria-pressed={null}
          className="iot--btn bx--btn bx--btn--secondary"
          data-testid="ComposedModal-modal-secondary-button"
          disabled={false}
          onBlur={[Function]}
          onClick={[Function]}
          onFocus={[Function]}
          onMouseEnter={[Function]}
          onMouseLeave={[Function]}
          tabIndex={0}
          type="button"
        >
          Cancel
        </button>
        <button
          aria-describedby={null}
          aria-pressed={null}
          className="iot--btn bx--btn bx--btn--primary"
          data-testid="ComposedModal-modal-primary-button"
          disabled={false}
          onBlur={[Function]}
          onClick={[Function]}
          onFocus={[Function]}
          onMouseEnter={[Function]}
          onMouseLeave={[Function]}
          tabIndex={0}
          type="button"
        >
          Save
        </button>
      </div>
    </div>
    <span
      className="bx--visually-hidden"
      role="link"
      tabIndex="0"
    >
      Focus sentinel
    </span>
  </div>
</div>
`;

exports[`Storybook Snapshot tests and console checks Storyshots 1 - Watson IoT/CardCodeEditor with preloaded content 1`] = `
<div
  className="storybook-container"
>
  <div
    className="bx--modal is-visible iot--editor iot--composed-modal--large iot--composed-modal"
    data-floating-menu-container={true}
    data-testid="ComposedModal"
    onBlur={[Function]}
    onClick={[Function]}
    onClose={[Function]}
    onKeyDown={[Function]}
    onTransitionEnd={[Function]}
    open={true}
    role="presentation"
  >
    <span
      className="bx--visually-hidden"
      role="link"
      tabIndex="0"
    >
      Focus sentinel
    </span>
    <div
      aria-label="JSON Editor"
      aria-modal="true"
      className="bx--modal-container"
      role="dialog"
    >
      <div
        className="bx--modal-header"
      >
        <h2
          className="bx--modal-header__label bx--type-delta"
        >
          JSON Editor
        </h2>
        <h3
          className="bx--modal-header__heading bx--type-beta"
        >
          Edit the JSONs
        </h3>
        <button
          aria-label="Close"
          className="bx--modal-close"
          onClick={[Function]}
          title="Close"
          type="button"
        >
          <svg
            aria-hidden={true}
            className="bx--modal-close__icon"
            fill="currentColor"
            focusable="false"
            height={20}
            preserveAspectRatio="xMidYMid meet"
            viewBox="0 0 32 32"
            width={20}
            xmlns="http://www.w3.org/2000/svg"
          >
            <path
              d="M24 9.4L22.6 8 16 14.6 9.4 8 8 9.4 14.6 16 8 22.6 9.4 24 16 17.4 22.6 24 24 22.6 17.4 16 24 9.4z"
            />
          </svg>
        </button>
      </div>
      <div
        className="bx--modal-content"
      >
        <button
<<<<<<< HEAD
          className="iot--editor-expand iot--btn bx--btn bx--btn--ghost bx--btn--icon-only bx--tooltip__trigger bx--tooltip--a11y bx--tooltip--top bx--tooltip--align-center"
=======
          aria-describedby={null}
          className="iot--editor-expand iot--btn bx--btn bx--btn--ghost bx--tooltip--hidden bx--btn--icon-only bx--tooltip__trigger bx--tooltip--a11y bx--btn--icon-only--top bx--tooltip--align-center"
>>>>>>> 75f31d6b
          data-testid="card-code-editor-expand-button"
          disabled={false}
          onBlur={[Function]}
          onClick={[Function]}
          onFocus={[Function]}
          onMouseEnter={[Function]}
          onMouseLeave={[Function]}
          tabIndex={0}
          type="button"
        >
          <div
            className="bx--assistive-text"
            onMouseEnter={[Function]}
          >
            Expand
          </div>
          <svg
            aria-hidden="true"
            aria-label="Expand"
            className="bx--btn__icon"
            fill="currentColor"
            focusable="false"
            height={16}
            preserveAspectRatio="xMidYMid meet"
            role="img"
            viewBox="0 0 32 32"
            width={16}
            xmlns="http://www.w3.org/2000/svg"
          >
            <path
              d="M28,4H10A2.0059,2.0059,0,0,0,8,6V20a2.0059,2.0059,0,0,0,2,2H28a2.0059,2.0059,0,0,0,2-2V6A2.0059,2.0059,0,0,0,28,4Zm0,16H10V6H28Z"
            />
            <path
              d="M18,26H4V16H6V14H4a2.0059,2.0059,0,0,0-2,2V26a2.0059,2.0059,0,0,0,2,2H18a2.0059,2.0059,0,0,0,2-2V24H18Z"
            />
          </svg>
        </button>
        <div
          className="iot--editor-copy-wrapper"
          data-testid="card-code-editor"
        >
          <button
            aria-label={null}
            aria-live="polite"
            className="iot--editor-copy bx--copy-btn bx--copy"
            data-testid="card-code-editor-copy-button"
            onAnimationEnd={[Function]}
            onClick={[Function]}
            title="Copy to clipboard"
            type="button"
          >
            <svg
              aria-hidden={true}
              className="bx--snippet__icon"
              fill="currentColor"
              focusable="false"
              height={16}
              preserveAspectRatio="xMidYMid meet"
              viewBox="0 0 32 32"
              width={16}
              xmlns="http://www.w3.org/2000/svg"
            >
              <path
                d="M28,10V28H10V10H28m0-2H10a2,2,0,0,0-2,2V28a2,2,0,0,0,2,2H28a2,2,0,0,0,2-2V10a2,2,0,0,0-2-2Z"
              />
              <path
                d="M4,18H2V4A2,2,0,0,1,4,2H18V4H4Z"
              />
            </svg>
            Copy to clipboard
            <span
              aria-hidden="true"
              className="bx--assistive-text bx--copy-btn__feedback"
            >
              Copied!
            </span>
          </button>
          <section
            className="iot--editor-wrapper"
            style={
              Object {
                "display": "flex",
                "height": "100%",
                "position": "relative",
                "textAlign": "initial",
                "width": "100%",
              }
            }
          >
            <div
              style={
                Object {
                  "alignItems": "center",
                  "display": "flex",
                  "height": "100%",
                  "justifyContent": "center",
                  "width": "100%",
                }
              }
            >
              <div
                className="bx--snippet bx--skeleton bx--snippet--single"
              >
                <div
                  className="bx--snippet-container"
                >
                  <span />
                </div>
              </div>
            </div>
            <div
              className="iot--editor-container"
              style={
                Object {
                  "display": "none",
                  "width": "100%",
                }
              }
            />
          </section>
        </div>
      </div>
      <div
        className="bx--modal-footer iot--composed-modal-footer bx--btn-set"
      >
        <button
          aria-describedby={null}
          aria-pressed={null}
          className="iot--btn bx--btn bx--btn--secondary"
          data-testid="ComposedModal-modal-secondary-button"
          disabled={false}
          onBlur={[Function]}
          onClick={[Function]}
          onFocus={[Function]}
          onMouseEnter={[Function]}
          onMouseLeave={[Function]}
          tabIndex={0}
          type="button"
        >
          Cancel
        </button>
        <button
          aria-describedby={null}
          aria-pressed={null}
          className="iot--btn bx--btn bx--btn--primary"
          data-testid="ComposedModal-modal-primary-button"
          disabled={false}
          onBlur={[Function]}
          onClick={[Function]}
          onFocus={[Function]}
          onMouseEnter={[Function]}
          onMouseLeave={[Function]}
          tabIndex={0}
          type="button"
        >
          Save
        </button>
      </div>
    </div>
    <span
      className="bx--visually-hidden"
      role="link"
      tabIndex="0"
    >
      Focus sentinel
    </span>
  </div>
</div>
`;<|MERGE_RESOLUTION|>--- conflicted
+++ resolved
@@ -70,12 +70,8 @@
         className="bx--modal-content"
       >
         <button
-<<<<<<< HEAD
-          className="iot--editor-expand iot--btn bx--btn bx--btn--ghost bx--btn--icon-only bx--tooltip__trigger bx--tooltip--a11y bx--tooltip--top bx--tooltip--align-center"
-=======
           aria-describedby={null}
           className="iot--editor-expand iot--btn bx--btn bx--btn--ghost bx--tooltip--hidden bx--btn--icon-only bx--tooltip__trigger bx--tooltip--a11y bx--btn--icon-only--top bx--tooltip--align-center"
->>>>>>> 75f31d6b
           data-testid="card-code-editor-expand-button"
           disabled={false}
           onBlur={[Function]}
@@ -316,12 +312,8 @@
         className="bx--modal-content"
       >
         <button
-<<<<<<< HEAD
-          className="iot--editor-expand iot--btn bx--btn bx--btn--ghost bx--btn--icon-only bx--tooltip__trigger bx--tooltip--a11y bx--tooltip--top bx--tooltip--align-center"
-=======
           aria-describedby={null}
           className="iot--editor-expand iot--btn bx--btn bx--btn--ghost bx--tooltip--hidden bx--btn--icon-only bx--tooltip__trigger bx--tooltip--a11y bx--btn--icon-only--top bx--tooltip--align-center"
->>>>>>> 75f31d6b
           data-testid="card-code-editor-expand-button"
           disabled={false}
           onBlur={[Function]}
