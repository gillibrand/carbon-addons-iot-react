// Jest Snapshot v1, https://goo.gl/fbAQLP

exports[`Storybook Snapshot tests and console checks Storyshots 1 - Watson IoT/Progress bar default 1`] = `
<div
  className="storybook-container"
>
  <div
    style={
      Object {
        "backgroundColor": "#FFF",
        "maxWidth": 300,
        "padding": "1rem",
      }
    }
  >
    <div
      className="iot--progress-bar-container"
      data-testid="progress-bar-container"
      style={
        Object {
          "--progress-bar-fill-color": "#0f62fe",
          "--progress-bar-stroke-color": undefined,
        }
      }
    >
      <div
        className="iot--progress-bar__label--right"
      >
        <span
          className="iot--progress-bar__value-label"
          title="75%"
        >
          75%
        </span>
      </div>
      <div
<<<<<<< HEAD
        className="bx--progress-bar bx--progress-bar--big"
=======
        className="bx--progress-bar bx--progress-bar--big bx--progress-bar--default"
>>>>>>> ca6bdc88
      >
        <span
          className="bx--progress-bar__label"
          id="progress-bar-676"
        >
          Progress bar label
        </span>
        <div
          aria-describedby="progress-bar-helper-677"
          aria-labelledby="progress-bar-676"
          aria-valuemax={100}
          aria-valuemin={0}
          aria-valuenow={75}
          className="bx--progress-bar__track"
          role="progressbar"
        >
          <div
            className="bx--progress-bar__bar"
            style={
              Object {
                "transform": "scaleX(0.75)",
              }
            }
          />
        </div>
        <div
          className="bx--progress-bar__helper-text"
          id="progress-bar-helper-677"
        >
          Optional helper text
        </div>
      </div>
    </div>
  </div>
</div>
`;

exports[`Storybook Snapshot tests and console checks Storyshots 1 - Watson IoT/Progress bar with icon 1`] = `
<div
  className="storybook-container"
>
  <div
    style={
      Object {
        "backgroundColor": "#FFF",
        "maxWidth": 300,
        "padding": "1rem",
      }
    }
  >
    <div
      className="iot--progress-bar-container iot--progress-bar-container--with-icon"
      data-testid="progress-bar-container"
      style={
        Object {
          "--progress-bar-fill-color": "#0f62fe",
          "--progress-bar-stroke-color": undefined,
        }
      }
    >
      <div
        className="iot--progress-bar__label--right"
      >
        <span
          className="iot--progress-bar__icon"
          data-testid="progress-bar-icon"
        >
          <svg
            aria-label="Progress bar icon"
            fill="#0f62fe"
            focusable="false"
            height={16}
            preserveAspectRatio="xMidYMid meet"
            role="img"
            viewBox="0 0 16 16"
            width={16}
            xmlns="http://www.w3.org/2000/svg"
          >
            <path
              d="M8,1C4.2,1,1,4.2,1,8s3.2,7,7,7s7-3.1,7-7S11.9,1,8,1z M7.5,4h1v5h-1C7.5,9,7.5,4,7.5,4z M8,12.2	c-0.4,0-0.8-0.4-0.8-0.8s0.3-0.8,0.8-0.8c0.4,0,0.8,0.4,0.8,0.8S8.4,12.2,8,12.2z"
            />
            <path
              d="M7.5,4h1v5h-1C7.5,9,7.5,4,7.5,4z M8,12.2c-0.4,0-0.8-0.4-0.8-0.8s0.3-0.8,0.8-0.8	c0.4,0,0.8,0.4,0.8,0.8S8.4,12.2,8,12.2z"
              data-icon-path="inner-path"
              opacity="0"
            />
          </svg>
        </span>
        <span
          className="iot--progress-bar__value-label"
          title="75%"
        >
          75%
        </span>
      </div>
      <div
<<<<<<< HEAD
        className="bx--progress-bar bx--progress-bar--big"
=======
        className="bx--progress-bar bx--progress-bar--big bx--progress-bar--default"
>>>>>>> ca6bdc88
      >
        <span
          className="bx--progress-bar__label"
          id="progress-bar-680"
        >
          Progress bar label
        </span>
        <div
          aria-describedby="progress-bar-helper-681"
          aria-labelledby="progress-bar-680"
          aria-valuemax={100}
          aria-valuemin={0}
          aria-valuenow={75}
          className="bx--progress-bar__track"
          role="progressbar"
        >
          <div
            className="bx--progress-bar__bar"
            style={
              Object {
                "transform": "scaleX(0.75)",
              }
            }
          />
        </div>
        <div
          className="bx--progress-bar__helper-text"
          id="progress-bar-helper-681"
        >
          Optional helper text
        </div>
      </div>
    </div>
  </div>
</div>
`;

exports[`Storybook Snapshot tests and console checks Storyshots 1 - Watson IoT/Progress bar with light 1`] = `
<div
  className="storybook-container"
>
  <div
    style={
      Object {
        "backgroundColor": "transparent",
        "maxWidth": 300,
        "padding": "1rem",
      }
    }
  >
    <div
      className="iot--progress-bar-container iot--progress-bar-container--light"
      data-testid="progress-bar-container"
      style={
        Object {
          "--progress-bar-fill-color": "#0f62fe",
          "--progress-bar-stroke-color": undefined,
        }
      }
    >
      <div
        className="iot--progress-bar__label--right"
      >
        <span
          className="iot--progress-bar__value-label"
          title="75%"
        >
          75%
        </span>
      </div>
      <div
<<<<<<< HEAD
        className="bx--progress-bar bx--progress-bar--big"
=======
        className="bx--progress-bar bx--progress-bar--big bx--progress-bar--default"
>>>>>>> ca6bdc88
      >
        <span
          className="bx--progress-bar__label"
          id="progress-bar-678"
        >
          Progress bar label
        </span>
        <div
          aria-describedby="progress-bar-helper-679"
          aria-labelledby="progress-bar-678"
          aria-valuemax={100}
          aria-valuemin={0}
          aria-valuenow={75}
          className="bx--progress-bar__track"
          role="progressbar"
        >
          <div
            className="bx--progress-bar__bar"
            style={
              Object {
                "transform": "scaleX(0.75)",
              }
            }
          />
        </div>
        <div
          className="bx--progress-bar__helper-text"
          id="progress-bar-helper-679"
        >
          Optional helper text
        </div>
      </div>
    </div>
  </div>
</div>
`;

exports[`Storybook Snapshot tests and console checks Storyshots 1 - Watson IoT/Progress bar with renderIconByName 1`] = `
<div
  className="storybook-container"
>
  <div
    style={
      Object {
        "backgroundColor": "#FFF",
        "maxWidth": 300,
        "padding": "1rem",
      }
    }
  >
    <div
      className="iot--progress-bar-container iot--progress-bar-container--with-icon"
      data-testid="progress-bar-container"
      style={
        Object {
          "--progress-bar-fill-color": "#f1c21b",
          "--progress-bar-stroke-color": "#b28600",
        }
      }
    >
      <div
        className="iot--progress-bar__label--right"
      >
        <span
          className="iot--progress-bar__icon"
          data-testid="progress-bar-icon"
        >
          <svg
            aria-label="Progress bar icon"
            fill="#f1c21b"
            focusable="false"
            height={16}
            preserveAspectRatio="xMidYMid meet"
            role="img"
            stroke="purple"
            viewBox="0 0 32 32"
            width={16}
            xmlns="http://www.w3.org/2000/svg"
          >
            <path
              d="M16 10a6 6 0 00-6 6v8a6 6 0 0012 0V16A6 6 0 0016 10zm-4.25 7.87h8.5v4.25h-8.5zM16 28.25A4.27 4.27 0 0111.75 24v-.13h8.5V24A4.27 4.27 0 0116 28.25zm4.25-12.13h-8.5V16a4.25 4.25 0 018.5 0zM30.66 19.21L24 13v9.1a4 4 0 008 0A3.83 3.83 0 0030.66 19.21zM28 24.35a2.25 2.25 0 01-2.25-2.25V17l3.72 3.47h0A2.05 2.05 0 0130.2 22 2.25 2.25 0 0128 24.35zM0 22.1a4 4 0 008 0V13L1.34 19.21A3.88 3.88 0 000 22.1zm2.48-1.56h0L6.25 17v5.1a2.25 2.25 0 01-4.5 0A2.05 2.05 0 012.48 20.54zM15 5.5A3.5 3.5 0 1011.5 9 3.5 3.5 0 0015 5.5zm-5.25 0A1.75 1.75 0 1111.5 7.25 1.77 1.77 0 019.75 5.5zM20.5 2A3.5 3.5 0 1024 5.5 3.5 3.5 0 0020.5 2zm0 5.25A1.75 1.75 0 1122.25 5.5 1.77 1.77 0 0120.5 7.25z"
            />
          </svg>
        </span>
        <span
          className="iot--progress-bar__value-label"
          title="75%"
        >
          75%
        </span>
      </div>
      <div
<<<<<<< HEAD
        className="bx--progress-bar bx--progress-bar--big"
=======
        className="bx--progress-bar bx--progress-bar--big bx--progress-bar--default"
>>>>>>> ca6bdc88
      >
        <span
          className="bx--progress-bar__label"
          id="progress-bar-684"
        >
          Mon, Oct 5
        </span>
        <div
          aria-describedby="progress-bar-helper-685"
          aria-labelledby="progress-bar-684"
          aria-valuemax={100}
          aria-valuemin={0}
          aria-valuenow={75}
          className="bx--progress-bar__track"
          role="progressbar"
        >
          <div
            className="bx--progress-bar__bar"
            style={
              Object {
                "transform": "scaleX(0.75)",
              }
            }
          />
        </div>
        <div
          className="bx--progress-bar__helper-text"
          id="progress-bar-helper-685"
        >
          Optional helper text
        </div>
      </div>
    </div>
  </div>
</div>
`;

exports[`Storybook Snapshot tests and console checks Storyshots 1 - Watson IoT/Progress bar with thresholds 1`] = `
<div
  className="storybook-container"
>
  <div
    style={
      Object {
        "backgroundColor": "#FFF",
        "maxWidth": 300,
        "padding": "1rem",
      }
    }
  >
    <div
      className="iot--progress-bar-container"
      data-testid="progress-bar-container"
      style={
        Object {
          "--progress-bar-fill-color": "#f1c21b",
          "--progress-bar-stroke-color": "#b28600",
        }
      }
    >
      <div
        className="iot--progress-bar__label--right"
      >
        <span
          className="iot--progress-bar__value-label"
          title="75%"
        >
          75%
        </span>
      </div>
      <div
<<<<<<< HEAD
        className="bx--progress-bar bx--progress-bar--big"
=======
        className="bx--progress-bar bx--progress-bar--big bx--progress-bar--default"
>>>>>>> ca6bdc88
      >
        <span
          className="bx--progress-bar__label"
          id="progress-bar-682"
        >
          Mon, Oct 5
        </span>
        <div
          aria-describedby="progress-bar-helper-683"
          aria-labelledby="progress-bar-682"
          aria-valuemax={100}
          aria-valuemin={0}
          aria-valuenow={75}
          className="bx--progress-bar__track"
          role="progressbar"
        >
          <div
            className="bx--progress-bar__bar"
            style={
              Object {
                "transform": "scaleX(0.75)",
              }
            }
          />
        </div>
        <div
          className="bx--progress-bar__helper-text"
          id="progress-bar-helper-683"
        >
          Optional helper text
        </div>
      </div>
    </div>
  </div>
</div>
`;<|MERGE_RESOLUTION|>--- conflicted
+++ resolved
@@ -34,11 +34,7 @@
         </span>
       </div>
       <div
-<<<<<<< HEAD
-        className="bx--progress-bar bx--progress-bar--big"
-=======
         className="bx--progress-bar bx--progress-bar--big bx--progress-bar--default"
->>>>>>> ca6bdc88
       >
         <span
           className="bx--progress-bar__label"
@@ -135,11 +131,7 @@
         </span>
       </div>
       <div
-<<<<<<< HEAD
-        className="bx--progress-bar bx--progress-bar--big"
-=======
         className="bx--progress-bar bx--progress-bar--big bx--progress-bar--default"
->>>>>>> ca6bdc88
       >
         <span
           className="bx--progress-bar__label"
@@ -211,11 +203,7 @@
         </span>
       </div>
       <div
-<<<<<<< HEAD
-        className="bx--progress-bar bx--progress-bar--big"
-=======
         className="bx--progress-bar bx--progress-bar--big bx--progress-bar--default"
->>>>>>> ca6bdc88
       >
         <span
           className="bx--progress-bar__label"
@@ -308,11 +296,7 @@
         </span>
       </div>
       <div
-<<<<<<< HEAD
-        className="bx--progress-bar bx--progress-bar--big"
-=======
         className="bx--progress-bar bx--progress-bar--big bx--progress-bar--default"
->>>>>>> ca6bdc88
       >
         <span
           className="bx--progress-bar__label"
@@ -384,11 +368,7 @@
         </span>
       </div>
       <div
-<<<<<<< HEAD
-        className="bx--progress-bar bx--progress-bar--big"
-=======
         className="bx--progress-bar bx--progress-bar--big bx--progress-bar--default"
->>>>>>> ca6bdc88
       >
         <span
           className="bx--progress-bar__label"
