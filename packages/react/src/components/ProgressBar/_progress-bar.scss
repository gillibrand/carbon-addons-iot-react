--- conflicted
+++ resolved
@@ -16,16 +16,10 @@
   }
 }
 
-<<<<<<< HEAD
-.#{$prefix}--progress-bar__label {
-  @include type-style('productive-heading-01');
-  color: $text-01;
-=======
 .#{$iot-prefix}--progress-bar-container--with-icon {
   .#{$prefix}--progress-bar__label {
     margin-right: calc(#{$spacing-11} + #{$spacing-03});
   }
->>>>>>> 2d95e49f
 }
 
 .#{$iot-prefix}--progress-bar__label--right {
