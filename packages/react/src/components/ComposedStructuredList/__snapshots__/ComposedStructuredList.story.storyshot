--- conflicted
+++ resolved
@@ -14,12 +14,8 @@
   >
     <div
       aria-label="Structured list section"
-<<<<<<< HEAD
-      className="bx--structured-list ComposedStructuredList__StructuredListWrapperStyled-oz9xih-0 bQEmNU bx--structured-list--selection"
+      className="bx--structured-list bx--structured-list--selection"
       role="table"
-=======
-      className="bx--structured-list bx--structured-list--selection"
->>>>>>> ddbd45c9
     >
       <div
         className="bx--structured-list-thead"
@@ -29,34 +25,22 @@
           className="bx--structured-list-row bx--structured-list-row--header-row"
         >
           <div
-<<<<<<< HEAD
-            className="ComposedStructuredList__StyledStructuredListCell-oz9xih-3 eMheOS bx--structured-list-th"
-            role="columnheader"
-=======
             className="bx--structured-list-th"
->>>>>>> ddbd45c9
+            role="columnheader"
             title="A"
           >
             A
           </div>
           <div
-<<<<<<< HEAD
-            className="ComposedStructuredList__StyledStructuredListCell-oz9xih-3 eMheOS bx--structured-list-th"
-            role="columnheader"
-=======
             className="bx--structured-list-th"
->>>>>>> ddbd45c9
+            role="columnheader"
             title="B"
           >
             B
           </div>
           <div
-<<<<<<< HEAD
-            className="ComposedStructuredList__StyledStructuredListCell-oz9xih-3 eMheOS bx--structured-list-th"
-            role="columnheader"
-=======
             className="bx--structured-list-th"
->>>>>>> ddbd45c9
+            role="columnheader"
             title="C"
           >
             C
@@ -73,18 +57,13 @@
           onClick={[Function]}
         >
           <div
-<<<<<<< HEAD
-            className="ComposedStructuredList__StyledStructuredListCell-oz9xih-3 eMheOS bx--structured-list-td bx--structured-list-content--nowrap"
-            role="cell"
-            style={Object {}}
-=======
-            className="bx--structured-list-td bx--structured-list-content--nowrap"
-            style={
-              Object {
-                "--width": undefined,
-              }
-            }
->>>>>>> ddbd45c9
+            className="bx--structured-list-td bx--structured-list-content--nowrap"
+            role="cell"
+            style={
+              Object {
+                "--width": undefined,
+              }
+            }
             title={null}
           >
             <span
@@ -98,18 +77,13 @@
             </span>
           </div>
           <div
-<<<<<<< HEAD
-            className="ComposedStructuredList__StyledStructuredListCell-oz9xih-3 eMheOS bx--structured-list-td bx--structured-list-content--nowrap"
-            role="cell"
-            style={Object {}}
-=======
-            className="bx--structured-list-td bx--structured-list-content--nowrap"
-            style={
-              Object {
-                "--width": undefined,
-              }
-            }
->>>>>>> ddbd45c9
+            className="bx--structured-list-td bx--structured-list-content--nowrap"
+            role="cell"
+            style={
+              Object {
+                "--width": undefined,
+              }
+            }
             title="hey B"
           >
             <span
@@ -123,18 +97,13 @@
             </span>
           </div>
           <div
-<<<<<<< HEAD
-            className="ComposedStructuredList__StyledStructuredListCell-oz9xih-3 eMheOS bx--structured-list-td bx--structured-list-content--nowrap"
-            role="cell"
-            style={Object {}}
-=======
-            className="bx--structured-list-td bx--structured-list-content--nowrap"
-            style={
-              Object {
-                "--width": undefined,
-              }
-            }
->>>>>>> ddbd45c9
+            className="bx--structured-list-td bx--structured-list-content--nowrap"
+            role="cell"
+            style={
+              Object {
+                "--width": undefined,
+              }
+            }
             title="hey C"
           >
             <span
@@ -153,18 +122,13 @@
           onClick={[Function]}
         >
           <div
-<<<<<<< HEAD
-            className="ComposedStructuredList__StyledStructuredListCell-oz9xih-3 eMheOS bx--structured-list-td bx--structured-list-content--nowrap"
-            role="cell"
-            style={Object {}}
-=======
-            className="bx--structured-list-td bx--structured-list-content--nowrap"
-            style={
-              Object {
-                "--width": undefined,
-              }
-            }
->>>>>>> ddbd45c9
+            className="bx--structured-list-td bx--structured-list-content--nowrap"
+            role="cell"
+            style={
+              Object {
+                "--width": undefined,
+              }
+            }
             title="hey A again fixed column width"
           >
             <span
@@ -178,18 +142,13 @@
             </span>
           </div>
           <div
-<<<<<<< HEAD
-            className="ComposedStructuredList__StyledStructuredListCell-oz9xih-3 eMheOS bx--structured-list-td bx--structured-list-content--nowrap"
-            role="cell"
-            style={Object {}}
-=======
-            className="bx--structured-list-td bx--structured-list-content--nowrap"
-            style={
-              Object {
-                "--width": undefined,
-              }
-            }
->>>>>>> ddbd45c9
+            className="bx--structured-list-td bx--structured-list-content--nowrap"
+            role="cell"
+            style={
+              Object {
+                "--width": undefined,
+              }
+            }
             title="hey B again"
           >
             <span
@@ -203,18 +162,13 @@
             </span>
           </div>
           <div
-<<<<<<< HEAD
-            className="ComposedStructuredList__StyledStructuredListCell-oz9xih-3 eMheOS bx--structured-list-td bx--structured-list-content--nowrap"
-            role="cell"
-            style={Object {}}
-=======
-            className="bx--structured-list-td bx--structured-list-content--nowrap"
-            style={
-              Object {
-                "--width": undefined,
-              }
-            }
->>>>>>> ddbd45c9
+            className="bx--structured-list-td bx--structured-list-content--nowrap"
+            role="cell"
+            style={
+              Object {
+                "--width": undefined,
+              }
+            }
             title="hey C again"
           >
             <span
@@ -233,18 +187,13 @@
           onClick={[Function]}
         >
           <div
-<<<<<<< HEAD
-            className="ComposedStructuredList__StyledStructuredListCell-oz9xih-3 eMheOS bx--structured-list-td bx--structured-list-content--nowrap"
-            role="cell"
-            style={Object {}}
-=======
-            className="bx--structured-list-td bx--structured-list-content--nowrap"
-            style={
-              Object {
-                "--width": undefined,
-              }
-            }
->>>>>>> ddbd45c9
+            className="bx--structured-list-td bx--structured-list-content--nowrap"
+            role="cell"
+            style={
+              Object {
+                "--width": undefined,
+              }
+            }
             title="hey hey A"
           >
             <span
@@ -258,18 +207,13 @@
             </span>
           </div>
           <div
-<<<<<<< HEAD
-            className="ComposedStructuredList__StyledStructuredListCell-oz9xih-3 eMheOS bx--structured-list-td bx--structured-list-content--nowrap"
-            role="cell"
-            style={Object {}}
-=======
-            className="bx--structured-list-td bx--structured-list-content--nowrap"
-            style={
-              Object {
-                "--width": undefined,
-              }
-            }
->>>>>>> ddbd45c9
+            className="bx--structured-list-td bx--structured-list-content--nowrap"
+            role="cell"
+            style={
+              Object {
+                "--width": undefined,
+              }
+            }
             title="hey hey B"
           >
             <span
@@ -283,18 +227,13 @@
             </span>
           </div>
           <div
-<<<<<<< HEAD
-            className="ComposedStructuredList__StyledStructuredListCell-oz9xih-3 eMheOS bx--structured-list-td bx--structured-list-content--nowrap"
-            role="cell"
-            style={Object {}}
-=======
-            className="bx--structured-list-td bx--structured-list-content--nowrap"
-            style={
-              Object {
-                "--width": undefined,
-              }
-            }
->>>>>>> ddbd45c9
+            className="bx--structured-list-td bx--structured-list-content--nowrap"
+            role="cell"
+            style={
+              Object {
+                "--width": undefined,
+              }
+            }
             title="hey hey C"
           >
             <span
@@ -351,12 +290,8 @@
   >
     <div
       aria-label="Structured list section"
-<<<<<<< HEAD
-      className="bx--structured-list ComposedStructuredList__StructuredListWrapperStyled-oz9xih-0 bQEmNU bx--structured-list--selection"
+      className="bx--structured-list bx--structured-list--selection"
       role="table"
-=======
-      className="bx--structured-list bx--structured-list--selection"
->>>>>>> ddbd45c9
     >
       <div
         className="bx--structured-list-thead"
@@ -366,34 +301,22 @@
           className="bx--structured-list-row bx--structured-list-row--header-row"
         >
           <div
-<<<<<<< HEAD
-            className="ComposedStructuredList__StyledStructuredListCell-oz9xih-3 eMheOS bx--structured-list-th"
-            role="columnheader"
-=======
             className="bx--structured-list-th"
->>>>>>> ddbd45c9
+            role="columnheader"
             title="A"
           >
             A
           </div>
           <div
-<<<<<<< HEAD
-            className="ComposedStructuredList__StyledStructuredListCell-oz9xih-3 eMheOS bx--structured-list-th"
-            role="columnheader"
-=======
             className="bx--structured-list-th"
->>>>>>> ddbd45c9
+            role="columnheader"
             title="B"
           >
             B
           </div>
           <div
-<<<<<<< HEAD
-            className="ComposedStructuredList__StyledStructuredListCell-oz9xih-3 eMheOS bx--structured-list-th"
-            role="columnheader"
-=======
             className="bx--structured-list-th"
->>>>>>> ddbd45c9
+            role="columnheader"
             title="C"
           >
             C
@@ -410,52 +333,37 @@
           onClick={[Function]}
         >
           <div
-<<<<<<< HEAD
-            className="ComposedStructuredList__StyledStructuredListCell-oz9xih-3 eMheOS bx--structured-list-td bx--structured-list-content--nowrap"
-            role="cell"
-            style={Object {}}
-=======
-            className="bx--structured-list-td bx--structured-list-content--nowrap"
-            style={
-              Object {
-                "--width": undefined,
-              }
-            }
->>>>>>> ddbd45c9
+            className="bx--structured-list-td bx--structured-list-content--nowrap"
+            role="cell"
+            style={
+              Object {
+                "--width": undefined,
+              }
+            }
             title={null}
           >
             <div />
           </div>
           <div
-<<<<<<< HEAD
-            className="ComposedStructuredList__StyledStructuredListCell-oz9xih-3 eMheOS bx--structured-list-td bx--structured-list-content--nowrap"
-            role="cell"
-            style={Object {}}
-=======
-            className="bx--structured-list-td bx--structured-list-content--nowrap"
-            style={
-              Object {
-                "--width": undefined,
-              }
-            }
->>>>>>> ddbd45c9
+            className="bx--structured-list-td bx--structured-list-content--nowrap"
+            role="cell"
+            style={
+              Object {
+                "--width": undefined,
+              }
+            }
             title="hey B"
           >
             hey B
           </div>
           <div
-<<<<<<< HEAD
-            className="ComposedStructuredList__StyledStructuredListCell-oz9xih-3 eMheOS bx--structured-list-td bx--structured-list-content--nowrap"
-            role="cell"
-            style={Object {}}
-=======
-            className="bx--structured-list-td bx--structured-list-content--nowrap"
-            style={
-              Object {
-                "--width": undefined,
-              }
-            }
->>>>>>> ddbd45c9
+            className="bx--structured-list-td bx--structured-list-content--nowrap"
+            role="cell"
+            style={
+              Object {
+                "--width": undefined,
+              }
+            }
             title="hey C"
           >
             hey C
@@ -466,52 +374,37 @@
           onClick={[Function]}
         >
           <div
-<<<<<<< HEAD
-            className="ComposedStructuredList__StyledStructuredListCell-oz9xih-3 eMheOS bx--structured-list-td bx--structured-list-content--nowrap"
-            role="cell"
-            style={Object {}}
-=======
-            className="bx--structured-list-td bx--structured-list-content--nowrap"
-            style={
-              Object {
-                "--width": undefined,
-              }
-            }
->>>>>>> ddbd45c9
+            className="bx--structured-list-td bx--structured-list-content--nowrap"
+            role="cell"
+            style={
+              Object {
+                "--width": undefined,
+              }
+            }
             title="hey A again fixed column width"
           >
             hey A again fixed column width
           </div>
           <div
-<<<<<<< HEAD
-            className="ComposedStructuredList__StyledStructuredListCell-oz9xih-3 eMheOS bx--structured-list-td bx--structured-list-content--nowrap"
-            role="cell"
-            style={Object {}}
-=======
-            className="bx--structured-list-td bx--structured-list-content--nowrap"
-            style={
-              Object {
-                "--width": undefined,
-              }
-            }
->>>>>>> ddbd45c9
+            className="bx--structured-list-td bx--structured-list-content--nowrap"
+            role="cell"
+            style={
+              Object {
+                "--width": undefined,
+              }
+            }
             title="hey B again"
           >
             hey B again
           </div>
           <div
-<<<<<<< HEAD
-            className="ComposedStructuredList__StyledStructuredListCell-oz9xih-3 eMheOS bx--structured-list-td bx--structured-list-content--nowrap"
-            role="cell"
-            style={Object {}}
-=======
-            className="bx--structured-list-td bx--structured-list-content--nowrap"
-            style={
-              Object {
-                "--width": undefined,
-              }
-            }
->>>>>>> ddbd45c9
+            className="bx--structured-list-td bx--structured-list-content--nowrap"
+            role="cell"
+            style={
+              Object {
+                "--width": undefined,
+              }
+            }
             title="hey C again"
           >
             hey C again
@@ -522,52 +415,37 @@
           onClick={[Function]}
         >
           <div
-<<<<<<< HEAD
-            className="ComposedStructuredList__StyledStructuredListCell-oz9xih-3 eMheOS bx--structured-list-td bx--structured-list-content--nowrap"
-            role="cell"
-            style={Object {}}
-=======
-            className="bx--structured-list-td bx--structured-list-content--nowrap"
-            style={
-              Object {
-                "--width": undefined,
-              }
-            }
->>>>>>> ddbd45c9
+            className="bx--structured-list-td bx--structured-list-content--nowrap"
+            role="cell"
+            style={
+              Object {
+                "--width": undefined,
+              }
+            }
             title="hey hey A"
           >
             hey hey A
           </div>
           <div
-<<<<<<< HEAD
-            className="ComposedStructuredList__StyledStructuredListCell-oz9xih-3 eMheOS bx--structured-list-td bx--structured-list-content--nowrap"
-            role="cell"
-            style={Object {}}
-=======
-            className="bx--structured-list-td bx--structured-list-content--nowrap"
-            style={
-              Object {
-                "--width": undefined,
-              }
-            }
->>>>>>> ddbd45c9
+            className="bx--structured-list-td bx--structured-list-content--nowrap"
+            role="cell"
+            style={
+              Object {
+                "--width": undefined,
+              }
+            }
             title="hey hey B"
           >
             hey hey B
           </div>
           <div
-<<<<<<< HEAD
-            className="ComposedStructuredList__StyledStructuredListCell-oz9xih-3 eMheOS bx--structured-list-td bx--structured-list-content--nowrap"
-            role="cell"
-            style={Object {}}
-=======
-            className="bx--structured-list-td bx--structured-list-content--nowrap"
-            style={
-              Object {
-                "--width": undefined,
-              }
-            }
->>>>>>> ddbd45c9
+            className="bx--structured-list-td bx--structured-list-content--nowrap"
+            role="cell"
+            style={
+              Object {
+                "--width": undefined,
+              }
+            }
             title="hey hey C"
           >
             hey hey C
@@ -616,12 +494,8 @@
   >
     <div
       aria-label="Structured list section"
-<<<<<<< HEAD
-      className="bx--structured-list ComposedStructuredList__StructuredListWrapperStyled-oz9xih-0 bQEmNU bx--structured-list--selection"
+      className="bx--structured-list bx--structured-list--selection"
       role="table"
-=======
-      className="bx--structured-list bx--structured-list--selection"
->>>>>>> ddbd45c9
     >
       <div
         className="bx--structured-list-thead"
@@ -631,34 +505,22 @@
           className="bx--structured-list-row bx--structured-list-row--header-row"
         >
           <div
-<<<<<<< HEAD
-            className="ComposedStructuredList__StyledStructuredListCell-oz9xih-3 eMheOS bx--structured-list-th"
-            role="columnheader"
-=======
             className="bx--structured-list-th"
->>>>>>> ddbd45c9
+            role="columnheader"
             title="A"
           >
             A
           </div>
           <div
-<<<<<<< HEAD
-            className="ComposedStructuredList__StyledStructuredListCell-oz9xih-3 eMheOS bx--structured-list-th"
-            role="columnheader"
-=======
             className="bx--structured-list-th"
->>>>>>> ddbd45c9
+            role="columnheader"
             title="B"
           >
             B
           </div>
           <div
-<<<<<<< HEAD
-            className="ComposedStructuredList__StyledStructuredListCell-oz9xih-3 eMheOS bx--structured-list-th"
-            role="columnheader"
-=======
             className="bx--structured-list-th"
->>>>>>> ddbd45c9
+            role="columnheader"
             title="C"
           >
             C
@@ -735,12 +597,8 @@
   >
     <div
       aria-label="Structured list section"
-<<<<<<< HEAD
-      className="bx--structured-list ComposedStructuredList__StructuredListWrapperStyled-oz9xih-0 bmhAOa bx--structured-list--selection"
+      className="bx--structured-list iot--composed-structured-list__wrapper bx--structured-list--selection"
       role="table"
-=======
-      className="bx--structured-list iot--composed-structured-list__wrapper bx--structured-list--selection"
->>>>>>> ddbd45c9
     >
       <div
         className="bx--structured-list-thead"
@@ -750,34 +608,22 @@
           className="bx--structured-list-row bx--structured-list-row--header-row"
         >
           <div
-<<<<<<< HEAD
-            className="ComposedStructuredList__StyledStructuredListCell-oz9xih-3 jXwlwq bx--structured-list-th"
-            role="columnheader"
-=======
             className="iot--composed-structured-list__list-cell bx--structured-list-th"
->>>>>>> ddbd45c9
+            role="columnheader"
             title="A"
           >
             A
           </div>
           <div
-<<<<<<< HEAD
-            className="ComposedStructuredList__StyledStructuredListCell-oz9xih-3 cxDUvP bx--structured-list-th"
-            role="columnheader"
-=======
             className="iot--composed-structured-list__list-cell bx--structured-list-th"
->>>>>>> ddbd45c9
+            role="columnheader"
             title="B"
           >
             B
           </div>
           <div
-<<<<<<< HEAD
-            className="ComposedStructuredList__StyledStructuredListCell-oz9xih-3 uqYLz bx--structured-list-th"
-            role="columnheader"
-=======
             className="iot--composed-structured-list__list-cell bx--structured-list-th"
->>>>>>> ddbd45c9
+            role="columnheader"
             title="C"
           >
             C
@@ -854,12 +700,8 @@
   >
     <div
       aria-label="Structured list section"
-<<<<<<< HEAD
-      className="bx--structured-list ComposedStructuredList__StructuredListWrapperStyled-oz9xih-0 bmhAOa bx--structured-list--selection"
+      className="bx--structured-list iot--composed-structured-list__wrapper bx--structured-list--selection"
       role="table"
-=======
-      className="bx--structured-list iot--composed-structured-list__wrapper bx--structured-list--selection"
->>>>>>> ddbd45c9
     >
       <div
         className="bx--structured-list-thead"
@@ -869,34 +711,22 @@
           className="bx--structured-list-row bx--structured-list-row--header-row"
         >
           <div
-<<<<<<< HEAD
-            className="ComposedStructuredList__StyledStructuredListCell-oz9xih-3 jXwlwq bx--structured-list-th"
-            role="columnheader"
-=======
             className="iot--composed-structured-list__list-cell bx--structured-list-th"
->>>>>>> ddbd45c9
+            role="columnheader"
             title="A"
           >
             A
           </div>
           <div
-<<<<<<< HEAD
-            className="ComposedStructuredList__StyledStructuredListCell-oz9xih-3 cxDUvP bx--structured-list-th"
-            role="columnheader"
-=======
             className="iot--composed-structured-list__list-cell bx--structured-list-th"
->>>>>>> ddbd45c9
+            role="columnheader"
             title="B"
           >
             B
           </div>
           <div
-<<<<<<< HEAD
-            className="ComposedStructuredList__StyledStructuredListCell-oz9xih-3 uqYLz bx--structured-list-th"
-            role="columnheader"
-=======
             className="iot--composed-structured-list__list-cell bx--structured-list-th"
->>>>>>> ddbd45c9
+            role="columnheader"
             title="C"
           >
             C
@@ -913,52 +743,37 @@
           onClick={[Function]}
         >
           <div
-<<<<<<< HEAD
-            className="ComposedStructuredList__StyledStructuredListCell-oz9xih-3 jXwlwq bx--structured-list-td bx--structured-list-content--nowrap"
-            role="cell"
-            style={Object {}}
-=======
             className="iot--composed-structured-list__list-cell bx--structured-list-td bx--structured-list-content--nowrap"
+            role="cell"
             style={
               Object {
                 "--width": "10rem",
               }
             }
->>>>>>> ddbd45c9
             title={null}
           >
             <div />
           </div>
           <div
-<<<<<<< HEAD
-            className="ComposedStructuredList__StyledStructuredListCell-oz9xih-3 cxDUvP bx--structured-list-td bx--structured-list-content--nowrap"
-            role="cell"
-            style={Object {}}
-=======
             className="iot--composed-structured-list__list-cell bx--structured-list-td bx--structured-list-content--nowrap"
+            role="cell"
             style={
               Object {
                 "--width": "12rem",
               }
             }
->>>>>>> ddbd45c9
             title="hey B"
           >
             hey B
           </div>
           <div
-<<<<<<< HEAD
-            className="ComposedStructuredList__StyledStructuredListCell-oz9xih-3 uqYLz bx--structured-list-td bx--structured-list-content--nowrap"
-            role="cell"
-            style={Object {}}
-=======
             className="iot--composed-structured-list__list-cell bx--structured-list-td bx--structured-list-content--nowrap"
+            role="cell"
             style={
               Object {
                 "--width": "14rem",
               }
             }
->>>>>>> ddbd45c9
             title="hey C"
           >
             hey C
@@ -969,52 +784,37 @@
           onClick={[Function]}
         >
           <div
-<<<<<<< HEAD
-            className="ComposedStructuredList__StyledStructuredListCell-oz9xih-3 jXwlwq bx--structured-list-td bx--structured-list-content--nowrap"
-            role="cell"
-            style={Object {}}
-=======
             className="iot--composed-structured-list__list-cell bx--structured-list-td bx--structured-list-content--nowrap"
+            role="cell"
             style={
               Object {
                 "--width": "10rem",
               }
             }
->>>>>>> ddbd45c9
             title="hey A again fixed column width"
           >
             hey A again fixed column width
           </div>
           <div
-<<<<<<< HEAD
-            className="ComposedStructuredList__StyledStructuredListCell-oz9xih-3 cxDUvP bx--structured-list-td bx--structured-list-content--nowrap"
-            role="cell"
-            style={Object {}}
-=======
             className="iot--composed-structured-list__list-cell bx--structured-list-td bx--structured-list-content--nowrap"
+            role="cell"
             style={
               Object {
                 "--width": "12rem",
               }
             }
->>>>>>> ddbd45c9
             title="hey B again"
           >
             hey B again
           </div>
           <div
-<<<<<<< HEAD
-            className="ComposedStructuredList__StyledStructuredListCell-oz9xih-3 uqYLz bx--structured-list-td bx--structured-list-content--nowrap"
-            role="cell"
-            style={Object {}}
-=======
             className="iot--composed-structured-list__list-cell bx--structured-list-td bx--structured-list-content--nowrap"
+            role="cell"
             style={
               Object {
                 "--width": "14rem",
               }
             }
->>>>>>> ddbd45c9
             title="hey C again"
           >
             hey C again
@@ -1025,52 +825,37 @@
           onClick={[Function]}
         >
           <div
-<<<<<<< HEAD
-            className="ComposedStructuredList__StyledStructuredListCell-oz9xih-3 jXwlwq bx--structured-list-td bx--structured-list-content--nowrap"
-            role="cell"
-            style={Object {}}
-=======
             className="iot--composed-structured-list__list-cell bx--structured-list-td bx--structured-list-content--nowrap"
+            role="cell"
             style={
               Object {
                 "--width": "10rem",
               }
             }
->>>>>>> ddbd45c9
             title="hey hey A"
           >
             hey hey A
           </div>
           <div
-<<<<<<< HEAD
-            className="ComposedStructuredList__StyledStructuredListCell-oz9xih-3 cxDUvP bx--structured-list-td bx--structured-list-content--nowrap"
-            role="cell"
-            style={Object {}}
-=======
             className="iot--composed-structured-list__list-cell bx--structured-list-td bx--structured-list-content--nowrap"
+            role="cell"
             style={
               Object {
                 "--width": "12rem",
               }
             }
->>>>>>> ddbd45c9
             title="hey hey B"
           >
             hey hey B
           </div>
           <div
-<<<<<<< HEAD
-            className="ComposedStructuredList__StyledStructuredListCell-oz9xih-3 uqYLz bx--structured-list-td bx--structured-list-content--nowrap"
-            role="cell"
-            style={Object {}}
-=======
             className="iot--composed-structured-list__list-cell bx--structured-list-td bx--structured-list-content--nowrap"
+            role="cell"
             style={
               Object {
                 "--width": "14rem",
               }
             }
->>>>>>> ddbd45c9
             title="hey hey C"
           >
             hey hey C
