import { mount } from 'enzyme';
import React from 'react';
import { Tooltip } from 'carbon-components-react';
import { render, fireEvent, screen } from '@testing-library/react';
import userEvent from '@testing-library/user-event';
import { Popup16, Tree16 } from '@carbon/icons-react';

import { CARD_SIZES, CARD_TITLE_HEIGHT, CARD_ACTIONS } from '../../constants/LayoutConstants';
import { settings } from '../../constants/Settings';
<<<<<<< HEAD
import Button from '../Button';
=======
import { PICKER_KINDS } from '../../constants/DateConstants';
import { DATE_PICKER_OPTIONS } from '../../constants/CardPropTypes';
>>>>>>> 8313432e

import CardRangePicker from './CardRangePicker';
import Card from './Card';

const { iotPrefix } = settings;

const tooltipElement = <div>This is some other text</div>;

const cardProps = {
  title: 'My Title',
  id: 'my card',
};

describe('Card', () => {
  it('is selectable by testID or testId', () => {
    const { rerender } = render(<Card {...cardProps} size={CARD_SIZES.SMALL} testID="CARD_TEST" />);

    expect(screen.getByTestId('CARD_TEST')).toBeTruthy();
    rerender(
      <Card
        {...cardProps}
        subtitle="Subtitle text"
        size={CARD_SIZES.SMALL}
        availableActions={{ range: true, expand: true }}
        testId="card_test"
        footerContent={() => <Button kind="ghost">Footer Content</Button>}
      />
    );
    expect(screen.getByTestId('card_test')).toBeTruthy();
    expect(screen.getByTestId('card_test-content')).toBeTruthy();
    expect(screen.getByTestId('card_test-title')).toBeTruthy();
    expect(screen.getByTestId('card_test-subtitle')).toBeTruthy();
    expect(screen.getByTestId('card_test-header')).toBeTruthy();
    expect(screen.getByTestId('card_test-toolbar')).toBeTruthy();
    expect(screen.getByTestId('card_test-toolbar-expand-button')).toBeTruthy();
    expect(screen.getByTestId('card_test-toolbar-range-picker')).toBeTruthy();
    expect(screen.getByTestId('card_test-footer')).toBeTruthy();
  });

  it('small', () => {
    const wrapper = mount(<Card {...cardProps} size={CARD_SIZES.SMALL} />);

    // small should have full header
    expect(wrapper.find(`.${iotPrefix}--card--header`)).toHaveLength(1);
  });

  it('child size prop', () => {
    const childRenderInTitleCard = jest.fn();

    mount(
      <Card title="My Title" size={CARD_SIZES.MEDIUM}>
        {childRenderInTitleCard}
      </Card>
    );
    expect(childRenderInTitleCard).toHaveBeenCalledWith(
      {
        width: 0,
        height: -CARD_TITLE_HEIGHT,
        position: null,
      },
      expect.anything()
    );

    const childRenderInNoTitleCard = jest.fn();

    mount(<Card size={CARD_SIZES.MEDIUM}>{childRenderInNoTitleCard}</Card>);
    expect(childRenderInNoTitleCard).toHaveBeenCalledWith(
      {
        width: 0,
        height: 0,
        position: null,
      },
      expect.anything()
    );
  });

  it('render icons', () => {
    let wrapper = mount(
      <Card {...cardProps} size={CARD_SIZES.SMALL} availableActions={{ range: true }} />
    );
    // should render CardRangePicker if isEditable is false
    expect(wrapper.find(CardRangePicker)).toHaveLength(1);

    wrapper = mount(
      <Card
        {...cardProps}
        size={CARD_SIZES.SMALL}
        availableActions={{ range: true, expand: true }}
      />
    );

    // should render CardRangePicker and Expand
    expect(wrapper.find(CardRangePicker)).toHaveLength(1);
    expect(wrapper.find(Popup16)).toHaveLength(1);

    wrapper = mount(
      <Card {...cardProps} size={CARD_SIZES.SMALL} isEditable availableActions={{ range: true }} />
    );
    // CardRangePicker icon should not render if isEditable prop is true
    expect(wrapper.find(CardRangePicker)).toHaveLength(0);
  });

  it('render custom icons', () => {
    render(
      <Card
        {...cardProps}
        size={CARD_SIZES.SMALL}
        availableActions={{ range: true, expand: true }}
        renderExpandIcon={Tree16}
      />
    );

    const button = screen.queryByLabelText('Expand to fullscreen');

    const { container } = render(<Tree16 aria-hidden="true" aria-label="Expand to fullscreen" />);

    expect(button.firstChild).toEqual(container.firstChild.firstChild);
  });

  it('additional prop based elements', () => {
    let wrapper = mount(<Card {...cardProps} size={CARD_SIZES.LARGE} tooltip={tooltipElement} />);
    // tooltip prop will render a tooltip in the header
    expect(wrapper.find(`.${iotPrefix}--card--header`).find(Tooltip)).toHaveLength(1);
    // without the isLoading prop SkeletonWrapper should not be rendered
    expect(wrapper.find(`.${iotPrefix}--card--skeleton-wrapper`)).toHaveLength(0);
    // with the isLoading prop SkeletonWrapper should  be rendered
    wrapper = mount(
      <Card {...cardProps} isLoading size={CARD_SIZES.SMALLWIDE} tooltip={tooltipElement} />
    );
    expect(wrapper.find(`.${iotPrefix}--card--skeleton-wrapper`)).toHaveLength(1);
  });
  it('isExpanded', () => {
    const wrapper = mount(
      <Card {...cardProps} isExpanded size={CARD_SIZES.LARGE} tooltip={tooltipElement} />
    );
    // isExpanded renders the modal wrapper around it
    expect(wrapper.find('.bx--modal')).toHaveLength(1);
  });
  it('card actions for expand/collapse', () => {
    const mockOnCardAction = jest.fn();
    const wrapper = mount(
      <Card
        {...cardProps}
        isExpanded
        size={CARD_SIZES.LARGE}
        tooltip={tooltipElement}
        onCardAction={mockOnCardAction}
        availableActions={{ expand: true }}
      />
    );
    wrapper.find(`.${iotPrefix}--card--toolbar-svg-wrapper`).get(0).props.onClick();
    expect(mockOnCardAction).toHaveBeenCalledWith(cardProps.id, CARD_ACTIONS.CLOSE_EXPANDED_CARD);

    mockOnCardAction.mockClear();
    const wrapper2 = mount(
      <Card
        {...cardProps}
        size={CARD_SIZES.LARGE}
        tooltip={tooltipElement}
        onCardAction={mockOnCardAction}
        availableActions={{ expand: true }}
      />
    );
    wrapper2.find(`.${iotPrefix}--card--toolbar-svg-wrapper`).get(0).props.onClick();
    expect(mockOnCardAction).toHaveBeenCalledWith(cardProps.id, CARD_ACTIONS.OPEN_EXPANDED_CARD);
  });
  it('card editable actions', async () => {
    const mockOnCardAction = jest.fn();
    render(
      <Card
        {...cardProps}
        isEditable
        size={CARD_SIZES.LARGE}
        tooltip={tooltipElement}
        onCardAction={mockOnCardAction}
        availableActions={{ edit: true, clone: true, delete: true }}
      />
    );
    fireEvent.click(screen.getAllByTitle('Open and close list of options')[0]);
    const secondElement = await screen.findByText('Clone card');
    fireEvent.click(secondElement);
    expect(mockOnCardAction).toHaveBeenCalledWith(cardProps.id, CARD_ACTIONS.CLONE_CARD);

    // Reopen menu
    fireEvent.click(screen.getAllByTitle('Open and close list of options')[0]);
    mockOnCardAction.mockClear();
    const thirdElement = await screen.findByText('Delete card');
    fireEvent.click(thirdElement);
    expect(mockOnCardAction).toHaveBeenCalledWith(cardProps.id, CARD_ACTIONS.DELETE_CARD);
  });
  it('card actions for default range picker', () => {
    const mockOnCardAction = jest.fn();
    render(
      <Card
        {...cardProps}
        isExpanded
        size={CARD_SIZES.LARGE}
        tooltip={tooltipElement}
        onCardAction={mockOnCardAction}
        availableActions={{ expand: true, range: true }}
      />
    );
    // pop out the calendar
    userEvent.click(screen.getAllByTitle(`Select time range`)[0]);

    // select a default range
    userEvent.click(screen.getByText(`Last 24 hrs`));

    expect(mockOnCardAction).toHaveBeenCalledWith(cardProps.id, CARD_ACTIONS.CHANGE_TIME_RANGE, {
      range: 'last24Hours',
    });
  });
  it('card actions for dateTime range picker', () => {
    const mockOnCardAction = jest.fn();
    render(
      <Card
        {...cardProps}
        isExpanded
        size={CARD_SIZES.LARGE}
        tooltip={tooltipElement}
        onCardAction={mockOnCardAction}
        availableActions={{ expand: true, range: DATE_PICKER_OPTIONS.FULL }}
      />
    );
    // pop out the calendar
    userEvent.click(screen.getAllByLabelText(`Calendar`)[0]);

    const hourLabel = 'Last 24 hours';

    // select a default range
    userEvent.click(screen.getByText(hourLabel));

    // apply the default range
    userEvent.click(screen.getByText('Apply'));

    expect(mockOnCardAction).toHaveBeenCalledWith(cardProps.id, CARD_ACTIONS.CHANGE_TIME_RANGE, {
      timeRangeKind: PICKER_KINDS.PRESET,
      timeRangeValue: { id: 'item-05', label: hourLabel, offset: 24 * 60 },
    });
  });
  it('card toolbar renders in header only when there are actions', () => {
    const wrapperWithActions = mount(
      <Card {...cardProps} isExpanded size={CARD_SIZES.SMALL} availableActions={{ expand: true }} />
    );
    expect(
      wrapperWithActions
        .getDOMNode()
        .querySelectorAll(`.${iotPrefix}--card--header .${iotPrefix}--card--toolbar`)
    ).toHaveLength(1);

    const wrapperWithoutActions = mount(<Card {...cardProps} isExpanded size={CARD_SIZES.SMALL} />);
    expect(
      wrapperWithoutActions
        .getDOMNode()
        .querySelectorAll(`.${iotPrefix}--card--header .${iotPrefix}--card--toolbar`)
    ).toHaveLength(0);
  });

  it('render footer only if prop is present', () => {
    const { rerender } = render(
      <Card
        {...cardProps}
        size={CARD_SIZES.SMALL}
        availableActions={{ range: true, expand: true }}
        renderExpandIcon={Tree16}
      />
    );

    expect(screen.queryByTestId('card_test-footer')).toBeFalsy();

    rerender(
      <Card
        {...cardProps}
        size={CARD_SIZES.SMALL}
        availableActions={{ range: true, expand: true }}
        renderExpandIcon={Tree16}
        footerContent={() => <Button kind="ghost">Footer Content</Button>}
      />
    );

    expect(screen.queryByText(/Footer Content/)).toBeInTheDocument();
  });
});<|MERGE_RESOLUTION|>--- conflicted
+++ resolved
@@ -7,12 +7,9 @@
 
 import { CARD_SIZES, CARD_TITLE_HEIGHT, CARD_ACTIONS } from '../../constants/LayoutConstants';
 import { settings } from '../../constants/Settings';
-<<<<<<< HEAD
 import Button from '../Button';
-=======
 import { PICKER_KINDS } from '../../constants/DateConstants';
 import { DATE_PICKER_OPTIONS } from '../../constants/CardPropTypes';
->>>>>>> 8313432e
 
 import CardRangePicker from './CardRangePicker';
 import Card from './Card';
