// Jest Snapshot v1, https://goo.gl/fbAQLP

exports[`Storybook Snapshot tests and console checks Storyshots 1 - Watson IoT/Card basic stateful example with custom expand icon 1`] = `
<div
  className="storybook-container"
>
  <div
    style={
      Object {
        "margin": 20,
        "width": "520px",
      }
    }
  >
    <div
      className="iot--card iot--card--wrapper"
      data-testid="Card"
      id="facilitycard-basic"
      onBlur={[Function]}
      onClick={[Function]}
      onFocus={[Function]}
      role="presentation"
      style={
        Object {
          "--card-default-height": "304px",
        }
      }
      tabIndex={0}
    >
      <div
        className="iot--card--header"
        data-testid="Card-header"
      >
        <span
          className="iot--card--title"
          data-testid="Card-title"
          title="Card title"
        >
          <div
            className="iot--card--title--text"
          >
            Card title
          </div>
        </span>
        <div
          className="iot--card--toolbar"
          data-testid="Card-toolbar"
        >
          <div
            className="iot--card--toolbar-date-range-wrapper"
          >
            <button
              aria-expanded={false}
              aria-haspopup={true}
              aria-label="open and close list of options"
              className="iot--card--toolbar-date-range-action bx--overflow-menu"
              data-testid="Card-toolbar-range-picker"
              onClick={[Function]}
              onClose={[Function]}
              onKeyDown={[Function]}
              open={false}
              title="Select time range"
              type="button"
            >
              <svg
                aria-label="Select time range"
                className="bx--overflow-menu__icon"
                fill="currentColor"
                focusable="false"
                height={16}
                onClick={[Function]}
                onKeyDown={[Function]}
                preserveAspectRatio="xMidYMid meet"
                role="img"
                viewBox="0 0 32 32"
                width={16}
                xmlns="http://www.w3.org/2000/svg"
              >
                <path
                  d="M21,30a8,8,0,1,1,8-8A8,8,0,0,1,21,30Zm0-14a6,6,0,1,0,6,6A6,6,0,0,0,21,16Z"
                />
                <path
                  d="M22.59 25L20 22.41 20 18 22 18 22 21.59 24 23.59 22.59 25z"
                />
                <path
                  d="M28,6a2,2,0,0,0-2-2H22V2H20V4H12V2H10V4H6A2,2,0,0,0,4,6V26a2,2,0,0,0,2,2h4V26H6V6h4V8h2V6h8V8h2V6h4v6h2Z"
                />
                <title>
                  Select time range
                </title>
              </svg>
            </button>
          </div>
          <button
            aria-describedby={null}
            aria-pressed={null}
            className="iot--card--toolbar-action iot--card--toolbar-svg-wrapper bx--btn--icon-only iot--btn bx--btn bx--btn--ghost"
            data-testid="Card-toolbar-expand-button"
            disabled={false}
            onBlur={[Function]}
            onClick={[Function]}
            onFocus={[Function]}
            onMouseEnter={[Function]}
            onMouseLeave={[Function]}
            tabIndex={0}
            title="Expand to fullscreen"
            type="button"
          >
            <svg
              aria-hidden="true"
              aria-label="Expand to fullscreen"
              className="bx--btn__icon"
              fill="currentColor"
              focusable="false"
              height={16}
              preserveAspectRatio="xMidYMid meet"
              role="img"
              viewBox="0 0 32 32"
              width={16}
              xmlns="http://www.w3.org/2000/svg"
            >
              <path
                d="M12,30H9V28h3V15.5664L8.4854,13.4575l1.0292-1.7148,3.5147,2.1084A2.0115,2.0115,0,0,1,14,15.5664V28A2.0023,2.0023,0,0,1,12,30Z"
              />
              <path
                d="M22,30H19a2.0024,2.0024,0,0,1-2-2V17h6a4.0008,4.0008,0,0,0,3.981-4.396A4.1489,4.1489,0,0,0,22.7853,9H21.2016L21.025,8.221C20.452,5.6961,18.0308,4,15,4A6.02,6.02,0,0,0,9.5585,7.4859L9.25,8.1531l-.863-.1143A2.771,2.771,0,0,0,8,8a4,4,0,1,0,0,8v2A6,6,0,1,1,8,6c.0264,0,.0525,0,.0786.001A8.0271,8.0271,0,0,1,15,2c3.6788,0,6.6923,1.9776,7.7516,5h.0337a6.1641,6.1641,0,0,1,6.1872,5.4141A6.0011,6.0011,0,0,1,23,19l-4,0v9h3Z"
              />
            </svg>
          </button>
        </div>
      </div>
      <div
        className="iot--card--content"
        data-testid="Card-content"
        style={
          Object {
            "--card-content-height": "256px",
          }
        }
      />
    </div>
  </div>
</div>
`;

exports[`Storybook Snapshot tests and console checks Storyshots 1 - Watson IoT/Card implementing a custom card 1`] = `
<div
  className="storybook-container"
>
  <div
    style={
      Object {
        "margin": 20,
        "width": "520px",
      }
    }
  >
    <div
      className="iot--card iot--card--wrapper"
      data-testid="Card"
      id="mycard"
      role="presentation"
      style={
        Object {
          "--card-default-height": "304px",
        }
      }
    >
      <div
        className="iot--card--content"
        data-testid="Card-content"
        style={
          Object {
            "--card-content-height": "256px",
          }
        }
      >
        <div
          className="iot--table-container bx--data-table-container"
          data-testid="my table-table-container"
        >
          <section
            aria-label="data table toolbar"
            className="bx--table-toolbar"
            data-testid="my table-table-toolbar"
          >
            <div
              aria-hidden={true}
              className="bx--batch-actions iot--table-batch-actions"
              data-testid="my table-table-toolbar-batch-actions"
            >
              <div
                className="bx--batch-summary"
              >
                <p
                  className="bx--batch-summary__para"
                >
                  <span>
                    0 items selected
                  </span>
                </p>
              </div>
              <div
                className="bx--action-list"
              >
                <button
                  aria-describedby={null}
                  aria-pressed={null}
                  className="bx--batch-summary__cancel bx--btn bx--btn--primary"
                  disabled={false}
                  onBlur={[Function]}
                  onClick={[Function]}
                  onFocus={[Function]}
                  onMouseEnter={[Function]}
                  onMouseLeave={[Function]}
                  tabIndex={-1}
                  type="button"
                >
                  Cancel
                </button>
              </div>
            </div>
            <label
              className="iot--table-toolbar-secondary-title"
            >
              Custom Card Title
            </label>
            <div
              className="bx--toolbar-content iot--table-toolbar-content"
              data-testid="my table-table-toolbar-content"
            >
              <div
                className="iot--card--toolbar"
                data-testid="Card-toolbar"
              >
                <button
                  className="iot--btn bx--btn bx--btn--ghost bx--btn--icon-only bx--tooltip__trigger bx--tooltip--a11y bx--tooltip--top bx--tooltip--align-center"
                  data-testid="Button"
                  disabled={false}
                  tabIndex={0}
                  type="button"
                >
<<<<<<< HEAD
                  <span
                    className="bx--assistive-text"
                  />
                  Custom
                </button>
=======
                  <button
                    aria-expanded={false}
                    aria-haspopup={true}
                    aria-label="open and close list of options"
                    className="iot--card--toolbar-date-range-action bx--overflow-menu"
                    data-testid="Card-toolbar-range-picker"
                    onClick={[Function]}
                    onClose={[Function]}
                    onKeyDown={[Function]}
                    open={false}
                    title="Select time range"
                    type="button"
                  >
                    <svg
                      aria-label="Select time range"
                      className="bx--overflow-menu__icon"
                      fill="currentColor"
                      focusable="false"
                      height={16}
                      onClick={[Function]}
                      onKeyDown={[Function]}
                      preserveAspectRatio="xMidYMid meet"
                      role="img"
                      viewBox="0 0 32 32"
                      width={16}
                      xmlns="http://www.w3.org/2000/svg"
                    >
                      <path
                        d="M21,30a8,8,0,1,1,8-8A8,8,0,0,1,21,30Zm0-14a6,6,0,1,0,6,6A6,6,0,0,0,21,16Z"
                      />
                      <path
                        d="M22.59 25L20 22.41 20 18 22 18 22 21.59 24 23.59 22.59 25z"
                      />
                      <path
                        d="M28,6a2,2,0,0,0-2-2H22V2H20V4H12V2H10V4H6A2,2,0,0,0,4,6V26a2,2,0,0,0,2,2h4V26H6V6h4V8h2V6h8V8h2V6h4v6h2Z"
                      />
                      <title>
                        Select time range
                      </title>
                    </svg>
                  </button>
                </div>
>>>>>>> 12d1352c
                <button
                  aria-describedby={null}
                  aria-pressed={null}
                  className="iot--card--toolbar-action iot--card--toolbar-svg-wrapper bx--btn--icon-only iot--btn bx--btn bx--btn--ghost"
                  data-testid="Card-toolbar-expand-button"
                  disabled={false}
                  onBlur={[Function]}
                  onClick={[Function]}
                  onFocus={[Function]}
                  onMouseEnter={[Function]}
                  onMouseLeave={[Function]}
                  tabIndex={0}
                  title="Expand to fullscreen"
                  type="button"
                >
                  <svg
                    aria-hidden="true"
                    aria-label="Expand to fullscreen"
                    className="bx--btn__icon"
                    fill="currentColor"
                    focusable="false"
                    height={16}
                    preserveAspectRatio="xMidYMid meet"
                    role="img"
                    viewBox="0 0 32 32"
                    width={16}
                    xmlns="http://www.w3.org/2000/svg"
                  >
                    <path
                      d="M28,4H10A2.0059,2.0059,0,0,0,8,6V20a2.0059,2.0059,0,0,0,2,2H28a2.0059,2.0059,0,0,0,2-2V6A2.0059,2.0059,0,0,0,28,4Zm0,16H10V6H28Z"
                    />
                    <path
                      d="M18,26H4V16H6V14H4a2.0059,2.0059,0,0,0-2,2V26a2.0059,2.0059,0,0,0,2,2H18a2.0059,2.0059,0,0,0,2-2V24H18Z"
                    />
                  </svg>
                </button>
              </div>
            </div>
          </section>
          <div
            className="addons-iot-table-container"
          >
            <div
              className="bx--data-table-content"
            >
              <table
                className="bx--data-table bx--data-table--no-border"
                data-testid="my table"
                id="my table"
                title={null}
              >
                <thead
                  data-testid="my table-table-head"
                  onMouseMove={null}
                  onMouseUp={null}
                >
                  <tr>
                    <th
                      align="start"
                      className="table-header-label-start iot--table-head--table-header"
                      data-column="value1"
                      data-floating-menu-container={true}
                      data-testid="my table-table-head-column-value1"
                      id="column-value1"
                      scope="col"
                      style={
                        Object {
                          "width": undefined,
                        }
                      }
                    >
                      <span
                        className="bx--table-header-label"
                      >
                        <span
                          className=""
                          title="String"
                        >
                          String
                        </span>
                      </span>
                    </th>
                    <th
                      align="start"
                      className="table-header-label-start iot--table-head--table-header"
                      data-column="timestamp"
                      data-floating-menu-container={true}
                      data-testid="my table-table-head-column-timestamp"
                      id="column-timestamp"
                      scope="col"
                      style={
                        Object {
                          "width": undefined,
                        }
                      }
                    >
                      <span
                        className="bx--table-header-label"
                      >
                        <span
                          className=""
                          title="Date"
                        >
                          Date
                        </span>
                      </span>
                    </th>
                  </tr>
                </thead>
                <tbody
                  aria-live="polite"
                  data-testid="my table-table-body"
                >
                  <tr
                    className="TableBodyRow__StyledTableRow-sc-103itxu-0 fNIOnc"
                    onClick={[Function]}
                  >
                    <td
                      align="start"
                      className="data-table-start"
                      data-column="value1"
                      data-offset={0}
                      id="cell-my table-rowid-0-value1"
                      offset={0}
                    >
                      <span
                        className="TableBodyRow__StyledNestedSpan-sc-103itxu-5 YBqdC"
                      >
                        <span
                          className=""
                          title="my value"
                        >
                          my value
                        </span>
                      </span>
                    </td>
                    <td
                      align="start"
                      className="data-table-start"
                      data-column="timestamp"
                      data-offset={0}
                      id="cell-my table-rowid-0-timestamp"
                      offset={0}
                    >
                      <span
                        className="TableBodyRow__StyledNestedSpan-sc-103itxu-5 YBqdC"
                      >
                        <span
                          className=""
                          title={12341231231}
                        >
                          12341231231
                        </span>
                      </span>
                    </td>
                  </tr>
                </tbody>
              </table>
            </div>
          </div>
        </div>
      </div>
    </div>
  </div>
</div>
`;

exports[`Storybook Snapshot tests and console checks Storyshots 1 - Watson IoT/Card size gallery 1`] = `
<div
  className="storybook-container"
>
  <h3>
    SMALL
  </h3>
  <div
    style={
      Object {
        "margin": 20,
        "width": "252px",
      }
    }
  >
    <div
      className="iot--card iot--card--wrapper"
      data-testid="Card"
      id="facilitycard-size-gallery-SMALL"
      role="presentation"
      style={
        Object {
          "--card-default-height": "144px",
        }
      }
    >
      <div
        className="iot--card--header"
        data-testid="Card-header"
      >
        <span
          className="iot--card--title"
          data-testid="Card-title"
          title="Card Title"
        >
          <div
            className="iot--card--title--text"
          >
            Card Title
          </div>
        </span>
      </div>
      <div
        className="iot--card--content"
        data-testid="Card-content"
        style={
          Object {
            "--card-content-height": "96px",
          }
        }
      >
        <div
          className="iot--card--empty-message-wrapper"
          style={
            Object {
              "--card-content-padding": "16px",
            }
          }
        >
          No data
        </div>
      </div>
    </div>
  </div>
  <h3>
    SMALLWIDE
  </h3>
  <div
    style={
      Object {
        "margin": 20,
        "width": "520px",
      }
    }
  >
    <div
      className="iot--card iot--card--wrapper"
      data-testid="Card"
      id="facilitycard-size-gallery-SMALLWIDE"
      role="presentation"
      style={
        Object {
          "--card-default-height": "144px",
        }
      }
    >
      <div
        className="iot--card--header"
        data-testid="Card-header"
      >
        <span
          className="iot--card--title"
          data-testid="Card-title"
          title="Card Title"
        >
          <div
            className="iot--card--title--text"
          >
            Card Title
          </div>
        </span>
        <div
          className="iot--card--toolbar"
          data-testid="Card-toolbar"
        >
          <div
            className="iot--card--toolbar-date-range-wrapper"
          >
            <button
              aria-expanded={false}
              aria-haspopup={true}
              aria-label="open and close list of options"
              className="iot--card--toolbar-date-range-action bx--overflow-menu"
              data-testid="Card-toolbar-range-picker"
              onClick={[Function]}
              onClose={[Function]}
              onKeyDown={[Function]}
              open={false}
              title="Select time range"
              type="button"
            >
              <svg
                aria-label="Select time range"
                className="bx--overflow-menu__icon"
                fill="currentColor"
                focusable="false"
                height={16}
                onClick={[Function]}
                onKeyDown={[Function]}
                preserveAspectRatio="xMidYMid meet"
                role="img"
                viewBox="0 0 32 32"
                width={16}
                xmlns="http://www.w3.org/2000/svg"
              >
                <path
                  d="M21,30a8,8,0,1,1,8-8A8,8,0,0,1,21,30Zm0-14a6,6,0,1,0,6,6A6,6,0,0,0,21,16Z"
                />
                <path
                  d="M22.59 25L20 22.41 20 18 22 18 22 21.59 24 23.59 22.59 25z"
                />
                <path
                  d="M28,6a2,2,0,0,0-2-2H22V2H20V4H12V2H10V4H6A2,2,0,0,0,4,6V26a2,2,0,0,0,2,2h4V26H6V6h4V8h2V6h8V8h2V6h4v6h2Z"
                />
                <title>
                  Select time range
                </title>
              </svg>
            </button>
          </div>
        </div>
      </div>
      <div
        className="iot--card--content"
        data-testid="Card-content"
        style={
          Object {
            "--card-content-height": "96px",
          }
        }
      >
        <div
          className="iot--card--empty-message-wrapper"
          style={
            Object {
              "--card-content-padding": "16px",
            }
          }
        >
          No data is available for this time range.
        </div>
      </div>
    </div>
  </div>
  <h3>
    SMALLFULL
  </h3>
  <div
    style={
      Object {
        "margin": 20,
        "width": "1056px",
      }
    }
  >
    <div
      className="iot--card iot--card--wrapper"
      data-testid="Card"
      id="facilitycard-size-gallery-SMALLFULL"
      role="presentation"
      style={
        Object {
          "--card-default-height": "144px",
        }
      }
    >
      <div
        className="iot--card--header"
        data-testid="Card-header"
      >
        <span
          className="iot--card--title"
          data-testid="Card-title"
          title="Card Title"
        >
          <div
            className="iot--card--title--text"
          >
            Card Title
          </div>
        </span>
        <div
          className="iot--card--toolbar"
          data-testid="Card-toolbar"
        >
          <div
            className="iot--card--toolbar-date-range-wrapper"
          >
            <button
              aria-expanded={false}
              aria-haspopup={true}
              aria-label="open and close list of options"
              className="iot--card--toolbar-date-range-action bx--overflow-menu"
              data-testid="Card-toolbar-range-picker"
              onClick={[Function]}
              onClose={[Function]}
              onKeyDown={[Function]}
              open={false}
              title="Select time range"
              type="button"
            >
              <svg
                aria-label="Select time range"
                className="bx--overflow-menu__icon"
                fill="currentColor"
                focusable="false"
                height={16}
                onClick={[Function]}
                onKeyDown={[Function]}
                preserveAspectRatio="xMidYMid meet"
                role="img"
                viewBox="0 0 32 32"
                width={16}
                xmlns="http://www.w3.org/2000/svg"
              >
                <path
                  d="M21,30a8,8,0,1,1,8-8A8,8,0,0,1,21,30Zm0-14a6,6,0,1,0,6,6A6,6,0,0,0,21,16Z"
                />
                <path
                  d="M22.59 25L20 22.41 20 18 22 18 22 21.59 24 23.59 22.59 25z"
                />
                <path
                  d="M28,6a2,2,0,0,0-2-2H22V2H20V4H12V2H10V4H6A2,2,0,0,0,4,6V26a2,2,0,0,0,2,2h4V26H6V6h4V8h2V6h8V8h2V6h4v6h2Z"
                />
                <title>
                  Select time range
                </title>
              </svg>
            </button>
          </div>
        </div>
      </div>
      <div
        className="iot--card--content"
        data-testid="Card-content"
        style={
          Object {
            "--card-content-height": "96px",
          }
        }
      >
        <div
          className="iot--card--empty-message-wrapper"
          style={
            Object {
              "--card-content-padding": "16px",
            }
          }
        >
          No data is available for this time range.
        </div>
      </div>
    </div>
  </div>
  <h3>
    MEDIUMTHIN
  </h3>
  <div
    style={
      Object {
        "margin": 20,
        "width": "252px",
      }
    }
  >
    <div
      className="iot--card iot--card--wrapper"
      data-testid="Card"
      id="facilitycard-size-gallery-MEDIUMTHIN"
      role="presentation"
      style={
        Object {
          "--card-default-height": "304px",
        }
      }
    >
      <div
        className="iot--card--header"
        data-testid="Card-header"
      >
        <span
          className="iot--card--title"
          data-testid="Card-title"
          title="Card Title"
        >
          <div
            className="iot--card--title--text"
          >
            Card Title
          </div>
        </span>
        <div
          className="iot--card--toolbar"
          data-testid="Card-toolbar"
        >
          <div
            className="iot--card--toolbar-date-range-wrapper"
          >
            <button
              aria-expanded={false}
              aria-haspopup={true}
              aria-label="open and close list of options"
              className="iot--card--toolbar-date-range-action bx--overflow-menu"
              data-testid="Card-toolbar-range-picker"
              onClick={[Function]}
              onClose={[Function]}
              onKeyDown={[Function]}
              open={false}
              title="Select time range"
              type="button"
            >
              <svg
                aria-label="Select time range"
                className="bx--overflow-menu__icon"
                fill="currentColor"
                focusable="false"
                height={16}
                onClick={[Function]}
                onKeyDown={[Function]}
                preserveAspectRatio="xMidYMid meet"
                role="img"
                viewBox="0 0 32 32"
                width={16}
                xmlns="http://www.w3.org/2000/svg"
              >
                <path
                  d="M21,30a8,8,0,1,1,8-8A8,8,0,0,1,21,30Zm0-14a6,6,0,1,0,6,6A6,6,0,0,0,21,16Z"
                />
                <path
                  d="M22.59 25L20 22.41 20 18 22 18 22 21.59 24 23.59 22.59 25z"
                />
                <path
                  d="M28,6a2,2,0,0,0-2-2H22V2H20V4H12V2H10V4H6A2,2,0,0,0,4,6V26a2,2,0,0,0,2,2h4V26H6V6h4V8h2V6h8V8h2V6h4v6h2Z"
                />
                <title>
                  Select time range
                </title>
              </svg>
            </button>
          </div>
        </div>
      </div>
      <div
        className="iot--card--content"
        data-testid="Card-content"
        style={
          Object {
            "--card-content-height": "256px",
          }
        }
      >
        <div
          className="iot--card--empty-message-wrapper"
          style={
            Object {
              "--card-content-padding": "16px",
            }
          }
        >
          No data is available for this time range.
        </div>
      </div>
    </div>
  </div>
  <h3>
    MEDIUM
  </h3>
  <div
    style={
      Object {
        "margin": 20,
        "width": "520px",
      }
    }
  >
    <div
      className="iot--card iot--card--wrapper"
      data-testid="Card"
      id="facilitycard-size-gallery-MEDIUM"
      role="presentation"
      style={
        Object {
          "--card-default-height": "304px",
        }
      }
    >
      <div
        className="iot--card--header"
        data-testid="Card-header"
      >
        <span
          className="iot--card--title"
          data-testid="Card-title"
          title="Card Title"
        >
          <div
            className="iot--card--title--text"
          >
            Card Title
          </div>
        </span>
        <div
          className="iot--card--toolbar"
          data-testid="Card-toolbar"
        >
          <div
            className="iot--card--toolbar-date-range-wrapper"
          >
            <button
              aria-expanded={false}
              aria-haspopup={true}
              aria-label="open and close list of options"
              className="iot--card--toolbar-date-range-action bx--overflow-menu"
              data-testid="Card-toolbar-range-picker"
              onClick={[Function]}
              onClose={[Function]}
              onKeyDown={[Function]}
              open={false}
              title="Select time range"
              type="button"
            >
              <svg
                aria-label="Select time range"
                className="bx--overflow-menu__icon"
                fill="currentColor"
                focusable="false"
                height={16}
                onClick={[Function]}
                onKeyDown={[Function]}
                preserveAspectRatio="xMidYMid meet"
                role="img"
                viewBox="0 0 32 32"
                width={16}
                xmlns="http://www.w3.org/2000/svg"
              >
                <path
                  d="M21,30a8,8,0,1,1,8-8A8,8,0,0,1,21,30Zm0-14a6,6,0,1,0,6,6A6,6,0,0,0,21,16Z"
                />
                <path
                  d="M22.59 25L20 22.41 20 18 22 18 22 21.59 24 23.59 22.59 25z"
                />
                <path
                  d="M28,6a2,2,0,0,0-2-2H22V2H20V4H12V2H10V4H6A2,2,0,0,0,4,6V26a2,2,0,0,0,2,2h4V26H6V6h4V8h2V6h8V8h2V6h4v6h2Z"
                />
                <title>
                  Select time range
                </title>
              </svg>
            </button>
          </div>
        </div>
      </div>
      <div
        className="iot--card--content"
        data-testid="Card-content"
        style={
          Object {
            "--card-content-height": "256px",
          }
        }
      >
        <div
          className="iot--card--empty-message-wrapper"
          style={
            Object {
              "--card-content-padding": "16px",
            }
          }
        >
          No data is available for this time range.
        </div>
      </div>
    </div>
  </div>
  <h3>
    MEDIUMWIDE
  </h3>
  <div
    style={
      Object {
        "margin": 20,
        "width": "1056px",
      }
    }
  >
    <div
      className="iot--card iot--card--wrapper"
      data-testid="Card"
      id="facilitycard-size-gallery-MEDIUMWIDE"
      role="presentation"
      style={
        Object {
          "--card-default-height": "304px",
        }
      }
    >
      <div
        className="iot--card--header"
        data-testid="Card-header"
      >
        <span
          className="iot--card--title"
          data-testid="Card-title"
          title="Card Title"
        >
          <div
            className="iot--card--title--text"
          >
            Card Title
          </div>
        </span>
        <div
          className="iot--card--toolbar"
          data-testid="Card-toolbar"
        >
          <div
            className="iot--card--toolbar-date-range-wrapper"
          >
            <button
              aria-expanded={false}
              aria-haspopup={true}
              aria-label="open and close list of options"
              className="iot--card--toolbar-date-range-action bx--overflow-menu"
              data-testid="Card-toolbar-range-picker"
              onClick={[Function]}
              onClose={[Function]}
              onKeyDown={[Function]}
              open={false}
              title="Select time range"
              type="button"
            >
              <svg
                aria-label="Select time range"
                className="bx--overflow-menu__icon"
                fill="currentColor"
                focusable="false"
                height={16}
                onClick={[Function]}
                onKeyDown={[Function]}
                preserveAspectRatio="xMidYMid meet"
                role="img"
                viewBox="0 0 32 32"
                width={16}
                xmlns="http://www.w3.org/2000/svg"
              >
                <path
                  d="M21,30a8,8,0,1,1,8-8A8,8,0,0,1,21,30Zm0-14a6,6,0,1,0,6,6A6,6,0,0,0,21,16Z"
                />
                <path
                  d="M22.59 25L20 22.41 20 18 22 18 22 21.59 24 23.59 22.59 25z"
                />
                <path
                  d="M28,6a2,2,0,0,0-2-2H22V2H20V4H12V2H10V4H6A2,2,0,0,0,4,6V26a2,2,0,0,0,2,2h4V26H6V6h4V8h2V6h8V8h2V6h4v6h2Z"
                />
                <title>
                  Select time range
                </title>
              </svg>
            </button>
          </div>
        </div>
      </div>
      <div
        className="iot--card--content"
        data-testid="Card-content"
        style={
          Object {
            "--card-content-height": "256px",
          }
        }
      >
        <div
          className="iot--card--empty-message-wrapper"
          style={
            Object {
              "--card-content-padding": "16px",
            }
          }
        >
          No data is available for this time range.
        </div>
      </div>
    </div>
  </div>
  <h3>
    LARGETHIN
  </h3>
  <div
    style={
      Object {
        "margin": 20,
        "width": "252px",
      }
    }
  >
    <div
      className="iot--card iot--card--wrapper"
      data-testid="Card"
      id="facilitycard-size-gallery-LARGETHIN"
      role="presentation"
      style={
        Object {
          "--card-default-height": "624px",
        }
      }
    >
      <div
        className="iot--card--header"
        data-testid="Card-header"
      >
        <span
          className="iot--card--title"
          data-testid="Card-title"
          title="Card Title"
        >
          <div
            className="iot--card--title--text"
          >
            Card Title
          </div>
        </span>
        <div
          className="iot--card--toolbar"
          data-testid="Card-toolbar"
        >
          <div
            className="iot--card--toolbar-date-range-wrapper"
          >
            <button
              aria-expanded={false}
              aria-haspopup={true}
              aria-label="open and close list of options"
              className="iot--card--toolbar-date-range-action bx--overflow-menu"
              data-testid="Card-toolbar-range-picker"
              onClick={[Function]}
              onClose={[Function]}
              onKeyDown={[Function]}
              open={false}
              title="Select time range"
              type="button"
            >
              <svg
                aria-label="Select time range"
                className="bx--overflow-menu__icon"
                fill="currentColor"
                focusable="false"
                height={16}
                onClick={[Function]}
                onKeyDown={[Function]}
                preserveAspectRatio="xMidYMid meet"
                role="img"
                viewBox="0 0 32 32"
                width={16}
                xmlns="http://www.w3.org/2000/svg"
              >
                <path
                  d="M21,30a8,8,0,1,1,8-8A8,8,0,0,1,21,30Zm0-14a6,6,0,1,0,6,6A6,6,0,0,0,21,16Z"
                />
                <path
                  d="M22.59 25L20 22.41 20 18 22 18 22 21.59 24 23.59 22.59 25z"
                />
                <path
                  d="M28,6a2,2,0,0,0-2-2H22V2H20V4H12V2H10V4H6A2,2,0,0,0,4,6V26a2,2,0,0,0,2,2h4V26H6V6h4V8h2V6h8V8h2V6h4v6h2Z"
                />
                <title>
                  Select time range
                </title>
              </svg>
            </button>
          </div>
        </div>
      </div>
      <div
        className="iot--card--content"
        data-testid="Card-content"
        style={
          Object {
            "--card-content-height": "576px",
          }
        }
      >
        <div
          className="iot--card--empty-message-wrapper"
          style={
            Object {
              "--card-content-padding": "16px",
            }
          }
        >
          No data is available for this time range.
        </div>
      </div>
    </div>
  </div>
  <h3>
    LARGE
  </h3>
  <div
    style={
      Object {
        "margin": 20,
        "width": "520px",
      }
    }
  >
    <div
      className="iot--card iot--card--wrapper"
      data-testid="Card"
      id="facilitycard-size-gallery-LARGE"
      role="presentation"
      style={
        Object {
          "--card-default-height": "624px",
        }
      }
    >
      <div
        className="iot--card--header"
        data-testid="Card-header"
      >
        <span
          className="iot--card--title"
          data-testid="Card-title"
          title="Card Title"
        >
          <div
            className="iot--card--title--text"
          >
            Card Title
          </div>
        </span>
        <div
          className="iot--card--toolbar"
          data-testid="Card-toolbar"
        >
          <div
            className="iot--card--toolbar-date-range-wrapper"
          >
            <button
              aria-expanded={false}
              aria-haspopup={true}
              aria-label="open and close list of options"
              className="iot--card--toolbar-date-range-action bx--overflow-menu"
              data-testid="Card-toolbar-range-picker"
              onClick={[Function]}
              onClose={[Function]}
              onKeyDown={[Function]}
              open={false}
              title="Select time range"
              type="button"
            >
              <svg
                aria-label="Select time range"
                className="bx--overflow-menu__icon"
                fill="currentColor"
                focusable="false"
                height={16}
                onClick={[Function]}
                onKeyDown={[Function]}
                preserveAspectRatio="xMidYMid meet"
                role="img"
                viewBox="0 0 32 32"
                width={16}
                xmlns="http://www.w3.org/2000/svg"
              >
                <path
                  d="M21,30a8,8,0,1,1,8-8A8,8,0,0,1,21,30Zm0-14a6,6,0,1,0,6,6A6,6,0,0,0,21,16Z"
                />
                <path
                  d="M22.59 25L20 22.41 20 18 22 18 22 21.59 24 23.59 22.59 25z"
                />
                <path
                  d="M28,6a2,2,0,0,0-2-2H22V2H20V4H12V2H10V4H6A2,2,0,0,0,4,6V26a2,2,0,0,0,2,2h4V26H6V6h4V8h2V6h8V8h2V6h4v6h2Z"
                />
                <title>
                  Select time range
                </title>
              </svg>
            </button>
          </div>
        </div>
      </div>
      <div
        className="iot--card--content"
        data-testid="Card-content"
        style={
          Object {
            "--card-content-height": "576px",
          }
        }
      >
        <div
          className="iot--card--empty-message-wrapper"
          style={
            Object {
              "--card-content-padding": "16px",
            }
          }
        >
          No data is available for this time range.
        </div>
      </div>
    </div>
  </div>
  <h3>
    LARGEWIDE
  </h3>
  <div
    style={
      Object {
        "margin": 20,
        "width": "1056px",
      }
    }
  >
    <div
      className="iot--card iot--card--wrapper"
      data-testid="Card"
      id="facilitycard-size-gallery-LARGEWIDE"
      role="presentation"
      style={
        Object {
          "--card-default-height": "624px",
        }
      }
    >
      <div
        className="iot--card--header"
        data-testid="Card-header"
      >
        <span
          className="iot--card--title"
          data-testid="Card-title"
          title="Card Title"
        >
          <div
            className="iot--card--title--text"
          >
            Card Title
          </div>
        </span>
        <div
          className="iot--card--toolbar"
          data-testid="Card-toolbar"
        >
          <div
            className="iot--card--toolbar-date-range-wrapper"
          >
            <button
              aria-expanded={false}
              aria-haspopup={true}
              aria-label="open and close list of options"
              className="iot--card--toolbar-date-range-action bx--overflow-menu"
              data-testid="Card-toolbar-range-picker"
              onClick={[Function]}
              onClose={[Function]}
              onKeyDown={[Function]}
              open={false}
              title="Select time range"
              type="button"
            >
              <svg
                aria-label="Select time range"
                className="bx--overflow-menu__icon"
                fill="currentColor"
                focusable="false"
                height={16}
                onClick={[Function]}
                onKeyDown={[Function]}
                preserveAspectRatio="xMidYMid meet"
                role="img"
                viewBox="0 0 32 32"
                width={16}
                xmlns="http://www.w3.org/2000/svg"
              >
                <path
                  d="M21,30a8,8,0,1,1,8-8A8,8,0,0,1,21,30Zm0-14a6,6,0,1,0,6,6A6,6,0,0,0,21,16Z"
                />
                <path
                  d="M22.59 25L20 22.41 20 18 22 18 22 21.59 24 23.59 22.59 25z"
                />
                <path
                  d="M28,6a2,2,0,0,0-2-2H22V2H20V4H12V2H10V4H6A2,2,0,0,0,4,6V26a2,2,0,0,0,2,2h4V26H6V6h4V8h2V6h8V8h2V6h4v6h2Z"
                />
                <title>
                  Select time range
                </title>
              </svg>
            </button>
          </div>
        </div>
      </div>
      <div
        className="iot--card--content"
        data-testid="Card-content"
        style={
          Object {
            "--card-content-height": "576px",
          }
        }
      >
        <div
          className="iot--card--empty-message-wrapper"
          style={
            Object {
              "--card-content-padding": "16px",
            }
          }
        >
          No data is available for this time range.
        </div>
      </div>
    </div>
  </div>
</div>
`;

exports[`Storybook Snapshot tests and console checks Storyshots 1 - Watson IoT/Card with custom range selector 1`] = `
<div
  className="storybook-container"
>
  <div
    style={
      Object {
        "margin": 20,
        "width": "520px",
      }
    }
  >
    <div
      className="iot--card iot--card--wrapper"
      data-testid="Card"
      id="facilitycard-with-loading"
      role="presentation"
      style={
        Object {
          "--card-default-height": "304px",
        }
      }
    >
      <div
        className="iot--card--header"
        data-testid="Card-header"
      >
        <span
          className="iot--card--title"
          data-testid="Card-title"
          title="Card Title"
        >
          <div
            className="iot--card--title--text"
          >
            Card Title
          </div>
        </span>
        <div
          className="iot--card--toolbar"
          data-testid="Card-toolbar"
        >
          <div
            className="iot--card--toolbar-date-range-wrapper"
          >
            <button
              aria-expanded={false}
              aria-haspopup={true}
              aria-label="open and close list of options"
              className="iot--card--toolbar-date-range-action bx--overflow-menu"
              data-testid="Card-toolbar-range-picker"
              onClick={[Function]}
              onClose={[Function]}
              onKeyDown={[Function]}
              open={false}
              title="Select time range"
              type="button"
            >
              <svg
                aria-label="Select time range"
                className="bx--overflow-menu__icon"
                fill="currentColor"
                focusable="false"
                height={16}
                onClick={[Function]}
                onKeyDown={[Function]}
                preserveAspectRatio="xMidYMid meet"
                role="img"
                viewBox="0 0 32 32"
                width={16}
                xmlns="http://www.w3.org/2000/svg"
              >
                <path
                  d="M21,30a8,8,0,1,1,8-8A8,8,0,0,1,21,30Zm0-14a6,6,0,1,0,6,6A6,6,0,0,0,21,16Z"
                />
                <path
                  d="M22.59 25L20 22.41 20 18 22 18 22 21.59 24 23.59 22.59 25z"
                />
                <path
                  d="M28,6a2,2,0,0,0-2-2H22V2H20V4H12V2H10V4H6A2,2,0,0,0,4,6V26a2,2,0,0,0,2,2h4V26H6V6h4V8h2V6h8V8h2V6h4v6h2Z"
                />
                <title>
                  Select time range
                </title>
              </svg>
            </button>
          </div>
        </div>
      </div>
      <div
        className="iot--card--content"
        data-testid="Card-content"
        style={
          Object {
            "--card-content-height": "256px",
          }
        }
      />
    </div>
  </div>
</div>
`;

exports[`Storybook Snapshot tests and console checks Storyshots 1 - Watson IoT/Card with ellipsed title tooltip & external tooltip 1`] = `
<div
  className="storybook-container"
>
  <div
    style={
      Object {
        "margin": 20,
        "width": "520px",
      }
    }
  >
    <div
      className="iot--card iot--card--wrapper"
      data-testid="Card"
      id="facilitycard-basic"
      onBlur={[Function]}
      onClick={[Function]}
      onFocus={[Function]}
      role="presentation"
      style={
        Object {
          "--card-default-height": "304px",
        }
      }
      tabIndex={0}
    >
      <div
        className="iot--card--header"
        data-testid="Card-header"
      >
        <span
          className="iot--card--title"
          data-testid="Card-title"
          title="Card Title that should be truncated and presented in a tooltip while the cards also has an external tooltip."
        >
          <div
            className="iot--card--title--text"
          >
            Card Title that should be truncated and presented in a tooltip while the cards also has an external tooltip.
          </div>
          <div
            className="bx--tooltip__label"
            id="card-tooltip-trigger-facilitycard-basic"
          >
            
            <div
              className="bx--tooltip__trigger"
              onBlur={[Function]}
              onClick={[Function]}
              onContextMenu={[Function]}
              onFocus={[Function]}
              onKeyDown={[Function]}
              onMouseOut={[Function]}
              onMouseOver={[Function]}
              role="button"
              tabIndex={0}
            >
              <svg
                aria-hidden={true}
                description={null}
                fill="currentColor"
                focusable="false"
                height={16}
                preserveAspectRatio="xMidYMid meet"
                role={null}
                viewBox="0 0 16 16"
                width={16}
                xmlns="http://www.w3.org/2000/svg"
              >
                <path
                  d="M8.5 11L8.5 6.5 6.5 6.5 6.5 7.5 7.5 7.5 7.5 11 6 11 6 12 10 12 10 11zM8 3.5c-.4 0-.8.3-.8.8S7.6 5 8 5c.4 0 .8-.3.8-.8S8.4 3.5 8 3.5z"
                />
                <path
                  d="M8,15c-3.9,0-7-3.1-7-7s3.1-7,7-7s7,3.1,7,7S11.9,15,8,15z M8,2C4.7,2,2,4.7,2,8s2.7,6,6,6s6-2.7,6-6S11.3,2,8,2z"
                />
              </svg>
            </div>
          </div>
        </span>
        <div
          className="iot--card--toolbar"
          data-testid="Card-toolbar"
        >
          <div
            className="iot--card--toolbar-date-range-wrapper"
          >
            <button
              aria-expanded={false}
              aria-haspopup={true}
              aria-label="open and close list of options"
              className="iot--card--toolbar-date-range-action bx--overflow-menu"
              data-testid="Card-toolbar-range-picker"
              onClick={[Function]}
              onClose={[Function]}
              onKeyDown={[Function]}
              open={false}
              title="Select time range"
              type="button"
            >
              <svg
                aria-label="Select time range"
                className="bx--overflow-menu__icon"
                fill="currentColor"
                focusable="false"
                height={16}
                onClick={[Function]}
                onKeyDown={[Function]}
                preserveAspectRatio="xMidYMid meet"
                role="img"
                viewBox="0 0 32 32"
                width={16}
                xmlns="http://www.w3.org/2000/svg"
              >
                <path
                  d="M21,30a8,8,0,1,1,8-8A8,8,0,0,1,21,30Zm0-14a6,6,0,1,0,6,6A6,6,0,0,0,21,16Z"
                />
                <path
                  d="M22.59 25L20 22.41 20 18 22 18 22 21.59 24 23.59 22.59 25z"
                />
                <path
                  d="M28,6a2,2,0,0,0-2-2H22V2H20V4H12V2H10V4H6A2,2,0,0,0,4,6V26a2,2,0,0,0,2,2h4V26H6V6h4V8h2V6h8V8h2V6h4v6h2Z"
                />
                <title>
                  Select time range
                </title>
              </svg>
            </button>
          </div>
          <button
            aria-describedby={null}
            aria-pressed={null}
            className="iot--card--toolbar-action iot--card--toolbar-svg-wrapper bx--btn--icon-only iot--btn bx--btn bx--btn--ghost"
            data-testid="Card-toolbar-expand-button"
            disabled={false}
            onBlur={[Function]}
            onClick={[Function]}
            onFocus={[Function]}
            onMouseEnter={[Function]}
            onMouseLeave={[Function]}
            tabIndex={0}
            title="Expand to fullscreen"
            type="button"
          >
            <svg
              aria-hidden="true"
              aria-label="Expand to fullscreen"
              className="bx--btn__icon"
              fill="currentColor"
              focusable="false"
              height={16}
              preserveAspectRatio="xMidYMid meet"
              role="img"
              viewBox="0 0 32 32"
              width={16}
              xmlns="http://www.w3.org/2000/svg"
            >
              <path
                d="M28,4H10A2.0059,2.0059,0,0,0,8,6V20a2.0059,2.0059,0,0,0,2,2H28a2.0059,2.0059,0,0,0,2-2V6A2.0059,2.0059,0,0,0,28,4Zm0,16H10V6H28Z"
              />
              <path
                d="M18,26H4V16H6V14H4a2.0059,2.0059,0,0,0-2,2V26a2.0059,2.0059,0,0,0,2,2H18a2.0059,2.0059,0,0,0,2-2V24H18Z"
              />
            </svg>
          </button>
        </div>
      </div>
      <div
        className="iot--card--content"
        data-testid="Card-content"
        style={
          Object {
            "--card-content-height": "256px",
          }
        }
      />
    </div>
  </div>
</div>
`;

exports[`Storybook Snapshot tests and console checks Storyshots 1 - Watson IoT/Card with error 1`] = `
<div
  className="storybook-container"
>
  <div
    style={
      Object {
        "margin": 20,
        "width": "520px",
      }
    }
  >
    <div
      className="iot--card iot--card--wrapper"
      data-testid="Card"
      id="facilitycard-error"
      role="presentation"
      style={
        Object {
          "--card-default-height": "304px",
        }
      }
    >
      <div
        className="iot--card--header"
        data-testid="Card-header"
      >
        <span
          className="iot--card--title"
          data-testid="Card-title"
          title="Card Title"
        >
          <div
            className="iot--card--title--text"
          >
            Card Title
          </div>
        </span>
      </div>
      <div
        className="iot--card--content"
        data-testid="Card-content"
        style={
          Object {
            "--card-content-height": "256px",
          }
        }
      >
        <div
          className="iot--card--empty-message-wrapper"
          style={
            Object {
              "--card-content-padding": "16px",
            }
          }
        >
          Error loading data for this card:  API threw Nullpointer
        </div>
      </div>
    </div>
  </div>
</div>
`;

exports[`Storybook Snapshot tests and console checks Storyshots 1 - Watson IoT/Card with render prop 1`] = `
<div
  className="storybook-container"
>
  <div
    style={
      Object {
        "margin": 20,
        "width": "520px",
      }
    }
  >
    <div
      className="iot--card iot--card--wrapper"
      data-testid="Card"
      id="facilitycard-basic"
      onBlur={[Function]}
      onClick={[Function]}
      onFocus={[Function]}
      role="presentation"
      style={
        Object {
          "--card-default-height": "304px",
        }
      }
      tabIndex={0}
    >
      <div
        className="iot--card--header"
        data-testid="Card-header"
      >
        <span
          className="iot--card--title"
          data-testid="Card-title"
          title="Card with render prop"
        >
          <div
            className="iot--card--title--text"
          >
            Card with render prop
          </div>
        </span>
        <div
          className="iot--card--toolbar"
          data-testid="Card-toolbar"
        >
          <div
            className="iot--card--toolbar-date-range-wrapper"
          >
            <button
              aria-expanded={false}
              aria-haspopup={true}
              aria-label="open and close list of options"
              className="iot--card--toolbar-date-range-action bx--overflow-menu"
              data-testid="Card-toolbar-range-picker"
              onClick={[Function]}
              onClose={[Function]}
              onKeyDown={[Function]}
              open={false}
              title="Select time range"
              type="button"
            >
              <svg
                aria-label="Select time range"
                className="bx--overflow-menu__icon"
                fill="currentColor"
                focusable="false"
                height={16}
                onClick={[Function]}
                onKeyDown={[Function]}
                preserveAspectRatio="xMidYMid meet"
                role="img"
                viewBox="0 0 32 32"
                width={16}
                xmlns="http://www.w3.org/2000/svg"
              >
                <path
                  d="M21,30a8,8,0,1,1,8-8A8,8,0,0,1,21,30Zm0-14a6,6,0,1,0,6,6A6,6,0,0,0,21,16Z"
                />
                <path
                  d="M22.59 25L20 22.41 20 18 22 18 22 21.59 24 23.59 22.59 25z"
                />
                <path
                  d="M28,6a2,2,0,0,0-2-2H22V2H20V4H12V2H10V4H6A2,2,0,0,0,4,6V26a2,2,0,0,0,2,2h4V26H6V6h4V8h2V6h8V8h2V6h4v6h2Z"
                />
                <title>
                  Select time range
                </title>
              </svg>
            </button>
          </div>
          <button
            aria-describedby={null}
            aria-pressed={null}
            className="iot--card--toolbar-action iot--card--toolbar-svg-wrapper bx--btn--icon-only iot--btn bx--btn bx--btn--ghost"
            data-testid="Card-toolbar-expand-button"
            disabled={false}
            onBlur={[Function]}
            onClick={[Function]}
            onFocus={[Function]}
            onMouseEnter={[Function]}
            onMouseLeave={[Function]}
            tabIndex={0}
            title="Expand to fullscreen"
            type="button"
          >
            <svg
              aria-hidden="true"
              aria-label="Expand to fullscreen"
              className="bx--btn__icon"
              fill="currentColor"
              focusable="false"
              height={16}
              preserveAspectRatio="xMidYMid meet"
              role="img"
              viewBox="0 0 32 32"
              width={16}
              xmlns="http://www.w3.org/2000/svg"
            >
              <path
                d="M28,4H10A2.0059,2.0059,0,0,0,8,6V20a2.0059,2.0059,0,0,0,2,2H28a2.0059,2.0059,0,0,0,2-2V6A2.0059,2.0059,0,0,0,28,4Zm0,16H10V6H28Z"
              />
              <path
                d="M18,26H4V16H6V14H4a2.0059,2.0059,0,0,0-2,2V26a2.0059,2.0059,0,0,0,2,2H18a2.0059,2.0059,0,0,0,2-2V24H18Z"
              />
            </svg>
          </button>
        </div>
      </div>
      <div
        className="iot--card--content"
        data-testid="Card-content"
        style={
          Object {
            "--card-content-height": "256px",
          }
        }
      >
        <p>
          Content width is 
           and height is 
          NaN
        </p>
      </div>
    </div>
  </div>
</div>
`;<|MERGE_RESOLUTION|>--- conflicted
+++ resolved
@@ -240,13 +240,6 @@
                   tabIndex={0}
                   type="button"
                 >
-<<<<<<< HEAD
-                  <span
-                    className="bx--assistive-text"
-                  />
-                  Custom
-                </button>
-=======
                   <button
                     aria-expanded={false}
                     aria-haspopup={true}
@@ -289,7 +282,6 @@
                     </svg>
                   </button>
                 </div>
->>>>>>> 12d1352c
                 <button
                   aria-describedby={null}
                   aria-pressed={null}
@@ -1552,7 +1544,7 @@
             className="bx--tooltip__label"
             id="card-tooltip-trigger-facilitycard-basic"
           >
-            
+
             <div
               className="bx--tooltip__trigger"
               onBlur={[Function]}
@@ -1891,8 +1883,8 @@
         }
       >
         <p>
-          Content width is 
-           and height is 
+          Content width is
+           and height is
           NaN
         </p>
       </div>
