--- conflicted
+++ resolved
@@ -335,204 +335,7 @@
               </div>
             </section>
             <div
-<<<<<<< HEAD
               className="addons-iot-table-container"
-=======
-              className="iot--card--title--text"
-            >
-              Card Title
-            </div>
-          </span>
-        </div>
-        <div
-          className="iot--card--content"
-          data-testid="Card-content"
-          style={
-            Object {
-              "--card-content-height": "256px",
-            }
-          }
-        >
-          <div
-            className="iot--card--empty-message-wrapper"
-            style={
-              Object {
-                "--card-content-padding": "16px",
-              }
-            }
-          >
-            Error loading data for this card:  API threw Nullpointer
-          </div>
-        </div>
-      </div>
-    </div>
-  </div>
-  <button
-    className="info__show-button"
-    onClick={[Function]}
-    style={
-      Object {
-        "background": "#027ac5",
-        "border": "none",
-        "borderRadius": "0 0 0 5px",
-        "color": "#fff",
-        "cursor": "pointer",
-        "display": "block",
-        "fontFamily": "sans-serif",
-        "fontSize": 12,
-        "padding": "5px 15px",
-        "position": "fixed",
-        "right": 0,
-        "top": 0,
-      }
-    }
-    type="button"
-  >
-    Show Info
-  </button>
-</div>
-`;
-
-exports[`Storybook Snapshot tests and console checks Storyshots 1 - Watson IoT/Card error/small 1`] = `
-<div
-  className="storybook-container"
->
-  <div
-    style={
-      Object {
-        "position": "relative",
-        "zIndex": 0,
-      }
-    }
-  >
-    <div
-      style={
-        Object {
-          "margin": 20,
-          "width": "252px",
-        }
-      }
-    >
-      <div
-        className="iot--card iot--card--wrapper"
-        data-testid="Card"
-        id="facilitycard-error-small"
-        role="presentation"
-        style={
-          Object {
-            "--card-default-height": "144px",
-          }
-        }
-      >
-        <div
-          className="iot--card--header"
-        >
-          <span
-            className="iot--card--title"
-            title="Card Title"
-          >
-            <div
-              className="iot--card--title--text"
-            >
-              Card Title
-            </div>
-          </span>
-        </div>
-        <div
-          className="iot--card--content"
-          data-testid="Card-content"
-          style={
-            Object {
-              "--card-content-height": "96px",
-            }
-          }
-        >
-          <div
-            className="iot--card--empty-message-wrapper"
-            style={
-              Object {
-                "--card-content-padding": "16px",
-              }
-            }
-          >
-            Data error.
-          </div>
-        </div>
-      </div>
-    </div>
-  </div>
-  <button
-    className="info__show-button"
-    onClick={[Function]}
-    style={
-      Object {
-        "background": "#027ac5",
-        "border": "none",
-        "borderRadius": "0 0 0 5px",
-        "color": "#fff",
-        "cursor": "pointer",
-        "display": "block",
-        "fontFamily": "sans-serif",
-        "fontSize": 12,
-        "padding": "5px 15px",
-        "position": "fixed",
-        "right": 0,
-        "top": 0,
-      }
-    }
-    type="button"
-  >
-    Show Info
-  </button>
-</div>
-`;
-
-exports[`Storybook Snapshot tests and console checks Storyshots 1 - Watson IoT/Card implementing a custom card 1`] = `
-<div
-  className="storybook-container"
->
-  <div
-    style={
-      Object {
-        "position": "relative",
-        "zIndex": 0,
-      }
-    }
-  >
-    <div
-      className="iot--card iot--card--wrapper"
-      data-testid="Card"
-      id="mycard"
-      role="presentation"
-      style={
-        Object {
-          "--card-default-height": "304px",
-        }
-      }
-    >
-      <div
-        className="iot--card--content"
-        data-testid="Card-content"
-        style={
-          Object {
-            "--card-content-height": "256px",
-          }
-        }
-      >
-        <div
-          className="iot--table-container bx--data-table-container"
-          data-testid="my table-table-container"
-        >
-          <section
-            aria-label="data table toolbar"
-            className="bx--table-toolbar"
-            data-testid="my table-table-toolbar"
-          >
-            <div
-              aria-hidden={true}
-              className="bx--batch-actions iot--table-batch-actions"
-              data-testid="my table-table-toolbar-batch-actions"
->>>>>>> 9becccc8
             >
               <div
                 className="bx--data-table-content"
@@ -639,7 +442,6 @@
                         <span
                           className="TableBodyRow__StyledNestedSpan-sc-103itxu-5 YBqdC"
                         >
-<<<<<<< HEAD
                           <span
                             className=""
                             title={12341231231}
@@ -652,17 +454,6 @@
                   </tbody>
                 </table>
               </div>
-            </div>
-          </div>
-        </div>
-=======
-                          12341231231
-                        </span>
-                      </span>
-                    </td>
-                  </tr>
-                </tbody>
-              </table>
             </div>
           </div>
         </div>
@@ -718,25 +509,29 @@
       <div
         className="iot--card iot--card--wrapper"
         data-testid="Card"
-        id="facilitycard-with-loading"
+        id="facilitycard-basic"
+        onBlur={[Function]}
+        onClick={[Function]}
+        onFocus={[Function]}
         role="presentation"
         style={
           Object {
             "--card-default-height": "304px",
           }
         }
+        tabIndex={0}
       >
         <div
           className="iot--card--header"
         >
           <span
             className="iot--card--title"
-            title="Card Title"
+            title="Card with render prop"
           >
             <div
               className="iot--card--title--text"
             >
-              Card Title
+              Card with render prop
             </div>
           </span>
           <div
@@ -828,261 +623,6 @@
 </div>
 `;
 
-exports[`Storybook Snapshot tests and console checks Storyshots 1 - Watson IoT/Card is expandable - custom expand icon 1`] = `
-<div
-  className="storybook-container"
->
-  <div
-    style={
-      Object {
-        "position": "relative",
-        "zIndex": 0,
-      }
-    }
-  >
-    <div
-      style={
-        Object {
-          "margin": 20,
-          "width": "520px",
-        }
-      }
-    >
-      <div
-        className="iot--card iot--card--wrapper"
-        data-testid="Card"
-        id="facilitycard-with-loading"
-        role="presentation"
-        style={
-          Object {
-            "--card-default-height": "304px",
-          }
-        }
-      >
-        <div
-          className="iot--card--header"
-        >
-          <span
-            className="iot--card--title"
-            title="Card Title"
-          >
-            <div
-              className="iot--card--title--text"
-            >
-              Card Title
-            </div>
-          </span>
-          <div
-            className="iot--card--toolbar"
-          >
-            <button
-              aria-pressed={null}
-              className="iot--card--toolbar-action iot--card--toolbar-svg-wrapper bx--btn--icon-only bx--btn bx--btn--ghost"
-              disabled={false}
-              onClick={[Function]}
-              tabIndex={0}
-              title="Expand to fullscreen"
-              type="button"
-            >
-              <svg
-                aria-hidden="true"
-                aria-label="Expand to fullscreen"
-                className="bx--btn__icon"
-                fill="currentColor"
-                focusable="false"
-                height={16}
-                preserveAspectRatio="xMidYMid meet"
-                role="img"
-                viewBox="0 0 32 32"
-                width={16}
-                xmlns="http://www.w3.org/2000/svg"
-              >
-                <path
-                  d="M12,30H9V28h3V15.5664L8.4854,13.4575l1.0292-1.7148,3.5147,2.1084A2.0115,2.0115,0,0,1,14,15.5664V28A2.0023,2.0023,0,0,1,12,30Z"
-                />
-                <path
-                  d="M22,30H19a2.0024,2.0024,0,0,1-2-2V17h6a4.0008,4.0008,0,0,0,3.981-4.396A4.1489,4.1489,0,0,0,22.7853,9H21.2016L21.025,8.221C20.452,5.6961,18.0308,4,15,4A6.02,6.02,0,0,0,9.5585,7.4859L9.25,8.1531l-.863-.1143A2.771,2.771,0,0,0,8,8a4,4,0,1,0,0,8v2A6,6,0,1,1,8,6c.0264,0,.0525,0,.0786.001A8.0271,8.0271,0,0,1,15,2c3.6788,0,6.6923,1.9776,7.7516,5h.0337a6.1641,6.1641,0,0,1,6.1872,5.4141A6.0011,6.0011,0,0,1,23,19l-4,0v9h3Z"
-                />
-              </svg>
-            </button>
-          </div>
-        </div>
-        <div
-          className="iot--card--content"
-          data-testid="Card-content"
-          style={
-            Object {
-              "--card-content-height": "256px",
-            }
-          }
-        />
->>>>>>> 9becccc8
-      </div>
-    </div>
-  </div>
-  <button
-    className="info__show-button"
-    onClick={[Function]}
-    style={
-      Object {
-        "background": "#027ac5",
-        "border": "none",
-        "borderRadius": "0 0 0 5px",
-        "color": "#fff",
-        "cursor": "pointer",
-        "display": "block",
-        "fontFamily": "sans-serif",
-        "fontSize": 12,
-        "padding": "5px 15px",
-        "position": "fixed",
-        "right": 0,
-        "top": 0,
-      }
-    }
-    type="button"
-  >
-    Show Info
-  </button>
-</div>
-`;
-
-exports[`Storybook Snapshot tests and console checks Storyshots 1 - Watson IoT/Card is editable 1`] = `
-<div
-  className="storybook-container"
->
-  <div
-    style={
-      Object {
-        "position": "relative",
-        "zIndex": 0,
-      }
-    }
-  >
-    <div
-      style={
-        Object {
-          "margin": 20,
-          "width": "520px",
-        }
-      }
-    >
-      <div
-        className="iot--card iot--card--wrapper"
-        data-testid="Card"
-        id="facilitycard-basic"
-        onBlur={[Function]}
-        onClick={[Function]}
-        onFocus={[Function]}
-        role="presentation"
-        style={
-          Object {
-            "--card-default-height": "304px",
-          }
-        }
-        tabIndex={0}
-      >
-        <div
-          className="iot--card--header"
-        >
-          <span
-            className="iot--card--title"
-            title="Card with render prop"
-          >
-            <div
-              className="iot--card--title--text"
-            >
-              Card with render prop
-            </div>
-          </span>
-          <div
-            className="iot--card--toolbar"
-          >
-            <button
-              aria-expanded={false}
-              aria-haspopup={true}
-              aria-label="open and close list of options"
-              className="bx--overflow-menu"
-              onClick={[Function]}
-              onClose={[Function]}
-              onKeyDown={[Function]}
-              open={false}
-              title="Open and close list of options"
-              type="button"
-            >
-              <svg
-                aria-label="Open and close list of options"
-                className="bx--overflow-menu__icon"
-                fill="currentColor"
-                focusable="false"
-                height={16}
-                onClick={[Function]}
-                onKeyDown={[Function]}
-                preserveAspectRatio="xMidYMid meet"
-                role="img"
-                viewBox="0 0 32 32"
-                width={16}
-                xmlns="http://www.w3.org/2000/svg"
-              >
-                <circle
-                  cx="16"
-                  cy="8"
-                  r="2"
-                />
-                <circle
-                  cx="16"
-                  cy="16"
-                  r="2"
-                />
-                <circle
-                  cx="16"
-                  cy="24"
-                  r="2"
-                />
-                <title>
-                  Open and close list of options
-                </title>
-              </svg>
-            </button>
-          </div>
-        </div>
-        <div
-          className="iot--card--content"
-          data-testid="Card-content"
-          style={
-            Object {
-              "--card-content-height": "256px",
-            }
-          }
-        />
-      </div>
-    </div>
-  </div>
-  <button
-    className="info__show-button"
-    onClick={[Function]}
-    style={
-      Object {
-        "background": "#027ac5",
-        "border": "none",
-        "borderRadius": "0 0 0 5px",
-        "color": "#fff",
-        "cursor": "pointer",
-        "display": "block",
-        "fontFamily": "sans-serif",
-        "fontSize": 12,
-        "padding": "5px 15px",
-        "position": "fixed",
-        "right": 0,
-        "top": 0,
-      }
-    }
-    type="button"
-  >
-    Show Info
-  </button>
-</div>
-`;
-
 exports[`Storybook Snapshot tests and console checks Storyshots 1 - Watson IoT/Card size gallery 1`] = `
 <div
   className="storybook-container"
@@ -2425,130 +1965,7 @@
               }
             }
           >
-<<<<<<< HEAD
             Error loading data for this card:  API threw Nullpointer
-=======
-            No data is available for this time range.
-          </div>
-        </div>
-      </div>
-    </div>
-  </div>
-  <button
-    className="info__show-button"
-    onClick={[Function]}
-    style={
-      Object {
-        "background": "#027ac5",
-        "border": "none",
-        "borderRadius": "0 0 0 5px",
-        "color": "#fff",
-        "cursor": "pointer",
-        "display": "block",
-        "fontFamily": "sans-serif",
-        "fontSize": 12,
-        "padding": "5px 15px",
-        "position": "fixed",
-        "right": 0,
-        "top": 0,
-      }
-    }
-    type="button"
-  >
-    Show Info
-  </button>
-</div>
-`;
-
-exports[`Storybook Snapshot tests and console checks Storyshots 1 - Watson IoT/Card with loading 1`] = `
-<div
-  className="storybook-container"
->
-  <div
-    style={
-      Object {
-        "position": "relative",
-        "zIndex": 0,
-      }
-    }
-  >
-    <div
-      style={
-        Object {
-          "margin": 20,
-          "width": "520px",
-        }
-      }
-    >
-      <div
-        className="iot--card iot--card--wrapper"
-        data-testid="Card"
-        id="facilitycard-with-loading"
-        role="presentation"
-        style={
-          Object {
-            "--card-default-height": "304px",
-          }
-        }
-      >
-        <div
-          className="iot--card--header"
-        >
-          <span
-            className="iot--card--title"
-            title="Card Title"
-          >
-            <div
-              className="iot--card--title--text"
-            >
-              Card Title
-            </div>
-          </span>
-        </div>
-        <div
-          className="iot--card--content"
-          data-testid="Card-content"
-          style={
-            Object {
-              "--card-content-height": "256px",
-            }
-          }
-        >
-          <div
-            className="iot--card--skeleton-wrapper"
-            style={
-              Object {
-                "--card-content-padding": "16px",
-              }
-            }
-          >
-            <div>
-              <p
-                className="bx--skeleton__text"
-                style={
-                  Object {
-                    "width": "calc(100% - 73px)",
-                  }
-                }
-              />
-              <p
-                className="bx--skeleton__text"
-                style={
-                  Object {
-                    "width": "calc(100% - 11px)",
-                  }
-                }
-              />
-              <p
-                className="bx--skeleton__text"
-                style={
-                  Object {
-                    "width": "calc(100% - 43px)",
-                  }
-                }
-              />
-            </div>
->>>>>>> 9becccc8
           </div>
         </div>
       </div>
