--- conflicted
+++ resolved
@@ -336,21 +336,6 @@
 };
 
 ImplementingACustomCard.storyName = 'implementing a custom card';
-
-<<<<<<< HEAD
-  parameters: {
-    inline: true,
-    source: true,
-    info: {
-      text: `
-    To develop a custom card component.
-     - Create a new card component that uses the base Card component
-     - See the simple SampleCustomCard in the source code of this story for an example
-     - If you want to hide the title/toolbar, do not pass a title prop
-     - If you want to add custom toolbar content such as a different date range selector, pass the node as a customToolbarContent prop. The node will be placed to the right of the other toolbar content
-     - (Optionally, if you want to use the card in a Dashboard) Extend the Card Renderer so the Dashboard knows how to render your card type
-     - (Optionally, if you want to use the card in a Dashboard) Create a validator for this card type within "utils/schemas/validators" and add it to the validateDashboardJSON function used to validate dashboards on import.
-=======
 ImplementingACustomCard.parameters = {
   inline: true,
   source: true,
@@ -360,9 +345,9 @@
    - Create a new card component that uses the base Card component
    - See the simple SampleCustomCard in the source code of this story for an example
    - If you want to hide the title/toolbar, do not pass a title prop
+   - If you want to add custom toolbar content such as a different date range selector, pass the node as a customToolbarContent prop. The node will be placed to the right of the other toolbar content
    - (Optionally, if you want to use the card in a Dashboard) Extend the Card Renderer so the Dashboard knows how to render your card type
    - (Optionally, if you want to use the card in a Dashboard) Create a validator for this card type within "utils/schemas/validators" and add it to the validateDashboardJSON function used to validate dashboards on import.
->>>>>>> 3327a156
 
    ## Data flow for a card in the dashboard
    All data loading for a card goes through the dashboard's onFetchData function.  There are two ways to trigger a refetch of data for a card.  The first is to directly interact
