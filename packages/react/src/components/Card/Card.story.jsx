import React from 'react';
import { text, select, boolean, object } from '@storybook/addon-knobs';
import { action } from '@storybook/addon-actions';
import { Tree16 } from '@carbon/icons-react';

import { CARD_SIZES } from '../../constants/LayoutConstants';
import { getCardMinSize } from '../../utils/componentUtilityFunctions';
import Table from '../Table/Table';
<<<<<<< HEAD
import Button from '../Button';
=======
import { INTERVAL_VALUES, RELATIVE_VALUES, PICKER_KINDS } from '../../constants/DateConstants';
>>>>>>> 8313432e

import CardREADME from './Card.mdx';
import Card from './Card';

export const getDataStateProp = () => ({
  label: text('dataState.label', 'No data available for this score at this time'),
  description: text(
    'dataState.description',
    'The last successful score was 68 at 13:21 - 10/21/2019 but wait, there is more, according to the latest test results this line is too long.'
  ),
  extraTooltipText: text(
    'dataState.extraTooltipText',
    'Lorem ipsum dolor sit amet, consectetur adipiscing elit, sed do eiusmod tempor incididunt ut labore et dolore magna aliqua.'
  ),
  learnMoreElement: (
    <a className="bx--link" href="#top">
      Learn more
    </a>
  ),
});

export default {
  title: '1 - Watson IoT/Card',

  parameters: {
    component: Card,
    docs: {
      page: CardREADME,
    },
  },

  excludeStories: ['getDataStateProp'],
};

const CardStoryStateManager = ({ children }) => {
  const [selected, setSelected] = React.useState(false);
  const [expanded, setExpanded] = React.useState(false);

  const handleClick = (e) => {
    setSelected(true);
    action('onClick')(e);
  };
  const handleBlur = (e) => {
    if (
      !e.currentTarget.contains(e.relatedTarget) ||
      (e.target === e.currentTarget && e.relatedTarget === null)
    ) {
      setSelected(false);
    }
    action('onBlur')(e);
  };

  const handleCardAction = (cardId, cardAction) => {
    if (cardAction === 'OPEN_EXPANDED_CARD') {
      setExpanded(true);
    }

    if (cardAction === 'CLOSE_EXPANDED_CARD') {
      setExpanded(false);
    }

    action('onCardAction')(cardId, cardAction);
  };

  return React.Children.map(children, (child) => {
    return React.cloneElement(child, {
      ...child.props,
      onClick: handleClick,
      onBlur: handleBlur,
      isSelected: selected,
      isExpanded: expanded,
      onCardAction: handleCardAction,
    });
  });
};

export const Basic = () => {
  const size = select('size', Object.keys(CARD_SIZES), CARD_SIZES.MEDIUM);
  const breakpoint = select('breakpoint', ['lg', 'md', 'sm', 'xs'], 'lg');

  return (
    <div style={{ width: `${getCardMinSize(breakpoint, size).x}px`, margin: 20 }}>
      <CardStoryStateManager>
        <Card
          title={text('title', 'Card title')}
          id="facilitycard-basic"
          size={size}
          isLoading={boolean('isloading', false)}
          isEmpty={boolean('isEmpty', false)}
          isEditable={boolean('isEditable', false)}
          breakpoint={breakpoint}
          availableActions={object('availableActions', {
            range: true,
            expand: true,
            edit: true,
            clone: false,
            delete: false,
          })}
          renderExpandIcon={Tree16}
          onFocus={action('onFocus')}
          tabIndex={0}
        />
      </CardStoryStateManager>
    </div>
  );
};

Basic.storyName = 'basic stateful example with custom expand icon';

export const WithEllipsedTitleTooltipExternalTooltip = () => {
  const size = select('size', Object.keys(CARD_SIZES), CARD_SIZES.MEDIUM);
  const breakpoint = select('breakpoint', ['lg', 'md', 'sm', 'xs'], 'lg');
  return (
    <div style={{ width: `${getCardMinSize(breakpoint, size).x}px`, margin: 20 }}>
      <Card
        title={text(
          'title',
          'Card Title that should be truncated and presented in a tooltip while the cards also has an external tooltip.'
        )}
        subtitle={select(
          'subtitle',
          ['lorem ipsum lorem ipsum santi spiritu sanctum sentorum isabella luccesse', undefined],
          'lorem ipsum lorem ipsum santi spiritu sanctum sentorum isabella luccesse'
        )}
        hasTitleWrap={boolean('wrap title', true)}
        id="facilitycard-basic"
        size={size}
        isLoading={boolean('isloading', false)}
        isEmpty={boolean('isEmpty', false)}
        isEditable={boolean('isEditable', false)}
        isExpanded={boolean('isExpanded', false)}
        breakpoint={breakpoint}
        availableActions={object('availableActions', {
          range: false,
          expand: true,
          edit: false,
          clone: true,
          delete: true,
        })}
        onCardAction={action('onCardAction')}
        onFocus={action('onFocus')}
        onBlur={action('onBlur')}
        onClick={action('onClick')}
        tabIndex={0}
        footerContent={() => <Button kind="ghost">Footer Content</Button>}
        tooltip={<p>this is the external tooltip content</p>}
      />
    </div>
  );
};

WithEllipsedTitleTooltipExternalTooltip.storyName =
  'with ellipsed title tooltip & external tooltip';

export const BasicWithRenderProp = () => {
  const size = select('size', Object.keys(CARD_SIZES), CARD_SIZES.MEDIUM);
  const breakpoint = select('breakpoint', ['lg', 'md', 'sm', 'xs'], 'lg');
  return (
    <div style={{ width: `${getCardMinSize(breakpoint, size).x}px`, margin: 20 }}>
      <Card
        title={text('title', 'Card with render prop')}
        id="facilitycard-basic"
        size={size}
        isLoading={boolean('isloading', false)}
        isEmpty={boolean('isEmpty', false)}
        isEditable={boolean('isEditable', false)}
        isExpanded={boolean('isExpanded', false)}
        breakpoint={breakpoint}
        availableActions={object('availableActions', {
          range: true,
          expand: true,
          edit: true,
          clone: false,
          delete: false,
        })}
        onCardAction={action('onCardAction')}
        onFocus={action('onFocus')}
        onBlur={action('onBlur')}
        onClick={action('onClick')}
        tabIndex={0}
        footerContent={() => <Button kind="ghost">Footer Content</Button>}
      >
        {(childSize) => (
          <p>
            Content width is {childSize.width} and height is {childSize.height}
          </p>
        )}
      </Card>
    </div>
  );
};

BasicWithRenderProp.storyName = 'with render prop';

export const WithCustomRangeSelector = () => {
  const size = select('size', Object.keys(CARD_SIZES), CARD_SIZES.MEDIUM);
  return (
    <div style={{ width: `${getCardMinSize('lg', size).x}px`, margin: 20 }}>
      <Card
        title={text('title', 'Card Title')}
        id="facilitycard-with-loading"
        size={size}
        isLoading={boolean('isLoading', false)}
        isEmpty={boolean('isEmpty', false)}
        isEditable={boolean('isEditable', false)}
        isExpanded={boolean('isExpanded', false)}
        breakpoint="lg"
        onCardAction={action('onCardAction')}
        availableActions={{
          range: true,
        }}
        timeRangeOptions={object('timeRangeOptions', {
          last8Hours: 'Last 8 Hours',
          last4Hours: 'Last 4 Hours',
          last2Hours: 'Last 2 Hours',
          lastHour: 'Last Hour',
          this8Hours: 'This 8 Hours',
          this4Hours: 'This 4 Hours',
          this2Hours: 'This 2 Hours',
          thisHour: 'This Hour',
        })}
      />
    </div>
  );
};

WithCustomRangeSelector.storyName = 'with custom range selector';

export const WithDateTimePickerRangeSelector = () => {
  const dateTimePickerSetting = select('range', [true, false, 'iconOnly', 'full'], 'iconOnly');
  return (
    <div style={{ width: `300px`, margin: 20 }}>
      <Card
        title="Card with date picker"
        id="facilitycard-with-date-picker"
        size={CARD_SIZES.MEDIUM}
        isLoading={false}
        isEmpty={false}
        isEditable={false}
        isExpanded={false}
        breakpoint="lg"
        onCardAction={action('onCardAction')}
        availableActions={{
          range: dateTimePickerSetting,
        }}
        timeRangeOptions={object('timeRangeOptions', {
          last48Hours: { label: 'Last 48 Hours', offset: 48 * 60 },
          last24Hours: { label: 'Last 24 Hours', offset: 24 * 60 },
          last8Hours: { label: 'Last 8 Hours', offset: 8 * 60 },
          last4Hours: { label: 'Last 4 Hours', offset: 4 * 60 },
          last2Hours: { label: 'Last 2 Hours', offset: 2 * 60 },
          lastHour: { label: 'Last Hour', offset: 60 * 60 },
        })}
      />
    </div>
  );
};

WithDateTimePickerRangeSelector.storyName = 'with datetimepicker range selector';

export const WithDateTimePickerRangeSelectorExistingValue = () => {
  const defaultRelativeValue = {
    timeRangeKind: PICKER_KINDS.RELATIVE,
    timeRangeValue: {
      lastNumber: 20,
      lastInterval: INTERVAL_VALUES.MINUTES,
      relativeToWhen: RELATIVE_VALUES.TODAY,
      relativeToTime: '13:30',
    },
  };
  const dateTimePickerSetting = select('range', [true, false, 'iconOnly', 'full'], 'full');
  return (
    <div style={{ width: `400px`, margin: 20 }}>
      <Card
        title={text('title', 'Card Title')}
        id="facilitycard-with-datepicker-existing-value"
        size={CARD_SIZES.MEDIUM}
        isLoading={false}
        isEmpty={false}
        isEditable={false}
        isExpanded={false}
        breakpoint="lg"
        onCardAction={action('onCardAction')}
        availableActions={{
          range: dateTimePickerSetting,
        }}
        timeRange={defaultRelativeValue}
        timeRangeOptions={object('timeRangeOptions', {
          last48Hours: { id: 'last48Hours', label: 'Last 48 Hours', offset: 48 * 60 },
          last24Hours: { id: 'last24Hours', label: 'Last 24 Hours', offset: 24 * 60 },
          last8Hours: { id: 'last8Hours', label: 'Last 8 Hours', offset: 8 * 60 },
          last4Hours: { id: 'last4Hours', label: 'Last 4 Hours', offset: 4 * 60 },
          last2Hours: { id: 'last2Hours', label: 'Last 2 Hours', offset: 2 * 60 },
          lastHour: { id: 'lastHour', label: 'Last Hour', offset: 60 },
        })}
      />
    </div>
  );
};

WithDateTimePickerRangeSelectorExistingValue.storyName =
  'with datetimepicker range selector with existing value';

export const SizeGallery = () => {
  return Object.keys(CARD_SIZES).map((i) => (
    <React.Fragment key={`card-${i}`}>
      <h3>{i}</h3>
      <div
        style={{
          width: `${getCardMinSize('lg', CARD_SIZES[i]).x}px`,
          margin: 20,
        }}
      >
        <Card
          title={text('title', 'Card Title')}
          id={`facilitycard-size-gallery-${i}`}
          size={CARD_SIZES[i]}
          isLoading={boolean('isLoading', false)}
          isEmpty={boolean('isEmpty', true)}
          isEditable={boolean('isEditable', false)}
          isExpanded={boolean('isExpanded', false)}
          breakpoint="lg"
          availableActions={{ range: i !== CARD_SIZES.SMALL }}
          onCardAction={action('onCardAction')}
        />
      </div>
    </React.Fragment>
  ));
};

SizeGallery.storyName = 'size gallery';

export const Error = () => {
  const size = select('size', Object.keys(CARD_SIZES), CARD_SIZES.MEDIUM);
  const breakpoint = select('breakpoint', ['lg', 'md', 'sm', 'xs'], 'lg');
  return (
    <div style={{ width: `${getCardMinSize(breakpoint, size).x}px`, margin: 20 }}>
      <Card
        title={text('title', 'Card Title')}
        id="facilitycard-error"
        size={size}
        error={text('error', 'API threw Nullpointer')}
        isLoading={boolean('isLoading', false)}
        breakpoint="lg"
        onCardAction={action('onCardAction')}
      />
    </div>
  );
};

Error.storyName = 'with error';

export const ImplementingACustomCard = () => {
  const size = select('size', Object.keys(CARD_SIZES), CARD_SIZES.MEDIUM);
  const isEditable = boolean('isEditable', false);
  const title = text('title', 'Custom Card Title');
  const breakpoint = select('breakpoint', ['lg', 'md', 'sm', 'xs'], 'lg');
  return (
    <div style={{ width: `${getCardMinSize(breakpoint, size).x}px`, margin: 20 }}>
      <Card
        title={title}
        id="mycard"
        size={size}
        values={[{ timestamp: 12341231231, value1: 'my value' }]}
        availableActions={{ range: size !== CARD_SIZES.SMALL, expand: true }}
        onCardAction={action('onCardAction')}
        hideHeader
      >
        {!isEditable
          ? (_$, { cardToolbar, values }) => (
              <Table
                id="my table"
                secondaryTitle={title}
                columns={[
                  {
                    id: 'value1',
                    name: 'String',
                    filter: { placeholderText: 'enter a string' },
                  },
                  {
                    id: 'timestamp',
                    name: 'Date',
                    filter: { placeholderText: 'enter a date' },
                  },
                ]}
                data={values.map((value, index) => ({
                  id: `rowid-${index}`,
                  values: value,
                }))}
                view={{ toolbar: { customToolbarContent: cardToolbar } }}
              />
            )
          : 'Fake Sample Data'}
      </Card>
    </div>
  );
};

ImplementingACustomCard.storyName = 'implementing a custom card';

ImplementingACustomCard.parameters = {
  inline: true,
  source: true,
  info: {
    text: `
  To develop a custom card component.
   - Create a new card component that uses the base Card component
   - See the simple SampleCustomCard in the source code of this story for an example
   - If you want to hide the title/toolbar, do not pass a title prop
   - (Optionally, if you want to use the card in a Dashboard) Extend the Card Renderer so the Dashboard knows how to render your card type
   - (Optionally, if you want to use the card in a Dashboard) Create a validator for this card type within "utils/schemas/validators" and add it to the validateDashboardJSON function used to validate dashboards on import.

   ## Data flow for a card in the dashboard
   All data loading for a card goes through the dashboard's onFetchData function.  There are two ways to trigger a refetch of data for a card.  The first is to directly interact
   with the Card's range controls.  The second is for the Dashboard to trigger that all of the cards need a reload by updating it's isLoading bit.  The CardRenderer component will call the onSetupCard function of the dashboard first
   for each card (if it exists), then will call the onFetchData function for the dashboard.
   `,
  },
};<|MERGE_RESOLUTION|>--- conflicted
+++ resolved
@@ -6,11 +6,8 @@
 import { CARD_SIZES } from '../../constants/LayoutConstants';
 import { getCardMinSize } from '../../utils/componentUtilityFunctions';
 import Table from '../Table/Table';
-<<<<<<< HEAD
 import Button from '../Button';
-=======
 import { INTERVAL_VALUES, RELATIVE_VALUES, PICKER_KINDS } from '../../constants/DateConstants';
->>>>>>> 8313432e
 
 import CardREADME from './Card.mdx';
 import Card from './Card';
