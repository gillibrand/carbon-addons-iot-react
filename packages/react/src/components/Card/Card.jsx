--- conflicted
+++ resolved
@@ -481,74 +481,6 @@
         >
           <CardTitle
             // TODO: remove deprecated testID prop in v3
-<<<<<<< HEAD
-            testId={`${testID || testId}-title`}
-          >
-            {hasTitleTooltip ? (
-              <Tooltip
-                data-testid={`${testID || testId}-title-tooltip`}
-                ref={titleRef}
-                showIcon={false}
-                triggerClassName={classnames(
-                  `${iotPrefix}--card--title--text__overflow`,
-                  `${iotPrefix}--card--title--text`,
-                  {
-                    [`${iotPrefix}--card--title--text--wrapped`]: hasTitleWrap && !subtitle,
-                  }
-                )}
-                triggerText={title}
-              >
-                {title}
-              </Tooltip>
-            ) : (
-              <div
-                ref={titleRef}
-                data-testid={`${testId}-title-notip`}
-                className={classnames(`${iotPrefix}--card--title--text`, {
-                  [`${iotPrefix}--card--title--text--wrapped`]: hasTitleWrap && !subtitle,
-                })}
-              >
-                {title}
-              </div>
-            )}
-            {tooltip && (
-              <Tooltip
-                data-testid={`${testID || testId}-tooltip`}
-                triggerId={`card-tooltip-trigger-${id}`}
-                tooltipId={`card-tooltip-${id}`}
-                triggerClassName={`${iotPrefix}--card--header--tooltip`}
-                id={`card-tooltip-${id}`} // https://github.com/carbon-design-system/carbon/pull/6744
-                triggerText=""
-                iconDescription={strings.iconDescription || `card-header-tooltip-${id}`} // To fix accessibility violation.
-              >
-                {tooltip}
-              </Tooltip>
-            )}
-            {!subtitle ? null : hasSubTitleTooltip ? (
-              <Tooltip
-                data-testid={`${testID || testId}-subtitle`}
-                ref={subTitleRef}
-                showIcon={false}
-                triggerClassName={classnames(`${iotPrefix}--card--subtitle--text`, {
-                  [`${iotPrefix}--card--subtitle--text--padded`]: tooltip,
-                })}
-                triggerText={subtitle}
-              >
-                {subtitle}
-              </Tooltip>
-            ) : (
-              <div
-                ref={subTitleRef}
-                data-testid={`${testID || testId}-subtitle`}
-                className={classnames(`${iotPrefix}--card--subtitle--text`, {
-                  [`${iotPrefix}--card--subtitle--text--padded`]: tooltip,
-                })}
-              >
-                {subtitle}
-              </div>
-            )}
-          </CardTitle>
-=======
             id={id}
             hasTitleWrap={hasTitleWrap}
             subtitle={subtitle}
@@ -557,7 +489,6 @@
             infoIconTooltip={tooltip}
             testId={`${testID || testId}`}
           />
->>>>>>> 3c6be13b
           {cardToolbar}
         </CardHeader>
       )}
