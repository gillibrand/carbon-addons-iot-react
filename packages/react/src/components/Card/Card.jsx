import React, { useCallback, useMemo, useEffect, useState } from 'react';
import VisibilitySensor from 'react-visibility-sensor';
import { Tooltip, SkeletonText } from 'carbon-components-react';
import SizeMe from 'react-sizeme';
import classnames from 'classnames';
import PropTypes from 'prop-types';

import { settings } from '../../constants/Settings';
import {
  CARD_TITLE_HEIGHT,
  CARD_CONTENT_PADDING,
  CARD_SIZES,
  CARD_LAYOUTS,
  ROW_HEIGHT,
  CARD_DIMENSIONS,
  DASHBOARD_BREAKPOINTS,
  DASHBOARD_COLUMNS,
  DASHBOARD_SIZES,
} from '../../constants/LayoutConstants';
import { CardPropTypes } from '../../constants/CardPropTypes';
import { getCardMinSize, filterValidAttributes } from '../../utils/componentUtilityFunctions';
import { getUpdatedCardSize, useCardResizing } from '../../utils/cardUtilityFunctions';

import CardToolbar from './CardToolbar';

const { prefix, iotPrefix } = settings;

const OptimizedSkeletonText = React.memo(SkeletonText);

/** Full card */
const CardWrapper = ({
  isSelected,
  children,
  dimensions,
  id,
  style,
  className,
  onScroll,
  // The event handlers are needed for when the card appears as grid items
  // in the Dashboard Grid - isEditable
  onMouseDown,
  onMouseUp,
  onTouchEnd,
  onTouchStart,
  onFocus,
  onBlur,
  tabIndex,
  // TODO: remove deprecated testID prop in v3
  // eslint-disable-next-line react/prop-types
  testID,
  testId,
  ...others
}) => {
  const validOthers = filterValidAttributes(others);

  return (
    <div
      role="presentation"
      data-testid={testID || testId}
      id={id}
      style={{ ...style, '--card-default-height': `${dimensions.y}px` }}
      onMouseDown={onMouseDown}
      onMouseUp={onMouseUp}
      onTouchEnd={onTouchEnd}
      onTouchStart={onTouchStart}
      onScroll={onScroll}
      onFocus={onFocus}
      onBlur={onBlur}
      tabIndex={tabIndex}
      className={classnames(className, `${iotPrefix}--card--wrapper`, {
        [`${iotPrefix}--card--wrapper__selected`]: isSelected,
      })}
      {...validOthers}
    >
      {children}
    </div>
  );
};

/** Header components */
export const CardHeader = (
  { children, testId } // eslint-disable-line react/prop-types
) => (
  <div data-testid={testId} className={`${iotPrefix}--card--header`}>
    {children}
  </div>
);

export const CardTitle = (
  { children, title, testId } // eslint-disable-line react/prop-types
) => (
  <span data-testid={testId} className={`${iotPrefix}--card--title`} title={title}>
    {children}
  </span>
);

const CardContent = (props) => {
  const { children, dimensions, isExpanded, className, testId } = props;
  const height = `${dimensions.y - CARD_TITLE_HEIGHT}px`;
  return (
    <div
      data-testid={testId}
      style={{ [`--card-content-height`]: height }}
      className={classnames(className, `${iotPrefix}--card--content`, {
        [`${iotPrefix}--card--content--expanded`]: isExpanded,
      })}
    >
      {children}
    </div>
  );
};

const EmptyMessageWrapper = (props) => {
  const { children } = props;
  return (
    <div
      style={{ '--card-content-padding': `${CARD_CONTENT_PADDING}px` }}
      className={`${iotPrefix}--card--empty-message-wrapper`}
    >
      {children}
    </div>
  );
};

CardWrapper.propTypes = {
  /**
   * Is given the event as argument. Should return true or false if event should trigger selection
   */
  isSelected: PropTypes.bool,
  children: PropTypes.node.isRequired,
  dimensions: PropTypes.shape({ x: PropTypes.number, y: PropTypes.number }).isRequired,
  id: CardPropTypes.id,
  style: PropTypes.objectOf(PropTypes.string),
  testId: CardPropTypes.testId,
  onMouseDown: PropTypes.func,
  onMouseUp: PropTypes.func,
  onTouchEnd: PropTypes.func,
  onTouchStart: PropTypes.func,
  onScroll: PropTypes.func,
  onFocus: PropTypes.func,
  onBlur: PropTypes.func,
  /** Optionally sets a keyboard tab index for the container */
  tabIndex: PropTypes.number,
};
CardWrapper.defaultProps = {
  isSelected: false,
  id: undefined,
  style: undefined,
  testId: 'Card',
  onMouseDown: undefined,
  onMouseUp: undefined,
  onTouchEnd: undefined,
  onTouchStart: undefined,
  onScroll: undefined,
  onFocus: undefined,
  onBlur: undefined,
  tabIndex: undefined,
};
CardContent.propTypes = {
  testId: PropTypes.string,
  className: PropTypes.string,
  children: PropTypes.node,
  dimensions: PropTypes.shape({ x: PropTypes.number, y: PropTypes.number }).isRequired,
  isExpanded: CardPropTypes.isExpanded.isRequired,
};
CardContent.defaultProps = { children: undefined, className: '', testId: 'card-content' };
EmptyMessageWrapper.propTypes = {
  children: PropTypes.node.isRequired,
};

export const defaultProps = {
  size: CARD_SIZES.MEDIUM,
  layout: CARD_LAYOUTS.HORIZONTAL,
  title: undefined,
  toolbar: undefined,
  hideHeader: false,
  timeRange: undefined,
  isLoading: false,
  isEmpty: false,
  /** In editable mode we'll show preview data */
  isEditable: false,
  isExpanded: false,
  /** performance option: only render the content of the card to the ReactDOM if the card is visible on screen */
  isLazyLoading: false,
  /** For now we will hide the per card actions when we're editing */
  availableActions: {
    edit: false,
    clone: false,
    delete: false,
    range: false,
    expand: false,
    settings: false,
  },
  renderExpandIcon: undefined,
  rowHeight: ROW_HEIGHT,
  breakpoint: DASHBOARD_SIZES.LARGE,
  cardDimensions: CARD_DIMENSIONS,
  dashboardBreakpoints: DASHBOARD_BREAKPOINTS,
  dashboardColumns: DASHBOARD_COLUMNS,
  i18n: {
    noDataLabel: 'No data is available for this time range.',
    noDataShortLabel: 'No data',
    errorLoadingDataLabel: 'Error loading data for this card: ',
    errorLoadingDataShortLabel: 'Data error.',
    timeRangeLabel: 'Time range',
    rollingPeriodLabel: 'Rolling period',
    defaultLabel: 'Default',
    last24HoursLabel: 'Last 24 hrs',
    last7DaysLabel: 'Last 7 days',
    lastMonthLabel: 'Last month',
    lastQuarterLabel: 'Last quarter',
    lastYearLabel: 'Last year',
    periodToDateLabel: 'Period to date',
    thisWeekLabel: 'This week',
    thisMonthLabel: 'This month',
    thisQuarterLabel: 'This quarter',
    thisYearLabel: 'This year',
    selectTimeRangeLabel: 'Select time range',
    hourlyLabel: 'Hourly',
    dailyLabel: 'Daily',
    weeklyLabel: 'Weekly',
    monthlyLabel: 'Monthly',
    editCardLabel: 'Edit card',
    cloneCardLabel: 'Clone card',
    deleteCardLabel: 'Delete card',
    closeLabel: 'Close',
    expandLabel: 'Expand to fullscreen',
    overflowMenuDescription: 'Open and close list of options',
  },
  onMouseDown: undefined,
  onMouseUp: undefined,
  onTouchEnd: undefined,
  onTouchStart: undefined,
  onScroll: undefined,
  onFocus: undefined,
  onBlur: undefined,
  tabIndex: undefined,
<<<<<<< HEAD
  testID: CardWrapper.defaultProps.testID,
  customToolbarContent: undefined,
=======
  testId: CardWrapper.defaultProps.testId,
>>>>>>> 12d1352c
};

/** Dumb component that renders the card basics */
const Card = (props) => {
  const {
    size,
    children,
    title,
    layout,
    isLoading,
    isEmpty,
    isEditable,
    isExpanded,
    isLazyLoading,
    isResizable,
    resizeHandles: wrappingCardResizeHandles,
    error,
    hideHeader,
    id,
    tooltip,
    timeRange,
    timeRangeOptions,
    onCardAction,
    availableActions,
    renderExpandIcon,
    breakpoint,
    i18n,
    style,
    className,
    values,
    // TODO: remove deprecated testID prop in v3
    testID,
    testId,
    contentClassName,
    customToolbarContent,
    ...others
  } = props;
  // Checks size property against new size naming convention and reassigns to closest supported size if necessary.
  const newSize = getUpdatedCardSize(size);

  const isSM = newSize === CARD_SIZES.SMALL;

  const dimensions = getCardMinSize(
    breakpoint,
    newSize,
    others.dashboardBreakpoints,
    others.cardDimensions,
    others.rowHeight,
    others.dashboardColumns
  );

  // Need to cache the default available actions so it doesn't rerender
  const mergedAvailableActions = useMemo(
    () => ({
      ...defaultProps.availableActions,
      ...availableActions,
    }),
    [availableActions]
  );

  const hasToolbarActions = Object.values(mergedAvailableActions).includes(true);

  const strings = {
    ...defaultProps.i18n,
    ...i18n,
  };

  /** adds the id to the card action */
  const cachedOnCardAction = useCallback((...args) => onCardAction(id, ...args), [
    onCardAction,
    id,
  ]);

  const getChildSize = (cardSize, cardTitle) => {
    const childSize = {
      ...cardSize,
      height:
        cardTitle === null || cardTitle === undefined
          ? cardSize.height
          : cardSize.height - CARD_TITLE_HEIGHT,
    };
    return childSize;
  };

  // Ensure the title text has a tooltip only if the title text is truncated
  const titleRef = React.createRef();
  const [hasTitleTooltip, setHasTitleTooltip] = useState(false);
  useEffect(() => {
    if (titleRef.current && titleRef.current.clientWidth < titleRef.current.scrollWidth) {
      setHasTitleTooltip(true);
    } else {
      setHasTitleTooltip(false);
    }
  });

  const { resizeHandles, isResizing } = useCardResizing(
    wrappingCardResizeHandles,
    children,
    isResizable
  );

  const card = (
    <VisibilitySensor partialVisibility offset={{ top: 10 }}>
      {({ isVisible }) => (
        <SizeMe.SizeMe monitorHeight>
          {({ size: cardSize }) => {
            // support passing the card toolbar through to the custom card
<<<<<<< HEAD
            const cardToolbar =
              hasToolbarActions || customToolbarContent ? (
                <CardToolbar
                  width={cardSize.width}
                  availableActions={mergedAvailableActions}
                  renderExpandIcon={renderExpandIcon}
                  i18n={strings}
                  isEditable={isEditable}
                  isExpanded={isExpanded}
                  timeRange={timeRange}
                  timeRangeOptions={timeRangeOptions}
                  onCardAction={cachedOnCardAction}
                  customToolbarContent={customToolbarContent}
                />
              ) : null;
=======
            const cardToolbar = hasToolbarActions ? (
              <CardToolbar
                width={cardSize.width}
                availableActions={mergedAvailableActions}
                renderExpandIcon={renderExpandIcon}
                i18n={strings}
                isEditable={isEditable}
                isExpanded={isExpanded}
                timeRange={timeRange}
                timeRangeOptions={timeRangeOptions}
                onCardAction={cachedOnCardAction}
                // TODO: remove deprecated testID prop in v3
                testId={`${testID || testId}-toolbar`}
              />
            ) : null;
>>>>>>> 12d1352c

            return (
              <CardWrapper
                {...others} // you need all of these to support dynamic positioning during edit
                // TODO: remove deprecated testID prop in v3
                testId={testID || testId}
                id={id}
                dimensions={dimensions}
                isExpanded={isExpanded}
                style={
                  !isExpanded
                    ? style
                    : {
                        height: 'calc(100% - 50px)',
                        width: 'calc(100% - 50px)',
                      }
                }
                className={classnames(`${iotPrefix}--card`, className, {
                  [`${iotPrefix}--card--resizing`]: isResizing,
                })}
              >
                {!hideHeader && (
                  <CardHeader
                    // TODO: remove deprecated testID prop in v3
                    testId={`${testID || testId}-header`}
                  >
                    <CardTitle
                      title={title}
                      // TODO: remove deprecated testID prop in v3
                      testId={`${testID || testId}-title`}
                    >
                      {hasTitleTooltip ? (
                        <Tooltip
                          data-testid={`${testID || testId}-title-tooltip`}
                          ref={titleRef}
                          showIcon={false}
                          triggerClassName={`${iotPrefix}--card--title--text`}
                          triggerText={title}
                        >
                          {title}
                        </Tooltip>
                      ) : (
                        <div ref={titleRef} className={`${iotPrefix}--card--title--text`}>
                          {title}
                        </div>
                      )}
                      {tooltip && (
                        <Tooltip
                          data-testid={`${testID || testId}-tooltip`}
                          triggerId={`card-tooltip-trigger-${id}`}
                          tooltipId={`card-tooltip-${id}`}
                          id={`card-tooltip-${id}`} // https://github.com/carbon-design-system/carbon/pull/6744
                          triggerText=""
                        >
                          {tooltip}
                        </Tooltip>
                      )}
                    </CardTitle>
                    {cardToolbar}
                  </CardHeader>
                )}
                <CardContent
                  // TODO: remove deprecated testID prop in v3
                  testId={`${testID || testId}-content`}
                  dimensions={dimensions}
                  isExpanded={isExpanded}
                  className={contentClassName}
                >
                  {!isVisible && isLazyLoading ? ( // if not visible don't show anything
                    ''
                  ) : isLoading ? (
                    <div
                      style={{
                        '--card-content-padding': `${CARD_CONTENT_PADDING}px`,
                      }}
                      className={`${iotPrefix}--card--skeleton-wrapper`}
                    >
                      <OptimizedSkeletonText
                        paragraph
                        lineCount={
                          newSize === CARD_SIZES.SMALL || newSize === CARD_SIZES.SMALLWIDE ? 2 : 3
                        }
                        width="100%"
                      />
                    </div>
                  ) : error ? (
                    <EmptyMessageWrapper>
                      {newSize === CARD_SIZES.SMALL || newSize === CARD_SIZES.SMALLWIDE
                        ? strings.errorLoadingDataShortLabel
                        : `${strings.errorLoadingDataLabel} ${error}`}
                    </EmptyMessageWrapper>
                  ) : isEmpty && !isEditable ? (
                    <EmptyMessageWrapper>
                      {isSM ? strings.noDataShortLabel : strings.noDataLabel}
                    </EmptyMessageWrapper>
                  ) : Array.isArray(children) && typeof children?.[0] === 'function' ? ( // pass the measured size down to the children if it's an render function
                    [
                      // first option is a function
                      children?.[0](getChildSize(cardSize, title), {
                        cardToolbar,
                        ...props,
                      }), // second and third options are the resizable handles
                      children?.slice(1),
                    ]
                  ) : typeof children === 'function' ? (
                    children?.(getChildSize(cardSize, title), {
                      cardToolbar,
                      ...props,
                    })
                  ) : (
                    children
                  )}
                </CardContent>
                {resizeHandles}
              </CardWrapper>
            );
          }}
        </SizeMe.SizeMe>
      )}
    </VisibilitySensor>
  );

  return isExpanded ? (
    <div
      data-floating-menu-container // needed to place overflow floating menus within the modal so we can control them through css
      className={`${prefix}--modal is-visible`}
    >
      {card}
    </div>
  ) : (
    card
  );
};

Card.propTypes = CardPropTypes;
Card.defaultProps = defaultProps;

export default Card;<|MERGE_RESOLUTION|>--- conflicted
+++ resolved
@@ -235,12 +235,7 @@
   onFocus: undefined,
   onBlur: undefined,
   tabIndex: undefined,
-<<<<<<< HEAD
-  testID: CardWrapper.defaultProps.testID,
-  customToolbarContent: undefined,
-=======
   testId: CardWrapper.defaultProps.testId,
->>>>>>> 12d1352c
 };
 
 /** Dumb component that renders the card basics */
@@ -348,23 +343,6 @@
         <SizeMe.SizeMe monitorHeight>
           {({ size: cardSize }) => {
             // support passing the card toolbar through to the custom card
-<<<<<<< HEAD
-            const cardToolbar =
-              hasToolbarActions || customToolbarContent ? (
-                <CardToolbar
-                  width={cardSize.width}
-                  availableActions={mergedAvailableActions}
-                  renderExpandIcon={renderExpandIcon}
-                  i18n={strings}
-                  isEditable={isEditable}
-                  isExpanded={isExpanded}
-                  timeRange={timeRange}
-                  timeRangeOptions={timeRangeOptions}
-                  onCardAction={cachedOnCardAction}
-                  customToolbarContent={customToolbarContent}
-                />
-              ) : null;
-=======
             const cardToolbar = hasToolbarActions ? (
               <CardToolbar
                 width={cardSize.width}
@@ -380,7 +358,6 @@
                 testId={`${testID || testId}-toolbar`}
               />
             ) : null;
->>>>>>> 12d1352c
 
             return (
               <CardWrapper
