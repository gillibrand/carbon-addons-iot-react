--- conflicted
+++ resolved
@@ -41,42 +41,7 @@
             <div
               className="iot--card--title--text"
             >
-<<<<<<< HEAD
-              <button
-                aria-describedby={null}
-                aria-pressed={null}
-                className="iot--card--toolbar-action iot--card--toolbar-svg-wrapper bx--btn--icon-only bx--btn bx--btn--ghost"
-                disabled={false}
-                onBlur={[Function]}
-                onClick={[Function]}
-                onFocus={[Function]}
-                onMouseEnter={[Function]}
-                onMouseLeave={[Function]}
-                tabIndex={0}
-                title="Close"
-                type="button"
-              >
-                <svg
-                  aria-hidden="true"
-                  aria-label="Close"
-                  className="bx--btn__icon"
-                  fill="currentColor"
-                  focusable="false"
-                  height={16}
-                  preserveAspectRatio="xMidYMid meet"
-                  role="img"
-                  viewBox="0 0 32 32"
-                  width={16}
-                  xmlns="http://www.w3.org/2000/svg"
-                >
-                  <path
-                    d="M24 9.4L22.6 8 16 14.6 9.4 8 8 9.4 14.6 16 8 22.6 9.4 24 16 17.4 22.6 24 24 22.6 17.4 16 24 9.4z"
-                  />
-                </svg>
-              </button>
-=======
               Animations turned on and FlyoutMenu added to table
->>>>>>> 63f25ad1
             </div>
           </span>
           <div
@@ -84,11 +49,16 @@
             data-testid="basicCardStoryTest-toolbar"
           >
             <button
+              aria-describedby={null}
               aria-pressed={null}
               className="iot--card--toolbar-action iot--card--toolbar-svg-wrapper bx--btn--icon-only iot--btn bx--btn bx--btn--ghost"
               data-testid="basicCardStoryTest-toolbar-close-button"
               disabled={false}
+              onBlur={[Function]}
               onClick={[Function]}
+              onFocus={[Function]}
+              onMouseEnter={[Function]}
+              onMouseLeave={[Function]}
               tabIndex={0}
               title="Close"
               type="button"
@@ -148,29 +118,10 @@
                     <p
                       className="bx--batch-summary__para"
                     >
-<<<<<<< HEAD
-                      <button
-                        aria-describedby={null}
-                        aria-pressed={null}
-                        className="bx--batch-summary__cancel bx--btn bx--btn--primary"
-                        disabled={false}
-                        onBlur={[Function]}
-                        onClick={[Function]}
-                        onFocus={[Function]}
-                        onMouseEnter={[Function]}
-                        onMouseLeave={[Function]}
-                        tabIndex={-1}
-                        type="button"
-                      >
-                        Cancel
-                      </button>
-                    </div>
-=======
                       <span>
                         0 items selected
                       </span>
                     </p>
->>>>>>> 63f25ad1
                   </div>
                   <div
                     className="bx--action-list"
@@ -180,7 +131,11 @@
                       aria-pressed={null}
                       className="bx--batch-summary__cancel bx--btn bx--btn--primary"
                       disabled={false}
+                      onBlur={[Function]}
                       onClick={[Function]}
+                      onFocus={[Function]}
+                      onMouseEnter={[Function]}
+                      onMouseLeave={[Function]}
                       tabIndex={-1}
                       type="button"
                     >
@@ -193,11 +148,16 @@
                   data-testid="basicCardStory-table-table-toolbar-content"
                 >
                   <button
+                    aria-describedby={null}
                     aria-pressed={null}
                     className="bx--btn--icon-only iot--tooltip-svg-wrapper iot--btn bx--btn bx--btn--ghost"
                     data-testid="download-button"
                     disabled={false}
+                    onBlur={[Function]}
                     onClick={[Function]}
+                    onFocus={[Function]}
+                    onMouseEnter={[Function]}
+                    onMouseLeave={[Function]}
                     tabIndex={0}
                     title="Download table content"
                     type="button"
@@ -229,8 +189,9 @@
                     }
                   >
                     <button
+                      aria-describedby={null}
                       aria-label=""
-                      className="iot--flyout-menu--trigger-button iot--btn bx--btn bx--btn--ghost bx--btn--icon-only bx--tooltip__trigger bx--tooltip--a11y bx--tooltip--top bx--tooltip--align-center"
+                      className="iot--flyout-menu--trigger-button iot--btn bx--btn bx--btn--ghost bx--tooltip--hidden bx--btn--icon-only bx--tooltip__trigger bx--tooltip--a11y bx--btn--icon-only--top bx--tooltip--align-center"
                       data-testid="flyout-menu-button"
                       disabled={false}
                       onBlur={[Function]}
@@ -241,11 +202,12 @@
                       tabIndex={0}
                       type="button"
                     >
-                      <span
+                      <div
                         className="bx--assistive-text"
+                        onMouseEnter={[Function]}
                       >
                         
-                      </span>
+                      </div>
                       <svg
                         aria-hidden={true}
                         aria-label=""
@@ -267,67 +229,7 @@
                       className="iot--flyout-menu--tooltip-anchor"
                       data-floating-menu-container={true}
                     >
-<<<<<<< HEAD
-                      <button
-                        aria-describedby={null}
-                        aria-label=""
-                        className="iot--flyout-menu--trigger-button iot--btn bx--btn bx--btn--ghost bx--tooltip--hidden bx--btn--icon-only bx--tooltip__trigger bx--tooltip--a11y bx--btn--icon-only--top bx--tooltip--align-center"
-                        data-testid="flyout-menu-button"
-                        disabled={false}
-                        onBlur={[Function]}
-                        onClick={[Function]}
-                        onFocus={[Function]}
-                        onMouseEnter={[Function]}
-                        onMouseLeave={[Function]}
-                        tabIndex={0}
-                        type="button"
-                      >
-                        <div
-                          className="bx--assistive-text"
-                          onMouseEnter={[Function]}
-                        >
-                          
-                        </div>
-                        <svg
-                          aria-hidden={true}
-                          aria-label=""
-                          className="bx--btn__icon"
-                          fill="currentColor"
-                          focusable="false"
-                          height={16}
-                          preserveAspectRatio="xMidYMid meet"
-                          viewBox="0 0 32 32"
-                          width={16}
-                          xmlns="http://www.w3.org/2000/svg"
-                        >
-                          <path
-                            d="M30 8h-4.1c-.5-2.3-2.5-4-4.9-4s-4.4 1.7-4.9 4H2v2h14.1c.5 2.3 2.5 4 4.9 4s4.4-1.7 4.9-4H30V8zM21 12c-1.7 0-3-1.3-3-3s1.3-3 3-3 3 1.3 3 3S22.7 12 21 12zM2 24h4.1c.5 2.3 2.5 4 4.9 4s4.4-1.7 4.9-4H30v-2H15.9c-.5-2.3-2.5-4-4.9-4s-4.4 1.7-4.9 4H2V24zM11 20c1.7 0 3 1.3 3 3s-1.3 3-3 3-3-1.3-3-3S9.3 20 11 20z"
-                          />
-                        </svg>
-                      </button>
                       <div
-                        className="iot--flyout-menu--tooltip-anchor"
-                        data-floating-menu-container={true}
-                      >
-                        <div
-                          aria-expanded={false}
-                          aria-label=""
-                          className="bx--tooltip__label"
-                          id="test-flyout-id"
-                          onBlur={[Function]}
-                          onClick={[Function]}
-                          onContextMenu={[Function]}
-                          onFocus={[Function]}
-                          onKeyDown={[Function]}
-                          onMouseOut={[Function]}
-                          onMouseOver={[Function]}
-                          role="button"
-                          tabIndex={0}
-                        />
-                      </div>
-=======
-                      <div
-                        aria-describedby={null}
                         aria-expanded={false}
                         aria-label=""
                         className="bx--tooltip__label"
@@ -342,7 +244,6 @@
                         role="button"
                         tabIndex={0}
                       />
->>>>>>> 63f25ad1
                     </div>
                   </div>
                 </div>
@@ -688,45 +589,7 @@
           <div
             className="iot--card--title--text"
           >
-<<<<<<< HEAD
-            <button
-              aria-describedby={null}
-              aria-pressed={null}
-              className="iot--card--toolbar-action iot--card--toolbar-svg-wrapper bx--btn--icon-only bx--btn bx--btn--ghost"
-              disabled={false}
-              onBlur={[Function]}
-              onClick={[Function]}
-              onFocus={[Function]}
-              onMouseEnter={[Function]}
-              onMouseLeave={[Function]}
-              tabIndex={0}
-              title="Expand to fullscreen"
-              type="button"
-            >
-              <svg
-                aria-hidden="true"
-                aria-label="Expand to fullscreen"
-                className="bx--btn__icon"
-                fill="currentColor"
-                focusable="false"
-                height={16}
-                preserveAspectRatio="xMidYMid meet"
-                role="img"
-                viewBox="0 0 32 32"
-                width={16}
-                xmlns="http://www.w3.org/2000/svg"
-              >
-                <path
-                  d="M28,4H10A2.0059,2.0059,0,0,0,8,6V20a2.0059,2.0059,0,0,0,2,2H28a2.0059,2.0059,0,0,0,2-2V6A2.0059,2.0059,0,0,0,28,4Zm0,16H10V6H28Z"
-                />
-                <path
-                  d="M18,26H4V16H6V14H4a2.0059,2.0059,0,0,0-2,2V26a2.0059,2.0059,0,0,0,2,2H18a2.0059,2.0059,0,0,0,2-2V24H18Z"
-                />
-              </svg>
-            </button>
-=======
             Schools
->>>>>>> 63f25ad1
           </div>
         </span>
         <div
@@ -734,11 +597,16 @@
           data-testid="basicCardStoryTest-toolbar"
         >
           <button
+            aria-describedby={null}
             aria-pressed={null}
             className="iot--card--toolbar-action iot--card--toolbar-svg-wrapper bx--btn--icon-only iot--btn bx--btn bx--btn--ghost"
             data-testid="basicCardStoryTest-toolbar-expand-button"
             disabled={false}
+            onBlur={[Function]}
             onClick={[Function]}
+            onFocus={[Function]}
+            onMouseEnter={[Function]}
+            onMouseLeave={[Function]}
             tabIndex={0}
             title="Expand to fullscreen"
             type="button"
@@ -823,45 +691,7 @@
           <div
             className="iot--card--title--text"
           >
-<<<<<<< HEAD
-            <button
-              aria-describedby={null}
-              aria-pressed={null}
-              className="iot--card--toolbar-action iot--card--toolbar-svg-wrapper bx--btn--icon-only bx--btn bx--btn--ghost"
-              disabled={false}
-              onBlur={[Function]}
-              onClick={[Function]}
-              onFocus={[Function]}
-              onMouseEnter={[Function]}
-              onMouseLeave={[Function]}
-              tabIndex={0}
-              title="Expand to fullscreen"
-              type="button"
-            >
-              <svg
-                aria-hidden="true"
-                aria-label="Expand to fullscreen"
-                className="bx--btn__icon"
-                fill="currentColor"
-                focusable="false"
-                height={16}
-                preserveAspectRatio="xMidYMid meet"
-                role="img"
-                viewBox="0 0 32 32"
-                width={16}
-                xmlns="http://www.w3.org/2000/svg"
-              >
-                <path
-                  d="M28,4H10A2.0059,2.0059,0,0,0,8,6V20a2.0059,2.0059,0,0,0,2,2H28a2.0059,2.0059,0,0,0,2-2V6A2.0059,2.0059,0,0,0,28,4Zm0,16H10V6H28Z"
-                />
-                <path
-                  d="M18,26H4V16H6V14H4a2.0059,2.0059,0,0,0-2,2V26a2.0059,2.0059,0,0,0,2,2H18a2.0059,2.0059,0,0,0,2-2V24H18Z"
-                />
-              </svg>
-            </button>
-=======
             Schools
->>>>>>> 63f25ad1
           </div>
         </span>
         <div
@@ -869,11 +699,16 @@
           data-testid="basicCardStoryTest-toolbar"
         >
           <button
+            aria-describedby={null}
             aria-pressed={null}
             className="iot--card--toolbar-action iot--card--toolbar-svg-wrapper bx--btn--icon-only iot--btn bx--btn bx--btn--ghost"
             data-testid="basicCardStoryTest-toolbar-expand-button"
             disabled={false}
+            onBlur={[Function]}
             onClick={[Function]}
+            onFocus={[Function]}
+            onMouseEnter={[Function]}
+            onMouseLeave={[Function]}
             tabIndex={0}
             title="Expand to fullscreen"
             type="button"
@@ -958,45 +793,7 @@
           <div
             className="iot--card--title--text"
           >
-<<<<<<< HEAD
-            <button
-              aria-describedby={null}
-              aria-pressed={null}
-              className="iot--card--toolbar-action iot--card--toolbar-svg-wrapper bx--btn--icon-only bx--btn bx--btn--ghost"
-              disabled={false}
-              onBlur={[Function]}
-              onClick={[Function]}
-              onFocus={[Function]}
-              onMouseEnter={[Function]}
-              onMouseLeave={[Function]}
-              tabIndex={0}
-              title="Expand to fullscreen"
-              type="button"
-            >
-              <svg
-                aria-hidden="true"
-                aria-label="Expand to fullscreen"
-                className="bx--btn__icon"
-                fill="currentColor"
-                focusable="false"
-                height={16}
-                preserveAspectRatio="xMidYMid meet"
-                role="img"
-                viewBox="0 0 32 32"
-                width={16}
-                xmlns="http://www.w3.org/2000/svg"
-              >
-                <path
-                  d="M28,4H10A2.0059,2.0059,0,0,0,8,6V20a2.0059,2.0059,0,0,0,2,2H28a2.0059,2.0059,0,0,0,2-2V6A2.0059,2.0059,0,0,0,28,4Zm0,16H10V6H28Z"
-                />
-                <path
-                  d="M18,26H4V16H6V14H4a2.0059,2.0059,0,0,0-2,2V26a2.0059,2.0059,0,0,0,2,2H18a2.0059,2.0059,0,0,0,2-2V24H18Z"
-                />
-              </svg>
-            </button>
-=======
             Schools
->>>>>>> 63f25ad1
           </div>
         </span>
         <div
@@ -1004,11 +801,16 @@
           data-testid="basicCardStoryTest-toolbar"
         >
           <button
+            aria-describedby={null}
             aria-pressed={null}
             className="iot--card--toolbar-action iot--card--toolbar-svg-wrapper bx--btn--icon-only iot--btn bx--btn bx--btn--ghost"
             data-testid="basicCardStoryTest-toolbar-expand-button"
             disabled={false}
+            onBlur={[Function]}
             onClick={[Function]}
+            onFocus={[Function]}
+            onMouseEnter={[Function]}
+            onMouseLeave={[Function]}
             tabIndex={0}
             title="Expand to fullscreen"
             type="button"
@@ -1093,45 +895,7 @@
           <div
             className="iot--card--title--text"
           >
-<<<<<<< HEAD
-            <button
-              aria-describedby={null}
-              aria-pressed={null}
-              className="iot--card--toolbar-action iot--card--toolbar-svg-wrapper bx--btn--icon-only bx--btn bx--btn--ghost"
-              disabled={false}
-              onBlur={[Function]}
-              onClick={[Function]}
-              onFocus={[Function]}
-              onMouseEnter={[Function]}
-              onMouseLeave={[Function]}
-              tabIndex={0}
-              title="Expand to fullscreen"
-              type="button"
-            >
-              <svg
-                aria-hidden="true"
-                aria-label="Expand to fullscreen"
-                className="bx--btn__icon"
-                fill="currentColor"
-                focusable="false"
-                height={16}
-                preserveAspectRatio="xMidYMid meet"
-                role="img"
-                viewBox="0 0 32 32"
-                width={16}
-                xmlns="http://www.w3.org/2000/svg"
-              >
-                <path
-                  d="M28,4H10A2.0059,2.0059,0,0,0,8,6V20a2.0059,2.0059,0,0,0,2,2H28a2.0059,2.0059,0,0,0,2-2V6A2.0059,2.0059,0,0,0,28,4Zm0,16H10V6H28Z"
-                />
-                <path
-                  d="M18,26H4V16H6V14H4a2.0059,2.0059,0,0,0-2,2V26a2.0059,2.0059,0,0,0,2,2H18a2.0059,2.0059,0,0,0,2-2V24H18Z"
-                />
-              </svg>
-            </button>
-=======
             Schools
->>>>>>> 63f25ad1
           </div>
         </span>
         <div
@@ -1139,11 +903,16 @@
           data-testid="basicCardStoryTest-toolbar"
         >
           <button
+            aria-describedby={null}
             aria-pressed={null}
             className="iot--card--toolbar-action iot--card--toolbar-svg-wrapper bx--btn--icon-only iot--btn bx--btn bx--btn--ghost"
             data-testid="basicCardStoryTest-toolbar-expand-button"
             disabled={false}
+            onBlur={[Function]}
             onClick={[Function]}
+            onFocus={[Function]}
+            onMouseEnter={[Function]}
+            onMouseLeave={[Function]}
             tabIndex={0}
             title="Expand to fullscreen"
             type="button"
@@ -1228,45 +997,7 @@
           <div
             className="iot--card--title--text"
           >
-<<<<<<< HEAD
-            <button
-              aria-describedby={null}
-              aria-pressed={null}
-              className="iot--card--toolbar-action iot--card--toolbar-svg-wrapper bx--btn--icon-only bx--btn bx--btn--ghost"
-              disabled={false}
-              onBlur={[Function]}
-              onClick={[Function]}
-              onFocus={[Function]}
-              onMouseEnter={[Function]}
-              onMouseLeave={[Function]}
-              tabIndex={0}
-              title="Expand to fullscreen"
-              type="button"
-            >
-              <svg
-                aria-hidden="true"
-                aria-label="Expand to fullscreen"
-                className="bx--btn__icon"
-                fill="currentColor"
-                focusable="false"
-                height={16}
-                preserveAspectRatio="xMidYMid meet"
-                role="img"
-                viewBox="0 0 32 32"
-                width={16}
-                xmlns="http://www.w3.org/2000/svg"
-              >
-                <path
-                  d="M28,4H10A2.0059,2.0059,0,0,0,8,6V20a2.0059,2.0059,0,0,0,2,2H28a2.0059,2.0059,0,0,0,2-2V6A2.0059,2.0059,0,0,0,28,4Zm0,16H10V6H28Z"
-                />
-                <path
-                  d="M18,26H4V16H6V14H4a2.0059,2.0059,0,0,0-2,2V26a2.0059,2.0059,0,0,0,2,2H18a2.0059,2.0059,0,0,0,2-2V24H18Z"
-                />
-              </svg>
-            </button>
-=======
             Schools
->>>>>>> 63f25ad1
           </div>
         </span>
         <div
@@ -1274,11 +1005,16 @@
           data-testid="basicCardStoryTest-toolbar"
         >
           <button
+            aria-describedby={null}
             aria-pressed={null}
             className="iot--card--toolbar-action iot--card--toolbar-svg-wrapper bx--btn--icon-only iot--btn bx--btn bx--btn--ghost"
             data-testid="basicCardStoryTest-toolbar-expand-button"
             disabled={false}
+            onBlur={[Function]}
             onClick={[Function]}
+            onFocus={[Function]}
+            onMouseEnter={[Function]}
+            onMouseLeave={[Function]}
             tabIndex={0}
             title="Expand to fullscreen"
             type="button"
@@ -1366,45 +1102,7 @@
           <div
             className="iot--card--title--text"
           >
-<<<<<<< HEAD
-            <button
-              aria-describedby={null}
-              aria-pressed={null}
-              className="iot--card--toolbar-action iot--card--toolbar-svg-wrapper bx--btn--icon-only bx--btn bx--btn--ghost"
-              disabled={false}
-              onBlur={[Function]}
-              onClick={[Function]}
-              onFocus={[Function]}
-              onMouseEnter={[Function]}
-              onMouseLeave={[Function]}
-              tabIndex={0}
-              title="Expand to fullscreen"
-              type="button"
-            >
-              <svg
-                aria-hidden="true"
-                aria-label="Expand to fullscreen"
-                className="bx--btn__icon"
-                fill="currentColor"
-                focusable="false"
-                height={16}
-                preserveAspectRatio="xMidYMid meet"
-                role="img"
-                viewBox="0 0 32 32"
-                width={16}
-                xmlns="http://www.w3.org/2000/svg"
-              >
-                <path
-                  d="M28,4H10A2.0059,2.0059,0,0,0,8,6V20a2.0059,2.0059,0,0,0,2,2H28a2.0059,2.0059,0,0,0,2-2V6A2.0059,2.0059,0,0,0,28,4Zm0,16H10V6H28Z"
-                />
-                <path
-                  d="M18,26H4V16H6V14H4a2.0059,2.0059,0,0,0-2,2V26a2.0059,2.0059,0,0,0,2,2H18a2.0059,2.0059,0,0,0,2-2V24H18Z"
-                />
-              </svg>
-            </button>
-=======
             Schools
->>>>>>> 63f25ad1
           </div>
         </span>
         <div
@@ -1412,11 +1110,16 @@
           data-testid="basicCardStoryTest-toolbar"
         >
           <button
+            aria-describedby={null}
             aria-pressed={null}
             className="iot--card--toolbar-action iot--card--toolbar-svg-wrapper bx--btn--icon-only iot--btn bx--btn bx--btn--ghost"
             data-testid="basicCardStoryTest-toolbar-expand-button"
             disabled={false}
+            onBlur={[Function]}
             onClick={[Function]}
+            onFocus={[Function]}
+            onMouseEnter={[Function]}
+            onMouseLeave={[Function]}
             tabIndex={0}
             title="Expand to fullscreen"
             type="button"
