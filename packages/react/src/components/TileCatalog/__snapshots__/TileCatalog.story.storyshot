--- conflicted
+++ resolved
@@ -2154,32 +2154,16 @@
       className="iot--tile-catalog--header"
     >
       <div
-        className="bx--toolbar-action bx--toolbar-search-container-expandable"
-        onBlur={[Function]}
-        onClick={[Function]}
-        onFocus={[Function]}
-        onKeyDown={[Function]}
-        tabIndex="0"
+        aria-labelledby="entityType-searchbox-search"
+        className="bx--search bx--search--sm bx--toolbar-search-container-expandable"
+        role="search"
       >
         <div
-          aria-labelledby="entityType-searchbox-search"
-<<<<<<< HEAD
-          className="bx--search bx--search--sm bx--toolbar-search-container-expandable"
-          role="search"
-        >
-          <div
-            className="bx--search-magnifier"
-          >
-            <svg
-              aria-hidden={true}
-              className="bx--search-magnifier-icon"
-=======
-          className="bx--search bx--search--sm"
-          role="search"
+          className="bx--search-magnifier"
         >
           <svg
             aria-hidden={true}
-            className="bx--search-magnifier"
+            className="bx--search-magnifier-icon"
             fill="currentColor"
             focusable="false"
             height={16}
@@ -2192,139 +2176,49 @@
               d="M15,14.3L10.7,10c1.9-2.3,1.6-5.8-0.7-7.7S4.2,0.7,2.3,3S0.7,8.8,3,10.7c2,1.7,5,1.7,7,0l4.3,4.3L15,14.3z M2,6.5	C2,4,4,2,6.5,2S11,4,11,6.5S9,11,6.5,11S2,9,2,6.5z"
             />
           </svg>
-          <label
-            className="bx--label"
-            htmlFor="entityType-searchbox"
-            id="entityType-searchbox-search"
-          >
-            Search catalog
-          </label>
-          <input
-            autoComplete="off"
-            className="bx--search-input"
-            id="entityType-searchbox"
-            onChange={[Function]}
-            onKeyDown={[Function]}
-            placeholder="Search catalog"
-            role="searchbox"
-            tabIndex="-1"
-            type="text"
-            value=""
-          />
-          <button
-            aria-label="Clear search input"
-            className="bx--search-close bx--search-close--hidden"
-            onClick={[Function]}
-            type="button"
-          >
-            <svg
-              aria-hidden={true}
->>>>>>> 63f25ad1
-              fill="currentColor"
-              focusable="false"
-              height={16}
-              preserveAspectRatio="xMidYMid meet"
-              viewBox="0 0 32 32"
-              width={16}
-              xmlns="http://www.w3.org/2000/svg"
-            >
-              <path
-                d="M24 9.4L22.6 8 16 14.6 9.4 8 8 9.4 14.6 16 8 22.6 9.4 24 16 17.4 22.6 24 24 22.6 17.4 16 24 9.4z"
-              />
-            </svg>
-<<<<<<< HEAD
-          </div>
-          <label
-            className="bx--label"
-            htmlFor="entityType-searchbox"
-            id="entityType-searchbox-search"
-          >
-            Search catalog
-          </label>
-          <input
-            autoComplete="off"
-            className="bx--search-input"
-            id="entityType-searchbox"
-            onBlur={[Function]}
-            onChange={[Function]}
-            onFocus={[Function]}
-            onKeyDown={[Function]}
-            placeholder="Search catalog"
-            role="searchbox"
-            tabIndex="0"
-            type="text"
-            value=""
-          />
-          <button
-            aria-label="Clear search input"
-            className="bx--search-close bx--search-close--hidden"
-            onClick={[Function]}
-            type="button"
-          >
-            <svg
-              aria-hidden={true}
-              fill="currentColor"
-              focusable="false"
-              height={16}
-              preserveAspectRatio="xMidYMid meet"
-              viewBox="0 0 32 32"
-              width={16}
-              xmlns="http://www.w3.org/2000/svg"
-            >
-              <path
-                d="M24 9.4L22.6 8 16 14.6 9.4 8 8 9.4 14.6 16 8 22.6 9.4 24 16 17.4 22.6 24 24 22.6 17.4 16 24 9.4z"
-              />
-            </svg>
-          </button>
         </div>
-      </div>
-      <div
-        className="iot--tile-group"
-      >
+        <label
+          className="bx--label"
+          htmlFor="entityType-searchbox"
+          id="entityType-searchbox-search"
+        >
+          Search catalog
+        </label>
         <input
-          checked={true}
-          className="bx--tile-input"
-          id="test1"
-          name="entityType"
+          autoComplete="off"
+          className="bx--search-input"
+          id="entityType-searchbox"
+          onBlur={[Function]}
           onChange={[Function]}
+          onFocus={[Function]}
           onKeyDown={[Function]}
-          tabIndex={0}
-          type="radio"
-          value="test1"
+          placeholder="Search catalog"
+          role="searchbox"
+          tabIndex="0"
+          type="text"
+          value=""
         />
-        <label
-          className="bx--tile bx--tile--selectable bx--tile--is-selected"
-          htmlFor="test1"
-        >
-          <span
-            className="bx--tile__checkmark"
-          >
-            <svg
-              aria-hidden={true}
-              fill="currentColor"
-              focusable="false"
-              height={16}
-              preserveAspectRatio="xMidYMid meet"
-              viewBox="0 0 16 16"
-              width={16}
-              xmlns="http://www.w3.org/2000/svg"
-            >
-              <path
-                d="M8,1C4.1,1,1,4.1,1,8c0,3.9,3.1,7,7,7s7-3.1,7-7C15,4.1,11.9,1,8,1z M7,11L4.3,8.3l0.9-0.8L7,9.3l4-3.9l0.9,0.8L7,11z"
-              />
-              <path
-                d="M7,11L4.3,8.3l0.9-0.8L7,9.3l4-3.9l0.9,0.8L7,11z"
-                data-icon-path="inner-path"
-                opacity="0"
-              />
-            </svg>
-          </span>
-          <span
-            className="bx--tile-content"
-          >
-=======
-          </button>
-        </div>
+        <button
+          aria-label="Clear search input"
+          className="bx--search-close bx--search-close--hidden"
+          onClick={[Function]}
+          type="button"
+        >
+          <svg
+            aria-hidden={true}
+            fill="currentColor"
+            focusable="false"
+            height={16}
+            preserveAspectRatio="xMidYMid meet"
+            viewBox="0 0 32 32"
+            width={16}
+            xmlns="http://www.w3.org/2000/svg"
+          >
+            <path
+              d="M24 9.4L22.6 8 16 14.6 9.4 8 8 9.4 14.6 16 8 22.6 9.4 24 16 17.4 22.6 24 24 22.6 17.4 16 24 9.4z"
+            />
+          </svg>
+        </button>
       </div>
     </div>
     <div
@@ -2392,7 +2286,6 @@
                 />
               </svg>
             </div>
->>>>>>> 63f25ad1
             <div
               className="iot--sample-tile-contents"
             >
