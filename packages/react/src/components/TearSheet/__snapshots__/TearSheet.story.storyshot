// Jest Snapshot v1, https://goo.gl/fbAQLP

exports[`Storybook Snapshot tests and console checks Storyshots 1 - Watson IoT/TearSheet Default 1`] = `
<div
  className="storybook-container"
>
  <button
    aria-pressed={null}
    className="iot--btn bx--btn bx--btn--primary"
    data-testid="Button"
    disabled={false}
    onClick={[Function]}
    style={
      Object {
        "margin": "8rem 0 0 8rem",
      }
    }
    tabIndex={0}
    type="button"
  >
    Show TearSheet
  </button>
  <div
    className="iot--tear-sheet-wrapper"
    data-testid="iot--tear-sheet-wrapper"
  >
<<<<<<< HEAD
    <button
      aria-describedby={null}
      aria-pressed={null}
      className="iot--btn bx--btn bx--btn--primary"
      data-testid="Button"
      disabled={false}
      onBlur={[Function]}
      onClick={[Function]}
      onFocus={[Function]}
      onMouseEnter={[Function]}
      onMouseLeave={[Function]}
      style={
        Object {
          "margin": "8rem 0 0 8rem",
        }
      }
      tabIndex={0}
      type="button"
    >
      Show TearSheet
    </button>
=======
>>>>>>> 63f25ad1
    <div
      className="iot--tear-sheet-wrapper--container"
      data-testid="container-0"
      id="container-0"
      onClick={[Function]}
    >
      <div
        className="iot--tear-sheet"
        data-testid="iot--tear-sheet-0"
      >
        <div
          className="iot--tear-sheet--header"
        >
          <button
            className="iot--btn bx--btn bx--btn--ghost bx--btn--icon-only bx--tooltip__trigger bx--tooltip--a11y bx--tooltip--bottom bx--tooltip--align-end"
            data-testid="tearSheetCloseBtn0"
            disabled={false}
            onClick={[Function]}
            tabIndex={0}
            type="button"
          >
            <span
              className="bx--assistive-text"
            >
              Close
            </span>
            <svg
              aria-hidden="true"
              aria-label="Close"
              className="bx--btn__icon"
              fill="currentColor"
              focusable="false"
              height={16}
              preserveAspectRatio="xMidYMid meet"
              role="img"
              viewBox="0 0 32 32"
              width={16}
              xmlns="http://www.w3.org/2000/svg"
            >
              <path
                d="M24 9.4L22.6 8 16 14.6 9.4 8 8 9.4 14.6 16 8 22.6 9.4 24 16 17.4 22.6 24 24 22.6 17.4 16 24 9.4z"
              />
            </svg>
          </button>
          <h2>
            First sheet
          </h2>
          <span
            className="iot--tear-sheet--header--description"
          >
            Generic description
          </span>
        </div>
        <div
          className="iot--tear-sheet--content"
        >
          <div
            style={
              Object {
                "display": "flex",
                "flexDirection": "column",
                "height": "100%",
              }
            }
          >
            <button
<<<<<<< HEAD
              aria-describedby={null}
              className="iot--btn bx--btn bx--btn--ghost bx--tooltip--hidden bx--btn--icon-only bx--tooltip__trigger bx--tooltip--a11y bx--btn--icon-only--bottom bx--tooltip--align-end"
              data-testid="tearSheetCloseBtn0"
=======
              aria-pressed={null}
              className="iot--btn bx--btn bx--btn--tertiary"
              data-testid="Button"
>>>>>>> 63f25ad1
              disabled={false}
              onBlur={[Function]}
              onClick={[Function]}
<<<<<<< HEAD
              onFocus={[Function]}
              onMouseEnter={[Function]}
              onMouseLeave={[Function]}
              tabIndex={0}
              type="button"
            >
              <div
                className="bx--assistive-text"
                onMouseEnter={[Function]}
              >
                Close
              </div>
              <svg
                aria-hidden="true"
                aria-label="Close"
                className="bx--btn__icon"
                fill="currentColor"
                focusable="false"
                height={16}
                preserveAspectRatio="xMidYMid meet"
                role="img"
                viewBox="0 0 32 32"
                width={16}
                xmlns="http://www.w3.org/2000/svg"
              >
                <path
                  d="M24 9.4L22.6 8 16 14.6 9.4 8 8 9.4 14.6 16 8 22.6 9.4 24 16 17.4 22.6 24 24 22.6 17.4 16 24 9.4z"
                />
              </svg>
=======
              style={
                Object {
                  "margin": "2rem 2rem 0",
                  "maxWidth": "13rem",
                }
              }
              tabIndex={0}
              type="button"
            >
              Open 2nd sheet
>>>>>>> 63f25ad1
            </button>
            <button
              aria-pressed={null}
              className="iot--btn bx--btn bx--btn--tertiary"
              data-testid="Button"
              disabled={false}
              onClick={[Function]}
              style={
                Object {
                  "marginLeft": "2rem",
                  "maxWidth": "13rem",
                }
              }
              tabIndex={0}
              type="button"
            >
              Set header additional content
            </button>
            <button
              aria-pressed={null}
              className="iot--btn bx--btn bx--btn--tertiary"
              data-testid="Button"
              disabled={false}
              onClick={[Function]}
              style={
                Object {
                  "marginLeft": "2rem",
                  "maxWidth": "13rem",
                }
              }
              tabIndex={0}
              type="button"
            >
              Clear header additional content
            </button>
            <div
              style={
                Object {
                  "borderTop": "1px solid #e0e0e0",
                  "display": "flex",
                  "justifyContent": "flex-end",
                  "marginTop": "auto",
                }
              }
            >
              <button
                aria-describedby={null}
                aria-pressed={null}
<<<<<<< HEAD
                className="iot--btn bx--btn bx--btn--tertiary"
                data-testid="Button"
                disabled={false}
                onBlur={[Function]}
                onClick={[Function]}
                onFocus={[Function]}
                onMouseEnter={[Function]}
                onMouseLeave={[Function]}
                style={
                  Object {
                    "margin": "2rem 2rem 0",
                    "maxWidth": "13rem",
                  }
                }
                tabIndex={0}
                type="button"
              >
                Open 2nd sheet
              </button>
              <button
                aria-describedby={null}
                aria-pressed={null}
                className="iot--btn bx--btn bx--btn--tertiary"
=======
                className="iot--btn bx--btn bx--btn--secondary"
>>>>>>> 63f25ad1
                data-testid="Button"
                disabled={false}
                onBlur={[Function]}
                onClick={[Function]}
                onFocus={[Function]}
                onMouseEnter={[Function]}
                onMouseLeave={[Function]}
                style={
                  Object {
                    "height": "4rem",
                    "width": "17rem",
                  }
                }
                tabIndex={0}
                type="button"
              >
                Close
              </button>
              <button
                aria-describedby={null}
                aria-pressed={null}
                className="iot--btn bx--btn bx--btn--primary"
                data-testid="Button"
                disabled={false}
<<<<<<< HEAD
                onBlur={[Function]}
                onClick={[Function]}
                onFocus={[Function]}
                onMouseEnter={[Function]}
                onMouseLeave={[Function]}
=======
>>>>>>> 63f25ad1
                style={
                  Object {
                    "height": "4rem",
                    "width": "17rem",
                  }
                }
                tabIndex={0}
                type="button"
              >
                Save
              </button>
<<<<<<< HEAD
              <div
                style={
                  Object {
                    "borderTop": "1px solid #e0e0e0",
                    "display": "flex",
                    "justifyContent": "flex-end",
                    "marginTop": "auto",
                  }
                }
              >
                <button
                  aria-describedby={null}
                  aria-pressed={null}
                  className="iot--btn bx--btn bx--btn--secondary"
                  data-testid="Button"
                  disabled={false}
                  onBlur={[Function]}
                  onClick={[Function]}
                  onFocus={[Function]}
                  onMouseEnter={[Function]}
                  onMouseLeave={[Function]}
                  style={
                    Object {
                      "height": "4rem",
                      "width": "17rem",
                    }
                  }
                  tabIndex={0}
                  type="button"
                >
                  Close
                </button>
                <button
                  aria-describedby={null}
                  aria-pressed={null}
                  className="iot--btn bx--btn bx--btn--primary"
                  data-testid="Button"
                  disabled={false}
                  onBlur={[Function]}
                  onClick={[Function]}
                  onFocus={[Function]}
                  onMouseEnter={[Function]}
                  onMouseLeave={[Function]}
                  style={
                    Object {
                      "height": "4rem",
                      "width": "17rem",
                    }
                  }
                  tabIndex={0}
                  type="button"
                >
                  Save
                </button>
              </div>
=======
>>>>>>> 63f25ad1
            </div>
          </div>
        </div>
      </div>
    </div>
    <div
      className="iot--tear-sheet-wrapper--container"
      data-testid="container-1"
      id="container-1"
      onClick={[Function]}
    >
      <div
        className="iot--tear-sheet"
        data-testid="iot--tear-sheet-1"
      >
        <div
          className="iot--tear-sheet--header"
        >
          <button
            className="iot--btn bx--btn bx--btn--ghost bx--btn--icon-only bx--tooltip__trigger bx--tooltip--a11y bx--tooltip--bottom bx--tooltip--align-end"
            data-testid="tearSheetCloseBtn1"
            disabled={false}
            onClick={[Function]}
            tabIndex={0}
            type="button"
          >
<<<<<<< HEAD
            <button
              aria-describedby={null}
              className="iot--btn bx--btn bx--btn--ghost bx--tooltip--hidden bx--btn--icon-only bx--tooltip__trigger bx--tooltip--a11y bx--btn--icon-only--bottom bx--tooltip--align-end"
              data-testid="tearSheetCloseBtn1"
              disabled={false}
              onBlur={[Function]}
              onClick={[Function]}
              onFocus={[Function]}
              onMouseEnter={[Function]}
              onMouseLeave={[Function]}
              tabIndex={0}
              type="button"
            >
              <div
                className="bx--assistive-text"
                onMouseEnter={[Function]}
              >
                Close
              </div>
              <svg
                aria-hidden="true"
                aria-label="Close"
                className="bx--btn__icon"
                fill="currentColor"
                focusable="false"
                height={16}
                preserveAspectRatio="xMidYMid meet"
                role="img"
                viewBox="0 0 32 32"
                width={16}
                xmlns="http://www.w3.org/2000/svg"
              >
                <path
                  d="M24 9.4L22.6 8 16 14.6 9.4 8 8 9.4 14.6 16 8 22.6 9.4 24 16 17.4 22.6 24 24 22.6 17.4 16 24 9.4z"
                />
              </svg>
            </button>
            <h2>
              Second sheet
            </h2>
=======
>>>>>>> 63f25ad1
            <span
              className="bx--assistive-text"
            >
              Close
            </span>
            <svg
              aria-hidden="true"
              aria-label="Close"
              className="bx--btn__icon"
              fill="currentColor"
              focusable="false"
              height={16}
              preserveAspectRatio="xMidYMid meet"
              role="img"
              viewBox="0 0 32 32"
              width={16}
              xmlns="http://www.w3.org/2000/svg"
            >
              <path
                d="M24 9.4L22.6 8 16 14.6 9.4 8 8 9.4 14.6 16 8 22.6 9.4 24 16 17.4 22.6 24 24 22.6 17.4 16 24 9.4z"
              />
            </svg>
          </button>
          <h2>
            Second sheet
          </h2>
          <span
            className="iot--tear-sheet--header--description"
          >
            Generic description
          </span>
        </div>
        <div
          className="iot--tear-sheet--content"
        >
          <div
            style={
              Object {
                "display": "inline-flex",
                "flexDirection": "column",
                "height": "100%",
                "justifyContent": "space-between",
              }
            }
          >
            <div
              style={
                Object {
                  "padding": "1rem 2rem",
                }
              }
            >
              <button
                aria-pressed={null}
                className="iot--btn bx--btn bx--btn--primary"
                data-testid="Button"
                disabled={false}
                onClick={[Function]}
                style={
                  Object {
                    "marginBottom": "2rem",
                  }
                }
                tabIndex={0}
                type="button"
              >
<<<<<<< HEAD
                <button
                  aria-describedby={null}
                  aria-pressed={null}
                  className="iot--btn bx--btn bx--btn--primary"
                  data-testid="Button"
                  disabled={false}
                  onBlur={[Function]}
                  onClick={[Function]}
                  onFocus={[Function]}
                  onMouseEnter={[Function]}
                  onMouseLeave={[Function]}
                  style={
                    Object {
                      "marginBottom": "2rem",
                    }
                  }
                  tabIndex={0}
                  type="button"
                >
                  Close all TearSheets
                </button>
                <h1>
                  Lorem ipsum dolor
                </h1>
                <h2
                  style={
                    Object {
                      "padding": "1rem 0",
                    }
=======
                Close all TearSheets
              </button>
              <h1>
                Lorem ipsum dolor
              </h1>
              <h2
                style={
                  Object {
                    "padding": "1rem 0",
>>>>>>> 63f25ad1
                  }
                }
              >
                sit amet
              </h2>
              <p>
                Lorem ipsum dolor sit amet, consectetur adipiscing elit. Proin dapibus convallis mi, et finibus leo volutpat sit amet. Nam consectetur, felis eu fermentum commodo, augue massa hendrerit leo, vel suscipit erat ante vitae enim. Ut congue massa ante, viverra convallis est ultrices ac. Morbi sem massa, dictum id felis ut, ullamcorper aliquet nisl. Nulla feugiat lectus sodales neque pulvinar maximus. Sed consequat ipsum ac dignissim consequat. Nulla blandit, tellus non dignissim consectetur, augue enim placerat arcu, vitae volutpat massa urna sit amet tortor. Duis eleifend, nisi ac feugiat cursus, nibh libero facilisis orci, nec efficitur massa eros ut augue. Mauris lectus ligula, lacinia quis dolor sit amet, consectetur tristique turpis. Morbi venenatis commodo feugiat. Sed laoreet ultricies elementum. In et nisl porttitor, accumsan felis consequat, efficitur tortor. Aliquam egestas, diam id vestibulum convallis, justo nibh placerat libero, a vehicula nibh turpis ac mauris. Sed non justo turpis.
              </p>
              <h1>
                Lorem ipsum dolor
              </h1>
              <h2
                style={
                  Object {
                    "padding": "1rem 0",
                  }
                }
              >
                sit amet
              </h2>
              <p>
                Lorem ipsum dolor sit amet, consectetur adipiscing elit. Proin dapibus convallis mi, et finibus leo volutpat sit amet. Nam consectetur, felis eu fermentum commodo, augue massa hendrerit leo, vel suscipit erat ante vitae enim. Ut congue massa ante, viverra convallis est ultrices ac. Morbi sem massa, dictum id felis ut, ullamcorper aliquet nisl. Nulla feugiat lectus sodales neque pulvinar maximus. Sed consequat ipsum ac dignissim consequat. Nulla blandit, tellus non dignissim consectetur, augue enim placerat arcu, vitae volutpat massa urna sit amet tortor. Duis eleifend, nisi ac feugiat cursus, nibh libero facilisis orci, nec efficitur massa eros ut augue. Mauris lectus ligula, lacinia quis dolor sit amet, consectetur tristique turpis. Morbi venenatis commodo feugiat. Sed laoreet ultricies elementum. In et nisl porttitor, accumsan felis consequat, efficitur tortor. Aliquam egestas, diam id vestibulum convallis, justo nibh placerat libero, a vehicula nibh turpis ac mauris. Sed non justo turpis.
              </p>
              <h1>
                Lorem ipsum dolor
              </h1>
              <h2
                style={
                  Object {
                    "padding": "1rem 0",
                  }
                }
              >
                sit amet
              </h2>
              <p>
                Lorem ipsum dolor sit amet, consectetur adipiscing elit. Proin dapibus convallis mi, et finibus leo volutpat sit amet. Nam consectetur, felis eu fermentum commodo, augue massa hendrerit leo, vel suscipit erat ante vitae enim. Ut congue massa ante, viverra convallis est ultrices ac. Morbi sem massa, dictum id felis ut, ullamcorper aliquet nisl. Nulla feugiat lectus sodales neque pulvinar maximus. Sed consequat ipsum ac dignissim consequat. Nulla blandit, tellus non dignissim consectetur, augue enim placerat arcu, vitae volutpat massa urna sit amet tortor. Duis eleifend, nisi ac feugiat cursus, nibh libero facilisis orci, nec efficitur massa eros ut augue. Mauris lectus ligula, lacinia quis dolor sit amet, consectetur tristique turpis. Morbi venenatis commodo feugiat. Sed laoreet ultricies elementum. In et nisl porttitor, accumsan felis consequat, efficitur tortor. Aliquam egestas, diam id vestibulum convallis, justo nibh placerat libero, a vehicula nibh turpis ac mauris. Sed non justo turpis.
              </p>
            </div>
          </div>
        </div>
      </div>
    </div>
  </div>
</div>
`;<|MERGE_RESOLUTION|>--- conflicted
+++ resolved
@@ -5,11 +5,16 @@
   className="storybook-container"
 >
   <button
+    aria-describedby={null}
     aria-pressed={null}
     className="iot--btn bx--btn bx--btn--primary"
     data-testid="Button"
     disabled={false}
+    onBlur={[Function]}
     onClick={[Function]}
+    onFocus={[Function]}
+    onMouseEnter={[Function]}
+    onMouseLeave={[Function]}
     style={
       Object {
         "margin": "8rem 0 0 8rem",
@@ -24,30 +29,6 @@
     className="iot--tear-sheet-wrapper"
     data-testid="iot--tear-sheet-wrapper"
   >
-<<<<<<< HEAD
-    <button
-      aria-describedby={null}
-      aria-pressed={null}
-      className="iot--btn bx--btn bx--btn--primary"
-      data-testid="Button"
-      disabled={false}
-      onBlur={[Function]}
-      onClick={[Function]}
-      onFocus={[Function]}
-      onMouseEnter={[Function]}
-      onMouseLeave={[Function]}
-      style={
-        Object {
-          "margin": "8rem 0 0 8rem",
-        }
-      }
-      tabIndex={0}
-      type="button"
-    >
-      Show TearSheet
-    </button>
-=======
->>>>>>> 63f25ad1
     <div
       className="iot--tear-sheet-wrapper--container"
       data-testid="container-0"
@@ -62,18 +43,24 @@
           className="iot--tear-sheet--header"
         >
           <button
-            className="iot--btn bx--btn bx--btn--ghost bx--btn--icon-only bx--tooltip__trigger bx--tooltip--a11y bx--tooltip--bottom bx--tooltip--align-end"
+            aria-describedby={null}
+            className="iot--btn bx--btn bx--btn--ghost bx--tooltip--hidden bx--btn--icon-only bx--tooltip__trigger bx--tooltip--a11y bx--btn--icon-only--bottom bx--tooltip--align-end"
             data-testid="tearSheetCloseBtn0"
             disabled={false}
+            onBlur={[Function]}
             onClick={[Function]}
+            onFocus={[Function]}
+            onMouseEnter={[Function]}
+            onMouseLeave={[Function]}
             tabIndex={0}
             type="button"
           >
-            <span
+            <div
               className="bx--assistive-text"
+              onMouseEnter={[Function]}
             >
               Close
-            </span>
+            </div>
             <svg
               aria-hidden="true"
               aria-label="Close"
@@ -114,84 +101,60 @@
             }
           >
             <button
-<<<<<<< HEAD
               aria-describedby={null}
-              className="iot--btn bx--btn bx--btn--ghost bx--tooltip--hidden bx--btn--icon-only bx--tooltip__trigger bx--tooltip--a11y bx--btn--icon-only--bottom bx--tooltip--align-end"
-              data-testid="tearSheetCloseBtn0"
-=======
-              aria-pressed={null}
-              className="iot--btn bx--btn bx--btn--tertiary"
-              data-testid="Button"
->>>>>>> 63f25ad1
-              disabled={false}
-              onBlur={[Function]}
-              onClick={[Function]}
-<<<<<<< HEAD
-              onFocus={[Function]}
-              onMouseEnter={[Function]}
-              onMouseLeave={[Function]}
-              tabIndex={0}
-              type="button"
-            >
-              <div
-                className="bx--assistive-text"
-                onMouseEnter={[Function]}
-              >
-                Close
-              </div>
-              <svg
-                aria-hidden="true"
-                aria-label="Close"
-                className="bx--btn__icon"
-                fill="currentColor"
-                focusable="false"
-                height={16}
-                preserveAspectRatio="xMidYMid meet"
-                role="img"
-                viewBox="0 0 32 32"
-                width={16}
-                xmlns="http://www.w3.org/2000/svg"
-              >
-                <path
-                  d="M24 9.4L22.6 8 16 14.6 9.4 8 8 9.4 14.6 16 8 22.6 9.4 24 16 17.4 22.6 24 24 22.6 17.4 16 24 9.4z"
-                />
-              </svg>
-=======
-              style={
-                Object {
-                  "margin": "2rem 2rem 0",
-                  "maxWidth": "13rem",
-                }
-              }
-              tabIndex={0}
-              type="button"
-            >
-              Open 2nd sheet
->>>>>>> 63f25ad1
-            </button>
-            <button
               aria-pressed={null}
               className="iot--btn bx--btn bx--btn--tertiary"
               data-testid="Button"
               disabled={false}
+              onBlur={[Function]}
               onClick={[Function]}
-              style={
-                Object {
-                  "marginLeft": "2rem",
+              onFocus={[Function]}
+              onMouseEnter={[Function]}
+              onMouseLeave={[Function]}
+              style={
+                Object {
+                  "margin": "2rem 2rem 0",
                   "maxWidth": "13rem",
                 }
               }
               tabIndex={0}
               type="button"
             >
-              Set header additional content
+              Open 2nd sheet
             </button>
             <button
+              aria-describedby={null}
               aria-pressed={null}
               className="iot--btn bx--btn bx--btn--tertiary"
               data-testid="Button"
               disabled={false}
+              onBlur={[Function]}
               onClick={[Function]}
+              onFocus={[Function]}
+              onMouseEnter={[Function]}
+              onMouseLeave={[Function]}
+              style={
+                Object {
+                  "marginLeft": "2rem",
+                  "maxWidth": "13rem",
+                }
+              }
+              tabIndex={0}
+              type="button"
+            >
+              Set header additional content
+            </button>
+            <button
+              aria-describedby={null}
+              aria-pressed={null}
+              className="iot--btn bx--btn bx--btn--tertiary"
+              data-testid="Button"
+              disabled={false}
+              onBlur={[Function]}
+              onClick={[Function]}
+              onFocus={[Function]}
+              onMouseEnter={[Function]}
+              onMouseLeave={[Function]}
               style={
                 Object {
                   "marginLeft": "2rem",
@@ -216,33 +179,7 @@
               <button
                 aria-describedby={null}
                 aria-pressed={null}
-<<<<<<< HEAD
-                className="iot--btn bx--btn bx--btn--tertiary"
-                data-testid="Button"
-                disabled={false}
-                onBlur={[Function]}
-                onClick={[Function]}
-                onFocus={[Function]}
-                onMouseEnter={[Function]}
-                onMouseLeave={[Function]}
-                style={
-                  Object {
-                    "margin": "2rem 2rem 0",
-                    "maxWidth": "13rem",
-                  }
-                }
-                tabIndex={0}
-                type="button"
-              >
-                Open 2nd sheet
-              </button>
-              <button
-                aria-describedby={null}
-                aria-pressed={null}
-                className="iot--btn bx--btn bx--btn--tertiary"
-=======
                 className="iot--btn bx--btn bx--btn--secondary"
->>>>>>> 63f25ad1
                 data-testid="Button"
                 disabled={false}
                 onBlur={[Function]}
@@ -267,14 +204,11 @@
                 className="iot--btn bx--btn bx--btn--primary"
                 data-testid="Button"
                 disabled={false}
-<<<<<<< HEAD
                 onBlur={[Function]}
                 onClick={[Function]}
                 onFocus={[Function]}
                 onMouseEnter={[Function]}
                 onMouseLeave={[Function]}
-=======
->>>>>>> 63f25ad1
                 style={
                   Object {
                     "height": "4rem",
@@ -286,64 +220,6 @@
               >
                 Save
               </button>
-<<<<<<< HEAD
-              <div
-                style={
-                  Object {
-                    "borderTop": "1px solid #e0e0e0",
-                    "display": "flex",
-                    "justifyContent": "flex-end",
-                    "marginTop": "auto",
-                  }
-                }
-              >
-                <button
-                  aria-describedby={null}
-                  aria-pressed={null}
-                  className="iot--btn bx--btn bx--btn--secondary"
-                  data-testid="Button"
-                  disabled={false}
-                  onBlur={[Function]}
-                  onClick={[Function]}
-                  onFocus={[Function]}
-                  onMouseEnter={[Function]}
-                  onMouseLeave={[Function]}
-                  style={
-                    Object {
-                      "height": "4rem",
-                      "width": "17rem",
-                    }
-                  }
-                  tabIndex={0}
-                  type="button"
-                >
-                  Close
-                </button>
-                <button
-                  aria-describedby={null}
-                  aria-pressed={null}
-                  className="iot--btn bx--btn bx--btn--primary"
-                  data-testid="Button"
-                  disabled={false}
-                  onBlur={[Function]}
-                  onClick={[Function]}
-                  onFocus={[Function]}
-                  onMouseEnter={[Function]}
-                  onMouseLeave={[Function]}
-                  style={
-                    Object {
-                      "height": "4rem",
-                      "width": "17rem",
-                    }
-                  }
-                  tabIndex={0}
-                  type="button"
-                >
-                  Save
-                </button>
-              </div>
-=======
->>>>>>> 63f25ad1
             </div>
           </div>
         </div>
@@ -363,61 +239,24 @@
           className="iot--tear-sheet--header"
         >
           <button
-            className="iot--btn bx--btn bx--btn--ghost bx--btn--icon-only bx--tooltip__trigger bx--tooltip--a11y bx--tooltip--bottom bx--tooltip--align-end"
+            aria-describedby={null}
+            className="iot--btn bx--btn bx--btn--ghost bx--tooltip--hidden bx--btn--icon-only bx--tooltip__trigger bx--tooltip--a11y bx--btn--icon-only--bottom bx--tooltip--align-end"
             data-testid="tearSheetCloseBtn1"
             disabled={false}
+            onBlur={[Function]}
             onClick={[Function]}
+            onFocus={[Function]}
+            onMouseEnter={[Function]}
+            onMouseLeave={[Function]}
             tabIndex={0}
             type="button"
           >
-<<<<<<< HEAD
-            <button
-              aria-describedby={null}
-              className="iot--btn bx--btn bx--btn--ghost bx--tooltip--hidden bx--btn--icon-only bx--tooltip__trigger bx--tooltip--a11y bx--btn--icon-only--bottom bx--tooltip--align-end"
-              data-testid="tearSheetCloseBtn1"
-              disabled={false}
-              onBlur={[Function]}
-              onClick={[Function]}
-              onFocus={[Function]}
-              onMouseEnter={[Function]}
-              onMouseLeave={[Function]}
-              tabIndex={0}
-              type="button"
-            >
-              <div
-                className="bx--assistive-text"
-                onMouseEnter={[Function]}
-              >
-                Close
-              </div>
-              <svg
-                aria-hidden="true"
-                aria-label="Close"
-                className="bx--btn__icon"
-                fill="currentColor"
-                focusable="false"
-                height={16}
-                preserveAspectRatio="xMidYMid meet"
-                role="img"
-                viewBox="0 0 32 32"
-                width={16}
-                xmlns="http://www.w3.org/2000/svg"
-              >
-                <path
-                  d="M24 9.4L22.6 8 16 14.6 9.4 8 8 9.4 14.6 16 8 22.6 9.4 24 16 17.4 22.6 24 24 22.6 17.4 16 24 9.4z"
-                />
-              </svg>
-            </button>
-            <h2>
-              Second sheet
-            </h2>
-=======
->>>>>>> 63f25ad1
-            <span
+            <div
               className="bx--assistive-text"
+              onMouseEnter={[Function]}
             >
               Close
-            </span>
+            </div>
             <svg
               aria-hidden="true"
               aria-label="Close"
@@ -466,11 +305,16 @@
               }
             >
               <button
+                aria-describedby={null}
                 aria-pressed={null}
                 className="iot--btn bx--btn bx--btn--primary"
                 data-testid="Button"
                 disabled={false}
+                onBlur={[Function]}
                 onClick={[Function]}
+                onFocus={[Function]}
+                onMouseEnter={[Function]}
+                onMouseLeave={[Function]}
                 style={
                   Object {
                     "marginBottom": "2rem",
@@ -479,37 +323,6 @@
                 tabIndex={0}
                 type="button"
               >
-<<<<<<< HEAD
-                <button
-                  aria-describedby={null}
-                  aria-pressed={null}
-                  className="iot--btn bx--btn bx--btn--primary"
-                  data-testid="Button"
-                  disabled={false}
-                  onBlur={[Function]}
-                  onClick={[Function]}
-                  onFocus={[Function]}
-                  onMouseEnter={[Function]}
-                  onMouseLeave={[Function]}
-                  style={
-                    Object {
-                      "marginBottom": "2rem",
-                    }
-                  }
-                  tabIndex={0}
-                  type="button"
-                >
-                  Close all TearSheets
-                </button>
-                <h1>
-                  Lorem ipsum dolor
-                </h1>
-                <h2
-                  style={
-                    Object {
-                      "padding": "1rem 0",
-                    }
-=======
                 Close all TearSheets
               </button>
               <h1>
@@ -519,7 +332,6 @@
                 style={
                   Object {
                     "padding": "1rem 0",
->>>>>>> 63f25ad1
                   }
                 }
               >
