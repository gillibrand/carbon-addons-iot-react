// Jest Snapshot v1, https://goo.gl/fbAQLP

exports[`Storybook Snapshot tests and console checks Storyshots 1 - Watson IoT/TearSheet Default 1`] = `
<div
  className="storybook-container"
>
  <button
    aria-pressed={null}
    className="iot--btn bx--btn bx--btn--primary"
    data-testid="Button"
    disabled={false}
    onClick={[Function]}
    style={
      Object {
        "margin": "8rem 0 0 8rem",
      }
    }
    tabIndex={0}
    type="button"
  >
    Show TearSheet
  </button>
  <div
    className="iot--tear-sheet-wrapper"
    data-testid="iot--tear-sheet-wrapper"
    style={
      Object {
        "--window-height": "768px",
      }
    }
  >
    <div
<<<<<<< HEAD
      className="iot--tear-sheet-wrapper--container"
      data-testid="container-0"
      id="container-0"
      onClick={[Function]}
      style={
        Object {
          "--content-max-height": "680px",
          "--content-max-width": "896px",
          "bottom": "-768px",
          "width": "0px",
        }
      }
    >
      <div
        className="iot--tear-sheet"
        data-testid="iot--tear-sheet-0"
=======
      className="iot--tear-sheet-wrapper"
      data-testid="iot--tear-sheet-wrapper"
    >
      <div
        className="iot--tear-sheet-wrapper--container"
        data-testid="container-0"
        id="container-0"
        onClick={[Function]}
>>>>>>> 3994c718
      >
        <div
          className="iot--tear-sheet--header"
        >
          <button
            className="iot--btn bx--btn bx--btn--ghost bx--btn--icon-only bx--tooltip__trigger bx--tooltip--a11y bx--tooltip--bottom bx--tooltip--align-end"
            data-testid="tearSheetCloseBtn0"
            disabled={false}
            onClick={[Function]}
            tabIndex={0}
            type="button"
          >
            <span
              className="bx--assistive-text"
            >
              Close
            </span>
            <svg
              aria-hidden="true"
              aria-label="Close"
              className="bx--btn__icon"
              fill="currentColor"
              focusable="false"
              height={16}
              preserveAspectRatio="xMidYMid meet"
              role="img"
              viewBox="0 0 32 32"
              width={16}
              xmlns="http://www.w3.org/2000/svg"
            >
              <path
                d="M24 9.4L22.6 8 16 14.6 9.4 8 8 9.4 14.6 16 8 22.6 9.4 24 16 17.4 22.6 24 24 22.6 17.4 16 24 9.4z"
              />
            </svg>
          </button>
          <h2>
            First sheet
          </h2>
          <span
            className="iot--tear-sheet--header--description"
          >
            Generic description
          </span>
        </div>
        <div
          className="iot--tear-sheet--content"
        >
          <div
            style={
              Object {
                "display": "flex",
                "flexDirection": "column",
                "height": "100%",
                "justifyContent": "space-between",
                "width": "1000px",
              }
            }
          >
            <button
              aria-pressed={null}
              className="iot--btn bx--btn bx--btn--tertiary"
              data-testid="Button"
              disabled={false}
              onClick={[Function]}
              style={
                Object {
                  "margin": "2rem 2rem 0 2rem",
                  "maxWidth": "13rem",
                }
              }
              tabIndex={0}
              type="button"
            >
              Open 2nd sheet
            </button>
            <div
              style={
                Object {
                  "borderTop": "1px solid #e0e0e0",
                  "display": "flex",
<<<<<<< HEAD
                  "justifyContent": "flex-end",
=======
                  "flexDirection": "column",
                  "height": "100%",
>>>>>>> 3994c718
                }
              }
            >
              <button
                aria-pressed={null}
                className="iot--btn bx--btn bx--btn--secondary"
                data-testid="Button"
                disabled={false}
                onClick={[Function]}
                style={
                  Object {
<<<<<<< HEAD
                    "height": "4rem",
                    "width": "17rem",
=======
                    "margin": "2rem 2rem 0",
                    "maxWidth": "13rem",
>>>>>>> 3994c718
                  }
                }
                tabIndex={0}
                type="button"
              >
                Close
              </button>
              <button
                aria-pressed={null}
<<<<<<< HEAD
                className="iot--btn bx--btn bx--btn--primary"
                data-testid="Button"
                disabled={false}
                style={
                  Object {
                    "height": "4rem",
                    "width": "17rem",
=======
                className="iot--btn bx--btn bx--btn--tertiary"
                data-testid="Button"
                disabled={false}
                onClick={[Function]}
                style={
                  Object {
                    "marginLeft": "2rem",
                    "maxWidth": "13rem",
                  }
                }
                tabIndex={0}
                type="button"
              >
                Set header additional content
              </button>
              <button
                aria-pressed={null}
                className="iot--btn bx--btn bx--btn--tertiary"
                data-testid="Button"
                disabled={false}
                onClick={[Function]}
                style={
                  Object {
                    "marginLeft": "2rem",
                    "maxWidth": "13rem",
                  }
                }
                tabIndex={0}
                type="button"
              >
                Clear header additional content
              </button>
              <div
                style={
                  Object {
                    "borderTop": "1px solid #e0e0e0",
                    "display": "flex",
                    "justifyContent": "flex-end",
                    "marginTop": "auto",
>>>>>>> 3994c718
                  }
                }
                tabIndex={0}
                type="button"
              >
                Save
              </button>
            </div>
          </div>
        </div>
      </div>
<<<<<<< HEAD
    </div>
    <div
      className="iot--tear-sheet-wrapper--container"
      data-testid="container-1"
      id="container-1"
      onClick={[Function]}
      style={
        Object {
          "--content-max-height": "680px",
          "--content-max-width": "896px",
          "bottom": "-768px",
          "width": "0px",
        }
      }
    >
      <div
        className="iot--tear-sheet"
        data-testid="iot--tear-sheet-1"
=======
      <div
        className="iot--tear-sheet-wrapper--container"
        data-testid="container-1"
        id="container-1"
        onClick={[Function]}
>>>>>>> 3994c718
      >
        <div
          className="iot--tear-sheet--header"
        >
          <button
            className="iot--btn bx--btn bx--btn--ghost bx--btn--icon-only bx--tooltip__trigger bx--tooltip--a11y bx--tooltip--bottom bx--tooltip--align-end"
            data-testid="tearSheetCloseBtn1"
            disabled={false}
            onClick={[Function]}
            tabIndex={0}
            type="button"
          >
            <span
              className="bx--assistive-text"
            >
              Close
            </span>
            <svg
              aria-hidden="true"
              aria-label="Close"
              className="bx--btn__icon"
              fill="currentColor"
              focusable="false"
              height={16}
              preserveAspectRatio="xMidYMid meet"
              role="img"
              viewBox="0 0 32 32"
              width={16}
              xmlns="http://www.w3.org/2000/svg"
            >
              <path
                d="M24 9.4L22.6 8 16 14.6 9.4 8 8 9.4 14.6 16 8 22.6 9.4 24 16 17.4 22.6 24 24 22.6 17.4 16 24 9.4z"
              />
            </svg>
          </button>
          <h2>
            Second sheet
          </h2>
          <span
            className="iot--tear-sheet--header--description"
          >
            Generic description
          </span>
        </div>
        <div
          className="iot--tear-sheet--content"
        >
          <div
            style={
              Object {
                "display": "inline-flex",
                "flexDirection": "column",
                "height": "100%",
                "justifyContent": "space-between",
                "width": "1000px",
              }
            }
          >
            <div
              style={
                Object {
<<<<<<< HEAD
                  "padding": "1rem 2rem",
=======
                  "display": "inline-flex",
                  "flexDirection": "column",
                  "height": "100%",
                  "justifyContent": "space-between",
>>>>>>> 3994c718
                }
              }
            >
              <button
                aria-pressed={null}
                className="iot--btn bx--btn bx--btn--primary"
                data-testid="Button"
                disabled={false}
                onClick={[Function]}
                style={
                  Object {
                    "marginBottom": "2rem",
                  }
                }
                tabIndex={0}
                type="button"
              >
                Close all TearSheets
              </button>
              <h1>
                Lorem ipsum dolor
              </h1>
              <h2
                style={
                  Object {
                    "padding": "1rem 0",
                  }
                }
              >
                sit amet
              </h2>
              <p>
                Lorem ipsum dolor sit amet, consectetur adipiscing elit. Proin dapibus convallis mi, et finibus leo volutpat sit amet. Nam consectetur, felis eu fermentum commodo, augue massa hendrerit leo, vel suscipit erat ante vitae enim. Ut congue massa ante, viverra convallis est ultrices ac. Morbi sem massa, dictum id felis ut, ullamcorper aliquet nisl. Nulla feugiat lectus sodales neque pulvinar maximus. Sed consequat ipsum ac dignissim consequat. Nulla blandit, tellus non dignissim consectetur, augue enim placerat arcu, vitae volutpat massa urna sit amet tortor. Duis eleifend, nisi ac feugiat cursus, nibh libero facilisis orci, nec efficitur massa eros ut augue. Mauris lectus ligula, lacinia quis dolor sit amet, consectetur tristique turpis. Morbi venenatis commodo feugiat. Sed laoreet ultricies elementum. In et nisl porttitor, accumsan felis consequat, efficitur tortor. Aliquam egestas, diam id vestibulum convallis, justo nibh placerat libero, a vehicula nibh turpis ac mauris. Sed non justo turpis.
              </p>
              <h1>
                Lorem ipsum dolor
              </h1>
              <h2
                style={
                  Object {
                    "padding": "1rem 0",
                  }
                }
              >
                sit amet
              </h2>
              <p>
                Lorem ipsum dolor sit amet, consectetur adipiscing elit. Proin dapibus convallis mi, et finibus leo volutpat sit amet. Nam consectetur, felis eu fermentum commodo, augue massa hendrerit leo, vel suscipit erat ante vitae enim. Ut congue massa ante, viverra convallis est ultrices ac. Morbi sem massa, dictum id felis ut, ullamcorper aliquet nisl. Nulla feugiat lectus sodales neque pulvinar maximus. Sed consequat ipsum ac dignissim consequat. Nulla blandit, tellus non dignissim consectetur, augue enim placerat arcu, vitae volutpat massa urna sit amet tortor. Duis eleifend, nisi ac feugiat cursus, nibh libero facilisis orci, nec efficitur massa eros ut augue. Mauris lectus ligula, lacinia quis dolor sit amet, consectetur tristique turpis. Morbi venenatis commodo feugiat. Sed laoreet ultricies elementum. In et nisl porttitor, accumsan felis consequat, efficitur tortor. Aliquam egestas, diam id vestibulum convallis, justo nibh placerat libero, a vehicula nibh turpis ac mauris. Sed non justo turpis.
              </p>
              <h1>
                Lorem ipsum dolor
              </h1>
              <h2
                style={
                  Object {
                    "padding": "1rem 0",
                  }
                }
              >
                sit amet
              </h2>
              <p>
                Lorem ipsum dolor sit amet, consectetur adipiscing elit. Proin dapibus convallis mi, et finibus leo volutpat sit amet. Nam consectetur, felis eu fermentum commodo, augue massa hendrerit leo, vel suscipit erat ante vitae enim. Ut congue massa ante, viverra convallis est ultrices ac. Morbi sem massa, dictum id felis ut, ullamcorper aliquet nisl. Nulla feugiat lectus sodales neque pulvinar maximus. Sed consequat ipsum ac dignissim consequat. Nulla blandit, tellus non dignissim consectetur, augue enim placerat arcu, vitae volutpat massa urna sit amet tortor. Duis eleifend, nisi ac feugiat cursus, nibh libero facilisis orci, nec efficitur massa eros ut augue. Mauris lectus ligula, lacinia quis dolor sit amet, consectetur tristique turpis. Morbi venenatis commodo feugiat. Sed laoreet ultricies elementum. In et nisl porttitor, accumsan felis consequat, efficitur tortor. Aliquam egestas, diam id vestibulum convallis, justo nibh placerat libero, a vehicula nibh turpis ac mauris. Sed non justo turpis.
              </p>
            </div>
          </div>
        </div>
      </div>
    </div>
  </div>
</div>
`;<|MERGE_RESOLUTION|>--- conflicted
+++ resolved
@@ -23,40 +23,16 @@
   <div
     className="iot--tear-sheet-wrapper"
     data-testid="iot--tear-sheet-wrapper"
-    style={
-      Object {
-        "--window-height": "768px",
-      }
-    }
   >
     <div
-<<<<<<< HEAD
       className="iot--tear-sheet-wrapper--container"
       data-testid="container-0"
       id="container-0"
       onClick={[Function]}
-      style={
-        Object {
-          "--content-max-height": "680px",
-          "--content-max-width": "896px",
-          "bottom": "-768px",
-          "width": "0px",
-        }
-      }
     >
       <div
         className="iot--tear-sheet"
         data-testid="iot--tear-sheet-0"
-=======
-      className="iot--tear-sheet-wrapper"
-      data-testid="iot--tear-sheet-wrapper"
-    >
-      <div
-        className="iot--tear-sheet-wrapper--container"
-        data-testid="container-0"
-        id="container-0"
-        onClick={[Function]}
->>>>>>> 3994c718
       >
         <div
           className="iot--tear-sheet--header"
@@ -110,8 +86,6 @@
                 "display": "flex",
                 "flexDirection": "column",
                 "height": "100%",
-                "justifyContent": "space-between",
-                "width": "1000px",
               }
             }
           >
@@ -123,7 +97,7 @@
               onClick={[Function]}
               style={
                 Object {
-                  "margin": "2rem 2rem 0 2rem",
+                  "margin": "2rem 2rem 0",
                   "maxWidth": "13rem",
                 }
               }
@@ -132,17 +106,47 @@
             >
               Open 2nd sheet
             </button>
+            <button
+              aria-pressed={null}
+              className="iot--btn bx--btn bx--btn--tertiary"
+              data-testid="Button"
+              disabled={false}
+              onClick={[Function]}
+              style={
+                Object {
+                  "marginLeft": "2rem",
+                  "maxWidth": "13rem",
+                }
+              }
+              tabIndex={0}
+              type="button"
+            >
+              Set header additional content
+            </button>
+            <button
+              aria-pressed={null}
+              className="iot--btn bx--btn bx--btn--tertiary"
+              data-testid="Button"
+              disabled={false}
+              onClick={[Function]}
+              style={
+                Object {
+                  "marginLeft": "2rem",
+                  "maxWidth": "13rem",
+                }
+              }
+              tabIndex={0}
+              type="button"
+            >
+              Clear header additional content
+            </button>
             <div
               style={
                 Object {
                   "borderTop": "1px solid #e0e0e0",
                   "display": "flex",
-<<<<<<< HEAD
                   "justifyContent": "flex-end",
-=======
-                  "flexDirection": "column",
-                  "height": "100%",
->>>>>>> 3994c718
+                  "marginTop": "auto",
                 }
               }
             >
@@ -154,13 +158,8 @@
                 onClick={[Function]}
                 style={
                   Object {
-<<<<<<< HEAD
                     "height": "4rem",
                     "width": "17rem",
-=======
-                    "margin": "2rem 2rem 0",
-                    "maxWidth": "13rem",
->>>>>>> 3994c718
                   }
                 }
                 tabIndex={0}
@@ -170,7 +169,6 @@
               </button>
               <button
                 aria-pressed={null}
-<<<<<<< HEAD
                 className="iot--btn bx--btn bx--btn--primary"
                 data-testid="Button"
                 disabled={false}
@@ -178,47 +176,6 @@
                   Object {
                     "height": "4rem",
                     "width": "17rem",
-=======
-                className="iot--btn bx--btn bx--btn--tertiary"
-                data-testid="Button"
-                disabled={false}
-                onClick={[Function]}
-                style={
-                  Object {
-                    "marginLeft": "2rem",
-                    "maxWidth": "13rem",
-                  }
-                }
-                tabIndex={0}
-                type="button"
-              >
-                Set header additional content
-              </button>
-              <button
-                aria-pressed={null}
-                className="iot--btn bx--btn bx--btn--tertiary"
-                data-testid="Button"
-                disabled={false}
-                onClick={[Function]}
-                style={
-                  Object {
-                    "marginLeft": "2rem",
-                    "maxWidth": "13rem",
-                  }
-                }
-                tabIndex={0}
-                type="button"
-              >
-                Clear header additional content
-              </button>
-              <div
-                style={
-                  Object {
-                    "borderTop": "1px solid #e0e0e0",
-                    "display": "flex",
-                    "justifyContent": "flex-end",
-                    "marginTop": "auto",
->>>>>>> 3994c718
                   }
                 }
                 tabIndex={0}
@@ -230,32 +187,16 @@
           </div>
         </div>
       </div>
-<<<<<<< HEAD
     </div>
     <div
       className="iot--tear-sheet-wrapper--container"
       data-testid="container-1"
       id="container-1"
       onClick={[Function]}
-      style={
-        Object {
-          "--content-max-height": "680px",
-          "--content-max-width": "896px",
-          "bottom": "-768px",
-          "width": "0px",
-        }
-      }
     >
       <div
         className="iot--tear-sheet"
         data-testid="iot--tear-sheet-1"
-=======
-      <div
-        className="iot--tear-sheet-wrapper--container"
-        data-testid="container-1"
-        id="container-1"
-        onClick={[Function]}
->>>>>>> 3994c718
       >
         <div
           className="iot--tear-sheet--header"
@@ -310,21 +251,13 @@
                 "flexDirection": "column",
                 "height": "100%",
                 "justifyContent": "space-between",
-                "width": "1000px",
               }
             }
           >
             <div
               style={
                 Object {
-<<<<<<< HEAD
                   "padding": "1rem 2rem",
-=======
-                  "display": "inline-flex",
-                  "flexDirection": "column",
-                  "height": "100%",
-                  "justifyContent": "space-between",
->>>>>>> 3994c718
                 }
               }
             >
