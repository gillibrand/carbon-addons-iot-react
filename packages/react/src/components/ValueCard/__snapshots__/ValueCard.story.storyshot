// Jest Snapshot v1, https://goo.gl/fbAQLP

exports[`Storybook Snapshot tests and console checks Storyshots 1 - Watson IoT/ValueCard with data state, custom icon 1`] = `
<div
  className="storybook-container"
>
  <div
    style={
      Object {
        "margin": "1rem4",
        "width": "520px",
      }
    }
  >
    <div
      className="iot--card iot--value-card__vertical iot--card--wrapper"
      data-testid="Card"
      id="myStoryId"
      role="presentation"
      style={
        Object {
          "--card-default-height": "304px",
        }
      }
    >
      <div
        className="iot--card--header"
        data-testid="Card-header"
      >
        <span
          className="iot--card--title"
          data-testid="Card-title"
          title="Health score"
        >
          <div
            className="iot--card--title--text"
          >
            Health score
          </div>
        </span>
      </div>
      <div
        className="iot--card--content"
        data-testid="Card-content"
        style={
          Object {
            "--card-content-height": "256px",
          }
        }
      >
        <div
          className="iot--value-card__content-wrapper iot--value-card__content-wrapper--vertical"
        >
          <div
            className="iot--data-state-container"
            style={
              Object {
                "--container-padding": "16px",
              }
            }
          >
            <p
              className="iot--data-state-dashes"
            >
              --
            </p>
            <div
              className="iot--data-state-grid"
            >
              <div
                aria-describedby={null}
                aria-labelledby="iot--data-state-grid__icon-myStoryId"
                className="bx--tooltip__label"
                id="iot--data-state-grid__icon-myStoryId"
                onBlur={[Function]}
                onClick={[Function]}
                onContextMenu={[Function]}
                onFocus={[Function]}
                onKeyDown={[Function]}
                onMouseOut={[Function]}
                onMouseOver={[Function]}
                role="button"
                tabIndex={0}
              >
<<<<<<< HEAD
                <div
                  aria-labelledby="iot--data-state-grid__icon-myStoryId"
                  className="bx--tooltip__label"
                  id="iot--data-state-grid__icon-myStoryId"
                  onBlur={[Function]}
                  onClick={[Function]}
                  onContextMenu={[Function]}
                  onFocus={[Function]}
                  onKeyDown={[Function]}
                  onMouseOut={[Function]}
                  onMouseOver={[Function]}
                  role="button"
                  tabIndex={0}
                >
                  <svg
                    aria-hidden={true}
                    className="iot--data-state-default-warning-icon"
                    fill="currentColor"
                    focusable="false"
                    height={24}
                    preserveAspectRatio="xMidYMid meet"
                    viewBox="0 0 24 24"
                    width={24}
                    xmlns="http://www.w3.org/2000/svg"
                  >
                    <path
                      d="M12,1C5.9,1,1,5.9,1,12s4.9,11,11,11s11-4.9,11-11C23,5.9,18.1,1,12,1z M11.1,6h1.8v8h-1.8V6z M12,19.2	c-0.7,0-1.2-0.6-1.2-1.2s0.6-1.2,1.2-1.2s1.2,0.6,1.2,1.2S12.7,19.2,12,19.2z"
                    />
                    <path
                      d="M13.2,18c0,0.7-0.6,1.2-1.2,1.2s-1.2-0.6-1.2-1.2s0.6-1.2,1.2-1.2S13.2,17.3,13.2,18z M12.9,6	h-1.8v8h1.8V6z"
                      data-icon-path="inner-path"
                      fill="none"
                      opacity="0"
                    />
                  </svg>
                </div>
                <div
                  aria-labelledby="iot--data-state-grid__label-myStoryId"
                  className="bx--tooltip__label"
                  id="iot--data-state-grid__label-myStoryId"
                  onBlur={[Function]}
                  onClick={[Function]}
                  onContextMenu={[Function]}
                  onFocus={[Function]}
                  onKeyDown={[Function]}
                  onMouseOut={[Function]}
                  onMouseOver={[Function]}
                  role="button"
                  tabIndex={0}
                >
                  <span
                    className="iot--data-state-grid__label"
                  >
                    No data available for this score at this time
                  </span>
                </div>
                <div
                  aria-labelledby="iot--data-state-grid__description-myStoryId"
                  className="bx--tooltip__label"
                  id="iot--data-state-grid__description-myStoryId"
                  onBlur={[Function]}
                  onClick={[Function]}
                  onContextMenu={[Function]}
                  onFocus={[Function]}
                  onKeyDown={[Function]}
                  onMouseOut={[Function]}
                  onMouseOver={[Function]}
                  role="button"
                  tabIndex={0}
=======
                <svg
                  aria-hidden={true}
                  className="iot--data-state-default-warning-icon"
                  fill="currentColor"
                  focusable="false"
                  height={24}
                  preserveAspectRatio="xMidYMid meet"
                  viewBox="0 0 24 24"
                  width={24}
                  xmlns="http://www.w3.org/2000/svg"
                >
                  <path
                    d="M12,1C5.9,1,1,5.9,1,12s4.9,11,11,11s11-4.9,11-11C23,5.9,18.1,1,12,1z M11.1,6h1.8v8h-1.8V6z M12,19.2	c-0.7,0-1.2-0.6-1.2-1.2s0.6-1.2,1.2-1.2s1.2,0.6,1.2,1.2S12.7,19.2,12,19.2z"
                  />
                  <path
                    d="M13.2,18c0,0.7-0.6,1.2-1.2,1.2s-1.2-0.6-1.2-1.2s0.6-1.2,1.2-1.2S13.2,17.3,13.2,18z M12.9,6	h-1.8v8h1.8V6z"
                    data-icon-path="inner-path"
                    fill="none"
                    opacity="0"
                  />
                </svg>
              </div>
              <div
                aria-describedby={null}
                aria-labelledby="iot--data-state-grid__label-myStoryId"
                className="bx--tooltip__label"
                id="iot--data-state-grid__label-myStoryId"
                onBlur={[Function]}
                onClick={[Function]}
                onContextMenu={[Function]}
                onFocus={[Function]}
                onKeyDown={[Function]}
                onMouseOut={[Function]}
                onMouseOver={[Function]}
                role="button"
                tabIndex={0}
              >
                <span
                  className="iot--data-state-grid__label"
                >
                  No data available for this score at this time
                </span>
              </div>
              <div
                aria-describedby={null}
                aria-labelledby="iot--data-state-grid__description-myStoryId"
                className="bx--tooltip__label"
                id="iot--data-state-grid__description-myStoryId"
                onBlur={[Function]}
                onClick={[Function]}
                onContextMenu={[Function]}
                onFocus={[Function]}
                onKeyDown={[Function]}
                onMouseOut={[Function]}
                onMouseOver={[Function]}
                role="button"
                tabIndex={0}
              >
                <p
                  className="iot--data-state-grid__description"
>>>>>>> 63f25ad1
                >
                  The last successful score was 68 at 13:21 - 10/21/2019 but wait, there is more, according to the latest test results this line is too long.
                </p>
              </div>
            </div>
          </div>
        </div>
      </div>
    </div>
    <div
      style={
        Object {
          "height": "150vh",
        }
      }
    />
  </div>
</div>
`;

exports[`Storybook Snapshot tests and console checks Storyshots 1 - Watson IoT/ValueCard with dataFilters 1`] = `
<div
  className="storybook-container"
>
  <div
    style={
      Object {
        "margin": "1rem4",
        "width": "520px",
      }
    }
  >
    <div
      className="iot--card iot--value-card__vertical iot--card--wrapper"
      data-testid="Card"
      id="facilitycard"
      role="presentation"
      style={
        Object {
          "--card-default-height": "304px",
        }
      }
    >
      <div
        className="iot--card--header"
        data-testid="Card-header"
      >
        <span
          className="iot--card--title"
          data-testid="Card-title"
          title="Facility Conditions per device"
        >
          <div
            className="iot--card--title--text"
          >
            Facility Conditions per device
          </div>
        </span>
      </div>
      <div
        className="iot--card--content"
        data-testid="Card-content"
        style={
          Object {
            "--card-content-height": "256px",
          }
        }
      >
        <div
          className="iot--value-card__content-wrapper iot--value-card__content-wrapper--vertical"
        >
          <div
            className="iot--value-card__attribute-wrapper iot--value-card__attribute-wrapper--vertical"
            style={
              Object {
                "--value-card-attribute-width": "100%",
              }
            }
          >
            <div
              className="iot--value-card__attribute-label"
            >
              <span>
                Device 1 Comfort
              </span>
            </div>
            <div
              className="iot--value-card__attribute"
            >
              <div
                className="iot--value-card__value-renderer--wrapper"
              >
                <span
                  className="iot--value-card__value-renderer--value iot--value-card__value-renderer--value--vertical"
                  style={
                    Object {
                      "--value-renderer-color": null,
                      "--value-renderer-font-size": "42px",
                      "--value-renderer-max-lines": 1,
                    }
                  }
                >
                  100
                </span>
              </div>
              <span
                className="iot--value-card__attribute-unit"
                style={
                  Object {
                    "--default-font-size": "1.25rem",
                  }
                }
              >
                %
              </span>
            </div>
          </div>
          <div
            className="iot--value-card__attribute-wrapper iot--value-card__attribute-wrapper--vertical"
            style={
              Object {
                "--value-card-attribute-width": "100%",
              }
            }
          >
            <div
              className="iot--value-card__attribute-label"
            >
              <span>
                Device 2 Comfort
              </span>
            </div>
            <div
              className="iot--value-card__attribute"
            >
              <div
                className="iot--value-card__value-renderer--wrapper"
              >
                <span
                  className="iot--value-card__value-renderer--value iot--value-card__value-renderer--value--vertical"
                  style={
                    Object {
                      "--value-renderer-color": null,
                      "--value-renderer-font-size": "42px",
                      "--value-renderer-max-lines": 1,
                    }
                  }
                >
                  50
                </span>
              </div>
              <span
                className="iot--value-card__attribute-unit"
                style={
                  Object {
                    "--default-font-size": "1.25rem",
                  }
                }
              >
                %
              </span>
            </div>
          </div>
        </div>
      </div>
    </div>
  </div>
</div>
`;

exports[`Storybook Snapshot tests and console checks Storyshots 1 - Watson IoT/ValueCard with five data points 1`] = `
<div
  className="storybook-container"
>
  <div
    style={
      Object {
        "margin": "1rem4",
        "width": "520px",
      }
    }
  >
    <div
      className="iot--card iot--value-card__vertical iot--card--wrapper"
      data-testid="Card"
      id="facilitycard"
      role="presentation"
      style={
        Object {
          "--card-default-height": "624px",
        }
      }
    >
      <div
        className="iot--card--header"
        data-testid="Card-header"
      >
        <span
          className="iot--card--title"
          data-testid="Card-title"
          title="Facility Conditions"
        >
          <div
            className="iot--card--title--text"
          >
            Facility Conditions
          </div>
        </span>
      </div>
      <div
        className="iot--card--content"
        data-testid="Card-content"
        style={
          Object {
            "--card-content-height": "576px",
          }
        }
      >
        <div
          className="iot--value-card__content-wrapper iot--value-card__content-wrapper--vertical"
        >
          <div
            className="iot--value-card__attribute-wrapper iot--value-card__attribute-wrapper--vertical"
            style={
              Object {
                "--value-card-attribute-width": "100%",
              }
            }
          >
            <div
              className="iot--value-card__attribute-label"
            >
              <span>
                Comfort Level
              </span>
            </div>
            <div
              className="iot--value-card__attribute"
            >
              <div
                className="iot--value-card__value-renderer--wrapper"
              >
                <span
                  className="iot--value-card__value-renderer--value iot--value-card__value-renderer--value--vertical"
                  style={
                    Object {
                      "--value-renderer-color": null,
                      "--value-renderer-font-size": "42px",
                      "--value-renderer-max-lines": 1,
                    }
                  }
                >
                  89
                </span>
              </div>
              <span
                className="iot--value-card__attribute-unit"
                style={
                  Object {
                    "--default-font-size": "1.25rem",
                  }
                }
              >
                %
              </span>
            </div>
          </div>
          <div
            className="iot--value-card__attribute-wrapper iot--value-card__attribute-wrapper--vertical"
            style={
              Object {
                "--value-card-attribute-width": "100%",
              }
            }
          >
            <div
              className="iot--value-card__attribute-label"
            >
              <span>
                Average Temperature
              </span>
            </div>
            <div
              className="iot--value-card__attribute"
            >
              <div
                className="iot--value-card__value-renderer--wrapper"
              >
                <span
                  className="iot--value-card__value-renderer--value iot--value-card__value-renderer--value--vertical"
                  style={
                    Object {
                      "--value-renderer-color": null,
                      "--value-renderer-font-size": "42px",
                      "--value-renderer-max-lines": 1,
                    }
                  }
                >
                  76.7
                </span>
              </div>
              <span
                className="iot--value-card__attribute-unit"
                style={
                  Object {
                    "--default-font-size": "1.25rem",
                  }
                }
              >
                ˚F
              </span>
            </div>
          </div>
          <div
            className="iot--value-card__attribute-wrapper iot--value-card__attribute-wrapper--vertical"
            style={
              Object {
                "--value-card-attribute-width": "100%",
              }
            }
          >
            <div
              className="iot--value-card__attribute-label"
            >
              <span>
                Utilization
              </span>
            </div>
            <div
              className="iot--value-card__attribute"
            >
              <div
                className="iot--value-card__value-renderer--wrapper"
              >
                <span
                  className="iot--value-card__value-renderer--value iot--value-card__value-renderer--value--vertical"
                  style={
                    Object {
                      "--value-renderer-color": null,
                      "--value-renderer-font-size": "42px",
                      "--value-renderer-max-lines": 1,
                    }
                  }
                >
                  76
                </span>
              </div>
              <span
                className="iot--value-card__attribute-unit"
                style={
                  Object {
                    "--default-font-size": "1.25rem",
                  }
                }
              >
                %
              </span>
            </div>
          </div>
          <div
            className="iot--value-card__attribute-wrapper iot--value-card__attribute-wrapper--vertical"
            style={
              Object {
                "--value-card-attribute-width": "100%",
              }
            }
          >
            <div
              className="iot--value-card__attribute-label"
            >
              <span>
                Humidity
              </span>
            </div>
            <div
              className="iot--value-card__attribute"
            >
              <div
                className="iot--value-card__value-renderer--wrapper"
              >
                <span
                  className="iot--value-card__value-renderer--value iot--value-card__value-renderer--value--vertical"
                  style={
                    Object {
                      "--value-renderer-color": null,
                      "--value-renderer-font-size": "42px",
                      "--value-renderer-max-lines": 1,
                    }
                  }
                >
                  50
                </span>
              </div>
              <span
                className="iot--value-card__attribute-unit"
                style={
                  Object {
                    "--default-font-size": "1.25rem",
                  }
                }
              >
                %
              </span>
            </div>
          </div>
          <div
            className="iot--value-card__attribute-wrapper iot--value-card__attribute-wrapper--vertical"
            style={
              Object {
                "--value-card-attribute-width": "100%",
              }
            }
          >
            <div
              className="iot--value-card__attribute-label"
            >
              <span>
                Air Flow
              </span>
            </div>
            <div
              className="iot--value-card__attribute"
            >
              <div
                className="iot--value-card__value-renderer--wrapper"
              >
                <span
                  className="iot--value-card__value-renderer--value iot--value-card__value-renderer--value--vertical"
                  style={
                    Object {
                      "--value-renderer-color": null,
                      "--value-renderer-font-size": "42px",
                      "--value-renderer-max-lines": 1,
                    }
                  }
                >
                  0.567
                </span>
              </div>
              <span
                className="iot--value-card__attribute-unit"
                style={
                  Object {
                    "--default-font-size": "1.25rem",
                  }
                }
              >
                
              </span>
            </div>
          </div>
        </div>
      </div>
    </div>
  </div>
</div>
`;

exports[`Storybook Snapshot tests and console checks Storyshots 1 - Watson IoT/ValueCard with four data points 1`] = `
<div
  className="storybook-container"
>
  <div
    style={
      Object {
        "margin": "1rem4",
        "width": "520px",
      }
    }
  >
    <div
      className="iot--card iot--value-card__horizontal iot--card--wrapper"
      data-testid="Card"
      id="facilitycard"
      role="presentation"
      style={
        Object {
          "--card-default-height": "144px",
        }
      }
    >
      <div
        className="iot--card--header"
        data-testid="Card-header"
      >
        <span
          className="iot--card--title"
          data-testid="Card-title"
          title="Status"
        >
          <div
            className="iot--card--title--text"
          >
            Status
          </div>
        </span>
      </div>
      <div
        className="iot--card--content"
        data-testid="Card-content"
        style={
          Object {
            "--card-content-height": "96px",
          }
        }
      >
        <div
          className="iot--value-card__content-wrapper"
        >
          <div
            className="iot--value-card__attribute-wrapper iot--value-card__attribute-wrapper--horizontal"
            style={
              Object {
                "--value-card-attribute-width": "25%",
              }
            }
          >
            <div
              className="iot--value-card__attribute-label"
            >
              <span>
                Status
              </span>
            </div>
            <div
              className="iot--value-card__attribute"
            >
              <div
                className="iot--value-card__value-renderer--wrapper"
              >
                <span
                  className="iot--value-card__value-renderer--value"
                  style={
                    Object {
                      "--value-renderer-color": null,
                      "--value-renderer-font-size": "42px",
                      "--value-renderer-max-lines": 1,
                    }
                  }
                >
                  Good
                </span>
              </div>
              <span
                className="iot--value-card__attribute-unit"
                style={
                  Object {
                    "--default-font-size": "1.25rem",
                  }
                }
              >
                
              </span>
            </div>
          </div>
          <div
            className="iot--value-card__attribute-wrapper iot--value-card__attribute-wrapper--horizontal"
            style={
              Object {
                "--value-card-attribute-width": "25%",
              }
            }
          >
            <div
              className="iot--value-card__attribute-label"
            >
              <span>
                Comfort level
              </span>
            </div>
            <div
              className="iot--value-card__attribute"
            >
              <div
                className="iot--value-card__value-renderer--wrapper"
              >
                <span
                  className="iot--value-card__value-renderer--value"
                  style={
                    Object {
                      "--value-renderer-color": null,
                      "--value-renderer-font-size": "42px",
                      "--value-renderer-max-lines": 1,
                    }
                  }
                >
                  Healthy
                </span>
              </div>
              <span
                className="iot--value-card__attribute-unit"
                style={
                  Object {
                    "--default-font-size": "1.25rem",
                  }
                }
              >
                
              </span>
            </div>
          </div>
          <div
            className="iot--value-card__attribute-wrapper iot--value-card__attribute-wrapper--horizontal"
            style={
              Object {
                "--value-card-attribute-width": "25%",
              }
            }
          >
            <div
              className="iot--value-card__attribute-label"
            >
              <span>
                Occupancy
              </span>
            </div>
            <div
              className="iot--value-card__attribute"
            >
              <div
                className="iot--value-card__value-renderer--wrapper"
              >
                <span
                  className="iot--value-card__value-renderer--value"
                  style={
                    Object {
                      "--value-renderer-color": null,
                      "--value-renderer-font-size": "42px",
                      "--value-renderer-max-lines": 1,
                    }
                  }
                >
                  None
                </span>
              </div>
              <span
                className="iot--value-card__attribute-unit"
                style={
                  Object {
                    "--default-font-size": "1.25rem",
                  }
                }
              >
                
              </span>
            </div>
          </div>
          <div
            className="iot--value-card__attribute-wrapper iot--value-card__attribute-wrapper--horizontal"
            style={
              Object {
                "--value-card-attribute-width": "25%",
              }
            }
          >
            <div
              className="iot--value-card__attribute-label"
            >
              <span>
                Humidity
              </span>
            </div>
            <div
              className="iot--value-card__attribute"
            >
              <div
                className="iot--value-card__value-renderer--wrapper"
              >
                <span
                  className="iot--value-card__value-renderer--value"
                  style={
                    Object {
                      "--value-renderer-color": null,
                      "--value-renderer-font-size": "42px",
                      "--value-renderer-max-lines": 1,
                    }
                  }
                >
                  Unbearable
                </span>
              </div>
              <span
                className="iot--value-card__attribute-unit"
                style={
                  Object {
                    "--default-font-size": "1.25rem",
                  }
                }
              >
                
              </span>
            </div>
          </div>
        </div>
      </div>
    </div>
  </div>
</div>
`;

exports[`Storybook Snapshot tests and console checks Storyshots 1 - Watson IoT/ValueCard with isEditable 1`] = `
<div
  className="storybook-container"
>
  <div
    style={
      Object {
        "margin": "1rem4",
        "width": "520px",
      }
    }
  >
    <div
      className="iot--card iot--value-card__vertical iot--card--wrapper"
      data-testid="Card"
      id="facilitycard"
      role="presentation"
      style={
        Object {
          "--card-default-height": "304px",
        }
      }
    >
      <div
        className="iot--card--header"
        data-testid="Card-header"
      >
        <span
          className="iot--card--title"
          data-testid="Card-title"
          title="Really really really long card title?"
        >
          <div
            className="iot--card--title--text"
          >
            Really really really long card title?
          </div>
        </span>
      </div>
      <div
        className="iot--card--content"
        data-testid="Card-content"
        style={
          Object {
            "--card-content-height": "256px",
          }
        }
      >
        <div
          className="iot--value-card__content-wrapper iot--value-card__content-wrapper--vertical"
        >
          <div
            className="iot--value-card__attribute-wrapper iot--value-card__attribute-wrapper--vertical"
            style={
              Object {
                "--value-card-attribute-width": "100%",
              }
            }
          >
            <div
              className="iot--value-card__attribute-label"
            >
              <span>
                Monthly summary
              </span>
            </div>
            <div
              className="iot--value-card__attribute"
            >
              <div
                className="iot--value-card__value-renderer--wrapper"
              >
                <span
                  className="iot--value-card__value-renderer--value iot--value-card__value-renderer--value--vertical"
                  style={
                    Object {
                      "--value-renderer-color": null,
                      "--value-renderer-font-size": "42px",
                      "--value-renderer-max-lines": 1,
                    }
                  }
                >
                  --
                </span>
              </div>
              <span
                className="iot--value-card__attribute-unit"
                style={
                  Object {
                    "--default-font-size": "1.25rem",
                  }
                }
              >
                Wh
              </span>
            </div>
          </div>
          <div
            className="iot--value-card__attribute-wrapper iot--value-card__attribute-wrapper--vertical"
            style={
              Object {
                "--value-card-attribute-width": "100%",
              }
            }
          >
            <div
              className="iot--value-card__attribute-label"
            >
              <span>
                Yearly summary
              </span>
            </div>
            <div
              className="iot--value-card__attribute"
            >
              <div
                className="iot--value-card__value-renderer--wrapper"
              >
                <span
                  className="iot--value-card__value-renderer--value iot--value-card__value-renderer--value--vertical"
                  style={
                    Object {
                      "--value-renderer-color": null,
                      "--value-renderer-font-size": "42px",
                      "--value-renderer-max-lines": 1,
                    }
                  }
                >
                  --
                </span>
              </div>
              <span
                className="iot--value-card__attribute-unit"
                style={
                  Object {
                    "--default-font-size": "1.25rem",
                  }
                }
              >
                Wh
              </span>
            </div>
          </div>
        </div>
      </div>
    </div>
  </div>
</div>
`;

exports[`Storybook Snapshot tests and console checks Storyshots 1 - Watson IoT/ValueCard with long text and no units 1`] = `
<div
  className="storybook-container"
>
  <div
    style={
      Object {
        "margin": "1rem4",
        "width": "252px",
      }
    }
  >
    <div
      className="iot--card iot--value-card__horizontal iot--card--wrapper"
      data-testid="Card"
      id="facilitycard"
      role="presentation"
      style={
        Object {
          "--card-default-height": "144px",
        }
      }
    >
      <div
        className="iot--card--header"
        data-testid="Card-header"
      >
        <span
          className="iot--card--title"
          data-testid="Card-title"
          title="Tagpath"
        >
          <div
            className="iot--card--title--text"
          >
            Tagpath
          </div>
        </span>
      </div>
      <div
        className="iot--card--content"
        data-testid="Card-content"
        style={
          Object {
            "--card-content-height": "96px",
          }
        }
      >
        <div
          className="iot--value-card__content-wrapper"
        >
          <div
            className="iot--value-card__attribute-wrapper iot--value-card__attribute-wrapper--horizontal"
            style={
              Object {
                "--value-card-attribute-width": "100%",
              }
            }
          >
            <div
              className="iot--value-card__attribute-label"
            >
              <span>
                Tagpath
              </span>
            </div>
            <div
              className="iot--value-card__attribute"
            >
              <div
                className="iot--value-card__value-renderer--wrapper"
              >
                <span
                  className="iot--value-card__value-renderer--value"
                  style={
                    Object {
                      "--value-renderer-color": null,
                      "--value-renderer-font-size": "42px",
                      "--value-renderer-max-lines": 1,
                    }
                  }
                >
                  rutherford/rooms/northadd/ah2/ft_supflow/eurutherford/rooms/northadd/ah2/ft_supflow/eu
                </span>
              </div>
              <span
                className="iot--value-card__attribute-unit"
                style={
                  Object {
                    "--default-font-size": "1.25rem",
                  }
                }
              >
                
              </span>
            </div>
          </div>
        </div>
      </div>
    </div>
  </div>
</div>
`;

exports[`Storybook Snapshot tests and console checks Storyshots 1 - Watson IoT/ValueCard with six data points 1`] = `
<div
  className="storybook-container"
>
  <div
    style={
      Object {
        "margin": "1rem4",
        "width": "252px",
      }
    }
  >
    <div
      className="iot--card iot--value-card__vertical iot--card--wrapper"
      data-testid="Card"
      id="facilitycard"
      role="presentation"
      style={
        Object {
          "--card-default-height": "624px",
        }
      }
    >
      <div
        className="iot--card--header"
        data-testid="Card-header"
      >
        <span
          className="iot--card--title"
          data-testid="Card-title"
          title="Facility Conditions"
        >
          <div
            className="iot--card--title--text"
          >
            Facility Conditions
          </div>
        </span>
      </div>
      <div
        className="iot--card--content"
        data-testid="Card-content"
        style={
          Object {
            "--card-content-height": "576px",
          }
        }
      >
        <div
          className="iot--value-card__content-wrapper iot--value-card__content-wrapper--vertical"
        >
          <div
            className="iot--value-card__attribute-wrapper iot--value-card__attribute-wrapper--vertical"
            style={
              Object {
                "--value-card-attribute-width": "100%",
              }
            }
          >
            <div
              className="iot--value-card__attribute-label"
            >
              <span>
                Comfort Level
              </span>
            </div>
            <div
              className="iot--value-card__attribute"
            >
              <div
                className="iot--value-card__value-renderer--wrapper"
              >
                <span
                  className="iot--value-card__value-renderer--value iot--value-card__value-renderer--value--vertical"
                  style={
                    Object {
                      "--value-renderer-color": null,
                      "--value-renderer-font-size": "42px",
                      "--value-renderer-max-lines": 1,
                    }
                  }
                >
                  89
                </span>
              </div>
              <span
                className="iot--value-card__attribute-unit"
                style={
                  Object {
                    "--default-font-size": "1.25rem",
                  }
                }
              >
                %
              </span>
            </div>
          </div>
          <div
            className="iot--value-card__attribute-wrapper iot--value-card__attribute-wrapper--vertical"
            style={
              Object {
                "--value-card-attribute-width": "100%",
              }
            }
          >
            <div
              className="iot--value-card__attribute-label"
            >
              <span>
                Average Temperature
              </span>
            </div>
            <div
              className="iot--value-card__attribute"
            >
              <div
                className="iot--value-card__value-renderer--wrapper"
              >
                <span
                  className="iot--value-card__value-renderer--value iot--value-card__value-renderer--value--vertical"
                  style={
                    Object {
                      "--value-renderer-color": null,
                      "--value-renderer-font-size": "42px",
                      "--value-renderer-max-lines": 1,
                    }
                  }
                >
                  76.7
                </span>
              </div>
              <span
                className="iot--value-card__attribute-unit"
                style={
                  Object {
                    "--default-font-size": "1.25rem",
                  }
                }
              >
                ˚F
              </span>
            </div>
          </div>
          <div
            className="iot--value-card__attribute-wrapper iot--value-card__attribute-wrapper--vertical"
            style={
              Object {
                "--value-card-attribute-width": "100%",
              }
            }
          >
            <div
              className="iot--value-card__attribute-label"
            >
              <span>
                Utilization
              </span>
            </div>
            <div
              className="iot--value-card__attribute"
            >
              <div
                className="iot--value-card__value-renderer--wrapper"
              >
                <span
                  className="iot--value-card__value-renderer--value iot--value-card__value-renderer--value--vertical"
                  style={
                    Object {
                      "--value-renderer-color": null,
                      "--value-renderer-font-size": "42px",
                      "--value-renderer-max-lines": 1,
                    }
                  }
                >
                  76
                </span>
              </div>
              <span
                className="iot--value-card__attribute-unit"
                style={
                  Object {
                    "--default-font-size": "1.25rem",
                  }
                }
              >
                %
              </span>
            </div>
          </div>
          <div
            className="iot--value-card__attribute-wrapper iot--value-card__attribute-wrapper--vertical"
            style={
              Object {
                "--value-card-attribute-width": "100%",
              }
            }
          >
            <div
              className="iot--value-card__attribute-label"
            >
              <span>
                CPU
              </span>
            </div>
            <div
              className="iot--value-card__attribute"
            >
              <div
                className="iot--value-card__value-renderer--wrapper"
              >
                <span
                  className="iot--value-card__value-renderer--value iot--value-card__value-renderer--value--vertical"
                  style={
                    Object {
                      "--value-renderer-color": null,
                      "--value-renderer-font-size": "42px",
                      "--value-renderer-max-lines": 1,
                    }
                  }
                >
                  76
                </span>
              </div>
              <span
                className="iot--value-card__attribute-unit"
                style={
                  Object {
                    "--default-font-size": "1.25rem",
                  }
                }
              >
                %
              </span>
            </div>
          </div>
          <div
            className="iot--value-card__attribute-wrapper iot--value-card__attribute-wrapper--vertical"
            style={
              Object {
                "--value-card-attribute-width": "100%",
              }
            }
          >
            <div
              className="iot--value-card__attribute-label"
            >
              <span>
                Humidity
              </span>
            </div>
            <div
              className="iot--value-card__attribute"
            >
              <div
                className="iot--value-card__value-renderer--wrapper"
              >
                <span
                  className="iot--value-card__value-renderer--value iot--value-card__value-renderer--value--vertical"
                  style={
                    Object {
                      "--value-renderer-color": null,
                      "--value-renderer-font-size": "42px",
                      "--value-renderer-max-lines": 1,
                    }
                  }
                >
                  76
                </span>
              </div>
              <span
                className="iot--value-card__attribute-unit"
                style={
                  Object {
                    "--default-font-size": "1.25rem",
                  }
                }
              >
                %
              </span>
            </div>
          </div>
          <div
            className="iot--value-card__attribute-wrapper iot--value-card__attribute-wrapper--vertical"
            style={
              Object {
                "--value-card-attribute-width": "100%",
              }
            }
          >
            <div
              className="iot--value-card__attribute-label"
            >
              <span>
                Location
              </span>
            </div>
            <div
              className="iot--value-card__attribute"
            >
              <div
                className="iot--value-card__value-renderer--wrapper"
              >
                <span
                  className="iot--value-card__value-renderer--value iot--value-card__value-renderer--value--vertical"
                  style={
                    Object {
                      "--value-renderer-color": null,
                      "--value-renderer-font-size": "42px",
                      "--value-renderer-max-lines": 1,
                    }
                  }
                >
                  Australia
                </span>
              </div>
              <span
                className="iot--value-card__attribute-unit"
                style={
                  Object {
                    "--default-font-size": "1.25rem",
                  }
                }
              >
                
              </span>
            </div>
          </div>
          <div
            className="iot--value-card__attribute-wrapper iot--value-card__attribute-wrapper--vertical"
            style={
              Object {
                "--value-card-attribute-width": "100%",
              }
            }
          >
            <div
              className="iot--value-card__attribute-label"
            >
              <span>
                Air quality
              </span>
            </div>
            <div
              className="iot--value-card__attribute"
            >
              <div
                className="iot--value-card__value-renderer--wrapper"
              >
                <span
                  className="iot--value-card__value-renderer--value iot--value-card__value-renderer--value--vertical"
                  style={
                    Object {
                      "--value-renderer-color": null,
                      "--value-renderer-font-size": "42px",
                      "--value-renderer-max-lines": 1,
                    }
                  }
                >
                  76
                </span>
              </div>
              <span
                className="iot--value-card__attribute-unit"
                style={
                  Object {
                    "--default-font-size": "1.25rem",
                  }
                }
              >
                %
              </span>
            </div>
          </div>
        </div>
      </div>
    </div>
  </div>
</div>
`;

exports[`Storybook Snapshot tests and console checks Storyshots 1 - Watson IoT/ValueCard with three data points and thresholds 1`] = `
<div
  className="storybook-container"
>
  <div
    style={
      Object {
        "margin": "1rem4",
        "width": "252px",
      }
    }
  >
    <div
      className="iot--card iot--value-card__vertical iot--card--wrapper"
      data-testid="Card"
      id="facilitycard"
      role="presentation"
      style={
        Object {
          "--card-default-height": "304px",
        }
      }
    >
      <div
        className="iot--card--header"
        data-testid="Card-header"
      >
        <span
          className="iot--card--title"
          data-testid="Card-title"
          title="Facility Conditions"
        >
          <div
            className="iot--card--title--text"
          >
            Facility Conditions
          </div>
        </span>
      </div>
      <div
        className="iot--card--content"
        data-testid="Card-content"
        style={
          Object {
            "--card-content-height": "256px",
          }
        }
      >
        <div
          className="iot--value-card__content-wrapper iot--value-card__content-wrapper--vertical"
        >
          <div
            className="iot--value-card__attribute-wrapper iot--value-card__attribute-wrapper--vertical"
            style={
              Object {
                "--value-card-attribute-width": "100%",
              }
            }
          >
            <div
              className="iot--value-card__attribute-label"
            >
              <svg
                aria-label="> 80"
                fill="#F00"
                focusable="false"
                height={16}
                preserveAspectRatio="xMidYMid meet"
                role="img"
                title="> 80"
                viewBox="0 0 32 32"
                width={16}
                xmlns="http://www.w3.org/2000/svg"
              >
                <path
                  d="M14.875,11h2.25V21h-2.25ZM16,27a1.5,1.5,0,1,1,1.5-1.5A1.5,1.5,0,0,1,16,27Z"
                  fill="none"
                />
                <path
                  d="M29.8872,28.5386l-13-25a1,1,0,0,0-1.7744,0l-13,25A1,1,0,0,0,3,30H29a1,1,0,0,0,.8872-1.4614ZM14.875,11h2.25V21h-2.25ZM16,27a1.5,1.5,0,1,1,1.5-1.5A1.5,1.5,0,0,1,16,27Z"
                />
              </svg>
              <span>
                Comfort Level
              </span>
            </div>
            <div
              className="iot--value-card__attribute"
            >
              <div
                className="iot--value-card__value-renderer--wrapper"
              >
                <span
                  className="iot--value-card__value-renderer--value iot--value-card__value-renderer--value--vertical"
                  style={
                    Object {
                      "--value-renderer-color": null,
                      "--value-renderer-font-size": "42px",
                      "--value-renderer-max-lines": 1,
                    }
                  }
                >
                  345,678,234,234,234,240
                </span>
              </div>
              <span
                className="iot--value-card__attribute-unit"
                style={
                  Object {
                    "--default-font-size": "1.25rem",
                  }
                }
              >
                %
              </span>
            </div>
          </div>
          <div
            className="iot--value-card__attribute-wrapper iot--value-card__attribute-wrapper--vertical"
            style={
              Object {
                "--value-card-attribute-width": "100%",
              }
            }
          >
            <div
              className="iot--value-card__attribute-label"
            >
              <svg
                aria-label="> 80"
                fill="#F00"
                focusable="false"
                height={16}
                preserveAspectRatio="xMidYMid meet"
                role="img"
                title="> 80"
                viewBox="0 0 32 32"
                width={16}
                xmlns="http://www.w3.org/2000/svg"
              >
                <path
                  d="M14.875,11h2.25V21h-2.25ZM16,27a1.5,1.5,0,1,1,1.5-1.5A1.5,1.5,0,0,1,16,27Z"
                  fill="none"
                />
                <path
                  d="M29.8872,28.5386l-13-25a1,1,0,0,0-1.7744,0l-13,25A1,1,0,0,0,3,30H29a1,1,0,0,0,.8872-1.4614ZM14.875,11h2.25V21h-2.25ZM16,27a1.5,1.5,0,1,1,1.5-1.5A1.5,1.5,0,0,1,16,27Z"
                />
              </svg>
              <span>
                Average Temperature
              </span>
            </div>
            <div
              className="iot--value-card__attribute"
            >
              <div
                className="iot--value-card__value-renderer--wrapper"
              >
                <span
                  className="iot--value-card__value-renderer--value iot--value-card__value-renderer--value--vertical"
                  style={
                    Object {
                      "--value-renderer-color": null,
                      "--value-renderer-font-size": "42px",
                      "--value-renderer-max-lines": 1,
                    }
                  }
                >
                  456,778,234,234,234,240.0
                </span>
              </div>
              <span
                className="iot--value-card__attribute-unit"
                style={
                  Object {
                    "--default-font-size": "1.25rem",
                  }
                }
              >
                ˚F
              </span>
            </div>
          </div>
          <div
            className="iot--value-card__attribute-wrapper iot--value-card__attribute-wrapper--vertical"
            style={
              Object {
                "--value-card-attribute-width": "100%",
              }
            }
          >
            <div
              className="iot--value-card__attribute-label"
            >
              <svg
                aria-label="> 80"
                fill="#F00"
                focusable="false"
                height={16}
                preserveAspectRatio="xMidYMid meet"
                role="img"
                title="> 80"
                viewBox="0 0 32 32"
                width={16}
                xmlns="http://www.w3.org/2000/svg"
              >
                <path
                  d="M14.875,11h2.25V21h-2.25ZM16,27a1.5,1.5,0,1,1,1.5-1.5A1.5,1.5,0,0,1,16,27Z"
                  fill="none"
                />
                <path
                  d="M29.8872,28.5386l-13-25a1,1,0,0,0-1.7744,0l-13,25A1,1,0,0,0,3,30H29a1,1,0,0,0,.8872-1.4614ZM14.875,11h2.25V21h-2.25ZM16,27a1.5,1.5,0,1,1,1.5-1.5A1.5,1.5,0,0,1,16,27Z"
                />
              </svg>
              <span>
                Humidity
              </span>
            </div>
            <div
              className="iot--value-card__attribute"
            >
              <div
                className="iot--value-card__value-renderer--wrapper"
              >
                <span
                  className="iot--value-card__value-renderer--value iot--value-card__value-renderer--value--vertical"
                  style={
                    Object {
                      "--value-renderer-color": null,
                      "--value-renderer-font-size": "42px",
                      "--value-renderer-max-lines": 1,
                    }
                  }
                >
                  88,888,678,234,234,240,000.0
                </span>
              </div>
              <span
                className="iot--value-card__attribute-unit"
                style={
                  Object {
                    "--default-font-size": "1.25rem",
                  }
                }
              >
                ˚F
              </span>
            </div>
          </div>
        </div>
      </div>
    </div>
  </div>
</div>
`;

exports[`Storybook Snapshot tests and console checks Storyshots 1 - Watson IoT/ValueCard with thresholds (string) 1`] = `
<div
  className="storybook-container"
>
  <div
    style={
      Object {
        "margin": "1rem4",
        "width": "520px",
      }
    }
  >
    <div
      className="iot--card iot--value-card__horizontal iot--card--wrapper"
      data-testid="Card"
      id="facilitycard"
      role="presentation"
      style={
        Object {
          "--card-default-height": "144px",
        }
      }
    >
      <div
        className="iot--card--header"
        data-testid="Card-header"
      >
        <span
          className="iot--card--title"
          data-testid="Card-title"
          title="Status"
        >
          <div
            className="iot--card--title--text"
          >
            Status
          </div>
        </span>
      </div>
      <div
        className="iot--card--content"
        data-testid="Card-content"
        style={
          Object {
            "--card-content-height": "96px",
          }
        }
      >
        <div
          className="iot--value-card__content-wrapper"
        >
          <div
            className="iot--value-card__attribute-wrapper iot--value-card__attribute-wrapper--horizontal"
            style={
              Object {
                "--value-card-attribute-width": "100%",
              }
            }
          >
            <div
              className="iot--value-card__attribute-label"
            >
              <svg
                aria-label="= Unhealthy"
                fill="red"
                focusable="false"
                height={16}
                preserveAspectRatio="xMidYMid meet"
                role="img"
                title="= Unhealthy"
                viewBox="0 0 16 16"
                width={16}
                xmlns="http://www.w3.org/2000/svg"
              >
                <path
                  d="M8,1C4.1,1,1,4.1,1,8s3.1,7,7,7s7-3.1,7-7S11.9,1,8,1z M10.7,11.5L8,8.8l-2.7,2.7l-0.8-0.8L7.2,8L4.5,5.3l0.8-0.8L8,7.2	l2.7-2.7l0.8,0.8L8.8,8l2.7,2.7L10.7,11.5z"
                />
              </svg>
              <span />
            </div>
            <div
              className="iot--value-card__attribute"
            >
              <div
                className="iot--value-card__value-renderer--wrapper"
              >
                <span
                  className="iot--value-card__value-renderer--value"
                  style={
                    Object {
                      "--value-renderer-color": null,
                      "--value-renderer-font-size": "42px",
                      "--value-renderer-max-lines": 1,
                    }
                  }
                >
                  Unhealthy
                </span>
              </div>
              <span
                className="iot--value-card__attribute-unit"
                style={
                  Object {
                    "--default-font-size": "1.25rem",
                  }
                }
              >
                
              </span>
            </div>
          </div>
        </div>
      </div>
    </div>
  </div>
</div>
`;

exports[`Storybook Snapshot tests and console checks Storyshots 1 - Watson IoT/ValueCard with thresholds, custom icon renderer, and custom formatter 1`] = `
<div
  className="storybook-container"
>
  <div
    style={
      Object {
        "margin": "1rem4",
        "width": "252px",
      }
    }
  >
    <div
      className="iot--card iot--value-card__horizontal iot--card--wrapper"
      data-testid="Card"
      id="facilitycard"
      role="presentation"
      style={
        Object {
          "--card-default-height": "144px",
        }
      }
    >
      <div
        className="iot--card--header"
        data-testid="Card-header"
      >
        <span
          className="iot--card--title"
          data-testid="Card-title"
          title="Alert Count"
        >
          <div
            className="iot--card--title--text"
          >
            Alert Count
          </div>
        </span>
      </div>
      <div
        className="iot--card--content"
        data-testid="Card-content"
        style={
          Object {
            "--card-content-height": "96px",
          }
        }
      >
        <div
          className="iot--value-card__content-wrapper"
        >
          <div
            className="iot--value-card__attribute-wrapper iot--value-card__attribute-wrapper--horizontal"
            style={
              Object {
                "--value-card-attribute-width": "100%",
              }
            }
          >
            <div
              className="iot--value-card__attribute-label"
            >
              <svg
                fill="green"
                focusable="true"
                height={16}
                preserveAspectRatio="xMidYMid meet"
                role="img"
                tabIndex="0"
                title="> 5"
                viewBox="0 0 32 32"
                width={16}
                xmlns="http://www.w3.org/2000/svg"
              >
                <path
                  d="M16 10a6 6 0 00-6 6v8a6 6 0 0012 0V16A6 6 0 0016 10zm-4.25 7.87h8.5v4.25h-8.5zM16 28.25A4.27 4.27 0 0111.75 24v-.13h8.5V24A4.27 4.27 0 0116 28.25zm4.25-12.13h-8.5V16a4.25 4.25 0 018.5 0zM30.66 19.21L24 13v9.1a4 4 0 008 0A3.83 3.83 0 0030.66 19.21zM28 24.35a2.25 2.25 0 01-2.25-2.25V17l3.72 3.47h0A2.05 2.05 0 0130.2 22 2.25 2.25 0 0128 24.35zM0 22.1a4 4 0 008 0V13L1.34 19.21A3.88 3.88 0 000 22.1zm2.48-1.56h0L6.25 17v5.1a2.25 2.25 0 01-4.5 0A2.05 2.05 0 012.48 20.54zM15 5.5A3.5 3.5 0 1011.5 9 3.5 3.5 0 0015 5.5zm-5.25 0A1.75 1.75 0 1111.5 7.25 1.77 1.77 0 019.75 5.5zM20.5 2A3.5 3.5 0 1024 5.5 3.5 3.5 0 0020.5 2zm0 5.25A1.75 1.75 0 1122.25 5.5 1.77 1.77 0 0120.5 7.25z"
                />
                <title>
                  &gt; 5
                </title>
              </svg>
              <span />
            </div>
            <div
              className="iot--value-card__attribute"
            >
              <div
                className="iot--value-card__value-renderer--wrapper"
              >
                <span
                  className="iot--value-card__value-renderer--value"
                  style={
                    Object {
                      "--value-renderer-color": null,
                      "--value-renderer-font-size": "42px",
                      "--value-renderer-max-lines": 1,
                    }
                  }
                >
                  70
                </span>
              </div>
              <span
                className="iot--value-card__attribute-unit"
                style={
                  Object {
                    "--default-font-size": "1.25rem",
                  }
                }
              >
                
              </span>
            </div>
          </div>
        </div>
      </div>
    </div>
  </div>
</div>
`;

exports[`Storybook Snapshot tests and console checks Storyshots 1 - Watson IoT/ValueCard with trends, variables, and label 1`] = `
<div
  className="storybook-container"
>
  <div
    style={
      Object {
        "margin": "1rem4",
        "width": "252px",
      }
    }
  >
    <div
      className="iot--card iot--value-card__horizontal iot--card--wrapper"
      data-testid="Card"
      id="facilitycard"
      role="presentation"
      style={
        Object {
          "--card-default-height": "144px",
        }
      }
    >
      <div
        className="iot--card--header"
        data-testid="Card-header"
      >
        <span
          className="iot--card--title"
          data-testid="Card-title"
          title="Foot Traffic - working"
        >
          <div
            className="iot--card--title--text"
          >
            Foot Traffic - working
          </div>
        </span>
      </div>
      <div
        className="iot--card--content"
        data-testid="Card-content"
        style={
          Object {
            "--card-content-height": "96px",
          }
        }
      >
        <div
          className="iot--value-card__content-wrapper"
        >
          <div
            className="iot--value-card__attribute-wrapper iot--value-card__attribute-wrapper--horizontal"
            style={
              Object {
                "--value-card-attribute-width": "100%",
              }
            }
          >
            <div
              className="iot--value-card__attribute-label"
            >
              <span>
                Walkers
              </span>
            </div>
            <div
              className="iot--value-card__attribute"
            >
              <div
                className="iot--value-card__value-renderer--wrapper"
              >
                <span
                  className="iot--value-card__value-renderer--value"
                  style={
                    Object {
                      "--value-renderer-color": null,
                      "--value-renderer-font-size": "42px",
                      "--value-renderer-max-lines": 1,
                    }
                  }
                >
                  13,572
                </span>
              </div>
              <span
                className="iot--value-card__attribute-unit"
                style={
                  Object {
                    "--default-font-size": "1.25rem",
                  }
                }
              >
                
              </span>
            </div>
            <div
              className="iot--value-card__attribute-secondary-value"
              style={
                Object {
                  "--secondary-value-color": "red",
                }
              }
            >
              <svg
                aria-label="trending down"
                className="iot--value-card__attribute_trend-icon"
                fill="currentColor"
                focusable="false"
                height={16}
                preserveAspectRatio="xMidYMid meet"
                role="img"
                viewBox="0 0 32 32"
                width={16}
                xmlns="http://www.w3.org/2000/svg"
              >
                <path
                  d="M24 12L16 22 8 12z"
                />
              </svg>
              22%
            </div>
          </div>
        </div>
      </div>
    </div>
  </div>
</div>
`;<|MERGE_RESOLUTION|>--- conflicted
+++ resolved
@@ -68,7 +68,6 @@
               className="iot--data-state-grid"
             >
               <div
-                aria-describedby={null}
                 aria-labelledby="iot--data-state-grid__icon-myStoryId"
                 className="bx--tooltip__label"
                 id="iot--data-state-grid__icon-myStoryId"
@@ -82,77 +81,6 @@
                 role="button"
                 tabIndex={0}
               >
-<<<<<<< HEAD
-                <div
-                  aria-labelledby="iot--data-state-grid__icon-myStoryId"
-                  className="bx--tooltip__label"
-                  id="iot--data-state-grid__icon-myStoryId"
-                  onBlur={[Function]}
-                  onClick={[Function]}
-                  onContextMenu={[Function]}
-                  onFocus={[Function]}
-                  onKeyDown={[Function]}
-                  onMouseOut={[Function]}
-                  onMouseOver={[Function]}
-                  role="button"
-                  tabIndex={0}
-                >
-                  <svg
-                    aria-hidden={true}
-                    className="iot--data-state-default-warning-icon"
-                    fill="currentColor"
-                    focusable="false"
-                    height={24}
-                    preserveAspectRatio="xMidYMid meet"
-                    viewBox="0 0 24 24"
-                    width={24}
-                    xmlns="http://www.w3.org/2000/svg"
-                  >
-                    <path
-                      d="M12,1C5.9,1,1,5.9,1,12s4.9,11,11,11s11-4.9,11-11C23,5.9,18.1,1,12,1z M11.1,6h1.8v8h-1.8V6z M12,19.2	c-0.7,0-1.2-0.6-1.2-1.2s0.6-1.2,1.2-1.2s1.2,0.6,1.2,1.2S12.7,19.2,12,19.2z"
-                    />
-                    <path
-                      d="M13.2,18c0,0.7-0.6,1.2-1.2,1.2s-1.2-0.6-1.2-1.2s0.6-1.2,1.2-1.2S13.2,17.3,13.2,18z M12.9,6	h-1.8v8h1.8V6z"
-                      data-icon-path="inner-path"
-                      fill="none"
-                      opacity="0"
-                    />
-                  </svg>
-                </div>
-                <div
-                  aria-labelledby="iot--data-state-grid__label-myStoryId"
-                  className="bx--tooltip__label"
-                  id="iot--data-state-grid__label-myStoryId"
-                  onBlur={[Function]}
-                  onClick={[Function]}
-                  onContextMenu={[Function]}
-                  onFocus={[Function]}
-                  onKeyDown={[Function]}
-                  onMouseOut={[Function]}
-                  onMouseOver={[Function]}
-                  role="button"
-                  tabIndex={0}
-                >
-                  <span
-                    className="iot--data-state-grid__label"
-                  >
-                    No data available for this score at this time
-                  </span>
-                </div>
-                <div
-                  aria-labelledby="iot--data-state-grid__description-myStoryId"
-                  className="bx--tooltip__label"
-                  id="iot--data-state-grid__description-myStoryId"
-                  onBlur={[Function]}
-                  onClick={[Function]}
-                  onContextMenu={[Function]}
-                  onFocus={[Function]}
-                  onKeyDown={[Function]}
-                  onMouseOut={[Function]}
-                  onMouseOver={[Function]}
-                  role="button"
-                  tabIndex={0}
-=======
                 <svg
                   aria-hidden={true}
                   className="iot--data-state-default-warning-icon"
@@ -176,7 +104,6 @@
                 </svg>
               </div>
               <div
-                aria-describedby={null}
                 aria-labelledby="iot--data-state-grid__label-myStoryId"
                 className="bx--tooltip__label"
                 id="iot--data-state-grid__label-myStoryId"
@@ -197,7 +124,6 @@
                 </span>
               </div>
               <div
-                aria-describedby={null}
                 aria-labelledby="iot--data-state-grid__description-myStoryId"
                 className="bx--tooltip__label"
                 id="iot--data-state-grid__description-myStoryId"
@@ -213,7 +139,6 @@
               >
                 <p
                   className="iot--data-state-grid__description"
->>>>>>> 63f25ad1
                 >
                   The last successful score was 68 at 13:21 - 10/21/2019 but wait, there is more, according to the latest test results this line is too long.
                 </p>
