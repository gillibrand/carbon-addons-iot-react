--- conflicted
+++ resolved
@@ -82,7 +82,7 @@
               >
                 <svg
                   aria-hidden={true}
-                  className="iot--data-state-default-error-icon"
+                  className="iot--data-state-default-warning-icon"
                   fill="currentColor"
                   focusable="false"
                   height={24}
@@ -91,12 +91,11 @@
                   width={24}
                   xmlns="http://www.w3.org/2000/svg"
                 >
-<<<<<<< HEAD
                   <path
-                    d="M12,1C5.9,1,1,5.9,1,12s4.9,11,11,11s11-4.9,11-11S18.1,1,12,1z M16.3,17.5L6.5,7.7l1.2-1.2l9.8,9.8L16.3,17.5z"
+                    d="M12,1C5.9,1,1,5.9,1,12s4.9,11,11,11s11-4.9,11-11C23,5.9,18.1,1,12,1z M11.1,6h1.8v8h-1.8V6z M12,19.2	c-0.7,0-1.2-0.6-1.2-1.2s0.6-1.2,1.2-1.2s1.2,0.6,1.2,1.2S12.7,19.2,12,19.2z"
                   />
                   <path
-                    d="M16.3,17.5L6.5,7.7l1.2-1.2l9.8,9.8L16.3,17.5z"
+                    d="M13.2,18c0,0.7-0.6,1.2-1.2,1.2s-1.2-0.6-1.2-1.2s0.6-1.2,1.2-1.2S13.2,17.3,13.2,18z M12.9,6	h-1.8v8h1.8V6z"
                     data-icon-path="inner-path"
                     fill="none"
                     opacity="0"
@@ -120,44 +119,6 @@
               >
                 <span
                   className="iot--data-state-grid__label"
-=======
-                  <svg
-                    aria-hidden={true}
-                    className="iot--data-state-default-warning-icon"
-                    fill="currentColor"
-                    focusable="false"
-                    height={24}
-                    preserveAspectRatio="xMidYMid meet"
-                    viewBox="0 0 24 24"
-                    width={24}
-                    xmlns="http://www.w3.org/2000/svg"
-                  >
-                    <path
-                      d="M12,1C5.9,1,1,5.9,1,12s4.9,11,11,11s11-4.9,11-11C23,5.9,18.1,1,12,1z M11.1,6h1.8v8h-1.8V6z M12,19.2	c-0.7,0-1.2-0.6-1.2-1.2s0.6-1.2,1.2-1.2s1.2,0.6,1.2,1.2S12.7,19.2,12,19.2z"
-                    />
-                    <path
-                      d="M13.2,18c0,0.7-0.6,1.2-1.2,1.2s-1.2-0.6-1.2-1.2s0.6-1.2,1.2-1.2S13.2,17.3,13.2,18z M12.9,6	h-1.8v8h1.8V6z"
-                      data-icon-path="inner-path"
-                      fill="none"
-                      opacity="0"
-                    />
-                  </svg>
-                </div>
-                <div
-                  aria-describedby={null}
-                  aria-labelledby="iot--data-state-grid__label-myStoryId"
-                  className="bx--tooltip__label"
-                  id="iot--data-state-grid__label-myStoryId"
-                  onBlur={[Function]}
-                  onClick={[Function]}
-                  onContextMenu={[Function]}
-                  onFocus={[Function]}
-                  onKeyDown={[Function]}
-                  onMouseOut={[Function]}
-                  onMouseOver={[Function]}
-                  role="button"
-                  tabIndex={0}
->>>>>>> 600f9e71
                 >
                   No data available for this score at this time
                 </span>
@@ -187,14 +148,14 @@
           </div>
         </div>
       </div>
-      <div
-        style={
-          Object {
-            "height": "150vh",
-          }
-        }
-      />
     </div>
+    <div
+      style={
+        Object {
+          "height": "150vh",
+        }
+      }
+    />
   </div>
 </div>
 `;
@@ -207,38 +168,32 @@
     style={
       Object {
         "margin": "1rem4",
-        "width": "108px",
+        "width": "520px",
       }
     }
   >
     <div
-      className="iot--card iot--value-card__horizontal iot--card--wrapper"
+      className="iot--card iot--value-card__vertical iot--card--wrapper"
       data-testid="Card"
-      id="myStoryId"
+      id="facilitycard"
       role="presentation"
       style={
         Object {
-<<<<<<< HEAD
-          "--card-default-height": "144px",
-=======
-          "margin": "1rem4",
-          "width": "520px",
->>>>>>> 600f9e71
+          "--card-default-height": "304px",
         }
       }
     >
       <div
-<<<<<<< HEAD
         className="iot--card--header"
       >
         <span
           className="iot--card--title"
-          title="Health score"
+          title="Facility Conditions per device"
         >
           <div
             className="iot--card--title--text"
           >
-            Health score
+            Facility Conditions per device
           </div>
         </span>
       </div>
@@ -247,305 +202,103 @@
         data-testid="Card-content"
         style={
           Object {
-            "--card-content-height": "96px",
-=======
-        className="iot--card iot--value-card__vertical iot--card--wrapper"
-        data-testid="Card"
-        id="facilitycard"
-        role="presentation"
-        style={
-          Object {
-            "--card-default-height": "304px",
->>>>>>> 600f9e71
+            "--card-content-height": "256px",
           }
         }
       >
         <div
-<<<<<<< HEAD
-          className="iot--value-card__content-wrapper"
-        >
-          <div
-            className="iot--data-state-container"
-            style={
-              Object {
-                "--container-padding": "16px",
-              }
-            }
-=======
-          className="iot--card--header"
-        >
-          <span
-            className="iot--card--title"
-            title="Facility Conditions per device"
-          >
-            <div
-              className="iot--card--title--text"
-            >
-              Facility Conditions per device
-            </div>
-          </span>
-        </div>
-        <div
-          className="iot--card--content"
-          data-testid="Card-content"
-          style={
-            Object {
-              "--card-content-height": "256px",
-            }
-          }
-        >
-          <div
-            className="iot--value-card__content-wrapper iot--value-card__content-wrapper--vertical"
->>>>>>> 600f9e71
-          >
-            <p
-              className="iot--data-state-dashes"
-            >
-              --
-            </p>
-            <div
-<<<<<<< HEAD
-              className="iot--data-state-grid"
-            >
-              <div
-                aria-describedby={null}
-                aria-labelledby="iot--data-state-grid__icon-myStoryId"
-                className="bx--tooltip__label"
-                id="iot--data-state-grid__icon-myStoryId"
-                onBlur={[Function]}
-                onClick={[Function]}
-                onContextMenu={[Function]}
-                onFocus={[Function]}
-                onKeyDown={[Function]}
-                onMouseOut={[Function]}
-                onMouseOver={[Function]}
-                role="button"
-                tabIndex={0}
-              >
-                <svg
-                  aria-hidden={true}
-                  className="iot--data-state-default-error-icon"
-                  fill="currentColor"
-                  focusable="false"
-                  height={24}
-                  preserveAspectRatio="xMidYMid meet"
-                  viewBox="0 0 24 24"
-                  width={24}
-                  xmlns="http://www.w3.org/2000/svg"
-                >
-                  <path
-                    d="M12,1C5.9,1,1,5.9,1,12s4.9,11,11,11s11-4.9,11-11S18.1,1,12,1z M16.3,17.5L6.5,7.7l1.2-1.2l9.8,9.8L16.3,17.5z"
-                  />
-                  <path
-                    d="M16.3,17.5L6.5,7.7l1.2-1.2l9.8,9.8L16.3,17.5z"
-                    data-icon-path="inner-path"
-                    fill="none"
-                    opacity="0"
-                  />
-                </svg>
-              </div>
-            </div>
-          </div>
-        </div>
-      </div>
-    </div>
-  </div>
-</div>
-`;
-
-exports[`Storybook Snapshot tests and console checks Storyshots 1 - Watson IoT/ValueCard data state - error - small 1`] = `
-<div
-  className="storybook-container"
->
-  <div
-    style={
-      Object {
-        "margin": "1rem4",
-        "width": "108px",
-      }
-    }
-  >
-    <div
-      className="iot--card iot--value-card__horizontal iot--card--wrapper"
-      data-testid="Card"
-      id="myStoryId"
-      role="presentation"
-      style={
-        Object {
-          "--card-default-height": "144px",
-        }
-      }
-    >
-      <div
-        className="iot--card--header"
-      >
-        <span
-          className="iot--card--title"
-          title="Health score"
-        >
-          <div
-            className="iot--card--title--text"
-          >
-            Health score
-          </div>
-        </span>
-      </div>
-      <div
-        className="iot--card--content"
-        data-testid="Card-content"
-        style={
-          Object {
-            "--card-content-height": "96px",
-          }
-        }
-      >
-        <div
-          className="iot--value-card__content-wrapper"
-        >
-          <div
-            className="iot--data-state-container"
-            style={
-              Object {
-                "--container-padding": "16px",
-              }
-            }
-          >
-            <p
-              className="iot--data-state-dashes"
-            >
-              --
-            </p>
-            <div
-              className="iot--data-state-grid"
-            >
-              <div
-                aria-describedby={null}
-                aria-labelledby="iot--data-state-grid__icon-myStoryId"
-                className="bx--tooltip__label"
-                id="iot--data-state-grid__icon-myStoryId"
-                onBlur={[Function]}
-                onClick={[Function]}
-                onContextMenu={[Function]}
-                onFocus={[Function]}
-                onKeyDown={[Function]}
-                onMouseOut={[Function]}
-                onMouseOver={[Function]}
-                role="button"
-                tabIndex={0}
-              >
-                <svg
-                  aria-hidden={true}
-                  className="iot--data-state-default-error-icon"
-                  fill="currentColor"
-                  focusable="false"
-                  height={24}
-                  preserveAspectRatio="xMidYMid meet"
-                  viewBox="0 0 24 24"
-                  width={24}
-                  xmlns="http://www.w3.org/2000/svg"
-                >
-                  <path
-                    d="M12,1C5.9,1,1,5.9,1,12s4.9,11,11,11s11-4.9,11-11S18.1,1,12,1z M16.3,17.5L6.5,7.7l1.2-1.2l9.8,9.8L16.3,17.5z"
-                  />
-                  <path
-                    d="M16.3,17.5L6.5,7.7l1.2-1.2l9.8,9.8L16.3,17.5z"
-                    data-icon-path="inner-path"
-                    fill="none"
-                    opacity="0"
-                  />
-                </svg>
-=======
-              className="iot--value-card__attribute-wrapper iot--value-card__attribute-wrapper--vertical"
-              style={
-                Object {
-                  "--value-card-attribute-width": "100%",
-                }
-              }
-            >
-              <div
-                className="iot--value-card__attribute-label"
-              >
-                <span>
-                  Device 1 Comfort
-                </span>
-              </div>
-              <div
-                className="iot--value-card__attribute"
-              >
-                <div
-                  className="iot--value-card__value-renderer--wrapper"
-                >
-                  <span
-                    className="iot--value-card__value-renderer--value iot--value-card__value-renderer--value--vertical"
-                    style={
-                      Object {
-                        "--value-renderer-color": null,
-                        "--value-renderer-font-size": "42px",
-                        "--value-renderer-max-lines": 1,
-                      }
-                    }
-                  >
-                    100
-                  </span>
-                </div>
-                <span
-                  className="iot--value-card__attribute-unit"
-                  style={
-                    Object {
-                      "--default-font-size": "1.25rem",
-                    }
-                  }
-                >
-                  %
-                </span>
-              </div>
-            </div>
-            <div
-              className="iot--value-card__attribute-wrapper iot--value-card__attribute-wrapper--vertical"
-              style={
-                Object {
-                  "--value-card-attribute-width": "100%",
-                }
-              }
-            >
-              <div
-                className="iot--value-card__attribute-label"
-              >
-                <span>
-                  Device 2 Comfort
-                </span>
-              </div>
-              <div
-                className="iot--value-card__attribute"
-              >
-                <div
-                  className="iot--value-card__value-renderer--wrapper"
-                >
-                  <span
-                    className="iot--value-card__value-renderer--value iot--value-card__value-renderer--value--vertical"
-                    style={
-                      Object {
-                        "--value-renderer-color": null,
-                        "--value-renderer-font-size": "42px",
-                        "--value-renderer-max-lines": 1,
-                      }
-                    }
-                  >
-                    50
-                  </span>
-                </div>
-                <span
-                  className="iot--value-card__attribute-unit"
-                  style={
-                    Object {
-                      "--default-font-size": "1.25rem",
-                    }
-                  }
-                >
-                  %
-                </span>
->>>>>>> 600f9e71
-              </div>
+          className="iot--value-card__content-wrapper iot--value-card__content-wrapper--vertical"
+        >
+          <div
+            className="iot--value-card__attribute-wrapper iot--value-card__attribute-wrapper--vertical"
+            style={
+              Object {
+                "--value-card-attribute-width": "100%",
+              }
+            }
+          >
+            <div
+              className="iot--value-card__attribute-label"
+            >
+              <span>
+                Device 1 Comfort
+              </span>
+            </div>
+            <div
+              className="iot--value-card__attribute"
+            >
+              <div
+                className="iot--value-card__value-renderer--wrapper"
+              >
+                <span
+                  className="iot--value-card__value-renderer--value iot--value-card__value-renderer--value--vertical"
+                  style={
+                    Object {
+                      "--value-renderer-color": null,
+                      "--value-renderer-font-size": "42px",
+                      "--value-renderer-max-lines": 1,
+                    }
+                  }
+                >
+                  100
+                </span>
+              </div>
+              <span
+                className="iot--value-card__attribute-unit"
+                style={
+                  Object {
+                    "--default-font-size": "1.25rem",
+                  }
+                }
+              >
+                %
+              </span>
+            </div>
+          </div>
+          <div
+            className="iot--value-card__attribute-wrapper iot--value-card__attribute-wrapper--vertical"
+            style={
+              Object {
+                "--value-card-attribute-width": "100%",
+              }
+            }
+          >
+            <div
+              className="iot--value-card__attribute-label"
+            >
+              <span>
+                Device 2 Comfort
+              </span>
+            </div>
+            <div
+              className="iot--value-card__attribute"
+            >
+              <div
+                className="iot--value-card__value-renderer--wrapper"
+              >
+                <span
+                  className="iot--value-card__value-renderer--value iot--value-card__value-renderer--value--vertical"
+                  style={
+                    Object {
+                      "--value-renderer-color": null,
+                      "--value-renderer-font-size": "42px",
+                      "--value-renderer-max-lines": 1,
+                    }
+                  }
+                >
+                  50
+                </span>
+              </div>
+              <span
+                className="iot--value-card__attribute-unit"
+                style={
+                  Object {
+                    "--default-font-size": "1.25rem",
+                  }
+                }
+              >
+                %
+              </span>
             </div>
           </div>
         </div>
@@ -570,414 +323,6 @@
     <div
       className="iot--card iot--value-card__vertical iot--card--wrapper"
       data-testid="Card"
-      id="myStoryId"
-      role="presentation"
-      style={
-        Object {
-          "--card-default-height": "624px",
-        }
-      }
-    >
-      <div
-<<<<<<< HEAD
-        className="iot--card--header"
-      >
-        <span
-          className="iot--card--title"
-          title="Health score"
-        >
-          <div
-            className="iot--card--title--text"
-          >
-            Health score
-          </div>
-        </span>
-      </div>
-      <div
-        className="iot--card--content"
-        data-testid="Card-content"
-=======
-        className="iot--card iot--value-card__vertical iot--card--wrapper"
-        data-testid="Card"
-        id="facilitycard"
-        role="presentation"
->>>>>>> 600f9e71
-        style={
-          Object {
-            "--card-content-height": "576px",
-          }
-        }
-      >
-        <div
-<<<<<<< HEAD
-          className="iot--value-card__content-wrapper iot--value-card__content-wrapper--vertical"
-=======
-          className="iot--card--header"
-        >
-          <span
-            className="iot--card--title"
-            title="Facility Conditions"
-          >
-            <div
-              className="iot--card--title--text"
-            >
-              Facility Conditions
-            </div>
-          </span>
-        </div>
-        <div
-          className="iot--card--content"
-          data-testid="Card-content"
-          style={
-            Object {
-              "--card-content-height": "576px",
-            }
-          }
->>>>>>> 600f9e71
-        >
-          <div
-            className="iot--data-state-container"
-            style={
-              Object {
-                "--container-padding": "16px",
-              }
-            }
-          >
-            <p
-              className="iot--data-state-dashes"
-            >
-              --
-            </p>
-            <div
-<<<<<<< HEAD
-              className="iot--data-state-grid"
-            >
-              <div
-                aria-describedby={null}
-                aria-labelledby="iot--data-state-grid__icon-myStoryId"
-                className="bx--tooltip__label"
-                id="iot--data-state-grid__icon-myStoryId"
-                onBlur={[Function]}
-                onClick={[Function]}
-                onContextMenu={[Function]}
-                onFocus={[Function]}
-                onKeyDown={[Function]}
-                onMouseOut={[Function]}
-                onMouseOver={[Function]}
-                role="button"
-                tabIndex={0}
-              >
-                <svg
-                  aria-hidden={true}
-                  fill="currentColor"
-                  focusable="false"
-                  height={16}
-                  preserveAspectRatio="xMidYMid meet"
-                  style={
-                    Object {
-                      "fill": "orange",
-                    }
-                  }
-                  viewBox="0 0 32 32"
-                  width={16}
-                  xmlns="http://www.w3.org/2000/svg"
-                >
-                  <path
-                    d="M16 10a6 6 0 00-6 6v8a6 6 0 0012 0V16A6 6 0 0016 10zm-4.25 7.87h8.5v4.25h-8.5zM16 28.25A4.27 4.27 0 0111.75 24v-.13h8.5V24A4.27 4.27 0 0116 28.25zm4.25-12.13h-8.5V16a4.25 4.25 0 018.5 0zM30.66 19.21L24 13v9.1a4 4 0 008 0A3.83 3.83 0 0030.66 19.21zM28 24.35a2.25 2.25 0 01-2.25-2.25V17l3.72 3.47h0A2.05 2.05 0 0130.2 22 2.25 2.25 0 0128 24.35zM0 22.1a4 4 0 008 0V13L1.34 19.21A3.88 3.88 0 000 22.1zm2.48-1.56h0L6.25 17v5.1a2.25 2.25 0 01-4.5 0A2.05 2.05 0 012.48 20.54zM15 5.5A3.5 3.5 0 1011.5 9 3.5 3.5 0 0015 5.5zm-5.25 0A1.75 1.75 0 1111.5 7.25 1.77 1.77 0 019.75 5.5zM20.5 2A3.5 3.5 0 1024 5.5 3.5 3.5 0 0020.5 2zm0 5.25A1.75 1.75 0 1122.25 5.5 1.77 1.77 0 0120.5 7.25z"
-                  />
-                  <title>
-                    App supplied icon
-                  </title>
-                </svg>
-              </div>
-              <div
-                aria-describedby={null}
-                aria-labelledby="iot--data-state-grid__label-myStoryId"
-                className="bx--tooltip__label"
-                id="iot--data-state-grid__label-myStoryId"
-                onBlur={[Function]}
-                onClick={[Function]}
-                onContextMenu={[Function]}
-                onFocus={[Function]}
-                onKeyDown={[Function]}
-                onMouseOut={[Function]}
-                onMouseOver={[Function]}
-                role="button"
-                tabIndex={0}
-              >
-                <span
-                  className="iot--data-state-grid__label"
-                >
-                  No data available for this score at this time
-                </span>
-              </div>
-              <div
-                aria-describedby={null}
-                aria-labelledby="iot--data-state-grid__description-myStoryId"
-                className="bx--tooltip__label"
-                id="iot--data-state-grid__description-myStoryId"
-                onBlur={[Function]}
-                onClick={[Function]}
-                onContextMenu={[Function]}
-                onFocus={[Function]}
-                onKeyDown={[Function]}
-                onMouseOut={[Function]}
-                onMouseOver={[Function]}
-                role="button"
-                tabIndex={0}
-              >
-                <p
-                  className="iot--data-state-grid__description"
-                >
-                  The last successful score was 68 at 13:21 - 10/21/2019 but wait, there is more, according to the latest test results this line is too long.
-                </p>
-              </div>
-            </div>
-          </div>
-        </div>
-      </div>
-    </div>
-  </div>
-</div>
-`;
-
-exports[`Storybook Snapshot tests and console checks Storyshots 1 - Watson IoT/ValueCard data state - no data - medium - scroll page 1`] = `
-<div
-  className="storybook-container"
->
-  <div
-    style={
-      Object {
-        "margin": "1rem4",
-        "width": "520px",
-      }
-    }
-  >
-    <div
-      className="iot--card iot--value-card__vertical iot--card--wrapper"
-      data-testid="Card"
-      id="myStoryId"
-      role="presentation"
-      style={
-        Object {
-          "--card-default-height": "304px",
-        }
-      }
-    >
-      <div
-        className="iot--card--header"
-      >
-        <span
-          className="iot--card--title"
-          title="Health score"
-        >
-          <div
-            className="iot--card--title--text"
-          >
-            Health score
-          </div>
-        </span>
-      </div>
-      <div
-        className="iot--card--content"
-        data-testid="Card-content"
-        style={
-          Object {
-            "--card-content-height": "256px",
-          }
-        }
-      >
-        <div
-          className="iot--value-card__content-wrapper iot--value-card__content-wrapper--vertical"
-        >
-          <div
-            className="iot--data-state-container"
-            style={
-              Object {
-                "--container-padding": "16px",
-              }
-            }
-          >
-            <p
-              className="iot--data-state-dashes"
-            >
-              --
-            </p>
-            <div
-              className="iot--data-state-grid"
-            >
-              <div
-                aria-describedby={null}
-                aria-labelledby="iot--data-state-grid__icon-myStoryId"
-                className="bx--tooltip__label"
-                id="iot--data-state-grid__icon-myStoryId"
-                onBlur={[Function]}
-                onClick={[Function]}
-                onContextMenu={[Function]}
-                onFocus={[Function]}
-                onKeyDown={[Function]}
-                onMouseOut={[Function]}
-                onMouseOver={[Function]}
-                role="button"
-                tabIndex={0}
-              >
-                <svg
-                  aria-hidden={true}
-                  className="iot--data-state-default-warning-icon"
-                  fill="currentColor"
-                  focusable="false"
-                  height={24}
-                  preserveAspectRatio="xMidYMid meet"
-                  viewBox="0 0 24 24"
-                  width={24}
-                  xmlns="http://www.w3.org/2000/svg"
-                >
-                  <path
-                    d="M12,1C5.9,1,1,5.9,1,12s4.9,11,11,11s11-4.9,11-11C23,5.9,18.1,1,12,1z M11.1,6h1.8v8h-1.8V6z M12,19.2	c-0.7,0-1.2-0.6-1.2-1.2s0.6-1.2,1.2-1.2s1.2,0.6,1.2,1.2S12.7,19.2,12,19.2z"
-                  />
-                  <path
-                    d="M13.2,18c0,0.7-0.6,1.2-1.2,1.2s-1.2-0.6-1.2-1.2s0.6-1.2,1.2-1.2S13.2,17.3,13.2,18z M12.9,6	h-1.8v8h1.8V6z"
-                    data-icon-path="inner-path"
-                    fill="none"
-                    opacity="0"
-                  />
-                </svg>
-              </div>
-              <div
-                aria-describedby={null}
-                aria-labelledby="iot--data-state-grid__label-myStoryId"
-                className="bx--tooltip__label"
-                id="iot--data-state-grid__label-myStoryId"
-                onBlur={[Function]}
-                onClick={[Function]}
-                onContextMenu={[Function]}
-                onFocus={[Function]}
-                onKeyDown={[Function]}
-                onMouseOut={[Function]}
-                onMouseOver={[Function]}
-                role="button"
-                tabIndex={0}
-              >
-                <span
-                  className="iot--data-state-grid__label"
-                >
-                  No data available for this score at this time
-                </span>
-              </div>
-              <div
-                aria-describedby={null}
-                aria-labelledby="iot--data-state-grid__description-myStoryId"
-                className="bx--tooltip__label"
-                id="iot--data-state-grid__description-myStoryId"
-                onBlur={[Function]}
-                onClick={[Function]}
-                onContextMenu={[Function]}
-                onFocus={[Function]}
-                onKeyDown={[Function]}
-                onMouseOut={[Function]}
-                onMouseOver={[Function]}
-                role="button"
-                tabIndex={0}
-              >
-                <p
-                  className="iot--data-state-grid__description"
-                >
-                  The last successful score was 68 at 13:21 - 10/21/2019 but wait, there is more, according to the latest test results this line is too long.
-                </p>
-              </div>
-            </div>
-          </div>
-        </div>
-      </div>
-    </div>
-    <div
-      style={
-        Object {
-          "height": "150vh",
-        }
-      }
-    />
-  </div>
-</div>
-`;
-
-exports[`Storybook Snapshot tests and console checks Storyshots 1 - Watson IoT/ValueCard empty state 1`] = `
-<div
-  className="storybook-container"
->
-  <div
-    style={
-      Object {
-        "margin": "1rem4",
-        "width": "520px",
-      }
-    }
-  >
-    <div
-      className="iot--card iot--value-card__vertical iot--card--wrapper"
-      data-testid="Card"
-      id="facilitycard"
-      role="presentation"
-      style={
-        Object {
-          "--card-default-height": "304px",
-        }
-      }
-    >
-      <div
-        className="iot--card--header"
-      >
-        <span
-          className="iot--card--title"
-          title="Facility Conditions"
-        >
-          <div
-            className="iot--card--title--text"
-          >
-            Facility Conditions
-          </div>
-        </span>
-      </div>
-      <div
-        className="iot--card--content"
-        data-testid="Card-content"
-        style={
-          Object {
-            "--card-content-height": "256px",
-          }
-        }
-      >
-        <div
-          className="iot--card--empty-message-wrapper"
-          style={
-            Object {
-              "--card-content-padding": "16px",
-            }
-          }
-        >
-          No data is available for this time range.
-        </div>
-      </div>
-    </div>
-  </div>
-</div>
-`;
-
-exports[`Storybook Snapshot tests and console checks Storyshots 1 - Watson IoT/ValueCard large / 5 1`] = `
-<div
-  className="storybook-container"
->
-  <div
-    style={
-      Object {
-        "margin": "1rem4",
-        "width": "520px",
-      }
-    }
-  >
-    <div
-      className="iot--card iot--value-card__vertical iot--card--wrapper"
-      data-testid="Card"
       id="facilitycard"
       role="presentation"
       style={
@@ -1228,2227 +573,6 @@
                   }
                 >
                   0.567
-                </span>
-              </div>
-              <span
-                className="iot--value-card__attribute-unit"
-                style={
-                  Object {
-                    "--default-font-size": "1.25rem",
-                  }
-                }
-              >
-                
-              </span>
-            </div>
-          </div>
-        </div>
-      </div>
-    </div>
-  </div>
-</div>
-`;
-
-exports[`Storybook Snapshot tests and console checks Storyshots 1 - Watson IoT/ValueCard large-thin / 6 1`] = `
-<div
-  className="storybook-container"
->
-  <div
-    style={
-      Object {
-        "margin": "1rem4",
-        "width": "252px",
-      }
-    }
-  >
-    <div
-      className="iot--card iot--value-card__vertical iot--card--wrapper"
-      data-testid="Card"
-      id="facilitycard"
-      role="presentation"
-      style={
-        Object {
-          "--card-default-height": "624px",
-        }
-      }
-    >
-      <div
-        className="iot--card--header"
-      >
-        <span
-          className="iot--card--title"
-          title="Facility Conditions"
-        >
-          <div
-            className="iot--card--title--text"
-          >
-            Facility Conditions
-          </div>
-        </span>
-      </div>
-      <div
-        className="iot--card--content"
-        data-testid="Card-content"
-        style={
-          Object {
-            "--card-content-height": "576px",
-          }
-        }
-      >
-        <div
-          className="iot--value-card__content-wrapper iot--value-card__content-wrapper--vertical"
-        >
-          <div
-            className="iot--value-card__attribute-wrapper iot--value-card__attribute-wrapper--vertical"
-            style={
-              Object {
-                "--value-card-attribute-width": "100%",
-              }
-            }
-          >
-            <div
-              className="iot--value-card__attribute-label"
-            >
-              <span>
-                Comfort Level
-              </span>
-            </div>
-            <div
-              className="iot--value-card__attribute"
-            >
-              <div
-                className="iot--value-card__value-renderer--wrapper"
-              >
-                <span
-                  className="iot--value-card__value-renderer--value iot--value-card__value-renderer--value--vertical"
-                  style={
-                    Object {
-                      "--value-renderer-color": null,
-                      "--value-renderer-font-size": "42px",
-                      "--value-renderer-max-lines": 1,
-                    }
-                  }
-                >
-                  89
-                </span>
-              </div>
-              <span
-                className="iot--value-card__attribute-unit"
-                style={
-                  Object {
-                    "--default-font-size": "1.25rem",
-                  }
-                }
-              >
-                %
-              </span>
-            </div>
-          </div>
-          <div
-            className="iot--value-card__attribute-wrapper iot--value-card__attribute-wrapper--vertical"
-            style={
-              Object {
-                "--value-card-attribute-width": "100%",
-              }
-            }
-          >
-            <div
-              className="iot--value-card__attribute-label"
-            >
-              <span>
-                Average Temperature
-              </span>
-            </div>
-            <div
-              className="iot--value-card__attribute"
-            >
-              <div
-                className="iot--value-card__value-renderer--wrapper"
-              >
-                <span
-                  className="iot--value-card__value-renderer--value iot--value-card__value-renderer--value--vertical"
-                  style={
-                    Object {
-                      "--value-renderer-color": null,
-                      "--value-renderer-font-size": "42px",
-                      "--value-renderer-max-lines": 1,
-                    }
-                  }
-                >
-                  76.7
-                </span>
-              </div>
-              <span
-                className="iot--value-card__attribute-unit"
-                style={
-                  Object {
-                    "--default-font-size": "1.25rem",
-                  }
-                }
-              >
-                ˚F
-              </span>
-            </div>
-          </div>
-          <div
-            className="iot--value-card__attribute-wrapper iot--value-card__attribute-wrapper--vertical"
-            style={
-              Object {
-                "--value-card-attribute-width": "100%",
-              }
-            }
-          >
-            <div
-              className="iot--value-card__attribute-label"
-            >
-              <span>
-                Utilization
-              </span>
-            </div>
-            <div
-              className="iot--value-card__attribute"
-            >
-              <div
-                className="iot--value-card__value-renderer--wrapper"
-              >
-                <span
-                  className="iot--value-card__value-renderer--value iot--value-card__value-renderer--value--vertical"
-                  style={
-                    Object {
-                      "--value-renderer-color": null,
-                      "--value-renderer-font-size": "42px",
-                      "--value-renderer-max-lines": 1,
-                    }
-                  }
-                >
-                  76
-                </span>
-              </div>
-              <span
-                className="iot--value-card__attribute-unit"
-                style={
-                  Object {
-                    "--default-font-size": "1.25rem",
-                  }
-                }
-              >
-                %
-              </span>
-            </div>
-          </div>
-          <div
-            className="iot--value-card__attribute-wrapper iot--value-card__attribute-wrapper--vertical"
-            style={
-              Object {
-                "--value-card-attribute-width": "100%",
-              }
-            }
-          >
-            <div
-              className="iot--value-card__attribute-label"
-            >
-              <span>
-                CPU
-              </span>
-            </div>
-            <div
-              className="iot--value-card__attribute"
-            >
-              <div
-                className="iot--value-card__value-renderer--wrapper"
-              >
-                <span
-                  className="iot--value-card__value-renderer--value iot--value-card__value-renderer--value--vertical"
-                  style={
-                    Object {
-                      "--value-renderer-color": null,
-                      "--value-renderer-font-size": "42px",
-                      "--value-renderer-max-lines": 1,
-                    }
-                  }
-                >
-                  76
-                </span>
-              </div>
-              <span
-                className="iot--value-card__attribute-unit"
-                style={
-                  Object {
-                    "--default-font-size": "1.25rem",
-                  }
-                }
-              >
-                %
-              </span>
-            </div>
-          </div>
-          <div
-            className="iot--value-card__attribute-wrapper iot--value-card__attribute-wrapper--vertical"
-            style={
-              Object {
-                "--value-card-attribute-width": "100%",
-              }
-            }
-          >
-            <div
-              className="iot--value-card__attribute-label"
-            >
-              <span>
-                Humidity
-              </span>
-            </div>
-            <div
-              className="iot--value-card__attribute"
-            >
-              <div
-                className="iot--value-card__value-renderer--wrapper"
-              >
-                <span
-                  className="iot--value-card__value-renderer--value iot--value-card__value-renderer--value--vertical"
-                  style={
-                    Object {
-                      "--value-renderer-color": null,
-                      "--value-renderer-font-size": "42px",
-                      "--value-renderer-max-lines": 1,
-                    }
-                  }
-                >
-                  76
-                </span>
-              </div>
-              <span
-                className="iot--value-card__attribute-unit"
-                style={
-                  Object {
-                    "--default-font-size": "1.25rem",
-                  }
-                }
-              >
-                %
-              </span>
-            </div>
-          </div>
-          <div
-            className="iot--value-card__attribute-wrapper iot--value-card__attribute-wrapper--vertical"
-            style={
-              Object {
-                "--value-card-attribute-width": "100%",
-              }
-            }
-          >
-            <div
-              className="iot--value-card__attribute-label"
-            >
-              <span>
-                Location
-              </span>
-            </div>
-            <div
-              className="iot--value-card__attribute"
-            >
-              <div
-                className="iot--value-card__value-renderer--wrapper"
-              >
-                <span
-                  className="iot--value-card__value-renderer--value iot--value-card__value-renderer--value--vertical"
-                  style={
-                    Object {
-                      "--value-renderer-color": null,
-                      "--value-renderer-font-size": "42px",
-                      "--value-renderer-max-lines": 1,
-                    }
-                  }
-                >
-                  Australia
-                </span>
-              </div>
-              <span
-                className="iot--value-card__attribute-unit"
-                style={
-                  Object {
-                    "--default-font-size": "1.25rem",
-                  }
-                }
-              >
-                
-              </span>
-            </div>
-          </div>
-          <div
-            className="iot--value-card__attribute-wrapper iot--value-card__attribute-wrapper--vertical"
-            style={
-              Object {
-                "--value-card-attribute-width": "100%",
-              }
-            }
-          >
-            <div
-              className="iot--value-card__attribute-label"
-            >
-              <span>
-                Air quality
-              </span>
-            </div>
-            <div
-              className="iot--value-card__attribute"
-            >
-              <div
-                className="iot--value-card__value-renderer--wrapper"
-              >
-                <span
-                  className="iot--value-card__value-renderer--value iot--value-card__value-renderer--value--vertical"
-                  style={
-                    Object {
-                      "--value-renderer-color": null,
-                      "--value-renderer-font-size": "42px",
-                      "--value-renderer-max-lines": 1,
-                    }
-                  }
-                >
-                  76
-                </span>
-              </div>
-              <span
-                className="iot--value-card__attribute-unit"
-                style={
-                  Object {
-                    "--default-font-size": "1.25rem",
-                  }
-                }
-              >
-                %
-              </span>
-            </div>
-          </div>
-        </div>
-      </div>
-    </div>
-  </div>
-</div>
-`;
-
-exports[`Storybook Snapshot tests and console checks Storyshots 1 - Watson IoT/ValueCard locale 1`] = `
-<div
-  className="storybook-container"
->
-  <div
-    style={
-      Object {
-        "margin": "1rem4",
-        "width": "252px",
-      }
-    }
-  >
-    <div
-      className="iot--card iot--value-card__horizontal iot--card--wrapper"
-      data-testid="Card"
-      id="facilitycard"
-      role="presentation"
-      style={
-        Object {
-          "--card-default-height": "144px",
-        }
-      }
-    >
-      <div
-        className="iot--card--header"
-      >
-        <span
-          className="iot--card--title"
-          title="Occupancy"
-        >
-          <div
-            className="iot--card--title--text"
-          >
-            Occupancy
-          </div>
-        </span>
-      </div>
-      <div
-        className="iot--card--content"
-        data-testid="Card-content"
-        style={
-          Object {
-            "--card-content-height": "96px",
-          }
-        }
-      >
-        <div
-          className="iot--value-card__content-wrapper"
-        >
-          <div
-            className="iot--value-card__attribute-wrapper iot--value-card__attribute-wrapper--horizontal"
-            style={
-              Object {
-                "--value-card-attribute-width": "100%",
-              }
-            }
-          >
-            <div
-              className="iot--value-card__attribute-label"
-            >
-              <span />
-            </div>
-            <div
-              className="iot--value-card__attribute"
-            >
-              <div
-                className="iot--value-card__value-renderer--wrapper"
-              >
-                <span
-                  className="iot--value-card__value-renderer--value"
-                  style={
-                    Object {
-                      "--value-renderer-color": null,
-                      "--value-renderer-font-size": "42px",
-                      "--value-renderer-max-lines": 1,
-                    }
-                  }
-                >
-                  0,05
-                </span>
-              </div>
-              <span
-                className="iot--value-card__attribute-unit"
-                style={
-                  Object {
-                    "--default-font-size": "1.25rem",
-                  }
-                }
-              >
-                %
-              </span>
-            </div>
-          </div>
-        </div>
-      </div>
-    </div>
-  </div>
-</div>
-`;
-
-exports[`Storybook Snapshot tests and console checks Storyshots 1 - Watson IoT/ValueCard medium / 1 1`] = `
-<div
-  className="storybook-container"
->
-  <div
-    style={
-      Object {
-        "margin": "1rem4",
-        "width": "520px",
-      }
-    }
-  >
-    <div
-      className="iot--card iot--value-card__vertical iot--card--wrapper"
-      data-testid="Card"
-      id="facilitycard"
-      role="presentation"
-      style={
-        Object {
-          "--card-default-height": "304px",
-        }
-      }
-    >
-      <div
-        className="iot--card--header"
-      >
-        <span
-          className="iot--card--title"
-          title="Facility Conditions"
-        >
-          <div
-            className="iot--card--title--text"
-          >
-            Facility Conditions
-          </div>
-        </span>
-      </div>
-      <div
-        className="iot--card--content"
-        data-testid="Card-content"
-        style={
-          Object {
-            "--card-content-height": "256px",
-          }
-        }
-      >
-        <div
-          className="iot--value-card__content-wrapper iot--value-card__content-wrapper--vertical"
-        >
-          <div
-            className="iot--value-card__attribute-wrapper iot--value-card__attribute-wrapper--vertical"
-            style={
-              Object {
-                "--value-card-attribute-width": "100%",
-              }
-            }
-          >
-            <div
-              className="iot--value-card__attribute-label"
-            >
-              <span>
-                Comfort Level
-              </span>
-            </div>
-            <div
-              className="iot--value-card__attribute"
-            >
-              <div
-                className="iot--value-card__value-renderer--wrapper"
-              >
-                <span
-                  className="iot--value-card__value-renderer--value iot--value-card__value-renderer--value--vertical"
-                  style={
-                    Object {
-                      "--value-renderer-color": null,
-                      "--value-renderer-font-size": "42px",
-                      "--value-renderer-max-lines": 1,
-                    }
-                  }
-                >
-                  89
-                </span>
-              </div>
-              <span
-                className="iot--value-card__attribute-unit"
-                style={
-                  Object {
-                    "--default-font-size": "1.25rem",
-                  }
-                }
-              >
-                %
-              </span>
-            </div>
-          </div>
-        </div>
-      </div>
-    </div>
-  </div>
-</div>
-`;
-
-exports[`Storybook Snapshot tests and console checks Storyshots 1 - Watson IoT/ValueCard medium / 2 1`] = `
-<div
-  className="storybook-container"
->
-  <div
-    style={
-      Object {
-        "margin": "1rem4",
-        "width": "520px",
-      }
-    }
-  >
-    <div
-      className="iot--card iot--value-card__vertical iot--card--wrapper"
-      data-testid="Card"
-      id="facilitycard"
-      role="presentation"
-      style={
-        Object {
-          "--card-default-height": "304px",
-        }
-      }
-    >
-      <div
-        className="iot--card--header"
-      >
-        <span
-          className="iot--card--title"
-          title="Facility Conditions"
-        >
-          <div
-            className="iot--card--title--text"
-          >
-            Facility Conditions
-          </div>
-        </span>
-      </div>
-      <div
-        className="iot--card--content"
-        data-testid="Card-content"
-        style={
-          Object {
-            "--card-content-height": "256px",
-          }
-        }
-      >
-        <div
-          className="iot--value-card__content-wrapper iot--value-card__content-wrapper--vertical"
-        >
-          <div
-            className="iot--value-card__attribute-wrapper iot--value-card__attribute-wrapper--vertical"
-            style={
-              Object {
-                "--value-card-attribute-width": "100%",
-              }
-            }
-          >
-            <div
-              className="iot--value-card__attribute-label"
-            >
-              <span>
-                Comfort Level
-              </span>
-            </div>
-            <div
-              className="iot--value-card__attribute"
-            >
-              <div
-                className="iot--value-card__value-renderer--wrapper"
-              >
-                <span
-                  className="iot--value-card__value-renderer--value iot--value-card__value-renderer--value--vertical"
-                  style={
-                    Object {
-                      "--value-renderer-color": null,
-                      "--value-renderer-font-size": "42px",
-                      "--value-renderer-max-lines": 1,
-                    }
-                  }
-                >
-                  89
-                </span>
-              </div>
-              <span
-                className="iot--value-card__attribute-unit"
-                style={
-                  Object {
-                    "--default-font-size": "1.25rem",
-                  }
-                }
-              >
-                %
-              </span>
-            </div>
-          </div>
-          <div
-            className="iot--value-card__attribute-wrapper iot--value-card__attribute-wrapper--vertical"
-            style={
-              Object {
-                "--value-card-attribute-width": "100%",
-              }
-            }
-          >
-            <div
-              className="iot--value-card__attribute-label"
-            >
-              <span>
-                Average Temperature
-              </span>
-            </div>
-            <div
-              className="iot--value-card__attribute"
-            >
-              <div
-                className="iot--value-card__value-renderer--wrapper"
-              >
-                <span
-                  className="iot--value-card__value-renderer--value iot--value-card__value-renderer--value--vertical"
-                  style={
-                    Object {
-                      "--value-renderer-color": null,
-                      "--value-renderer-font-size": "42px",
-                      "--value-renderer-max-lines": 1,
-                    }
-                  }
-                >
-                  76.7
-                </span>
-              </div>
-              <span
-                className="iot--value-card__attribute-unit"
-                style={
-                  Object {
-                    "--default-font-size": "1.25rem",
-                  }
-                }
-              >
-                ˚F
-              </span>
-            </div>
-          </div>
-        </div>
-      </div>
-    </div>
-  </div>
-</div>
-`;
-
-exports[`Storybook Snapshot tests and console checks Storyshots 1 - Watson IoT/ValueCard medium / 3 1`] = `
-<div
-  className="storybook-container"
->
-  <div
-    style={
-      Object {
-        "margin": "1rem4",
-        "width": "520px",
-      }
-    }
-  >
-    <div
-      className="iot--card iot--value-card__vertical iot--card--wrapper"
-      data-testid="Card"
-      id="facilitycard"
-      role="presentation"
-      style={
-        Object {
-          "--card-default-height": "304px",
-        }
-      }
-    >
-      <div
-        className="iot--card--header"
-      >
-        <span
-          className="iot--card--title"
-          title="Facility Conditions"
-        >
-          <div
-            className="iot--card--title--text"
-          >
-            Facility Conditions
-          </div>
-        </span>
-      </div>
-      <div
-        className="iot--card--content"
-        data-testid="Card-content"
-        style={
-          Object {
-            "--card-content-height": "256px",
-          }
-        }
-      >
-        <div
-          className="iot--value-card__content-wrapper iot--value-card__content-wrapper--vertical"
-        >
-          <div
-            className="iot--value-card__attribute-wrapper iot--value-card__attribute-wrapper--vertical"
-            style={
-              Object {
-                "--value-card-attribute-width": "100%",
-              }
-            }
-          >
-            <div
-              className="iot--value-card__attribute-label"
-            >
-              <span>
-                Comfort Level
-              </span>
-            </div>
-            <div
-              className="iot--value-card__attribute"
-            >
-              <div
-                className="iot--value-card__value-renderer--wrapper"
-              >
-                <span
-                  className="iot--value-card__value-renderer--value iot--value-card__value-renderer--value--vertical"
-                  style={
-                    Object {
-                      "--value-renderer-color": null,
-                      "--value-renderer-font-size": "42px",
-                      "--value-renderer-max-lines": 1,
-                    }
-                  }
-                >
-                  89
-                </span>
-              </div>
-              <span
-                className="iot--value-card__attribute-unit"
-                style={
-                  Object {
-                    "--default-font-size": "1.25rem",
-                  }
-                }
-              >
-                %
-              </span>
-            </div>
-          </div>
-          <div
-            className="iot--value-card__attribute-wrapper iot--value-card__attribute-wrapper--vertical"
-            style={
-              Object {
-                "--value-card-attribute-width": "100%",
-              }
-            }
-          >
-            <div
-              className="iot--value-card__attribute-label"
-            >
-              <span>
-                Average Temperature
-              </span>
-            </div>
-            <div
-              className="iot--value-card__attribute"
-            >
-              <div
-                className="iot--value-card__value-renderer--wrapper"
-              >
-                <span
-                  className="iot--value-card__value-renderer--value iot--value-card__value-renderer--value--vertical"
-                  style={
-                    Object {
-                      "--value-renderer-color": null,
-                      "--value-renderer-font-size": "42px",
-                      "--value-renderer-max-lines": 1,
-                    }
-                  }
-                >
-                  76.7
-                </span>
-              </div>
-              <span
-                className="iot--value-card__attribute-unit"
-                style={
-                  Object {
-                    "--default-font-size": "1.25rem",
-                  }
-                }
-              >
-                ˚F
-              </span>
-            </div>
-          </div>
-          <div
-            className="iot--value-card__attribute-wrapper iot--value-card__attribute-wrapper--vertical"
-            style={
-              Object {
-                "--value-card-attribute-width": "100%",
-              }
-            }
-          >
-            <div
-              className="iot--value-card__attribute-label"
-            >
-              <span>
-                Utilization
-              </span>
-            </div>
-            <div
-              className="iot--value-card__attribute"
-            >
-              <div
-                className="iot--value-card__value-renderer--wrapper"
-              >
-                <span
-                  className="iot--value-card__value-renderer--value iot--value-card__value-renderer--value--vertical"
-                  style={
-                    Object {
-                      "--value-renderer-color": null,
-                      "--value-renderer-font-size": "42px",
-                      "--value-renderer-max-lines": 1,
-                    }
-                  }
-                >
-                  76
-                </span>
-              </div>
-              <span
-                className="iot--value-card__attribute-unit"
-                style={
-                  Object {
-                    "--default-font-size": "1.25rem",
-                  }
-                }
-              >
-                %
-              </span>
-            </div>
-          </div>
-        </div>
-      </div>
-    </div>
-  </div>
-</div>
-`;
-
-exports[`Storybook Snapshot tests and console checks Storyshots 1 - Watson IoT/ValueCard medium-thin / 3 1`] = `
-<div
-  className="storybook-container"
->
-  <div
-    style={
-      Object {
-        "margin": "1rem4",
-        "width": "252px",
-      }
-    }
-  >
-    <div
-      className="iot--card iot--value-card__vertical iot--card--wrapper"
-      data-testid="Card"
-      id="facilitycard"
-      role="presentation"
-      style={
-        Object {
-          "--card-default-height": "304px",
-        }
-      }
-    >
-      <div
-        className="iot--card--header"
-      >
-        <span
-          className="iot--card--title"
-          title="Facility Conditions"
-        >
-          <div
-            className="iot--card--title--text"
-          >
-            Facility Conditions
-          </div>
-        </span>
-      </div>
-      <div
-        className="iot--card--content"
-        data-testid="Card-content"
-        style={
-          Object {
-            "--card-content-height": "256px",
-          }
-        }
-      >
-        <div
-          className="iot--value-card__content-wrapper iot--value-card__content-wrapper--vertical"
-        >
-          <div
-            className="iot--value-card__attribute-wrapper iot--value-card__attribute-wrapper--vertical"
-            style={
-              Object {
-                "--value-card-attribute-width": "100%",
-              }
-            }
-          >
-            <div
-              className="iot--value-card__attribute-label"
-            >
-              <svg
-                aria-label="> 80"
-                fill="#F00"
-                focusable="false"
-                height={16}
-                preserveAspectRatio="xMidYMid meet"
-                role="img"
-                title="> 80"
-                viewBox="0 0 32 32"
-                width={16}
-                xmlns="http://www.w3.org/2000/svg"
-              >
-                <path
-                  d="M14.875,11h2.25V21h-2.25ZM16,27a1.5,1.5,0,1,1,1.5-1.5A1.5,1.5,0,0,1,16,27Z"
-                  fill="none"
-                />
-                <path
-                  d="M29.8872,28.5386l-13-25a1,1,0,0,0-1.7744,0l-13,25A1,1,0,0,0,3,30H29a1,1,0,0,0,.8872-1.4614ZM14.875,11h2.25V21h-2.25ZM16,27a1.5,1.5,0,1,1,1.5-1.5A1.5,1.5,0,0,1,16,27Z"
-                />
-              </svg>
-              <span>
-                Comfort Level
-              </span>
-            </div>
-            <div
-              className="iot--value-card__attribute"
-            >
-              <div
-                className="iot--value-card__value-renderer--wrapper"
-              >
-                <span
-                  className="iot--value-card__value-renderer--value iot--value-card__value-renderer--value--vertical"
-                  style={
-                    Object {
-                      "--value-renderer-color": null,
-                      "--value-renderer-font-size": "42px",
-                      "--value-renderer-max-lines": 1,
-                    }
-                  }
-                >
-                  345,678,234,234,234,240
-                </span>
-              </div>
-              <span
-                className="iot--value-card__attribute-unit"
-                style={
-                  Object {
-                    "--default-font-size": "1.25rem",
-                  }
-                }
-              >
-                %
-              </span>
-            </div>
-          </div>
-          <div
-            className="iot--value-card__attribute-wrapper iot--value-card__attribute-wrapper--vertical"
-            style={
-              Object {
-                "--value-card-attribute-width": "100%",
-              }
-            }
-          >
-            <div
-              className="iot--value-card__attribute-label"
-            >
-              <svg
-                aria-label="> 80"
-                fill="#F00"
-                focusable="false"
-                height={16}
-                preserveAspectRatio="xMidYMid meet"
-                role="img"
-                title="> 80"
-                viewBox="0 0 32 32"
-                width={16}
-                xmlns="http://www.w3.org/2000/svg"
-              >
-                <path
-                  d="M14.875,11h2.25V21h-2.25ZM16,27a1.5,1.5,0,1,1,1.5-1.5A1.5,1.5,0,0,1,16,27Z"
-                  fill="none"
-                />
-                <path
-                  d="M29.8872,28.5386l-13-25a1,1,0,0,0-1.7744,0l-13,25A1,1,0,0,0,3,30H29a1,1,0,0,0,.8872-1.4614ZM14.875,11h2.25V21h-2.25ZM16,27a1.5,1.5,0,1,1,1.5-1.5A1.5,1.5,0,0,1,16,27Z"
-                />
-              </svg>
-              <span>
-                Average Temperature
-              </span>
-            </div>
-            <div
-              className="iot--value-card__attribute"
-            >
-              <div
-                className="iot--value-card__value-renderer--wrapper"
-              >
-                <span
-                  className="iot--value-card__value-renderer--value iot--value-card__value-renderer--value--vertical"
-                  style={
-                    Object {
-                      "--value-renderer-color": null,
-                      "--value-renderer-font-size": "42px",
-                      "--value-renderer-max-lines": 1,
-                    }
-                  }
-                >
-                  456,778,234,234,234,240.0
-                </span>
-              </div>
-              <span
-                className="iot--value-card__attribute-unit"
-                style={
-                  Object {
-                    "--default-font-size": "1.25rem",
-                  }
-                }
-              >
-                ˚F
-              </span>
-            </div>
-          </div>
-          <div
-            className="iot--value-card__attribute-wrapper iot--value-card__attribute-wrapper--vertical"
-            style={
-              Object {
-                "--value-card-attribute-width": "100%",
-              }
-            }
-          >
-            <div
-              className="iot--value-card__attribute-label"
-            >
-              <svg
-                aria-label="> 80"
-                fill="#F00"
-                focusable="false"
-                height={16}
-                preserveAspectRatio="xMidYMid meet"
-                role="img"
-                title="> 80"
-                viewBox="0 0 32 32"
-                width={16}
-                xmlns="http://www.w3.org/2000/svg"
-              >
-                <path
-                  d="M14.875,11h2.25V21h-2.25ZM16,27a1.5,1.5,0,1,1,1.5-1.5A1.5,1.5,0,0,1,16,27Z"
-                  fill="none"
-                />
-                <path
-                  d="M29.8872,28.5386l-13-25a1,1,0,0,0-1.7744,0l-13,25A1,1,0,0,0,3,30H29a1,1,0,0,0,.8872-1.4614ZM14.875,11h2.25V21h-2.25ZM16,27a1.5,1.5,0,1,1,1.5-1.5A1.5,1.5,0,0,1,16,27Z"
-                />
-              </svg>
-              <span>
-                Humidity
-              </span>
-            </div>
-            <div
-              className="iot--value-card__attribute"
-            >
-              <div
-                className="iot--value-card__value-renderer--wrapper"
-              >
-                <span
-                  className="iot--value-card__value-renderer--value iot--value-card__value-renderer--value--vertical"
-                  style={
-                    Object {
-                      "--value-renderer-color": null,
-                      "--value-renderer-font-size": "42px",
-                      "--value-renderer-max-lines": 1,
-                    }
-                  }
-                >
-                  88,888,678,234,234,240,000.0
-                </span>
-              </div>
-              <span
-                className="iot--value-card__attribute-unit"
-                style={
-                  Object {
-                    "--default-font-size": "1.25rem",
-                  }
-                }
-              >
-                ˚F
-              </span>
-            </div>
-          </div>
-        </div>
-      </div>
-    </div>
-  </div>
-</div>
-`;
-
-exports[`Storybook Snapshot tests and console checks Storyshots 1 - Watson IoT/ValueCard medium-wide / 3 1`] = `
-<div
-  className="storybook-container"
->
-  <div
-    style={
-      Object {
-        "margin": "1rem4",
-        "width": "1056px",
-      }
-    }
-  >
-    <div
-      className="iot--card iot--value-card__horizontal iot--card--wrapper"
-      data-testid="Card"
-      id="facilitycard"
-      role="presentation"
-      style={
-        Object {
-          "--card-default-height": "304px",
-        }
-      }
-    >
-      <div
-        className="iot--card--header"
-      >
-        <span
-          className="iot--card--title"
-          title="Facility Conditions"
-        >
-          <div
-            className="iot--card--title--text"
-          >
-            Facility Conditions
-          </div>
-        </span>
-      </div>
-      <div
-        className="iot--card--content"
-        data-testid="Card-content"
-        style={
-          Object {
-            "--card-content-height": "256px",
-          }
-        }
-      >
-        <div
-          className="iot--value-card__content-wrapper"
-        >
-          <div
-            className="iot--value-card__attribute-wrapper iot--value-card__attribute-wrapper--horizontal"
-            style={
-              Object {
-                "--value-card-attribute-width": "33.333333333333336%",
-              }
-            }
-          >
-            <div
-              className="iot--value-card__attribute-label"
-            >
-              <span>
-                Comfort Level
-              </span>
-            </div>
-            <div
-              className="iot--value-card__attribute"
-            >
-              <div
-                className="iot--value-card__value-renderer--wrapper"
-              >
-                <span
-                  className="iot--value-card__value-renderer--value"
-                  style={
-                    Object {
-                      "--value-renderer-color": null,
-                      "--value-renderer-font-size": "42px",
-                      "--value-renderer-max-lines": 1,
-                    }
-                  }
-                >
-                  89
-                </span>
-              </div>
-              <span
-                className="iot--value-card__attribute-unit"
-                style={
-                  Object {
-                    "--default-font-size": "1.25rem",
-                  }
-                }
-              >
-                %
-              </span>
-            </div>
-          </div>
-          <div
-            className="iot--value-card__attribute-wrapper iot--value-card__attribute-wrapper--horizontal"
-            style={
-              Object {
-                "--value-card-attribute-width": "33.333333333333336%",
-              }
-            }
-          >
-            <div
-              className="iot--value-card__attribute-label"
-            >
-              <span>
-                Average Temperature
-              </span>
-            </div>
-            <div
-              className="iot--value-card__attribute"
-            >
-              <div
-                className="iot--value-card__value-renderer--wrapper"
-              >
-                <span
-                  className="iot--value-card__value-renderer--value"
-                  style={
-                    Object {
-                      "--value-renderer-color": null,
-                      "--value-renderer-font-size": "42px",
-                      "--value-renderer-max-lines": 1,
-                    }
-                  }
-                >
-                  76.7
-                </span>
-              </div>
-              <span
-                className="iot--value-card__attribute-unit"
-                style={
-                  Object {
-                    "--default-font-size": "1.25rem",
-                  }
-                }
-              >
-                ˚F
-              </span>
-            </div>
-          </div>
-          <div
-            className="iot--value-card__attribute-wrapper iot--value-card__attribute-wrapper--horizontal"
-            style={
-              Object {
-                "--value-card-attribute-width": "33.333333333333336%",
-              }
-            }
-          >
-            <div
-              className="iot--value-card__attribute-label"
-            >
-              <span>
-                Utilization
-              </span>
-            </div>
-            <div
-              className="iot--value-card__attribute"
-            >
-              <div
-                className="iot--value-card__value-renderer--wrapper"
-              >
-                <span
-                  className="iot--value-card__value-renderer--value"
-                  style={
-                    Object {
-                      "--value-renderer-color": null,
-                      "--value-renderer-font-size": "42px",
-                      "--value-renderer-max-lines": 1,
-                    }
-                  }
-                >
-                  76
-                </span>
-              </div>
-              <span
-                className="iot--value-card__attribute-unit"
-                style={
-                  Object {
-                    "--default-font-size": "1.25rem",
-                  }
-                }
-              >
-                %
-              </span>
-            </div>
-          </div>
-        </div>
-      </div>
-    </div>
-  </div>
-</div>
-`;
-
-exports[`Storybook Snapshot tests and console checks Storyshots 1 - Watson IoT/ValueCard small / long / no units 1`] = `
-<div
-  className="storybook-container"
->
-  <div
-    style={
-      Object {
-        "margin": "1rem4",
-        "width": "252px",
-      }
-    }
-  >
-    <div
-      className="iot--card iot--value-card__horizontal iot--card--wrapper"
-      data-testid="Card"
-      id="facilitycard"
-      role="presentation"
-      style={
-        Object {
-          "--card-default-height": "144px",
-        }
-      }
-    >
-      <div
-        className="iot--card--header"
-      >
-        <span
-          className="iot--card--title"
-          title="Tagpath"
-        >
-          <div
-            className="iot--card--title--text"
-          >
-            Tagpath
-          </div>
-        </span>
-      </div>
-      <div
-        className="iot--card--content"
-        data-testid="Card-content"
-        style={
-          Object {
-            "--card-content-height": "96px",
-          }
-        }
-      >
-        <div
-          className="iot--value-card__content-wrapper"
-        >
-          <div
-            className="iot--value-card__attribute-wrapper iot--value-card__attribute-wrapper--horizontal"
-            style={
-              Object {
-                "--value-card-attribute-width": "100%",
-              }
-            }
-          >
-            <div
-              className="iot--value-card__attribute-label"
-            >
-              <span>
-                Tagpath
-              </span>
-            </div>
-            <div
-              className="iot--value-card__attribute"
-            >
-              <div
-                className="iot--value-card__value-renderer--wrapper"
-              >
-                <span
-                  className="iot--value-card__value-renderer--value"
-                  style={
-                    Object {
-                      "--value-renderer-color": null,
-                      "--value-renderer-font-size": "42px",
-                      "--value-renderer-max-lines": 1,
-                    }
-                  }
-                >
-                  rutherford/rooms/northadd/ah2/ft_supflow/eurutherford/rooms/northadd/ah2/ft_supflow/eu
-                </span>
-              </div>
-              <span
-                className="iot--value-card__attribute-unit"
-                style={
-                  Object {
-                    "--default-font-size": "1.25rem",
-                  }
-                }
-              >
-                
-              </span>
-            </div>
-          </div>
-        </div>
-      </div>
-    </div>
-  </div>
-</div>
-`;
-
-exports[`Storybook Snapshot tests and console checks Storyshots 1 - Watson IoT/ValueCard small / long 1`] = `
-<div
-  className="storybook-container"
->
-  <div
-    style={
-      Object {
-        "margin": "1rem4",
-        "width": "252px",
-      }
-    }
-  >
-    <div
-      className="iot--card iot--value-card__horizontal iot--card--wrapper"
-      data-testid="Card"
-      id="facilitycard"
-      role="presentation"
-      style={
-        Object {
-          "--card-default-height": "144px",
-        }
-      }
-    >
-      <div
-        className="iot--card--header"
-      >
-        <span
-          className="iot--card--title"
-          title="Occupancy"
-        >
-          <div
-            className="iot--card--title--text"
-          >
-            Occupancy
-          </div>
-        </span>
-      </div>
-      <div
-        className="iot--card--content"
-        data-testid="Card-content"
-        style={
-          Object {
-            "--card-content-height": "96px",
-          }
-        }
-      >
-        <div
-          className="iot--value-card__content-wrapper"
-        >
-          <div
-            className="iot--value-card__attribute-wrapper iot--value-card__attribute-wrapper--horizontal"
-            style={
-              Object {
-                "--value-card-attribute-width": "100%",
-              }
-            }
-          >
-            <div
-              className="iot--value-card__attribute-label"
-            >
-              <span />
-            </div>
-            <div
-              className="iot--value-card__attribute"
-            >
-              <div
-                className="iot--value-card__value-renderer--wrapper"
-              >
-                <span
-                  className="iot--value-card__value-renderer--value"
-                  style={
-                    Object {
-                      "--value-renderer-color": null,
-                      "--value-renderer-font-size": "42px",
-                      "--value-renderer-max-lines": 1,
-                    }
-                  }
-                >
-                  Really really busy
-                </span>
-              </div>
-              <span
-                className="iot--value-card__attribute-unit"
-                style={
-                  Object {
-                    "--default-font-size": "1.25rem",
-                  }
-                }
-              >
-                %
-              </span>
-            </div>
-          </div>
-        </div>
-      </div>
-    </div>
-  </div>
-</div>
-`;
-
-exports[`Storybook Snapshot tests and console checks Storyshots 1 - Watson IoT/ValueCard small / no label 1`] = `
-<div
-  className="storybook-container"
->
-  <div
-    style={
-      Object {
-        "margin": "1rem4",
-        "width": "252px",
-      }
-    }
-  >
-    <div
-      className="iot--card iot--value-card__horizontal iot--card--wrapper"
-      data-testid="Card"
-      id="facilitycard"
-      role="presentation"
-      style={
-        Object {
-          "--card-default-height": "144px",
-        }
-      }
-    >
-      <div
-        className="iot--card--header"
-      >
-        <span
-          className="iot--card--title"
-          title="Occupancy"
-        >
-          <div
-            className="iot--card--title--text"
-          >
-            Occupancy
-          </div>
-        </span>
-      </div>
-      <div
-        className="iot--card--content"
-        data-testid="Card-content"
-        style={
-          Object {
-            "--card-content-height": "96px",
-          }
-        }
-      >
-        <div
-          className="iot--value-card__content-wrapper"
-        >
-          <div
-            className="iot--value-card__attribute-wrapper iot--value-card__attribute-wrapper--horizontal"
-            style={
-              Object {
-                "--value-card-attribute-width": "100%",
-              }
-            }
-          >
-            <div
-              className="iot--value-card__attribute-label"
-            >
-              <span />
-            </div>
-            <div
-              className="iot--value-card__attribute"
-            >
-              <div
-                className="iot--value-card__value-renderer--wrapper"
-              >
-                <span
-                  className="iot--value-card__value-renderer--value"
-                  style={
-                    Object {
-                      "--value-renderer-color": null,
-                      "--value-renderer-font-size": "42px",
-                      "--value-renderer-max-lines": 1,
-                    }
-                  }
-                >
-                  88
-                </span>
-              </div>
-              <span
-                className="iot--value-card__attribute-unit"
-                style={
-                  Object {
-                    "--default-font-size": "1.25rem",
-                  }
-                }
-              >
-                %
-              </span>
-            </div>
-          </div>
-        </div>
-      </div>
-    </div>
-  </div>
-</div>
-`;
-
-exports[`Storybook Snapshot tests and console checks Storyshots 1 - Watson IoT/ValueCard small / thresholds (number, custom renderIconByName) 1`] = `
-<div
-  className="storybook-container"
->
-  <div
-    style={
-      Object {
-        "margin": "1rem4",
-        "width": "252px",
-      }
-    }
-  >
-    <div
-      className="iot--card iot--value-card__horizontal iot--card--wrapper"
-      data-testid="Card"
-      id="facilitycard"
-      role="presentation"
-      style={
-        Object {
-          "--card-default-height": "144px",
-        }
-      }
-    >
-      <div
-        className="iot--card--header"
-      >
-        <span
-          className="iot--card--title"
-          title="Alert Count"
-        >
-          <div
-            className="iot--card--title--text"
-          >
-            Alert Count
-          </div>
-        </span>
-      </div>
-      <div
-        className="iot--card--content"
-        data-testid="Card-content"
-        style={
-          Object {
-            "--card-content-height": "96px",
-          }
-        }
-      >
-        <div
-          className="iot--value-card__content-wrapper"
-        >
-          <div
-            className="iot--value-card__attribute-wrapper iot--value-card__attribute-wrapper--horizontal"
-            style={
-              Object {
-                "--value-card-attribute-width": "100%",
-              }
-            }
-          >
-            <div
-              className="iot--value-card__attribute-label"
-            >
-              <svg
-                fill="green"
-                focusable="true"
-                height={16}
-                preserveAspectRatio="xMidYMid meet"
-                role="img"
-                tabIndex="0"
-                title="< 5"
-                viewBox="0 0 32 32"
-                width={16}
-                xmlns="http://www.w3.org/2000/svg"
-              >
-                <path
-                  d="M16 10a6 6 0 00-6 6v8a6 6 0 0012 0V16A6 6 0 0016 10zm-4.25 7.87h8.5v4.25h-8.5zM16 28.25A4.27 4.27 0 0111.75 24v-.13h8.5V24A4.27 4.27 0 0116 28.25zm4.25-12.13h-8.5V16a4.25 4.25 0 018.5 0zM30.66 19.21L24 13v9.1a4 4 0 008 0A3.83 3.83 0 0030.66 19.21zM28 24.35a2.25 2.25 0 01-2.25-2.25V17l3.72 3.47h0A2.05 2.05 0 0130.2 22 2.25 2.25 0 0128 24.35zM0 22.1a4 4 0 008 0V13L1.34 19.21A3.88 3.88 0 000 22.1zm2.48-1.56h0L6.25 17v5.1a2.25 2.25 0 01-4.5 0A2.05 2.05 0 012.48 20.54zM15 5.5A3.5 3.5 0 1011.5 9 3.5 3.5 0 0015 5.5zm-5.25 0A1.75 1.75 0 1111.5 7.25 1.77 1.77 0 019.75 5.5zM20.5 2A3.5 3.5 0 1024 5.5 3.5 3.5 0 0020.5 2zm0 5.25A1.75 1.75 0 1122.25 5.5 1.77 1.77 0 0120.5 7.25z"
-                />
-                <title>
-                  &lt; 5
-                </title>
-              </svg>
-              <span />
-            </div>
-            <div
-              className="iot--value-card__attribute"
-            >
-              <div
-                className="iot--value-card__value-renderer--wrapper"
-              >
-=======
-              className="iot--value-card__attribute-wrapper iot--value-card__attribute-wrapper--vertical"
-              style={
-                Object {
-                  "--value-card-attribute-width": "100%",
-                }
-              }
-            >
-              <div
-                className="iot--value-card__attribute-label"
-              >
-                <span>
-                  Comfort Level
-                </span>
-              </div>
-              <div
-                className="iot--value-card__attribute"
-              >
-                <div
-                  className="iot--value-card__value-renderer--wrapper"
-                >
-                  <span
-                    className="iot--value-card__value-renderer--value iot--value-card__value-renderer--value--vertical"
-                    style={
-                      Object {
-                        "--value-renderer-color": null,
-                        "--value-renderer-font-size": "42px",
-                        "--value-renderer-max-lines": 1,
-                      }
-                    }
-                  >
-                    89
-                  </span>
-                </div>
-                <span
-                  className="iot--value-card__attribute-unit"
-                  style={
-                    Object {
-                      "--default-font-size": "1.25rem",
-                    }
-                  }
-                >
-                  %
-                </span>
-              </div>
-            </div>
-            <div
-              className="iot--value-card__attribute-wrapper iot--value-card__attribute-wrapper--vertical"
-              style={
-                Object {
-                  "--value-card-attribute-width": "100%",
-                }
-              }
-            >
-              <div
-                className="iot--value-card__attribute-label"
-              >
-                <span>
-                  Average Temperature
-                </span>
-              </div>
-              <div
-                className="iot--value-card__attribute"
-              >
-                <div
-                  className="iot--value-card__value-renderer--wrapper"
-                >
-                  <span
-                    className="iot--value-card__value-renderer--value iot--value-card__value-renderer--value--vertical"
-                    style={
-                      Object {
-                        "--value-renderer-color": null,
-                        "--value-renderer-font-size": "42px",
-                        "--value-renderer-max-lines": 1,
-                      }
-                    }
-                  >
-                    76.7
-                  </span>
-                </div>
->>>>>>> 600f9e71
-                <span
-                  className="iot--value-card__value-renderer--value"
-                  style={
-                    Object {
-                      "--value-renderer-color": null,
-                      "--value-renderer-font-size": "42px",
-                      "--value-renderer-max-lines": 1,
-                    }
-                  }
-                >
-<<<<<<< HEAD
-                  4
-=======
-                  ˚F
->>>>>>> 600f9e71
-                </span>
-              </div>
-              <span
-                className="iot--value-card__attribute-unit"
-                style={
-                  Object {
-                    "--default-font-size": "1.25rem",
-                  }
-                }
-              >
-                
-              </span>
-            </div>
-<<<<<<< HEAD
-          </div>
-        </div>
-      </div>
-    </div>
-  </div>
-</div>
-`;
-
-exports[`Storybook Snapshot tests and console checks Storyshots 1 - Watson IoT/ValueCard small / thresholds (number, icon) 1`] = `
-<div
-  className="storybook-container"
->
-  <div
-    style={
-      Object {
-        "margin": "1rem4",
-        "width": "252px",
-      }
-    }
-  >
-    <div
-      className="iot--card iot--value-card__horizontal iot--card--wrapper"
-      data-testid="Card"
-      id="facilitycard"
-      role="presentation"
-      style={
-        Object {
-          "--card-default-height": "144px",
-        }
-      }
-    >
-      <div
-        className="iot--card--header"
-      >
-        <span
-          className="iot--card--title"
-          title="Alert Count"
-        >
-          <div
-            className="iot--card--title--text"
-          >
-            Alert Count
-          </div>
-        </span>
-      </div>
-      <div
-        className="iot--card--content"
-        data-testid="Card-content"
-        style={
-          Object {
-            "--card-content-height": "96px",
-          }
-        }
-      >
-        <div
-          className="iot--value-card__content-wrapper"
-        >
-          <div
-            className="iot--value-card__attribute-wrapper iot--value-card__attribute-wrapper--horizontal"
-            style={
-              Object {
-                "--value-card-attribute-width": "100%",
-              }
-            }
-          >
-            <div
-              className="iot--value-card__attribute-label"
-            >
-              <svg
-                aria-label="> 5"
-                fill="green"
-                focusable="false"
-                height={16}
-                preserveAspectRatio="xMidYMid meet"
-                role="img"
-                title="> 5"
-                viewBox="0 0 16 16"
-                width={16}
-                xmlns="http://www.w3.org/2000/svg"
-              >
-                <path
-                  d="M8,1C4.1,1,1,4.1,1,8c0,3.9,3.1,7,7,7s7-3.1,7-7C15,4.1,11.9,1,8,1z M7,11L4.3,8.3l0.9-0.8L7,9.3l4-3.9l0.9,0.8L7,11z"
-                />
-                <path
-                  d="M7,11L4.3,8.3l0.9-0.8L7,9.3l4-3.9l0.9,0.8L7,11z"
-                  data-icon-path="inner-path"
-                  opacity="0"
-                />
-              </svg>
-              <span />
-            </div>
-            <div
-              className="iot--value-card__attribute"
-            >
-              <div
-                className="iot--value-card__value-renderer--wrapper"
-              >
-=======
-            <div
-              className="iot--value-card__attribute-wrapper iot--value-card__attribute-wrapper--vertical"
-              style={
-                Object {
-                  "--value-card-attribute-width": "100%",
-                }
-              }
-            >
-              <div
-                className="iot--value-card__attribute-label"
-              >
-                <span>
-                  Utilization
-                </span>
-              </div>
-              <div
-                className="iot--value-card__attribute"
-              >
-                <div
-                  className="iot--value-card__value-renderer--wrapper"
-                >
-                  <span
-                    className="iot--value-card__value-renderer--value iot--value-card__value-renderer--value--vertical"
-                    style={
-                      Object {
-                        "--value-renderer-color": null,
-                        "--value-renderer-font-size": "42px",
-                        "--value-renderer-max-lines": 1,
-                      }
-                    }
-                  >
-                    76
-                  </span>
-                </div>
->>>>>>> 600f9e71
-                <span
-                  className="iot--value-card__value-renderer--value"
-                  style={
-                    Object {
-                      "--value-renderer-color": null,
-                      "--value-renderer-font-size": "42px",
-                      "--value-renderer-max-lines": 1,
-                    }
-                  }
-                >
-<<<<<<< HEAD
-                  70
-=======
-                  %
->>>>>>> 600f9e71
-                </span>
-              </div>
-              <span
-                className="iot--value-card__attribute-unit"
-                style={
-                  Object {
-                    "--default-font-size": "1.25rem",
-                  }
-                }
-              >
-                
-              </span>
-            </div>
-<<<<<<< HEAD
-          </div>
-        </div>
-      </div>
-    </div>
-  </div>
-</div>
-`;
-
-exports[`Storybook Snapshot tests and console checks Storyshots 1 - Watson IoT/ValueCard small / thresholds (number, no icon) 1`] = `
-<div
-  className="storybook-container"
->
-  <div
-    style={
-      Object {
-        "margin": "1rem4",
-        "width": "252px",
-      }
-    }
-  >
-    <div
-      className="iot--card iot--value-card__horizontal iot--card--wrapper"
-      data-testid="Card"
-      id="facilitycard"
-      role="presentation"
-      style={
-        Object {
-          "--card-default-height": "144px",
-        }
-      }
-    >
-      <div
-        className="iot--card--header"
-      >
-        <span
-          className="iot--card--title"
-          title="Alert Count"
-        >
-          <div
-            className="iot--card--title--text"
-          >
-            Alert Count
-          </div>
-        </span>
-      </div>
-      <div
-        className="iot--card--content"
-        data-testid="Card-content"
-        style={
-          Object {
-            "--card-content-height": "96px",
-          }
-        }
-      >
-        <div
-          className="iot--value-card__content-wrapper"
-        >
-          <div
-            className="iot--value-card__attribute-wrapper iot--value-card__attribute-wrapper--horizontal"
-            style={
-              Object {
-                "--value-card-attribute-width": "100%",
-              }
-            }
-          >
-            <div
-              className="iot--value-card__attribute-label"
-            >
-              <span />
-            </div>
-            <div
-              className="iot--value-card__attribute"
-            >
-              <div
-                className="iot--value-card__value-renderer--wrapper"
-              >
-=======
-            <div
-              className="iot--value-card__attribute-wrapper iot--value-card__attribute-wrapper--vertical"
-              style={
-                Object {
-                  "--value-card-attribute-width": "100%",
-                }
-              }
-            >
-              <div
-                className="iot--value-card__attribute-label"
-              >
-                <span>
-                  Humidity
-                </span>
-              </div>
-              <div
-                className="iot--value-card__attribute"
-              >
-                <div
-                  className="iot--value-card__value-renderer--wrapper"
-                >
-                  <span
-                    className="iot--value-card__value-renderer--value iot--value-card__value-renderer--value--vertical"
-                    style={
-                      Object {
-                        "--value-renderer-color": null,
-                        "--value-renderer-font-size": "42px",
-                        "--value-renderer-max-lines": 1,
-                      }
-                    }
-                  >
-                    50
-                  </span>
-                </div>
-                <span
-                  className="iot--value-card__attribute-unit"
-                  style={
-                    Object {
-                      "--default-font-size": "1.25rem",
-                    }
-                  }
-                >
-                  %
-                </span>
-              </div>
-            </div>
-            <div
-              className="iot--value-card__attribute-wrapper iot--value-card__attribute-wrapper--vertical"
-              style={
-                Object {
-                  "--value-card-attribute-width": "100%",
-                }
-              }
-            >
-              <div
-                className="iot--value-card__attribute-label"
-              >
-                <span>
-                  Air Flow
-                </span>
-              </div>
-              <div
-                className="iot--value-card__attribute"
-              >
-                <div
-                  className="iot--value-card__value-renderer--wrapper"
-                >
-                  <span
-                    className="iot--value-card__value-renderer--value iot--value-card__value-renderer--value--vertical"
-                    style={
-                      Object {
-                        "--value-renderer-color": null,
-                        "--value-renderer-font-size": "42px",
-                        "--value-renderer-max-lines": 1,
-                      }
-                    }
-                  >
-                    0.567
-                  </span>
-                </div>
->>>>>>> 600f9e71
-                <span
-                  className="iot--value-card__value-renderer--value"
-                  style={
-                    Object {
-                      "--value-renderer-color": "red",
-                      "--value-renderer-font-size": "42px",
-                      "--value-renderer-max-lines": 1,
-                    }
-                  }
-                >
-                  35
                 </span>
               </div>
               <span
@@ -3478,198 +602,7 @@
     style={
       Object {
         "margin": "1rem4",
-        "width": "252px",
-      }
-    }
-  >
-    <div
-      className="iot--card iot--value-card__horizontal iot--card--wrapper"
-      data-testid="Card"
-      id="facilitycard"
-      role="presentation"
-      style={
-        Object {
-<<<<<<< HEAD
-          "--card-default-height": "144px",
-=======
-          "margin": "1rem4",
-          "width": "520px",
->>>>>>> 600f9e71
-        }
-      }
-    >
-      <div
-        className="iot--card--header"
-      >
-        <span
-          className="iot--card--title"
-          title="Foot Traffic"
-        >
-          <div
-            className="iot--card--title--text"
-          >
-            Foot Traffic
-          </div>
-        </span>
-      </div>
-      <div
-        className="iot--card--content"
-        data-testid="Card-content"
-        style={
-          Object {
-            "--card-content-height": "96px",
-          }
-        }
-      >
-        <div
-          className="iot--value-card__content-wrapper"
-        >
-<<<<<<< HEAD
-          <div
-            className="iot--value-card__attribute-wrapper iot--value-card__attribute-wrapper--horizontal"
-            style={
-              Object {
-                "--value-card-attribute-width": "100%",
-              }
-            }
-=======
-          <span
-            className="iot--card--title"
-            title="Status"
->>>>>>> 600f9e71
-          >
-            <div
-              className="iot--value-card__attribute-label"
-            >
-<<<<<<< HEAD
-              <span />
-=======
-              Status
->>>>>>> 600f9e71
-            </div>
-            <div
-<<<<<<< HEAD
-              className="iot--value-card__attribute"
-            >
-              <div
-                className="iot--value-card__value-renderer--wrapper"
-              >
-=======
-              className="iot--value-card__attribute-wrapper iot--value-card__attribute-wrapper--horizontal"
-              style={
-                Object {
-                  "--value-card-attribute-width": "25%",
-                }
-              }
-            >
-              <div
-                className="iot--value-card__attribute-label"
-              >
-                <span>
-                  Status
-                </span>
-              </div>
-              <div
-                className="iot--value-card__attribute"
-              >
-                <div
-                  className="iot--value-card__value-renderer--wrapper"
-                >
-                  <span
-                    className="iot--value-card__value-renderer--value"
-                    style={
-                      Object {
-                        "--value-renderer-color": null,
-                        "--value-renderer-font-size": "42px",
-                        "--value-renderer-max-lines": 1,
-                      }
-                    }
-                  >
-                    Good
-                  </span>
-                </div>
->>>>>>> 600f9e71
-                <span
-                  className="iot--value-card__value-renderer--value"
-                  style={
-                    Object {
-                      "--value-renderer-color": null,
-                      "--value-renderer-font-size": "42px",
-                      "--value-renderer-max-lines": 1,
-                    }
-                  }
-                >
-                  13,572
-                </span>
-              </div>
-<<<<<<< HEAD
-              <span
-                className="iot--value-card__attribute-unit"
-                style={
-                  Object {
-                    "--default-font-size": "1.25rem",
-                  }
-=======
-            </div>
-            <div
-              className="iot--value-card__attribute-wrapper iot--value-card__attribute-wrapper--horizontal"
-              style={
-                Object {
-                  "--value-card-attribute-width": "25%",
->>>>>>> 600f9e71
-                }
-              }
-            >
-              <div
-                className="iot--value-card__attribute-label"
-              >
-<<<<<<< HEAD
-                
-              </span>
-            </div>
-            <div
-              className="iot--value-card__attribute-secondary-value"
-              style={
-                Object {
-                  "--secondary-value-color": "red",
-                }
-              }
-            >
-              <svg
-                aria-label="trending down"
-                className="iot--value-card__attribute_trend-icon"
-                fill="currentColor"
-                focusable="false"
-                height={16}
-                preserveAspectRatio="xMidYMid meet"
-                role="img"
-                viewBox="0 0 32 32"
-                width={16}
-                xmlns="http://www.w3.org/2000/svg"
-              >
-                <path
-                  d="M24 12L16 22 8 12z"
-                />
-              </svg>
-              22%
-            </div>
-          </div>
-        </div>
-      </div>
-    </div>
-  </div>
-</div>
-`;
-
-exports[`Storybook Snapshot tests and console checks Storyshots 1 - Watson IoT/ValueCard small / trend up 1`] = `
-<div
-  className="storybook-container"
->
-  <div
-    style={
-      Object {
-        "margin": "1rem4",
-        "width": "252px",
+        "width": "520px",
       }
     }
   >
@@ -3689,12 +622,12 @@
       >
         <span
           className="iot--card--title"
-          title="Alert Count"
+          title="Status"
         >
           <div
             className="iot--card--title--text"
           >
-            Alert Count
+            Status
           </div>
         </span>
       </div>
@@ -3714,138 +647,23 @@
             className="iot--value-card__attribute-wrapper iot--value-card__attribute-wrapper--horizontal"
             style={
               Object {
-                "--value-card-attribute-width": "100%",
-              }
-            }
-          >
-            <div
-              className="iot--value-card__attribute-label"
-            >
-              <span />
-            </div>
-            <div
-              className="iot--value-card__attribute"
-            >
-              <div
-                className="iot--value-card__value-renderer--wrapper"
-              >
-=======
-                <span>
-                  Comfort level
-                </span>
-              </div>
-              <div
-                className="iot--value-card__attribute"
-              >
-                <div
-                  className="iot--value-card__value-renderer--wrapper"
-                >
-                  <span
-                    className="iot--value-card__value-renderer--value"
-                    style={
-                      Object {
-                        "--value-renderer-color": null,
-                        "--value-renderer-font-size": "42px",
-                        "--value-renderer-max-lines": 1,
-                      }
-                    }
-                  >
-                    Healthy
-                  </span>
-                </div>
-                <span
-                  className="iot--value-card__attribute-unit"
-                  style={
-                    Object {
-                      "--default-font-size": "1.25rem",
-                    }
-                  }
-                >
-                  
-                </span>
-              </div>
-            </div>
-            <div
-              className="iot--value-card__attribute-wrapper iot--value-card__attribute-wrapper--horizontal"
-              style={
-                Object {
-                  "--value-card-attribute-width": "25%",
-                }
-              }
-            >
-              <div
-                className="iot--value-card__attribute-label"
-              >
-                <span>
-                  Occupancy
-                </span>
-              </div>
-              <div
-                className="iot--value-card__attribute"
-              >
-                <div
-                  className="iot--value-card__value-renderer--wrapper"
-                >
-                  <span
-                    className="iot--value-card__value-renderer--value"
-                    style={
-                      Object {
-                        "--value-renderer-color": null,
-                        "--value-renderer-font-size": "42px",
-                        "--value-renderer-max-lines": 1,
-                      }
-                    }
-                  >
-                    None
-                  </span>
-                </div>
-                <span
-                  className="iot--value-card__attribute-unit"
-                  style={
-                    Object {
-                      "--default-font-size": "1.25rem",
-                    }
-                  }
-                >
-                  
-                </span>
-              </div>
-            </div>
-            <div
-              className="iot--value-card__attribute-wrapper iot--value-card__attribute-wrapper--horizontal"
-              style={
-                Object {
-                  "--value-card-attribute-width": "25%",
-                }
-              }
-            >
-              <div
-                className="iot--value-card__attribute-label"
-              >
-                <span>
-                  Humidity
-                </span>
-              </div>
-              <div
-                className="iot--value-card__attribute"
-              >
-                <div
-                  className="iot--value-card__value-renderer--wrapper"
-                >
-                  <span
-                    className="iot--value-card__value-renderer--value"
-                    style={
-                      Object {
-                        "--value-renderer-color": null,
-                        "--value-renderer-font-size": "42px",
-                        "--value-renderer-max-lines": 1,
-                      }
-                    }
-                  >
-                    Unbearable
-                  </span>
-                </div>
->>>>>>> 600f9e71
+                "--value-card-attribute-width": "25%",
+              }
+            }
+          >
+            <div
+              className="iot--value-card__attribute-label"
+            >
+              <span>
+                Status
+              </span>
+            </div>
+            <div
+              className="iot--value-card__attribute"
+            >
+              <div
+                className="iot--value-card__value-renderer--wrapper"
+              >
                 <span
                   className="iot--value-card__value-renderer--value"
                   style={
@@ -3856,10 +674,9 @@
                     }
                   }
                 >
-                  35
-                </span>
-              </div>
-<<<<<<< HEAD
+                  Good
+                </span>
+              </div>
               <span
                 className="iot--value-card__attribute-unit"
                 style={
@@ -3871,33 +688,143 @@
                 
               </span>
             </div>
-            <div
-              className="iot--value-card__attribute-secondary-value"
-              style={
-                Object {
-                  "--secondary-value-color": "green",
-                }
-              }
-            >
-              <svg
-                aria-label="trending up"
-                className="iot--value-card__attribute_trend-icon"
-                fill="currentColor"
-                focusable="false"
-                height={16}
-                preserveAspectRatio="xMidYMid meet"
-                role="img"
-                viewBox="0 0 32 32"
-                width={16}
-                xmlns="http://www.w3.org/2000/svg"
-              >
-                <path
-                  d="M8 20L16 10 24 20z"
-                />
-              </svg>
-              12
-=======
->>>>>>> 600f9e71
+          </div>
+          <div
+            className="iot--value-card__attribute-wrapper iot--value-card__attribute-wrapper--horizontal"
+            style={
+              Object {
+                "--value-card-attribute-width": "25%",
+              }
+            }
+          >
+            <div
+              className="iot--value-card__attribute-label"
+            >
+              <span>
+                Comfort level
+              </span>
+            </div>
+            <div
+              className="iot--value-card__attribute"
+            >
+              <div
+                className="iot--value-card__value-renderer--wrapper"
+              >
+                <span
+                  className="iot--value-card__value-renderer--value"
+                  style={
+                    Object {
+                      "--value-renderer-color": null,
+                      "--value-renderer-font-size": "42px",
+                      "--value-renderer-max-lines": 1,
+                    }
+                  }
+                >
+                  Healthy
+                </span>
+              </div>
+              <span
+                className="iot--value-card__attribute-unit"
+                style={
+                  Object {
+                    "--default-font-size": "1.25rem",
+                  }
+                }
+              >
+                
+              </span>
+            </div>
+          </div>
+          <div
+            className="iot--value-card__attribute-wrapper iot--value-card__attribute-wrapper--horizontal"
+            style={
+              Object {
+                "--value-card-attribute-width": "25%",
+              }
+            }
+          >
+            <div
+              className="iot--value-card__attribute-label"
+            >
+              <span>
+                Occupancy
+              </span>
+            </div>
+            <div
+              className="iot--value-card__attribute"
+            >
+              <div
+                className="iot--value-card__value-renderer--wrapper"
+              >
+                <span
+                  className="iot--value-card__value-renderer--value"
+                  style={
+                    Object {
+                      "--value-renderer-color": null,
+                      "--value-renderer-font-size": "42px",
+                      "--value-renderer-max-lines": 1,
+                    }
+                  }
+                >
+                  None
+                </span>
+              </div>
+              <span
+                className="iot--value-card__attribute-unit"
+                style={
+                  Object {
+                    "--default-font-size": "1.25rem",
+                  }
+                }
+              >
+                
+              </span>
+            </div>
+          </div>
+          <div
+            className="iot--value-card__attribute-wrapper iot--value-card__attribute-wrapper--horizontal"
+            style={
+              Object {
+                "--value-card-attribute-width": "25%",
+              }
+            }
+          >
+            <div
+              className="iot--value-card__attribute-label"
+            >
+              <span>
+                Humidity
+              </span>
+            </div>
+            <div
+              className="iot--value-card__attribute"
+            >
+              <div
+                className="iot--value-card__value-renderer--wrapper"
+              >
+                <span
+                  className="iot--value-card__value-renderer--value"
+                  style={
+                    Object {
+                      "--value-renderer-color": null,
+                      "--value-renderer-font-size": "42px",
+                      "--value-renderer-max-lines": 1,
+                    }
+                  }
+                >
+                  Unbearable
+                </span>
+              </div>
+              <span
+                className="iot--value-card__attribute-unit"
+                style={
+                  Object {
+                    "--default-font-size": "1.25rem",
+                  }
+                }
+              >
+                
+              </span>
             </div>
           </div>
         </div>
@@ -3915,38 +842,32 @@
     style={
       Object {
         "margin": "1rem4",
-        "width": "252px",
+        "width": "520px",
       }
     }
   >
     <div
-      className="iot--card iot--value-card__horizontal iot--card--wrapper"
+      className="iot--card iot--value-card__vertical iot--card--wrapper"
       data-testid="Card"
       id="facilitycard"
       role="presentation"
       style={
         Object {
-<<<<<<< HEAD
-          "--card-default-height": "144px",
-=======
-          "margin": "1rem4",
-          "width": "520px",
->>>>>>> 600f9e71
+          "--card-default-height": "304px",
         }
       }
     >
       <div
-<<<<<<< HEAD
         className="iot--card--header"
       >
         <span
           className="iot--card--title"
-          title="Occupancy"
+          title="Really really really long card title?"
         >
           <div
             className="iot--card--title--text"
           >
-            Occupancy
+            Really really really long card title?
           </div>
         </span>
       </div>
@@ -3955,172 +876,102 @@
         data-testid="Card-content"
         style={
           Object {
-            "--card-content-height": "96px",
-=======
-        className="iot--card iot--value-card__vertical iot--card--wrapper"
-        data-testid="Card"
-        id="facilitycard"
-        role="presentation"
-        style={
-          Object {
-            "--card-default-height": "304px",
->>>>>>> 600f9e71
+            "--card-content-height": "256px",
           }
         }
       >
         <div
-          className="iot--value-card__content-wrapper"
-        >
-<<<<<<< HEAD
-          <div
-            className="iot--value-card__attribute-wrapper iot--value-card__attribute-wrapper--horizontal"
-            style={
-              Object {
-                "--value-card-attribute-width": "100%",
-              }
-            }
-=======
-          <span
-            className="iot--card--title"
-            title="Really really really long card title?"
->>>>>>> 600f9e71
-          >
-            <div
-              className="iot--value-card__attribute-label"
-            >
-<<<<<<< HEAD
-              <span />
-            </div>
-            <div
-              className="iot--value-card__attribute"
-            >
-              <div
-                className="iot--value-card__value-renderer--wrapper"
-              >
-=======
-              Really really really long card title?
-            </div>
-          </span>
-        </div>
-        <div
-          className="iot--card--content"
-          data-testid="Card-content"
-          style={
-            Object {
-              "--card-content-height": "256px",
-            }
-          }
-        >
-          <div
-            className="iot--value-card__content-wrapper iot--value-card__content-wrapper--vertical"
-          >
-            <div
-              className="iot--value-card__attribute-wrapper iot--value-card__attribute-wrapper--vertical"
-              style={
-                Object {
-                  "--value-card-attribute-width": "100%",
-                }
-              }
-            >
-              <div
-                className="iot--value-card__attribute-label"
-              >
-                <span>
-                  Monthly summary
-                </span>
-              </div>
-              <div
-                className="iot--value-card__attribute"
-              >
-                <div
-                  className="iot--value-card__value-renderer--wrapper"
-                >
-                  <span
-                    className="iot--value-card__value-renderer--value iot--value-card__value-renderer--value--vertical"
-                    style={
-                      Object {
-                        "--value-renderer-color": null,
-                        "--value-renderer-font-size": "42px",
-                        "--value-renderer-max-lines": 1,
-                      }
-                    }
-                  >
-                    --
-                  </span>
-                </div>
->>>>>>> 600f9e71
-                <span
-                  className="iot--value-card__value-renderer--value"
-                  style={
-                    Object {
-                      "--value-renderer-color": null,
-                      "--value-renderer-font-size": "42px",
-                      "--value-renderer-max-lines": 1,
-                    }
-                  }
-                >
-<<<<<<< HEAD
-                  88
-=======
-                  Wh
-                </span>
-              </div>
-            </div>
-            <div
-              className="iot--value-card__attribute-wrapper iot--value-card__attribute-wrapper--vertical"
-              style={
-                Object {
-                  "--value-card-attribute-width": "100%",
-                }
-              }
-            >
-              <div
-                className="iot--value-card__attribute-label"
-              >
-                <span>
-                  Yearly summary
-                </span>
-              </div>
-              <div
-                className="iot--value-card__attribute"
-              >
-                <div
-                  className="iot--value-card__value-renderer--wrapper"
-                >
-                  <span
-                    className="iot--value-card__value-renderer--value iot--value-card__value-renderer--value--vertical"
-                    style={
-                      Object {
-                        "--value-renderer-color": null,
-                        "--value-renderer-font-size": "42px",
-                        "--value-renderer-max-lines": 1,
-                      }
-                    }
-                  >
-                    --
-                  </span>
-                </div>
-                <span
-                  className="iot--value-card__attribute-unit"
-                  style={
-                    Object {
-                      "--default-font-size": "1.25rem",
-                    }
-                  }
-                >
-                  Wh
->>>>>>> 600f9e71
-                </span>
-              </div>
-              <span
-                className="iot--value-card__attribute-unit"
-                style={
-                  Object {
-                    "--default-font-size": "1.25rem",
-                  }
-                }
-              >
-                %
+          className="iot--value-card__content-wrapper iot--value-card__content-wrapper--vertical"
+        >
+          <div
+            className="iot--value-card__attribute-wrapper iot--value-card__attribute-wrapper--vertical"
+            style={
+              Object {
+                "--value-card-attribute-width": "100%",
+              }
+            }
+          >
+            <div
+              className="iot--value-card__attribute-label"
+            >
+              <span>
+                Monthly summary
+              </span>
+            </div>
+            <div
+              className="iot--value-card__attribute"
+            >
+              <div
+                className="iot--value-card__value-renderer--wrapper"
+              >
+                <span
+                  className="iot--value-card__value-renderer--value iot--value-card__value-renderer--value--vertical"
+                  style={
+                    Object {
+                      "--value-renderer-color": null,
+                      "--value-renderer-font-size": "42px",
+                      "--value-renderer-max-lines": 1,
+                    }
+                  }
+                >
+                  --
+                </span>
+              </div>
+              <span
+                className="iot--value-card__attribute-unit"
+                style={
+                  Object {
+                    "--default-font-size": "1.25rem",
+                  }
+                }
+              >
+                Wh
+              </span>
+            </div>
+          </div>
+          <div
+            className="iot--value-card__attribute-wrapper iot--value-card__attribute-wrapper--vertical"
+            style={
+              Object {
+                "--value-card-attribute-width": "100%",
+              }
+            }
+          >
+            <div
+              className="iot--value-card__attribute-label"
+            >
+              <span>
+                Yearly summary
+              </span>
+            </div>
+            <div
+              className="iot--value-card__attribute"
+            >
+              <div
+                className="iot--value-card__value-renderer--wrapper"
+              >
+                <span
+                  className="iot--value-card__value-renderer--value iot--value-card__value-renderer--value--vertical"
+                  style={
+                    Object {
+                      "--value-renderer-color": null,
+                      "--value-renderer-font-size": "42px",
+                      "--value-renderer-max-lines": 1,
+                    }
+                  }
+                >
+                  --
+                </span>
+              </div>
+              <span
+                className="iot--value-card__attribute-unit"
+                style={
+                  Object {
+                    "--default-font-size": "1.25rem",
+                  }
+                }
+              >
+                Wh
               </span>
             </div>
           </div>
@@ -4159,12 +1010,12 @@
       >
         <span
           className="iot--card--title"
-          title="Title variable is working"
+          title="Tagpath"
         >
           <div
             className="iot--card--title--text"
           >
-            Title variable is working
+            Tagpath
           </div>
         </span>
       </div>
@@ -4180,7 +1031,6 @@
         <div
           className="iot--value-card__content-wrapper"
         >
-<<<<<<< HEAD
           <div
             className="iot--value-card__attribute-wrapper iot--value-card__attribute-wrapper--horizontal"
             style={
@@ -4188,57 +1038,20 @@
                 "--value-card-attribute-width": "100%",
               }
             }
-=======
-          <span
-            className="iot--card--title"
-            title="Tagpath"
->>>>>>> 600f9e71
-          >
-            <div
-              className="iot--value-card__attribute-label"
-            >
-<<<<<<< HEAD
-              <span>
-                label variable is working
-              </span>
-=======
-              Tagpath
->>>>>>> 600f9e71
-            </div>
-            <div
-              className="iot--value-card__attribute"
-            >
-              <div
-<<<<<<< HEAD
-                className="iot--value-card__value-renderer--wrapper"
-              >
-=======
-                className="iot--value-card__attribute-label"
-              >
-                <span>
-                  Tagpath
-                </span>
-              </div>
-              <div
-                className="iot--value-card__attribute"
-              >
-                <div
-                  className="iot--value-card__value-renderer--wrapper"
-                >
-                  <span
-                    className="iot--value-card__value-renderer--value"
-                    style={
-                      Object {
-                        "--value-renderer-color": null,
-                        "--value-renderer-font-size": "42px",
-                        "--value-renderer-max-lines": 1,
-                      }
-                    }
-                  >
-                    rutherford/rooms/northadd/ah2/ft_supflow/eurutherford/rooms/northadd/ah2/ft_supflow/eu
-                  </span>
-                </div>
->>>>>>> 600f9e71
+          >
+            <div
+              className="iot--value-card__attribute-label"
+            >
+              <span>
+                Tagpath
+              </span>
+            </div>
+            <div
+              className="iot--value-card__attribute"
+            >
+              <div
+                className="iot--value-card__value-renderer--wrapper"
+              >
                 <span
                   className="iot--value-card__value-renderer--value"
                   style={
@@ -4249,22 +1062,18 @@
                     }
                   }
                 >
-<<<<<<< HEAD
-                  88
-=======
-                  
->>>>>>> 600f9e71
-                </span>
-              </div>
-              <span
-                className="iot--value-card__attribute-unit"
-                style={
-                  Object {
-                    "--default-font-size": "1.25rem",
-                  }
-                }
-              >
-                %
+                  rutherford/rooms/northadd/ah2/ft_supflow/eurutherford/rooms/northadd/ah2/ft_supflow/eu
+                </span>
+              </div>
+              <span
+                className="iot--value-card__attribute-unit"
+                style={
+                  Object {
+                    "--default-font-size": "1.25rem",
+                  }
+                }
+              >
+                
               </span>
             </div>
           </div>
@@ -4283,50 +1092,32 @@
     style={
       Object {
         "margin": "1rem4",
-        "width": "520px",
+        "width": "252px",
       }
     }
   >
     <div
-      className="iot--card iot--value-card__horizontal iot--card--wrapper"
+      className="iot--card iot--value-card__vertical iot--card--wrapper"
       data-testid="Card"
       id="facilitycard"
       role="presentation"
       style={
         Object {
-<<<<<<< HEAD
-          "--card-default-height": "144px",
-=======
-          "margin": "1rem4",
-          "width": "252px",
->>>>>>> 600f9e71
+          "--card-default-height": "624px",
         }
       }
     >
       <div
-<<<<<<< HEAD
         className="iot--card--header"
-=======
-        className="iot--card iot--value-card__vertical iot--card--wrapper"
-        data-testid="Card"
-        id="facilitycard"
-        role="presentation"
-        style={
-          Object {
-            "--card-default-height": "624px",
-          }
-        }
->>>>>>> 600f9e71
       >
         <span
           className="iot--card--title"
-          title="Status"
-        >
-<<<<<<< HEAD
+          title="Facility Conditions"
+        >
           <div
             className="iot--card--title--text"
           >
-            Status
+            Facility Conditions
           </div>
         </span>
       </div>
@@ -4335,124 +1126,283 @@
         data-testid="Card-content"
         style={
           Object {
-            "--card-content-height": "96px",
-=======
-          <span
-            className="iot--card--title"
-            title="Facility Conditions"
-          >
-            <div
-              className="iot--card--title--text"
-            >
-              Facility Conditions
-            </div>
-          </span>
-        </div>
+            "--card-content-height": "576px",
+          }
+        }
+      >
         <div
-          className="iot--card--content"
-          data-testid="Card-content"
-          style={
-            Object {
-              "--card-content-height": "576px",
-            }
->>>>>>> 600f9e71
-          }
-        }
-      >
-        <div
-          className="iot--value-card__content-wrapper"
-        >
-          <div
-<<<<<<< HEAD
-            className="iot--value-card__attribute-wrapper iot--value-card__attribute-wrapper--horizontal"
-            style={
-              Object {
-                "--value-card-attribute-width": "25%",
-              }
-            }
-          >
-            <div
-              className="iot--value-card__attribute-label"
-            >
-              <span>
-                Status
-              </span>
-            </div>
-            <div
-              className="iot--value-card__attribute"
-            >
-              <div
-                className="iot--value-card__value-renderer--wrapper"
-              >
-=======
-            className="iot--value-card__content-wrapper iot--value-card__content-wrapper--vertical"
-          >
-            <div
-              className="iot--value-card__attribute-wrapper iot--value-card__attribute-wrapper--vertical"
-              style={
-                Object {
-                  "--value-card-attribute-width": "100%",
-                }
-              }
-            >
-              <div
-                className="iot--value-card__attribute-label"
-              >
-                <span>
-                  Comfort Level
-                </span>
-              </div>
-              <div
-                className="iot--value-card__attribute"
-              >
-                <div
-                  className="iot--value-card__value-renderer--wrapper"
-                >
-                  <span
-                    className="iot--value-card__value-renderer--value iot--value-card__value-renderer--value--vertical"
-                    style={
-                      Object {
-                        "--value-renderer-color": null,
-                        "--value-renderer-font-size": "42px",
-                        "--value-renderer-max-lines": 1,
-                      }
-                    }
-                  >
-                    89
-                  </span>
-                </div>
->>>>>>> 600f9e71
-                <span
-                  className="iot--value-card__value-renderer--value"
-                  style={
-                    Object {
-                      "--value-renderer-color": null,
-                      "--value-renderer-font-size": "42px",
-                      "--value-renderer-max-lines": 1,
-                    }
-                  }
-                >
-<<<<<<< HEAD
-                  Good
-                </span>
-              </div>
-              <span
-                className="iot--value-card__attribute-unit"
-                style={
-                  Object {
-                    "--default-font-size": "1.25rem",
-                  }
-=======
-                  %
-                </span>
-              </div>
-            </div>
-            <div
-              className="iot--value-card__attribute-wrapper iot--value-card__attribute-wrapper--vertical"
-              style={
-                Object {
-                  "--value-card-attribute-width": "100%",
->>>>>>> 600f9e71
+          className="iot--value-card__content-wrapper iot--value-card__content-wrapper--vertical"
+        >
+          <div
+            className="iot--value-card__attribute-wrapper iot--value-card__attribute-wrapper--vertical"
+            style={
+              Object {
+                "--value-card-attribute-width": "100%",
+              }
+            }
+          >
+            <div
+              className="iot--value-card__attribute-label"
+            >
+              <span>
+                Comfort Level
+              </span>
+            </div>
+            <div
+              className="iot--value-card__attribute"
+            >
+              <div
+                className="iot--value-card__value-renderer--wrapper"
+              >
+                <span
+                  className="iot--value-card__value-renderer--value iot--value-card__value-renderer--value--vertical"
+                  style={
+                    Object {
+                      "--value-renderer-color": null,
+                      "--value-renderer-font-size": "42px",
+                      "--value-renderer-max-lines": 1,
+                    }
+                  }
+                >
+                  89
+                </span>
+              </div>
+              <span
+                className="iot--value-card__attribute-unit"
+                style={
+                  Object {
+                    "--default-font-size": "1.25rem",
+                  }
+                }
+              >
+                %
+              </span>
+            </div>
+          </div>
+          <div
+            className="iot--value-card__attribute-wrapper iot--value-card__attribute-wrapper--vertical"
+            style={
+              Object {
+                "--value-card-attribute-width": "100%",
+              }
+            }
+          >
+            <div
+              className="iot--value-card__attribute-label"
+            >
+              <span>
+                Average Temperature
+              </span>
+            </div>
+            <div
+              className="iot--value-card__attribute"
+            >
+              <div
+                className="iot--value-card__value-renderer--wrapper"
+              >
+                <span
+                  className="iot--value-card__value-renderer--value iot--value-card__value-renderer--value--vertical"
+                  style={
+                    Object {
+                      "--value-renderer-color": null,
+                      "--value-renderer-font-size": "42px",
+                      "--value-renderer-max-lines": 1,
+                    }
+                  }
+                >
+                  76.7
+                </span>
+              </div>
+              <span
+                className="iot--value-card__attribute-unit"
+                style={
+                  Object {
+                    "--default-font-size": "1.25rem",
+                  }
+                }
+              >
+                ˚F
+              </span>
+            </div>
+          </div>
+          <div
+            className="iot--value-card__attribute-wrapper iot--value-card__attribute-wrapper--vertical"
+            style={
+              Object {
+                "--value-card-attribute-width": "100%",
+              }
+            }
+          >
+            <div
+              className="iot--value-card__attribute-label"
+            >
+              <span>
+                Utilization
+              </span>
+            </div>
+            <div
+              className="iot--value-card__attribute"
+            >
+              <div
+                className="iot--value-card__value-renderer--wrapper"
+              >
+                <span
+                  className="iot--value-card__value-renderer--value iot--value-card__value-renderer--value--vertical"
+                  style={
+                    Object {
+                      "--value-renderer-color": null,
+                      "--value-renderer-font-size": "42px",
+                      "--value-renderer-max-lines": 1,
+                    }
+                  }
+                >
+                  76
+                </span>
+              </div>
+              <span
+                className="iot--value-card__attribute-unit"
+                style={
+                  Object {
+                    "--default-font-size": "1.25rem",
+                  }
+                }
+              >
+                %
+              </span>
+            </div>
+          </div>
+          <div
+            className="iot--value-card__attribute-wrapper iot--value-card__attribute-wrapper--vertical"
+            style={
+              Object {
+                "--value-card-attribute-width": "100%",
+              }
+            }
+          >
+            <div
+              className="iot--value-card__attribute-label"
+            >
+              <span>
+                CPU
+              </span>
+            </div>
+            <div
+              className="iot--value-card__attribute"
+            >
+              <div
+                className="iot--value-card__value-renderer--wrapper"
+              >
+                <span
+                  className="iot--value-card__value-renderer--value iot--value-card__value-renderer--value--vertical"
+                  style={
+                    Object {
+                      "--value-renderer-color": null,
+                      "--value-renderer-font-size": "42px",
+                      "--value-renderer-max-lines": 1,
+                    }
+                  }
+                >
+                  76
+                </span>
+              </div>
+              <span
+                className="iot--value-card__attribute-unit"
+                style={
+                  Object {
+                    "--default-font-size": "1.25rem",
+                  }
+                }
+              >
+                %
+              </span>
+            </div>
+          </div>
+          <div
+            className="iot--value-card__attribute-wrapper iot--value-card__attribute-wrapper--vertical"
+            style={
+              Object {
+                "--value-card-attribute-width": "100%",
+              }
+            }
+          >
+            <div
+              className="iot--value-card__attribute-label"
+            >
+              <span>
+                Humidity
+              </span>
+            </div>
+            <div
+              className="iot--value-card__attribute"
+            >
+              <div
+                className="iot--value-card__value-renderer--wrapper"
+              >
+                <span
+                  className="iot--value-card__value-renderer--value iot--value-card__value-renderer--value--vertical"
+                  style={
+                    Object {
+                      "--value-renderer-color": null,
+                      "--value-renderer-font-size": "42px",
+                      "--value-renderer-max-lines": 1,
+                    }
+                  }
+                >
+                  76
+                </span>
+              </div>
+              <span
+                className="iot--value-card__attribute-unit"
+                style={
+                  Object {
+                    "--default-font-size": "1.25rem",
+                  }
+                }
+              >
+                %
+              </span>
+            </div>
+          </div>
+          <div
+            className="iot--value-card__attribute-wrapper iot--value-card__attribute-wrapper--vertical"
+            style={
+              Object {
+                "--value-card-attribute-width": "100%",
+              }
+            }
+          >
+            <div
+              className="iot--value-card__attribute-label"
+            >
+              <span>
+                Location
+              </span>
+            </div>
+            <div
+              className="iot--value-card__attribute"
+            >
+              <div
+                className="iot--value-card__value-renderer--wrapper"
+              >
+                <span
+                  className="iot--value-card__value-renderer--value iot--value-card__value-renderer--value--vertical"
+                  style={
+                    Object {
+                      "--value-renderer-color": null,
+                      "--value-renderer-font-size": "42px",
+                      "--value-renderer-max-lines": 1,
+                    }
+                  }
+                >
+                  Australia
+                </span>
+              </div>
+              <span
+                className="iot--value-card__attribute-unit"
+                style={
+                  Object {
+                    "--default-font-size": "1.25rem",
+                  }
                 }
               >
                 
@@ -4460,598 +1410,48 @@
             </div>
           </div>
           <div
-            className="iot--value-card__attribute-wrapper iot--value-card__attribute-wrapper--horizontal"
-            style={
-              Object {
-                "--value-card-attribute-width": "25%",
-              }
-            }
-          >
-            <div
-              className="iot--value-card__attribute-label"
-            >
-              <span>
-                Comfort level
-              </span>
-            </div>
-            <div
-              className="iot--value-card__attribute"
-            >
-              <div
-<<<<<<< HEAD
-                className="iot--value-card__value-renderer--wrapper"
-              >
-=======
-                className="iot--value-card__attribute-label"
-              >
-                <span>
-                  Average Temperature
-                </span>
-              </div>
-              <div
-                className="iot--value-card__attribute"
-              >
-                <div
-                  className="iot--value-card__value-renderer--wrapper"
-                >
-                  <span
-                    className="iot--value-card__value-renderer--value iot--value-card__value-renderer--value--vertical"
-                    style={
-                      Object {
-                        "--value-renderer-color": null,
-                        "--value-renderer-font-size": "42px",
-                        "--value-renderer-max-lines": 1,
-                      }
-                    }
-                  >
-                    76.7
-                  </span>
-                </div>
->>>>>>> 600f9e71
-                <span
-                  className="iot--value-card__value-renderer--value"
-                  style={
-                    Object {
-                      "--value-renderer-color": null,
-                      "--value-renderer-font-size": "42px",
-                      "--value-renderer-max-lines": 1,
-                    }
-                  }
-                >
-<<<<<<< HEAD
-                  Healthy
-                </span>
-              </div>
-              <span
-                className="iot--value-card__attribute-unit"
-                style={
-                  Object {
-                    "--default-font-size": "1.25rem",
-                  }
-=======
-                  ˚F
-                </span>
-              </div>
-            </div>
-            <div
-              className="iot--value-card__attribute-wrapper iot--value-card__attribute-wrapper--vertical"
-              style={
-                Object {
-                  "--value-card-attribute-width": "100%",
->>>>>>> 600f9e71
-                }
-              >
-                
-              </span>
-            </div>
-          </div>
-          <div
-            className="iot--value-card__attribute-wrapper iot--value-card__attribute-wrapper--horizontal"
-            style={
-              Object {
-                "--value-card-attribute-width": "25%",
-              }
-            }
-          >
-            <div
-              className="iot--value-card__attribute-label"
-            >
-              <span>
-                Occupancy
-              </span>
-            </div>
-            <div
-              className="iot--value-card__attribute"
-            >
-              <div
-<<<<<<< HEAD
-                className="iot--value-card__value-renderer--wrapper"
-              >
-=======
-                className="iot--value-card__attribute-label"
-              >
-                <span>
-                  Utilization
-                </span>
-              </div>
-              <div
-                className="iot--value-card__attribute"
-              >
-                <div
-                  className="iot--value-card__value-renderer--wrapper"
-                >
-                  <span
-                    className="iot--value-card__value-renderer--value iot--value-card__value-renderer--value--vertical"
-                    style={
-                      Object {
-                        "--value-renderer-color": null,
-                        "--value-renderer-font-size": "42px",
-                        "--value-renderer-max-lines": 1,
-                      }
-                    }
-                  >
-                    76
-                  </span>
-                </div>
->>>>>>> 600f9e71
-                <span
-                  className="iot--value-card__value-renderer--value"
-                  style={
-                    Object {
-                      "--value-renderer-color": null,
-                      "--value-renderer-font-size": "42px",
-                      "--value-renderer-max-lines": 1,
-                    }
-                  }
-                >
-<<<<<<< HEAD
-                  None
-                </span>
-              </div>
-              <span
-                className="iot--value-card__attribute-unit"
-                style={
-                  Object {
-                    "--default-font-size": "1.25rem",
-                  }
-=======
-                  %
-                </span>
-              </div>
-            </div>
-            <div
-              className="iot--value-card__attribute-wrapper iot--value-card__attribute-wrapper--vertical"
-              style={
-                Object {
-                  "--value-card-attribute-width": "100%",
->>>>>>> 600f9e71
-                }
-              >
-                
-              </span>
-            </div>
-          </div>
-          <div
-            className="iot--value-card__attribute-wrapper iot--value-card__attribute-wrapper--horizontal"
-            style={
-              Object {
-                "--value-card-attribute-width": "25%",
-              }
-            }
-          >
-            <div
-              className="iot--value-card__attribute-label"
-            >
-              <span>
-                Humidity
-              </span>
-            </div>
-            <div
-              className="iot--value-card__attribute"
-            >
-              <div
-<<<<<<< HEAD
-                className="iot--value-card__value-renderer--wrapper"
-              >
-=======
-                className="iot--value-card__attribute-label"
-              >
-                <span>
-                  CPU
-                </span>
-              </div>
-              <div
-                className="iot--value-card__attribute"
-              >
-                <div
-                  className="iot--value-card__value-renderer--wrapper"
-                >
-                  <span
-                    className="iot--value-card__value-renderer--value iot--value-card__value-renderer--value--vertical"
-                    style={
-                      Object {
-                        "--value-renderer-color": null,
-                        "--value-renderer-font-size": "42px",
-                        "--value-renderer-max-lines": 1,
-                      }
-                    }
-                  >
-                    76
-                  </span>
-                </div>
->>>>>>> 600f9e71
-                <span
-                  className="iot--value-card__value-renderer--value"
-                  style={
-                    Object {
-                      "--value-renderer-color": null,
-                      "--value-renderer-font-size": "42px",
-                      "--value-renderer-max-lines": 1,
-                    }
-                  }
-                >
-<<<<<<< HEAD
-                  Unbearable
-=======
-                  %
->>>>>>> 600f9e71
-                </span>
-              </div>
-              <span
-                className="iot--value-card__attribute-unit"
-                style={
-                  Object {
-                    "--default-font-size": "1.25rem",
-                  }
-                }
-              >
-                
-              </span>
-            </div>
-<<<<<<< HEAD
-          </div>
-        </div>
-      </div>
-    </div>
-  </div>
-</div>
-`;
-
-exports[`Storybook Snapshot tests and console checks Storyshots 1 - Watson IoT/ValueCard small-wide / thresholds (string) 1`] = `
-<div
-  className="storybook-container"
->
-  <div
-    style={
-      Object {
-        "margin": "1rem4",
-        "width": "520px",
-      }
-    }
-  >
-    <div
-      className="iot--card iot--value-card__horizontal iot--card--wrapper"
-      data-testid="Card"
-      id="facilitycard"
-      role="presentation"
-      style={
-        Object {
-          "--card-default-height": "144px",
-        }
-      }
-    >
-      <div
-        className="iot--card--header"
-      >
-        <span
-          className="iot--card--title"
-          title="Status"
-        >
-          <div
-            className="iot--card--title--text"
-          >
-            Status
-          </div>
-        </span>
-      </div>
-      <div
-        className="iot--card--content"
-        data-testid="Card-content"
-        style={
-          Object {
-            "--card-content-height": "96px",
-          }
-        }
-      >
-        <div
-          className="iot--value-card__content-wrapper"
-        >
-          <div
-            className="iot--value-card__attribute-wrapper iot--value-card__attribute-wrapper--horizontal"
-            style={
-              Object {
-                "--value-card-attribute-width": "100%",
-              }
-            }
-          >
-            <div
-              className="iot--value-card__attribute-label"
-            >
-              <svg
-                aria-label="= Unhealthy"
-                fill="red"
-                focusable="false"
-                height={16}
-                preserveAspectRatio="xMidYMid meet"
-                role="img"
-                title="= Unhealthy"
-                viewBox="0 0 16 16"
-                width={16}
-                xmlns="http://www.w3.org/2000/svg"
-              >
-                <path
-                  d="M8,1C4.1,1,1,4.1,1,8s3.1,7,7,7s7-3.1,7-7S11.9,1,8,1z M10.7,11.5L8,8.8l-2.7,2.7l-0.8-0.8L7.2,8L4.5,5.3l0.8-0.8L8,7.2	l2.7-2.7l0.8,0.8L8.8,8l2.7,2.7L10.7,11.5z"
-                />
-              </svg>
-              <span />
-            </div>
-            <div
-              className="iot--value-card__attribute"
-            >
-              <div
-                className="iot--value-card__value-renderer--wrapper"
-              >
-=======
-            <div
-              className="iot--value-card__attribute-wrapper iot--value-card__attribute-wrapper--vertical"
-              style={
-                Object {
-                  "--value-card-attribute-width": "100%",
-                }
-              }
-            >
-              <div
-                className="iot--value-card__attribute-label"
-              >
-                <span>
-                  Humidity
-                </span>
-              </div>
-              <div
-                className="iot--value-card__attribute"
-              >
-                <div
-                  className="iot--value-card__value-renderer--wrapper"
-                >
-                  <span
-                    className="iot--value-card__value-renderer--value iot--value-card__value-renderer--value--vertical"
-                    style={
-                      Object {
-                        "--value-renderer-color": null,
-                        "--value-renderer-font-size": "42px",
-                        "--value-renderer-max-lines": 1,
-                      }
-                    }
-                  >
-                    76
-                  </span>
-                </div>
-                <span
-                  className="iot--value-card__attribute-unit"
-                  style={
-                    Object {
-                      "--default-font-size": "1.25rem",
-                    }
-                  }
-                >
-                  %
-                </span>
-              </div>
-            </div>
-            <div
-              className="iot--value-card__attribute-wrapper iot--value-card__attribute-wrapper--vertical"
-              style={
-                Object {
-                  "--value-card-attribute-width": "100%",
-                }
-              }
-            >
-              <div
-                className="iot--value-card__attribute-label"
-              >
-                <span>
-                  Location
-                </span>
-              </div>
-              <div
-                className="iot--value-card__attribute"
-              >
-                <div
-                  className="iot--value-card__value-renderer--wrapper"
-                >
-                  <span
-                    className="iot--value-card__value-renderer--value iot--value-card__value-renderer--value--vertical"
-                    style={
-                      Object {
-                        "--value-renderer-color": null,
-                        "--value-renderer-font-size": "42px",
-                        "--value-renderer-max-lines": 1,
-                      }
-                    }
-                  >
-                    Australia
-                  </span>
-                </div>
->>>>>>> 600f9e71
-                <span
-                  className="iot--value-card__value-renderer--value"
-                  style={
-                    Object {
-                      "--value-renderer-color": null,
-                      "--value-renderer-font-size": "42px",
-                      "--value-renderer-max-lines": 1,
-                    }
-                  }
-                >
-                  Unhealthy
-                </span>
-              </div>
-              <span
-                className="iot--value-card__attribute-unit"
-                style={
-                  Object {
-                    "--default-font-size": "1.25rem",
-                  }
-                }
-              >
-                
-              </span>
-            </div>
-<<<<<<< HEAD
-          </div>
-        </div>
-      </div>
-    </div>
-  </div>
-</div>
-`;
-
-exports[`Storybook Snapshot tests and console checks Storyshots 1 - Watson IoT/ValueCard with boolean 1`] = `
-<div
-  className="storybook-container"
->
-  <div
-    style={
-      Object {
-        "margin": "1rem4",
-        "width": "252px",
-      }
-    }
-  >
-    <div
-      className="iot--card iot--value-card__horizontal iot--card--wrapper"
-      data-testid="Card"
-      id="facilitycard"
-      role="presentation"
-      style={
-        Object {
-          "--card-default-height": "144px",
-        }
-      }
-    >
-      <div
-        className="iot--card--header"
-      >
-        <span
-          className="iot--card--title"
-          title="Uncomfortable?"
-        >
-          <div
-            className="iot--card--title--text"
-          >
-            Uncomfortable?
-          </div>
-        </span>
-      </div>
-      <div
-        className="iot--card--content"
-        data-testid="Card-content"
-        style={
-          Object {
-            "--card-content-height": "96px",
-          }
-        }
-      >
-        <div
-          className="iot--value-card__content-wrapper"
-        >
-          <div
-            className="iot--value-card__attribute-wrapper iot--value-card__attribute-wrapper--horizontal"
-            style={
-              Object {
-                "--value-card-attribute-width": "100%",
-              }
-            }
-          >
-            <div
-              className="iot--value-card__attribute-label"
-            >
-              <span>
-                Monthly summary
-              </span>
-            </div>
-            <div
-              className="iot--value-card__attribute"
-            >
-              <div
-                className="iot--value-card__value-renderer--wrapper"
-              >
-=======
-            <div
-              className="iot--value-card__attribute-wrapper iot--value-card__attribute-wrapper--vertical"
-              style={
-                Object {
-                  "--value-card-attribute-width": "100%",
-                }
-              }
-            >
-              <div
-                className="iot--value-card__attribute-label"
-              >
-                <span>
-                  Air quality
-                </span>
-              </div>
-              <div
-                className="iot--value-card__attribute"
-              >
-                <div
-                  className="iot--value-card__value-renderer--wrapper"
-                >
-                  <span
-                    className="iot--value-card__value-renderer--value iot--value-card__value-renderer--value--vertical"
-                    style={
-                      Object {
-                        "--value-renderer-color": null,
-                        "--value-renderer-font-size": "42px",
-                        "--value-renderer-max-lines": 1,
-                      }
-                    }
-                  >
-                    76
-                  </span>
-                </div>
->>>>>>> 600f9e71
-                <span
-                  className="iot--value-card__value-renderer--value"
-                  style={
-                    Object {
-                      "--value-renderer-color": null,
-                      "--value-renderer-font-size": "42px",
-                      "--value-renderer-max-lines": 1,
-                    }
-                  }
-                >
-<<<<<<< HEAD
-                  <span
-                    className="iot--value-card__value-renderer--boolean"
-                  >
-                    false
-                  </span>
-=======
-                  %
->>>>>>> 600f9e71
-                </span>
-              </div>
-              <span
-                className="iot--value-card__attribute-unit"
-                style={
-                  Object {
-                    "--default-font-size": "1.25rem",
-                  }
-                }
-              >
-                
+            className="iot--value-card__attribute-wrapper iot--value-card__attribute-wrapper--vertical"
+            style={
+              Object {
+                "--value-card-attribute-width": "100%",
+              }
+            }
+          >
+            <div
+              className="iot--value-card__attribute-label"
+            >
+              <span>
+                Air quality
+              </span>
+            </div>
+            <div
+              className="iot--value-card__attribute"
+            >
+              <div
+                className="iot--value-card__value-renderer--wrapper"
+              >
+                <span
+                  className="iot--value-card__value-renderer--value iot--value-card__value-renderer--value--vertical"
+                  style={
+                    Object {
+                      "--value-renderer-color": null,
+                      "--value-renderer-font-size": "42px",
+                      "--value-renderer-max-lines": 1,
+                    }
+                  }
+                >
+                  76
+                </span>
+              </div>
+              <span
+                className="iot--value-card__attribute-unit"
+                style={
+                  Object {
+                    "--default-font-size": "1.25rem",
+                  }
+                }
+              >
+                %
               </span>
             </div>
           </div>
@@ -5070,7 +1470,7 @@
     style={
       Object {
         "margin": "1rem4",
-        "width": "520px",
+        "width": "252px",
       }
     }
   >
@@ -5081,12 +1481,7 @@
       role="presentation"
       style={
         Object {
-<<<<<<< HEAD
           "--card-default-height": "304px",
-=======
-          "margin": "1rem4",
-          "width": "252px",
->>>>>>> 600f9e71
         }
       }
     >
@@ -5095,12 +1490,12 @@
       >
         <span
           className="iot--card--title"
-          title="Facility Conditions per device"
+          title="Facility Conditions"
         >
           <div
             className="iot--card--title--text"
           >
-            Facility Conditions per device
+            Facility Conditions
           </div>
         </span>
       </div>
@@ -5116,7 +1511,6 @@
         <div
           className="iot--value-card__content-wrapper iot--value-card__content-wrapper--vertical"
         >
-<<<<<<< HEAD
           <div
             className="iot--value-card__attribute-wrapper iot--value-card__attribute-wrapper--vertical"
             style={
@@ -5124,77 +1518,40 @@
                 "--value-card-attribute-width": "100%",
               }
             }
-=======
-          <span
-            className="iot--card--title"
-            title="Facility Conditions"
->>>>>>> 600f9e71
-          >
-            <div
-              className="iot--value-card__attribute-label"
-            >
-<<<<<<< HEAD
-              <span>
-                Device 1 Comfort
-              </span>
-=======
-              Facility Conditions
->>>>>>> 600f9e71
-            </div>
-            <div
-              className="iot--value-card__attribute"
-            >
-              <div
-<<<<<<< HEAD
-                className="iot--value-card__value-renderer--wrapper"
-              >
-=======
-                className="iot--value-card__attribute-label"
-              >
-                <svg
-                  aria-label="> 80"
-                  fill="#F00"
-                  focusable="false"
-                  height={16}
-                  preserveAspectRatio="xMidYMid meet"
-                  role="img"
-                  title="> 80"
-                  viewBox="0 0 32 32"
-                  width={16}
-                  xmlns="http://www.w3.org/2000/svg"
-                >
-                  <path
-                    d="M14.875,11h2.25V21h-2.25ZM16,27a1.5,1.5,0,1,1,1.5-1.5A1.5,1.5,0,0,1,16,27Z"
-                    fill="none"
-                  />
-                  <path
-                    d="M29.8872,28.5386l-13-25a1,1,0,0,0-1.7744,0l-13,25A1,1,0,0,0,3,30H29a1,1,0,0,0,.8872-1.4614ZM14.875,11h2.25V21h-2.25ZM16,27a1.5,1.5,0,1,1,1.5-1.5A1.5,1.5,0,0,1,16,27Z"
-                  />
-                </svg>
-                <span>
-                  Comfort Level
-                </span>
-              </div>
-              <div
-                className="iot--value-card__attribute"
-              >
-                <div
-                  className="iot--value-card__value-renderer--wrapper"
-                >
-                  <span
-                    className="iot--value-card__value-renderer--value iot--value-card__value-renderer--value--vertical"
-                    style={
-                      Object {
-                        "--value-renderer-color": null,
-                        "--value-renderer-font-size": "42px",
-                        "--value-renderer-max-lines": 1,
-                      }
-                    }
-                  >
-                    345,678,234,234,234,240
-                  </span>
-                </div>
->>>>>>> 600f9e71
+          >
+            <div
+              className="iot--value-card__attribute-label"
+            >
+              <svg
+                aria-label="> 80"
+                fill="#F00"
+                focusable="false"
+                height={16}
+                preserveAspectRatio="xMidYMid meet"
+                role="img"
+                title="> 80"
+                viewBox="0 0 32 32"
+                width={16}
+                xmlns="http://www.w3.org/2000/svg"
+              >
+                <path
+                  d="M14.875,11h2.25V21h-2.25ZM16,27a1.5,1.5,0,1,1,1.5-1.5A1.5,1.5,0,0,1,16,27Z"
+                  fill="none"
+                />
+                <path
+                  d="M29.8872,28.5386l-13-25a1,1,0,0,0-1.7744,0l-13,25A1,1,0,0,0,3,30H29a1,1,0,0,0,.8872-1.4614ZM14.875,11h2.25V21h-2.25ZM16,27a1.5,1.5,0,1,1,1.5-1.5A1.5,1.5,0,0,1,16,27Z"
+                />
+              </svg>
+              <span>
+                Comfort Level
+              </span>
+            </div>
+            <div
+              className="iot--value-card__attribute"
+            >
+              <div
+                className="iot--value-card__value-renderer--wrapper"
+              >
                 <span
                   className="iot--value-card__value-renderer--value iot--value-card__value-renderer--value--vertical"
                   style={
@@ -5205,7 +1562,7 @@
                     }
                   }
                 >
-                  100
+                  345,678,234,234,234,240
                 </span>
               </div>
               <span
@@ -5231,130 +1588,36 @@
             <div
               className="iot--value-card__attribute-label"
             >
-              <span>
-                Device 2 Comfort
-              </span>
-            </div>
-            <div
-              className="iot--value-card__attribute"
-            >
-              <div
-<<<<<<< HEAD
-                className="iot--value-card__value-renderer--wrapper"
-              >
-=======
-                className="iot--value-card__attribute-label"
-              >
-                <svg
-                  aria-label="> 80"
-                  fill="#F00"
-                  focusable="false"
-                  height={16}
-                  preserveAspectRatio="xMidYMid meet"
-                  role="img"
-                  title="> 80"
-                  viewBox="0 0 32 32"
-                  width={16}
-                  xmlns="http://www.w3.org/2000/svg"
-                >
-                  <path
-                    d="M14.875,11h2.25V21h-2.25ZM16,27a1.5,1.5,0,1,1,1.5-1.5A1.5,1.5,0,0,1,16,27Z"
-                    fill="none"
-                  />
-                  <path
-                    d="M29.8872,28.5386l-13-25a1,1,0,0,0-1.7744,0l-13,25A1,1,0,0,0,3,30H29a1,1,0,0,0,.8872-1.4614ZM14.875,11h2.25V21h-2.25ZM16,27a1.5,1.5,0,1,1,1.5-1.5A1.5,1.5,0,0,1,16,27Z"
-                  />
-                </svg>
-                <span>
-                  Average Temperature
-                </span>
-              </div>
-              <div
-                className="iot--value-card__attribute"
-              >
-                <div
-                  className="iot--value-card__value-renderer--wrapper"
-                >
-                  <span
-                    className="iot--value-card__value-renderer--value iot--value-card__value-renderer--value--vertical"
-                    style={
-                      Object {
-                        "--value-renderer-color": null,
-                        "--value-renderer-font-size": "42px",
-                        "--value-renderer-max-lines": 1,
-                      }
-                    }
-                  >
-                    456,778,234,234,234,240.0
-                  </span>
-                </div>
-                <span
-                  className="iot--value-card__attribute-unit"
-                  style={
-                    Object {
-                      "--default-font-size": "1.25rem",
-                    }
-                  }
-                >
-                  ˚F
-                </span>
-              </div>
-            </div>
-            <div
-              className="iot--value-card__attribute-wrapper iot--value-card__attribute-wrapper--vertical"
-              style={
-                Object {
-                  "--value-card-attribute-width": "100%",
-                }
-              }
-            >
-              <div
-                className="iot--value-card__attribute-label"
-              >
-                <svg
-                  aria-label="> 80"
-                  fill="#F00"
-                  focusable="false"
-                  height={16}
-                  preserveAspectRatio="xMidYMid meet"
-                  role="img"
-                  title="> 80"
-                  viewBox="0 0 32 32"
-                  width={16}
-                  xmlns="http://www.w3.org/2000/svg"
-                >
-                  <path
-                    d="M14.875,11h2.25V21h-2.25ZM16,27a1.5,1.5,0,1,1,1.5-1.5A1.5,1.5,0,0,1,16,27Z"
-                    fill="none"
-                  />
-                  <path
-                    d="M29.8872,28.5386l-13-25a1,1,0,0,0-1.7744,0l-13,25A1,1,0,0,0,3,30H29a1,1,0,0,0,.8872-1.4614ZM14.875,11h2.25V21h-2.25ZM16,27a1.5,1.5,0,1,1,1.5-1.5A1.5,1.5,0,0,1,16,27Z"
-                  />
-                </svg>
-                <span>
-                  Humidity
-                </span>
-              </div>
-              <div
-                className="iot--value-card__attribute"
-              >
-                <div
-                  className="iot--value-card__value-renderer--wrapper"
-                >
-                  <span
-                    className="iot--value-card__value-renderer--value iot--value-card__value-renderer--value--vertical"
-                    style={
-                      Object {
-                        "--value-renderer-color": null,
-                        "--value-renderer-font-size": "42px",
-                        "--value-renderer-max-lines": 1,
-                      }
-                    }
-                  >
-                    88,888,678,234,234,240,000.0
-                  </span>
-                </div>
->>>>>>> 600f9e71
+              <svg
+                aria-label="> 80"
+                fill="#F00"
+                focusable="false"
+                height={16}
+                preserveAspectRatio="xMidYMid meet"
+                role="img"
+                title="> 80"
+                viewBox="0 0 32 32"
+                width={16}
+                xmlns="http://www.w3.org/2000/svg"
+              >
+                <path
+                  d="M14.875,11h2.25V21h-2.25ZM16,27a1.5,1.5,0,1,1,1.5-1.5A1.5,1.5,0,0,1,16,27Z"
+                  fill="none"
+                />
+                <path
+                  d="M29.8872,28.5386l-13-25a1,1,0,0,0-1.7744,0l-13,25A1,1,0,0,0,3,30H29a1,1,0,0,0,.8872-1.4614ZM14.875,11h2.25V21h-2.25ZM16,27a1.5,1.5,0,1,1,1.5-1.5A1.5,1.5,0,0,1,16,27Z"
+                />
+              </svg>
+              <span>
+                Average Temperature
+              </span>
+            </div>
+            <div
+              className="iot--value-card__attribute"
+            >
+              <div
+                className="iot--value-card__value-renderer--wrapper"
+              >
                 <span
                   className="iot--value-card__value-renderer--value iot--value-card__value-renderer--value--vertical"
                   style={
@@ -5365,22 +1628,84 @@
                     }
                   }
                 >
-<<<<<<< HEAD
-                  50
-=======
-                  ˚F
->>>>>>> 600f9e71
-                </span>
-              </div>
-              <span
-                className="iot--value-card__attribute-unit"
-                style={
-                  Object {
-                    "--default-font-size": "1.25rem",
-                  }
-                }
-              >
-                %
+                  456,778,234,234,234,240.0
+                </span>
+              </div>
+              <span
+                className="iot--value-card__attribute-unit"
+                style={
+                  Object {
+                    "--default-font-size": "1.25rem",
+                  }
+                }
+              >
+                ˚F
+              </span>
+            </div>
+          </div>
+          <div
+            className="iot--value-card__attribute-wrapper iot--value-card__attribute-wrapper--vertical"
+            style={
+              Object {
+                "--value-card-attribute-width": "100%",
+              }
+            }
+          >
+            <div
+              className="iot--value-card__attribute-label"
+            >
+              <svg
+                aria-label="> 80"
+                fill="#F00"
+                focusable="false"
+                height={16}
+                preserveAspectRatio="xMidYMid meet"
+                role="img"
+                title="> 80"
+                viewBox="0 0 32 32"
+                width={16}
+                xmlns="http://www.w3.org/2000/svg"
+              >
+                <path
+                  d="M14.875,11h2.25V21h-2.25ZM16,27a1.5,1.5,0,1,1,1.5-1.5A1.5,1.5,0,0,1,16,27Z"
+                  fill="none"
+                />
+                <path
+                  d="M29.8872,28.5386l-13-25a1,1,0,0,0-1.7744,0l-13,25A1,1,0,0,0,3,30H29a1,1,0,0,0,.8872-1.4614ZM14.875,11h2.25V21h-2.25ZM16,27a1.5,1.5,0,1,1,1.5-1.5A1.5,1.5,0,0,1,16,27Z"
+                />
+              </svg>
+              <span>
+                Humidity
+              </span>
+            </div>
+            <div
+              className="iot--value-card__attribute"
+            >
+              <div
+                className="iot--value-card__value-renderer--wrapper"
+              >
+                <span
+                  className="iot--value-card__value-renderer--value iot--value-card__value-renderer--value--vertical"
+                  style={
+                    Object {
+                      "--value-renderer-color": null,
+                      "--value-renderer-font-size": "42px",
+                      "--value-renderer-max-lines": 1,
+                    }
+                  }
+                >
+                  88,888,678,234,234,240,000.0
+                </span>
+              </div>
+              <span
+                className="iot--value-card__attribute-unit"
+                style={
+                  Object {
+                    "--default-font-size": "1.25rem",
+                  }
+                }
+              >
+                ˚F
               </span>
             </div>
           </div>
@@ -5399,7 +1724,7 @@
     style={
       Object {
         "margin": "1rem4",
-        "width": "252px",
+        "width": "520px",
       }
     }
   >
@@ -5410,12 +1735,7 @@
       role="presentation"
       style={
         Object {
-<<<<<<< HEAD
           "--card-default-height": "144px",
-=======
-          "margin": "1rem4",
-          "width": "520px",
->>>>>>> 600f9e71
         }
       }
     >
@@ -5424,12 +1744,12 @@
       >
         <span
           className="iot--card--title"
-          title="Facility Conditions"
+          title="Status"
         >
           <div
             className="iot--card--title--text"
           >
-            Facility Conditions
+            Status
           </div>
         </span>
       </div>
@@ -5445,33 +1765,36 @@
         <div
           className="iot--value-card__content-wrapper"
         >
-<<<<<<< HEAD
           <div
             className="iot--value-card__attribute-wrapper iot--value-card__attribute-wrapper--horizontal"
             style={
               Object {
-                "--value-card-attribute-width": "33.333333333333336%",
-              }
-            }
-=======
-          <span
-            className="iot--card--title"
-            title="Status"
->>>>>>> 600f9e71
-          >
-            <div
-              className="iot--value-card__attribute-label"
-            >
-<<<<<<< HEAD
-              <span>
-                Comfort Level
-              </span>
-=======
-              Status
->>>>>>> 600f9e71
-            </div>
-            <div
-<<<<<<< HEAD
+                "--value-card-attribute-width": "100%",
+              }
+            }
+          >
+            <div
+              className="iot--value-card__attribute-label"
+            >
+              <svg
+                aria-label="= Unhealthy"
+                fill="red"
+                focusable="false"
+                height={16}
+                preserveAspectRatio="xMidYMid meet"
+                role="img"
+                title="= Unhealthy"
+                viewBox="0 0 16 16"
+                width={16}
+                xmlns="http://www.w3.org/2000/svg"
+              >
+                <path
+                  d="M8,1C4.1,1,1,4.1,1,8s3.1,7,7,7s7-3.1,7-7S11.9,1,8,1z M10.7,11.5L8,8.8l-2.7,2.7l-0.8-0.8L7.2,8L4.5,5.3l0.8-0.8L8,7.2	l2.7-2.7l0.8,0.8L8.8,8l2.7,2.7L10.7,11.5z"
+                />
+              </svg>
+              <span />
+            </div>
+            <div
               className="iot--value-card__attribute"
             >
               <div
@@ -5482,167 +1805,23 @@
                   style={
                     Object {
                       "--value-renderer-color": null,
-                      "--value-renderer-font-size": "25px",
-                      "--value-renderer-max-lines": 1,
-                    }
-                  }
-                >
-                  89
-                </span>
-              </div>
-              <span
-                className="iot--value-card__attribute-unit"
-                style={
-                  Object {
-                    "--default-font-size": "1.25rem",
-                  }
-=======
-              className="iot--value-card__attribute-wrapper iot--value-card__attribute-wrapper--horizontal"
-              style={
-                Object {
-                  "--value-card-attribute-width": "100%",
->>>>>>> 600f9e71
-                }
-              >
-                %
-              </span>
-            </div>
-          </div>
-          <div
-            className="iot--value-card__attribute-wrapper iot--value-card__attribute-wrapper--horizontal"
-            style={
-              Object {
-                "--value-card-attribute-width": "33.333333333333336%",
-              }
-            }
-          >
-            <div
-              className="iot--value-card__attribute-label"
-            >
-              <span>
-                Monthly summary
-              </span>
-            </div>
-            <div
-              className="iot--value-card__attribute"
-            >
-              <div
-<<<<<<< HEAD
-                className="iot--value-card__value-renderer--wrapper"
-              >
-                <span
-                  className="iot--value-card__value-renderer--value"
-                  style={
-                    Object {
-                      "--value-renderer-color": null,
-                      "--value-renderer-font-size": "25px",
-                      "--value-renderer-max-lines": 1,
-                    }
-                  }
-                >
-                  10,294.1
-                </span>
-              </div>
-              <span
-                className="iot--value-card__attribute-unit"
-                style={
-                  Object {
-                    "--default-font-size": "1.25rem",
-                  }
-                }
-              >
-                Wh
-              </span>
-            </div>
-          </div>
-          <div
-            className="iot--value-card__attribute-wrapper iot--value-card__attribute-wrapper--horizontal"
-            style={
-              Object {
-                "--value-card-attribute-width": "33.333333333333336%",
-              }
-            }
-          >
-            <div
-              className="iot--value-card__attribute-label"
-            >
-              <span>
-                Yearly summary
-              </span>
-            </div>
-            <div
-              className="iot--value-card__attribute"
-            >
-              <div
-                className="iot--value-card__value-renderer--wrapper"
-              >
-=======
-                className="iot--value-card__attribute-label"
-              >
-                <svg
-                  aria-label="= Unhealthy"
-                  fill="red"
-                  focusable="false"
-                  height={16}
-                  preserveAspectRatio="xMidYMid meet"
-                  role="img"
-                  title="= Unhealthy"
-                  viewBox="0 0 16 16"
-                  width={16}
-                  xmlns="http://www.w3.org/2000/svg"
-                >
-                  <path
-                    d="M8,1C4.1,1,1,4.1,1,8s3.1,7,7,7s7-3.1,7-7S11.9,1,8,1z M10.7,11.5L8,8.8l-2.7,2.7l-0.8-0.8L7.2,8L4.5,5.3l0.8-0.8L8,7.2	l2.7-2.7l0.8,0.8L8.8,8l2.7,2.7L10.7,11.5z"
-                  />
-                </svg>
-                <span />
-              </div>
-              <div
-                className="iot--value-card__attribute"
-              >
-                <div
-                  className="iot--value-card__value-renderer--wrapper"
-                >
-                  <span
-                    className="iot--value-card__value-renderer--value"
-                    style={
-                      Object {
-                        "--value-renderer-color": null,
-                        "--value-renderer-font-size": "42px",
-                        "--value-renderer-max-lines": 1,
-                      }
-                    }
-                  >
-                    Unhealthy
-                  </span>
-                </div>
->>>>>>> 600f9e71
-                <span
-                  className="iot--value-card__value-renderer--value"
-                  style={
-                    Object {
-                      "--value-renderer-color": null,
-                      "--value-renderer-font-size": "25px",
-                      "--value-renderer-max-lines": 1,
-                    }
-                  }
-                >
-<<<<<<< HEAD
-                  14,918,123.123
-=======
-                  
->>>>>>> 600f9e71
-                </span>
-              </div>
-              <span
-                className="iot--value-card__attribute-unit"
-                style={
-                  Object {
-                    "--default-font-size": "1.25rem",
-                  }
-                }
-              >
-                Wh
+                      "--value-renderer-font-size": "42px",
+                      "--value-renderer-max-lines": 1,
+                    }
+                  }
+                >
+                  Unhealthy
+                </span>
+              </div>
+              <span
+                className="iot--value-card__attribute-unit"
+                style={
+                  Object {
+                    "--default-font-size": "1.25rem",
+                  }
+                }
+              >
+                
               </span>
             </div>
           </div>
@@ -5661,38 +1840,32 @@
     style={
       Object {
         "margin": "1rem4",
-        "width": "520px",
+        "width": "252px",
       }
     }
   >
     <div
-      className="iot--card iot--value-card__vertical iot--card--wrapper"
+      className="iot--card iot--value-card__horizontal iot--card--wrapper"
       data-testid="Card"
       id="facilitycard"
       role="presentation"
       style={
         Object {
-<<<<<<< HEAD
-          "--card-default-height": "304px",
-=======
-          "margin": "1rem4",
-          "width": "252px",
->>>>>>> 600f9e71
+          "--card-default-height": "144px",
         }
       }
     >
       <div
-<<<<<<< HEAD
         className="iot--card--header"
       >
         <span
           className="iot--card--title"
-          title="Really really really long card title?"
+          title="Alert Count"
         >
           <div
             className="iot--card--title--text"
           >
-            Really really really long card title?
+            Alert Count
           </div>
         </span>
       </div>
@@ -5701,191 +1874,73 @@
         data-testid="Card-content"
         style={
           Object {
-            "--card-content-height": "256px",
-=======
-        className="iot--card iot--value-card__horizontal iot--card--wrapper"
-        data-testid="Card"
-        id="facilitycard"
-        role="presentation"
-        style={
-          Object {
-            "--card-default-height": "144px",
->>>>>>> 600f9e71
+            "--card-content-height": "96px",
           }
         }
       >
         <div
-          className="iot--value-card__content-wrapper iot--value-card__content-wrapper--vertical"
-        >
-<<<<<<< HEAD
-          <div
-            className="iot--value-card__attribute-wrapper iot--value-card__attribute-wrapper--vertical"
-            style={
-              Object {
-                "--value-card-attribute-width": "100%",
-              }
-            }
-=======
-          <span
-            className="iot--card--title"
-            title="Alert Count"
->>>>>>> 600f9e71
-          >
-            <div
-              className="iot--value-card__attribute-label"
-            >
-<<<<<<< HEAD
-              <span>
-                Monthly summary
-              </span>
-            </div>
-            <div
-              className="iot--value-card__attribute"
-            >
-              <div
-                className="iot--value-card__value-renderer--wrapper"
-              >
-                <span
-                  className="iot--value-card__value-renderer--value iot--value-card__value-renderer--value--vertical"
-                  style={
-                    Object {
-                      "--value-renderer-color": null,
-                      "--value-renderer-font-size": "42px",
-                      "--value-renderer-max-lines": 1,
-                    }
-                  }
-                >
-                  --
-                </span>
-              </div>
-              <span
-                className="iot--value-card__attribute-unit"
-                style={
-                  Object {
-                    "--default-font-size": "1.25rem",
-                  }
-                }
-              >
-                Wh
-              </span>
-            </div>
-          </div>
-          <div
-            className="iot--value-card__attribute-wrapper iot--value-card__attribute-wrapper--vertical"
-            style={
-              Object {
-                "--value-card-attribute-width": "100%",
-              }
-            }
-          >
-            <div
-              className="iot--value-card__attribute-label"
-            >
-              <span>
-                Yearly summary
-              </span>
-            </div>
-            <div
-              className="iot--value-card__attribute"
-            >
-              <div
-                className="iot--value-card__value-renderer--wrapper"
-              >
-=======
-              Alert Count
-            </div>
-          </span>
-        </div>
-        <div
-          className="iot--card--content"
-          data-testid="Card-content"
-          style={
-            Object {
-              "--card-content-height": "96px",
-            }
-          }
-        >
-          <div
-            className="iot--value-card__content-wrapper"
-          >
-            <div
-              className="iot--value-card__attribute-wrapper iot--value-card__attribute-wrapper--horizontal"
-              style={
-                Object {
-                  "--value-card-attribute-width": "100%",
-                }
-              }
-            >
-              <div
-                className="iot--value-card__attribute-label"
-              >
-                <svg
-                  fill="green"
-                  focusable="true"
-                  height={16}
-                  preserveAspectRatio="xMidYMid meet"
-                  role="img"
-                  tabIndex="0"
-                  title="> 5"
-                  viewBox="0 0 32 32"
-                  width={16}
-                  xmlns="http://www.w3.org/2000/svg"
-                >
-                  <path
-                    d="M16 10a6 6 0 00-6 6v8a6 6 0 0012 0V16A6 6 0 0016 10zm-4.25 7.87h8.5v4.25h-8.5zM16 28.25A4.27 4.27 0 0111.75 24v-.13h8.5V24A4.27 4.27 0 0116 28.25zm4.25-12.13h-8.5V16a4.25 4.25 0 018.5 0zM30.66 19.21L24 13v9.1a4 4 0 008 0A3.83 3.83 0 0030.66 19.21zM28 24.35a2.25 2.25 0 01-2.25-2.25V17l3.72 3.47h0A2.05 2.05 0 0130.2 22 2.25 2.25 0 0128 24.35zM0 22.1a4 4 0 008 0V13L1.34 19.21A3.88 3.88 0 000 22.1zm2.48-1.56h0L6.25 17v5.1a2.25 2.25 0 01-4.5 0A2.05 2.05 0 012.48 20.54zM15 5.5A3.5 3.5 0 1011.5 9 3.5 3.5 0 0015 5.5zm-5.25 0A1.75 1.75 0 1111.5 7.25 1.77 1.77 0 019.75 5.5zM20.5 2A3.5 3.5 0 1024 5.5 3.5 3.5 0 0020.5 2zm0 5.25A1.75 1.75 0 1122.25 5.5 1.77 1.77 0 0120.5 7.25z"
-                  />
-                  <title>
-                    &gt; 5
-                  </title>
-                </svg>
-                <span />
-              </div>
-              <div
-                className="iot--value-card__attribute"
-              >
-                <div
-                  className="iot--value-card__value-renderer--wrapper"
-                >
-                  <span
-                    className="iot--value-card__value-renderer--value"
-                    style={
-                      Object {
-                        "--value-renderer-color": null,
-                        "--value-renderer-font-size": "42px",
-                        "--value-renderer-max-lines": 1,
-                      }
-                    }
-                  >
-                    70
-                  </span>
-                </div>
->>>>>>> 600f9e71
-                <span
-                  className="iot--value-card__value-renderer--value iot--value-card__value-renderer--value--vertical"
-                  style={
-                    Object {
-                      "--value-renderer-color": null,
-                      "--value-renderer-font-size": "42px",
-                      "--value-renderer-max-lines": 1,
-                    }
-                  }
-                >
-<<<<<<< HEAD
-                  --
-=======
-                  
->>>>>>> 600f9e71
-                </span>
-              </div>
-              <span
-                className="iot--value-card__attribute-unit"
-                style={
-                  Object {
-                    "--default-font-size": "1.25rem",
-                  }
-                }
-              >
-                Wh
+          className="iot--value-card__content-wrapper"
+        >
+          <div
+            className="iot--value-card__attribute-wrapper iot--value-card__attribute-wrapper--horizontal"
+            style={
+              Object {
+                "--value-card-attribute-width": "100%",
+              }
+            }
+          >
+            <div
+              className="iot--value-card__attribute-label"
+            >
+              <svg
+                fill="green"
+                focusable="true"
+                height={16}
+                preserveAspectRatio="xMidYMid meet"
+                role="img"
+                tabIndex="0"
+                title="> 5"
+                viewBox="0 0 32 32"
+                width={16}
+                xmlns="http://www.w3.org/2000/svg"
+              >
+                <path
+                  d="M16 10a6 6 0 00-6 6v8a6 6 0 0012 0V16A6 6 0 0016 10zm-4.25 7.87h8.5v4.25h-8.5zM16 28.25A4.27 4.27 0 0111.75 24v-.13h8.5V24A4.27 4.27 0 0116 28.25zm4.25-12.13h-8.5V16a4.25 4.25 0 018.5 0zM30.66 19.21L24 13v9.1a4 4 0 008 0A3.83 3.83 0 0030.66 19.21zM28 24.35a2.25 2.25 0 01-2.25-2.25V17l3.72 3.47h0A2.05 2.05 0 0130.2 22 2.25 2.25 0 0128 24.35zM0 22.1a4 4 0 008 0V13L1.34 19.21A3.88 3.88 0 000 22.1zm2.48-1.56h0L6.25 17v5.1a2.25 2.25 0 01-4.5 0A2.05 2.05 0 012.48 20.54zM15 5.5A3.5 3.5 0 1011.5 9 3.5 3.5 0 0015 5.5zm-5.25 0A1.75 1.75 0 1111.5 7.25 1.77 1.77 0 019.75 5.5zM20.5 2A3.5 3.5 0 1024 5.5 3.5 3.5 0 0020.5 2zm0 5.25A1.75 1.75 0 1122.25 5.5 1.77 1.77 0 0120.5 7.25z"
+                />
+                <title>
+                  &gt; 5
+                </title>
+              </svg>
+              <span />
+            </div>
+            <div
+              className="iot--value-card__attribute"
+            >
+              <div
+                className="iot--value-card__value-renderer--wrapper"
+              >
+                <span
+                  className="iot--value-card__value-renderer--value"
+                  style={
+                    Object {
+                      "--value-renderer-color": null,
+                      "--value-renderer-font-size": "42px",
+                      "--value-renderer-max-lines": 1,
+                    }
+                  }
+                >
+                  70
+                </span>
+              </div>
+              <span
+                className="iot--value-card__attribute-unit"
+                style={
+                  Object {
+                    "--default-font-size": "1.25rem",
+                  }
+                }
+              >
+                
               </span>
             </div>
           </div>
@@ -5924,12 +1979,12 @@
       >
         <span
           className="iot--card--title"
-          title="Facility Conditions"
+          title="Foot Traffic - working"
         >
           <div
             className="iot--card--title--text"
           >
-            Facility Conditions
+            Foot Traffic - working
           </div>
         </span>
       </div>
@@ -5945,7 +2000,6 @@
         <div
           className="iot--value-card__content-wrapper"
         >
-<<<<<<< HEAD
           <div
             className="iot--value-card__attribute-wrapper iot--value-card__attribute-wrapper--horizontal"
             style={
@@ -5953,71 +2007,33 @@
                 "--value-card-attribute-width": "100%",
               }
             }
-=======
-          <span
-            className="iot--card--title"
-            title="Foot Traffic - working"
->>>>>>> 600f9e71
-          >
-            <div
-              className="iot--value-card__attribute-label"
-            >
-<<<<<<< HEAD
-              <span>
-                Comfort Level
-              </span>
-=======
-              Foot Traffic - working
->>>>>>> 600f9e71
-            </div>
-            <div
-              className="iot--value-card__attribute"
-            >
-              <div
-<<<<<<< HEAD
-                className="iot--value-card__value-renderer--wrapper"
-              >
-=======
-                className="iot--value-card__attribute-label"
-              >
-                <span>
-                  Walkers
-                </span>
-              </div>
-              <div
-                className="iot--value-card__attribute"
-              >
-                <div
-                  className="iot--value-card__value-renderer--wrapper"
-                >
-                  <span
-                    className="iot--value-card__value-renderer--value"
-                    style={
-                      Object {
-                        "--value-renderer-color": null,
-                        "--value-renderer-font-size": "42px",
-                        "--value-renderer-max-lines": 1,
-                      }
-                    }
-                  >
-                    13,572
-                  </span>
-                </div>
->>>>>>> 600f9e71
+          >
+            <div
+              className="iot--value-card__attribute-label"
+            >
+              <span>
+                Walkers
+              </span>
+            </div>
+            <div
+              className="iot--value-card__attribute"
+            >
+              <div
+                className="iot--value-card__value-renderer--wrapper"
+              >
                 <span
                   className="iot--value-card__value-renderer--value"
                   style={
                     Object {
                       "--value-renderer-color": null,
-                      "--value-renderer-font-size": "25px",
-                      "--value-renderer-max-lines": 1,
-                    }
-                  }
-                >
-                  864 k
-                </span>
-              </div>
-<<<<<<< HEAD
+                      "--value-renderer-font-size": "42px",
+                      "--value-renderer-max-lines": 1,
+                    }
+                  }
+                >
+                  13,572
+                </span>
+              </div>
               <span
                 className="iot--value-card__attribute-unit"
                 style={
@@ -6028,34 +2044,32 @@
               >
                 
               </span>
-=======
-              <div
-                className="iot--value-card__attribute-secondary-value"
-                style={
-                  Object {
-                    "--secondary-value-color": "red",
-                  }
-                }
-              >
-                <svg
-                  aria-label="trending down"
-                  className="iot--value-card__attribute_trend-icon"
-                  fill="currentColor"
-                  focusable="false"
-                  height={16}
-                  preserveAspectRatio="xMidYMid meet"
-                  role="img"
-                  viewBox="0 0 32 32"
-                  width={16}
-                  xmlns="http://www.w3.org/2000/svg"
-                >
-                  <path
-                    d="M24 12L16 22 8 12z"
-                  />
-                </svg>
-                22%
-              </div>
->>>>>>> 600f9e71
+            </div>
+            <div
+              className="iot--value-card__attribute-secondary-value"
+              style={
+                Object {
+                  "--secondary-value-color": "red",
+                }
+              }
+            >
+              <svg
+                aria-label="trending down"
+                className="iot--value-card__attribute_trend-icon"
+                fill="currentColor"
+                focusable="false"
+                height={16}
+                preserveAspectRatio="xMidYMid meet"
+                role="img"
+                viewBox="0 0 32 32"
+                width={16}
+                xmlns="http://www.w3.org/2000/svg"
+              >
+                <path
+                  d="M24 12L16 22 8 12z"
+                />
+              </svg>
+              22%
             </div>
           </div>
         </div>
