// Jest Snapshot v1, https://goo.gl/fbAQLP

exports[`Storybook Snapshot tests and console checks Storyshots 1 - Watson IoT/ValueCard with data state, custom icon 1`] = `
<div
  className="storybook-container"
>
  <div
    style={
      Object {
        "position": "relative",
        "zIndex": 0,
      }
    }
  >
    <div
      style={
        Object {
          "margin": "1rem4",
          "width": "520px",
        }
      }
    >
      <div
        className="iot--card iot--value-card__vertical iot--card--wrapper"
        data-testid="Card"
        id="myStoryId"
        role="presentation"
        style={
          Object {
            "--card-default-height": "304px",
          }
        }
      >
        <div
          className="iot--card--header"
        >
          <span
            className="iot--card--title"
            title="Health score"
          >
            <div
              className="iot--card--title--text"
            >
              Health score
            </div>
          </span>
        </div>
        <div
          className="iot--card--content"
          data-testid="Card-content"
          style={
            Object {
              "--card-content-height": "256px",
            }
          }
        >
          <div
            className="iot--value-card__content-wrapper iot--value-card__content-wrapper--vertical"
          >
            <div
              className="iot--data-state-container"
              style={
                Object {
                  "--container-padding": "16px",
                }
              }
            >
              <p
                className="iot--data-state-dashes"
              >
                --
              </p>
              <div
                className="iot--data-state-grid"
              >
                <div
                  aria-describedby={null}
                  aria-labelledby="iot--data-state-grid__icon-myStoryId"
                  className="bx--tooltip__label"
                  id="iot--data-state-grid__icon-myStoryId"
                  onBlur={[Function]}
                  onClick={[Function]}
                  onContextMenu={[Function]}
                  onFocus={[Function]}
                  onKeyDown={[Function]}
                  onMouseOut={[Function]}
                  onMouseOver={[Function]}
                  role="button"
                  tabIndex={0}
                >
                  <svg
                    aria-hidden={true}
                    className="iot--data-state-default-warning-icon"
                    fill="currentColor"
                    focusable="false"
                    height={24}
                    preserveAspectRatio="xMidYMid meet"
                    viewBox="0 0 24 24"
                    width={24}
                    xmlns="http://www.w3.org/2000/svg"
                  >
                    <path
                      d="M12,1C5.9,1,1,5.9,1,12s4.9,11,11,11s11-4.9,11-11C23,5.9,18.1,1,12,1z M11.1,6h1.8v8h-1.8V6z M12,19.2	c-0.7,0-1.2-0.6-1.2-1.2s0.6-1.2,1.2-1.2s1.2,0.6,1.2,1.2S12.7,19.2,12,19.2z"
                    />
                    <path
                      d="M13.2,18c0,0.7-0.6,1.2-1.2,1.2s-1.2-0.6-1.2-1.2s0.6-1.2,1.2-1.2S13.2,17.3,13.2,18z M12.9,6	h-1.8v8h1.8V6z"
                      data-icon-path="inner-path"
                      fill="none"
                      opacity="0"
                    />
                  </svg>
                </div>
                <div
                  aria-describedby={null}
                  aria-labelledby="iot--data-state-grid__label-myStoryId"
                  className="bx--tooltip__label"
                  id="iot--data-state-grid__label-myStoryId"
                  onBlur={[Function]}
                  onClick={[Function]}
                  onContextMenu={[Function]}
                  onFocus={[Function]}
                  onKeyDown={[Function]}
                  onMouseOut={[Function]}
                  onMouseOver={[Function]}
                  role="button"
                  tabIndex={0}
                >
                  <span
                    className="iot--data-state-grid__label"
                  >
                    No data available for this score at this time
                  </span>
                </div>
                <div
                  aria-describedby={null}
                  aria-labelledby="iot--data-state-grid__description-myStoryId"
                  className="bx--tooltip__label"
                  id="iot--data-state-grid__description-myStoryId"
                  onBlur={[Function]}
                  onClick={[Function]}
                  onContextMenu={[Function]}
                  onFocus={[Function]}
                  onKeyDown={[Function]}
                  onMouseOut={[Function]}
                  onMouseOver={[Function]}
                  role="button"
                  tabIndex={0}
                >
                  <p
                    className="iot--data-state-grid__description"
                  >
                    The last successful score was 68 at 13:21 - 10/21/2019 but wait, there is more, according to the latest test results this line is too long.
                  </p>
                </div>
              </div>
            </div>
          </div>
        </div>
      </div>
      <div
        style={
          Object {
            "height": "150vh",
          }
        }
      />
    </div>
  </div>
  <button
    className="info__show-button"
    onClick={[Function]}
    style={
      Object {
        "background": "#027ac5",
        "border": "none",
        "borderRadius": "0 0 0 5px",
        "color": "#fff",
        "cursor": "pointer",
        "display": "block",
        "fontFamily": "sans-serif",
        "fontSize": 12,
        "padding": "5px 15px",
        "position": "fixed",
        "right": 0,
        "top": 0,
      }
    }
    type="button"
  >
    Show Info
  </button>
</div>
`;

exports[`Storybook Snapshot tests and console checks Storyshots 1 - Watson IoT/ValueCard with dataFilters 1`] = `
<div
  className="storybook-container"
>
  <div
    style={
      Object {
        "position": "relative",
        "zIndex": 0,
      }
    }
  >
    <div
      style={
        Object {
          "margin": "1rem4",
          "width": "520px",
        }
      }
    >
      <div
        className="iot--card iot--value-card__vertical iot--card--wrapper"
        data-testid="Card"
        id="facilitycard"
        role="presentation"
        style={
          Object {
            "--card-default-height": "304px",
          }
        }
      >
        <div
          className="iot--card--header"
        >
          <span
            className="iot--card--title"
            title="Facility Conditions per device"
          >
            <div
              className="iot--card--title--text"
            >
              Facility Conditions per device
            </div>
          </span>
        </div>
        <div
          className="iot--card--content"
          data-testid="Card-content"
          style={
            Object {
              "--card-content-height": "256px",
            }
          }
        >
          <div
            className="iot--value-card__content-wrapper iot--value-card__content-wrapper--vertical"
          >
            <div
              className="iot--value-card__attribute-wrapper iot--value-card__attribute-wrapper--vertical"
              style={
                Object {
                  "--value-card-attribute-width": "100%",
                }
              }
            >
              <div
                className="iot--value-card__attribute-label"
              >
                <span>
                  Device 1 Comfort
                </span>
              </div>
              <div
                className="iot--value-card__attribute"
              >
                <div
                  className="iot--value-card__value-renderer--wrapper"
                >
                  <span
                    className="iot--value-card__value-renderer--value iot--value-card__value-renderer--value--vertical"
                    style={
                      Object {
                        "--value-renderer-color": null,
                        "--value-renderer-font-size": "42px",
                        "--value-renderer-max-lines": 1,
                      }
                    }
                  >
                    100
                  </span>
                </div>
                <span
                  className="iot--value-card__attribute-unit"
                  style={
                    Object {
                      "--default-font-size": "1.25rem",
                    }
                  }
                >
                  %
                </span>
              </div>
            </div>
<<<<<<< HEAD
=======
          </div>
        </div>
      </div>
    </div>
  </div>
  <button
    className="info__show-button"
    onClick={[Function]}
    style={
      Object {
        "background": "#027ac5",
        "border": "none",
        "borderRadius": "0 0 0 5px",
        "color": "#fff",
        "cursor": "pointer",
        "display": "block",
        "fontFamily": "sans-serif",
        "fontSize": 12,
        "padding": "5px 15px",
        "position": "fixed",
        "right": 0,
        "top": 0,
      }
    }
    type="button"
  >
    Show Info
  </button>
</div>
`;

exports[`Storybook Snapshot tests and console checks Storyshots 1 - Watson IoT/ValueCard data state - error - small 1`] = `
<div
  className="storybook-container"
>
  <div
    style={
      Object {
        "position": "relative",
        "zIndex": 0,
      }
    }
  >
    <div
      style={
        Object {
          "margin": "1rem4",
          "width": "108px",
        }
      }
    >
      <div
        className="iot--card iot--value-card__horizontal iot--card--wrapper"
        data-testid="Card"
        id="myStoryId"
        role="presentation"
        style={
          Object {
            "--card-default-height": "144px",
          }
        }
      >
        <div
          className="iot--card--header"
        >
          <span
            className="iot--card--title"
            title="Health score"
          >
            <div
              className="iot--card--title--text"
            >
              Health score
            </div>
          </span>
        </div>
        <div
          className="iot--card--content"
          data-testid="Card-content"
          style={
            Object {
              "--card-content-height": "96px",
            }
          }
        >
          <div
            className="iot--value-card__content-wrapper"
          >
>>>>>>> 9becccc8
            <div
              className="iot--value-card__attribute-wrapper iot--value-card__attribute-wrapper--vertical"
              style={
                Object {
                  "--value-card-attribute-width": "100%",
                }
              }
            >
              <div
                className="iot--value-card__attribute-label"
              >
                <span>
                  Device 2 Comfort
                </span>
              </div>
              <div
                className="iot--value-card__attribute"
              >
                <div
                  className="iot--value-card__value-renderer--wrapper"
                >
                  <span
                    className="iot--value-card__value-renderer--value iot--value-card__value-renderer--value--vertical"
                    style={
                      Object {
                        "--value-renderer-color": null,
                        "--value-renderer-font-size": "42px",
                        "--value-renderer-max-lines": 1,
                      }
                    }
                  >
                    50
                  </span>
                </div>
                <span
                  className="iot--value-card__attribute-unit"
                  style={
                    Object {
                      "--default-font-size": "1.25rem",
                    }
                  }
                >
                  %
                </span>
              </div>
            </div>
          </div>
        </div>
      </div>
    </div>
  </div>
  <button
    className="info__show-button"
    onClick={[Function]}
    style={
      Object {
        "background": "#027ac5",
        "border": "none",
        "borderRadius": "0 0 0 5px",
        "color": "#fff",
        "cursor": "pointer",
        "display": "block",
        "fontFamily": "sans-serif",
        "fontSize": 12,
        "padding": "5px 15px",
        "position": "fixed",
        "right": 0,
        "top": 0,
      }
    }
    type="button"
  >
    Show Info
  </button>
</div>
`;

exports[`Storybook Snapshot tests and console checks Storyshots 1 - Watson IoT/ValueCard with five data points 1`] = `
<div
  className="storybook-container"
>
  <div
    style={
      Object {
        "position": "relative",
        "zIndex": 0,
      }
    }
  >
    <div
      style={
        Object {
          "margin": "1rem4",
          "width": "520px",
        }
      }
    >
      <div
        className="iot--card iot--value-card__vertical iot--card--wrapper"
        data-testid="Card"
        id="facilitycard"
        role="presentation"
        style={
          Object {
            "--card-default-height": "624px",
          }
        }
      >
        <div
          className="iot--card--header"
        >
          <span
            className="iot--card--title"
            title="Facility Conditions"
          >
            <div
              className="iot--card--title--text"
            >
              Facility Conditions
            </div>
          </span>
        </div>
        <div
          className="iot--card--content"
          data-testid="Card-content"
          style={
            Object {
              "--card-content-height": "576px",
            }
          }
        >
          <div
            className="iot--value-card__content-wrapper iot--value-card__content-wrapper--vertical"
          >
            <div
<<<<<<< HEAD
              className="iot--value-card__attribute-wrapper iot--value-card__attribute-wrapper--vertical"
=======
              className="iot--data-state-container"
              style={
                Object {
                  "--container-padding": "16px",
                }
              }
            >
              <p
                className="iot--data-state-dashes"
              >
                --
              </p>
              <div
                className="iot--data-state-grid"
              >
                <div
                  aria-describedby={null}
                  aria-labelledby="iot--data-state-grid__icon-myStoryId"
                  className="bx--tooltip__label"
                  id="iot--data-state-grid__icon-myStoryId"
                  onBlur={[Function]}
                  onClick={[Function]}
                  onContextMenu={[Function]}
                  onFocus={[Function]}
                  onKeyDown={[Function]}
                  onMouseOut={[Function]}
                  onMouseOver={[Function]}
                  role="button"
                  tabIndex={0}
                >
                  <svg
                    aria-hidden={true}
                    fill="currentColor"
                    focusable="false"
                    height={16}
                    preserveAspectRatio="xMidYMid meet"
                    style={
                      Object {
                        "fill": "orange",
                      }
                    }
                    viewBox="0 0 32 32"
                    width={16}
                    xmlns="http://www.w3.org/2000/svg"
                  >
                    <path
                      d="M16 10a6 6 0 00-6 6v8a6 6 0 0012 0V16A6 6 0 0016 10zm-4.25 7.87h8.5v4.25h-8.5zM16 28.25A4.27 4.27 0 0111.75 24v-.13h8.5V24A4.27 4.27 0 0116 28.25zm4.25-12.13h-8.5V16a4.25 4.25 0 018.5 0zM30.66 19.21L24 13v9.1a4 4 0 008 0A3.83 3.83 0 0030.66 19.21zM28 24.35a2.25 2.25 0 01-2.25-2.25V17l3.72 3.47h0A2.05 2.05 0 0130.2 22 2.25 2.25 0 0128 24.35zM0 22.1a4 4 0 008 0V13L1.34 19.21A3.88 3.88 0 000 22.1zm2.48-1.56h0L6.25 17v5.1a2.25 2.25 0 01-4.5 0A2.05 2.05 0 012.48 20.54zM15 5.5A3.5 3.5 0 1011.5 9 3.5 3.5 0 0015 5.5zm-5.25 0A1.75 1.75 0 1111.5 7.25 1.77 1.77 0 019.75 5.5zM20.5 2A3.5 3.5 0 1024 5.5 3.5 3.5 0 0020.5 2zm0 5.25A1.75 1.75 0 1122.25 5.5 1.77 1.77 0 0120.5 7.25z"
                    />
                    <title>
                      App supplied icon
                    </title>
                  </svg>
                </div>
                <div
                  aria-describedby={null}
                  aria-labelledby="iot--data-state-grid__label-myStoryId"
                  className="bx--tooltip__label"
                  id="iot--data-state-grid__label-myStoryId"
                  onBlur={[Function]}
                  onClick={[Function]}
                  onContextMenu={[Function]}
                  onFocus={[Function]}
                  onKeyDown={[Function]}
                  onMouseOut={[Function]}
                  onMouseOver={[Function]}
                  role="button"
                  tabIndex={0}
                >
                  <span
                    className="iot--data-state-grid__label"
                  >
                    No data available for this score at this time
                  </span>
                </div>
                <div
                  aria-describedby={null}
                  aria-labelledby="iot--data-state-grid__description-myStoryId"
                  className="bx--tooltip__label"
                  id="iot--data-state-grid__description-myStoryId"
                  onBlur={[Function]}
                  onClick={[Function]}
                  onContextMenu={[Function]}
                  onFocus={[Function]}
                  onKeyDown={[Function]}
                  onMouseOut={[Function]}
                  onMouseOver={[Function]}
                  role="button"
                  tabIndex={0}
                >
                  <p
                    className="iot--data-state-grid__description"
                  >
                    The last successful score was 68 at 13:21 - 10/21/2019 but wait, there is more, according to the latest test results this line is too long.
                  </p>
                </div>
              </div>
            </div>
          </div>
        </div>
      </div>
    </div>
  </div>
  <button
    className="info__show-button"
    onClick={[Function]}
    style={
      Object {
        "background": "#027ac5",
        "border": "none",
        "borderRadius": "0 0 0 5px",
        "color": "#fff",
        "cursor": "pointer",
        "display": "block",
        "fontFamily": "sans-serif",
        "fontSize": 12,
        "padding": "5px 15px",
        "position": "fixed",
        "right": 0,
        "top": 0,
      }
    }
    type="button"
  >
    Show Info
  </button>
</div>
`;

exports[`Storybook Snapshot tests and console checks Storyshots 1 - Watson IoT/ValueCard data state - no data - medium - scroll page 1`] = `
<div
  className="storybook-container"
>
  <div
    style={
      Object {
        "position": "relative",
        "zIndex": 0,
      }
    }
  >
    <div
      style={
        Object {
          "margin": "1rem4",
          "width": "520px",
        }
      }
    >
      <div
        className="iot--card iot--value-card__vertical iot--card--wrapper"
        data-testid="Card"
        id="myStoryId"
        role="presentation"
        style={
          Object {
            "--card-default-height": "304px",
          }
        }
      >
        <div
          className="iot--card--header"
        >
          <span
            className="iot--card--title"
            title="Health score"
          >
            <div
              className="iot--card--title--text"
            >
              Health score
            </div>
          </span>
        </div>
        <div
          className="iot--card--content"
          data-testid="Card-content"
          style={
            Object {
              "--card-content-height": "256px",
            }
          }
        >
          <div
            className="iot--value-card__content-wrapper iot--value-card__content-wrapper--vertical"
          >
            <div
              className="iot--data-state-container"
              style={
                Object {
                  "--container-padding": "16px",
                }
              }
            >
              <p
                className="iot--data-state-dashes"
              >
                --
              </p>
              <div
                className="iot--data-state-grid"
              >
                <div
                  aria-describedby={null}
                  aria-labelledby="iot--data-state-grid__icon-myStoryId"
                  className="bx--tooltip__label"
                  id="iot--data-state-grid__icon-myStoryId"
                  onBlur={[Function]}
                  onClick={[Function]}
                  onContextMenu={[Function]}
                  onFocus={[Function]}
                  onKeyDown={[Function]}
                  onMouseOut={[Function]}
                  onMouseOver={[Function]}
                  role="button"
                  tabIndex={0}
                >
                  <svg
                    aria-hidden={true}
                    className="iot--data-state-default-warning-icon"
                    fill="currentColor"
                    focusable="false"
                    height={24}
                    preserveAspectRatio="xMidYMid meet"
                    viewBox="0 0 24 24"
                    width={24}
                    xmlns="http://www.w3.org/2000/svg"
                  >
                    <path
                      d="M12,1C5.9,1,1,5.9,1,12s4.9,11,11,11s11-4.9,11-11C23,5.9,18.1,1,12,1z M11.1,6h1.8v8h-1.8V6z M12,19.2	c-0.7,0-1.2-0.6-1.2-1.2s0.6-1.2,1.2-1.2s1.2,0.6,1.2,1.2S12.7,19.2,12,19.2z"
                    />
                    <path
                      d="M13.2,18c0,0.7-0.6,1.2-1.2,1.2s-1.2-0.6-1.2-1.2s0.6-1.2,1.2-1.2S13.2,17.3,13.2,18z M12.9,6	h-1.8v8h1.8V6z"
                      data-icon-path="inner-path"
                      fill="none"
                      opacity="0"
                    />
                  </svg>
                </div>
                <div
                  aria-describedby={null}
                  aria-labelledby="iot--data-state-grid__label-myStoryId"
                  className="bx--tooltip__label"
                  id="iot--data-state-grid__label-myStoryId"
                  onBlur={[Function]}
                  onClick={[Function]}
                  onContextMenu={[Function]}
                  onFocus={[Function]}
                  onKeyDown={[Function]}
                  onMouseOut={[Function]}
                  onMouseOver={[Function]}
                  role="button"
                  tabIndex={0}
                >
                  <span
                    className="iot--data-state-grid__label"
                  >
                    No data available for this score at this time
                  </span>
                </div>
                <div
                  aria-describedby={null}
                  aria-labelledby="iot--data-state-grid__description-myStoryId"
                  className="bx--tooltip__label"
                  id="iot--data-state-grid__description-myStoryId"
                  onBlur={[Function]}
                  onClick={[Function]}
                  onContextMenu={[Function]}
                  onFocus={[Function]}
                  onKeyDown={[Function]}
                  onMouseOut={[Function]}
                  onMouseOver={[Function]}
                  role="button"
                  tabIndex={0}
                >
                  <p
                    className="iot--data-state-grid__description"
                  >
                    The last successful score was 68 at 13:21 - 10/21/2019 but wait, there is more, according to the latest test results this line is too long.
                  </p>
                </div>
              </div>
            </div>
          </div>
        </div>
      </div>
      <div
        style={
          Object {
            "height": "150vh",
          }
        }
      />
    </div>
  </div>
  <button
    className="info__show-button"
    onClick={[Function]}
    style={
      Object {
        "background": "#027ac5",
        "border": "none",
        "borderRadius": "0 0 0 5px",
        "color": "#fff",
        "cursor": "pointer",
        "display": "block",
        "fontFamily": "sans-serif",
        "fontSize": 12,
        "padding": "5px 15px",
        "position": "fixed",
        "right": 0,
        "top": 0,
      }
    }
    type="button"
  >
    Show Info
  </button>
</div>
`;

exports[`Storybook Snapshot tests and console checks Storyshots 1 - Watson IoT/ValueCard empty state 1`] = `
<div
  className="storybook-container"
>
  <div
    style={
      Object {
        "position": "relative",
        "zIndex": 0,
      }
    }
  >
    <div
      style={
        Object {
          "margin": "1rem4",
          "width": "520px",
        }
      }
    >
      <div
        className="iot--card iot--value-card__vertical iot--card--wrapper"
        data-testid="Card"
        id="facilitycard"
        role="presentation"
        style={
          Object {
            "--card-default-height": "304px",
          }
        }
      >
        <div
          className="iot--card--header"
        >
          <span
            className="iot--card--title"
            title="Facility Conditions"
          >
            <div
              className="iot--card--title--text"
            >
              Facility Conditions
            </div>
          </span>
        </div>
        <div
          className="iot--card--content"
          data-testid="Card-content"
          style={
            Object {
              "--card-content-height": "256px",
            }
          }
        >
          <div
            className="iot--card--empty-message-wrapper"
            style={
              Object {
                "--card-content-padding": "16px",
              }
            }
          >
            No data is available for this time range.
          </div>
        </div>
      </div>
    </div>
  </div>
  <button
    className="info__show-button"
    onClick={[Function]}
    style={
      Object {
        "background": "#027ac5",
        "border": "none",
        "borderRadius": "0 0 0 5px",
        "color": "#fff",
        "cursor": "pointer",
        "display": "block",
        "fontFamily": "sans-serif",
        "fontSize": 12,
        "padding": "5px 15px",
        "position": "fixed",
        "right": 0,
        "top": 0,
      }
    }
    type="button"
  >
    Show Info
  </button>
</div>
`;

exports[`Storybook Snapshot tests and console checks Storyshots 1 - Watson IoT/ValueCard large / 5 1`] = `
<div
  className="storybook-container"
>
  <div
    style={
      Object {
        "position": "relative",
        "zIndex": 0,
      }
    }
  >
    <div
      style={
        Object {
          "margin": "1rem4",
          "width": "520px",
        }
      }
    >
      <div
        className="iot--card iot--value-card__vertical iot--card--wrapper"
        data-testid="Card"
        id="facilitycard"
        role="presentation"
        style={
          Object {
            "--card-default-height": "624px",
          }
        }
      >
        <div
          className="iot--card--header"
        >
          <span
            className="iot--card--title"
            title="Facility Conditions"
          >
            <div
              className="iot--card--title--text"
            >
              Facility Conditions
            </div>
          </span>
        </div>
        <div
          className="iot--card--content"
          data-testid="Card-content"
          style={
            Object {
              "--card-content-height": "576px",
            }
          }
        >
          <div
            className="iot--value-card__content-wrapper iot--value-card__content-wrapper--vertical"
          >
            <div
              className="iot--value-card__attribute-wrapper iot--value-card__attribute-wrapper--vertical"
              style={
                Object {
                  "--value-card-attribute-width": "100%",
                }
              }
            >
              <div
                className="iot--value-card__attribute-label"
              >
                <span>
                  Comfort Level
                </span>
              </div>
              <div
                className="iot--value-card__attribute"
              >
                <div
                  className="iot--value-card__value-renderer--wrapper"
                >
                  <span
                    className="iot--value-card__value-renderer--value iot--value-card__value-renderer--value--vertical"
                    style={
                      Object {
                        "--value-renderer-color": null,
                        "--value-renderer-font-size": "42px",
                        "--value-renderer-max-lines": 1,
                      }
                    }
                  >
                    89
                  </span>
                </div>
                <span
                  className="iot--value-card__attribute-unit"
                  style={
                    Object {
                      "--default-font-size": "1.25rem",
                    }
                  }
                >
                  %
                </span>
              </div>
            </div>
            <div
              className="iot--value-card__attribute-wrapper iot--value-card__attribute-wrapper--vertical"
              style={
                Object {
                  "--value-card-attribute-width": "100%",
                }
              }
            >
              <div
                className="iot--value-card__attribute-label"
              >
                <span>
                  Average Temperature
                </span>
              </div>
              <div
                className="iot--value-card__attribute"
              >
                <div
                  className="iot--value-card__value-renderer--wrapper"
                >
                  <span
                    className="iot--value-card__value-renderer--value iot--value-card__value-renderer--value--vertical"
                    style={
                      Object {
                        "--value-renderer-color": null,
                        "--value-renderer-font-size": "42px",
                        "--value-renderer-max-lines": 1,
                      }
                    }
                  >
                    76.7
                  </span>
                </div>
                <span
                  className="iot--value-card__attribute-unit"
                  style={
                    Object {
                      "--default-font-size": "1.25rem",
                    }
                  }
                >
                  ˚F
                </span>
              </div>
            </div>
            <div
              className="iot--value-card__attribute-wrapper iot--value-card__attribute-wrapper--vertical"
              style={
                Object {
                  "--value-card-attribute-width": "100%",
                }
              }
            >
              <div
                className="iot--value-card__attribute-label"
              >
                <span>
                  Utilization
                </span>
              </div>
              <div
                className="iot--value-card__attribute"
              >
                <div
                  className="iot--value-card__value-renderer--wrapper"
                >
                  <span
                    className="iot--value-card__value-renderer--value iot--value-card__value-renderer--value--vertical"
                    style={
                      Object {
                        "--value-renderer-color": null,
                        "--value-renderer-font-size": "42px",
                        "--value-renderer-max-lines": 1,
                      }
                    }
                  >
                    76
                  </span>
                </div>
                <span
                  className="iot--value-card__attribute-unit"
                  style={
                    Object {
                      "--default-font-size": "1.25rem",
                    }
                  }
                >
                  %
                </span>
              </div>
            </div>
            <div
              className="iot--value-card__attribute-wrapper iot--value-card__attribute-wrapper--vertical"
              style={
                Object {
                  "--value-card-attribute-width": "100%",
                }
              }
            >
              <div
                className="iot--value-card__attribute-label"
              >
                <span>
                  Humidity
                </span>
              </div>
              <div
                className="iot--value-card__attribute"
              >
                <div
                  className="iot--value-card__value-renderer--wrapper"
                >
                  <span
                    className="iot--value-card__value-renderer--value iot--value-card__value-renderer--value--vertical"
                    style={
                      Object {
                        "--value-renderer-color": null,
                        "--value-renderer-font-size": "42px",
                        "--value-renderer-max-lines": 1,
                      }
                    }
                  >
                    50
                  </span>
                </div>
                <span
                  className="iot--value-card__attribute-unit"
                  style={
                    Object {
                      "--default-font-size": "1.25rem",
                    }
                  }
                >
                  %
                </span>
              </div>
            </div>
            <div
              className="iot--value-card__attribute-wrapper iot--value-card__attribute-wrapper--vertical"
              style={
                Object {
                  "--value-card-attribute-width": "100%",
                }
              }
            >
              <div
                className="iot--value-card__attribute-label"
              >
                <span>
                  Air Flow
                </span>
              </div>
              <div
                className="iot--value-card__attribute"
              >
                <div
                  className="iot--value-card__value-renderer--wrapper"
                >
                  <span
                    className="iot--value-card__value-renderer--value iot--value-card__value-renderer--value--vertical"
                    style={
                      Object {
                        "--value-renderer-color": null,
                        "--value-renderer-font-size": "42px",
                        "--value-renderer-max-lines": 1,
                      }
                    }
                  >
                    0.567
                  </span>
                </div>
                <span
                  className="iot--value-card__attribute-unit"
                  style={
                    Object {
                      "--default-font-size": "1.25rem",
                    }
                  }
                >
                  
                </span>
              </div>
            </div>
          </div>
        </div>
      </div>
    </div>
  </div>
  <button
    className="info__show-button"
    onClick={[Function]}
    style={
      Object {
        "background": "#027ac5",
        "border": "none",
        "borderRadius": "0 0 0 5px",
        "color": "#fff",
        "cursor": "pointer",
        "display": "block",
        "fontFamily": "sans-serif",
        "fontSize": 12,
        "padding": "5px 15px",
        "position": "fixed",
        "right": 0,
        "top": 0,
      }
    }
    type="button"
  >
    Show Info
  </button>
</div>
`;

exports[`Storybook Snapshot tests and console checks Storyshots 1 - Watson IoT/ValueCard large-thin / 6 1`] = `
<div
  className="storybook-container"
>
  <div
    style={
      Object {
        "position": "relative",
        "zIndex": 0,
      }
    }
  >
    <div
      style={
        Object {
          "margin": "1rem4",
          "width": "252px",
        }
      }
    >
      <div
        className="iot--card iot--value-card__vertical iot--card--wrapper"
        data-testid="Card"
        id="facilitycard"
        role="presentation"
        style={
          Object {
            "--card-default-height": "624px",
          }
        }
      >
        <div
          className="iot--card--header"
        >
          <span
            className="iot--card--title"
            title="Facility Conditions"
          >
            <div
              className="iot--card--title--text"
            >
              Facility Conditions
            </div>
          </span>
        </div>
        <div
          className="iot--card--content"
          data-testid="Card-content"
          style={
            Object {
              "--card-content-height": "576px",
            }
          }
        >
          <div
            className="iot--value-card__content-wrapper iot--value-card__content-wrapper--vertical"
          >
            <div
              className="iot--value-card__attribute-wrapper iot--value-card__attribute-wrapper--vertical"
              style={
                Object {
                  "--value-card-attribute-width": "100%",
                }
              }
            >
              <div
                className="iot--value-card__attribute-label"
              >
                <span>
                  Comfort Level
                </span>
              </div>
              <div
                className="iot--value-card__attribute"
              >
                <div
                  className="iot--value-card__value-renderer--wrapper"
                >
                  <span
                    className="iot--value-card__value-renderer--value iot--value-card__value-renderer--value--vertical"
                    style={
                      Object {
                        "--value-renderer-color": null,
                        "--value-renderer-font-size": "42px",
                        "--value-renderer-max-lines": 1,
                      }
                    }
                  >
                    89
                  </span>
                </div>
                <span
                  className="iot--value-card__attribute-unit"
                  style={
                    Object {
                      "--default-font-size": "1.25rem",
                    }
                  }
                >
                  %
                </span>
              </div>
            </div>
            <div
              className="iot--value-card__attribute-wrapper iot--value-card__attribute-wrapper--vertical"
              style={
                Object {
                  "--value-card-attribute-width": "100%",
                }
              }
            >
              <div
                className="iot--value-card__attribute-label"
              >
                <span>
                  Average Temperature
                </span>
              </div>
              <div
                className="iot--value-card__attribute"
              >
                <div
                  className="iot--value-card__value-renderer--wrapper"
                >
                  <span
                    className="iot--value-card__value-renderer--value iot--value-card__value-renderer--value--vertical"
                    style={
                      Object {
                        "--value-renderer-color": null,
                        "--value-renderer-font-size": "42px",
                        "--value-renderer-max-lines": 1,
                      }
                    }
                  >
                    76.7
                  </span>
                </div>
                <span
                  className="iot--value-card__attribute-unit"
                  style={
                    Object {
                      "--default-font-size": "1.25rem",
                    }
                  }
                >
                  ˚F
                </span>
              </div>
            </div>
            <div
              className="iot--value-card__attribute-wrapper iot--value-card__attribute-wrapper--vertical"
              style={
                Object {
                  "--value-card-attribute-width": "100%",
                }
              }
            >
              <div
                className="iot--value-card__attribute-label"
              >
                <span>
                  Utilization
                </span>
              </div>
              <div
                className="iot--value-card__attribute"
              >
                <div
                  className="iot--value-card__value-renderer--wrapper"
                >
                  <span
                    className="iot--value-card__value-renderer--value iot--value-card__value-renderer--value--vertical"
                    style={
                      Object {
                        "--value-renderer-color": null,
                        "--value-renderer-font-size": "42px",
                        "--value-renderer-max-lines": 1,
                      }
                    }
                  >
                    76
                  </span>
                </div>
                <span
                  className="iot--value-card__attribute-unit"
                  style={
                    Object {
                      "--default-font-size": "1.25rem",
                    }
                  }
                >
                  %
                </span>
              </div>
            </div>
            <div
              className="iot--value-card__attribute-wrapper iot--value-card__attribute-wrapper--vertical"
              style={
                Object {
                  "--value-card-attribute-width": "100%",
                }
              }
            >
              <div
                className="iot--value-card__attribute-label"
              >
                <span>
                  CPU
                </span>
              </div>
              <div
                className="iot--value-card__attribute"
              >
                <div
                  className="iot--value-card__value-renderer--wrapper"
                >
                  <span
                    className="iot--value-card__value-renderer--value iot--value-card__value-renderer--value--vertical"
                    style={
                      Object {
                        "--value-renderer-color": null,
                        "--value-renderer-font-size": "42px",
                        "--value-renderer-max-lines": 1,
                      }
                    }
                  >
                    76
                  </span>
                </div>
                <span
                  className="iot--value-card__attribute-unit"
                  style={
                    Object {
                      "--default-font-size": "1.25rem",
                    }
                  }
                >
                  %
                </span>
              </div>
            </div>
            <div
              className="iot--value-card__attribute-wrapper iot--value-card__attribute-wrapper--vertical"
              style={
                Object {
                  "--value-card-attribute-width": "100%",
                }
              }
            >
              <div
                className="iot--value-card__attribute-label"
              >
                <span>
                  Humidity
                </span>
              </div>
              <div
                className="iot--value-card__attribute"
              >
                <div
                  className="iot--value-card__value-renderer--wrapper"
                >
                  <span
                    className="iot--value-card__value-renderer--value iot--value-card__value-renderer--value--vertical"
                    style={
                      Object {
                        "--value-renderer-color": null,
                        "--value-renderer-font-size": "42px",
                        "--value-renderer-max-lines": 1,
                      }
                    }
                  >
                    76
                  </span>
                </div>
                <span
                  className="iot--value-card__attribute-unit"
                  style={
                    Object {
                      "--default-font-size": "1.25rem",
                    }
                  }
                >
                  %
                </span>
              </div>
            </div>
            <div
              className="iot--value-card__attribute-wrapper iot--value-card__attribute-wrapper--vertical"
              style={
                Object {
                  "--value-card-attribute-width": "100%",
                }
              }
            >
              <div
                className="iot--value-card__attribute-label"
              >
                <span>
                  Location
                </span>
              </div>
              <div
                className="iot--value-card__attribute"
              >
                <div
                  className="iot--value-card__value-renderer--wrapper"
                >
                  <span
                    className="iot--value-card__value-renderer--value iot--value-card__value-renderer--value--vertical"
                    style={
                      Object {
                        "--value-renderer-color": null,
                        "--value-renderer-font-size": "42px",
                        "--value-renderer-max-lines": 1,
                      }
                    }
                  >
                    Australia
                  </span>
                </div>
                <span
                  className="iot--value-card__attribute-unit"
                  style={
                    Object {
                      "--default-font-size": "1.25rem",
                    }
                  }
                >
                  
                </span>
              </div>
            </div>
            <div
              className="iot--value-card__attribute-wrapper iot--value-card__attribute-wrapper--vertical"
              style={
                Object {
                  "--value-card-attribute-width": "100%",
                }
              }
            >
              <div
                className="iot--value-card__attribute-label"
              >
                <span>
                  Air quality
                </span>
              </div>
              <div
                className="iot--value-card__attribute"
              >
                <div
                  className="iot--value-card__value-renderer--wrapper"
                >
                  <span
                    className="iot--value-card__value-renderer--value iot--value-card__value-renderer--value--vertical"
                    style={
                      Object {
                        "--value-renderer-color": null,
                        "--value-renderer-font-size": "42px",
                        "--value-renderer-max-lines": 1,
                      }
                    }
                  >
                    76
                  </span>
                </div>
                <span
                  className="iot--value-card__attribute-unit"
                  style={
                    Object {
                      "--default-font-size": "1.25rem",
                    }
                  }
                >
                  %
                </span>
              </div>
            </div>
          </div>
        </div>
      </div>
    </div>
  </div>
  <button
    className="info__show-button"
    onClick={[Function]}
    style={
      Object {
        "background": "#027ac5",
        "border": "none",
        "borderRadius": "0 0 0 5px",
        "color": "#fff",
        "cursor": "pointer",
        "display": "block",
        "fontFamily": "sans-serif",
        "fontSize": 12,
        "padding": "5px 15px",
        "position": "fixed",
        "right": 0,
        "top": 0,
      }
    }
    type="button"
  >
    Show Info
  </button>
</div>
`;

exports[`Storybook Snapshot tests and console checks Storyshots 1 - Watson IoT/ValueCard locale 1`] = `
<div
  className="storybook-container"
>
  <div
    style={
      Object {
        "position": "relative",
        "zIndex": 0,
      }
    }
  >
    <div
      style={
        Object {
          "margin": "1rem4",
          "width": "252px",
        }
      }
    >
      <div
        className="iot--card iot--value-card__horizontal iot--card--wrapper"
        data-testid="Card"
        id="facilitycard"
        role="presentation"
        style={
          Object {
            "--card-default-height": "144px",
          }
        }
      >
        <div
          className="iot--card--header"
        >
          <span
            className="iot--card--title"
            title="Occupancy"
          >
            <div
              className="iot--card--title--text"
            >
              Occupancy
            </div>
          </span>
        </div>
        <div
          className="iot--card--content"
          data-testid="Card-content"
          style={
            Object {
              "--card-content-height": "96px",
            }
          }
        >
          <div
            className="iot--value-card__content-wrapper"
          >
            <div
              className="iot--value-card__attribute-wrapper iot--value-card__attribute-wrapper--horizontal"
              style={
                Object {
                  "--value-card-attribute-width": "100%",
                }
              }
            >
              <div
                className="iot--value-card__attribute-label"
              >
                <span />
              </div>
              <div
                className="iot--value-card__attribute"
              >
                <div
                  className="iot--value-card__value-renderer--wrapper"
                >
                  <span
                    className="iot--value-card__value-renderer--value"
                    style={
                      Object {
                        "--value-renderer-color": null,
                        "--value-renderer-font-size": "42px",
                        "--value-renderer-max-lines": 1,
                      }
                    }
                  >
                    0,05
                  </span>
                </div>
                <span
                  className="iot--value-card__attribute-unit"
                  style={
                    Object {
                      "--default-font-size": "1.25rem",
                    }
                  }
                >
                  %
                </span>
              </div>
            </div>
          </div>
        </div>
      </div>
    </div>
  </div>
  <button
    className="info__show-button"
    onClick={[Function]}
    style={
      Object {
        "background": "#027ac5",
        "border": "none",
        "borderRadius": "0 0 0 5px",
        "color": "#fff",
        "cursor": "pointer",
        "display": "block",
        "fontFamily": "sans-serif",
        "fontSize": 12,
        "padding": "5px 15px",
        "position": "fixed",
        "right": 0,
        "top": 0,
      }
    }
    type="button"
  >
    Show Info
  </button>
</div>
`;

exports[`Storybook Snapshot tests and console checks Storyshots 1 - Watson IoT/ValueCard medium / 1 1`] = `
<div
  className="storybook-container"
>
  <div
    style={
      Object {
        "position": "relative",
        "zIndex": 0,
      }
    }
  >
    <div
      style={
        Object {
          "margin": "1rem4",
          "width": "520px",
        }
      }
    >
      <div
        className="iot--card iot--value-card__vertical iot--card--wrapper"
        data-testid="Card"
        id="facilitycard"
        role="presentation"
        style={
          Object {
            "--card-default-height": "304px",
          }
        }
      >
        <div
          className="iot--card--header"
        >
          <span
            className="iot--card--title"
            title="Facility Conditions"
          >
            <div
              className="iot--card--title--text"
            >
              Facility Conditions
            </div>
          </span>
        </div>
        <div
          className="iot--card--content"
          data-testid="Card-content"
          style={
            Object {
              "--card-content-height": "256px",
            }
          }
        >
          <div
            className="iot--value-card__content-wrapper iot--value-card__content-wrapper--vertical"
          >
            <div
              className="iot--value-card__attribute-wrapper iot--value-card__attribute-wrapper--vertical"
              style={
                Object {
                  "--value-card-attribute-width": "100%",
                }
              }
            >
              <div
                className="iot--value-card__attribute-label"
              >
                <span>
                  Comfort Level
                </span>
              </div>
              <div
                className="iot--value-card__attribute"
              >
                <div
                  className="iot--value-card__value-renderer--wrapper"
                >
                  <span
                    className="iot--value-card__value-renderer--value iot--value-card__value-renderer--value--vertical"
                    style={
                      Object {
                        "--value-renderer-color": null,
                        "--value-renderer-font-size": "42px",
                        "--value-renderer-max-lines": 1,
                      }
                    }
                  >
                    89
                  </span>
                </div>
                <span
                  className="iot--value-card__attribute-unit"
                  style={
                    Object {
                      "--default-font-size": "1.25rem",
                    }
                  }
                >
                  %
                </span>
              </div>
            </div>
          </div>
        </div>
      </div>
    </div>
  </div>
  <button
    className="info__show-button"
    onClick={[Function]}
    style={
      Object {
        "background": "#027ac5",
        "border": "none",
        "borderRadius": "0 0 0 5px",
        "color": "#fff",
        "cursor": "pointer",
        "display": "block",
        "fontFamily": "sans-serif",
        "fontSize": 12,
        "padding": "5px 15px",
        "position": "fixed",
        "right": 0,
        "top": 0,
      }
    }
    type="button"
  >
    Show Info
  </button>
</div>
`;

exports[`Storybook Snapshot tests and console checks Storyshots 1 - Watson IoT/ValueCard medium / 2 1`] = `
<div
  className="storybook-container"
>
  <div
    style={
      Object {
        "position": "relative",
        "zIndex": 0,
      }
    }
  >
    <div
      style={
        Object {
          "margin": "1rem4",
          "width": "520px",
        }
      }
    >
      <div
        className="iot--card iot--value-card__vertical iot--card--wrapper"
        data-testid="Card"
        id="facilitycard"
        role="presentation"
        style={
          Object {
            "--card-default-height": "304px",
          }
        }
      >
        <div
          className="iot--card--header"
        >
          <span
            className="iot--card--title"
            title="Facility Conditions"
          >
            <div
              className="iot--card--title--text"
            >
              Facility Conditions
            </div>
          </span>
        </div>
        <div
          className="iot--card--content"
          data-testid="Card-content"
          style={
            Object {
              "--card-content-height": "256px",
            }
          }
        >
          <div
            className="iot--value-card__content-wrapper iot--value-card__content-wrapper--vertical"
          >
            <div
              className="iot--value-card__attribute-wrapper iot--value-card__attribute-wrapper--vertical"
              style={
                Object {
                  "--value-card-attribute-width": "100%",
                }
              }
            >
              <div
                className="iot--value-card__attribute-label"
              >
                <span>
                  Comfort Level
                </span>
              </div>
              <div
                className="iot--value-card__attribute"
              >
                <div
                  className="iot--value-card__value-renderer--wrapper"
                >
                  <span
                    className="iot--value-card__value-renderer--value iot--value-card__value-renderer--value--vertical"
                    style={
                      Object {
                        "--value-renderer-color": null,
                        "--value-renderer-font-size": "42px",
                        "--value-renderer-max-lines": 1,
                      }
                    }
                  >
                    89
                  </span>
                </div>
                <span
                  className="iot--value-card__attribute-unit"
                  style={
                    Object {
                      "--default-font-size": "1.25rem",
                    }
                  }
                >
                  %
                </span>
              </div>
            </div>
            <div
              className="iot--value-card__attribute-wrapper iot--value-card__attribute-wrapper--vertical"
              style={
                Object {
                  "--value-card-attribute-width": "100%",
                }
              }
            >
              <div
                className="iot--value-card__attribute-label"
              >
                <span>
                  Average Temperature
                </span>
              </div>
              <div
                className="iot--value-card__attribute"
              >
                <div
                  className="iot--value-card__value-renderer--wrapper"
                >
                  <span
                    className="iot--value-card__value-renderer--value iot--value-card__value-renderer--value--vertical"
                    style={
                      Object {
                        "--value-renderer-color": null,
                        "--value-renderer-font-size": "42px",
                        "--value-renderer-max-lines": 1,
                      }
                    }
                  >
                    76.7
                  </span>
                </div>
                <span
                  className="iot--value-card__attribute-unit"
                  style={
                    Object {
                      "--default-font-size": "1.25rem",
                    }
                  }
                >
                  ˚F
                </span>
              </div>
            </div>
          </div>
        </div>
      </div>
    </div>
  </div>
  <button
    className="info__show-button"
    onClick={[Function]}
    style={
      Object {
        "background": "#027ac5",
        "border": "none",
        "borderRadius": "0 0 0 5px",
        "color": "#fff",
        "cursor": "pointer",
        "display": "block",
        "fontFamily": "sans-serif",
        "fontSize": 12,
        "padding": "5px 15px",
        "position": "fixed",
        "right": 0,
        "top": 0,
      }
    }
    type="button"
  >
    Show Info
  </button>
</div>
`;

exports[`Storybook Snapshot tests and console checks Storyshots 1 - Watson IoT/ValueCard medium / 3 1`] = `
<div
  className="storybook-container"
>
  <div
    style={
      Object {
        "position": "relative",
        "zIndex": 0,
      }
    }
  >
    <div
      style={
        Object {
          "margin": "1rem4",
          "width": "520px",
        }
      }
    >
      <div
        className="iot--card iot--value-card__vertical iot--card--wrapper"
        data-testid="Card"
        id="facilitycard"
        role="presentation"
        style={
          Object {
            "--card-default-height": "304px",
          }
        }
      >
        <div
          className="iot--card--header"
        >
          <span
            className="iot--card--title"
            title="Facility Conditions"
          >
            <div
              className="iot--card--title--text"
            >
              Facility Conditions
            </div>
          </span>
        </div>
        <div
          className="iot--card--content"
          data-testid="Card-content"
          style={
            Object {
              "--card-content-height": "256px",
            }
          }
        >
          <div
            className="iot--value-card__content-wrapper iot--value-card__content-wrapper--vertical"
          >
            <div
              className="iot--value-card__attribute-wrapper iot--value-card__attribute-wrapper--vertical"
              style={
                Object {
                  "--value-card-attribute-width": "100%",
                }
              }
            >
              <div
                className="iot--value-card__attribute-label"
              >
                <span>
                  Comfort Level
                </span>
              </div>
              <div
                className="iot--value-card__attribute"
              >
                <div
                  className="iot--value-card__value-renderer--wrapper"
                >
                  <span
                    className="iot--value-card__value-renderer--value iot--value-card__value-renderer--value--vertical"
                    style={
                      Object {
                        "--value-renderer-color": null,
                        "--value-renderer-font-size": "42px",
                        "--value-renderer-max-lines": 1,
                      }
                    }
                  >
                    89
                  </span>
                </div>
                <span
                  className="iot--value-card__attribute-unit"
                  style={
                    Object {
                      "--default-font-size": "1.25rem",
                    }
                  }
                >
                  %
                </span>
              </div>
            </div>
            <div
              className="iot--value-card__attribute-wrapper iot--value-card__attribute-wrapper--vertical"
              style={
                Object {
                  "--value-card-attribute-width": "100%",
                }
              }
            >
              <div
                className="iot--value-card__attribute-label"
              >
                <span>
                  Average Temperature
                </span>
              </div>
              <div
                className="iot--value-card__attribute"
              >
                <div
                  className="iot--value-card__value-renderer--wrapper"
                >
                  <span
                    className="iot--value-card__value-renderer--value iot--value-card__value-renderer--value--vertical"
                    style={
                      Object {
                        "--value-renderer-color": null,
                        "--value-renderer-font-size": "42px",
                        "--value-renderer-max-lines": 1,
                      }
                    }
                  >
                    76.7
                  </span>
                </div>
                <span
                  className="iot--value-card__attribute-unit"
                  style={
                    Object {
                      "--default-font-size": "1.25rem",
                    }
                  }
                >
                  ˚F
                </span>
              </div>
            </div>
            <div
              className="iot--value-card__attribute-wrapper iot--value-card__attribute-wrapper--vertical"
              style={
                Object {
                  "--value-card-attribute-width": "100%",
                }
              }
            >
              <div
                className="iot--value-card__attribute-label"
              >
                <span>
                  Utilization
                </span>
              </div>
              <div
                className="iot--value-card__attribute"
              >
                <div
                  className="iot--value-card__value-renderer--wrapper"
                >
                  <span
                    className="iot--value-card__value-renderer--value iot--value-card__value-renderer--value--vertical"
                    style={
                      Object {
                        "--value-renderer-color": null,
                        "--value-renderer-font-size": "42px",
                        "--value-renderer-max-lines": 1,
                      }
                    }
                  >
                    76
                  </span>
                </div>
                <span
                  className="iot--value-card__attribute-unit"
                  style={
                    Object {
                      "--default-font-size": "1.25rem",
                    }
                  }
                >
                  %
                </span>
              </div>
            </div>
          </div>
        </div>
      </div>
    </div>
  </div>
  <button
    className="info__show-button"
    onClick={[Function]}
    style={
      Object {
        "background": "#027ac5",
        "border": "none",
        "borderRadius": "0 0 0 5px",
        "color": "#fff",
        "cursor": "pointer",
        "display": "block",
        "fontFamily": "sans-serif",
        "fontSize": 12,
        "padding": "5px 15px",
        "position": "fixed",
        "right": 0,
        "top": 0,
      }
    }
    type="button"
  >
    Show Info
  </button>
</div>
`;

exports[`Storybook Snapshot tests and console checks Storyshots 1 - Watson IoT/ValueCard medium-thin / 3 1`] = `
<div
  className="storybook-container"
>
  <div
    style={
      Object {
        "position": "relative",
        "zIndex": 0,
      }
    }
  >
    <div
      style={
        Object {
          "margin": "1rem4",
          "width": "252px",
        }
      }
    >
      <div
        className="iot--card iot--value-card__vertical iot--card--wrapper"
        data-testid="Card"
        id="facilitycard"
        role="presentation"
        style={
          Object {
            "--card-default-height": "304px",
          }
        }
      >
        <div
          className="iot--card--header"
        >
          <span
            className="iot--card--title"
            title="Facility Conditions"
          >
            <div
              className="iot--card--title--text"
            >
              Facility Conditions
            </div>
          </span>
        </div>
        <div
          className="iot--card--content"
          data-testid="Card-content"
          style={
            Object {
              "--card-content-height": "256px",
            }
          }
        >
          <div
            className="iot--value-card__content-wrapper iot--value-card__content-wrapper--vertical"
          >
            <div
              className="iot--value-card__attribute-wrapper iot--value-card__attribute-wrapper--vertical"
              style={
                Object {
                  "--value-card-attribute-width": "100%",
                }
              }
            >
              <div
                className="iot--value-card__attribute-label"
              >
                <svg
                  aria-label="> 80"
                  fill="#F00"
                  focusable="false"
                  height={16}
                  preserveAspectRatio="xMidYMid meet"
                  role="img"
                  title="> 80"
                  viewBox="0 0 32 32"
                  width={16}
                  xmlns="http://www.w3.org/2000/svg"
                >
                  <path
                    d="M14.875,11h2.25V21h-2.25ZM16,27a1.5,1.5,0,1,1,1.5-1.5A1.5,1.5,0,0,1,16,27Z"
                    fill="none"
                  />
                  <path
                    d="M29.8872,28.5386l-13-25a1,1,0,0,0-1.7744,0l-13,25A1,1,0,0,0,3,30H29a1,1,0,0,0,.8872-1.4614ZM14.875,11h2.25V21h-2.25ZM16,27a1.5,1.5,0,1,1,1.5-1.5A1.5,1.5,0,0,1,16,27Z"
                  />
                </svg>
                <span>
                  Comfort Level
                </span>
              </div>
              <div
                className="iot--value-card__attribute"
              >
                <div
                  className="iot--value-card__value-renderer--wrapper"
                >
                  <span
                    className="iot--value-card__value-renderer--value iot--value-card__value-renderer--value--vertical"
                    style={
                      Object {
                        "--value-renderer-color": null,
                        "--value-renderer-font-size": "42px",
                        "--value-renderer-max-lines": 1,
                      }
                    }
                  >
                    345,678,234,234,234,240
                  </span>
                </div>
                <span
                  className="iot--value-card__attribute-unit"
                  style={
                    Object {
                      "--default-font-size": "1.25rem",
                    }
                  }
                >
                  %
                </span>
              </div>
            </div>
            <div
              className="iot--value-card__attribute-wrapper iot--value-card__attribute-wrapper--vertical"
              style={
                Object {
                  "--value-card-attribute-width": "100%",
                }
              }
            >
              <div
                className="iot--value-card__attribute-label"
              >
                <svg
                  aria-label="> 80"
                  fill="#F00"
                  focusable="false"
                  height={16}
                  preserveAspectRatio="xMidYMid meet"
                  role="img"
                  title="> 80"
                  viewBox="0 0 32 32"
                  width={16}
                  xmlns="http://www.w3.org/2000/svg"
                >
                  <path
                    d="M14.875,11h2.25V21h-2.25ZM16,27a1.5,1.5,0,1,1,1.5-1.5A1.5,1.5,0,0,1,16,27Z"
                    fill="none"
                  />
                  <path
                    d="M29.8872,28.5386l-13-25a1,1,0,0,0-1.7744,0l-13,25A1,1,0,0,0,3,30H29a1,1,0,0,0,.8872-1.4614ZM14.875,11h2.25V21h-2.25ZM16,27a1.5,1.5,0,1,1,1.5-1.5A1.5,1.5,0,0,1,16,27Z"
                  />
                </svg>
                <span>
                  Average Temperature
                </span>
              </div>
              <div
                className="iot--value-card__attribute"
              >
                <div
                  className="iot--value-card__value-renderer--wrapper"
                >
                  <span
                    className="iot--value-card__value-renderer--value iot--value-card__value-renderer--value--vertical"
                    style={
                      Object {
                        "--value-renderer-color": null,
                        "--value-renderer-font-size": "42px",
                        "--value-renderer-max-lines": 1,
                      }
                    }
                  >
                    456,778,234,234,234,240.0
                  </span>
                </div>
                <span
                  className="iot--value-card__attribute-unit"
                  style={
                    Object {
                      "--default-font-size": "1.25rem",
                    }
                  }
                >
                  ˚F
                </span>
              </div>
            </div>
            <div
              className="iot--value-card__attribute-wrapper iot--value-card__attribute-wrapper--vertical"
              style={
                Object {
                  "--value-card-attribute-width": "100%",
                }
              }
            >
              <div
                className="iot--value-card__attribute-label"
              >
                <svg
                  aria-label="> 80"
                  fill="#F00"
                  focusable="false"
                  height={16}
                  preserveAspectRatio="xMidYMid meet"
                  role="img"
                  title="> 80"
                  viewBox="0 0 32 32"
                  width={16}
                  xmlns="http://www.w3.org/2000/svg"
                >
                  <path
                    d="M14.875,11h2.25V21h-2.25ZM16,27a1.5,1.5,0,1,1,1.5-1.5A1.5,1.5,0,0,1,16,27Z"
                    fill="none"
                  />
                  <path
                    d="M29.8872,28.5386l-13-25a1,1,0,0,0-1.7744,0l-13,25A1,1,0,0,0,3,30H29a1,1,0,0,0,.8872-1.4614ZM14.875,11h2.25V21h-2.25ZM16,27a1.5,1.5,0,1,1,1.5-1.5A1.5,1.5,0,0,1,16,27Z"
                  />
                </svg>
                <span>
                  Humidity
                </span>
              </div>
              <div
                className="iot--value-card__attribute"
              >
                <div
                  className="iot--value-card__value-renderer--wrapper"
                >
                  <span
                    className="iot--value-card__value-renderer--value iot--value-card__value-renderer--value--vertical"
                    style={
                      Object {
                        "--value-renderer-color": null,
                        "--value-renderer-font-size": "42px",
                        "--value-renderer-max-lines": 1,
                      }
                    }
                  >
                    88,888,678,234,234,240,000.0
                  </span>
                </div>
                <span
                  className="iot--value-card__attribute-unit"
                  style={
                    Object {
                      "--default-font-size": "1.25rem",
                    }
                  }
                >
                  ˚F
                </span>
              </div>
            </div>
          </div>
        </div>
      </div>
    </div>
  </div>
  <button
    className="info__show-button"
    onClick={[Function]}
    style={
      Object {
        "background": "#027ac5",
        "border": "none",
        "borderRadius": "0 0 0 5px",
        "color": "#fff",
        "cursor": "pointer",
        "display": "block",
        "fontFamily": "sans-serif",
        "fontSize": 12,
        "padding": "5px 15px",
        "position": "fixed",
        "right": 0,
        "top": 0,
      }
    }
    type="button"
  >
    Show Info
  </button>
</div>
`;

exports[`Storybook Snapshot tests and console checks Storyshots 1 - Watson IoT/ValueCard medium-wide / 3 1`] = `
<div
  className="storybook-container"
>
  <div
    style={
      Object {
        "position": "relative",
        "zIndex": 0,
      }
    }
  >
    <div
      style={
        Object {
          "margin": "1rem4",
          "width": "1056px",
        }
      }
    >
      <div
        className="iot--card iot--value-card__horizontal iot--card--wrapper"
        data-testid="Card"
        id="facilitycard"
        role="presentation"
        style={
          Object {
            "--card-default-height": "304px",
          }
        }
      >
        <div
          className="iot--card--header"
        >
          <span
            className="iot--card--title"
            title="Facility Conditions"
          >
            <div
              className="iot--card--title--text"
            >
              Facility Conditions
            </div>
          </span>
        </div>
        <div
          className="iot--card--content"
          data-testid="Card-content"
          style={
            Object {
              "--card-content-height": "256px",
            }
          }
        >
          <div
            className="iot--value-card__content-wrapper"
          >
            <div
              className="iot--value-card__attribute-wrapper iot--value-card__attribute-wrapper--horizontal"
              style={
                Object {
                  "--value-card-attribute-width": "33.333333333333336%",
                }
              }
            >
              <div
                className="iot--value-card__attribute-label"
              >
                <span>
                  Comfort Level
                </span>
              </div>
              <div
                className="iot--value-card__attribute"
              >
                <div
                  className="iot--value-card__value-renderer--wrapper"
                >
                  <span
                    className="iot--value-card__value-renderer--value"
                    style={
                      Object {
                        "--value-renderer-color": null,
                        "--value-renderer-font-size": "42px",
                        "--value-renderer-max-lines": 1,
                      }
                    }
                  >
                    89
                  </span>
                </div>
                <span
                  className="iot--value-card__attribute-unit"
                  style={
                    Object {
                      "--default-font-size": "1.25rem",
                    }
                  }
                >
                  %
                </span>
              </div>
            </div>
            <div
              className="iot--value-card__attribute-wrapper iot--value-card__attribute-wrapper--horizontal"
              style={
                Object {
                  "--value-card-attribute-width": "33.333333333333336%",
                }
              }
            >
              <div
                className="iot--value-card__attribute-label"
              >
                <span>
                  Average Temperature
                </span>
              </div>
              <div
                className="iot--value-card__attribute"
              >
                <div
                  className="iot--value-card__value-renderer--wrapper"
                >
                  <span
                    className="iot--value-card__value-renderer--value"
                    style={
                      Object {
                        "--value-renderer-color": null,
                        "--value-renderer-font-size": "42px",
                        "--value-renderer-max-lines": 1,
                      }
                    }
                  >
                    76.7
                  </span>
                </div>
                <span
                  className="iot--value-card__attribute-unit"
                  style={
                    Object {
                      "--default-font-size": "1.25rem",
                    }
                  }
                >
                  ˚F
                </span>
              </div>
            </div>
            <div
              className="iot--value-card__attribute-wrapper iot--value-card__attribute-wrapper--horizontal"
              style={
                Object {
                  "--value-card-attribute-width": "33.333333333333336%",
                }
              }
            >
              <div
                className="iot--value-card__attribute-label"
              >
                <span>
                  Utilization
                </span>
              </div>
              <div
                className="iot--value-card__attribute"
              >
                <div
                  className="iot--value-card__value-renderer--wrapper"
                >
                  <span
                    className="iot--value-card__value-renderer--value"
                    style={
                      Object {
                        "--value-renderer-color": null,
                        "--value-renderer-font-size": "42px",
                        "--value-renderer-max-lines": 1,
                      }
                    }
                  >
                    76
                  </span>
                </div>
                <span
                  className="iot--value-card__attribute-unit"
                  style={
                    Object {
                      "--default-font-size": "1.25rem",
                    }
                  }
                >
                  %
                </span>
              </div>
            </div>
          </div>
        </div>
      </div>
    </div>
  </div>
  <button
    className="info__show-button"
    onClick={[Function]}
    style={
      Object {
        "background": "#027ac5",
        "border": "none",
        "borderRadius": "0 0 0 5px",
        "color": "#fff",
        "cursor": "pointer",
        "display": "block",
        "fontFamily": "sans-serif",
        "fontSize": 12,
        "padding": "5px 15px",
        "position": "fixed",
        "right": 0,
        "top": 0,
      }
    }
    type="button"
  >
    Show Info
  </button>
</div>
`;

exports[`Storybook Snapshot tests and console checks Storyshots 1 - Watson IoT/ValueCard small / long / no units 1`] = `
<div
  className="storybook-container"
>
  <div
    style={
      Object {
        "position": "relative",
        "zIndex": 0,
      }
    }
  >
    <div
      style={
        Object {
          "margin": "1rem4",
          "width": "252px",
        }
      }
    >
      <div
        className="iot--card iot--value-card__horizontal iot--card--wrapper"
        data-testid="Card"
        id="facilitycard"
        role="presentation"
        style={
          Object {
            "--card-default-height": "144px",
          }
        }
      >
        <div
          className="iot--card--header"
        >
          <span
            className="iot--card--title"
            title="Tagpath"
          >
            <div
              className="iot--card--title--text"
            >
              Tagpath
            </div>
          </span>
        </div>
        <div
          className="iot--card--content"
          data-testid="Card-content"
          style={
            Object {
              "--card-content-height": "96px",
            }
          }
        >
          <div
            className="iot--value-card__content-wrapper"
          >
            <div
              className="iot--value-card__attribute-wrapper iot--value-card__attribute-wrapper--horizontal"
              style={
                Object {
                  "--value-card-attribute-width": "100%",
                }
              }
            >
              <div
                className="iot--value-card__attribute-label"
              >
                <span>
                  Tagpath
                </span>
              </div>
              <div
                className="iot--value-card__attribute"
              >
                <div
                  className="iot--value-card__value-renderer--wrapper"
                >
                  <span
                    className="iot--value-card__value-renderer--value"
                    style={
                      Object {
                        "--value-renderer-color": null,
                        "--value-renderer-font-size": "42px",
                        "--value-renderer-max-lines": 1,
                      }
                    }
                  >
                    rutherford/rooms/northadd/ah2/ft_supflow/eurutherford/rooms/northadd/ah2/ft_supflow/eu
                  </span>
                </div>
                <span
                  className="iot--value-card__attribute-unit"
                  style={
                    Object {
                      "--default-font-size": "1.25rem",
                    }
                  }
                >
                  
                </span>
              </div>
            </div>
          </div>
        </div>
      </div>
    </div>
  </div>
  <button
    className="info__show-button"
    onClick={[Function]}
    style={
      Object {
        "background": "#027ac5",
        "border": "none",
        "borderRadius": "0 0 0 5px",
        "color": "#fff",
        "cursor": "pointer",
        "display": "block",
        "fontFamily": "sans-serif",
        "fontSize": 12,
        "padding": "5px 15px",
        "position": "fixed",
        "right": 0,
        "top": 0,
      }
    }
    type="button"
  >
    Show Info
  </button>
</div>
`;

exports[`Storybook Snapshot tests and console checks Storyshots 1 - Watson IoT/ValueCard small / long 1`] = `
<div
  className="storybook-container"
>
  <div
    style={
      Object {
        "position": "relative",
        "zIndex": 0,
      }
    }
  >
    <div
      style={
        Object {
          "margin": "1rem4",
          "width": "252px",
        }
      }
    >
      <div
        className="iot--card iot--value-card__horizontal iot--card--wrapper"
        data-testid="Card"
        id="facilitycard"
        role="presentation"
        style={
          Object {
            "--card-default-height": "144px",
          }
        }
      >
        <div
          className="iot--card--header"
        >
          <span
            className="iot--card--title"
            title="Occupancy"
          >
            <div
              className="iot--card--title--text"
            >
              Occupancy
            </div>
          </span>
        </div>
        <div
          className="iot--card--content"
          data-testid="Card-content"
          style={
            Object {
              "--card-content-height": "96px",
            }
          }
        >
          <div
            className="iot--value-card__content-wrapper"
          >
            <div
              className="iot--value-card__attribute-wrapper iot--value-card__attribute-wrapper--horizontal"
>>>>>>> 9becccc8
              style={
                Object {
                  "--value-card-attribute-width": "100%",
                }
              }
            >
              <div
                className="iot--value-card__attribute-label"
              >
                <span>
                  Comfort Level
                </span>
              </div>
<<<<<<< HEAD
=======
            </div>
          </div>
        </div>
      </div>
    </div>
  </div>
  <button
    className="info__show-button"
    onClick={[Function]}
    style={
      Object {
        "background": "#027ac5",
        "border": "none",
        "borderRadius": "0 0 0 5px",
        "color": "#fff",
        "cursor": "pointer",
        "display": "block",
        "fontFamily": "sans-serif",
        "fontSize": 12,
        "padding": "5px 15px",
        "position": "fixed",
        "right": 0,
        "top": 0,
      }
    }
    type="button"
  >
    Show Info
  </button>
</div>
`;

exports[`Storybook Snapshot tests and console checks Storyshots 1 - Watson IoT/ValueCard small / no label 1`] = `
<div
  className="storybook-container"
>
  <div
    style={
      Object {
        "position": "relative",
        "zIndex": 0,
      }
    }
  >
    <div
      style={
        Object {
          "margin": "1rem4",
          "width": "252px",
        }
      }
    >
      <div
        className="iot--card iot--value-card__horizontal iot--card--wrapper"
        data-testid="Card"
        id="facilitycard"
        role="presentation"
        style={
          Object {
            "--card-default-height": "144px",
          }
        }
      >
        <div
          className="iot--card--header"
        >
          <span
            className="iot--card--title"
            title="Occupancy"
          >
            <div
              className="iot--card--title--text"
            >
              Occupancy
            </div>
          </span>
        </div>
        <div
          className="iot--card--content"
          data-testid="Card-content"
          style={
            Object {
              "--card-content-height": "96px",
            }
          }
        >
          <div
            className="iot--value-card__content-wrapper"
          >
            <div
              className="iot--value-card__attribute-wrapper iot--value-card__attribute-wrapper--horizontal"
              style={
                Object {
                  "--value-card-attribute-width": "100%",
                }
              }
            >
              <div
                className="iot--value-card__attribute-label"
              >
                <span />
              </div>
>>>>>>> 9becccc8
              <div
                className="iot--value-card__attribute"
              >
                <div
                  className="iot--value-card__value-renderer--wrapper"
                >
                  <span
                    className="iot--value-card__value-renderer--value iot--value-card__value-renderer--value--vertical"
                    style={
                      Object {
                        "--value-renderer-color": null,
                        "--value-renderer-font-size": "42px",
                        "--value-renderer-max-lines": 1,
                      }
                    }
                  >
                    89
                  </span>
                </div>
                <span
                  className="iot--value-card__attribute-unit"
                  style={
                    Object {
                      "--default-font-size": "1.25rem",
                    }
                  }
                >
                  %
                </span>
              </div>
            </div>
<<<<<<< HEAD
=======
          </span>
        </div>
        <div
          className="iot--card--content"
          data-testid="Card-content"
          style={
            Object {
              "--card-content-height": "96px",
            }
          }
        >
          <div
            className="iot--value-card__content-wrapper"
          >
>>>>>>> 9becccc8
            <div
              className="iot--value-card__attribute-wrapper iot--value-card__attribute-wrapper--vertical"
              style={
                Object {
                  "--value-card-attribute-width": "100%",
                }
              }
            >
              <div
                className="iot--value-card__attribute-label"
              >
                <span>
                  Average Temperature
                </span>
              </div>
              <div
                className="iot--value-card__attribute"
              >
                <div
                  className="iot--value-card__value-renderer--wrapper"
                >
                  <span
                    className="iot--value-card__value-renderer--value iot--value-card__value-renderer--value--vertical"
                    style={
                      Object {
                        "--value-renderer-color": null,
                        "--value-renderer-font-size": "42px",
                        "--value-renderer-max-lines": 1,
                      }
                    }
                  >
                    76.7
                  </span>
                </div>
                <span
                  className="iot--value-card__attribute-unit"
                  style={
                    Object {
                      "--default-font-size": "1.25rem",
                    }
                  }
                >
                  ˚F
                </span>
              </div>
            </div>
<<<<<<< HEAD
=======
          </div>
        </div>
      </div>
    </div>
  </div>
  <button
    className="info__show-button"
    onClick={[Function]}
    style={
      Object {
        "background": "#027ac5",
        "border": "none",
        "borderRadius": "0 0 0 5px",
        "color": "#fff",
        "cursor": "pointer",
        "display": "block",
        "fontFamily": "sans-serif",
        "fontSize": 12,
        "padding": "5px 15px",
        "position": "fixed",
        "right": 0,
        "top": 0,
      }
    }
    type="button"
  >
    Show Info
  </button>
</div>
`;

exports[`Storybook Snapshot tests and console checks Storyshots 1 - Watson IoT/ValueCard small / thresholds (number, icon) 1`] = `
<div
  className="storybook-container"
>
  <div
    style={
      Object {
        "position": "relative",
        "zIndex": 0,
      }
    }
  >
    <div
      style={
        Object {
          "margin": "1rem4",
          "width": "252px",
        }
      }
    >
      <div
        className="iot--card iot--value-card__horizontal iot--card--wrapper"
        data-testid="Card"
        id="facilitycard"
        role="presentation"
        style={
          Object {
            "--card-default-height": "144px",
          }
        }
      >
        <div
          className="iot--card--header"
        >
          <span
            className="iot--card--title"
            title="Alert Count"
          >
            <div
              className="iot--card--title--text"
            >
              Alert Count
            </div>
          </span>
        </div>
        <div
          className="iot--card--content"
          data-testid="Card-content"
          style={
            Object {
              "--card-content-height": "96px",
            }
          }
        >
          <div
            className="iot--value-card__content-wrapper"
          >
>>>>>>> 9becccc8
            <div
              className="iot--value-card__attribute-wrapper iot--value-card__attribute-wrapper--vertical"
              style={
                Object {
                  "--value-card-attribute-width": "100%",
                }
              }
            >
              <div
                className="iot--value-card__attribute-label"
              >
                <span>
                  Utilization
                </span>
              </div>
              <div
                className="iot--value-card__attribute"
              >
                <div
                  className="iot--value-card__value-renderer--wrapper"
                >
                  <span
                    className="iot--value-card__value-renderer--value iot--value-card__value-renderer--value--vertical"
                    style={
                      Object {
                        "--value-renderer-color": null,
                        "--value-renderer-font-size": "42px",
                        "--value-renderer-max-lines": 1,
                      }
                    }
                  >
                    76
                  </span>
                </div>
                <span
                  className="iot--value-card__attribute-unit"
                  style={
                    Object {
                      "--default-font-size": "1.25rem",
                    }
                  }
                >
                  %
                </span>
              </div>
            </div>
            <div
              className="iot--value-card__attribute-wrapper iot--value-card__attribute-wrapper--vertical"
              style={
                Object {
                  "--value-card-attribute-width": "100%",
                }
              }
            >
              <div
                className="iot--value-card__attribute-label"
              >
                <span>
                  Humidity
                </span>
              </div>
              <div
                className="iot--value-card__attribute"
              >
                <div
                  className="iot--value-card__value-renderer--wrapper"
                >
                  <span
                    className="iot--value-card__value-renderer--value iot--value-card__value-renderer--value--vertical"
                    style={
                      Object {
                        "--value-renderer-color": null,
                        "--value-renderer-font-size": "42px",
                        "--value-renderer-max-lines": 1,
                      }
                    }
                  >
                    50
                  </span>
                </div>
                <span
                  className="iot--value-card__attribute-unit"
                  style={
                    Object {
                      "--default-font-size": "1.25rem",
                    }
                  }
                >
                  %
                </span>
              </div>
            </div>
<<<<<<< HEAD
=======
          </span>
        </div>
        <div
          className="iot--card--content"
          data-testid="Card-content"
          style={
            Object {
              "--card-content-height": "96px",
            }
          }
        >
          <div
            className="iot--value-card__content-wrapper"
          >
>>>>>>> 9becccc8
            <div
              className="iot--value-card__attribute-wrapper iot--value-card__attribute-wrapper--vertical"
              style={
                Object {
                  "--value-card-attribute-width": "100%",
                }
              }
            >
              <div
                className="iot--value-card__attribute-label"
              >
                <span>
                  Air Flow
                </span>
              </div>
              <div
                className="iot--value-card__attribute"
              >
                <div
                  className="iot--value-card__value-renderer--wrapper"
                >
                  <span
                    className="iot--value-card__value-renderer--value iot--value-card__value-renderer--value--vertical"
                    style={
                      Object {
                        "--value-renderer-color": null,
                        "--value-renderer-font-size": "42px",
                        "--value-renderer-max-lines": 1,
                      }
                    }
                  >
                    0.567
                  </span>
                </div>
                <span
                  className="iot--value-card__attribute-unit"
                  style={
                    Object {
                      "--default-font-size": "1.25rem",
                    }
                  }
                >
                  
                </span>
              </div>
            </div>
          </div>
        </div>
      </div>
    </div>
  </div>
  <button
    className="info__show-button"
    onClick={[Function]}
    style={
      Object {
        "background": "#027ac5",
        "border": "none",
        "borderRadius": "0 0 0 5px",
        "color": "#fff",
        "cursor": "pointer",
        "display": "block",
        "fontFamily": "sans-serif",
        "fontSize": 12,
        "padding": "5px 15px",
        "position": "fixed",
        "right": 0,
        "top": 0,
      }
    }
    type="button"
  >
    Show Info
  </button>
</div>
`;

exports[`Storybook Snapshot tests and console checks Storyshots 1 - Watson IoT/ValueCard with four data points 1`] = `
<div
  className="storybook-container"
>
  <div
    style={
      Object {
        "position": "relative",
        "zIndex": 0,
      }
    }
  >
    <div
      style={
        Object {
          "margin": "1rem4",
          "width": "520px",
        }
      }
    >
      <div
        className="iot--card iot--value-card__horizontal iot--card--wrapper"
        data-testid="Card"
        id="facilitycard"
        role="presentation"
        style={
          Object {
            "--card-default-height": "144px",
          }
        }
      >
        <div
          className="iot--card--header"
        >
          <span
            className="iot--card--title"
            title="Status"
          >
            <div
              className="iot--card--title--text"
            >
              Status
            </div>
          </span>
        </div>
        <div
          className="iot--card--content"
          data-testid="Card-content"
          style={
            Object {
              "--card-content-height": "96px",
            }
          }
        >
          <div
            className="iot--value-card__content-wrapper"
          >
            <div
              className="iot--value-card__attribute-wrapper iot--value-card__attribute-wrapper--horizontal"
              style={
                Object {
                  "--value-card-attribute-width": "25%",
                }
              }
            >
              <div
                className="iot--value-card__attribute-label"
              >
                <span>
                  Status
                </span>
              </div>
              <div
                className="iot--value-card__attribute"
              >
                <div
                  className="iot--value-card__value-renderer--wrapper"
                >
                  <span
                    className="iot--value-card__value-renderer--value"
                    style={
                      Object {
                        "--value-renderer-color": null,
                        "--value-renderer-font-size": "42px",
                        "--value-renderer-max-lines": 1,
                      }
                    }
                  >
                    Good
                  </span>
                </div>
                <span
                  className="iot--value-card__attribute-unit"
                  style={
                    Object {
                      "--default-font-size": "1.25rem",
                    }
                  }
                >
                  
                </span>
              </div>
            </div>
            <div
              className="iot--value-card__attribute-wrapper iot--value-card__attribute-wrapper--horizontal"
              style={
                Object {
                  "--value-card-attribute-width": "25%",
                }
              }
            >
              <div
                className="iot--value-card__attribute-label"
              >
                <span>
                  Comfort level
                </span>
              </div>
              <div
                className="iot--value-card__attribute"
              >
                <div
                  className="iot--value-card__value-renderer--wrapper"
                >
                  <span
                    className="iot--value-card__value-renderer--value"
                    style={
                      Object {
                        "--value-renderer-color": null,
                        "--value-renderer-font-size": "42px",
                        "--value-renderer-max-lines": 1,
                      }
                    }
                  >
                    Healthy
                  </span>
                </div>
                <span
                  className="iot--value-card__attribute-unit"
                  style={
                    Object {
                      "--default-font-size": "1.25rem",
                    }
                  }
                >
                  
                </span>
              </div>
            </div>
            <div
              className="iot--value-card__attribute-wrapper iot--value-card__attribute-wrapper--horizontal"
              style={
                Object {
                  "--value-card-attribute-width": "25%",
                }
              }
            >
              <div
                className="iot--value-card__attribute-label"
              >
                <span>
                  Occupancy
                </span>
              </div>
              <div
                className="iot--value-card__attribute"
              >
                <div
                  className="iot--value-card__value-renderer--wrapper"
                >
                  <span
                    className="iot--value-card__value-renderer--value"
                    style={
                      Object {
                        "--value-renderer-color": null,
                        "--value-renderer-font-size": "42px",
                        "--value-renderer-max-lines": 1,
                      }
                    }
                  >
                    None
                  </span>
                </div>
                <span
                  className="iot--value-card__attribute-unit"
                  style={
                    Object {
                      "--default-font-size": "1.25rem",
                    }
                  }
                >
                  
                </span>
              </div>
            </div>
<<<<<<< HEAD
=======
          </span>
        </div>
        <div
          className="iot--card--content"
          data-testid="Card-content"
          style={
            Object {
              "--card-content-height": "96px",
            }
          }
        >
          <div
            className="iot--value-card__content-wrapper"
          >
>>>>>>> 9becccc8
            <div
              className="iot--value-card__attribute-wrapper iot--value-card__attribute-wrapper--horizontal"
              style={
                Object {
                  "--value-card-attribute-width": "25%",
                }
              }
            >
              <div
                className="iot--value-card__attribute-label"
              >
                <span>
                  Humidity
                </span>
              </div>
              <div
                className="iot--value-card__attribute"
              >
                <div
                  className="iot--value-card__value-renderer--wrapper"
                >
                  <span
                    className="iot--value-card__value-renderer--value"
                    style={
                      Object {
                        "--value-renderer-color": null,
                        "--value-renderer-font-size": "42px",
                        "--value-renderer-max-lines": 1,
                      }
                    }
                  >
                    Unbearable
                  </span>
                </div>
                <span
                  className="iot--value-card__attribute-unit"
                  style={
                    Object {
                      "--default-font-size": "1.25rem",
                    }
                  }
                >
                  
                </span>
              </div>
            </div>
          </div>
        </div>
      </div>
    </div>
  </div>
  <button
    className="info__show-button"
    onClick={[Function]}
    style={
      Object {
        "background": "#027ac5",
        "border": "none",
        "borderRadius": "0 0 0 5px",
        "color": "#fff",
        "cursor": "pointer",
        "display": "block",
        "fontFamily": "sans-serif",
        "fontSize": 12,
        "padding": "5px 15px",
        "position": "fixed",
        "right": 0,
        "top": 0,
      }
    }
    type="button"
  >
    Show Info
  </button>
</div>
`;

exports[`Storybook Snapshot tests and console checks Storyshots 1 - Watson IoT/ValueCard with isEditable 1`] = `
<div
  className="storybook-container"
>
  <div
    style={
      Object {
        "position": "relative",
        "zIndex": 0,
      }
    }
  >
    <div
      style={
        Object {
          "margin": "1rem4",
          "width": "520px",
        }
      }
    >
      <div
        className="iot--card iot--value-card__vertical iot--card--wrapper"
        data-testid="Card"
        id="facilitycard"
        role="presentation"
        style={
          Object {
            "--card-default-height": "304px",
          }
        }
      >
        <div
          className="iot--card--header"
        >
          <span
            className="iot--card--title"
            title="Really really really long card title?"
          >
            <div
              className="iot--card--title--text"
            >
              Really really really long card title?
            </div>
          </span>
        </div>
        <div
          className="iot--card--content"
          data-testid="Card-content"
          style={
            Object {
              "--card-content-height": "256px",
            }
          }
        >
          <div
            className="iot--value-card__content-wrapper iot--value-card__content-wrapper--vertical"
          >
            <div
              className="iot--value-card__attribute-wrapper iot--value-card__attribute-wrapper--vertical"
              style={
                Object {
                  "--value-card-attribute-width": "100%",
                }
              }
            >
              <div
                className="iot--value-card__attribute-label"
              >
                <span>
                  Monthly summary
                </span>
              </div>
              <div
                className="iot--value-card__attribute"
              >
                <div
                  className="iot--value-card__value-renderer--wrapper"
                >
                  <span
                    className="iot--value-card__value-renderer--value iot--value-card__value-renderer--value--vertical"
                    style={
                      Object {
                        "--value-renderer-color": null,
                        "--value-renderer-font-size": "42px",
                        "--value-renderer-max-lines": 1,
                      }
                    }
                  >
                    --
                  </span>
                </div>
                <span
                  className="iot--value-card__attribute-unit"
                  style={
                    Object {
                      "--default-font-size": "1.25rem",
                    }
                  }
                >
                  Wh
                </span>
              </div>
            </div>
            <div
              className="iot--value-card__attribute-wrapper iot--value-card__attribute-wrapper--vertical"
              style={
                Object {
                  "--value-card-attribute-width": "100%",
                }
              }
            >
              <div
                className="iot--value-card__attribute-label"
              >
                <span>
                  Yearly summary
                </span>
              </div>
              <div
                className="iot--value-card__attribute"
              >
                <div
                  className="iot--value-card__value-renderer--wrapper"
                >
                  <span
                    className="iot--value-card__value-renderer--value iot--value-card__value-renderer--value--vertical"
                    style={
                      Object {
                        "--value-renderer-color": null,
                        "--value-renderer-font-size": "42px",
                        "--value-renderer-max-lines": 1,
                      }
                    }
                  >
                    --
                  </span>
                </div>
                <span
                  className="iot--value-card__attribute-unit"
                  style={
                    Object {
                      "--default-font-size": "1.25rem",
                    }
                  }
                >
                  Wh
                </span>
              </div>
            </div>
          </div>
        </div>
      </div>
    </div>
  </div>
  <button
    className="info__show-button"
    onClick={[Function]}
    style={
      Object {
        "background": "#027ac5",
        "border": "none",
        "borderRadius": "0 0 0 5px",
        "color": "#fff",
        "cursor": "pointer",
        "display": "block",
        "fontFamily": "sans-serif",
        "fontSize": 12,
        "padding": "5px 15px",
        "position": "fixed",
        "right": 0,
        "top": 0,
      }
    }
    type="button"
  >
    Show Info
  </button>
</div>
`;

exports[`Storybook Snapshot tests and console checks Storyshots 1 - Watson IoT/ValueCard with long text and no units 1`] = `
<div
  className="storybook-container"
>
  <div
    style={
      Object {
        "position": "relative",
        "zIndex": 0,
      }
    }
  >
    <div
      style={
        Object {
          "margin": "1rem4",
          "width": "252px",
        }
      }
    >
      <div
        className="iot--card iot--value-card__horizontal iot--card--wrapper"
        data-testid="Card"
        id="facilitycard"
        role="presentation"
        style={
          Object {
            "--card-default-height": "144px",
          }
        }
      >
        <div
          className="iot--card--header"
        >
          <span
            className="iot--card--title"
            title="Tagpath"
          >
            <div
              className="iot--card--title--text"
            >
              Tagpath
            </div>
          </span>
        </div>
        <div
          className="iot--card--content"
          data-testid="Card-content"
          style={
            Object {
              "--card-content-height": "96px",
            }
          }
        >
          <div
            className="iot--value-card__content-wrapper"
          >
            <div
              className="iot--value-card__attribute-wrapper iot--value-card__attribute-wrapper--horizontal"
              style={
                Object {
                  "--value-card-attribute-width": "100%",
                }
              }
            >
              <div
                className="iot--value-card__attribute-label"
              >
                <span>
                  Tagpath
                </span>
              </div>
              <div
                className="iot--value-card__attribute"
              >
                <div
                  className="iot--value-card__value-renderer--wrapper"
                >
                  <span
                    className="iot--value-card__value-renderer--value"
                    style={
                      Object {
                        "--value-renderer-color": null,
                        "--value-renderer-font-size": "42px",
                        "--value-renderer-max-lines": 1,
                      }
                    }
                  >
                    rutherford/rooms/northadd/ah2/ft_supflow/eurutherford/rooms/northadd/ah2/ft_supflow/eu
                  </span>
                </div>
                <span
                  className="iot--value-card__attribute-unit"
                  style={
                    Object {
                      "--default-font-size": "1.25rem",
                    }
                  }
                >
                  
                </span>
              </div>
            </div>
          </div>
        </div>
      </div>
    </div>
  </div>
  <button
    className="info__show-button"
    onClick={[Function]}
    style={
      Object {
        "background": "#027ac5",
        "border": "none",
        "borderRadius": "0 0 0 5px",
        "color": "#fff",
        "cursor": "pointer",
        "display": "block",
        "fontFamily": "sans-serif",
        "fontSize": 12,
        "padding": "5px 15px",
        "position": "fixed",
        "right": 0,
        "top": 0,
      }
    }
    type="button"
  >
    Show Info
  </button>
</div>
`;

exports[`Storybook Snapshot tests and console checks Storyshots 1 - Watson IoT/ValueCard with six data points 1`] = `
<div
  className="storybook-container"
>
  <div
    style={
      Object {
        "position": "relative",
        "zIndex": 0,
      }
    }
  >
    <div
      style={
        Object {
          "margin": "1rem4",
          "width": "252px",
        }
      }
    >
      <div
        className="iot--card iot--value-card__vertical iot--card--wrapper"
        data-testid="Card"
        id="facilitycard"
        role="presentation"
        style={
          Object {
            "--card-default-height": "624px",
          }
        }
      >
        <div
          className="iot--card--header"
        >
          <span
            className="iot--card--title"
            title="Facility Conditions"
          >
            <div
              className="iot--card--title--text"
            >
              Facility Conditions
            </div>
          </span>
        </div>
        <div
          className="iot--card--content"
          data-testid="Card-content"
          style={
            Object {
              "--card-content-height": "576px",
            }
          }
        >
          <div
            className="iot--value-card__content-wrapper iot--value-card__content-wrapper--vertical"
          >
            <div
              className="iot--value-card__attribute-wrapper iot--value-card__attribute-wrapper--vertical"
              style={
                Object {
                  "--value-card-attribute-width": "100%",
                }
              }
            >
              <div
                className="iot--value-card__attribute-label"
              >
                <span>
                  Comfort Level
                </span>
              </div>
              <div
                className="iot--value-card__attribute"
              >
                <div
                  className="iot--value-card__value-renderer--wrapper"
                >
                  <span
                    className="iot--value-card__value-renderer--value iot--value-card__value-renderer--value--vertical"
                    style={
                      Object {
                        "--value-renderer-color": null,
                        "--value-renderer-font-size": "42px",
                        "--value-renderer-max-lines": 1,
                      }
                    }
                  >
                    89
                  </span>
                </div>
                <span
                  className="iot--value-card__attribute-unit"
                  style={
                    Object {
                      "--default-font-size": "1.25rem",
                    }
                  }
                >
                  %
                </span>
              </div>
            </div>
            <div
              className="iot--value-card__attribute-wrapper iot--value-card__attribute-wrapper--vertical"
              style={
                Object {
                  "--value-card-attribute-width": "100%",
                }
              }
            >
              <div
                className="iot--value-card__attribute-label"
              >
                <span>
                  Average Temperature
                </span>
              </div>
              <div
                className="iot--value-card__attribute"
              >
                <div
                  className="iot--value-card__value-renderer--wrapper"
                >
                  <span
                    className="iot--value-card__value-renderer--value iot--value-card__value-renderer--value--vertical"
                    style={
                      Object {
                        "--value-renderer-color": null,
                        "--value-renderer-font-size": "42px",
                        "--value-renderer-max-lines": 1,
                      }
                    }
                  >
                    76.7
                  </span>
                </div>
                <span
                  className="iot--value-card__attribute-unit"
                  style={
                    Object {
                      "--default-font-size": "1.25rem",
                    }
                  }
                >
                  ˚F
                </span>
              </div>
            </div>
            <div
              className="iot--value-card__attribute-wrapper iot--value-card__attribute-wrapper--vertical"
              style={
                Object {
                  "--value-card-attribute-width": "100%",
                }
              }
            >
              <div
                className="iot--value-card__attribute-label"
              >
                <span>
                  Utilization
                </span>
              </div>
              <div
                className="iot--value-card__attribute"
              >
                <div
                  className="iot--value-card__value-renderer--wrapper"
                >
                  <span
                    className="iot--value-card__value-renderer--value iot--value-card__value-renderer--value--vertical"
                    style={
                      Object {
                        "--value-renderer-color": null,
                        "--value-renderer-font-size": "42px",
                        "--value-renderer-max-lines": 1,
                      }
                    }
                  >
                    76
                  </span>
                </div>
                <span
                  className="iot--value-card__attribute-unit"
                  style={
                    Object {
                      "--default-font-size": "1.25rem",
                    }
                  }
                >
                  %
                </span>
              </div>
            </div>
            <div
              className="iot--value-card__attribute-wrapper iot--value-card__attribute-wrapper--vertical"
              style={
                Object {
                  "--value-card-attribute-width": "100%",
                }
              }
            >
              <div
                className="iot--value-card__attribute-label"
              >
                <span>
                  CPU
                </span>
              </div>
              <div
                className="iot--value-card__attribute"
              >
                <div
                  className="iot--value-card__value-renderer--wrapper"
                >
                  <span
                    className="iot--value-card__value-renderer--value iot--value-card__value-renderer--value--vertical"
                    style={
                      Object {
                        "--value-renderer-color": null,
                        "--value-renderer-font-size": "42px",
                        "--value-renderer-max-lines": 1,
                      }
                    }
                  >
                    76
                  </span>
                </div>
                <span
                  className="iot--value-card__attribute-unit"
                  style={
                    Object {
                      "--default-font-size": "1.25rem",
                    }
                  }
                >
                  %
                </span>
              </div>
            </div>
            <div
              className="iot--value-card__attribute-wrapper iot--value-card__attribute-wrapper--vertical"
              style={
                Object {
                  "--value-card-attribute-width": "100%",
                }
              }
            >
              <div
                className="iot--value-card__attribute-label"
              >
                <span>
                  Humidity
                </span>
              </div>
              <div
                className="iot--value-card__attribute"
              >
                <div
                  className="iot--value-card__value-renderer--wrapper"
                >
                  <span
                    className="iot--value-card__value-renderer--value iot--value-card__value-renderer--value--vertical"
                    style={
                      Object {
                        "--value-renderer-color": null,
                        "--value-renderer-font-size": "42px",
                        "--value-renderer-max-lines": 1,
                      }
                    }
                  >
                    76
                  </span>
                </div>
                <span
                  className="iot--value-card__attribute-unit"
                  style={
                    Object {
                      "--default-font-size": "1.25rem",
                    }
                  }
                >
                  %
                </span>
              </div>
            </div>
<<<<<<< HEAD
=======
          </span>
        </div>
        <div
          className="iot--card--content"
          data-testid="Card-content"
          style={
            Object {
              "--card-content-height": "96px",
            }
          }
        >
          <div
            className="iot--value-card__content-wrapper"
          >
>>>>>>> 9becccc8
            <div
              className="iot--value-card__attribute-wrapper iot--value-card__attribute-wrapper--vertical"
              style={
                Object {
                  "--value-card-attribute-width": "100%",
                }
              }
            >
              <div
                className="iot--value-card__attribute-label"
              >
                <span>
                  Location
                </span>
              </div>
              <div
                className="iot--value-card__attribute"
              >
                <div
                  className="iot--value-card__value-renderer--wrapper"
                >
                  <span
                    className="iot--value-card__value-renderer--value iot--value-card__value-renderer--value--vertical"
                    style={
                      Object {
                        "--value-renderer-color": null,
                        "--value-renderer-font-size": "42px",
                        "--value-renderer-max-lines": 1,
                      }
                    }
                  >
                    Australia
                  </span>
                </div>
                <span
                  className="iot--value-card__attribute-unit"
                  style={
                    Object {
                      "--default-font-size": "1.25rem",
                    }
                  }
                >
                  
                </span>
              </div>
            </div>
<<<<<<< HEAD
=======
          </div>
        </div>
      </div>
    </div>
  </div>
  <button
    className="info__show-button"
    onClick={[Function]}
    style={
      Object {
        "background": "#027ac5",
        "border": "none",
        "borderRadius": "0 0 0 5px",
        "color": "#fff",
        "cursor": "pointer",
        "display": "block",
        "fontFamily": "sans-serif",
        "fontSize": 12,
        "padding": "5px 15px",
        "position": "fixed",
        "right": 0,
        "top": 0,
      }
    }
    type="button"
  >
    Show Info
  </button>
</div>
`;

exports[`Storybook Snapshot tests and console checks Storyshots 1 - Watson IoT/ValueCard with boolean 1`] = `
<div
  className="storybook-container"
>
  <div
    style={
      Object {
        "position": "relative",
        "zIndex": 0,
      }
    }
  >
    <div
      style={
        Object {
          "margin": "1rem4",
          "width": "252px",
        }
      }
    >
      <div
        className="iot--card iot--value-card__horizontal iot--card--wrapper"
        data-testid="Card"
        id="facilitycard"
        role="presentation"
        style={
          Object {
            "--card-default-height": "144px",
          }
        }
      >
        <div
          className="iot--card--header"
        >
          <span
            className="iot--card--title"
            title="Uncomfortable?"
          >
            <div
              className="iot--card--title--text"
            >
              Uncomfortable?
            </div>
          </span>
        </div>
        <div
          className="iot--card--content"
          data-testid="Card-content"
          style={
            Object {
              "--card-content-height": "96px",
            }
          }
        >
          <div
            className="iot--value-card__content-wrapper"
          >
>>>>>>> 9becccc8
            <div
              className="iot--value-card__attribute-wrapper iot--value-card__attribute-wrapper--vertical"
              style={
                Object {
                  "--value-card-attribute-width": "100%",
                }
              }
            >
              <div
                className="iot--value-card__attribute-label"
              >
                <span>
                  Air quality
                </span>
              </div>
              <div
                className="iot--value-card__attribute"
              >
                <div
                  className="iot--value-card__value-renderer--wrapper"
                >
                  <span
                    className="iot--value-card__value-renderer--value iot--value-card__value-renderer--value--vertical"
                    style={
                      Object {
                        "--value-renderer-color": null,
                        "--value-renderer-font-size": "42px",
                        "--value-renderer-max-lines": 1,
                      }
                    }
                  >
                    76
                  </span>
                </div>
                <span
                  className="iot--value-card__attribute-unit"
                  style={
                    Object {
                      "--default-font-size": "1.25rem",
                    }
                  }
                >
                  %
                </span>
              </div>
            </div>
          </div>
        </div>
      </div>
    </div>
  </div>
  <button
    className="info__show-button"
    onClick={[Function]}
    style={
      Object {
        "background": "#027ac5",
        "border": "none",
        "borderRadius": "0 0 0 5px",
        "color": "#fff",
        "cursor": "pointer",
        "display": "block",
        "fontFamily": "sans-serif",
        "fontSize": 12,
        "padding": "5px 15px",
        "position": "fixed",
        "right": 0,
        "top": 0,
      }
    }
    type="button"
  >
    Show Info
  </button>
</div>
`;

exports[`Storybook Snapshot tests and console checks Storyshots 1 - Watson IoT/ValueCard with three data points and thresholds 1`] = `
<div
  className="storybook-container"
>
  <div
    style={
      Object {
        "position": "relative",
        "zIndex": 0,
      }
    }
  >
    <div
      style={
        Object {
          "margin": "1rem4",
          "width": "252px",
        }
      }
    >
      <div
        className="iot--card iot--value-card__vertical iot--card--wrapper"
        data-testid="Card"
        id="facilitycard"
        role="presentation"
        style={
          Object {
            "--card-default-height": "304px",
          }
        }
      >
        <div
          className="iot--card--header"
        >
          <span
            className="iot--card--title"
            title="Facility Conditions"
          >
            <div
              className="iot--card--title--text"
            >
              Facility Conditions
            </div>
          </span>
        </div>
        <div
          className="iot--card--content"
          data-testid="Card-content"
          style={
            Object {
              "--card-content-height": "256px",
            }
          }
        >
          <div
            className="iot--value-card__content-wrapper iot--value-card__content-wrapper--vertical"
          >
            <div
              className="iot--value-card__attribute-wrapper iot--value-card__attribute-wrapper--vertical"
              style={
                Object {
                  "--value-card-attribute-width": "100%",
                }
              }
            >
              <div
                className="iot--value-card__attribute-label"
              >
                <svg
                  aria-label="> 80"
                  fill="#F00"
                  focusable="false"
                  height={16}
                  preserveAspectRatio="xMidYMid meet"
                  role="img"
                  title="> 80"
                  viewBox="0 0 32 32"
                  width={16}
                  xmlns="http://www.w3.org/2000/svg"
                >
                  <path
                    d="M14.875,11h2.25V21h-2.25ZM16,27a1.5,1.5,0,1,1,1.5-1.5A1.5,1.5,0,0,1,16,27Z"
                    fill="none"
                  />
                  <path
                    d="M29.8872,28.5386l-13-25a1,1,0,0,0-1.7744,0l-13,25A1,1,0,0,0,3,30H29a1,1,0,0,0,.8872-1.4614ZM14.875,11h2.25V21h-2.25ZM16,27a1.5,1.5,0,1,1,1.5-1.5A1.5,1.5,0,0,1,16,27Z"
                  />
                </svg>
                <span>
                  Comfort Level
                </span>
              </div>
              <div
                className="iot--value-card__attribute"
              >
                <div
                  className="iot--value-card__value-renderer--wrapper"
                >
                  <span
                    className="iot--value-card__value-renderer--value iot--value-card__value-renderer--value--vertical"
                    style={
                      Object {
                        "--value-renderer-color": null,
                        "--value-renderer-font-size": "42px",
                        "--value-renderer-max-lines": 1,
                      }
                    }
                  >
                    345,678,234,234,234,240
                  </span>
                </div>
                <span
                  className="iot--value-card__attribute-unit"
                  style={
                    Object {
                      "--default-font-size": "1.25rem",
                    }
                  }
                >
                  %
                </span>
              </div>
            </div>
            <div
              className="iot--value-card__attribute-wrapper iot--value-card__attribute-wrapper--vertical"
              style={
                Object {
                  "--value-card-attribute-width": "100%",
                }
              }
            >
              <div
                className="iot--value-card__attribute-label"
              >
                <svg
                  aria-label="> 80"
                  fill="#F00"
                  focusable="false"
                  height={16}
                  preserveAspectRatio="xMidYMid meet"
                  role="img"
                  title="> 80"
                  viewBox="0 0 32 32"
                  width={16}
                  xmlns="http://www.w3.org/2000/svg"
                >
                  <path
                    d="M14.875,11h2.25V21h-2.25ZM16,27a1.5,1.5,0,1,1,1.5-1.5A1.5,1.5,0,0,1,16,27Z"
                    fill="none"
                  />
                  <path
                    d="M29.8872,28.5386l-13-25a1,1,0,0,0-1.7744,0l-13,25A1,1,0,0,0,3,30H29a1,1,0,0,0,.8872-1.4614ZM14.875,11h2.25V21h-2.25ZM16,27a1.5,1.5,0,1,1,1.5-1.5A1.5,1.5,0,0,1,16,27Z"
                  />
                </svg>
                <span>
                  Average Temperature
                </span>
              </div>
              <div
                className="iot--value-card__attribute"
              >
                <div
                  className="iot--value-card__value-renderer--wrapper"
                >
                  <span
                    className="iot--value-card__value-renderer--value iot--value-card__value-renderer--value--vertical"
                    style={
                      Object {
                        "--value-renderer-color": null,
                        "--value-renderer-font-size": "42px",
                        "--value-renderer-max-lines": 1,
                      }
                    }
                  >
                    456,778,234,234,234,240.0
                  </span>
                </div>
                <span
                  className="iot--value-card__attribute-unit"
                  style={
                    Object {
                      "--default-font-size": "1.25rem",
                    }
                  }
                >
                  ˚F
                </span>
              </div>
            </div>
            <div
              className="iot--value-card__attribute-wrapper iot--value-card__attribute-wrapper--vertical"
              style={
                Object {
                  "--value-card-attribute-width": "100%",
                }
              }
            >
              <div
                className="iot--value-card__attribute-label"
              >
                <svg
                  aria-label="> 80"
                  fill="#F00"
                  focusable="false"
                  height={16}
                  preserveAspectRatio="xMidYMid meet"
                  role="img"
                  title="> 80"
                  viewBox="0 0 32 32"
                  width={16}
                  xmlns="http://www.w3.org/2000/svg"
                >
                  <path
                    d="M14.875,11h2.25V21h-2.25ZM16,27a1.5,1.5,0,1,1,1.5-1.5A1.5,1.5,0,0,1,16,27Z"
                    fill="none"
                  />
                  <path
                    d="M29.8872,28.5386l-13-25a1,1,0,0,0-1.7744,0l-13,25A1,1,0,0,0,3,30H29a1,1,0,0,0,.8872-1.4614ZM14.875,11h2.25V21h-2.25ZM16,27a1.5,1.5,0,1,1,1.5-1.5A1.5,1.5,0,0,1,16,27Z"
                  />
                </svg>
                <span>
                  Humidity
                </span>
              </div>
              <div
                className="iot--value-card__attribute"
              >
                <div
                  className="iot--value-card__value-renderer--wrapper"
                >
                  <span
                    className="iot--value-card__value-renderer--value iot--value-card__value-renderer--value--vertical"
                    style={
                      Object {
                        "--value-renderer-color": null,
                        "--value-renderer-font-size": "42px",
                        "--value-renderer-max-lines": 1,
                      }
                    }
                  >
                    88,888,678,234,234,240,000.0
                  </span>
                </div>
                <span
                  className="iot--value-card__attribute-unit"
                  style={
                    Object {
                      "--default-font-size": "1.25rem",
                    }
                  }
                >
                  ˚F
                </span>
              </div>
            </div>
          </div>
        </div>
      </div>
    </div>
  </div>
  <button
    className="info__show-button"
    onClick={[Function]}
    style={
      Object {
        "background": "#027ac5",
        "border": "none",
        "borderRadius": "0 0 0 5px",
        "color": "#fff",
        "cursor": "pointer",
        "display": "block",
        "fontFamily": "sans-serif",
        "fontSize": 12,
        "padding": "5px 15px",
        "position": "fixed",
        "right": 0,
        "top": 0,
      }
    }
    type="button"
  >
    Show Info
  </button>
</div>
`;

exports[`Storybook Snapshot tests and console checks Storyshots 1 - Watson IoT/ValueCard with thresholds (string) 1`] = `
<div
  className="storybook-container"
>
  <div
    style={
      Object {
        "position": "relative",
        "zIndex": 0,
      }
    }
  >
    <div
      style={
        Object {
          "margin": "1rem4",
          "width": "520px",
        }
      }
    >
      <div
        className="iot--card iot--value-card__horizontal iot--card--wrapper"
        data-testid="Card"
        id="facilitycard"
        role="presentation"
        style={
          Object {
            "--card-default-height": "144px",
          }
        }
      >
        <div
          className="iot--card--header"
        >
          <span
            className="iot--card--title"
            title="Status"
          >
            <div
              className="iot--card--title--text"
            >
              Status
            </div>
          </span>
        </div>
        <div
          className="iot--card--content"
          data-testid="Card-content"
          style={
            Object {
              "--card-content-height": "96px",
            }
          }
        >
          <div
            className="iot--value-card__content-wrapper"
          >
            <div
              className="iot--value-card__attribute-wrapper iot--value-card__attribute-wrapper--horizontal"
              style={
                Object {
                  "--value-card-attribute-width": "100%",
                }
              }
            >
              <div
                className="iot--value-card__attribute-label"
              >
                <svg
                  aria-label="= Unhealthy"
                  fill="red"
                  focusable="false"
                  height={16}
                  preserveAspectRatio="xMidYMid meet"
                  role="img"
                  title="= Unhealthy"
                  viewBox="0 0 16 16"
                  width={16}
                  xmlns="http://www.w3.org/2000/svg"
                >
                  <path
                    d="M8,1C4.1,1,1,4.1,1,8s3.1,7,7,7s7-3.1,7-7S11.9,1,8,1z M10.7,11.5L8,8.8l-2.7,2.7l-0.8-0.8L7.2,8L4.5,5.3l0.8-0.8L8,7.2	l2.7-2.7l0.8,0.8L8.8,8l2.7,2.7L10.7,11.5z"
                  />
                </svg>
                <span />
              </div>
              <div
                className="iot--value-card__attribute"
              >
                <div
                  className="iot--value-card__value-renderer--wrapper"
                >
                  <span
                    className="iot--value-card__value-renderer--value"
                    style={
                      Object {
                        "--value-renderer-color": null,
                        "--value-renderer-font-size": "42px",
                        "--value-renderer-max-lines": 1,
                      }
                    }
                  >
                    Unhealthy
                  </span>
                </div>
                <span
                  className="iot--value-card__attribute-unit"
                  style={
                    Object {
                      "--default-font-size": "1.25rem",
                    }
                  }
                >
                  
                </span>
              </div>
            </div>
          </div>
        </div>
      </div>
    </div>
  </div>
  <button
    className="info__show-button"
    onClick={[Function]}
    style={
      Object {
        "background": "#027ac5",
        "border": "none",
        "borderRadius": "0 0 0 5px",
        "color": "#fff",
        "cursor": "pointer",
        "display": "block",
        "fontFamily": "sans-serif",
        "fontSize": 12,
        "padding": "5px 15px",
        "position": "fixed",
        "right": 0,
        "top": 0,
      }
    }
    type="button"
  >
    Show Info
  </button>
</div>
`;

exports[`Storybook Snapshot tests and console checks Storyshots 1 - Watson IoT/ValueCard with thresholds, custom icon renderer, and custom formatter 1`] = `
<div
  className="storybook-container"
>
  <div
    style={
      Object {
        "position": "relative",
        "zIndex": 0,
      }
    }
  >
    <div
      style={
        Object {
          "margin": "1rem4",
          "width": "252px",
        }
      }
    >
      <div
        className="iot--card iot--value-card__horizontal iot--card--wrapper"
        data-testid="Card"
        id="facilitycard"
        role="presentation"
        style={
          Object {
            "--card-default-height": "144px",
          }
        }
      >
        <div
          className="iot--card--header"
        >
          <span
            className="iot--card--title"
            title="Alert Count"
          >
            <div
              className="iot--card--title--text"
            >
              Alert Count
            </div>
          </span>
        </div>
        <div
          className="iot--card--content"
          data-testid="Card-content"
          style={
            Object {
              "--card-content-height": "96px",
            }
          }
        >
          <div
            className="iot--value-card__content-wrapper"
          >
            <div
              className="iot--value-card__attribute-wrapper iot--value-card__attribute-wrapper--horizontal"
              style={
                Object {
                  "--value-card-attribute-width": "100%",
                }
              }
            >
              <div
                className="iot--value-card__attribute-label"
              >
                <svg
                  fill="green"
                  focusable="true"
                  height={16}
                  preserveAspectRatio="xMidYMid meet"
                  role="img"
                  tabIndex="0"
                  title="> 5"
                  viewBox="0 0 32 32"
                  width={16}
                  xmlns="http://www.w3.org/2000/svg"
                >
                  <path
                    d="M16 10a6 6 0 00-6 6v8a6 6 0 0012 0V16A6 6 0 0016 10zm-4.25 7.87h8.5v4.25h-8.5zM16 28.25A4.27 4.27 0 0111.75 24v-.13h8.5V24A4.27 4.27 0 0116 28.25zm4.25-12.13h-8.5V16a4.25 4.25 0 018.5 0zM30.66 19.21L24 13v9.1a4 4 0 008 0A3.83 3.83 0 0030.66 19.21zM28 24.35a2.25 2.25 0 01-2.25-2.25V17l3.72 3.47h0A2.05 2.05 0 0130.2 22 2.25 2.25 0 0128 24.35zM0 22.1a4 4 0 008 0V13L1.34 19.21A3.88 3.88 0 000 22.1zm2.48-1.56h0L6.25 17v5.1a2.25 2.25 0 01-4.5 0A2.05 2.05 0 012.48 20.54zM15 5.5A3.5 3.5 0 1011.5 9 3.5 3.5 0 0015 5.5zm-5.25 0A1.75 1.75 0 1111.5 7.25 1.77 1.77 0 019.75 5.5zM20.5 2A3.5 3.5 0 1024 5.5 3.5 3.5 0 0020.5 2zm0 5.25A1.75 1.75 0 1122.25 5.5 1.77 1.77 0 0120.5 7.25z"
                  />
                  <title>
                    &gt; 5
                  </title>
                </svg>
                <span />
              </div>
              <div
                className="iot--value-card__attribute"
              >
                <div
                  className="iot--value-card__value-renderer--wrapper"
                >
                  <span
                    className="iot--value-card__value-renderer--value"
                    style={
                      Object {
                        "--value-renderer-color": null,
                        "--value-renderer-font-size": "42px",
                        "--value-renderer-max-lines": 1,
                      }
                    }
                  >
                    70
                  </span>
                </div>
                <span
                  className="iot--value-card__attribute-unit"
                  style={
                    Object {
                      "--default-font-size": "1.25rem",
                    }
                  }
                >
                  
                </span>
              </div>
            </div>
          </div>
        </div>
      </div>
    </div>
  </div>
  <button
    className="info__show-button"
    onClick={[Function]}
    style={
      Object {
        "background": "#027ac5",
        "border": "none",
        "borderRadius": "0 0 0 5px",
        "color": "#fff",
        "cursor": "pointer",
        "display": "block",
        "fontFamily": "sans-serif",
        "fontSize": 12,
        "padding": "5px 15px",
        "position": "fixed",
        "right": 0,
        "top": 0,
      }
    }
    type="button"
  >
    Show Info
  </button>
</div>
`;

exports[`Storybook Snapshot tests and console checks Storyshots 1 - Watson IoT/ValueCard with trends, variables, and label 1`] = `
<div
  className="storybook-container"
>
  <div
    style={
      Object {
        "position": "relative",
        "zIndex": 0,
      }
    }
  >
    <div
      style={
        Object {
          "margin": "1rem4",
          "width": "252px",
        }
      }
    >
      <div
        className="iot--card iot--value-card__horizontal iot--card--wrapper"
        data-testid="Card"
        id="facilitycard"
        role="presentation"
        style={
          Object {
            "--card-default-height": "144px",
          }
        }
      >
        <div
          className="iot--card--header"
        >
          <span
            className="iot--card--title"
            title="Foot Traffic - working"
          >
            <div
              className="iot--card--title--text"
            >
              Foot Traffic - working
            </div>
          </span>
        </div>
        <div
          className="iot--card--content"
          data-testid="Card-content"
          style={
            Object {
              "--card-content-height": "96px",
            }
          }
        >
          <div
            className="iot--value-card__content-wrapper"
          >
            <div
              className="iot--value-card__attribute-wrapper iot--value-card__attribute-wrapper--horizontal"
              style={
                Object {
                  "--value-card-attribute-width": "100%",
                }
              }
            >
              <div
                className="iot--value-card__attribute-label"
              >
                <span>
                  Walkers
                </span>
              </div>
              <div
                className="iot--value-card__attribute"
              >
                <div
                  className="iot--value-card__value-renderer--wrapper"
                >
                  <span
                    className="iot--value-card__value-renderer--value"
                    style={
                      Object {
                        "--value-renderer-color": null,
                        "--value-renderer-font-size": "42px",
                        "--value-renderer-max-lines": 1,
                      }
                    }
                  >
                    13,572
                  </span>
                </div>
                <span
                  className="iot--value-card__attribute-unit"
                  style={
                    Object {
                      "--default-font-size": "1.25rem",
                    }
                  }
                >
                  
                </span>
              </div>
              <div
                className="iot--value-card__attribute-secondary-value"
                style={
                  Object {
                    "--secondary-value-color": "red",
                  }
                }
              >
                <svg
                  aria-label="trending down"
                  className="iot--value-card__attribute_trend-icon"
                  fill="currentColor"
                  focusable="false"
                  height={16}
                  preserveAspectRatio="xMidYMid meet"
                  role="img"
                  viewBox="0 0 32 32"
                  width={16}
                  xmlns="http://www.w3.org/2000/svg"
                >
                  <path
                    d="M24 12L16 22 8 12z"
                  />
                </svg>
                22%
              </div>
            </div>
          </div>
        </div>
      </div>
    </div>
  </div>
  <button
    className="info__show-button"
    onClick={[Function]}
    style={
      Object {
        "background": "#027ac5",
        "border": "none",
        "borderRadius": "0 0 0 5px",
        "color": "#fff",
        "cursor": "pointer",
        "display": "block",
        "fontFamily": "sans-serif",
        "fontSize": 12,
        "padding": "5px 15px",
        "position": "fixed",
        "right": 0,
        "top": 0,
      }
    }
    type="button"
  >
    Show Info
  </button>
</div>
`;<|MERGE_RESOLUTION|>--- conflicted
+++ resolved
@@ -295,8 +295,52 @@
                 </span>
               </div>
             </div>
-<<<<<<< HEAD
-=======
+            <div
+              className="iot--value-card__attribute-wrapper iot--value-card__attribute-wrapper--vertical"
+              style={
+                Object {
+                  "--value-card-attribute-width": "100%",
+                }
+              }
+            >
+              <div
+                className="iot--value-card__attribute-label"
+              >
+                <span>
+                  Device 2 Comfort
+                </span>
+              </div>
+              <div
+                className="iot--value-card__attribute"
+              >
+                <div
+                  className="iot--value-card__value-renderer--wrapper"
+                >
+                  <span
+                    className="iot--value-card__value-renderer--value iot--value-card__value-renderer--value--vertical"
+                    style={
+                      Object {
+                        "--value-renderer-color": null,
+                        "--value-renderer-font-size": "42px",
+                        "--value-renderer-max-lines": 1,
+                      }
+                    }
+                  >
+                    50
+                  </span>
+                </div>
+                <span
+                  className="iot--value-card__attribute-unit"
+                  style={
+                    Object {
+                      "--default-font-size": "1.25rem",
+                    }
+                  }
+                >
+                  %
+                </span>
+              </div>
+            </div>
           </div>
         </div>
       </div>
@@ -328,7 +372,7 @@
 </div>
 `;
 
-exports[`Storybook Snapshot tests and console checks Storyshots 1 - Watson IoT/ValueCard data state - error - small 1`] = `
+exports[`Storybook Snapshot tests and console checks Storyshots 1 - Watson IoT/ValueCard with five data points 1`] = `
 <div
   className="storybook-container"
 >
@@ -344,18 +388,18 @@
       style={
         Object {
           "margin": "1rem4",
-          "width": "108px",
+          "width": "520px",
         }
       }
     >
       <div
-        className="iot--card iot--value-card__horizontal iot--card--wrapper"
+        className="iot--card iot--value-card__vertical iot--card--wrapper"
         data-testid="Card"
-        id="myStoryId"
+        id="facilitycard"
         role="presentation"
         style={
           Object {
-            "--card-default-height": "144px",
+            "--card-default-height": "624px",
           }
         }
       >
@@ -364,12 +408,12 @@
         >
           <span
             className="iot--card--title"
-            title="Health score"
+            title="Facility Conditions"
           >
             <div
               className="iot--card--title--text"
             >
-              Health score
+              Facility Conditions
             </div>
           </span>
         </div>
@@ -378,14 +422,13 @@
           data-testid="Card-content"
           style={
             Object {
-              "--card-content-height": "96px",
+              "--card-content-height": "576px",
             }
           }
         >
           <div
-            className="iot--value-card__content-wrapper"
+            className="iot--value-card__content-wrapper iot--value-card__content-wrapper--vertical"
           >
->>>>>>> 9becccc8
             <div
               className="iot--value-card__attribute-wrapper iot--value-card__attribute-wrapper--vertical"
               style={
@@ -398,7 +441,7 @@
                 className="iot--value-card__attribute-label"
               >
                 <span>
-                  Device 2 Comfort
+                  Comfort Level
                 </span>
               </div>
               <div
@@ -417,6 +460,144 @@
                       }
                     }
                   >
+                    89
+                  </span>
+                </div>
+                <span
+                  className="iot--value-card__attribute-unit"
+                  style={
+                    Object {
+                      "--default-font-size": "1.25rem",
+                    }
+                  }
+                >
+                  %
+                </span>
+              </div>
+            </div>
+            <div
+              className="iot--value-card__attribute-wrapper iot--value-card__attribute-wrapper--vertical"
+              style={
+                Object {
+                  "--value-card-attribute-width": "100%",
+                }
+              }
+            >
+              <div
+                className="iot--value-card__attribute-label"
+              >
+                <span>
+                  Average Temperature
+                </span>
+              </div>
+              <div
+                className="iot--value-card__attribute"
+              >
+                <div
+                  className="iot--value-card__value-renderer--wrapper"
+                >
+                  <span
+                    className="iot--value-card__value-renderer--value iot--value-card__value-renderer--value--vertical"
+                    style={
+                      Object {
+                        "--value-renderer-color": null,
+                        "--value-renderer-font-size": "42px",
+                        "--value-renderer-max-lines": 1,
+                      }
+                    }
+                  >
+                    76.7
+                  </span>
+                </div>
+                <span
+                  className="iot--value-card__attribute-unit"
+                  style={
+                    Object {
+                      "--default-font-size": "1.25rem",
+                    }
+                  }
+                >
+                  ˚F
+                </span>
+              </div>
+            </div>
+            <div
+              className="iot--value-card__attribute-wrapper iot--value-card__attribute-wrapper--vertical"
+              style={
+                Object {
+                  "--value-card-attribute-width": "100%",
+                }
+              }
+            >
+              <div
+                className="iot--value-card__attribute-label"
+              >
+                <span>
+                  Utilization
+                </span>
+              </div>
+              <div
+                className="iot--value-card__attribute"
+              >
+                <div
+                  className="iot--value-card__value-renderer--wrapper"
+                >
+                  <span
+                    className="iot--value-card__value-renderer--value iot--value-card__value-renderer--value--vertical"
+                    style={
+                      Object {
+                        "--value-renderer-color": null,
+                        "--value-renderer-font-size": "42px",
+                        "--value-renderer-max-lines": 1,
+                      }
+                    }
+                  >
+                    76
+                  </span>
+                </div>
+                <span
+                  className="iot--value-card__attribute-unit"
+                  style={
+                    Object {
+                      "--default-font-size": "1.25rem",
+                    }
+                  }
+                >
+                  %
+                </span>
+              </div>
+            </div>
+            <div
+              className="iot--value-card__attribute-wrapper iot--value-card__attribute-wrapper--vertical"
+              style={
+                Object {
+                  "--value-card-attribute-width": "100%",
+                }
+              }
+            >
+              <div
+                className="iot--value-card__attribute-label"
+              >
+                <span>
+                  Humidity
+                </span>
+              </div>
+              <div
+                className="iot--value-card__attribute"
+              >
+                <div
+                  className="iot--value-card__value-renderer--wrapper"
+                >
+                  <span
+                    className="iot--value-card__value-renderer--value iot--value-card__value-renderer--value--vertical"
+                    style={
+                      Object {
+                        "--value-renderer-color": null,
+                        "--value-renderer-font-size": "42px",
+                        "--value-renderer-max-lines": 1,
+                      }
+                    }
+                  >
                     50
                   </span>
                 </div>
@@ -429,6 +610,52 @@
                   }
                 >
                   %
+                </span>
+              </div>
+            </div>
+            <div
+              className="iot--value-card__attribute-wrapper iot--value-card__attribute-wrapper--vertical"
+              style={
+                Object {
+                  "--value-card-attribute-width": "100%",
+                }
+              }
+            >
+              <div
+                className="iot--value-card__attribute-label"
+              >
+                <span>
+                  Air Flow
+                </span>
+              </div>
+              <div
+                className="iot--value-card__attribute"
+              >
+                <div
+                  className="iot--value-card__value-renderer--wrapper"
+                >
+                  <span
+                    className="iot--value-card__value-renderer--value iot--value-card__value-renderer--value--vertical"
+                    style={
+                      Object {
+                        "--value-renderer-color": null,
+                        "--value-renderer-font-size": "42px",
+                        "--value-renderer-max-lines": 1,
+                      }
+                    }
+                  >
+                    0.567
+                  </span>
+                </div>
+                <span
+                  className="iot--value-card__attribute-unit"
+                  style={
+                    Object {
+                      "--default-font-size": "1.25rem",
+                    }
+                  }
+                >
+                  
                 </span>
               </div>
             </div>
@@ -463,7 +690,7 @@
 </div>
 `;
 
-exports[`Storybook Snapshot tests and console checks Storyshots 1 - Watson IoT/ValueCard with five data points 1`] = `
+exports[`Storybook Snapshot tests and console checks Storyshots 1 - Watson IoT/ValueCard with four data points 1`] = `
 <div
   className="storybook-container"
 >
@@ -484,13 +711,13 @@
       }
     >
       <div
-        className="iot--card iot--value-card__vertical iot--card--wrapper"
+        className="iot--card iot--value-card__horizontal iot--card--wrapper"
         data-testid="Card"
         id="facilitycard"
         role="presentation"
         style={
           Object {
-            "--card-default-height": "624px",
+            "--card-default-height": "144px",
           }
         }
       >
@@ -499,12 +726,12 @@
         >
           <span
             className="iot--card--title"
-            title="Facility Conditions"
+            title="Status"
           >
             <div
               className="iot--card--title--text"
             >
-              Facility Conditions
+              Status
             </div>
           </span>
         </div>
@@ -513,112 +740,195 @@
           data-testid="Card-content"
           style={
             Object {
-              "--card-content-height": "576px",
+              "--card-content-height": "96px",
             }
           }
         >
           <div
-            className="iot--value-card__content-wrapper iot--value-card__content-wrapper--vertical"
+            className="iot--value-card__content-wrapper"
           >
             <div
-<<<<<<< HEAD
-              className="iot--value-card__attribute-wrapper iot--value-card__attribute-wrapper--vertical"
-=======
-              className="iot--data-state-container"
-              style={
-                Object {
-                  "--container-padding": "16px",
-                }
-              }
-            >
-              <p
-                className="iot--data-state-dashes"
-              >
-                --
-              </p>
-              <div
-                className="iot--data-state-grid"
-              >
-                <div
-                  aria-describedby={null}
-                  aria-labelledby="iot--data-state-grid__icon-myStoryId"
-                  className="bx--tooltip__label"
-                  id="iot--data-state-grid__icon-myStoryId"
-                  onBlur={[Function]}
-                  onClick={[Function]}
-                  onContextMenu={[Function]}
-                  onFocus={[Function]}
-                  onKeyDown={[Function]}
-                  onMouseOut={[Function]}
-                  onMouseOver={[Function]}
-                  role="button"
-                  tabIndex={0}
-                >
-                  <svg
-                    aria-hidden={true}
-                    fill="currentColor"
-                    focusable="false"
-                    height={16}
-                    preserveAspectRatio="xMidYMid meet"
-                    style={
-                      Object {
-                        "fill": "orange",
-                      }
-                    }
-                    viewBox="0 0 32 32"
-                    width={16}
-                    xmlns="http://www.w3.org/2000/svg"
-                  >
-                    <path
-                      d="M16 10a6 6 0 00-6 6v8a6 6 0 0012 0V16A6 6 0 0016 10zm-4.25 7.87h8.5v4.25h-8.5zM16 28.25A4.27 4.27 0 0111.75 24v-.13h8.5V24A4.27 4.27 0 0116 28.25zm4.25-12.13h-8.5V16a4.25 4.25 0 018.5 0zM30.66 19.21L24 13v9.1a4 4 0 008 0A3.83 3.83 0 0030.66 19.21zM28 24.35a2.25 2.25 0 01-2.25-2.25V17l3.72 3.47h0A2.05 2.05 0 0130.2 22 2.25 2.25 0 0128 24.35zM0 22.1a4 4 0 008 0V13L1.34 19.21A3.88 3.88 0 000 22.1zm2.48-1.56h0L6.25 17v5.1a2.25 2.25 0 01-4.5 0A2.05 2.05 0 012.48 20.54zM15 5.5A3.5 3.5 0 1011.5 9 3.5 3.5 0 0015 5.5zm-5.25 0A1.75 1.75 0 1111.5 7.25 1.77 1.77 0 019.75 5.5zM20.5 2A3.5 3.5 0 1024 5.5 3.5 3.5 0 0020.5 2zm0 5.25A1.75 1.75 0 1122.25 5.5 1.77 1.77 0 0120.5 7.25z"
-                    />
-                    <title>
-                      App supplied icon
-                    </title>
-                  </svg>
-                </div>
-                <div
-                  aria-describedby={null}
-                  aria-labelledby="iot--data-state-grid__label-myStoryId"
-                  className="bx--tooltip__label"
-                  id="iot--data-state-grid__label-myStoryId"
-                  onBlur={[Function]}
-                  onClick={[Function]}
-                  onContextMenu={[Function]}
-                  onFocus={[Function]}
-                  onKeyDown={[Function]}
-                  onMouseOut={[Function]}
-                  onMouseOver={[Function]}
-                  role="button"
-                  tabIndex={0}
-                >
-                  <span
-                    className="iot--data-state-grid__label"
-                  >
-                    No data available for this score at this time
-                  </span>
-                </div>
-                <div
-                  aria-describedby={null}
-                  aria-labelledby="iot--data-state-grid__description-myStoryId"
-                  className="bx--tooltip__label"
-                  id="iot--data-state-grid__description-myStoryId"
-                  onBlur={[Function]}
-                  onClick={[Function]}
-                  onContextMenu={[Function]}
-                  onFocus={[Function]}
-                  onKeyDown={[Function]}
-                  onMouseOut={[Function]}
-                  onMouseOver={[Function]}
-                  role="button"
-                  tabIndex={0}
-                >
-                  <p
-                    className="iot--data-state-grid__description"
-                  >
-                    The last successful score was 68 at 13:21 - 10/21/2019 but wait, there is more, according to the latest test results this line is too long.
-                  </p>
-                </div>
+              className="iot--value-card__attribute-wrapper iot--value-card__attribute-wrapper--horizontal"
+              style={
+                Object {
+                  "--value-card-attribute-width": "25%",
+                }
+              }
+            >
+              <div
+                className="iot--value-card__attribute-label"
+              >
+                <span>
+                  Status
+                </span>
+              </div>
+              <div
+                className="iot--value-card__attribute"
+              >
+                <div
+                  className="iot--value-card__value-renderer--wrapper"
+                >
+                  <span
+                    className="iot--value-card__value-renderer--value"
+                    style={
+                      Object {
+                        "--value-renderer-color": null,
+                        "--value-renderer-font-size": "42px",
+                        "--value-renderer-max-lines": 1,
+                      }
+                    }
+                  >
+                    Good
+                  </span>
+                </div>
+                <span
+                  className="iot--value-card__attribute-unit"
+                  style={
+                    Object {
+                      "--default-font-size": "1.25rem",
+                    }
+                  }
+                >
+                  
+                </span>
+              </div>
+            </div>
+            <div
+              className="iot--value-card__attribute-wrapper iot--value-card__attribute-wrapper--horizontal"
+              style={
+                Object {
+                  "--value-card-attribute-width": "25%",
+                }
+              }
+            >
+              <div
+                className="iot--value-card__attribute-label"
+              >
+                <span>
+                  Comfort level
+                </span>
+              </div>
+              <div
+                className="iot--value-card__attribute"
+              >
+                <div
+                  className="iot--value-card__value-renderer--wrapper"
+                >
+                  <span
+                    className="iot--value-card__value-renderer--value"
+                    style={
+                      Object {
+                        "--value-renderer-color": null,
+                        "--value-renderer-font-size": "42px",
+                        "--value-renderer-max-lines": 1,
+                      }
+                    }
+                  >
+                    Healthy
+                  </span>
+                </div>
+                <span
+                  className="iot--value-card__attribute-unit"
+                  style={
+                    Object {
+                      "--default-font-size": "1.25rem",
+                    }
+                  }
+                >
+                  
+                </span>
+              </div>
+            </div>
+            <div
+              className="iot--value-card__attribute-wrapper iot--value-card__attribute-wrapper--horizontal"
+              style={
+                Object {
+                  "--value-card-attribute-width": "25%",
+                }
+              }
+            >
+              <div
+                className="iot--value-card__attribute-label"
+              >
+                <span>
+                  Occupancy
+                </span>
+              </div>
+              <div
+                className="iot--value-card__attribute"
+              >
+                <div
+                  className="iot--value-card__value-renderer--wrapper"
+                >
+                  <span
+                    className="iot--value-card__value-renderer--value"
+                    style={
+                      Object {
+                        "--value-renderer-color": null,
+                        "--value-renderer-font-size": "42px",
+                        "--value-renderer-max-lines": 1,
+                      }
+                    }
+                  >
+                    None
+                  </span>
+                </div>
+                <span
+                  className="iot--value-card__attribute-unit"
+                  style={
+                    Object {
+                      "--default-font-size": "1.25rem",
+                    }
+                  }
+                >
+                  
+                </span>
+              </div>
+            </div>
+            <div
+              className="iot--value-card__attribute-wrapper iot--value-card__attribute-wrapper--horizontal"
+              style={
+                Object {
+                  "--value-card-attribute-width": "25%",
+                }
+              }
+            >
+              <div
+                className="iot--value-card__attribute-label"
+              >
+                <span>
+                  Humidity
+                </span>
+              </div>
+              <div
+                className="iot--value-card__attribute"
+              >
+                <div
+                  className="iot--value-card__value-renderer--wrapper"
+                >
+                  <span
+                    className="iot--value-card__value-renderer--value"
+                    style={
+                      Object {
+                        "--value-renderer-color": null,
+                        "--value-renderer-font-size": "42px",
+                        "--value-renderer-max-lines": 1,
+                      }
+                    }
+                  >
+                    Unbearable
+                  </span>
+                </div>
+                <span
+                  className="iot--value-card__attribute-unit"
+                  style={
+                    Object {
+                      "--default-font-size": "1.25rem",
+                    }
+                  }
+                >
+                  
+                </span>
               </div>
             </div>
           </div>
@@ -652,199 +962,7 @@
 </div>
 `;
 
-exports[`Storybook Snapshot tests and console checks Storyshots 1 - Watson IoT/ValueCard data state - no data - medium - scroll page 1`] = `
-<div
-  className="storybook-container"
->
-  <div
-    style={
-      Object {
-        "position": "relative",
-        "zIndex": 0,
-      }
-    }
-  >
-    <div
-      style={
-        Object {
-          "margin": "1rem4",
-          "width": "520px",
-        }
-      }
-    >
-      <div
-        className="iot--card iot--value-card__vertical iot--card--wrapper"
-        data-testid="Card"
-        id="myStoryId"
-        role="presentation"
-        style={
-          Object {
-            "--card-default-height": "304px",
-          }
-        }
-      >
-        <div
-          className="iot--card--header"
-        >
-          <span
-            className="iot--card--title"
-            title="Health score"
-          >
-            <div
-              className="iot--card--title--text"
-            >
-              Health score
-            </div>
-          </span>
-        </div>
-        <div
-          className="iot--card--content"
-          data-testid="Card-content"
-          style={
-            Object {
-              "--card-content-height": "256px",
-            }
-          }
-        >
-          <div
-            className="iot--value-card__content-wrapper iot--value-card__content-wrapper--vertical"
-          >
-            <div
-              className="iot--data-state-container"
-              style={
-                Object {
-                  "--container-padding": "16px",
-                }
-              }
-            >
-              <p
-                className="iot--data-state-dashes"
-              >
-                --
-              </p>
-              <div
-                className="iot--data-state-grid"
-              >
-                <div
-                  aria-describedby={null}
-                  aria-labelledby="iot--data-state-grid__icon-myStoryId"
-                  className="bx--tooltip__label"
-                  id="iot--data-state-grid__icon-myStoryId"
-                  onBlur={[Function]}
-                  onClick={[Function]}
-                  onContextMenu={[Function]}
-                  onFocus={[Function]}
-                  onKeyDown={[Function]}
-                  onMouseOut={[Function]}
-                  onMouseOver={[Function]}
-                  role="button"
-                  tabIndex={0}
-                >
-                  <svg
-                    aria-hidden={true}
-                    className="iot--data-state-default-warning-icon"
-                    fill="currentColor"
-                    focusable="false"
-                    height={24}
-                    preserveAspectRatio="xMidYMid meet"
-                    viewBox="0 0 24 24"
-                    width={24}
-                    xmlns="http://www.w3.org/2000/svg"
-                  >
-                    <path
-                      d="M12,1C5.9,1,1,5.9,1,12s4.9,11,11,11s11-4.9,11-11C23,5.9,18.1,1,12,1z M11.1,6h1.8v8h-1.8V6z M12,19.2	c-0.7,0-1.2-0.6-1.2-1.2s0.6-1.2,1.2-1.2s1.2,0.6,1.2,1.2S12.7,19.2,12,19.2z"
-                    />
-                    <path
-                      d="M13.2,18c0,0.7-0.6,1.2-1.2,1.2s-1.2-0.6-1.2-1.2s0.6-1.2,1.2-1.2S13.2,17.3,13.2,18z M12.9,6	h-1.8v8h1.8V6z"
-                      data-icon-path="inner-path"
-                      fill="none"
-                      opacity="0"
-                    />
-                  </svg>
-                </div>
-                <div
-                  aria-describedby={null}
-                  aria-labelledby="iot--data-state-grid__label-myStoryId"
-                  className="bx--tooltip__label"
-                  id="iot--data-state-grid__label-myStoryId"
-                  onBlur={[Function]}
-                  onClick={[Function]}
-                  onContextMenu={[Function]}
-                  onFocus={[Function]}
-                  onKeyDown={[Function]}
-                  onMouseOut={[Function]}
-                  onMouseOver={[Function]}
-                  role="button"
-                  tabIndex={0}
-                >
-                  <span
-                    className="iot--data-state-grid__label"
-                  >
-                    No data available for this score at this time
-                  </span>
-                </div>
-                <div
-                  aria-describedby={null}
-                  aria-labelledby="iot--data-state-grid__description-myStoryId"
-                  className="bx--tooltip__label"
-                  id="iot--data-state-grid__description-myStoryId"
-                  onBlur={[Function]}
-                  onClick={[Function]}
-                  onContextMenu={[Function]}
-                  onFocus={[Function]}
-                  onKeyDown={[Function]}
-                  onMouseOut={[Function]}
-                  onMouseOver={[Function]}
-                  role="button"
-                  tabIndex={0}
-                >
-                  <p
-                    className="iot--data-state-grid__description"
-                  >
-                    The last successful score was 68 at 13:21 - 10/21/2019 but wait, there is more, according to the latest test results this line is too long.
-                  </p>
-                </div>
-              </div>
-            </div>
-          </div>
-        </div>
-      </div>
-      <div
-        style={
-          Object {
-            "height": "150vh",
-          }
-        }
-      />
-    </div>
-  </div>
-  <button
-    className="info__show-button"
-    onClick={[Function]}
-    style={
-      Object {
-        "background": "#027ac5",
-        "border": "none",
-        "borderRadius": "0 0 0 5px",
-        "color": "#fff",
-        "cursor": "pointer",
-        "display": "block",
-        "fontFamily": "sans-serif",
-        "fontSize": 12,
-        "padding": "5px 15px",
-        "position": "fixed",
-        "right": 0,
-        "top": 0,
-      }
-    }
-    type="button"
-  >
-    Show Info
-  </button>
-</div>
-`;
-
-exports[`Storybook Snapshot tests and console checks Storyshots 1 - Watson IoT/ValueCard empty state 1`] = `
+exports[`Storybook Snapshot tests and console checks Storyshots 1 - Watson IoT/ValueCard with isEditable 1`] = `
 <div
   className="storybook-container"
 >
@@ -880,12 +998,12 @@
         >
           <span
             className="iot--card--title"
-            title="Facility Conditions"
+            title="Really really really long card title?"
           >
             <div
               className="iot--card--title--text"
             >
-              Facility Conditions
+              Really really really long card title?
             </div>
           </span>
         </div>
@@ -899,14 +1017,100 @@
           }
         >
           <div
-            className="iot--card--empty-message-wrapper"
-            style={
-              Object {
-                "--card-content-padding": "16px",
-              }
-            }
+            className="iot--value-card__content-wrapper iot--value-card__content-wrapper--vertical"
           >
-            No data is available for this time range.
+            <div
+              className="iot--value-card__attribute-wrapper iot--value-card__attribute-wrapper--vertical"
+              style={
+                Object {
+                  "--value-card-attribute-width": "100%",
+                }
+              }
+            >
+              <div
+                className="iot--value-card__attribute-label"
+              >
+                <span>
+                  Monthly summary
+                </span>
+              </div>
+              <div
+                className="iot--value-card__attribute"
+              >
+                <div
+                  className="iot--value-card__value-renderer--wrapper"
+                >
+                  <span
+                    className="iot--value-card__value-renderer--value iot--value-card__value-renderer--value--vertical"
+                    style={
+                      Object {
+                        "--value-renderer-color": null,
+                        "--value-renderer-font-size": "42px",
+                        "--value-renderer-max-lines": 1,
+                      }
+                    }
+                  >
+                    --
+                  </span>
+                </div>
+                <span
+                  className="iot--value-card__attribute-unit"
+                  style={
+                    Object {
+                      "--default-font-size": "1.25rem",
+                    }
+                  }
+                >
+                  Wh
+                </span>
+              </div>
+            </div>
+            <div
+              className="iot--value-card__attribute-wrapper iot--value-card__attribute-wrapper--vertical"
+              style={
+                Object {
+                  "--value-card-attribute-width": "100%",
+                }
+              }
+            >
+              <div
+                className="iot--value-card__attribute-label"
+              >
+                <span>
+                  Yearly summary
+                </span>
+              </div>
+              <div
+                className="iot--value-card__attribute"
+              >
+                <div
+                  className="iot--value-card__value-renderer--wrapper"
+                >
+                  <span
+                    className="iot--value-card__value-renderer--value iot--value-card__value-renderer--value--vertical"
+                    style={
+                      Object {
+                        "--value-renderer-color": null,
+                        "--value-renderer-font-size": "42px",
+                        "--value-renderer-max-lines": 1,
+                      }
+                    }
+                  >
+                    --
+                  </span>
+                </div>
+                <span
+                  className="iot--value-card__attribute-unit"
+                  style={
+                    Object {
+                      "--default-font-size": "1.25rem",
+                    }
+                  }
+                >
+                  Wh
+                </span>
+              </div>
+            </div>
           </div>
         </div>
       </div>
@@ -938,7 +1142,7 @@
 </div>
 `;
 
-exports[`Storybook Snapshot tests and console checks Storyshots 1 - Watson IoT/ValueCard large / 5 1`] = `
+exports[`Storybook Snapshot tests and console checks Storyshots 1 - Watson IoT/ValueCard with long text and no units 1`] = `
 <div
   className="storybook-container"
 >
@@ -954,18 +1158,18 @@
       style={
         Object {
           "margin": "1rem4",
-          "width": "520px",
+          "width": "252px",
         }
       }
     >
       <div
-        className="iot--card iot--value-card__vertical iot--card--wrapper"
+        className="iot--card iot--value-card__horizontal iot--card--wrapper"
         data-testid="Card"
         id="facilitycard"
         role="presentation"
         style={
           Object {
-            "--card-default-height": "624px",
+            "--card-default-height": "144px",
           }
         }
       >
@@ -974,12 +1178,12 @@
         >
           <span
             className="iot--card--title"
-            title="Facility Conditions"
+            title="Tagpath"
           >
             <div
               className="iot--card--title--text"
             >
-              Facility Conditions
+              Tagpath
             </div>
           </span>
         </div>
@@ -988,15 +1192,15 @@
           data-testid="Card-content"
           style={
             Object {
-              "--card-content-height": "576px",
+              "--card-content-height": "96px",
             }
           }
         >
           <div
-            className="iot--value-card__content-wrapper iot--value-card__content-wrapper--vertical"
+            className="iot--value-card__content-wrapper"
           >
             <div
-              className="iot--value-card__attribute-wrapper iot--value-card__attribute-wrapper--vertical"
+              className="iot--value-card__attribute-wrapper iot--value-card__attribute-wrapper--horizontal"
               style={
                 Object {
                   "--value-card-attribute-width": "100%",
@@ -1007,210 +1211,26 @@
                 className="iot--value-card__attribute-label"
               >
                 <span>
-                  Comfort Level
-                </span>
-              </div>
-              <div
-                className="iot--value-card__attribute"
-              >
-                <div
-                  className="iot--value-card__value-renderer--wrapper"
-                >
-                  <span
-                    className="iot--value-card__value-renderer--value iot--value-card__value-renderer--value--vertical"
-                    style={
-                      Object {
-                        "--value-renderer-color": null,
-                        "--value-renderer-font-size": "42px",
-                        "--value-renderer-max-lines": 1,
-                      }
-                    }
-                  >
-                    89
-                  </span>
-                </div>
-                <span
-                  className="iot--value-card__attribute-unit"
-                  style={
-                    Object {
-                      "--default-font-size": "1.25rem",
-                    }
-                  }
-                >
-                  %
-                </span>
-              </div>
-            </div>
-            <div
-              className="iot--value-card__attribute-wrapper iot--value-card__attribute-wrapper--vertical"
-              style={
-                Object {
-                  "--value-card-attribute-width": "100%",
-                }
-              }
-            >
-              <div
-                className="iot--value-card__attribute-label"
-              >
-                <span>
-                  Average Temperature
-                </span>
-              </div>
-              <div
-                className="iot--value-card__attribute"
-              >
-                <div
-                  className="iot--value-card__value-renderer--wrapper"
-                >
-                  <span
-                    className="iot--value-card__value-renderer--value iot--value-card__value-renderer--value--vertical"
-                    style={
-                      Object {
-                        "--value-renderer-color": null,
-                        "--value-renderer-font-size": "42px",
-                        "--value-renderer-max-lines": 1,
-                      }
-                    }
-                  >
-                    76.7
-                  </span>
-                </div>
-                <span
-                  className="iot--value-card__attribute-unit"
-                  style={
-                    Object {
-                      "--default-font-size": "1.25rem",
-                    }
-                  }
-                >
-                  ˚F
-                </span>
-              </div>
-            </div>
-            <div
-              className="iot--value-card__attribute-wrapper iot--value-card__attribute-wrapper--vertical"
-              style={
-                Object {
-                  "--value-card-attribute-width": "100%",
-                }
-              }
-            >
-              <div
-                className="iot--value-card__attribute-label"
-              >
-                <span>
-                  Utilization
-                </span>
-              </div>
-              <div
-                className="iot--value-card__attribute"
-              >
-                <div
-                  className="iot--value-card__value-renderer--wrapper"
-                >
-                  <span
-                    className="iot--value-card__value-renderer--value iot--value-card__value-renderer--value--vertical"
-                    style={
-                      Object {
-                        "--value-renderer-color": null,
-                        "--value-renderer-font-size": "42px",
-                        "--value-renderer-max-lines": 1,
-                      }
-                    }
-                  >
-                    76
-                  </span>
-                </div>
-                <span
-                  className="iot--value-card__attribute-unit"
-                  style={
-                    Object {
-                      "--default-font-size": "1.25rem",
-                    }
-                  }
-                >
-                  %
-                </span>
-              </div>
-            </div>
-            <div
-              className="iot--value-card__attribute-wrapper iot--value-card__attribute-wrapper--vertical"
-              style={
-                Object {
-                  "--value-card-attribute-width": "100%",
-                }
-              }
-            >
-              <div
-                className="iot--value-card__attribute-label"
-              >
-                <span>
-                  Humidity
-                </span>
-              </div>
-              <div
-                className="iot--value-card__attribute"
-              >
-                <div
-                  className="iot--value-card__value-renderer--wrapper"
-                >
-                  <span
-                    className="iot--value-card__value-renderer--value iot--value-card__value-renderer--value--vertical"
-                    style={
-                      Object {
-                        "--value-renderer-color": null,
-                        "--value-renderer-font-size": "42px",
-                        "--value-renderer-max-lines": 1,
-                      }
-                    }
-                  >
-                    50
-                  </span>
-                </div>
-                <span
-                  className="iot--value-card__attribute-unit"
-                  style={
-                    Object {
-                      "--default-font-size": "1.25rem",
-                    }
-                  }
-                >
-                  %
-                </span>
-              </div>
-            </div>
-            <div
-              className="iot--value-card__attribute-wrapper iot--value-card__attribute-wrapper--vertical"
-              style={
-                Object {
-                  "--value-card-attribute-width": "100%",
-                }
-              }
-            >
-              <div
-                className="iot--value-card__attribute-label"
-              >
-                <span>
-                  Air Flow
-                </span>
-              </div>
-              <div
-                className="iot--value-card__attribute"
-              >
-                <div
-                  className="iot--value-card__value-renderer--wrapper"
-                >
-                  <span
-                    className="iot--value-card__value-renderer--value iot--value-card__value-renderer--value--vertical"
-                    style={
-                      Object {
-                        "--value-renderer-color": null,
-                        "--value-renderer-font-size": "42px",
-                        "--value-renderer-max-lines": 1,
-                      }
-                    }
-                  >
-                    0.567
+                  Tagpath
+                </span>
+              </div>
+              <div
+                className="iot--value-card__attribute"
+              >
+                <div
+                  className="iot--value-card__value-renderer--wrapper"
+                >
+                  <span
+                    className="iot--value-card__value-renderer--value"
+                    style={
+                      Object {
+                        "--value-renderer-color": null,
+                        "--value-renderer-font-size": "42px",
+                        "--value-renderer-max-lines": 1,
+                      }
+                    }
+                  >
+                    rutherford/rooms/northadd/ah2/ft_supflow/eurutherford/rooms/northadd/ah2/ft_supflow/eu
                   </span>
                 </div>
                 <span
@@ -1256,7 +1276,7 @@
 </div>
 `;
 
-exports[`Storybook Snapshot tests and console checks Storyshots 1 - Watson IoT/ValueCard large-thin / 6 1`] = `
+exports[`Storybook Snapshot tests and console checks Storyshots 1 - Watson IoT/ValueCard with six data points 1`] = `
 <div
   className="storybook-container"
 >
@@ -1666,7 +1686,7 @@
 </div>
 `;
 
-exports[`Storybook Snapshot tests and console checks Storyshots 1 - Watson IoT/ValueCard locale 1`] = `
+exports[`Storybook Snapshot tests and console checks Storyshots 1 - Watson IoT/ValueCard with three data points and thresholds 1`] = `
 <div
   className="storybook-container"
 >
@@ -1687,13 +1707,13 @@
       }
     >
       <div
-        className="iot--card iot--value-card__horizontal iot--card--wrapper"
+        className="iot--card iot--value-card__vertical iot--card--wrapper"
         data-testid="Card"
         id="facilitycard"
         role="presentation"
         style={
           Object {
-            "--card-default-height": "144px",
+            "--card-default-height": "304px",
           }
         }
       >
@@ -1702,12 +1722,12 @@
         >
           <span
             className="iot--card--title"
-            title="Occupancy"
+            title="Facility Conditions"
           >
             <div
               className="iot--card--title--text"
             >
-              Occupancy
+              Facility Conditions
             </div>
           </span>
         </div>
@@ -1716,15 +1736,15 @@
           data-testid="Card-content"
           style={
             Object {
-              "--card-content-height": "96px",
+              "--card-content-height": "256px",
             }
           }
         >
           <div
-            className="iot--value-card__content-wrapper"
+            className="iot--value-card__content-wrapper iot--value-card__content-wrapper--vertical"
           >
             <div
-              className="iot--value-card__attribute-wrapper iot--value-card__attribute-wrapper--horizontal"
+              className="iot--value-card__attribute-wrapper iot--value-card__attribute-wrapper--vertical"
               style={
                 Object {
                   "--value-card-attribute-width": "100%",
@@ -1734,25 +1754,47 @@
               <div
                 className="iot--value-card__attribute-label"
               >
-                <span />
-              </div>
-              <div
-                className="iot--value-card__attribute"
-              >
-                <div
-                  className="iot--value-card__value-renderer--wrapper"
-                >
-                  <span
-                    className="iot--value-card__value-renderer--value"
-                    style={
-                      Object {
-                        "--value-renderer-color": null,
-                        "--value-renderer-font-size": "42px",
-                        "--value-renderer-max-lines": 1,
-                      }
-                    }
-                  >
-                    0,05
+                <svg
+                  aria-label="> 80"
+                  fill="#F00"
+                  focusable="false"
+                  height={16}
+                  preserveAspectRatio="xMidYMid meet"
+                  role="img"
+                  title="> 80"
+                  viewBox="0 0 32 32"
+                  width={16}
+                  xmlns="http://www.w3.org/2000/svg"
+                >
+                  <path
+                    d="M14.875,11h2.25V21h-2.25ZM16,27a1.5,1.5,0,1,1,1.5-1.5A1.5,1.5,0,0,1,16,27Z"
+                    fill="none"
+                  />
+                  <path
+                    d="M29.8872,28.5386l-13-25a1,1,0,0,0-1.7744,0l-13,25A1,1,0,0,0,3,30H29a1,1,0,0,0,.8872-1.4614ZM14.875,11h2.25V21h-2.25ZM16,27a1.5,1.5,0,1,1,1.5-1.5A1.5,1.5,0,0,1,16,27Z"
+                  />
+                </svg>
+                <span>
+                  Comfort Level
+                </span>
+              </div>
+              <div
+                className="iot--value-card__attribute"
+              >
+                <div
+                  className="iot--value-card__value-renderer--wrapper"
+                >
+                  <span
+                    className="iot--value-card__value-renderer--value iot--value-card__value-renderer--value--vertical"
+                    style={
+                      Object {
+                        "--value-renderer-color": null,
+                        "--value-renderer-font-size": "42px",
+                        "--value-renderer-max-lines": 1,
+                      }
+                    }
+                  >
+                    345,678,234,234,234,240
                   </span>
                 </div>
                 <span
@@ -1764,6 +1806,138 @@
                   }
                 >
                   %
+                </span>
+              </div>
+            </div>
+            <div
+              className="iot--value-card__attribute-wrapper iot--value-card__attribute-wrapper--vertical"
+              style={
+                Object {
+                  "--value-card-attribute-width": "100%",
+                }
+              }
+            >
+              <div
+                className="iot--value-card__attribute-label"
+              >
+                <svg
+                  aria-label="> 80"
+                  fill="#F00"
+                  focusable="false"
+                  height={16}
+                  preserveAspectRatio="xMidYMid meet"
+                  role="img"
+                  title="> 80"
+                  viewBox="0 0 32 32"
+                  width={16}
+                  xmlns="http://www.w3.org/2000/svg"
+                >
+                  <path
+                    d="M14.875,11h2.25V21h-2.25ZM16,27a1.5,1.5,0,1,1,1.5-1.5A1.5,1.5,0,0,1,16,27Z"
+                    fill="none"
+                  />
+                  <path
+                    d="M29.8872,28.5386l-13-25a1,1,0,0,0-1.7744,0l-13,25A1,1,0,0,0,3,30H29a1,1,0,0,0,.8872-1.4614ZM14.875,11h2.25V21h-2.25ZM16,27a1.5,1.5,0,1,1,1.5-1.5A1.5,1.5,0,0,1,16,27Z"
+                  />
+                </svg>
+                <span>
+                  Average Temperature
+                </span>
+              </div>
+              <div
+                className="iot--value-card__attribute"
+              >
+                <div
+                  className="iot--value-card__value-renderer--wrapper"
+                >
+                  <span
+                    className="iot--value-card__value-renderer--value iot--value-card__value-renderer--value--vertical"
+                    style={
+                      Object {
+                        "--value-renderer-color": null,
+                        "--value-renderer-font-size": "42px",
+                        "--value-renderer-max-lines": 1,
+                      }
+                    }
+                  >
+                    456,778,234,234,234,240.0
+                  </span>
+                </div>
+                <span
+                  className="iot--value-card__attribute-unit"
+                  style={
+                    Object {
+                      "--default-font-size": "1.25rem",
+                    }
+                  }
+                >
+                  ˚F
+                </span>
+              </div>
+            </div>
+            <div
+              className="iot--value-card__attribute-wrapper iot--value-card__attribute-wrapper--vertical"
+              style={
+                Object {
+                  "--value-card-attribute-width": "100%",
+                }
+              }
+            >
+              <div
+                className="iot--value-card__attribute-label"
+              >
+                <svg
+                  aria-label="> 80"
+                  fill="#F00"
+                  focusable="false"
+                  height={16}
+                  preserveAspectRatio="xMidYMid meet"
+                  role="img"
+                  title="> 80"
+                  viewBox="0 0 32 32"
+                  width={16}
+                  xmlns="http://www.w3.org/2000/svg"
+                >
+                  <path
+                    d="M14.875,11h2.25V21h-2.25ZM16,27a1.5,1.5,0,1,1,1.5-1.5A1.5,1.5,0,0,1,16,27Z"
+                    fill="none"
+                  />
+                  <path
+                    d="M29.8872,28.5386l-13-25a1,1,0,0,0-1.7744,0l-13,25A1,1,0,0,0,3,30H29a1,1,0,0,0,.8872-1.4614ZM14.875,11h2.25V21h-2.25ZM16,27a1.5,1.5,0,1,1,1.5-1.5A1.5,1.5,0,0,1,16,27Z"
+                  />
+                </svg>
+                <span>
+                  Humidity
+                </span>
+              </div>
+              <div
+                className="iot--value-card__attribute"
+              >
+                <div
+                  className="iot--value-card__value-renderer--wrapper"
+                >
+                  <span
+                    className="iot--value-card__value-renderer--value iot--value-card__value-renderer--value--vertical"
+                    style={
+                      Object {
+                        "--value-renderer-color": null,
+                        "--value-renderer-font-size": "42px",
+                        "--value-renderer-max-lines": 1,
+                      }
+                    }
+                  >
+                    88,888,678,234,234,240,000.0
+                  </span>
+                </div>
+                <span
+                  className="iot--value-card__attribute-unit"
+                  style={
+                    Object {
+                      "--default-font-size": "1.25rem",
+                    }
+                  }
+                >
+                  ˚F
                 </span>
               </div>
             </div>
@@ -1798,7 +1972,7 @@
 </div>
 `;
 
-exports[`Storybook Snapshot tests and console checks Storyshots 1 - Watson IoT/ValueCard medium / 1 1`] = `
+exports[`Storybook Snapshot tests and console checks Storyshots 1 - Watson IoT/ValueCard with thresholds (string) 1`] = `
 <div
   className="storybook-container"
 >
@@ -1819,13 +1993,13 @@
       }
     >
       <div
-        className="iot--card iot--value-card__vertical iot--card--wrapper"
+        className="iot--card iot--value-card__horizontal iot--card--wrapper"
         data-testid="Card"
         id="facilitycard"
         role="presentation"
         style={
           Object {
-            "--card-default-height": "304px",
+            "--card-default-height": "144px",
           }
         }
       >
@@ -1834,12 +2008,12 @@
         >
           <span
             className="iot--card--title"
-            title="Facility Conditions"
+            title="Status"
           >
             <div
               className="iot--card--title--text"
             >
-              Facility Conditions
+              Status
             </div>
           </span>
         </div>
@@ -1848,15 +2022,15 @@
           data-testid="Card-content"
           style={
             Object {
-              "--card-content-height": "256px",
+              "--card-content-height": "96px",
             }
           }
         >
           <div
-            className="iot--value-card__content-wrapper iot--value-card__content-wrapper--vertical"
+            className="iot--value-card__content-wrapper"
           >
             <div
-              className="iot--value-card__attribute-wrapper iot--value-card__attribute-wrapper--vertical"
+              className="iot--value-card__attribute-wrapper iot--value-card__attribute-wrapper--horizontal"
               style={
                 Object {
                   "--value-card-attribute-width": "100%",
@@ -1866,38 +2040,52 @@
               <div
                 className="iot--value-card__attribute-label"
               >
-                <span>
-                  Comfort Level
-                </span>
-              </div>
-              <div
-                className="iot--value-card__attribute"
-              >
-                <div
-                  className="iot--value-card__value-renderer--wrapper"
-                >
-                  <span
-                    className="iot--value-card__value-renderer--value iot--value-card__value-renderer--value--vertical"
-                    style={
-                      Object {
-                        "--value-renderer-color": null,
-                        "--value-renderer-font-size": "42px",
-                        "--value-renderer-max-lines": 1,
-                      }
-                    }
-                  >
-                    89
-                  </span>
-                </div>
-                <span
-                  className="iot--value-card__attribute-unit"
-                  style={
-                    Object {
-                      "--default-font-size": "1.25rem",
-                    }
-                  }
-                >
-                  %
+                <svg
+                  aria-label="= Unhealthy"
+                  fill="red"
+                  focusable="false"
+                  height={16}
+                  preserveAspectRatio="xMidYMid meet"
+                  role="img"
+                  title="= Unhealthy"
+                  viewBox="0 0 16 16"
+                  width={16}
+                  xmlns="http://www.w3.org/2000/svg"
+                >
+                  <path
+                    d="M8,1C4.1,1,1,4.1,1,8s3.1,7,7,7s7-3.1,7-7S11.9,1,8,1z M10.7,11.5L8,8.8l-2.7,2.7l-0.8-0.8L7.2,8L4.5,5.3l0.8-0.8L8,7.2	l2.7-2.7l0.8,0.8L8.8,8l2.7,2.7L10.7,11.5z"
+                  />
+                </svg>
+                <span />
+              </div>
+              <div
+                className="iot--value-card__attribute"
+              >
+                <div
+                  className="iot--value-card__value-renderer--wrapper"
+                >
+                  <span
+                    className="iot--value-card__value-renderer--value"
+                    style={
+                      Object {
+                        "--value-renderer-color": null,
+                        "--value-renderer-font-size": "42px",
+                        "--value-renderer-max-lines": 1,
+                      }
+                    }
+                  >
+                    Unhealthy
+                  </span>
+                </div>
+                <span
+                  className="iot--value-card__attribute-unit"
+                  style={
+                    Object {
+                      "--default-font-size": "1.25rem",
+                    }
+                  }
+                >
+                  
                 </span>
               </div>
             </div>
@@ -1932,7 +2120,7 @@
 </div>
 `;
 
-exports[`Storybook Snapshot tests and console checks Storyshots 1 - Watson IoT/ValueCard medium / 2 1`] = `
+exports[`Storybook Snapshot tests and console checks Storyshots 1 - Watson IoT/ValueCard with thresholds, custom icon renderer, and custom formatter 1`] = `
 <div
   className="storybook-container"
 >
@@ -1948,18 +2136,18 @@
       style={
         Object {
           "margin": "1rem4",
-          "width": "520px",
+          "width": "252px",
         }
       }
     >
       <div
-        className="iot--card iot--value-card__vertical iot--card--wrapper"
+        className="iot--card iot--value-card__horizontal iot--card--wrapper"
         data-testid="Card"
         id="facilitycard"
         role="presentation"
         style={
           Object {
-            "--card-default-height": "304px",
+            "--card-default-height": "144px",
           }
         }
       >
@@ -1968,12 +2156,12 @@
         >
           <span
             className="iot--card--title"
-            title="Facility Conditions"
+            title="Alert Count"
           >
             <div
               className="iot--card--title--text"
             >
-              Facility Conditions
+              Alert Count
             </div>
           </span>
         </div>
@@ -1982,15 +2170,15 @@
           data-testid="Card-content"
           style={
             Object {
-              "--card-content-height": "256px",
+              "--card-content-height": "96px",
             }
           }
         >
           <div
-            className="iot--value-card__content-wrapper iot--value-card__content-wrapper--vertical"
+            className="iot--value-card__content-wrapper"
           >
             <div
-              className="iot--value-card__attribute-wrapper iot--value-card__attribute-wrapper--vertical"
+              className="iot--value-card__attribute-wrapper iot--value-card__attribute-wrapper--horizontal"
               style={
                 Object {
                   "--value-card-attribute-width": "100%",
@@ -2000,84 +2188,55 @@
               <div
                 className="iot--value-card__attribute-label"
               >
-                <span>
-                  Comfort Level
-                </span>
-              </div>
-              <div
-                className="iot--value-card__attribute"
-              >
-                <div
-                  className="iot--value-card__value-renderer--wrapper"
-                >
-                  <span
-                    className="iot--value-card__value-renderer--value iot--value-card__value-renderer--value--vertical"
-                    style={
-                      Object {
-                        "--value-renderer-color": null,
-                        "--value-renderer-font-size": "42px",
-                        "--value-renderer-max-lines": 1,
-                      }
-                    }
-                  >
-                    89
-                  </span>
-                </div>
-                <span
-                  className="iot--value-card__attribute-unit"
-                  style={
-                    Object {
-                      "--default-font-size": "1.25rem",
-                    }
-                  }
-                >
-                  %
-                </span>
-              </div>
-            </div>
-            <div
-              className="iot--value-card__attribute-wrapper iot--value-card__attribute-wrapper--vertical"
-              style={
-                Object {
-                  "--value-card-attribute-width": "100%",
-                }
-              }
-            >
-              <div
-                className="iot--value-card__attribute-label"
-              >
-                <span>
-                  Average Temperature
-                </span>
-              </div>
-              <div
-                className="iot--value-card__attribute"
-              >
-                <div
-                  className="iot--value-card__value-renderer--wrapper"
-                >
-                  <span
-                    className="iot--value-card__value-renderer--value iot--value-card__value-renderer--value--vertical"
-                    style={
-                      Object {
-                        "--value-renderer-color": null,
-                        "--value-renderer-font-size": "42px",
-                        "--value-renderer-max-lines": 1,
-                      }
-                    }
-                  >
-                    76.7
-                  </span>
-                </div>
-                <span
-                  className="iot--value-card__attribute-unit"
-                  style={
-                    Object {
-                      "--default-font-size": "1.25rem",
-                    }
-                  }
-                >
-                  ˚F
+                <svg
+                  fill="green"
+                  focusable="true"
+                  height={16}
+                  preserveAspectRatio="xMidYMid meet"
+                  role="img"
+                  tabIndex="0"
+                  title="> 5"
+                  viewBox="0 0 32 32"
+                  width={16}
+                  xmlns="http://www.w3.org/2000/svg"
+                >
+                  <path
+                    d="M16 10a6 6 0 00-6 6v8a6 6 0 0012 0V16A6 6 0 0016 10zm-4.25 7.87h8.5v4.25h-8.5zM16 28.25A4.27 4.27 0 0111.75 24v-.13h8.5V24A4.27 4.27 0 0116 28.25zm4.25-12.13h-8.5V16a4.25 4.25 0 018.5 0zM30.66 19.21L24 13v9.1a4 4 0 008 0A3.83 3.83 0 0030.66 19.21zM28 24.35a2.25 2.25 0 01-2.25-2.25V17l3.72 3.47h0A2.05 2.05 0 0130.2 22 2.25 2.25 0 0128 24.35zM0 22.1a4 4 0 008 0V13L1.34 19.21A3.88 3.88 0 000 22.1zm2.48-1.56h0L6.25 17v5.1a2.25 2.25 0 01-4.5 0A2.05 2.05 0 012.48 20.54zM15 5.5A3.5 3.5 0 1011.5 9 3.5 3.5 0 0015 5.5zm-5.25 0A1.75 1.75 0 1111.5 7.25 1.77 1.77 0 019.75 5.5zM20.5 2A3.5 3.5 0 1024 5.5 3.5 3.5 0 0020.5 2zm0 5.25A1.75 1.75 0 1122.25 5.5 1.77 1.77 0 0120.5 7.25z"
+                  />
+                  <title>
+                    &gt; 5
+                  </title>
+                </svg>
+                <span />
+              </div>
+              <div
+                className="iot--value-card__attribute"
+              >
+                <div
+                  className="iot--value-card__value-renderer--wrapper"
+                >
+                  <span
+                    className="iot--value-card__value-renderer--value"
+                    style={
+                      Object {
+                        "--value-renderer-color": null,
+                        "--value-renderer-font-size": "42px",
+                        "--value-renderer-max-lines": 1,
+                      }
+                    }
+                  >
+                    70
+                  </span>
+                </div>
+                <span
+                  className="iot--value-card__attribute-unit"
+                  style={
+                    Object {
+                      "--default-font-size": "1.25rem",
+                    }
+                  }
+                >
+                  
                 </span>
               </div>
             </div>
@@ -2112,7 +2271,7 @@
 </div>
 `;
 
-exports[`Storybook Snapshot tests and console checks Storyshots 1 - Watson IoT/ValueCard medium / 3 1`] = `
+exports[`Storybook Snapshot tests and console checks Storyshots 1 - Watson IoT/ValueCard with trends, variables, and label 1`] = `
 <div
   className="storybook-container"
 >
@@ -2128,18 +2287,18 @@
       style={
         Object {
           "margin": "1rem4",
-          "width": "520px",
+          "width": "252px",
         }
       }
     >
       <div
-        className="iot--card iot--value-card__vertical iot--card--wrapper"
+        className="iot--card iot--value-card__horizontal iot--card--wrapper"
         data-testid="Card"
         id="facilitycard"
         role="presentation"
         style={
           Object {
-            "--card-default-height": "304px",
+            "--card-default-height": "144px",
           }
         }
       >
@@ -2148,12 +2307,12 @@
         >
           <span
             className="iot--card--title"
-            title="Facility Conditions"
+            title="Foot Traffic - working"
           >
             <div
               className="iot--card--title--text"
             >
-              Facility Conditions
+              Foot Traffic - working
             </div>
           </span>
         </div>
@@ -2162,15 +2321,15 @@
           data-testid="Card-content"
           style={
             Object {
-              "--card-content-height": "256px",
+              "--card-content-height": "96px",
             }
           }
         >
           <div
-            className="iot--value-card__content-wrapper iot--value-card__content-wrapper--vertical"
+            className="iot--value-card__content-wrapper"
           >
             <div
-              className="iot--value-card__attribute-wrapper iot--value-card__attribute-wrapper--vertical"
+              className="iot--value-card__attribute-wrapper iot--value-card__attribute-wrapper--horizontal"
               style={
                 Object {
                   "--value-card-attribute-width": "100%",
@@ -2181,130 +2340,64 @@
                 className="iot--value-card__attribute-label"
               >
                 <span>
-                  Comfort Level
-                </span>
-              </div>
-              <div
-                className="iot--value-card__attribute"
-              >
-                <div
-                  className="iot--value-card__value-renderer--wrapper"
-                >
-                  <span
-                    className="iot--value-card__value-renderer--value iot--value-card__value-renderer--value--vertical"
-                    style={
-                      Object {
-                        "--value-renderer-color": null,
-                        "--value-renderer-font-size": "42px",
-                        "--value-renderer-max-lines": 1,
-                      }
-                    }
-                  >
-                    89
-                  </span>
-                </div>
-                <span
-                  className="iot--value-card__attribute-unit"
-                  style={
-                    Object {
-                      "--default-font-size": "1.25rem",
-                    }
-                  }
-                >
-                  %
-                </span>
-              </div>
-            </div>
-            <div
-              className="iot--value-card__attribute-wrapper iot--value-card__attribute-wrapper--vertical"
-              style={
-                Object {
-                  "--value-card-attribute-width": "100%",
-                }
-              }
-            >
-              <div
-                className="iot--value-card__attribute-label"
-              >
-                <span>
-                  Average Temperature
-                </span>
-              </div>
-              <div
-                className="iot--value-card__attribute"
-              >
-                <div
-                  className="iot--value-card__value-renderer--wrapper"
-                >
-                  <span
-                    className="iot--value-card__value-renderer--value iot--value-card__value-renderer--value--vertical"
-                    style={
-                      Object {
-                        "--value-renderer-color": null,
-                        "--value-renderer-font-size": "42px",
-                        "--value-renderer-max-lines": 1,
-                      }
-                    }
-                  >
-                    76.7
-                  </span>
-                </div>
-                <span
-                  className="iot--value-card__attribute-unit"
-                  style={
-                    Object {
-                      "--default-font-size": "1.25rem",
-                    }
-                  }
-                >
-                  ˚F
-                </span>
-              </div>
-            </div>
-            <div
-              className="iot--value-card__attribute-wrapper iot--value-card__attribute-wrapper--vertical"
-              style={
-                Object {
-                  "--value-card-attribute-width": "100%",
-                }
-              }
-            >
-              <div
-                className="iot--value-card__attribute-label"
-              >
-                <span>
-                  Utilization
-                </span>
-              </div>
-              <div
-                className="iot--value-card__attribute"
-              >
-                <div
-                  className="iot--value-card__value-renderer--wrapper"
-                >
-                  <span
-                    className="iot--value-card__value-renderer--value iot--value-card__value-renderer--value--vertical"
-                    style={
-                      Object {
-                        "--value-renderer-color": null,
-                        "--value-renderer-font-size": "42px",
-                        "--value-renderer-max-lines": 1,
-                      }
-                    }
-                  >
-                    76
-                  </span>
-                </div>
-                <span
-                  className="iot--value-card__attribute-unit"
-                  style={
-                    Object {
-                      "--default-font-size": "1.25rem",
-                    }
-                  }
-                >
-                  %
-                </span>
+                  Walkers
+                </span>
+              </div>
+              <div
+                className="iot--value-card__attribute"
+              >
+                <div
+                  className="iot--value-card__value-renderer--wrapper"
+                >
+                  <span
+                    className="iot--value-card__value-renderer--value"
+                    style={
+                      Object {
+                        "--value-renderer-color": null,
+                        "--value-renderer-font-size": "42px",
+                        "--value-renderer-max-lines": 1,
+                      }
+                    }
+                  >
+                    13,572
+                  </span>
+                </div>
+                <span
+                  className="iot--value-card__attribute-unit"
+                  style={
+                    Object {
+                      "--default-font-size": "1.25rem",
+                    }
+                  }
+                >
+                  
+                </span>
+              </div>
+              <div
+                className="iot--value-card__attribute-secondary-value"
+                style={
+                  Object {
+                    "--secondary-value-color": "red",
+                  }
+                }
+              >
+                <svg
+                  aria-label="trending down"
+                  className="iot--value-card__attribute_trend-icon"
+                  fill="currentColor"
+                  focusable="false"
+                  height={16}
+                  preserveAspectRatio="xMidYMid meet"
+                  role="img"
+                  viewBox="0 0 32 32"
+                  width={16}
+                  xmlns="http://www.w3.org/2000/svg"
+                >
+                  <path
+                    d="M24 12L16 22 8 12z"
+                  />
+                </svg>
+                22%
               </div>
             </div>
           </div>
@@ -2336,3065 +2429,4 @@
     Show Info
   </button>
 </div>
-`;
-
-exports[`Storybook Snapshot tests and console checks Storyshots 1 - Watson IoT/ValueCard medium-thin / 3 1`] = `
-<div
-  className="storybook-container"
->
-  <div
-    style={
-      Object {
-        "position": "relative",
-        "zIndex": 0,
-      }
-    }
-  >
-    <div
-      style={
-        Object {
-          "margin": "1rem4",
-          "width": "252px",
-        }
-      }
-    >
-      <div
-        className="iot--card iot--value-card__vertical iot--card--wrapper"
-        data-testid="Card"
-        id="facilitycard"
-        role="presentation"
-        style={
-          Object {
-            "--card-default-height": "304px",
-          }
-        }
-      >
-        <div
-          className="iot--card--header"
-        >
-          <span
-            className="iot--card--title"
-            title="Facility Conditions"
-          >
-            <div
-              className="iot--card--title--text"
-            >
-              Facility Conditions
-            </div>
-          </span>
-        </div>
-        <div
-          className="iot--card--content"
-          data-testid="Card-content"
-          style={
-            Object {
-              "--card-content-height": "256px",
-            }
-          }
-        >
-          <div
-            className="iot--value-card__content-wrapper iot--value-card__content-wrapper--vertical"
-          >
-            <div
-              className="iot--value-card__attribute-wrapper iot--value-card__attribute-wrapper--vertical"
-              style={
-                Object {
-                  "--value-card-attribute-width": "100%",
-                }
-              }
-            >
-              <div
-                className="iot--value-card__attribute-label"
-              >
-                <svg
-                  aria-label="> 80"
-                  fill="#F00"
-                  focusable="false"
-                  height={16}
-                  preserveAspectRatio="xMidYMid meet"
-                  role="img"
-                  title="> 80"
-                  viewBox="0 0 32 32"
-                  width={16}
-                  xmlns="http://www.w3.org/2000/svg"
-                >
-                  <path
-                    d="M14.875,11h2.25V21h-2.25ZM16,27a1.5,1.5,0,1,1,1.5-1.5A1.5,1.5,0,0,1,16,27Z"
-                    fill="none"
-                  />
-                  <path
-                    d="M29.8872,28.5386l-13-25a1,1,0,0,0-1.7744,0l-13,25A1,1,0,0,0,3,30H29a1,1,0,0,0,.8872-1.4614ZM14.875,11h2.25V21h-2.25ZM16,27a1.5,1.5,0,1,1,1.5-1.5A1.5,1.5,0,0,1,16,27Z"
-                  />
-                </svg>
-                <span>
-                  Comfort Level
-                </span>
-              </div>
-              <div
-                className="iot--value-card__attribute"
-              >
-                <div
-                  className="iot--value-card__value-renderer--wrapper"
-                >
-                  <span
-                    className="iot--value-card__value-renderer--value iot--value-card__value-renderer--value--vertical"
-                    style={
-                      Object {
-                        "--value-renderer-color": null,
-                        "--value-renderer-font-size": "42px",
-                        "--value-renderer-max-lines": 1,
-                      }
-                    }
-                  >
-                    345,678,234,234,234,240
-                  </span>
-                </div>
-                <span
-                  className="iot--value-card__attribute-unit"
-                  style={
-                    Object {
-                      "--default-font-size": "1.25rem",
-                    }
-                  }
-                >
-                  %
-                </span>
-              </div>
-            </div>
-            <div
-              className="iot--value-card__attribute-wrapper iot--value-card__attribute-wrapper--vertical"
-              style={
-                Object {
-                  "--value-card-attribute-width": "100%",
-                }
-              }
-            >
-              <div
-                className="iot--value-card__attribute-label"
-              >
-                <svg
-                  aria-label="> 80"
-                  fill="#F00"
-                  focusable="false"
-                  height={16}
-                  preserveAspectRatio="xMidYMid meet"
-                  role="img"
-                  title="> 80"
-                  viewBox="0 0 32 32"
-                  width={16}
-                  xmlns="http://www.w3.org/2000/svg"
-                >
-                  <path
-                    d="M14.875,11h2.25V21h-2.25ZM16,27a1.5,1.5,0,1,1,1.5-1.5A1.5,1.5,0,0,1,16,27Z"
-                    fill="none"
-                  />
-                  <path
-                    d="M29.8872,28.5386l-13-25a1,1,0,0,0-1.7744,0l-13,25A1,1,0,0,0,3,30H29a1,1,0,0,0,.8872-1.4614ZM14.875,11h2.25V21h-2.25ZM16,27a1.5,1.5,0,1,1,1.5-1.5A1.5,1.5,0,0,1,16,27Z"
-                  />
-                </svg>
-                <span>
-                  Average Temperature
-                </span>
-              </div>
-              <div
-                className="iot--value-card__attribute"
-              >
-                <div
-                  className="iot--value-card__value-renderer--wrapper"
-                >
-                  <span
-                    className="iot--value-card__value-renderer--value iot--value-card__value-renderer--value--vertical"
-                    style={
-                      Object {
-                        "--value-renderer-color": null,
-                        "--value-renderer-font-size": "42px",
-                        "--value-renderer-max-lines": 1,
-                      }
-                    }
-                  >
-                    456,778,234,234,234,240.0
-                  </span>
-                </div>
-                <span
-                  className="iot--value-card__attribute-unit"
-                  style={
-                    Object {
-                      "--default-font-size": "1.25rem",
-                    }
-                  }
-                >
-                  ˚F
-                </span>
-              </div>
-            </div>
-            <div
-              className="iot--value-card__attribute-wrapper iot--value-card__attribute-wrapper--vertical"
-              style={
-                Object {
-                  "--value-card-attribute-width": "100%",
-                }
-              }
-            >
-              <div
-                className="iot--value-card__attribute-label"
-              >
-                <svg
-                  aria-label="> 80"
-                  fill="#F00"
-                  focusable="false"
-                  height={16}
-                  preserveAspectRatio="xMidYMid meet"
-                  role="img"
-                  title="> 80"
-                  viewBox="0 0 32 32"
-                  width={16}
-                  xmlns="http://www.w3.org/2000/svg"
-                >
-                  <path
-                    d="M14.875,11h2.25V21h-2.25ZM16,27a1.5,1.5,0,1,1,1.5-1.5A1.5,1.5,0,0,1,16,27Z"
-                    fill="none"
-                  />
-                  <path
-                    d="M29.8872,28.5386l-13-25a1,1,0,0,0-1.7744,0l-13,25A1,1,0,0,0,3,30H29a1,1,0,0,0,.8872-1.4614ZM14.875,11h2.25V21h-2.25ZM16,27a1.5,1.5,0,1,1,1.5-1.5A1.5,1.5,0,0,1,16,27Z"
-                  />
-                </svg>
-                <span>
-                  Humidity
-                </span>
-              </div>
-              <div
-                className="iot--value-card__attribute"
-              >
-                <div
-                  className="iot--value-card__value-renderer--wrapper"
-                >
-                  <span
-                    className="iot--value-card__value-renderer--value iot--value-card__value-renderer--value--vertical"
-                    style={
-                      Object {
-                        "--value-renderer-color": null,
-                        "--value-renderer-font-size": "42px",
-                        "--value-renderer-max-lines": 1,
-                      }
-                    }
-                  >
-                    88,888,678,234,234,240,000.0
-                  </span>
-                </div>
-                <span
-                  className="iot--value-card__attribute-unit"
-                  style={
-                    Object {
-                      "--default-font-size": "1.25rem",
-                    }
-                  }
-                >
-                  ˚F
-                </span>
-              </div>
-            </div>
-          </div>
-        </div>
-      </div>
-    </div>
-  </div>
-  <button
-    className="info__show-button"
-    onClick={[Function]}
-    style={
-      Object {
-        "background": "#027ac5",
-        "border": "none",
-        "borderRadius": "0 0 0 5px",
-        "color": "#fff",
-        "cursor": "pointer",
-        "display": "block",
-        "fontFamily": "sans-serif",
-        "fontSize": 12,
-        "padding": "5px 15px",
-        "position": "fixed",
-        "right": 0,
-        "top": 0,
-      }
-    }
-    type="button"
-  >
-    Show Info
-  </button>
-</div>
-`;
-
-exports[`Storybook Snapshot tests and console checks Storyshots 1 - Watson IoT/ValueCard medium-wide / 3 1`] = `
-<div
-  className="storybook-container"
->
-  <div
-    style={
-      Object {
-        "position": "relative",
-        "zIndex": 0,
-      }
-    }
-  >
-    <div
-      style={
-        Object {
-          "margin": "1rem4",
-          "width": "1056px",
-        }
-      }
-    >
-      <div
-        className="iot--card iot--value-card__horizontal iot--card--wrapper"
-        data-testid="Card"
-        id="facilitycard"
-        role="presentation"
-        style={
-          Object {
-            "--card-default-height": "304px",
-          }
-        }
-      >
-        <div
-          className="iot--card--header"
-        >
-          <span
-            className="iot--card--title"
-            title="Facility Conditions"
-          >
-            <div
-              className="iot--card--title--text"
-            >
-              Facility Conditions
-            </div>
-          </span>
-        </div>
-        <div
-          className="iot--card--content"
-          data-testid="Card-content"
-          style={
-            Object {
-              "--card-content-height": "256px",
-            }
-          }
-        >
-          <div
-            className="iot--value-card__content-wrapper"
-          >
-            <div
-              className="iot--value-card__attribute-wrapper iot--value-card__attribute-wrapper--horizontal"
-              style={
-                Object {
-                  "--value-card-attribute-width": "33.333333333333336%",
-                }
-              }
-            >
-              <div
-                className="iot--value-card__attribute-label"
-              >
-                <span>
-                  Comfort Level
-                </span>
-              </div>
-              <div
-                className="iot--value-card__attribute"
-              >
-                <div
-                  className="iot--value-card__value-renderer--wrapper"
-                >
-                  <span
-                    className="iot--value-card__value-renderer--value"
-                    style={
-                      Object {
-                        "--value-renderer-color": null,
-                        "--value-renderer-font-size": "42px",
-                        "--value-renderer-max-lines": 1,
-                      }
-                    }
-                  >
-                    89
-                  </span>
-                </div>
-                <span
-                  className="iot--value-card__attribute-unit"
-                  style={
-                    Object {
-                      "--default-font-size": "1.25rem",
-                    }
-                  }
-                >
-                  %
-                </span>
-              </div>
-            </div>
-            <div
-              className="iot--value-card__attribute-wrapper iot--value-card__attribute-wrapper--horizontal"
-              style={
-                Object {
-                  "--value-card-attribute-width": "33.333333333333336%",
-                }
-              }
-            >
-              <div
-                className="iot--value-card__attribute-label"
-              >
-                <span>
-                  Average Temperature
-                </span>
-              </div>
-              <div
-                className="iot--value-card__attribute"
-              >
-                <div
-                  className="iot--value-card__value-renderer--wrapper"
-                >
-                  <span
-                    className="iot--value-card__value-renderer--value"
-                    style={
-                      Object {
-                        "--value-renderer-color": null,
-                        "--value-renderer-font-size": "42px",
-                        "--value-renderer-max-lines": 1,
-                      }
-                    }
-                  >
-                    76.7
-                  </span>
-                </div>
-                <span
-                  className="iot--value-card__attribute-unit"
-                  style={
-                    Object {
-                      "--default-font-size": "1.25rem",
-                    }
-                  }
-                >
-                  ˚F
-                </span>
-              </div>
-            </div>
-            <div
-              className="iot--value-card__attribute-wrapper iot--value-card__attribute-wrapper--horizontal"
-              style={
-                Object {
-                  "--value-card-attribute-width": "33.333333333333336%",
-                }
-              }
-            >
-              <div
-                className="iot--value-card__attribute-label"
-              >
-                <span>
-                  Utilization
-                </span>
-              </div>
-              <div
-                className="iot--value-card__attribute"
-              >
-                <div
-                  className="iot--value-card__value-renderer--wrapper"
-                >
-                  <span
-                    className="iot--value-card__value-renderer--value"
-                    style={
-                      Object {
-                        "--value-renderer-color": null,
-                        "--value-renderer-font-size": "42px",
-                        "--value-renderer-max-lines": 1,
-                      }
-                    }
-                  >
-                    76
-                  </span>
-                </div>
-                <span
-                  className="iot--value-card__attribute-unit"
-                  style={
-                    Object {
-                      "--default-font-size": "1.25rem",
-                    }
-                  }
-                >
-                  %
-                </span>
-              </div>
-            </div>
-          </div>
-        </div>
-      </div>
-    </div>
-  </div>
-  <button
-    className="info__show-button"
-    onClick={[Function]}
-    style={
-      Object {
-        "background": "#027ac5",
-        "border": "none",
-        "borderRadius": "0 0 0 5px",
-        "color": "#fff",
-        "cursor": "pointer",
-        "display": "block",
-        "fontFamily": "sans-serif",
-        "fontSize": 12,
-        "padding": "5px 15px",
-        "position": "fixed",
-        "right": 0,
-        "top": 0,
-      }
-    }
-    type="button"
-  >
-    Show Info
-  </button>
-</div>
-`;
-
-exports[`Storybook Snapshot tests and console checks Storyshots 1 - Watson IoT/ValueCard small / long / no units 1`] = `
-<div
-  className="storybook-container"
->
-  <div
-    style={
-      Object {
-        "position": "relative",
-        "zIndex": 0,
-      }
-    }
-  >
-    <div
-      style={
-        Object {
-          "margin": "1rem4",
-          "width": "252px",
-        }
-      }
-    >
-      <div
-        className="iot--card iot--value-card__horizontal iot--card--wrapper"
-        data-testid="Card"
-        id="facilitycard"
-        role="presentation"
-        style={
-          Object {
-            "--card-default-height": "144px",
-          }
-        }
-      >
-        <div
-          className="iot--card--header"
-        >
-          <span
-            className="iot--card--title"
-            title="Tagpath"
-          >
-            <div
-              className="iot--card--title--text"
-            >
-              Tagpath
-            </div>
-          </span>
-        </div>
-        <div
-          className="iot--card--content"
-          data-testid="Card-content"
-          style={
-            Object {
-              "--card-content-height": "96px",
-            }
-          }
-        >
-          <div
-            className="iot--value-card__content-wrapper"
-          >
-            <div
-              className="iot--value-card__attribute-wrapper iot--value-card__attribute-wrapper--horizontal"
-              style={
-                Object {
-                  "--value-card-attribute-width": "100%",
-                }
-              }
-            >
-              <div
-                className="iot--value-card__attribute-label"
-              >
-                <span>
-                  Tagpath
-                </span>
-              </div>
-              <div
-                className="iot--value-card__attribute"
-              >
-                <div
-                  className="iot--value-card__value-renderer--wrapper"
-                >
-                  <span
-                    className="iot--value-card__value-renderer--value"
-                    style={
-                      Object {
-                        "--value-renderer-color": null,
-                        "--value-renderer-font-size": "42px",
-                        "--value-renderer-max-lines": 1,
-                      }
-                    }
-                  >
-                    rutherford/rooms/northadd/ah2/ft_supflow/eurutherford/rooms/northadd/ah2/ft_supflow/eu
-                  </span>
-                </div>
-                <span
-                  className="iot--value-card__attribute-unit"
-                  style={
-                    Object {
-                      "--default-font-size": "1.25rem",
-                    }
-                  }
-                >
-                  
-                </span>
-              </div>
-            </div>
-          </div>
-        </div>
-      </div>
-    </div>
-  </div>
-  <button
-    className="info__show-button"
-    onClick={[Function]}
-    style={
-      Object {
-        "background": "#027ac5",
-        "border": "none",
-        "borderRadius": "0 0 0 5px",
-        "color": "#fff",
-        "cursor": "pointer",
-        "display": "block",
-        "fontFamily": "sans-serif",
-        "fontSize": 12,
-        "padding": "5px 15px",
-        "position": "fixed",
-        "right": 0,
-        "top": 0,
-      }
-    }
-    type="button"
-  >
-    Show Info
-  </button>
-</div>
-`;
-
-exports[`Storybook Snapshot tests and console checks Storyshots 1 - Watson IoT/ValueCard small / long 1`] = `
-<div
-  className="storybook-container"
->
-  <div
-    style={
-      Object {
-        "position": "relative",
-        "zIndex": 0,
-      }
-    }
-  >
-    <div
-      style={
-        Object {
-          "margin": "1rem4",
-          "width": "252px",
-        }
-      }
-    >
-      <div
-        className="iot--card iot--value-card__horizontal iot--card--wrapper"
-        data-testid="Card"
-        id="facilitycard"
-        role="presentation"
-        style={
-          Object {
-            "--card-default-height": "144px",
-          }
-        }
-      >
-        <div
-          className="iot--card--header"
-        >
-          <span
-            className="iot--card--title"
-            title="Occupancy"
-          >
-            <div
-              className="iot--card--title--text"
-            >
-              Occupancy
-            </div>
-          </span>
-        </div>
-        <div
-          className="iot--card--content"
-          data-testid="Card-content"
-          style={
-            Object {
-              "--card-content-height": "96px",
-            }
-          }
-        >
-          <div
-            className="iot--value-card__content-wrapper"
-          >
-            <div
-              className="iot--value-card__attribute-wrapper iot--value-card__attribute-wrapper--horizontal"
->>>>>>> 9becccc8
-              style={
-                Object {
-                  "--value-card-attribute-width": "100%",
-                }
-              }
-            >
-              <div
-                className="iot--value-card__attribute-label"
-              >
-                <span>
-                  Comfort Level
-                </span>
-              </div>
-<<<<<<< HEAD
-=======
-            </div>
-          </div>
-        </div>
-      </div>
-    </div>
-  </div>
-  <button
-    className="info__show-button"
-    onClick={[Function]}
-    style={
-      Object {
-        "background": "#027ac5",
-        "border": "none",
-        "borderRadius": "0 0 0 5px",
-        "color": "#fff",
-        "cursor": "pointer",
-        "display": "block",
-        "fontFamily": "sans-serif",
-        "fontSize": 12,
-        "padding": "5px 15px",
-        "position": "fixed",
-        "right": 0,
-        "top": 0,
-      }
-    }
-    type="button"
-  >
-    Show Info
-  </button>
-</div>
-`;
-
-exports[`Storybook Snapshot tests and console checks Storyshots 1 - Watson IoT/ValueCard small / no label 1`] = `
-<div
-  className="storybook-container"
->
-  <div
-    style={
-      Object {
-        "position": "relative",
-        "zIndex": 0,
-      }
-    }
-  >
-    <div
-      style={
-        Object {
-          "margin": "1rem4",
-          "width": "252px",
-        }
-      }
-    >
-      <div
-        className="iot--card iot--value-card__horizontal iot--card--wrapper"
-        data-testid="Card"
-        id="facilitycard"
-        role="presentation"
-        style={
-          Object {
-            "--card-default-height": "144px",
-          }
-        }
-      >
-        <div
-          className="iot--card--header"
-        >
-          <span
-            className="iot--card--title"
-            title="Occupancy"
-          >
-            <div
-              className="iot--card--title--text"
-            >
-              Occupancy
-            </div>
-          </span>
-        </div>
-        <div
-          className="iot--card--content"
-          data-testid="Card-content"
-          style={
-            Object {
-              "--card-content-height": "96px",
-            }
-          }
-        >
-          <div
-            className="iot--value-card__content-wrapper"
-          >
-            <div
-              className="iot--value-card__attribute-wrapper iot--value-card__attribute-wrapper--horizontal"
-              style={
-                Object {
-                  "--value-card-attribute-width": "100%",
-                }
-              }
-            >
-              <div
-                className="iot--value-card__attribute-label"
-              >
-                <span />
-              </div>
->>>>>>> 9becccc8
-              <div
-                className="iot--value-card__attribute"
-              >
-                <div
-                  className="iot--value-card__value-renderer--wrapper"
-                >
-                  <span
-                    className="iot--value-card__value-renderer--value iot--value-card__value-renderer--value--vertical"
-                    style={
-                      Object {
-                        "--value-renderer-color": null,
-                        "--value-renderer-font-size": "42px",
-                        "--value-renderer-max-lines": 1,
-                      }
-                    }
-                  >
-                    89
-                  </span>
-                </div>
-                <span
-                  className="iot--value-card__attribute-unit"
-                  style={
-                    Object {
-                      "--default-font-size": "1.25rem",
-                    }
-                  }
-                >
-                  %
-                </span>
-              </div>
-            </div>
-<<<<<<< HEAD
-=======
-          </span>
-        </div>
-        <div
-          className="iot--card--content"
-          data-testid="Card-content"
-          style={
-            Object {
-              "--card-content-height": "96px",
-            }
-          }
-        >
-          <div
-            className="iot--value-card__content-wrapper"
-          >
->>>>>>> 9becccc8
-            <div
-              className="iot--value-card__attribute-wrapper iot--value-card__attribute-wrapper--vertical"
-              style={
-                Object {
-                  "--value-card-attribute-width": "100%",
-                }
-              }
-            >
-              <div
-                className="iot--value-card__attribute-label"
-              >
-                <span>
-                  Average Temperature
-                </span>
-              </div>
-              <div
-                className="iot--value-card__attribute"
-              >
-                <div
-                  className="iot--value-card__value-renderer--wrapper"
-                >
-                  <span
-                    className="iot--value-card__value-renderer--value iot--value-card__value-renderer--value--vertical"
-                    style={
-                      Object {
-                        "--value-renderer-color": null,
-                        "--value-renderer-font-size": "42px",
-                        "--value-renderer-max-lines": 1,
-                      }
-                    }
-                  >
-                    76.7
-                  </span>
-                </div>
-                <span
-                  className="iot--value-card__attribute-unit"
-                  style={
-                    Object {
-                      "--default-font-size": "1.25rem",
-                    }
-                  }
-                >
-                  ˚F
-                </span>
-              </div>
-            </div>
-<<<<<<< HEAD
-=======
-          </div>
-        </div>
-      </div>
-    </div>
-  </div>
-  <button
-    className="info__show-button"
-    onClick={[Function]}
-    style={
-      Object {
-        "background": "#027ac5",
-        "border": "none",
-        "borderRadius": "0 0 0 5px",
-        "color": "#fff",
-        "cursor": "pointer",
-        "display": "block",
-        "fontFamily": "sans-serif",
-        "fontSize": 12,
-        "padding": "5px 15px",
-        "position": "fixed",
-        "right": 0,
-        "top": 0,
-      }
-    }
-    type="button"
-  >
-    Show Info
-  </button>
-</div>
-`;
-
-exports[`Storybook Snapshot tests and console checks Storyshots 1 - Watson IoT/ValueCard small / thresholds (number, icon) 1`] = `
-<div
-  className="storybook-container"
->
-  <div
-    style={
-      Object {
-        "position": "relative",
-        "zIndex": 0,
-      }
-    }
-  >
-    <div
-      style={
-        Object {
-          "margin": "1rem4",
-          "width": "252px",
-        }
-      }
-    >
-      <div
-        className="iot--card iot--value-card__horizontal iot--card--wrapper"
-        data-testid="Card"
-        id="facilitycard"
-        role="presentation"
-        style={
-          Object {
-            "--card-default-height": "144px",
-          }
-        }
-      >
-        <div
-          className="iot--card--header"
-        >
-          <span
-            className="iot--card--title"
-            title="Alert Count"
-          >
-            <div
-              className="iot--card--title--text"
-            >
-              Alert Count
-            </div>
-          </span>
-        </div>
-        <div
-          className="iot--card--content"
-          data-testid="Card-content"
-          style={
-            Object {
-              "--card-content-height": "96px",
-            }
-          }
-        >
-          <div
-            className="iot--value-card__content-wrapper"
-          >
->>>>>>> 9becccc8
-            <div
-              className="iot--value-card__attribute-wrapper iot--value-card__attribute-wrapper--vertical"
-              style={
-                Object {
-                  "--value-card-attribute-width": "100%",
-                }
-              }
-            >
-              <div
-                className="iot--value-card__attribute-label"
-              >
-                <span>
-                  Utilization
-                </span>
-              </div>
-              <div
-                className="iot--value-card__attribute"
-              >
-                <div
-                  className="iot--value-card__value-renderer--wrapper"
-                >
-                  <span
-                    className="iot--value-card__value-renderer--value iot--value-card__value-renderer--value--vertical"
-                    style={
-                      Object {
-                        "--value-renderer-color": null,
-                        "--value-renderer-font-size": "42px",
-                        "--value-renderer-max-lines": 1,
-                      }
-                    }
-                  >
-                    76
-                  </span>
-                </div>
-                <span
-                  className="iot--value-card__attribute-unit"
-                  style={
-                    Object {
-                      "--default-font-size": "1.25rem",
-                    }
-                  }
-                >
-                  %
-                </span>
-              </div>
-            </div>
-            <div
-              className="iot--value-card__attribute-wrapper iot--value-card__attribute-wrapper--vertical"
-              style={
-                Object {
-                  "--value-card-attribute-width": "100%",
-                }
-              }
-            >
-              <div
-                className="iot--value-card__attribute-label"
-              >
-                <span>
-                  Humidity
-                </span>
-              </div>
-              <div
-                className="iot--value-card__attribute"
-              >
-                <div
-                  className="iot--value-card__value-renderer--wrapper"
-                >
-                  <span
-                    className="iot--value-card__value-renderer--value iot--value-card__value-renderer--value--vertical"
-                    style={
-                      Object {
-                        "--value-renderer-color": null,
-                        "--value-renderer-font-size": "42px",
-                        "--value-renderer-max-lines": 1,
-                      }
-                    }
-                  >
-                    50
-                  </span>
-                </div>
-                <span
-                  className="iot--value-card__attribute-unit"
-                  style={
-                    Object {
-                      "--default-font-size": "1.25rem",
-                    }
-                  }
-                >
-                  %
-                </span>
-              </div>
-            </div>
-<<<<<<< HEAD
-=======
-          </span>
-        </div>
-        <div
-          className="iot--card--content"
-          data-testid="Card-content"
-          style={
-            Object {
-              "--card-content-height": "96px",
-            }
-          }
-        >
-          <div
-            className="iot--value-card__content-wrapper"
-          >
->>>>>>> 9becccc8
-            <div
-              className="iot--value-card__attribute-wrapper iot--value-card__attribute-wrapper--vertical"
-              style={
-                Object {
-                  "--value-card-attribute-width": "100%",
-                }
-              }
-            >
-              <div
-                className="iot--value-card__attribute-label"
-              >
-                <span>
-                  Air Flow
-                </span>
-              </div>
-              <div
-                className="iot--value-card__attribute"
-              >
-                <div
-                  className="iot--value-card__value-renderer--wrapper"
-                >
-                  <span
-                    className="iot--value-card__value-renderer--value iot--value-card__value-renderer--value--vertical"
-                    style={
-                      Object {
-                        "--value-renderer-color": null,
-                        "--value-renderer-font-size": "42px",
-                        "--value-renderer-max-lines": 1,
-                      }
-                    }
-                  >
-                    0.567
-                  </span>
-                </div>
-                <span
-                  className="iot--value-card__attribute-unit"
-                  style={
-                    Object {
-                      "--default-font-size": "1.25rem",
-                    }
-                  }
-                >
-                  
-                </span>
-              </div>
-            </div>
-          </div>
-        </div>
-      </div>
-    </div>
-  </div>
-  <button
-    className="info__show-button"
-    onClick={[Function]}
-    style={
-      Object {
-        "background": "#027ac5",
-        "border": "none",
-        "borderRadius": "0 0 0 5px",
-        "color": "#fff",
-        "cursor": "pointer",
-        "display": "block",
-        "fontFamily": "sans-serif",
-        "fontSize": 12,
-        "padding": "5px 15px",
-        "position": "fixed",
-        "right": 0,
-        "top": 0,
-      }
-    }
-    type="button"
-  >
-    Show Info
-  </button>
-</div>
-`;
-
-exports[`Storybook Snapshot tests and console checks Storyshots 1 - Watson IoT/ValueCard with four data points 1`] = `
-<div
-  className="storybook-container"
->
-  <div
-    style={
-      Object {
-        "position": "relative",
-        "zIndex": 0,
-      }
-    }
-  >
-    <div
-      style={
-        Object {
-          "margin": "1rem4",
-          "width": "520px",
-        }
-      }
-    >
-      <div
-        className="iot--card iot--value-card__horizontal iot--card--wrapper"
-        data-testid="Card"
-        id="facilitycard"
-        role="presentation"
-        style={
-          Object {
-            "--card-default-height": "144px",
-          }
-        }
-      >
-        <div
-          className="iot--card--header"
-        >
-          <span
-            className="iot--card--title"
-            title="Status"
-          >
-            <div
-              className="iot--card--title--text"
-            >
-              Status
-            </div>
-          </span>
-        </div>
-        <div
-          className="iot--card--content"
-          data-testid="Card-content"
-          style={
-            Object {
-              "--card-content-height": "96px",
-            }
-          }
-        >
-          <div
-            className="iot--value-card__content-wrapper"
-          >
-            <div
-              className="iot--value-card__attribute-wrapper iot--value-card__attribute-wrapper--horizontal"
-              style={
-                Object {
-                  "--value-card-attribute-width": "25%",
-                }
-              }
-            >
-              <div
-                className="iot--value-card__attribute-label"
-              >
-                <span>
-                  Status
-                </span>
-              </div>
-              <div
-                className="iot--value-card__attribute"
-              >
-                <div
-                  className="iot--value-card__value-renderer--wrapper"
-                >
-                  <span
-                    className="iot--value-card__value-renderer--value"
-                    style={
-                      Object {
-                        "--value-renderer-color": null,
-                        "--value-renderer-font-size": "42px",
-                        "--value-renderer-max-lines": 1,
-                      }
-                    }
-                  >
-                    Good
-                  </span>
-                </div>
-                <span
-                  className="iot--value-card__attribute-unit"
-                  style={
-                    Object {
-                      "--default-font-size": "1.25rem",
-                    }
-                  }
-                >
-                  
-                </span>
-              </div>
-            </div>
-            <div
-              className="iot--value-card__attribute-wrapper iot--value-card__attribute-wrapper--horizontal"
-              style={
-                Object {
-                  "--value-card-attribute-width": "25%",
-                }
-              }
-            >
-              <div
-                className="iot--value-card__attribute-label"
-              >
-                <span>
-                  Comfort level
-                </span>
-              </div>
-              <div
-                className="iot--value-card__attribute"
-              >
-                <div
-                  className="iot--value-card__value-renderer--wrapper"
-                >
-                  <span
-                    className="iot--value-card__value-renderer--value"
-                    style={
-                      Object {
-                        "--value-renderer-color": null,
-                        "--value-renderer-font-size": "42px",
-                        "--value-renderer-max-lines": 1,
-                      }
-                    }
-                  >
-                    Healthy
-                  </span>
-                </div>
-                <span
-                  className="iot--value-card__attribute-unit"
-                  style={
-                    Object {
-                      "--default-font-size": "1.25rem",
-                    }
-                  }
-                >
-                  
-                </span>
-              </div>
-            </div>
-            <div
-              className="iot--value-card__attribute-wrapper iot--value-card__attribute-wrapper--horizontal"
-              style={
-                Object {
-                  "--value-card-attribute-width": "25%",
-                }
-              }
-            >
-              <div
-                className="iot--value-card__attribute-label"
-              >
-                <span>
-                  Occupancy
-                </span>
-              </div>
-              <div
-                className="iot--value-card__attribute"
-              >
-                <div
-                  className="iot--value-card__value-renderer--wrapper"
-                >
-                  <span
-                    className="iot--value-card__value-renderer--value"
-                    style={
-                      Object {
-                        "--value-renderer-color": null,
-                        "--value-renderer-font-size": "42px",
-                        "--value-renderer-max-lines": 1,
-                      }
-                    }
-                  >
-                    None
-                  </span>
-                </div>
-                <span
-                  className="iot--value-card__attribute-unit"
-                  style={
-                    Object {
-                      "--default-font-size": "1.25rem",
-                    }
-                  }
-                >
-                  
-                </span>
-              </div>
-            </div>
-<<<<<<< HEAD
-=======
-          </span>
-        </div>
-        <div
-          className="iot--card--content"
-          data-testid="Card-content"
-          style={
-            Object {
-              "--card-content-height": "96px",
-            }
-          }
-        >
-          <div
-            className="iot--value-card__content-wrapper"
-          >
->>>>>>> 9becccc8
-            <div
-              className="iot--value-card__attribute-wrapper iot--value-card__attribute-wrapper--horizontal"
-              style={
-                Object {
-                  "--value-card-attribute-width": "25%",
-                }
-              }
-            >
-              <div
-                className="iot--value-card__attribute-label"
-              >
-                <span>
-                  Humidity
-                </span>
-              </div>
-              <div
-                className="iot--value-card__attribute"
-              >
-                <div
-                  className="iot--value-card__value-renderer--wrapper"
-                >
-                  <span
-                    className="iot--value-card__value-renderer--value"
-                    style={
-                      Object {
-                        "--value-renderer-color": null,
-                        "--value-renderer-font-size": "42px",
-                        "--value-renderer-max-lines": 1,
-                      }
-                    }
-                  >
-                    Unbearable
-                  </span>
-                </div>
-                <span
-                  className="iot--value-card__attribute-unit"
-                  style={
-                    Object {
-                      "--default-font-size": "1.25rem",
-                    }
-                  }
-                >
-                  
-                </span>
-              </div>
-            </div>
-          </div>
-        </div>
-      </div>
-    </div>
-  </div>
-  <button
-    className="info__show-button"
-    onClick={[Function]}
-    style={
-      Object {
-        "background": "#027ac5",
-        "border": "none",
-        "borderRadius": "0 0 0 5px",
-        "color": "#fff",
-        "cursor": "pointer",
-        "display": "block",
-        "fontFamily": "sans-serif",
-        "fontSize": 12,
-        "padding": "5px 15px",
-        "position": "fixed",
-        "right": 0,
-        "top": 0,
-      }
-    }
-    type="button"
-  >
-    Show Info
-  </button>
-</div>
-`;
-
-exports[`Storybook Snapshot tests and console checks Storyshots 1 - Watson IoT/ValueCard with isEditable 1`] = `
-<div
-  className="storybook-container"
->
-  <div
-    style={
-      Object {
-        "position": "relative",
-        "zIndex": 0,
-      }
-    }
-  >
-    <div
-      style={
-        Object {
-          "margin": "1rem4",
-          "width": "520px",
-        }
-      }
-    >
-      <div
-        className="iot--card iot--value-card__vertical iot--card--wrapper"
-        data-testid="Card"
-        id="facilitycard"
-        role="presentation"
-        style={
-          Object {
-            "--card-default-height": "304px",
-          }
-        }
-      >
-        <div
-          className="iot--card--header"
-        >
-          <span
-            className="iot--card--title"
-            title="Really really really long card title?"
-          >
-            <div
-              className="iot--card--title--text"
-            >
-              Really really really long card title?
-            </div>
-          </span>
-        </div>
-        <div
-          className="iot--card--content"
-          data-testid="Card-content"
-          style={
-            Object {
-              "--card-content-height": "256px",
-            }
-          }
-        >
-          <div
-            className="iot--value-card__content-wrapper iot--value-card__content-wrapper--vertical"
-          >
-            <div
-              className="iot--value-card__attribute-wrapper iot--value-card__attribute-wrapper--vertical"
-              style={
-                Object {
-                  "--value-card-attribute-width": "100%",
-                }
-              }
-            >
-              <div
-                className="iot--value-card__attribute-label"
-              >
-                <span>
-                  Monthly summary
-                </span>
-              </div>
-              <div
-                className="iot--value-card__attribute"
-              >
-                <div
-                  className="iot--value-card__value-renderer--wrapper"
-                >
-                  <span
-                    className="iot--value-card__value-renderer--value iot--value-card__value-renderer--value--vertical"
-                    style={
-                      Object {
-                        "--value-renderer-color": null,
-                        "--value-renderer-font-size": "42px",
-                        "--value-renderer-max-lines": 1,
-                      }
-                    }
-                  >
-                    --
-                  </span>
-                </div>
-                <span
-                  className="iot--value-card__attribute-unit"
-                  style={
-                    Object {
-                      "--default-font-size": "1.25rem",
-                    }
-                  }
-                >
-                  Wh
-                </span>
-              </div>
-            </div>
-            <div
-              className="iot--value-card__attribute-wrapper iot--value-card__attribute-wrapper--vertical"
-              style={
-                Object {
-                  "--value-card-attribute-width": "100%",
-                }
-              }
-            >
-              <div
-                className="iot--value-card__attribute-label"
-              >
-                <span>
-                  Yearly summary
-                </span>
-              </div>
-              <div
-                className="iot--value-card__attribute"
-              >
-                <div
-                  className="iot--value-card__value-renderer--wrapper"
-                >
-                  <span
-                    className="iot--value-card__value-renderer--value iot--value-card__value-renderer--value--vertical"
-                    style={
-                      Object {
-                        "--value-renderer-color": null,
-                        "--value-renderer-font-size": "42px",
-                        "--value-renderer-max-lines": 1,
-                      }
-                    }
-                  >
-                    --
-                  </span>
-                </div>
-                <span
-                  className="iot--value-card__attribute-unit"
-                  style={
-                    Object {
-                      "--default-font-size": "1.25rem",
-                    }
-                  }
-                >
-                  Wh
-                </span>
-              </div>
-            </div>
-          </div>
-        </div>
-      </div>
-    </div>
-  </div>
-  <button
-    className="info__show-button"
-    onClick={[Function]}
-    style={
-      Object {
-        "background": "#027ac5",
-        "border": "none",
-        "borderRadius": "0 0 0 5px",
-        "color": "#fff",
-        "cursor": "pointer",
-        "display": "block",
-        "fontFamily": "sans-serif",
-        "fontSize": 12,
-        "padding": "5px 15px",
-        "position": "fixed",
-        "right": 0,
-        "top": 0,
-      }
-    }
-    type="button"
-  >
-    Show Info
-  </button>
-</div>
-`;
-
-exports[`Storybook Snapshot tests and console checks Storyshots 1 - Watson IoT/ValueCard with long text and no units 1`] = `
-<div
-  className="storybook-container"
->
-  <div
-    style={
-      Object {
-        "position": "relative",
-        "zIndex": 0,
-      }
-    }
-  >
-    <div
-      style={
-        Object {
-          "margin": "1rem4",
-          "width": "252px",
-        }
-      }
-    >
-      <div
-        className="iot--card iot--value-card__horizontal iot--card--wrapper"
-        data-testid="Card"
-        id="facilitycard"
-        role="presentation"
-        style={
-          Object {
-            "--card-default-height": "144px",
-          }
-        }
-      >
-        <div
-          className="iot--card--header"
-        >
-          <span
-            className="iot--card--title"
-            title="Tagpath"
-          >
-            <div
-              className="iot--card--title--text"
-            >
-              Tagpath
-            </div>
-          </span>
-        </div>
-        <div
-          className="iot--card--content"
-          data-testid="Card-content"
-          style={
-            Object {
-              "--card-content-height": "96px",
-            }
-          }
-        >
-          <div
-            className="iot--value-card__content-wrapper"
-          >
-            <div
-              className="iot--value-card__attribute-wrapper iot--value-card__attribute-wrapper--horizontal"
-              style={
-                Object {
-                  "--value-card-attribute-width": "100%",
-                }
-              }
-            >
-              <div
-                className="iot--value-card__attribute-label"
-              >
-                <span>
-                  Tagpath
-                </span>
-              </div>
-              <div
-                className="iot--value-card__attribute"
-              >
-                <div
-                  className="iot--value-card__value-renderer--wrapper"
-                >
-                  <span
-                    className="iot--value-card__value-renderer--value"
-                    style={
-                      Object {
-                        "--value-renderer-color": null,
-                        "--value-renderer-font-size": "42px",
-                        "--value-renderer-max-lines": 1,
-                      }
-                    }
-                  >
-                    rutherford/rooms/northadd/ah2/ft_supflow/eurutherford/rooms/northadd/ah2/ft_supflow/eu
-                  </span>
-                </div>
-                <span
-                  className="iot--value-card__attribute-unit"
-                  style={
-                    Object {
-                      "--default-font-size": "1.25rem",
-                    }
-                  }
-                >
-                  
-                </span>
-              </div>
-            </div>
-          </div>
-        </div>
-      </div>
-    </div>
-  </div>
-  <button
-    className="info__show-button"
-    onClick={[Function]}
-    style={
-      Object {
-        "background": "#027ac5",
-        "border": "none",
-        "borderRadius": "0 0 0 5px",
-        "color": "#fff",
-        "cursor": "pointer",
-        "display": "block",
-        "fontFamily": "sans-serif",
-        "fontSize": 12,
-        "padding": "5px 15px",
-        "position": "fixed",
-        "right": 0,
-        "top": 0,
-      }
-    }
-    type="button"
-  >
-    Show Info
-  </button>
-</div>
-`;
-
-exports[`Storybook Snapshot tests and console checks Storyshots 1 - Watson IoT/ValueCard with six data points 1`] = `
-<div
-  className="storybook-container"
->
-  <div
-    style={
-      Object {
-        "position": "relative",
-        "zIndex": 0,
-      }
-    }
-  >
-    <div
-      style={
-        Object {
-          "margin": "1rem4",
-          "width": "252px",
-        }
-      }
-    >
-      <div
-        className="iot--card iot--value-card__vertical iot--card--wrapper"
-        data-testid="Card"
-        id="facilitycard"
-        role="presentation"
-        style={
-          Object {
-            "--card-default-height": "624px",
-          }
-        }
-      >
-        <div
-          className="iot--card--header"
-        >
-          <span
-            className="iot--card--title"
-            title="Facility Conditions"
-          >
-            <div
-              className="iot--card--title--text"
-            >
-              Facility Conditions
-            </div>
-          </span>
-        </div>
-        <div
-          className="iot--card--content"
-          data-testid="Card-content"
-          style={
-            Object {
-              "--card-content-height": "576px",
-            }
-          }
-        >
-          <div
-            className="iot--value-card__content-wrapper iot--value-card__content-wrapper--vertical"
-          >
-            <div
-              className="iot--value-card__attribute-wrapper iot--value-card__attribute-wrapper--vertical"
-              style={
-                Object {
-                  "--value-card-attribute-width": "100%",
-                }
-              }
-            >
-              <div
-                className="iot--value-card__attribute-label"
-              >
-                <span>
-                  Comfort Level
-                </span>
-              </div>
-              <div
-                className="iot--value-card__attribute"
-              >
-                <div
-                  className="iot--value-card__value-renderer--wrapper"
-                >
-                  <span
-                    className="iot--value-card__value-renderer--value iot--value-card__value-renderer--value--vertical"
-                    style={
-                      Object {
-                        "--value-renderer-color": null,
-                        "--value-renderer-font-size": "42px",
-                        "--value-renderer-max-lines": 1,
-                      }
-                    }
-                  >
-                    89
-                  </span>
-                </div>
-                <span
-                  className="iot--value-card__attribute-unit"
-                  style={
-                    Object {
-                      "--default-font-size": "1.25rem",
-                    }
-                  }
-                >
-                  %
-                </span>
-              </div>
-            </div>
-            <div
-              className="iot--value-card__attribute-wrapper iot--value-card__attribute-wrapper--vertical"
-              style={
-                Object {
-                  "--value-card-attribute-width": "100%",
-                }
-              }
-            >
-              <div
-                className="iot--value-card__attribute-label"
-              >
-                <span>
-                  Average Temperature
-                </span>
-              </div>
-              <div
-                className="iot--value-card__attribute"
-              >
-                <div
-                  className="iot--value-card__value-renderer--wrapper"
-                >
-                  <span
-                    className="iot--value-card__value-renderer--value iot--value-card__value-renderer--value--vertical"
-                    style={
-                      Object {
-                        "--value-renderer-color": null,
-                        "--value-renderer-font-size": "42px",
-                        "--value-renderer-max-lines": 1,
-                      }
-                    }
-                  >
-                    76.7
-                  </span>
-                </div>
-                <span
-                  className="iot--value-card__attribute-unit"
-                  style={
-                    Object {
-                      "--default-font-size": "1.25rem",
-                    }
-                  }
-                >
-                  ˚F
-                </span>
-              </div>
-            </div>
-            <div
-              className="iot--value-card__attribute-wrapper iot--value-card__attribute-wrapper--vertical"
-              style={
-                Object {
-                  "--value-card-attribute-width": "100%",
-                }
-              }
-            >
-              <div
-                className="iot--value-card__attribute-label"
-              >
-                <span>
-                  Utilization
-                </span>
-              </div>
-              <div
-                className="iot--value-card__attribute"
-              >
-                <div
-                  className="iot--value-card__value-renderer--wrapper"
-                >
-                  <span
-                    className="iot--value-card__value-renderer--value iot--value-card__value-renderer--value--vertical"
-                    style={
-                      Object {
-                        "--value-renderer-color": null,
-                        "--value-renderer-font-size": "42px",
-                        "--value-renderer-max-lines": 1,
-                      }
-                    }
-                  >
-                    76
-                  </span>
-                </div>
-                <span
-                  className="iot--value-card__attribute-unit"
-                  style={
-                    Object {
-                      "--default-font-size": "1.25rem",
-                    }
-                  }
-                >
-                  %
-                </span>
-              </div>
-            </div>
-            <div
-              className="iot--value-card__attribute-wrapper iot--value-card__attribute-wrapper--vertical"
-              style={
-                Object {
-                  "--value-card-attribute-width": "100%",
-                }
-              }
-            >
-              <div
-                className="iot--value-card__attribute-label"
-              >
-                <span>
-                  CPU
-                </span>
-              </div>
-              <div
-                className="iot--value-card__attribute"
-              >
-                <div
-                  className="iot--value-card__value-renderer--wrapper"
-                >
-                  <span
-                    className="iot--value-card__value-renderer--value iot--value-card__value-renderer--value--vertical"
-                    style={
-                      Object {
-                        "--value-renderer-color": null,
-                        "--value-renderer-font-size": "42px",
-                        "--value-renderer-max-lines": 1,
-                      }
-                    }
-                  >
-                    76
-                  </span>
-                </div>
-                <span
-                  className="iot--value-card__attribute-unit"
-                  style={
-                    Object {
-                      "--default-font-size": "1.25rem",
-                    }
-                  }
-                >
-                  %
-                </span>
-              </div>
-            </div>
-            <div
-              className="iot--value-card__attribute-wrapper iot--value-card__attribute-wrapper--vertical"
-              style={
-                Object {
-                  "--value-card-attribute-width": "100%",
-                }
-              }
-            >
-              <div
-                className="iot--value-card__attribute-label"
-              >
-                <span>
-                  Humidity
-                </span>
-              </div>
-              <div
-                className="iot--value-card__attribute"
-              >
-                <div
-                  className="iot--value-card__value-renderer--wrapper"
-                >
-                  <span
-                    className="iot--value-card__value-renderer--value iot--value-card__value-renderer--value--vertical"
-                    style={
-                      Object {
-                        "--value-renderer-color": null,
-                        "--value-renderer-font-size": "42px",
-                        "--value-renderer-max-lines": 1,
-                      }
-                    }
-                  >
-                    76
-                  </span>
-                </div>
-                <span
-                  className="iot--value-card__attribute-unit"
-                  style={
-                    Object {
-                      "--default-font-size": "1.25rem",
-                    }
-                  }
-                >
-                  %
-                </span>
-              </div>
-            </div>
-<<<<<<< HEAD
-=======
-          </span>
-        </div>
-        <div
-          className="iot--card--content"
-          data-testid="Card-content"
-          style={
-            Object {
-              "--card-content-height": "96px",
-            }
-          }
-        >
-          <div
-            className="iot--value-card__content-wrapper"
-          >
->>>>>>> 9becccc8
-            <div
-              className="iot--value-card__attribute-wrapper iot--value-card__attribute-wrapper--vertical"
-              style={
-                Object {
-                  "--value-card-attribute-width": "100%",
-                }
-              }
-            >
-              <div
-                className="iot--value-card__attribute-label"
-              >
-                <span>
-                  Location
-                </span>
-              </div>
-              <div
-                className="iot--value-card__attribute"
-              >
-                <div
-                  className="iot--value-card__value-renderer--wrapper"
-                >
-                  <span
-                    className="iot--value-card__value-renderer--value iot--value-card__value-renderer--value--vertical"
-                    style={
-                      Object {
-                        "--value-renderer-color": null,
-                        "--value-renderer-font-size": "42px",
-                        "--value-renderer-max-lines": 1,
-                      }
-                    }
-                  >
-                    Australia
-                  </span>
-                </div>
-                <span
-                  className="iot--value-card__attribute-unit"
-                  style={
-                    Object {
-                      "--default-font-size": "1.25rem",
-                    }
-                  }
-                >
-                  
-                </span>
-              </div>
-            </div>
-<<<<<<< HEAD
-=======
-          </div>
-        </div>
-      </div>
-    </div>
-  </div>
-  <button
-    className="info__show-button"
-    onClick={[Function]}
-    style={
-      Object {
-        "background": "#027ac5",
-        "border": "none",
-        "borderRadius": "0 0 0 5px",
-        "color": "#fff",
-        "cursor": "pointer",
-        "display": "block",
-        "fontFamily": "sans-serif",
-        "fontSize": 12,
-        "padding": "5px 15px",
-        "position": "fixed",
-        "right": 0,
-        "top": 0,
-      }
-    }
-    type="button"
-  >
-    Show Info
-  </button>
-</div>
-`;
-
-exports[`Storybook Snapshot tests and console checks Storyshots 1 - Watson IoT/ValueCard with boolean 1`] = `
-<div
-  className="storybook-container"
->
-  <div
-    style={
-      Object {
-        "position": "relative",
-        "zIndex": 0,
-      }
-    }
-  >
-    <div
-      style={
-        Object {
-          "margin": "1rem4",
-          "width": "252px",
-        }
-      }
-    >
-      <div
-        className="iot--card iot--value-card__horizontal iot--card--wrapper"
-        data-testid="Card"
-        id="facilitycard"
-        role="presentation"
-        style={
-          Object {
-            "--card-default-height": "144px",
-          }
-        }
-      >
-        <div
-          className="iot--card--header"
-        >
-          <span
-            className="iot--card--title"
-            title="Uncomfortable?"
-          >
-            <div
-              className="iot--card--title--text"
-            >
-              Uncomfortable?
-            </div>
-          </span>
-        </div>
-        <div
-          className="iot--card--content"
-          data-testid="Card-content"
-          style={
-            Object {
-              "--card-content-height": "96px",
-            }
-          }
-        >
-          <div
-            className="iot--value-card__content-wrapper"
-          >
->>>>>>> 9becccc8
-            <div
-              className="iot--value-card__attribute-wrapper iot--value-card__attribute-wrapper--vertical"
-              style={
-                Object {
-                  "--value-card-attribute-width": "100%",
-                }
-              }
-            >
-              <div
-                className="iot--value-card__attribute-label"
-              >
-                <span>
-                  Air quality
-                </span>
-              </div>
-              <div
-                className="iot--value-card__attribute"
-              >
-                <div
-                  className="iot--value-card__value-renderer--wrapper"
-                >
-                  <span
-                    className="iot--value-card__value-renderer--value iot--value-card__value-renderer--value--vertical"
-                    style={
-                      Object {
-                        "--value-renderer-color": null,
-                        "--value-renderer-font-size": "42px",
-                        "--value-renderer-max-lines": 1,
-                      }
-                    }
-                  >
-                    76
-                  </span>
-                </div>
-                <span
-                  className="iot--value-card__attribute-unit"
-                  style={
-                    Object {
-                      "--default-font-size": "1.25rem",
-                    }
-                  }
-                >
-                  %
-                </span>
-              </div>
-            </div>
-          </div>
-        </div>
-      </div>
-    </div>
-  </div>
-  <button
-    className="info__show-button"
-    onClick={[Function]}
-    style={
-      Object {
-        "background": "#027ac5",
-        "border": "none",
-        "borderRadius": "0 0 0 5px",
-        "color": "#fff",
-        "cursor": "pointer",
-        "display": "block",
-        "fontFamily": "sans-serif",
-        "fontSize": 12,
-        "padding": "5px 15px",
-        "position": "fixed",
-        "right": 0,
-        "top": 0,
-      }
-    }
-    type="button"
-  >
-    Show Info
-  </button>
-</div>
-`;
-
-exports[`Storybook Snapshot tests and console checks Storyshots 1 - Watson IoT/ValueCard with three data points and thresholds 1`] = `
-<div
-  className="storybook-container"
->
-  <div
-    style={
-      Object {
-        "position": "relative",
-        "zIndex": 0,
-      }
-    }
-  >
-    <div
-      style={
-        Object {
-          "margin": "1rem4",
-          "width": "252px",
-        }
-      }
-    >
-      <div
-        className="iot--card iot--value-card__vertical iot--card--wrapper"
-        data-testid="Card"
-        id="facilitycard"
-        role="presentation"
-        style={
-          Object {
-            "--card-default-height": "304px",
-          }
-        }
-      >
-        <div
-          className="iot--card--header"
-        >
-          <span
-            className="iot--card--title"
-            title="Facility Conditions"
-          >
-            <div
-              className="iot--card--title--text"
-            >
-              Facility Conditions
-            </div>
-          </span>
-        </div>
-        <div
-          className="iot--card--content"
-          data-testid="Card-content"
-          style={
-            Object {
-              "--card-content-height": "256px",
-            }
-          }
-        >
-          <div
-            className="iot--value-card__content-wrapper iot--value-card__content-wrapper--vertical"
-          >
-            <div
-              className="iot--value-card__attribute-wrapper iot--value-card__attribute-wrapper--vertical"
-              style={
-                Object {
-                  "--value-card-attribute-width": "100%",
-                }
-              }
-            >
-              <div
-                className="iot--value-card__attribute-label"
-              >
-                <svg
-                  aria-label="> 80"
-                  fill="#F00"
-                  focusable="false"
-                  height={16}
-                  preserveAspectRatio="xMidYMid meet"
-                  role="img"
-                  title="> 80"
-                  viewBox="0 0 32 32"
-                  width={16}
-                  xmlns="http://www.w3.org/2000/svg"
-                >
-                  <path
-                    d="M14.875,11h2.25V21h-2.25ZM16,27a1.5,1.5,0,1,1,1.5-1.5A1.5,1.5,0,0,1,16,27Z"
-                    fill="none"
-                  />
-                  <path
-                    d="M29.8872,28.5386l-13-25a1,1,0,0,0-1.7744,0l-13,25A1,1,0,0,0,3,30H29a1,1,0,0,0,.8872-1.4614ZM14.875,11h2.25V21h-2.25ZM16,27a1.5,1.5,0,1,1,1.5-1.5A1.5,1.5,0,0,1,16,27Z"
-                  />
-                </svg>
-                <span>
-                  Comfort Level
-                </span>
-              </div>
-              <div
-                className="iot--value-card__attribute"
-              >
-                <div
-                  className="iot--value-card__value-renderer--wrapper"
-                >
-                  <span
-                    className="iot--value-card__value-renderer--value iot--value-card__value-renderer--value--vertical"
-                    style={
-                      Object {
-                        "--value-renderer-color": null,
-                        "--value-renderer-font-size": "42px",
-                        "--value-renderer-max-lines": 1,
-                      }
-                    }
-                  >
-                    345,678,234,234,234,240
-                  </span>
-                </div>
-                <span
-                  className="iot--value-card__attribute-unit"
-                  style={
-                    Object {
-                      "--default-font-size": "1.25rem",
-                    }
-                  }
-                >
-                  %
-                </span>
-              </div>
-            </div>
-            <div
-              className="iot--value-card__attribute-wrapper iot--value-card__attribute-wrapper--vertical"
-              style={
-                Object {
-                  "--value-card-attribute-width": "100%",
-                }
-              }
-            >
-              <div
-                className="iot--value-card__attribute-label"
-              >
-                <svg
-                  aria-label="> 80"
-                  fill="#F00"
-                  focusable="false"
-                  height={16}
-                  preserveAspectRatio="xMidYMid meet"
-                  role="img"
-                  title="> 80"
-                  viewBox="0 0 32 32"
-                  width={16}
-                  xmlns="http://www.w3.org/2000/svg"
-                >
-                  <path
-                    d="M14.875,11h2.25V21h-2.25ZM16,27a1.5,1.5,0,1,1,1.5-1.5A1.5,1.5,0,0,1,16,27Z"
-                    fill="none"
-                  />
-                  <path
-                    d="M29.8872,28.5386l-13-25a1,1,0,0,0-1.7744,0l-13,25A1,1,0,0,0,3,30H29a1,1,0,0,0,.8872-1.4614ZM14.875,11h2.25V21h-2.25ZM16,27a1.5,1.5,0,1,1,1.5-1.5A1.5,1.5,0,0,1,16,27Z"
-                  />
-                </svg>
-                <span>
-                  Average Temperature
-                </span>
-              </div>
-              <div
-                className="iot--value-card__attribute"
-              >
-                <div
-                  className="iot--value-card__value-renderer--wrapper"
-                >
-                  <span
-                    className="iot--value-card__value-renderer--value iot--value-card__value-renderer--value--vertical"
-                    style={
-                      Object {
-                        "--value-renderer-color": null,
-                        "--value-renderer-font-size": "42px",
-                        "--value-renderer-max-lines": 1,
-                      }
-                    }
-                  >
-                    456,778,234,234,234,240.0
-                  </span>
-                </div>
-                <span
-                  className="iot--value-card__attribute-unit"
-                  style={
-                    Object {
-                      "--default-font-size": "1.25rem",
-                    }
-                  }
-                >
-                  ˚F
-                </span>
-              </div>
-            </div>
-            <div
-              className="iot--value-card__attribute-wrapper iot--value-card__attribute-wrapper--vertical"
-              style={
-                Object {
-                  "--value-card-attribute-width": "100%",
-                }
-              }
-            >
-              <div
-                className="iot--value-card__attribute-label"
-              >
-                <svg
-                  aria-label="> 80"
-                  fill="#F00"
-                  focusable="false"
-                  height={16}
-                  preserveAspectRatio="xMidYMid meet"
-                  role="img"
-                  title="> 80"
-                  viewBox="0 0 32 32"
-                  width={16}
-                  xmlns="http://www.w3.org/2000/svg"
-                >
-                  <path
-                    d="M14.875,11h2.25V21h-2.25ZM16,27a1.5,1.5,0,1,1,1.5-1.5A1.5,1.5,0,0,1,16,27Z"
-                    fill="none"
-                  />
-                  <path
-                    d="M29.8872,28.5386l-13-25a1,1,0,0,0-1.7744,0l-13,25A1,1,0,0,0,3,30H29a1,1,0,0,0,.8872-1.4614ZM14.875,11h2.25V21h-2.25ZM16,27a1.5,1.5,0,1,1,1.5-1.5A1.5,1.5,0,0,1,16,27Z"
-                  />
-                </svg>
-                <span>
-                  Humidity
-                </span>
-              </div>
-              <div
-                className="iot--value-card__attribute"
-              >
-                <div
-                  className="iot--value-card__value-renderer--wrapper"
-                >
-                  <span
-                    className="iot--value-card__value-renderer--value iot--value-card__value-renderer--value--vertical"
-                    style={
-                      Object {
-                        "--value-renderer-color": null,
-                        "--value-renderer-font-size": "42px",
-                        "--value-renderer-max-lines": 1,
-                      }
-                    }
-                  >
-                    88,888,678,234,234,240,000.0
-                  </span>
-                </div>
-                <span
-                  className="iot--value-card__attribute-unit"
-                  style={
-                    Object {
-                      "--default-font-size": "1.25rem",
-                    }
-                  }
-                >
-                  ˚F
-                </span>
-              </div>
-            </div>
-          </div>
-        </div>
-      </div>
-    </div>
-  </div>
-  <button
-    className="info__show-button"
-    onClick={[Function]}
-    style={
-      Object {
-        "background": "#027ac5",
-        "border": "none",
-        "borderRadius": "0 0 0 5px",
-        "color": "#fff",
-        "cursor": "pointer",
-        "display": "block",
-        "fontFamily": "sans-serif",
-        "fontSize": 12,
-        "padding": "5px 15px",
-        "position": "fixed",
-        "right": 0,
-        "top": 0,
-      }
-    }
-    type="button"
-  >
-    Show Info
-  </button>
-</div>
-`;
-
-exports[`Storybook Snapshot tests and console checks Storyshots 1 - Watson IoT/ValueCard with thresholds (string) 1`] = `
-<div
-  className="storybook-container"
->
-  <div
-    style={
-      Object {
-        "position": "relative",
-        "zIndex": 0,
-      }
-    }
-  >
-    <div
-      style={
-        Object {
-          "margin": "1rem4",
-          "width": "520px",
-        }
-      }
-    >
-      <div
-        className="iot--card iot--value-card__horizontal iot--card--wrapper"
-        data-testid="Card"
-        id="facilitycard"
-        role="presentation"
-        style={
-          Object {
-            "--card-default-height": "144px",
-          }
-        }
-      >
-        <div
-          className="iot--card--header"
-        >
-          <span
-            className="iot--card--title"
-            title="Status"
-          >
-            <div
-              className="iot--card--title--text"
-            >
-              Status
-            </div>
-          </span>
-        </div>
-        <div
-          className="iot--card--content"
-          data-testid="Card-content"
-          style={
-            Object {
-              "--card-content-height": "96px",
-            }
-          }
-        >
-          <div
-            className="iot--value-card__content-wrapper"
-          >
-            <div
-              className="iot--value-card__attribute-wrapper iot--value-card__attribute-wrapper--horizontal"
-              style={
-                Object {
-                  "--value-card-attribute-width": "100%",
-                }
-              }
-            >
-              <div
-                className="iot--value-card__attribute-label"
-              >
-                <svg
-                  aria-label="= Unhealthy"
-                  fill="red"
-                  focusable="false"
-                  height={16}
-                  preserveAspectRatio="xMidYMid meet"
-                  role="img"
-                  title="= Unhealthy"
-                  viewBox="0 0 16 16"
-                  width={16}
-                  xmlns="http://www.w3.org/2000/svg"
-                >
-                  <path
-                    d="M8,1C4.1,1,1,4.1,1,8s3.1,7,7,7s7-3.1,7-7S11.9,1,8,1z M10.7,11.5L8,8.8l-2.7,2.7l-0.8-0.8L7.2,8L4.5,5.3l0.8-0.8L8,7.2	l2.7-2.7l0.8,0.8L8.8,8l2.7,2.7L10.7,11.5z"
-                  />
-                </svg>
-                <span />
-              </div>
-              <div
-                className="iot--value-card__attribute"
-              >
-                <div
-                  className="iot--value-card__value-renderer--wrapper"
-                >
-                  <span
-                    className="iot--value-card__value-renderer--value"
-                    style={
-                      Object {
-                        "--value-renderer-color": null,
-                        "--value-renderer-font-size": "42px",
-                        "--value-renderer-max-lines": 1,
-                      }
-                    }
-                  >
-                    Unhealthy
-                  </span>
-                </div>
-                <span
-                  className="iot--value-card__attribute-unit"
-                  style={
-                    Object {
-                      "--default-font-size": "1.25rem",
-                    }
-                  }
-                >
-                  
-                </span>
-              </div>
-            </div>
-          </div>
-        </div>
-      </div>
-    </div>
-  </div>
-  <button
-    className="info__show-button"
-    onClick={[Function]}
-    style={
-      Object {
-        "background": "#027ac5",
-        "border": "none",
-        "borderRadius": "0 0 0 5px",
-        "color": "#fff",
-        "cursor": "pointer",
-        "display": "block",
-        "fontFamily": "sans-serif",
-        "fontSize": 12,
-        "padding": "5px 15px",
-        "position": "fixed",
-        "right": 0,
-        "top": 0,
-      }
-    }
-    type="button"
-  >
-    Show Info
-  </button>
-</div>
-`;
-
-exports[`Storybook Snapshot tests and console checks Storyshots 1 - Watson IoT/ValueCard with thresholds, custom icon renderer, and custom formatter 1`] = `
-<div
-  className="storybook-container"
->
-  <div
-    style={
-      Object {
-        "position": "relative",
-        "zIndex": 0,
-      }
-    }
-  >
-    <div
-      style={
-        Object {
-          "margin": "1rem4",
-          "width": "252px",
-        }
-      }
-    >
-      <div
-        className="iot--card iot--value-card__horizontal iot--card--wrapper"
-        data-testid="Card"
-        id="facilitycard"
-        role="presentation"
-        style={
-          Object {
-            "--card-default-height": "144px",
-          }
-        }
-      >
-        <div
-          className="iot--card--header"
-        >
-          <span
-            className="iot--card--title"
-            title="Alert Count"
-          >
-            <div
-              className="iot--card--title--text"
-            >
-              Alert Count
-            </div>
-          </span>
-        </div>
-        <div
-          className="iot--card--content"
-          data-testid="Card-content"
-          style={
-            Object {
-              "--card-content-height": "96px",
-            }
-          }
-        >
-          <div
-            className="iot--value-card__content-wrapper"
-          >
-            <div
-              className="iot--value-card__attribute-wrapper iot--value-card__attribute-wrapper--horizontal"
-              style={
-                Object {
-                  "--value-card-attribute-width": "100%",
-                }
-              }
-            >
-              <div
-                className="iot--value-card__attribute-label"
-              >
-                <svg
-                  fill="green"
-                  focusable="true"
-                  height={16}
-                  preserveAspectRatio="xMidYMid meet"
-                  role="img"
-                  tabIndex="0"
-                  title="> 5"
-                  viewBox="0 0 32 32"
-                  width={16}
-                  xmlns="http://www.w3.org/2000/svg"
-                >
-                  <path
-                    d="M16 10a6 6 0 00-6 6v8a6 6 0 0012 0V16A6 6 0 0016 10zm-4.25 7.87h8.5v4.25h-8.5zM16 28.25A4.27 4.27 0 0111.75 24v-.13h8.5V24A4.27 4.27 0 0116 28.25zm4.25-12.13h-8.5V16a4.25 4.25 0 018.5 0zM30.66 19.21L24 13v9.1a4 4 0 008 0A3.83 3.83 0 0030.66 19.21zM28 24.35a2.25 2.25 0 01-2.25-2.25V17l3.72 3.47h0A2.05 2.05 0 0130.2 22 2.25 2.25 0 0128 24.35zM0 22.1a4 4 0 008 0V13L1.34 19.21A3.88 3.88 0 000 22.1zm2.48-1.56h0L6.25 17v5.1a2.25 2.25 0 01-4.5 0A2.05 2.05 0 012.48 20.54zM15 5.5A3.5 3.5 0 1011.5 9 3.5 3.5 0 0015 5.5zm-5.25 0A1.75 1.75 0 1111.5 7.25 1.77 1.77 0 019.75 5.5zM20.5 2A3.5 3.5 0 1024 5.5 3.5 3.5 0 0020.5 2zm0 5.25A1.75 1.75 0 1122.25 5.5 1.77 1.77 0 0120.5 7.25z"
-                  />
-                  <title>
-                    &gt; 5
-                  </title>
-                </svg>
-                <span />
-              </div>
-              <div
-                className="iot--value-card__attribute"
-              >
-                <div
-                  className="iot--value-card__value-renderer--wrapper"
-                >
-                  <span
-                    className="iot--value-card__value-renderer--value"
-                    style={
-                      Object {
-                        "--value-renderer-color": null,
-                        "--value-renderer-font-size": "42px",
-                        "--value-renderer-max-lines": 1,
-                      }
-                    }
-                  >
-                    70
-                  </span>
-                </div>
-                <span
-                  className="iot--value-card__attribute-unit"
-                  style={
-                    Object {
-                      "--default-font-size": "1.25rem",
-                    }
-                  }
-                >
-                  
-                </span>
-              </div>
-            </div>
-          </div>
-        </div>
-      </div>
-    </div>
-  </div>
-  <button
-    className="info__show-button"
-    onClick={[Function]}
-    style={
-      Object {
-        "background": "#027ac5",
-        "border": "none",
-        "borderRadius": "0 0 0 5px",
-        "color": "#fff",
-        "cursor": "pointer",
-        "display": "block",
-        "fontFamily": "sans-serif",
-        "fontSize": 12,
-        "padding": "5px 15px",
-        "position": "fixed",
-        "right": 0,
-        "top": 0,
-      }
-    }
-    type="button"
-  >
-    Show Info
-  </button>
-</div>
-`;
-
-exports[`Storybook Snapshot tests and console checks Storyshots 1 - Watson IoT/ValueCard with trends, variables, and label 1`] = `
-<div
-  className="storybook-container"
->
-  <div
-    style={
-      Object {
-        "position": "relative",
-        "zIndex": 0,
-      }
-    }
-  >
-    <div
-      style={
-        Object {
-          "margin": "1rem4",
-          "width": "252px",
-        }
-      }
-    >
-      <div
-        className="iot--card iot--value-card__horizontal iot--card--wrapper"
-        data-testid="Card"
-        id="facilitycard"
-        role="presentation"
-        style={
-          Object {
-            "--card-default-height": "144px",
-          }
-        }
-      >
-        <div
-          className="iot--card--header"
-        >
-          <span
-            className="iot--card--title"
-            title="Foot Traffic - working"
-          >
-            <div
-              className="iot--card--title--text"
-            >
-              Foot Traffic - working
-            </div>
-          </span>
-        </div>
-        <div
-          className="iot--card--content"
-          data-testid="Card-content"
-          style={
-            Object {
-              "--card-content-height": "96px",
-            }
-          }
-        >
-          <div
-            className="iot--value-card__content-wrapper"
-          >
-            <div
-              className="iot--value-card__attribute-wrapper iot--value-card__attribute-wrapper--horizontal"
-              style={
-                Object {
-                  "--value-card-attribute-width": "100%",
-                }
-              }
-            >
-              <div
-                className="iot--value-card__attribute-label"
-              >
-                <span>
-                  Walkers
-                </span>
-              </div>
-              <div
-                className="iot--value-card__attribute"
-              >
-                <div
-                  className="iot--value-card__value-renderer--wrapper"
-                >
-                  <span
-                    className="iot--value-card__value-renderer--value"
-                    style={
-                      Object {
-                        "--value-renderer-color": null,
-                        "--value-renderer-font-size": "42px",
-                        "--value-renderer-max-lines": 1,
-                      }
-                    }
-                  >
-                    13,572
-                  </span>
-                </div>
-                <span
-                  className="iot--value-card__attribute-unit"
-                  style={
-                    Object {
-                      "--default-font-size": "1.25rem",
-                    }
-                  }
-                >
-                  
-                </span>
-              </div>
-              <div
-                className="iot--value-card__attribute-secondary-value"
-                style={
-                  Object {
-                    "--secondary-value-color": "red",
-                  }
-                }
-              >
-                <svg
-                  aria-label="trending down"
-                  className="iot--value-card__attribute_trend-icon"
-                  fill="currentColor"
-                  focusable="false"
-                  height={16}
-                  preserveAspectRatio="xMidYMid meet"
-                  role="img"
-                  viewBox="0 0 32 32"
-                  width={16}
-                  xmlns="http://www.w3.org/2000/svg"
-                >
-                  <path
-                    d="M24 12L16 22 8 12z"
-                  />
-                </svg>
-                22%
-              </div>
-            </div>
-          </div>
-        </div>
-      </div>
-    </div>
-  </div>
-  <button
-    className="info__show-button"
-    onClick={[Function]}
-    style={
-      Object {
-        "background": "#027ac5",
-        "border": "none",
-        "borderRadius": "0 0 0 5px",
-        "color": "#fff",
-        "cursor": "pointer",
-        "display": "block",
-        "fontFamily": "sans-serif",
-        "fontSize": 12,
-        "padding": "5px 15px",
-        "position": "fixed",
-        "right": 0,
-        "top": 0,
-      }
-    }
-    type="button"
-  >
-    Show Info
-  </button>
-</div>
 `;