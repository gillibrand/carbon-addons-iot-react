// Jest Snapshot v1, https://goo.gl/fbAQLP

exports[`Storybook Snapshot tests and console checks Storyshots 1 - Watson IoT/IconSwitch example - used in ContentSwitcher 1`] = `
<div
  className="storybook-container"
>
  <div
    className="bx--content-switcher iot--content-switcher--icon"
    onChange={[Function]}
    role="tablist"
  >
    <button
      aria-pressed={null}
      className="iot--icon-switch iot--icon-switch--default bx--btn bx--btn--secondary bx--btn--icon-only bx--tooltip__trigger bx--tooltip--a11y bx--tooltip--top bx--tooltip--align-center"
      disabled={false}
      onClick={[Function]}
      onKeyDown={[Function]}
      tabIndex={0}
      type="button"
    >
<<<<<<< HEAD
      <button
        aria-describedby={null}
        aria-pressed={null}
        className="iot--icon-switch iot--icon-switch--default bx--btn bx--btn--secondary bx--tooltip--hidden bx--btn--icon-only bx--tooltip__trigger bx--tooltip--a11y bx--btn--icon-only--top bx--tooltip--align-center"
        disabled={false}
        onBlur={[Function]}
        onClick={[Function]}
        onFocus={[Function]}
        onKeyDown={[Function]}
        onMouseEnter={[Function]}
        onMouseLeave={[Function]}
        tabIndex={0}
        type="button"
      >
        <div
          className="bx--assistive-text"
          onMouseEnter={[Function]}
        >
          Graphical View
        </div>
        <svg
          aria-hidden="true"
          aria-label="Graphical View"
          className="bx--btn__icon"
          fill="currentColor"
          focusable="false"
          height={20}
          preserveAspectRatio="xMidYMid meet"
          role="img"
          viewBox="0 0 32 32"
          width={20}
          xmlns="http://www.w3.org/2000/svg"
        >
          <path
            d="M10 6H28V8H10zM10 24H28V26H10zM10 15H28V17H10zM4 15H6V17H4zM4 6H6V8H4zM4 24H6V26H4z"
          />
        </svg>
      </button>
      <button
        aria-describedby={null}
        aria-pressed={null}
        className="iot--icon-switch iot--icon-switch--default iot--icon-switch--unselected bx--btn bx--btn--secondary bx--tooltip--hidden bx--btn--icon-only bx--tooltip__trigger bx--tooltip--a11y bx--btn--icon-only--top bx--tooltip--align-center"
        disabled={false}
        onBlur={[Function]}
        onClick={[Function]}
        onFocus={[Function]}
        onKeyDown={[Function]}
        onMouseEnter={[Function]}
        onMouseLeave={[Function]}
        tabIndex={0}
        type="button"
      >
        <div
          className="bx--assistive-text"
          onMouseEnter={[Function]}
        >
          Source View
        </div>
        <svg
          aria-hidden="true"
          aria-label="Source View"
          className="bx--btn__icon"
          fill="currentColor"
          focusable="false"
          height={20}
          preserveAspectRatio="xMidYMid meet"
          role="img"
          viewBox="0 0 32 32"
          width={20}
          xmlns="http://www.w3.org/2000/svg"
        >
          <path
            d="M31 16L24 23 22.59 21.59 28.17 16 22.59 10.41 24 9 31 16zM1 16L8 9 9.41 10.41 3.83 16 9.41 21.59 8 23 1 16z"
          />
          <path
            d="M5.91 15H26.080000000000002V17H5.91z"
            transform="rotate(-75 15.996 16)"
          />
        </svg>
      </button>
    </div>
  </div>
  <button
    className="info__show-button"
    onClick={[Function]}
    style={
      Object {
        "background": "#027ac5",
        "border": "none",
        "borderRadius": "0 0 0 5px",
        "color": "#fff",
        "cursor": "pointer",
        "display": "block",
        "fontFamily": "sans-serif",
        "fontSize": 12,
        "padding": "5px 15px",
        "position": "fixed",
        "right": 0,
        "top": 0,
      }
    }
    type="button"
  >
    Show Info
  </button>
</div>
`;

exports[`Storybook Snapshot tests and console checks Storyshots 1 - Watson IoT/IconSwitch example - used in ContentSwitcher light version  1`] = `
<div
  className="storybook-container"
>
  <div
    style={
      Object {
        "position": "relative",
        "zIndex": 0,
      }
    }
  >
    <div
      className="bx--content-switcher iot--content-switcher--icon"
      onChange={[Function]}
      role="tablist"
    >
      <button
        aria-describedby={null}
        aria-pressed={null}
        className="iot--icon-switch iot--icon-switch--default bx--btn bx--btn--secondary bx--tooltip--hidden bx--btn--icon-only bx--tooltip__trigger bx--tooltip--a11y bx--btn--icon-only--top bx--tooltip--align-center"
        disabled={false}
        onBlur={[Function]}
        onClick={[Function]}
        onFocus={[Function]}
        onKeyDown={[Function]}
        onMouseEnter={[Function]}
        onMouseLeave={[Function]}
        tabIndex={0}
        type="button"
      >
        <div
          className="bx--assistive-text"
          onMouseEnter={[Function]}
        >
          Graphical View
        </div>
        <svg
          aria-hidden="true"
          aria-label="Graphical View"
          className="bx--btn__icon"
          fill="currentColor"
          focusable="false"
          height={20}
          preserveAspectRatio="xMidYMid meet"
          role="img"
          viewBox="0 0 32 32"
          width={20}
          xmlns="http://www.w3.org/2000/svg"
        >
          <path
            d="M10 6H28V8H10zM10 24H28V26H10zM10 15H28V17H10zM4 15H6V17H4zM4 6H6V8H4zM4 24H6V26H4z"
          />
        </svg>
      </button>
      <button
        aria-describedby={null}
        aria-pressed={null}
        className="iot--icon-switch iot--icon-switch--default iot--icon-switch--unselected iot--icon-switch--unselected--light bx--btn bx--btn--secondary bx--tooltip--hidden bx--btn--icon-only bx--tooltip__trigger bx--tooltip--a11y bx--btn--icon-only--top bx--tooltip--align-center"
        disabled={false}
        onBlur={[Function]}
        onClick={[Function]}
        onFocus={[Function]}
        onKeyDown={[Function]}
        onMouseEnter={[Function]}
        onMouseLeave={[Function]}
        tabIndex={0}
        type="button"
      >
        <div
          className="bx--assistive-text"
          onMouseEnter={[Function]}
        >
          Source View
        </div>
        <svg
          aria-hidden="true"
          aria-label="Source View"
          className="bx--btn__icon"
          fill="currentColor"
          focusable="false"
          height={20}
          preserveAspectRatio="xMidYMid meet"
          role="img"
          viewBox="0 0 32 32"
          width={20}
          xmlns="http://www.w3.org/2000/svg"
        >
          <path
            d="M31 16L24 23 22.59 21.59 28.17 16 22.59 10.41 24 9 31 16zM1 16L8 9 9.41 10.41 3.83 16 9.41 21.59 8 23 1 16z"
          />
          <path
            d="M5.91 15H26.080000000000002V17H5.91z"
            transform="rotate(-75 15.996 16)"
          />
        </svg>
      </button>
    </div>
=======
      <span
        className="bx--assistive-text"
      >
        Graphical View
      </span>
      <svg
        aria-hidden="true"
        aria-label="Graphical View"
        className="bx--btn__icon"
        fill="currentColor"
        focusable="false"
        height={20}
        preserveAspectRatio="xMidYMid meet"
        role="img"
        viewBox="0 0 32 32"
        width={20}
        xmlns="http://www.w3.org/2000/svg"
      >
        <path
          d="M10 6H28V8H10zM10 24H28V26H10zM10 15H28V17H10zM4 15H6V17H4zM4 6H6V8H4zM4 24H6V26H4z"
        />
      </svg>
    </button>
    <button
      aria-pressed={null}
      className="iot--icon-switch iot--icon-switch--default iot--icon-switch--unselected bx--btn bx--btn--secondary bx--btn--icon-only bx--tooltip__trigger bx--tooltip--a11y bx--tooltip--top bx--tooltip--align-center"
      disabled={false}
      onClick={[Function]}
      onKeyDown={[Function]}
      tabIndex={0}
      type="button"
    >
      <span
        className="bx--assistive-text"
      >
        Source View
      </span>
      <svg
        aria-hidden="true"
        aria-label="Source View"
        className="bx--btn__icon"
        fill="currentColor"
        focusable="false"
        height={20}
        preserveAspectRatio="xMidYMid meet"
        role="img"
        viewBox="0 0 32 32"
        width={20}
        xmlns="http://www.w3.org/2000/svg"
      >
        <path
          d="M31 16L24 23 22.59 21.59 28.17 16 22.59 10.41 24 9 31 16zM1 16L8 9 9.41 10.41 3.83 16 9.41 21.59 8 23 1 16z"
        />
        <path
          d="M5.91 15H26.080000000000002V17H5.91z"
          transform="rotate(-75 15.996 16)"
        />
      </svg>
    </button>
>>>>>>> 63f25ad1
  </div>
</div>
`;

exports[`Storybook Snapshot tests and console checks Storyshots 1 - Watson IoT/IconSwitch example - used in ContentSwitcher light version  1`] = `
<div
  className="storybook-container"
>
  <div
    className="bx--content-switcher iot--content-switcher--icon"
    onChange={[Function]}
    role="tablist"
  >
    <button
      aria-describedby={null}
      aria-pressed={null}
      className="iot--icon-switch iot--icon-switch--default bx--btn bx--btn--secondary bx--tooltip--hidden bx--btn--icon-only bx--tooltip__trigger bx--tooltip--a11y bx--btn--icon-only--top bx--tooltip--align-center"
      disabled={false}
      onBlur={[Function]}
      onClick={[Function]}
      onFocus={[Function]}
      onKeyDown={[Function]}
      onMouseEnter={[Function]}
      onMouseLeave={[Function]}
      tabIndex={0}
      type="button"
    >
      <div
        className="bx--assistive-text"
        onMouseEnter={[Function]}
      >
        Graphical View
      </div>
      <svg
        aria-hidden="true"
        aria-label="Graphical View"
        className="bx--btn__icon"
        fill="currentColor"
        focusable="false"
        height={20}
        preserveAspectRatio="xMidYMid meet"
        role="img"
        viewBox="0 0 32 32"
        width={20}
        xmlns="http://www.w3.org/2000/svg"
      >
        <path
          d="M10 6H28V8H10zM10 24H28V26H10zM10 15H28V17H10zM4 15H6V17H4zM4 6H6V8H4zM4 24H6V26H4z"
        />
      </svg>
    </button>
    <button
      aria-describedby={null}
      aria-pressed={null}
<<<<<<< HEAD
      className="iot--icon-switch iot--icon-switch--default iot--icon-switch--unselected bx--btn bx--btn--secondary bx--tooltip--hidden bx--btn--icon-only bx--tooltip__trigger bx--tooltip--a11y bx--btn--icon-only--top bx--tooltip--align-center"
=======
      className="iot--icon-switch iot--icon-switch--default iot--icon-switch--unselected iot--icon-switch--unselected--light bx--btn bx--btn--secondary bx--btn--icon-only bx--tooltip__trigger bx--tooltip--a11y bx--tooltip--top bx--tooltip--align-center"
>>>>>>> 63f25ad1
      disabled={false}
      onBlur={[Function]}
      onClick={[Function]}
      onFocus={[Function]}
      onKeyDown={[Function]}
      onMouseEnter={[Function]}
      onMouseLeave={[Function]}
      tabIndex={0}
      type="button"
    >
      <div
        className="bx--assistive-text"
        onMouseEnter={[Function]}
      >
<<<<<<< HEAD
        Graphical View
      </div>
=======
        Source View
      </span>
>>>>>>> 63f25ad1
      <svg
        aria-hidden="true"
        aria-label="Source View"
        className="bx--btn__icon"
        fill="currentColor"
        focusable="false"
        height={20}
        preserveAspectRatio="xMidYMid meet"
        role="img"
        viewBox="0 0 32 32"
        width={20}
        xmlns="http://www.w3.org/2000/svg"
      >
        <path
          d="M31 16L24 23 22.59 21.59 28.17 16 22.59 10.41 24 9 31 16zM1 16L8 9 9.41 10.41 3.83 16 9.41 21.59 8 23 1 16z"
        />
        <path
          d="M5.91 15H26.080000000000002V17H5.91z"
          transform="rotate(-75 15.996 16)"
        />
      </svg>
    </button>
  </div>
</div>
`;

exports[`Storybook Snapshot tests and console checks Storyshots 1 - Watson IoT/IconSwitch selected 1`] = `
<div
  className="storybook-container"
>
  <button
    aria-pressed={null}
    className="iot--icon-switch iot--icon-switch--default bx--btn bx--btn--secondary bx--btn--icon-only bx--tooltip__trigger bx--tooltip--a11y bx--tooltip--top bx--tooltip--align-center"
    disabled={false}
    onClick={[Function]}
    onKeyDown={[Function]}
    tabIndex={0}
    type="button"
  >
    <span
      className="bx--assistive-text"
    >
      Graphical View
    </span>
    <svg
      aria-hidden="true"
      aria-label="Graphical View"
      className="bx--btn__icon"
      fill="currentColor"
      focusable="false"
      height={20}
      preserveAspectRatio="xMidYMid meet"
      role="img"
      viewBox="0 0 32 32"
      width={20}
      xmlns="http://www.w3.org/2000/svg"
    >
      <path
        d="M10 6H28V8H10zM10 24H28V26H10zM10 15H28V17H10zM4 15H6V17H4zM4 6H6V8H4zM4 24H6V26H4z"
      />
    </svg>
  </button>
</div>
`;

exports[`Storybook Snapshot tests and console checks Storyshots 1 - Watson IoT/IconSwitch unselected 1`] = `
<div
  className="storybook-container"
>
  <button
    aria-pressed={null}
    className="iot--icon-switch iot--icon-switch--default iot--icon-switch--unselected bx--btn bx--btn--secondary bx--btn--icon-only bx--tooltip__trigger bx--tooltip--a11y bx--tooltip--top bx--tooltip--align-center"
    disabled={false}
    onClick={[Function]}
    onKeyDown={[Function]}
    tabIndex={0}
    type="button"
  >
    <span
      className="bx--assistive-text"
    >
      Graphical View
    </span>
    <svg
      aria-hidden="true"
      aria-label="Graphical View"
      className="bx--btn__icon"
      fill="currentColor"
      focusable="false"
      height={20}
      preserveAspectRatio="xMidYMid meet"
      role="img"
      viewBox="0 0 32 32"
      width={20}
      xmlns="http://www.w3.org/2000/svg"
    >
      <path
        d="M10 6H28V8H10zM10 24H28V26H10zM10 15H28V17H10zM4 15H6V17H4zM4 6H6V8H4zM4 24H6V26H4z"
      />
    </svg>
  </button>
</div>
`;<|MERGE_RESOLUTION|>--- conflicted
+++ resolved
@@ -10,227 +10,25 @@
     role="tablist"
   >
     <button
-      aria-pressed={null}
-      className="iot--icon-switch iot--icon-switch--default bx--btn bx--btn--secondary bx--btn--icon-only bx--tooltip__trigger bx--tooltip--a11y bx--tooltip--top bx--tooltip--align-center"
-      disabled={false}
-      onClick={[Function]}
-      onKeyDown={[Function]}
-      tabIndex={0}
-      type="button"
-    >
-<<<<<<< HEAD
-      <button
-        aria-describedby={null}
-        aria-pressed={null}
-        className="iot--icon-switch iot--icon-switch--default bx--btn bx--btn--secondary bx--tooltip--hidden bx--btn--icon-only bx--tooltip__trigger bx--tooltip--a11y bx--btn--icon-only--top bx--tooltip--align-center"
-        disabled={false}
-        onBlur={[Function]}
-        onClick={[Function]}
-        onFocus={[Function]}
-        onKeyDown={[Function]}
-        onMouseEnter={[Function]}
-        onMouseLeave={[Function]}
-        tabIndex={0}
-        type="button"
-      >
-        <div
-          className="bx--assistive-text"
-          onMouseEnter={[Function]}
-        >
-          Graphical View
-        </div>
-        <svg
-          aria-hidden="true"
-          aria-label="Graphical View"
-          className="bx--btn__icon"
-          fill="currentColor"
-          focusable="false"
-          height={20}
-          preserveAspectRatio="xMidYMid meet"
-          role="img"
-          viewBox="0 0 32 32"
-          width={20}
-          xmlns="http://www.w3.org/2000/svg"
-        >
-          <path
-            d="M10 6H28V8H10zM10 24H28V26H10zM10 15H28V17H10zM4 15H6V17H4zM4 6H6V8H4zM4 24H6V26H4z"
-          />
-        </svg>
-      </button>
-      <button
-        aria-describedby={null}
-        aria-pressed={null}
-        className="iot--icon-switch iot--icon-switch--default iot--icon-switch--unselected bx--btn bx--btn--secondary bx--tooltip--hidden bx--btn--icon-only bx--tooltip__trigger bx--tooltip--a11y bx--btn--icon-only--top bx--tooltip--align-center"
-        disabled={false}
-        onBlur={[Function]}
-        onClick={[Function]}
-        onFocus={[Function]}
-        onKeyDown={[Function]}
-        onMouseEnter={[Function]}
-        onMouseLeave={[Function]}
-        tabIndex={0}
-        type="button"
-      >
-        <div
-          className="bx--assistive-text"
-          onMouseEnter={[Function]}
-        >
-          Source View
-        </div>
-        <svg
-          aria-hidden="true"
-          aria-label="Source View"
-          className="bx--btn__icon"
-          fill="currentColor"
-          focusable="false"
-          height={20}
-          preserveAspectRatio="xMidYMid meet"
-          role="img"
-          viewBox="0 0 32 32"
-          width={20}
-          xmlns="http://www.w3.org/2000/svg"
-        >
-          <path
-            d="M31 16L24 23 22.59 21.59 28.17 16 22.59 10.41 24 9 31 16zM1 16L8 9 9.41 10.41 3.83 16 9.41 21.59 8 23 1 16z"
-          />
-          <path
-            d="M5.91 15H26.080000000000002V17H5.91z"
-            transform="rotate(-75 15.996 16)"
-          />
-        </svg>
-      </button>
-    </div>
-  </div>
-  <button
-    className="info__show-button"
-    onClick={[Function]}
-    style={
-      Object {
-        "background": "#027ac5",
-        "border": "none",
-        "borderRadius": "0 0 0 5px",
-        "color": "#fff",
-        "cursor": "pointer",
-        "display": "block",
-        "fontFamily": "sans-serif",
-        "fontSize": 12,
-        "padding": "5px 15px",
-        "position": "fixed",
-        "right": 0,
-        "top": 0,
-      }
-    }
-    type="button"
-  >
-    Show Info
-  </button>
-</div>
-`;
-
-exports[`Storybook Snapshot tests and console checks Storyshots 1 - Watson IoT/IconSwitch example - used in ContentSwitcher light version  1`] = `
-<div
-  className="storybook-container"
->
-  <div
-    style={
-      Object {
-        "position": "relative",
-        "zIndex": 0,
-      }
-    }
-  >
-    <div
-      className="bx--content-switcher iot--content-switcher--icon"
-      onChange={[Function]}
-      role="tablist"
-    >
-      <button
-        aria-describedby={null}
-        aria-pressed={null}
-        className="iot--icon-switch iot--icon-switch--default bx--btn bx--btn--secondary bx--tooltip--hidden bx--btn--icon-only bx--tooltip__trigger bx--tooltip--a11y bx--btn--icon-only--top bx--tooltip--align-center"
-        disabled={false}
-        onBlur={[Function]}
-        onClick={[Function]}
-        onFocus={[Function]}
-        onKeyDown={[Function]}
-        onMouseEnter={[Function]}
-        onMouseLeave={[Function]}
-        tabIndex={0}
-        type="button"
-      >
-        <div
-          className="bx--assistive-text"
-          onMouseEnter={[Function]}
-        >
-          Graphical View
-        </div>
-        <svg
-          aria-hidden="true"
-          aria-label="Graphical View"
-          className="bx--btn__icon"
-          fill="currentColor"
-          focusable="false"
-          height={20}
-          preserveAspectRatio="xMidYMid meet"
-          role="img"
-          viewBox="0 0 32 32"
-          width={20}
-          xmlns="http://www.w3.org/2000/svg"
-        >
-          <path
-            d="M10 6H28V8H10zM10 24H28V26H10zM10 15H28V17H10zM4 15H6V17H4zM4 6H6V8H4zM4 24H6V26H4z"
-          />
-        </svg>
-      </button>
-      <button
-        aria-describedby={null}
-        aria-pressed={null}
-        className="iot--icon-switch iot--icon-switch--default iot--icon-switch--unselected iot--icon-switch--unselected--light bx--btn bx--btn--secondary bx--tooltip--hidden bx--btn--icon-only bx--tooltip__trigger bx--tooltip--a11y bx--btn--icon-only--top bx--tooltip--align-center"
-        disabled={false}
-        onBlur={[Function]}
-        onClick={[Function]}
-        onFocus={[Function]}
-        onKeyDown={[Function]}
-        onMouseEnter={[Function]}
-        onMouseLeave={[Function]}
-        tabIndex={0}
-        type="button"
-      >
-        <div
-          className="bx--assistive-text"
-          onMouseEnter={[Function]}
-        >
-          Source View
-        </div>
-        <svg
-          aria-hidden="true"
-          aria-label="Source View"
-          className="bx--btn__icon"
-          fill="currentColor"
-          focusable="false"
-          height={20}
-          preserveAspectRatio="xMidYMid meet"
-          role="img"
-          viewBox="0 0 32 32"
-          width={20}
-          xmlns="http://www.w3.org/2000/svg"
-        >
-          <path
-            d="M31 16L24 23 22.59 21.59 28.17 16 22.59 10.41 24 9 31 16zM1 16L8 9 9.41 10.41 3.83 16 9.41 21.59 8 23 1 16z"
-          />
-          <path
-            d="M5.91 15H26.080000000000002V17H5.91z"
-            transform="rotate(-75 15.996 16)"
-          />
-        </svg>
-      </button>
-    </div>
-=======
-      <span
-        className="bx--assistive-text"
+      aria-describedby={null}
+      aria-pressed={null}
+      className="iot--icon-switch iot--icon-switch--default bx--btn bx--btn--secondary bx--tooltip--hidden bx--btn--icon-only bx--tooltip__trigger bx--tooltip--a11y bx--btn--icon-only--top bx--tooltip--align-center"
+      disabled={false}
+      onBlur={[Function]}
+      onClick={[Function]}
+      onFocus={[Function]}
+      onKeyDown={[Function]}
+      onMouseEnter={[Function]}
+      onMouseLeave={[Function]}
+      tabIndex={0}
+      type="button"
+    >
+      <div
+        className="bx--assistive-text"
+        onMouseEnter={[Function]}
       >
         Graphical View
-      </span>
+      </div>
       <svg
         aria-hidden="true"
         aria-label="Graphical View"
@@ -250,19 +48,25 @@
       </svg>
     </button>
     <button
-      aria-pressed={null}
-      className="iot--icon-switch iot--icon-switch--default iot--icon-switch--unselected bx--btn bx--btn--secondary bx--btn--icon-only bx--tooltip__trigger bx--tooltip--a11y bx--tooltip--top bx--tooltip--align-center"
-      disabled={false}
-      onClick={[Function]}
-      onKeyDown={[Function]}
-      tabIndex={0}
-      type="button"
-    >
-      <span
-        className="bx--assistive-text"
+      aria-describedby={null}
+      aria-pressed={null}
+      className="iot--icon-switch iot--icon-switch--default iot--icon-switch--unselected bx--btn bx--btn--secondary bx--tooltip--hidden bx--btn--icon-only bx--tooltip__trigger bx--tooltip--a11y bx--btn--icon-only--top bx--tooltip--align-center"
+      disabled={false}
+      onBlur={[Function]}
+      onClick={[Function]}
+      onFocus={[Function]}
+      onKeyDown={[Function]}
+      onMouseEnter={[Function]}
+      onMouseLeave={[Function]}
+      tabIndex={0}
+      type="button"
+    >
+      <div
+        className="bx--assistive-text"
+        onMouseEnter={[Function]}
       >
         Source View
-      </span>
+      </div>
       <svg
         aria-hidden="true"
         aria-label="Source View"
@@ -285,7 +89,6 @@
         />
       </svg>
     </button>
->>>>>>> 63f25ad1
   </div>
 </div>
 `;
@@ -340,32 +143,23 @@
     <button
       aria-describedby={null}
       aria-pressed={null}
-<<<<<<< HEAD
-      className="iot--icon-switch iot--icon-switch--default iot--icon-switch--unselected bx--btn bx--btn--secondary bx--tooltip--hidden bx--btn--icon-only bx--tooltip__trigger bx--tooltip--a11y bx--btn--icon-only--top bx--tooltip--align-center"
-=======
-      className="iot--icon-switch iot--icon-switch--default iot--icon-switch--unselected iot--icon-switch--unselected--light bx--btn bx--btn--secondary bx--btn--icon-only bx--tooltip__trigger bx--tooltip--a11y bx--tooltip--top bx--tooltip--align-center"
->>>>>>> 63f25ad1
-      disabled={false}
-      onBlur={[Function]}
-      onClick={[Function]}
-      onFocus={[Function]}
-      onKeyDown={[Function]}
-      onMouseEnter={[Function]}
-      onMouseLeave={[Function]}
-      tabIndex={0}
-      type="button"
-    >
-      <div
-        className="bx--assistive-text"
-        onMouseEnter={[Function]}
-      >
-<<<<<<< HEAD
-        Graphical View
-      </div>
-=======
+      className="iot--icon-switch iot--icon-switch--default iot--icon-switch--unselected iot--icon-switch--unselected--light bx--btn bx--btn--secondary bx--tooltip--hidden bx--btn--icon-only bx--tooltip__trigger bx--tooltip--a11y bx--btn--icon-only--top bx--tooltip--align-center"
+      disabled={false}
+      onBlur={[Function]}
+      onClick={[Function]}
+      onFocus={[Function]}
+      onKeyDown={[Function]}
+      onMouseEnter={[Function]}
+      onMouseLeave={[Function]}
+      tabIndex={0}
+      type="button"
+    >
+      <div
+        className="bx--assistive-text"
+        onMouseEnter={[Function]}
+      >
         Source View
-      </span>
->>>>>>> 63f25ad1
+      </div>
       <svg
         aria-hidden="true"
         aria-label="Source View"
@@ -397,19 +191,25 @@
   className="storybook-container"
 >
   <button
+    aria-describedby={null}
     aria-pressed={null}
-    className="iot--icon-switch iot--icon-switch--default bx--btn bx--btn--secondary bx--btn--icon-only bx--tooltip__trigger bx--tooltip--a11y bx--tooltip--top bx--tooltip--align-center"
+    className="iot--icon-switch iot--icon-switch--default bx--btn bx--btn--secondary bx--tooltip--hidden bx--btn--icon-only bx--tooltip__trigger bx--tooltip--a11y bx--btn--icon-only--top bx--tooltip--align-center"
     disabled={false}
+    onBlur={[Function]}
     onClick={[Function]}
+    onFocus={[Function]}
     onKeyDown={[Function]}
+    onMouseEnter={[Function]}
+    onMouseLeave={[Function]}
     tabIndex={0}
     type="button"
   >
-    <span
+    <div
       className="bx--assistive-text"
+      onMouseEnter={[Function]}
     >
       Graphical View
-    </span>
+    </div>
     <svg
       aria-hidden="true"
       aria-label="Graphical View"
@@ -436,19 +236,25 @@
   className="storybook-container"
 >
   <button
+    aria-describedby={null}
     aria-pressed={null}
-    className="iot--icon-switch iot--icon-switch--default iot--icon-switch--unselected bx--btn bx--btn--secondary bx--btn--icon-only bx--tooltip__trigger bx--tooltip--a11y bx--tooltip--top bx--tooltip--align-center"
+    className="iot--icon-switch iot--icon-switch--default iot--icon-switch--unselected bx--btn bx--btn--secondary bx--tooltip--hidden bx--btn--icon-only bx--tooltip__trigger bx--tooltip--a11y bx--btn--icon-only--top bx--tooltip--align-center"
     disabled={false}
+    onBlur={[Function]}
     onClick={[Function]}
+    onFocus={[Function]}
     onKeyDown={[Function]}
+    onMouseEnter={[Function]}
+    onMouseLeave={[Function]}
     tabIndex={0}
     type="button"
   >
-    <span
+    <div
       className="bx--assistive-text"
+      onMouseEnter={[Function]}
     >
       Graphical View
-    </span>
+    </div>
     <svg
       aria-hidden="true"
       aria-label="Graphical View"
