/**
 * Copyright IBM Corp. 2016, 2018
 *
 * This source code is licensed under the Apache-2.0 license found in the
 * LICENSE file in the root directory of this source tree.
 */

import React from 'react';
<<<<<<< HEAD
import { fireEvent, render, screen } from '@testing-library/react';
import List16 from '@carbon/icons-react';
import userEvent from '@testing-library/user-event';
=======
import { mount } from 'enzyme';
import { List16 } from '@carbon/icons-react';
>>>>>>> 63f25ad1

import { settings } from '../../constants/Settings';

import IconSwitch from './IconSwitch';

const { prefix, iotPrefix } = settings;

describe('IconSwitch', () => {
  describe('component rendering', () => {
    it('should have the expected text', () => {
      render(<IconSwitch name="blah" size="default" renderIcon={List16} text="test" index={0} />);
      expect(screen.getByRole('button')).toBeVisible();
    });

    it('label should have the expected class', () => {
      render(<IconSwitch name="blah" size="default" renderIcon={List16} text="test" index={0} />);
      const className = `${prefix}--assistive-text`;
      expect(screen.getByText('test')).toHaveClass(className);
    });

    it('should have the expected class', () => {
      render(<IconSwitch name="blah" size="default" renderIcon={List16} text="test" index={0} />);
      const cls = `${iotPrefix}--icon-switch--default`;
      expect(screen.getByRole('button')).toHaveClass(cls);
    });

    it('should have unselected class', () => {
      render(<IconSwitch name="blah" size="default" renderIcon={List16} text="test" index={0} />);
      const unselectedClass = `${iotPrefix}--icon-switch--unselected`;
      expect(screen.getByRole('button')).toHaveClass(unselectedClass);
    });

    it('should NOT have unselected class when selected is set to true', () => {
      render(
        <IconSwitch name="blah" size="default" renderIcon={List16} text="test" index={0} selected />
      );
      const unselectedClass = `${iotPrefix}--icon-switch--unselected`;
      expect(screen.getByRole('button')).not.toHaveClass(unselectedClass);
    });
  });

  describe('events', () => {
    const index = 1;
    const name = 'first';
    const text = 'test';
    let buttonOnClick;
    let buttonOnKey;

    beforeEach(() => {
      buttonOnClick = jest.fn();
      buttonOnKey = jest.fn();
    });

    afterEach(() => {
      jest.resetAllMocks();
    });

    it('should invoke button onClick handler', () => {
      render(
        <IconSwitch
          name={name}
          size="default"
          renderIcon={List16}
          onClick={buttonOnClick}
          onKeyDown={buttonOnKey}
          text={text}
          index={index}
        />
      );
      userEvent.click(screen.getByRole('button'));
      expect(buttonOnClick).toHaveBeenCalledWith({ index, name, text });
    });

    it('should invoke button onKeyDown handler when SPACE', () => {
      render(
        <IconSwitch
          name={name}
          size="default"
          renderIcon={List16}
          onClick={buttonOnClick}
          onKeyDown={buttonOnKey}
          text={text}
          index={index}
        />
      );
      userEvent.type(screen.getByRole('button'), '{space}');
      expect(buttonOnKey).toHaveBeenCalledWith({ index, name, text });
    });
    it('should invoke button onKeyDown handler when ENTER', () => {
      render(
        <IconSwitch
          name={name}
          size="default"
          renderIcon={List16}
          onClick={buttonOnClick}
          onKeyDown={buttonOnKey}
          text={text}
          index={index}
        />
      );
      userEvent.type(screen.getByRole('button'), '{enter}');
      expect(buttonOnKey).toHaveBeenCalledWith({ index, name, text });
    });
    it('should NOT invoke button onKeyDown handler when NEITHER SPACE NOR ENTER', () => {
      render(
        <IconSwitch
          name={name}
          size="default"
          renderIcon={List16}
          onClick={buttonOnClick}
          onKeyDown={buttonOnKey}
          text={text}
          index={index}
        />
      );
      userEvent.type(screen.getByRole('button'), 'L');
      expect(buttonOnKey).toHaveBeenCalledTimes(0);
    });
  });
});<|MERGE_RESOLUTION|>--- conflicted
+++ resolved
@@ -6,14 +6,9 @@
  */
 
 import React from 'react';
-<<<<<<< HEAD
-import { fireEvent, render, screen } from '@testing-library/react';
+import { render, screen } from '@testing-library/react';
 import List16 from '@carbon/icons-react';
 import userEvent from '@testing-library/user-event';
-=======
-import { mount } from 'enzyme';
-import { List16 } from '@carbon/icons-react';
->>>>>>> 63f25ad1
 
 import { settings } from '../../constants/Settings';
 
