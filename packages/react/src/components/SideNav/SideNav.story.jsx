--- conflicted
+++ resolved
@@ -140,7 +140,6 @@
   },
 };
 
-<<<<<<< HEAD
 export const SideNavComponent = () => {
   const showDeepNesting = boolean('show deep nesting example', false);
   const deepLinks = [
@@ -250,6 +249,10 @@
             />
             <div className={`${iotPrefix}--main-content`}>
               <PageTitleBar title="Title" description="Description" />
+
+              <div style={{ padding: '2rem' }}>
+                <StatefulTable {...initialState} />
+              </div>
             </div>
           </>
         )}
@@ -257,31 +260,6 @@
     </FullWidthWrapper>
   );
 };
-=======
-export const SideNavComponent = () => (
-  <FullWidthWrapper withPadding={false}>
-    <HeaderContainer
-      render={({ isSideNavExpanded, onClickSideNavExpand }) => (
-        <>
-          <Header
-            {...HeaderProps}
-            isSideNavExpanded={isSideNavExpanded}
-            onClickSideNavExpand={onClickSideNavExpand}
-          />
-          <SideNav links={links} isSideNavExpanded={isSideNavExpanded} />
-          <div className={`${iotPrefix}--main-content`}>
-            <PageTitleBar title="Title" description="Description" />
-
-            <div style={{ padding: '2rem' }}>
-              <StatefulTable {...initialState} />
-            </div>
-          </div>
-        </>
-      )}
-    />
-  </FullWidthWrapper>
-);
->>>>>>> b13c3ad7
 
 SideNavComponent.storyName = 'SideNav component';
 
