// Jest Snapshot v1, https://goo.gl/fbAQLP

exports[`Storybook Snapshot tests and console checks Storyshots 1 - Watson IoT/Tooltip autopositioning example 1`] = `
<div
  className="storybook-container"
>
  <div
    style={
      Object {
        "display": "flex",
        "flex": "1",
        "flexDirection": "column",
        "height": "calc(100vh - 4rem)",
      }
    }
  >
    <div
      style={
        Object {
          "display": "flex",
          "flex": 1,
          "flexDirection": "row",
        }
      }
    >
      <div
        style={
          Object {
            "alignItems": "flex-start",
            "display": "flex",
            "flex": 1,
            "justifyContent": "flex-start",
          }
        }
      >
        <div
          className="bx--tooltip__label"
          id="top-left"
        >
          <div
            aria-describedby={null}
            className="bx--tooltip__trigger"
            onBlur={[Function]}
            onClick={[Function]}
            onContextMenu={[Function]}
            onFocus={[Function]}
            onKeyDown={[Function]}
            onMouseOut={[Function]}
            onMouseOver={[Function]}
            role="button"
            tabIndex={0}
          >
<<<<<<< HEAD
            <div
              aria-describedby="tooltip-body"
              className="bx--tooltip__trigger"
              onBlur={[Function]}
              onClick={[Function]}
              onContextMenu={[Function]}
              onFocus={[Function]}
              onKeyDown={[Function]}
              onMouseOut={[Function]}
              onMouseOver={[Function]}
              role="button"
              tabIndex={0}
=======
            <svg
              aria-hidden={true}
              description={null}
              fill="currentColor"
              focusable="false"
              height={16}
              preserveAspectRatio="xMidYMid meet"
              role={null}
              viewBox="0 0 16 16"
              width={16}
              xmlns="http://www.w3.org/2000/svg"
>>>>>>> 63f25ad1
            >
              <path
                d="M8.5 11L8.5 6.5 6.5 6.5 6.5 7.5 7.5 7.5 7.5 11 6 11 6 12 10 12 10 11zM8 3.5c-.4 0-.8.3-.8.8S7.6 5 8 5c.4 0 .8-.3.8-.8S8.4 3.5 8 3.5z"
              />
              <path
                d="M8,15c-3.9,0-7-3.1-7-7s3.1-7,7-7s7,3.1,7,7S11.9,15,8,15z M8,2C4.7,2,2,4.7,2,8s2.7,6,6,6s6-2.7,6-6S11.3,2,8,2z"
              />
            </svg>
          </div>
        </div>
      </div>
      <div
        style={
          Object {
            "alignItems": "flex-start",
            "display": "flex",
            "flex": 1,
            "justifyContent": "center",
          }
        }
      >
        <div
          className="bx--tooltip__label"
          id="top-center"
        >
          <div
            aria-describedby={null}
            className="bx--tooltip__trigger"
            onBlur={[Function]}
            onClick={[Function]}
            onContextMenu={[Function]}
            onFocus={[Function]}
            onKeyDown={[Function]}
            onMouseOut={[Function]}
            onMouseOver={[Function]}
            role="button"
            tabIndex={0}
          >
<<<<<<< HEAD
            <div
              aria-describedby="tooltip-body"
              className="bx--tooltip__trigger"
              onBlur={[Function]}
              onClick={[Function]}
              onContextMenu={[Function]}
              onFocus={[Function]}
              onKeyDown={[Function]}
              onMouseOut={[Function]}
              onMouseOver={[Function]}
              role="button"
              tabIndex={0}
=======
            <svg
              aria-hidden={true}
              description={null}
              fill="currentColor"
              focusable="false"
              height={16}
              preserveAspectRatio="xMidYMid meet"
              role={null}
              viewBox="0 0 16 16"
              width={16}
              xmlns="http://www.w3.org/2000/svg"
>>>>>>> 63f25ad1
            >
              <path
                d="M8.5 11L8.5 6.5 6.5 6.5 6.5 7.5 7.5 7.5 7.5 11 6 11 6 12 10 12 10 11zM8 3.5c-.4 0-.8.3-.8.8S7.6 5 8 5c.4 0 .8-.3.8-.8S8.4 3.5 8 3.5z"
              />
              <path
                d="M8,15c-3.9,0-7-3.1-7-7s3.1-7,7-7s7,3.1,7,7S11.9,15,8,15z M8,2C4.7,2,2,4.7,2,8s2.7,6,6,6s6-2.7,6-6S11.3,2,8,2z"
              />
            </svg>
          </div>
        </div>
      </div>
      <div
        style={
          Object {
            "alignItems": "flex-start",
            "display": "flex",
            "flex": 1,
            "justifyContent": "flex-end",
          }
        }
      >
        <div
          className="bx--tooltip__label"
          id="top-right"
        >
          <div
            aria-describedby={null}
            className="bx--tooltip__trigger"
            onBlur={[Function]}
            onClick={[Function]}
            onContextMenu={[Function]}
            onFocus={[Function]}
            onKeyDown={[Function]}
            onMouseOut={[Function]}
            onMouseOver={[Function]}
            role="button"
            tabIndex={0}
          >
<<<<<<< HEAD
            <div
              aria-describedby="tooltip-body"
              className="bx--tooltip__trigger"
              onBlur={[Function]}
              onClick={[Function]}
              onContextMenu={[Function]}
              onFocus={[Function]}
              onKeyDown={[Function]}
              onMouseOut={[Function]}
              onMouseOver={[Function]}
              role="button"
              tabIndex={0}
=======
            <svg
              aria-hidden={true}
              description={null}
              fill="currentColor"
              focusable="false"
              height={16}
              preserveAspectRatio="xMidYMid meet"
              role={null}
              viewBox="0 0 16 16"
              width={16}
              xmlns="http://www.w3.org/2000/svg"
>>>>>>> 63f25ad1
            >
              <path
                d="M8.5 11L8.5 6.5 6.5 6.5 6.5 7.5 7.5 7.5 7.5 11 6 11 6 12 10 12 10 11zM8 3.5c-.4 0-.8.3-.8.8S7.6 5 8 5c.4 0 .8-.3.8-.8S8.4 3.5 8 3.5z"
              />
              <path
                d="M8,15c-3.9,0-7-3.1-7-7s3.1-7,7-7s7,3.1,7,7S11.9,15,8,15z M8,2C4.7,2,2,4.7,2,8s2.7,6,6,6s6-2.7,6-6S11.3,2,8,2z"
              />
            </svg>
          </div>
        </div>
      </div>
    </div>
    <div
      style={
        Object {
          "display": "flex",
          "flex": 1,
          "flexDirection": "row",
        }
      }
    >
      <div
        style={
          Object {
            "alignItems": "center",
            "display": "flex",
            "flex": 1,
            "justifyContent": "flex-start",
          }
        }
      >
        <div
          className="bx--tooltip__label"
          id="left-center"
        >
          <div
            aria-describedby={null}
            className="bx--tooltip__trigger"
            onBlur={[Function]}
            onClick={[Function]}
            onContextMenu={[Function]}
            onFocus={[Function]}
            onKeyDown={[Function]}
            onMouseOut={[Function]}
            onMouseOver={[Function]}
            role="button"
            tabIndex={0}
          >
<<<<<<< HEAD
            <div
              aria-describedby="tooltip-body"
              className="bx--tooltip__trigger"
              onBlur={[Function]}
              onClick={[Function]}
              onContextMenu={[Function]}
              onFocus={[Function]}
              onKeyDown={[Function]}
              onMouseOut={[Function]}
              onMouseOver={[Function]}
              role="button"
              tabIndex={0}
=======
            <svg
              aria-hidden={true}
              description={null}
              fill="currentColor"
              focusable="false"
              height={16}
              preserveAspectRatio="xMidYMid meet"
              role={null}
              viewBox="0 0 16 16"
              width={16}
              xmlns="http://www.w3.org/2000/svg"
>>>>>>> 63f25ad1
            >
              <path
                d="M8.5 11L8.5 6.5 6.5 6.5 6.5 7.5 7.5 7.5 7.5 11 6 11 6 12 10 12 10 11zM8 3.5c-.4 0-.8.3-.8.8S7.6 5 8 5c.4 0 .8-.3.8-.8S8.4 3.5 8 3.5z"
              />
              <path
                d="M8,15c-3.9,0-7-3.1-7-7s3.1-7,7-7s7,3.1,7,7S11.9,15,8,15z M8,2C4.7,2,2,4.7,2,8s2.7,6,6,6s6-2.7,6-6S11.3,2,8,2z"
              />
            </svg>
          </div>
        </div>
      </div>
      <div
        style={
          Object {
            "alignItems": "center",
            "display": "flex",
            "flex": 1,
            "justifyContent": "center",
          }
        }
      >
        <div
          className="bx--tooltip__label"
          id="center"
        >
          <div
            aria-describedby={null}
            className="bx--tooltip__trigger"
            onBlur={[Function]}
            onClick={[Function]}
            onContextMenu={[Function]}
            onFocus={[Function]}
            onKeyDown={[Function]}
            onMouseOut={[Function]}
            onMouseOver={[Function]}
            role="button"
            tabIndex={0}
          >
<<<<<<< HEAD
            <div
              aria-describedby="tooltip-body"
              className="bx--tooltip__trigger"
              onBlur={[Function]}
              onClick={[Function]}
              onContextMenu={[Function]}
              onFocus={[Function]}
              onKeyDown={[Function]}
              onMouseOut={[Function]}
              onMouseOver={[Function]}
              role="button"
              tabIndex={0}
=======
            <svg
              aria-hidden={true}
              description={null}
              fill="currentColor"
              focusable="false"
              height={16}
              preserveAspectRatio="xMidYMid meet"
              role={null}
              viewBox="0 0 16 16"
              width={16}
              xmlns="http://www.w3.org/2000/svg"
>>>>>>> 63f25ad1
            >
              <path
                d="M8.5 11L8.5 6.5 6.5 6.5 6.5 7.5 7.5 7.5 7.5 11 6 11 6 12 10 12 10 11zM8 3.5c-.4 0-.8.3-.8.8S7.6 5 8 5c.4 0 .8-.3.8-.8S8.4 3.5 8 3.5z"
              />
              <path
                d="M8,15c-3.9,0-7-3.1-7-7s3.1-7,7-7s7,3.1,7,7S11.9,15,8,15z M8,2C4.7,2,2,4.7,2,8s2.7,6,6,6s6-2.7,6-6S11.3,2,8,2z"
              />
            </svg>
          </div>
        </div>
      </div>
      <div
        style={
          Object {
            "alignItems": "center",
            "display": "flex",
            "flex": 1,
            "justifyContent": "flex-end",
          }
        }
      >
        <div
          className="bx--tooltip__label"
          id="right-center"
        >
          <div
            aria-describedby={null}
            className="bx--tooltip__trigger"
            onBlur={[Function]}
            onClick={[Function]}
            onContextMenu={[Function]}
            onFocus={[Function]}
            onKeyDown={[Function]}
            onMouseOut={[Function]}
            onMouseOver={[Function]}
            role="button"
            tabIndex={0}
          >
<<<<<<< HEAD
            <div
              aria-describedby="tooltip-body"
              className="bx--tooltip__trigger"
              onBlur={[Function]}
              onClick={[Function]}
              onContextMenu={[Function]}
              onFocus={[Function]}
              onKeyDown={[Function]}
              onMouseOut={[Function]}
              onMouseOver={[Function]}
              role="button"
              tabIndex={0}
=======
            <svg
              aria-hidden={true}
              description={null}
              fill="currentColor"
              focusable="false"
              height={16}
              preserveAspectRatio="xMidYMid meet"
              role={null}
              viewBox="0 0 16 16"
              width={16}
              xmlns="http://www.w3.org/2000/svg"
>>>>>>> 63f25ad1
            >
              <path
                d="M8.5 11L8.5 6.5 6.5 6.5 6.5 7.5 7.5 7.5 7.5 11 6 11 6 12 10 12 10 11zM8 3.5c-.4 0-.8.3-.8.8S7.6 5 8 5c.4 0 .8-.3.8-.8S8.4 3.5 8 3.5z"
              />
              <path
                d="M8,15c-3.9,0-7-3.1-7-7s3.1-7,7-7s7,3.1,7,7S11.9,15,8,15z M8,2C4.7,2,2,4.7,2,8s2.7,6,6,6s6-2.7,6-6S11.3,2,8,2z"
              />
            </svg>
          </div>
        </div>
      </div>
    </div>
    <div
      style={
        Object {
          "display": "flex",
          "flex": 1,
          "flexDirection": "row",
        }
      }
    >
      <div
        style={
          Object {
            "alignItems": "flex-end",
            "display": "flex",
            "flex": 1,
            "justifyContent": "flex-start",
          }
        }
      >
        <div
          className="bx--tooltip__label"
          id="bottom-left"
        >
          <div
            aria-describedby={null}
            className="bx--tooltip__trigger"
            onBlur={[Function]}
            onClick={[Function]}
            onContextMenu={[Function]}
            onFocus={[Function]}
            onKeyDown={[Function]}
            onMouseOut={[Function]}
            onMouseOver={[Function]}
            role="button"
            tabIndex={0}
          >
<<<<<<< HEAD
            <div
              aria-describedby="tooltip-body"
              className="bx--tooltip__trigger"
              onBlur={[Function]}
              onClick={[Function]}
              onContextMenu={[Function]}
              onFocus={[Function]}
              onKeyDown={[Function]}
              onMouseOut={[Function]}
              onMouseOver={[Function]}
              role="button"
              tabIndex={0}
=======
            <svg
              aria-hidden={true}
              description={null}
              fill="currentColor"
              focusable="false"
              height={16}
              preserveAspectRatio="xMidYMid meet"
              role={null}
              viewBox="0 0 16 16"
              width={16}
              xmlns="http://www.w3.org/2000/svg"
>>>>>>> 63f25ad1
            >
              <path
                d="M8.5 11L8.5 6.5 6.5 6.5 6.5 7.5 7.5 7.5 7.5 11 6 11 6 12 10 12 10 11zM8 3.5c-.4 0-.8.3-.8.8S7.6 5 8 5c.4 0 .8-.3.8-.8S8.4 3.5 8 3.5z"
              />
              <path
                d="M8,15c-3.9,0-7-3.1-7-7s3.1-7,7-7s7,3.1,7,7S11.9,15,8,15z M8,2C4.7,2,2,4.7,2,8s2.7,6,6,6s6-2.7,6-6S11.3,2,8,2z"
              />
            </svg>
          </div>
        </div>
      </div>
      <div
        style={
          Object {
            "alignItems": "flex-end",
            "display": "flex",
            "flex": 1,
            "justifyContent": "center",
          }
        }
      >
        <div
          className="bx--tooltip__label"
          id="bottom-center"
        >
          <div
            aria-describedby={null}
            className="bx--tooltip__trigger"
            onBlur={[Function]}
            onClick={[Function]}
            onContextMenu={[Function]}
            onFocus={[Function]}
            onKeyDown={[Function]}
            onMouseOut={[Function]}
            onMouseOver={[Function]}
            role="button"
            tabIndex={0}
          >
<<<<<<< HEAD
            <div
              aria-describedby="tooltip-body"
              className="bx--tooltip__trigger"
              onBlur={[Function]}
              onClick={[Function]}
              onContextMenu={[Function]}
              onFocus={[Function]}
              onKeyDown={[Function]}
              onMouseOut={[Function]}
              onMouseOver={[Function]}
              role="button"
              tabIndex={0}
=======
            <svg
              aria-hidden={true}
              description={null}
              fill="currentColor"
              focusable="false"
              height={16}
              preserveAspectRatio="xMidYMid meet"
              role={null}
              viewBox="0 0 16 16"
              width={16}
              xmlns="http://www.w3.org/2000/svg"
>>>>>>> 63f25ad1
            >
              <path
                d="M8.5 11L8.5 6.5 6.5 6.5 6.5 7.5 7.5 7.5 7.5 11 6 11 6 12 10 12 10 11zM8 3.5c-.4 0-.8.3-.8.8S7.6 5 8 5c.4 0 .8-.3.8-.8S8.4 3.5 8 3.5z"
              />
              <path
                d="M8,15c-3.9,0-7-3.1-7-7s3.1-7,7-7s7,3.1,7,7S11.9,15,8,15z M8,2C4.7,2,2,4.7,2,8s2.7,6,6,6s6-2.7,6-6S11.3,2,8,2z"
              />
            </svg>
          </div>
        </div>
      </div>
      <div
        style={
          Object {
            "alignItems": "flex-end",
            "display": "flex",
            "flex": 1,
            "justifyContent": "flex-end",
          }
        }
      >
        <div
          className="bx--tooltip__label"
          id="bottom-right"
        >
          <div
            aria-describedby={null}
            className="bx--tooltip__trigger"
            onBlur={[Function]}
            onClick={[Function]}
            onContextMenu={[Function]}
            onFocus={[Function]}
            onKeyDown={[Function]}
            onMouseOut={[Function]}
            onMouseOver={[Function]}
            role="button"
            tabIndex={0}
          >
<<<<<<< HEAD
            <div
              aria-describedby="tooltip-body"
              className="bx--tooltip__trigger"
              onBlur={[Function]}
              onClick={[Function]}
              onContextMenu={[Function]}
              onFocus={[Function]}
              onKeyDown={[Function]}
              onMouseOut={[Function]}
              onMouseOver={[Function]}
              role="button"
              tabIndex={0}
=======
            <svg
              aria-hidden={true}
              description={null}
              fill="currentColor"
              focusable="false"
              height={16}
              preserveAspectRatio="xMidYMid meet"
              role={null}
              viewBox="0 0 16 16"
              width={16}
              xmlns="http://www.w3.org/2000/svg"
>>>>>>> 63f25ad1
            >
              <path
                d="M8.5 11L8.5 6.5 6.5 6.5 6.5 7.5 7.5 7.5 7.5 11 6 11 6 12 10 12 10 11zM8 3.5c-.4 0-.8.3-.8.8S7.6 5 8 5c.4 0 .8-.3.8-.8S8.4 3.5 8 3.5z"
              />
              <path
                d="M8,15c-3.9,0-7-3.1-7-7s3.1-7,7-7s7,3.1,7,7S11.9,15,8,15z M8,2C4.7,2,2,4.7,2,8s2.7,6,6,6s6-2.7,6-6S11.3,2,8,2z"
              />
            </svg>
          </div>
        </div>
      </div>
    </div>
  </div>
</div>
`;

exports[`Storybook Snapshot tests and console checks Storyshots 1 - Watson IoT/Tooltip default (bottom) 1`] = `
<div
  className="storybook-container"
>
  <div
    style={
      Object {
        "alignItems": "center",
        "display": "flex",
        "height": "calc(100vh - 6rem)",
        "justifyContent": "center",
      }
    }
  >
    <div
      className="bx--tooltip__label"
      id="withIcon"
    >
      Tooltip label
      <div
        aria-describedby={null}
        aria-labelledby="withIcon"
        className="bx--tooltip__trigger"
        onBlur={[Function]}
        onClick={[Function]}
        onContextMenu={[Function]}
        onFocus={[Function]}
        onKeyDown={[Function]}
        onMouseOut={[Function]}
        onMouseOver={[Function]}
        role="button"
        tabIndex={0}
      >
<<<<<<< HEAD
        Tooltip label
        <div
          aria-describedby="tooltip-body"
          aria-labelledby="withIcon"
          className="bx--tooltip__trigger"
          onBlur={[Function]}
          onClick={[Function]}
          onContextMenu={[Function]}
          onFocus={[Function]}
          onKeyDown={[Function]}
          onMouseOut={[Function]}
          onMouseOver={[Function]}
          role="button"
          tabIndex={0}
=======
        <svg
          aria-hidden={true}
          description={null}
          fill="currentColor"
          focusable="false"
          height={16}
          preserveAspectRatio="xMidYMid meet"
          role={null}
          viewBox="0 0 16 16"
          width={16}
          xmlns="http://www.w3.org/2000/svg"
>>>>>>> 63f25ad1
        >
          <path
            d="M8.5 11L8.5 6.5 6.5 6.5 6.5 7.5 7.5 7.5 7.5 11 6 11 6 12 10 12 10 11zM8 3.5c-.4 0-.8.3-.8.8S7.6 5 8 5c.4 0 .8-.3.8-.8S8.4 3.5 8 3.5z"
          />
          <path
            d="M8,15c-3.9,0-7-3.1-7-7s3.1-7,7-7s7,3.1,7,7S11.9,15,8,15z M8,2C4.7,2,2,4.7,2,8s2.7,6,6,6s6-2.7,6-6S11.3,2,8,2z"
          />
        </svg>
      </div>
    </div>
  </div>
</div>
`;

exports[`Storybook Snapshot tests and console checks Storyshots 1 - Watson IoT/Tooltip no icon 1`] = `
<div
  className="storybook-container"
>
  <div
    style={
      Object {
        "alignItems": "center",
        "display": "flex",
        "height": "calc(100vh - 6rem)",
        "justifyContent": "center",
      }
    }
  >
    <div
      aria-describedby={null}
      aria-labelledby="withoutIcon"
      className="bx--tooltip__label"
      id="withoutIcon"
      onBlur={[Function]}
      onClick={[Function]}
      onContextMenu={[Function]}
      onFocus={[Function]}
      onKeyDown={[Function]}
      onMouseOut={[Function]}
      onMouseOver={[Function]}
      role="button"
      tabIndex={0}
    >
      Tooltip label
    </div>
  </div>
</div>
`;

exports[`Storybook Snapshot tests and console checks Storyshots 1 - Watson IoT/Tooltip only custom icon 1`] = `
<div
  className="storybook-container"
>
  <div
    style={
      Object {
        "alignItems": "center",
        "display": "flex",
        "height": "calc(100vh - 6rem)",
        "justifyContent": "center",
      }
    }
  >
    <div
      className="bx--tooltip__label"
      id="customIconOnly"
    >
      <div
<<<<<<< HEAD
        aria-labelledby="withoutIcon"
        className="bx--tooltip__label"
        id="withoutIcon"
=======
        aria-describedby={null}
        aria-label="Helpful Information"
        className="bx--tooltip__trigger"
>>>>>>> 63f25ad1
        onBlur={[Function]}
        onClick={[Function]}
        onContextMenu={[Function]}
        onFocus={[Function]}
        onKeyDown={[Function]}
        onMouseOut={[Function]}
        onMouseOver={[Function]}
        role="button"
        tabIndex={0}
      >
        <svg
          aria-hidden={true}
          description={null}
          fill="currentColor"
          focusable="false"
          height={16}
          preserveAspectRatio="xMidYMid meet"
          role={null}
          viewBox="0 0 32 32"
          width={16}
          xmlns="http://www.w3.org/2000/svg"
        >
          <circle
            cx="16"
            cy="8"
            r="2"
          />
          <circle
            cx="16"
            cy="16"
            r="2"
          />
          <circle
            cx="16"
            cy="24"
            r="2"
          />
        </svg>
      </div>
    </div>
  </div>
</div>
`;

exports[`Storybook Snapshot tests and console checks Storyshots 1 - Watson IoT/Tooltip render custom icon 1`] = `
<div
  className="storybook-container"
>
  <div
    style={
      Object {
        "alignItems": "center",
        "display": "flex",
        "height": "calc(100vh - 6rem)",
        "justifyContent": "center",
      }
    }
  >
    <div
      className="bx--tooltip__label"
      id="customIcon"
    >
      Tooltip label
      <div
        aria-describedby={null}
        aria-labelledby="customIcon"
        className="bx--tooltip__trigger"
        onBlur={[Function]}
        onClick={[Function]}
        onContextMenu={[Function]}
        onFocus={[Function]}
        onKeyDown={[Function]}
        onMouseOut={[Function]}
        onMouseOver={[Function]}
        role="button"
        tabIndex={0}
      >
<<<<<<< HEAD
        <div
          aria-label="Helpful Information"
          className="bx--tooltip__trigger"
          onBlur={[Function]}
          onClick={[Function]}
          onContextMenu={[Function]}
          onFocus={[Function]}
          onKeyDown={[Function]}
          onMouseOut={[Function]}
          onMouseOver={[Function]}
          role="button"
          tabIndex={0}
        >
=======
        <div>
>>>>>>> 63f25ad1
          <svg
            height="16"
            width="16"
            xmlns="http://www.w3.org/2000/svg"
          >
            <path
              d="M8.5 11V6.5h-2v1h1V11H6v1h4v-1zM8 3.5c-.4 0-.8.3-.8.8s.4.7.8.7.8-.3.8-.8-.4-.7-.8-.7z"
            />
            <path
              d="M8 15c-3.9 0-7-3.1-7-7s3.1-7 7-7 7 3.1 7 7-3.1 7-7 7zM8 2C4.7 2 2 4.7 2 8s2.7 6 6 6 6-2.7 6-6-2.7-6-6-6z"
            />
            <path
              d="M0 0h16v16H0z"
              fill="none"
            />
          </svg>
        </div>
      </div>
    </div>
  </div>
</div>
`;

exports[`Storybook Snapshot tests and console checks Storyshots 1 - Watson IoT/Tooltip uncontrolled tooltip 1`] = `
<div
  className="storybook-container"
>
  <button
    aria-pressed={null}
    className="iot--btn bx--btn bx--btn--primary"
    data-testid="Button"
    disabled={false}
    onClick={[Function]}
    style={
      Object {
        "margin": "4px 20px",
        "padding": "15px 20px",
      }
    }
    tabIndex={0}
    type="button"
  >
<<<<<<< HEAD
    <div
      style={
        Object {
          "alignItems": "center",
          "display": "flex",
          "height": "calc(100vh - 6rem)",
          "justifyContent": "center",
        }
      }
    >
      <div
        className="bx--tooltip__label"
        id="customIcon"
      >
        Tooltip label
        <div
          aria-labelledby="customIcon"
          className="bx--tooltip__trigger"
          onBlur={[Function]}
          onClick={[Function]}
          onContextMenu={[Function]}
          onFocus={[Function]}
          onKeyDown={[Function]}
          onMouseOut={[Function]}
          onMouseOver={[Function]}
          role="button"
          tabIndex={0}
        >
          <div>
            <svg
              height="16"
              width="16"
              xmlns="http://www.w3.org/2000/svg"
            >
              <path
                d="M8.5 11V6.5h-2v1h1V11H6v1h4v-1zM8 3.5c-.4 0-.8.3-.8.8s.4.7.8.7.8-.3.8-.8-.4-.7-.8-.7z"
              />
              <path
                d="M8 15c-3.9 0-7-3.1-7-7s3.1-7 7-7 7 3.1 7 7-3.1 7-7 7zM8 2C4.7 2 2 4.7 2 8s2.7 6 6 6 6-2.7 6-6-2.7-6-6-6z"
              />
              <path
                d="M0 0h16v16H0z"
                fill="none"
              />
            </svg>
          </div>
        </div>
      </div>
    </div>
  </div>
=======
    Hide
  </button>
>>>>>>> 63f25ad1
  <button
    aria-pressed={null}
    className="iot--btn bx--btn bx--btn--primary"
    data-testid="Button"
    disabled={false}
    onClick={[Function]}
    style={
      Object {
        "margin": "4px 20px",
        "padding": "15px 20px",
      }
    }
    tabIndex={0}
    type="button"
  >
    Show
  </button>
  <div
    style={
      Object {
        "margin": "4px 20px",
        "padding": "15px",
      }
    }
  >
<<<<<<< HEAD
    <button
      aria-describedby={null}
      aria-pressed={null}
      className="iot--btn bx--btn bx--btn--primary"
      data-testid="Button"
      disabled={false}
      onBlur={[Function]}
      onClick={[Function]}
      onFocus={[Function]}
      onMouseEnter={[Function]}
      onMouseLeave={[Function]}
      style={
        Object {
          "margin": "4px 20px",
          "padding": "15px 20px",
        }
      }
      tabIndex={0}
      type="button"
    >
      Hide
    </button>
    <button
      aria-describedby={null}
      aria-pressed={null}
      className="iot--btn bx--btn bx--btn--primary"
      data-testid="Button"
      disabled={false}
      onBlur={[Function]}
      onClick={[Function]}
      onFocus={[Function]}
      onMouseEnter={[Function]}
      onMouseLeave={[Function]}
      style={
        Object {
          "margin": "4px 20px",
          "padding": "15px 20px",
        }
      }
=======
    <div
      aria-controls="uncontrolled"
      aria-describedby="uncontrolled"
      aria-expanded={true}
      aria-labelledby="uncontrolled"
      className="bx--tooltip__label"
      id="uncontrolled"
      onBlur={[Function]}
      onClick={[Function]}
      onContextMenu={[Function]}
      onFocus={[Function]}
      onKeyDown={[Function]}
      onMouseOut={[Function]}
      onMouseOver={[Function]}
      role="button"
>>>>>>> 63f25ad1
      tabIndex={0}
    >
      <div>
        My text wrapped with tooltip
      </div>
    </div>
    <div
      onBlur={[Function]}
    >
      <span
        className="bx--visually-hidden"
        role="link"
        tabIndex="0"
      >
        Focus sentinel
      </span>
      <div
<<<<<<< HEAD
        aria-controls="uncontrolled"
        aria-expanded={true}
        aria-labelledby="uncontrolled"
        className="bx--tooltip__label"
=======
        className="bx--tooltip bx--tooltip--shown bx--tooltip--bottom bx--tooltip--align-center"
        data-floating-menu-direction="bottom"
>>>>>>> 63f25ad1
        id="uncontrolled"
        onBlur={[Function]}
        onContextMenu={[Function]}
        onFocus={[Function]}
        onMouseOut={[Function]}
        onMouseOver={[Function]}
        open={true}
        role="tooltip"
        style={
          Object {
            "margin": 0,
            "opacity": 1,
            "position": "absolute",
            "top": "0px",
            "visibility": "hidden",
          }
        }
      >
        <span
          className="bx--tooltip__caret"
        />
        <div
<<<<<<< HEAD
          className="bx--tooltip bx--tooltip--shown bx--tooltip--bottom bx--tooltip--align-center"
          data-floating-menu-direction="bottom"
          id="uncontrolled"
          onBlur={[Function]}
          onContextMenu={[Function]}
          onFocus={[Function]}
          onMouseOut={[Function]}
          onMouseOver={[Function]}
          open={true}
          style={
            Object {
              "opacity": 1,
              "position": "absolute",
              "top": "0px",
              "visibility": "hidden",
            }
          }
        >
          <span
            className="bx--tooltip__caret"
          />
          <div
            className="bx--tooltip__content"
            role="dialog"
          >
            Some text
          </div>
=======
          aria-labelledby="uncontrolled"
          className="bx--tooltip__content"
          role="dialog"
        >
          Some text
>>>>>>> 63f25ad1
        </div>
      </div>
      <span
        className="bx--visually-hidden"
        role="link"
        tabIndex="0"
      >
        Focus sentinel
      </span>
    </div>
  </div>
</div>
`;<|MERGE_RESOLUTION|>--- conflicted
+++ resolved
@@ -38,7 +38,7 @@
           id="top-left"
         >
           <div
-            aria-describedby={null}
+            aria-describedby="tooltip-body"
             className="bx--tooltip__trigger"
             onBlur={[Function]}
             onClick={[Function]}
@@ -50,20 +50,6 @@
             role="button"
             tabIndex={0}
           >
-<<<<<<< HEAD
-            <div
-              aria-describedby="tooltip-body"
-              className="bx--tooltip__trigger"
-              onBlur={[Function]}
-              onClick={[Function]}
-              onContextMenu={[Function]}
-              onFocus={[Function]}
-              onKeyDown={[Function]}
-              onMouseOut={[Function]}
-              onMouseOver={[Function]}
-              role="button"
-              tabIndex={0}
-=======
             <svg
               aria-hidden={true}
               description={null}
@@ -75,7 +61,6 @@
               viewBox="0 0 16 16"
               width={16}
               xmlns="http://www.w3.org/2000/svg"
->>>>>>> 63f25ad1
             >
               <path
                 d="M8.5 11L8.5 6.5 6.5 6.5 6.5 7.5 7.5 7.5 7.5 11 6 11 6 12 10 12 10 11zM8 3.5c-.4 0-.8.3-.8.8S7.6 5 8 5c.4 0 .8-.3.8-.8S8.4 3.5 8 3.5z"
@@ -102,7 +87,7 @@
           id="top-center"
         >
           <div
-            aria-describedby={null}
+            aria-describedby="tooltip-body"
             className="bx--tooltip__trigger"
             onBlur={[Function]}
             onClick={[Function]}
@@ -114,20 +99,6 @@
             role="button"
             tabIndex={0}
           >
-<<<<<<< HEAD
-            <div
-              aria-describedby="tooltip-body"
-              className="bx--tooltip__trigger"
-              onBlur={[Function]}
-              onClick={[Function]}
-              onContextMenu={[Function]}
-              onFocus={[Function]}
-              onKeyDown={[Function]}
-              onMouseOut={[Function]}
-              onMouseOver={[Function]}
-              role="button"
-              tabIndex={0}
-=======
             <svg
               aria-hidden={true}
               description={null}
@@ -139,7 +110,6 @@
               viewBox="0 0 16 16"
               width={16}
               xmlns="http://www.w3.org/2000/svg"
->>>>>>> 63f25ad1
             >
               <path
                 d="M8.5 11L8.5 6.5 6.5 6.5 6.5 7.5 7.5 7.5 7.5 11 6 11 6 12 10 12 10 11zM8 3.5c-.4 0-.8.3-.8.8S7.6 5 8 5c.4 0 .8-.3.8-.8S8.4 3.5 8 3.5z"
@@ -166,7 +136,7 @@
           id="top-right"
         >
           <div
-            aria-describedby={null}
+            aria-describedby="tooltip-body"
             className="bx--tooltip__trigger"
             onBlur={[Function]}
             onClick={[Function]}
@@ -178,20 +148,6 @@
             role="button"
             tabIndex={0}
           >
-<<<<<<< HEAD
-            <div
-              aria-describedby="tooltip-body"
-              className="bx--tooltip__trigger"
-              onBlur={[Function]}
-              onClick={[Function]}
-              onContextMenu={[Function]}
-              onFocus={[Function]}
-              onKeyDown={[Function]}
-              onMouseOut={[Function]}
-              onMouseOver={[Function]}
-              role="button"
-              tabIndex={0}
-=======
             <svg
               aria-hidden={true}
               description={null}
@@ -203,7 +159,6 @@
               viewBox="0 0 16 16"
               width={16}
               xmlns="http://www.w3.org/2000/svg"
->>>>>>> 63f25ad1
             >
               <path
                 d="M8.5 11L8.5 6.5 6.5 6.5 6.5 7.5 7.5 7.5 7.5 11 6 11 6 12 10 12 10 11zM8 3.5c-.4 0-.8.3-.8.8S7.6 5 8 5c.4 0 .8-.3.8-.8S8.4 3.5 8 3.5z"
@@ -240,7 +195,7 @@
           id="left-center"
         >
           <div
-            aria-describedby={null}
+            aria-describedby="tooltip-body"
             className="bx--tooltip__trigger"
             onBlur={[Function]}
             onClick={[Function]}
@@ -252,20 +207,6 @@
             role="button"
             tabIndex={0}
           >
-<<<<<<< HEAD
-            <div
-              aria-describedby="tooltip-body"
-              className="bx--tooltip__trigger"
-              onBlur={[Function]}
-              onClick={[Function]}
-              onContextMenu={[Function]}
-              onFocus={[Function]}
-              onKeyDown={[Function]}
-              onMouseOut={[Function]}
-              onMouseOver={[Function]}
-              role="button"
-              tabIndex={0}
-=======
             <svg
               aria-hidden={true}
               description={null}
@@ -277,7 +218,6 @@
               viewBox="0 0 16 16"
               width={16}
               xmlns="http://www.w3.org/2000/svg"
->>>>>>> 63f25ad1
             >
               <path
                 d="M8.5 11L8.5 6.5 6.5 6.5 6.5 7.5 7.5 7.5 7.5 11 6 11 6 12 10 12 10 11zM8 3.5c-.4 0-.8.3-.8.8S7.6 5 8 5c.4 0 .8-.3.8-.8S8.4 3.5 8 3.5z"
@@ -304,7 +244,7 @@
           id="center"
         >
           <div
-            aria-describedby={null}
+            aria-describedby="tooltip-body"
             className="bx--tooltip__trigger"
             onBlur={[Function]}
             onClick={[Function]}
@@ -316,20 +256,6 @@
             role="button"
             tabIndex={0}
           >
-<<<<<<< HEAD
-            <div
-              aria-describedby="tooltip-body"
-              className="bx--tooltip__trigger"
-              onBlur={[Function]}
-              onClick={[Function]}
-              onContextMenu={[Function]}
-              onFocus={[Function]}
-              onKeyDown={[Function]}
-              onMouseOut={[Function]}
-              onMouseOver={[Function]}
-              role="button"
-              tabIndex={0}
-=======
             <svg
               aria-hidden={true}
               description={null}
@@ -341,7 +267,6 @@
               viewBox="0 0 16 16"
               width={16}
               xmlns="http://www.w3.org/2000/svg"
->>>>>>> 63f25ad1
             >
               <path
                 d="M8.5 11L8.5 6.5 6.5 6.5 6.5 7.5 7.5 7.5 7.5 11 6 11 6 12 10 12 10 11zM8 3.5c-.4 0-.8.3-.8.8S7.6 5 8 5c.4 0 .8-.3.8-.8S8.4 3.5 8 3.5z"
@@ -368,7 +293,7 @@
           id="right-center"
         >
           <div
-            aria-describedby={null}
+            aria-describedby="tooltip-body"
             className="bx--tooltip__trigger"
             onBlur={[Function]}
             onClick={[Function]}
@@ -380,20 +305,6 @@
             role="button"
             tabIndex={0}
           >
-<<<<<<< HEAD
-            <div
-              aria-describedby="tooltip-body"
-              className="bx--tooltip__trigger"
-              onBlur={[Function]}
-              onClick={[Function]}
-              onContextMenu={[Function]}
-              onFocus={[Function]}
-              onKeyDown={[Function]}
-              onMouseOut={[Function]}
-              onMouseOver={[Function]}
-              role="button"
-              tabIndex={0}
-=======
             <svg
               aria-hidden={true}
               description={null}
@@ -405,7 +316,6 @@
               viewBox="0 0 16 16"
               width={16}
               xmlns="http://www.w3.org/2000/svg"
->>>>>>> 63f25ad1
             >
               <path
                 d="M8.5 11L8.5 6.5 6.5 6.5 6.5 7.5 7.5 7.5 7.5 11 6 11 6 12 10 12 10 11zM8 3.5c-.4 0-.8.3-.8.8S7.6 5 8 5c.4 0 .8-.3.8-.8S8.4 3.5 8 3.5z"
@@ -442,7 +352,7 @@
           id="bottom-left"
         >
           <div
-            aria-describedby={null}
+            aria-describedby="tooltip-body"
             className="bx--tooltip__trigger"
             onBlur={[Function]}
             onClick={[Function]}
@@ -454,20 +364,6 @@
             role="button"
             tabIndex={0}
           >
-<<<<<<< HEAD
-            <div
-              aria-describedby="tooltip-body"
-              className="bx--tooltip__trigger"
-              onBlur={[Function]}
-              onClick={[Function]}
-              onContextMenu={[Function]}
-              onFocus={[Function]}
-              onKeyDown={[Function]}
-              onMouseOut={[Function]}
-              onMouseOver={[Function]}
-              role="button"
-              tabIndex={0}
-=======
             <svg
               aria-hidden={true}
               description={null}
@@ -479,7 +375,6 @@
               viewBox="0 0 16 16"
               width={16}
               xmlns="http://www.w3.org/2000/svg"
->>>>>>> 63f25ad1
             >
               <path
                 d="M8.5 11L8.5 6.5 6.5 6.5 6.5 7.5 7.5 7.5 7.5 11 6 11 6 12 10 12 10 11zM8 3.5c-.4 0-.8.3-.8.8S7.6 5 8 5c.4 0 .8-.3.8-.8S8.4 3.5 8 3.5z"
@@ -506,7 +401,7 @@
           id="bottom-center"
         >
           <div
-            aria-describedby={null}
+            aria-describedby="tooltip-body"
             className="bx--tooltip__trigger"
             onBlur={[Function]}
             onClick={[Function]}
@@ -518,20 +413,6 @@
             role="button"
             tabIndex={0}
           >
-<<<<<<< HEAD
-            <div
-              aria-describedby="tooltip-body"
-              className="bx--tooltip__trigger"
-              onBlur={[Function]}
-              onClick={[Function]}
-              onContextMenu={[Function]}
-              onFocus={[Function]}
-              onKeyDown={[Function]}
-              onMouseOut={[Function]}
-              onMouseOver={[Function]}
-              role="button"
-              tabIndex={0}
-=======
             <svg
               aria-hidden={true}
               description={null}
@@ -543,7 +424,6 @@
               viewBox="0 0 16 16"
               width={16}
               xmlns="http://www.w3.org/2000/svg"
->>>>>>> 63f25ad1
             >
               <path
                 d="M8.5 11L8.5 6.5 6.5 6.5 6.5 7.5 7.5 7.5 7.5 11 6 11 6 12 10 12 10 11zM8 3.5c-.4 0-.8.3-.8.8S7.6 5 8 5c.4 0 .8-.3.8-.8S8.4 3.5 8 3.5z"
@@ -570,7 +450,7 @@
           id="bottom-right"
         >
           <div
-            aria-describedby={null}
+            aria-describedby="tooltip-body"
             className="bx--tooltip__trigger"
             onBlur={[Function]}
             onClick={[Function]}
@@ -582,20 +462,6 @@
             role="button"
             tabIndex={0}
           >
-<<<<<<< HEAD
-            <div
-              aria-describedby="tooltip-body"
-              className="bx--tooltip__trigger"
-              onBlur={[Function]}
-              onClick={[Function]}
-              onContextMenu={[Function]}
-              onFocus={[Function]}
-              onKeyDown={[Function]}
-              onMouseOut={[Function]}
-              onMouseOver={[Function]}
-              role="button"
-              tabIndex={0}
-=======
             <svg
               aria-hidden={true}
               description={null}
@@ -607,7 +473,6 @@
               viewBox="0 0 16 16"
               width={16}
               xmlns="http://www.w3.org/2000/svg"
->>>>>>> 63f25ad1
             >
               <path
                 d="M8.5 11L8.5 6.5 6.5 6.5 6.5 7.5 7.5 7.5 7.5 11 6 11 6 12 10 12 10 11zM8 3.5c-.4 0-.8.3-.8.8S7.6 5 8 5c.4 0 .8-.3.8-.8S8.4 3.5 8 3.5z"
@@ -644,7 +509,7 @@
     >
       Tooltip label
       <div
-        aria-describedby={null}
+        aria-describedby="tooltip-body"
         aria-labelledby="withIcon"
         className="bx--tooltip__trigger"
         onBlur={[Function]}
@@ -657,22 +522,6 @@
         role="button"
         tabIndex={0}
       >
-<<<<<<< HEAD
-        Tooltip label
-        <div
-          aria-describedby="tooltip-body"
-          aria-labelledby="withIcon"
-          className="bx--tooltip__trigger"
-          onBlur={[Function]}
-          onClick={[Function]}
-          onContextMenu={[Function]}
-          onFocus={[Function]}
-          onKeyDown={[Function]}
-          onMouseOut={[Function]}
-          onMouseOver={[Function]}
-          role="button"
-          tabIndex={0}
-=======
         <svg
           aria-hidden={true}
           description={null}
@@ -684,7 +533,6 @@
           viewBox="0 0 16 16"
           width={16}
           xmlns="http://www.w3.org/2000/svg"
->>>>>>> 63f25ad1
         >
           <path
             d="M8.5 11L8.5 6.5 6.5 6.5 6.5 7.5 7.5 7.5 7.5 11 6 11 6 12 10 12 10 11zM8 3.5c-.4 0-.8.3-.8.8S7.6 5 8 5c.4 0 .8-.3.8-.8S8.4 3.5 8 3.5z"
@@ -714,7 +562,6 @@
     }
   >
     <div
-      aria-describedby={null}
       aria-labelledby="withoutIcon"
       className="bx--tooltip__label"
       id="withoutIcon"
@@ -753,15 +600,8 @@
       id="customIconOnly"
     >
       <div
-<<<<<<< HEAD
-        aria-labelledby="withoutIcon"
-        className="bx--tooltip__label"
-        id="withoutIcon"
-=======
-        aria-describedby={null}
         aria-label="Helpful Information"
         className="bx--tooltip__trigger"
->>>>>>> 63f25ad1
         onBlur={[Function]}
         onClick={[Function]}
         onContextMenu={[Function]}
@@ -826,7 +666,6 @@
     >
       Tooltip label
       <div
-        aria-describedby={null}
         aria-labelledby="customIcon"
         className="bx--tooltip__trigger"
         onBlur={[Function]}
@@ -839,23 +678,7 @@
         role="button"
         tabIndex={0}
       >
-<<<<<<< HEAD
-        <div
-          aria-label="Helpful Information"
-          className="bx--tooltip__trigger"
-          onBlur={[Function]}
-          onClick={[Function]}
-          onContextMenu={[Function]}
-          onFocus={[Function]}
-          onKeyDown={[Function]}
-          onMouseOut={[Function]}
-          onMouseOver={[Function]}
-          role="button"
-          tabIndex={0}
-        >
-=======
         <div>
->>>>>>> 63f25ad1
           <svg
             height="16"
             width="16"
@@ -884,11 +707,16 @@
   className="storybook-container"
 >
   <button
+    aria-describedby={null}
     aria-pressed={null}
     className="iot--btn bx--btn bx--btn--primary"
     data-testid="Button"
     disabled={false}
+    onBlur={[Function]}
     onClick={[Function]}
+    onFocus={[Function]}
+    onMouseEnter={[Function]}
+    onMouseLeave={[Function]}
     style={
       Object {
         "margin": "4px 20px",
@@ -898,67 +726,19 @@
     tabIndex={0}
     type="button"
   >
-<<<<<<< HEAD
-    <div
-      style={
-        Object {
-          "alignItems": "center",
-          "display": "flex",
-          "height": "calc(100vh - 6rem)",
-          "justifyContent": "center",
-        }
-      }
-    >
-      <div
-        className="bx--tooltip__label"
-        id="customIcon"
-      >
-        Tooltip label
-        <div
-          aria-labelledby="customIcon"
-          className="bx--tooltip__trigger"
-          onBlur={[Function]}
-          onClick={[Function]}
-          onContextMenu={[Function]}
-          onFocus={[Function]}
-          onKeyDown={[Function]}
-          onMouseOut={[Function]}
-          onMouseOver={[Function]}
-          role="button"
-          tabIndex={0}
-        >
-          <div>
-            <svg
-              height="16"
-              width="16"
-              xmlns="http://www.w3.org/2000/svg"
-            >
-              <path
-                d="M8.5 11V6.5h-2v1h1V11H6v1h4v-1zM8 3.5c-.4 0-.8.3-.8.8s.4.7.8.7.8-.3.8-.8-.4-.7-.8-.7z"
-              />
-              <path
-                d="M8 15c-3.9 0-7-3.1-7-7s3.1-7 7-7 7 3.1 7 7-3.1 7-7 7zM8 2C4.7 2 2 4.7 2 8s2.7 6 6 6 6-2.7 6-6-2.7-6-6-6z"
-              />
-              <path
-                d="M0 0h16v16H0z"
-                fill="none"
-              />
-            </svg>
-          </div>
-        </div>
-      </div>
-    </div>
-  </div>
-=======
     Hide
   </button>
->>>>>>> 63f25ad1
   <button
+    aria-describedby={null}
     aria-pressed={null}
     className="iot--btn bx--btn bx--btn--primary"
     data-testid="Button"
     disabled={false}
+    onBlur={[Function]}
     onClick={[Function]}
+    onFocus={[Function]}
+    onMouseEnter={[Function]}
+    onMouseLeave={[Function]}
     style={
       Object {
         "margin": "4px 20px",
@@ -978,50 +758,8 @@
       }
     }
   >
-<<<<<<< HEAD
-    <button
-      aria-describedby={null}
-      aria-pressed={null}
-      className="iot--btn bx--btn bx--btn--primary"
-      data-testid="Button"
-      disabled={false}
-      onBlur={[Function]}
-      onClick={[Function]}
-      onFocus={[Function]}
-      onMouseEnter={[Function]}
-      onMouseLeave={[Function]}
-      style={
-        Object {
-          "margin": "4px 20px",
-          "padding": "15px 20px",
-        }
-      }
-      tabIndex={0}
-      type="button"
-    >
-      Hide
-    </button>
-    <button
-      aria-describedby={null}
-      aria-pressed={null}
-      className="iot--btn bx--btn bx--btn--primary"
-      data-testid="Button"
-      disabled={false}
-      onBlur={[Function]}
-      onClick={[Function]}
-      onFocus={[Function]}
-      onMouseEnter={[Function]}
-      onMouseLeave={[Function]}
-      style={
-        Object {
-          "margin": "4px 20px",
-          "padding": "15px 20px",
-        }
-      }
-=======
     <div
       aria-controls="uncontrolled"
-      aria-describedby="uncontrolled"
       aria-expanded={true}
       aria-labelledby="uncontrolled"
       className="bx--tooltip__label"
@@ -1034,7 +772,6 @@
       onMouseOut={[Function]}
       onMouseOver={[Function]}
       role="button"
->>>>>>> 63f25ad1
       tabIndex={0}
     >
       <div>
@@ -1052,15 +789,8 @@
         Focus sentinel
       </span>
       <div
-<<<<<<< HEAD
-        aria-controls="uncontrolled"
-        aria-expanded={true}
-        aria-labelledby="uncontrolled"
-        className="bx--tooltip__label"
-=======
         className="bx--tooltip bx--tooltip--shown bx--tooltip--bottom bx--tooltip--align-center"
         data-floating-menu-direction="bottom"
->>>>>>> 63f25ad1
         id="uncontrolled"
         onBlur={[Function]}
         onContextMenu={[Function]}
@@ -1068,10 +798,8 @@
         onMouseOut={[Function]}
         onMouseOver={[Function]}
         open={true}
-        role="tooltip"
-        style={
-          Object {
-            "margin": 0,
+        style={
+          Object {
             "opacity": 1,
             "position": "absolute",
             "top": "0px",
@@ -1083,41 +811,10 @@
           className="bx--tooltip__caret"
         />
         <div
-<<<<<<< HEAD
-          className="bx--tooltip bx--tooltip--shown bx--tooltip--bottom bx--tooltip--align-center"
-          data-floating-menu-direction="bottom"
-          id="uncontrolled"
-          onBlur={[Function]}
-          onContextMenu={[Function]}
-          onFocus={[Function]}
-          onMouseOut={[Function]}
-          onMouseOver={[Function]}
-          open={true}
-          style={
-            Object {
-              "opacity": 1,
-              "position": "absolute",
-              "top": "0px",
-              "visibility": "hidden",
-            }
-          }
-        >
-          <span
-            className="bx--tooltip__caret"
-          />
-          <div
-            className="bx--tooltip__content"
-            role="dialog"
-          >
-            Some text
-          </div>
-=======
-          aria-labelledby="uncontrolled"
           className="bx--tooltip__content"
           role="dialog"
         >
           Some text
->>>>>>> 63f25ad1
         </div>
       </div>
       <span
