--- conflicted
+++ resolved
@@ -47,11 +47,7 @@
     );
     expect(screen.getByTestId('card-editor')).toBeTruthy();
     expect(screen.getByTestId('card-editor-card-gallery-list')).toBeTruthy();
-<<<<<<< HEAD
-    expect(screen.getByTestId('card-editor-edit-button')).toBeTruthy();
-=======
     expect(screen.getByTestId('Button')).toBeTruthy();
->>>>>>> d123716d
   });
 
   it('fires onAddCard when user clicks on item in list', () => {
