--- conflicted
+++ resolved
@@ -7537,987 +7537,7 @@
 </div>
 `;
 
-<<<<<<< HEAD
-exports[`Storybook Snapshot tests and console checks Storyshots 2 - Watson IoT Experimental/☢️ CardEditor for V2 TimeSeries 1`] = `
-<div
-  className="storybook-container"
->
-  <div
-    style={
-      Object {
-        "height": "calc(100vh - 6rem)",
-        "position": "absolute",
-        "right": 0,
-      }
-    }
-  >
-    <div
-      className="iot--card-editor"
-      data-testid="card-editor"
-    >
-      <div
-        className="iot--card-editor--content"
-      >
-        <div
-          className="iot--card-edit-form"
-        >
-          <div
-            className="bx--tabs--scrollable"
-            selected={0}
-          >
-            <button
-              aria-hidden="true"
-              aria-label="Scroll left"
-              className="bx--tab--overflow-nav-button--hidden"
-              onClick={[Function]}
-              onMouseDown={[Function]}
-              onMouseUp={[Function]}
-              tabIndex="-1"
-              type="button"
-            >
-              <svg
-                aria-hidden={true}
-                fill="currentColor"
-                focusable="false"
-                height={16}
-                preserveAspectRatio="xMidYMid meet"
-                viewBox="0 0 16 16"
-                width={16}
-                xmlns="http://www.w3.org/2000/svg"
-              >
-                <path
-                  d="M5 8L10 3 10.7 3.7 6.4 8 10.7 12.3 10 13z"
-                />
-              </svg>
-            </button>
-            <ul
-              className="bx--tabs--scrollable__nav"
-              onScroll={[Function]}
-              role="tablist"
-              tabIndex={-1}
-            >
-              <li
-                className="bx--tabs--scrollable__nav-item bx--tabs__nav-item--selected bx--tabs--scrollable__nav-item--selected"
-                onClick={[Function]}
-                onKeyDown={[Function]}
-                role="presentation"
-              >
-                <button
-                  aria-selected={true}
-                  className="bx--tabs--scrollable__nav-link"
-                  href="#"
-                  role="tab"
-                  tabIndex={0}
-                  type="button"
-                >
-                  Content
-                </button>
-              </li>
-              <li
-                className="bx--tabs--scrollable__nav-item"
-                onClick={[Function]}
-                onKeyDown={[Function]}
-                role="presentation"
-              >
-                <button
-                  aria-selected={false}
-                  className="bx--tabs--scrollable__nav-link"
-                  href="#"
-                  role="tab"
-                  tabIndex={-1}
-                  type="button"
-                >
-                  Settings
-                </button>
-              </li>
-            </ul>
-            <button
-              aria-hidden="true"
-              aria-label="Scroll right"
-              className="bx--tab--overflow-nav-button--hidden"
-              onClick={[Function]}
-              onMouseDown={[Function]}
-              onMouseUp={[Function]}
-              tabIndex="-1"
-              type="button"
-            >
-              <svg
-                aria-hidden={true}
-                fill="currentColor"
-                focusable="false"
-                height={16}
-                preserveAspectRatio="xMidYMid meet"
-                viewBox="0 0 16 16"
-                width={16}
-                xmlns="http://www.w3.org/2000/svg"
-              >
-                <path
-                  d="M11 8L6 13 5.3 12.3 9.6 8 5.3 3.7 6 3z"
-                />
-              </svg>
-            </button>
-          </div>
-          <div
-            className="bx--tab-content"
-            hidden={false}
-            role="tabpanel"
-            selected={true}
-            tabIndex={0}
-          >
-            <div
-              className="iot--card-edit-form--content"
-            >
-              <div
-                className="iot--card-edit-form--input"
-              >
-                <div
-                  className="bx--form-item bx--text-input-wrapper bx--text-input-wrapper--light"
-                >
-                  <label
-                    className="bx--label"
-                    htmlFor="timeseries_title"
-                  >
-                    Card title
-                  </label>
-                  <div
-                    className="bx--text-input__field-outer-wrapper"
-                  >
-                    <div
-                      className="bx--text-input__field-wrapper"
-                      data-invalid={null}
-                    >
-                      <input
-                        aria-describedby=""
-                        className="bx--text-input bx--text-input--light"
-                        disabled={false}
-                        id="timeseries_title"
-                        onChange={[Function]}
-                        onClick={[Function]}
-                        type="text"
-                        value="time-series-card"
-                      />
-                    </div>
-                  </div>
-                </div>
-              </div>
-              <div
-                className="iot--card-edit-form--input"
-              >
-                <div
-                  className="bx--form-item"
-                >
-                  <label
-                    className="bx--label"
-                    htmlFor="timeseries_description"
-                  >
-                    Description (Optional)
-                  </label>
-                  <div
-                    className="bx--text-area__wrapper"
-                    data-invalid={null}
-                  >
-                    <textarea
-                      aria-describedby={null}
-                      aria-invalid={null}
-                      className="bx--text-area bx--text-area--light"
-                      cols={50}
-                      disabled={false}
-                      id="timeseries_description"
-                      onChange={[Function]}
-                      onClick={[Function]}
-                      placeholder={null}
-                      rows={4}
-                    />
-                  </div>
-                </div>
-              </div>
-              <div
-                className="iot--card-edit-form--input"
-              >
-                <div
-                  className="bx--dropdown__wrapper bx--list-box__wrapper"
-                >
-                  <label
-                    className="bx--label"
-                    htmlFor="downshift-0-toggle-button"
-                    id="downshift-0-label"
-                  >
-                    Size
-                  </label>
-                  <div
-                    className="bx--dropdown bx--dropdown--light bx--list-box bx--list-box--light"
-                    id="timeseries_size"
-                    onClick={[Function]}
-                    onKeyDown={[Function]}
-                  >
-                    <button
-                      aria-disabled={false}
-                      aria-expanded={false}
-                      aria-haspopup="listbox"
-                      aria-labelledby="downshift-0-label downshift-0-toggle-button"
-                      className="bx--list-box__field"
-                      disabled={false}
-                      id="downshift-0-toggle-button"
-                      onClick={[Function]}
-                      onKeyDown={[Function]}
-                      title="Medium wide (16x2)"
-                      type="button"
-                    >
-                      <span
-                        className="bx--list-box__label"
-                      >
-                        Medium wide (16x2)
-                      </span>
-                      <div
-                        className="bx--list-box__menu-icon"
-                      >
-                        <svg
-                          aria-label="Open menu"
-                          fill="currentColor"
-                          focusable="false"
-                          height={16}
-                          name="chevron--down"
-                          preserveAspectRatio="xMidYMid meet"
-                          role="img"
-                          viewBox="0 0 16 16"
-                          width={16}
-                          xmlns="http://www.w3.org/2000/svg"
-                        >
-                          <path
-                            d="M8 11L3 6 3.7 5.3 8 9.6 12.3 5.3 13 6z"
-                          />
-                          <title>
-                            Open menu
-                          </title>
-                        </svg>
-                      </div>
-                    </button>
-                    <div
-                      aria-labelledby="downshift-0-label"
-                      className="bx--list-box__menu"
-                      id="downshift-0-menu"
-                      onBlur={[Function]}
-                      onKeyDown={[Function]}
-                      onMouseLeave={[Function]}
-                      role="listbox"
-                      tabIndex={-1}
-                    />
-                  </div>
-                </div>
-              </div>
-              <div
-                className="iot--card-edit-form--input"
-              >
-                <div
-                  className="bx--dropdown__wrapper bx--list-box__wrapper"
-                  title="Select a time range"
-                >
-                  <label
-                    className="bx--label"
-                    htmlFor="downshift-1-toggle-button"
-                    id="downshift-1-label"
-                  >
-                    Time range
-                  </label>
-                  <div
-                    className="bx--dropdown bx--dropdown--light bx--list-box bx--list-box--light"
-                    id="timeseries_time_range"
-                    onClick={[Function]}
-                    onKeyDown={[Function]}
-                  >
-                    <button
-                      aria-disabled={false}
-                      aria-expanded={false}
-                      aria-haspopup="listbox"
-                      aria-labelledby="downshift-1-label downshift-1-toggle-button"
-                      className="bx--list-box__field"
-                      disabled={false}
-                      id="downshift-1-toggle-button"
-                      onClick={[Function]}
-                      onKeyDown={[Function]}
-                      title="Select a time range"
-                      type="button"
-                    >
-                      <span
-                        className="bx--list-box__label"
-                      >
-                        Select a time range
-                      </span>
-                      <div
-                        className="bx--list-box__menu-icon"
-                      >
-                        <svg
-                          aria-label="Open menu"
-                          fill="currentColor"
-                          focusable="false"
-                          height={16}
-                          name="chevron--down"
-                          preserveAspectRatio="xMidYMid meet"
-                          role="img"
-                          viewBox="0 0 16 16"
-                          width={16}
-                          xmlns="http://www.w3.org/2000/svg"
-                        >
-                          <path
-                            d="M8 11L3 6 3.7 5.3 8 9.6 12.3 5.3 13 6z"
-                          />
-                          <title>
-                            Open menu
-                          </title>
-                        </svg>
-                      </div>
-                    </button>
-                    <div
-                      aria-labelledby="downshift-1-label"
-                      className="bx--list-box__menu"
-                      id="downshift-1-menu"
-                      onBlur={[Function]}
-                      onKeyDown={[Function]}
-                      onMouseLeave={[Function]}
-                      role="listbox"
-                      tabIndex={-1}
-                    />
-                  </div>
-                </div>
-              </div>
-              <div
-                className="iot--card-edit-form--form-section"
-              >
-                <div>
-                  Data
-                </div>
-                <div>
-                  <div
-                    className="bx--tooltip__label"
-                    id="card-edit-form-Data"
-                  >
-                    <div
-                      className="bx--tooltip__trigger"
-                      onBlur={[Function]}
-                      onClick={[Function]}
-                      onContextMenu={[Function]}
-                      onFocus={[Function]}
-                      onKeyDown={[Function]}
-                      onMouseOut={[Function]}
-                      onMouseOver={[Function]}
-                      role="button"
-                      tabIndex={0}
-                    >
-                      <svg
-                        aria-hidden={true}
-                        description={null}
-                        fill="currentColor"
-                        focusable="false"
-                        height={16}
-                        preserveAspectRatio="xMidYMid meet"
-                        role={null}
-                        viewBox="0 0 16 16"
-                        width={16}
-                        xmlns="http://www.w3.org/2000/svg"
-                      >
-                        <path
-                          d="M8.5 11L8.5 6.5 6.5 6.5 6.5 7.5 7.5 7.5 7.5 11 6 11 6 12 10 12 10 11zM8 3.5c-.4 0-.8.3-.8.8S7.6 5 8 5c.4 0 .8-.3.8-.8S8.4 3.5 8 3.5z"
-                        />
-                        <path
-                          d="M8,15c-3.9,0-7-3.1-7-7s3.1-7,7-7s7,3.1,7,7S11.9,15,8,15z M8,2C4.7,2,2,4.7,2,8s2.7,6,6,6s6-2.7,6-6S11.3,2,8,2z"
-                        />
-                      </svg>
-                    </div>
-                  </div>
-                </div>
-              </div>
-              <div
-                className="iot--card-edit-form--input"
-              >
-                <div
-                  className="iot--combobox"
-                  data-edit-option-text="Create"
-                  data-testid="combo-wrapper"
-                  onBlur={[Function]}
-                  onKeyDown={[Function]}
-                >
-                  <div
-                    className="bx--list-box__wrapper"
-                  >
-                    <label
-                      className="bx--label"
-                      dir="auto"
-                      htmlFor="timeseries_dataSourceIds-combobox"
-                      id="downshift-2-label"
-                    >
-                      Data item
-                    </label>
-                    <div
-                      className="bx--combo-box iot--combobox-input bx--list-box bx--list-box--light"
-                      onClick={[Function]}
-                      onKeyDown={[Function]}
-                    >
-                      <div
-                        className="bx--list-box__field"
-                      >
-                        <input
-                          aria-activedescendant={null}
-                          aria-autocomplete="list"
-                          aria-controls={null}
-                          aria-expanded={false}
-                          aria-haspopup="listbox"
-                          aria-labelledby={null}
-                          autoComplete="off"
-                          className="bx--text-input bx--text-input--empty"
-                          data-testid="editor--data-series--combobox"
-                          disabled={false}
-                          id="timeseries_dataSourceIds-combobox"
-                          onBlur={[Function]}
-                          onChange={[Function]}
-                          onClick={[Function]}
-                          onKeyDown={[Function]}
-                          placeholder="Filter"
-                          role="combobox"
-                          tabIndex="0"
-                          title=""
-                          type="text"
-                          value=""
-                        />
-                        
-                        <button
-                          aria-haspopup={true}
-                          aria-label="Open menu"
-                          className="bx--list-box__menu-icon"
-                          data-toggle={true}
-                          disabled={false}
-                          onBlur={[Function]}
-                          onClick={[Function]}
-                          onKeyDown={[Function]}
-                          onKeyUp={[Function]}
-                          onMouseUp={[Function]}
-                          role="button"
-                          tabIndex="-1"
-                          title="Open menu"
-                          type="button"
-                        >
-                          <svg
-                            aria-hidden={true}
-                            fill="currentColor"
-                            focusable="false"
-                            height={16}
-                            preserveAspectRatio="xMidYMid meet"
-                            viewBox="0 0 16 16"
-                            width={16}
-                            xmlns="http://www.w3.org/2000/svg"
-                          >
-                            <path
-                              d="M8 11L3 6 3.7 5.3 8 9.6 12.3 5.3 13 6z"
-                            />
-                          </svg>
-                        </button>
-                      </div>
-                      <div
-                        aria-label="Choose an item"
-                        aria-labelledby={null}
-                        className="bx--list-box__menu"
-                        id="downshift-2-menu"
-                        role="listbox"
-                      />
-                    </div>
-                  </div>
-                </div>
-              </div>
-              <div
-                className="iot--list iot--card-edit-form--data-item-list"
-                data-testid="list"
-              >
-                <div
-                  className="iot--list-header-container"
-                  data-testid="list-header"
-                />
-                <div
-                  className="iot--list--content"
-                >
-                  <div
-                    className="iot--list-item-parent"
-                    data-floating-menu-container={true}
-                  >
-                    <div
-                      className="iot--list-item"
-                    >
-                      <div
-                        className="iot--list-item--content"
-                      >
-                        <div
-                          className="iot--list-item--content--icon iot--list-item--content--icon__left"
-                        >
-                          <div
-                            className="iot--card-edit-form--data-item-list--item-color-icon"
-                            style={
-                              Object {
-                                "--icon-color-option": "#1192e8",
-                              }
-                            }
-                          />
-                        </div>
-                        <div
-                          className="iot--list-item--content--values"
-                        >
-                          <div
-                            className="iot--list-item--content--values--main"
-                          >
-                            <div
-                              className="iot--list-item--content--values--value"
-                              title="V2 Pressure"
-                            >
-                              V2 Pressure
-                            </div>
-                          </div>
-                          <div
-                            className="iot--list-item--content--row-actions"
-                            onClick={[Function]}
-                            onKeyPress={[Function]}
-                          >
-                            <button
-                              aria-describedby={null}
-                              className="iot--btn bx--btn bx--btn--sm bx--btn--ghost bx--tooltip--hidden bx--btn--icon-only bx--tooltip__trigger bx--tooltip--a11y bx--btn--icon-only--left bx--tooltip--align-center"
-                              data-testid="Button"
-                              disabled={false}
-                              onBlur={[Function]}
-                              onClick={[Function]}
-                              onFocus={[Function]}
-                              onMouseEnter={[Function]}
-                              onMouseLeave={[Function]}
-                              tabIndex={0}
-                              type="button"
-                            >
-                              <div
-                                className="bx--assistive-text"
-                                onMouseEnter={[Function]}
-                              >
-                                Edit
-                              </div>
-                              <svg
-                                aria-hidden="true"
-                                aria-label="Edit"
-                                className="bx--btn__icon"
-                                fill="currentColor"
-                                focusable="false"
-                                height={16}
-                                preserveAspectRatio="xMidYMid meet"
-                                role="img"
-                                viewBox="0 0 32 32"
-                                width={16}
-                                xmlns="http://www.w3.org/2000/svg"
-                              >
-                                <path
-                                  d="M2 26H30V28H2zM25.4 9c.8-.8.8-2 0-2.8 0 0 0 0 0 0l-3.6-3.6c-.8-.8-2-.8-2.8 0 0 0 0 0 0 0l-15 15V24h6.4L25.4 9zM20.4 4L24 7.6l-3 3L17.4 7 20.4 4zM6 22v-3.6l10-10 3.6 3.6-10 10H6z"
-                                />
-                              </svg>
-                            </button>
-                            <button
-                              aria-describedby={null}
-                              className="iot--btn bx--btn bx--btn--sm bx--btn--ghost bx--tooltip--hidden bx--btn--icon-only bx--tooltip__trigger bx--tooltip--a11y bx--btn--icon-only--left bx--tooltip--align-center"
-                              data-testid="Button"
-                              disabled={false}
-                              onBlur={[Function]}
-                              onClick={[Function]}
-                              onFocus={[Function]}
-                              onMouseEnter={[Function]}
-                              onMouseLeave={[Function]}
-                              tabIndex={0}
-                              type="button"
-                            >
-                              <div
-                                className="bx--assistive-text"
-                                onMouseEnter={[Function]}
-                              >
-                                Remove
-                              </div>
-                              <svg
-                                aria-hidden="true"
-                                aria-label="Remove"
-                                className="bx--btn__icon"
-                                fill="currentColor"
-                                focusable="false"
-                                height={16}
-                                preserveAspectRatio="xMidYMid meet"
-                                role="img"
-                                viewBox="0 0 32 32"
-                                width={16}
-                                xmlns="http://www.w3.org/2000/svg"
-                              >
-                                <path
-                                  d="M8 15H24V17H8z"
-                                />
-                              </svg>
-                            </button>
-                          </div>
-                        </div>
-                      </div>
-                    </div>
-                  </div>
-                </div>
-              </div>
-            </div>
-          </div>
-          <div
-            className="bx--tab-content"
-            hidden={true}
-            role="tabpanel"
-            selected={false}
-            tabIndex={0}
-          >
-            <div
-              className="iot--card-edit-form--input"
-            >
-              <div
-                className="bx--form-item bx--text-input-wrapper bx--text-input-wrapper--light"
-              >
-                <label
-                  className="bx--label"
-                  htmlFor="timeseries_title"
-                >
-                  X-axis label
-                </label>
-                <div
-                  className="bx--text-input__field-outer-wrapper"
-                >
-                  <div
-                    className="bx--text-input__field-wrapper"
-                    data-invalid={null}
-                  >
-                    <input
-                      aria-describedby=""
-                      className="bx--text-input bx--text-input--light"
-                      disabled={false}
-                      id="timeseries_title"
-                      onChange={[Function]}
-                      onClick={[Function]}
-                      type="text"
-                      value="Time"
-                    />
-                  </div>
-                </div>
-              </div>
-            </div>
-            <div
-              className="iot--card-edit-form--input"
-            >
-              <div
-                className="bx--form-item bx--text-input-wrapper bx--text-input-wrapper--light"
-              >
-                <label
-                  className="bx--label"
-                  htmlFor="timeseries_y-axis-label"
-                >
-                  Y-axis label
-                </label>
-                <div
-                  className="bx--text-input__field-outer-wrapper"
-                >
-                  <div
-                    className="bx--text-input__field-wrapper"
-                    data-invalid={null}
-                  >
-                    <input
-                      aria-describedby=""
-                      className="bx--text-input bx--text-input--light"
-                      disabled={false}
-                      id="timeseries_y-axis-label"
-                      onChange={[Function]}
-                      onClick={[Function]}
-                      type="text"
-                      value="Temperature"
-                    />
-                  </div>
-                </div>
-              </div>
-            </div>
-            <div
-              className="iot--card-edit-form--input"
-            >
-              <div
-                className="bx--form-item bx--text-input-wrapper bx--text-input-wrapper--light"
-              >
-                <label
-                  className="bx--label"
-                  htmlFor="timeseries_unit-selection"
-                >
-                  Unit
-                </label>
-                <div
-                  className="bx--text-input__field-outer-wrapper"
-                >
-                  <div
-                    className="bx--text-input__field-wrapper"
-                    data-invalid={null}
-                  >
-                    <input
-                      aria-describedby=""
-                      className="bx--text-input bx--text-input--light"
-                      disabled={false}
-                      id="timeseries_unit-selection"
-                      onChange={[Function]}
-                      onClick={[Function]}
-                      type="text"
-                      value="˚F"
-                    />
-                  </div>
-                </div>
-              </div>
-            </div>
-            <div
-              className="iot--card-edit-form--input"
-            >
-              <div
-                className="bx--form-item bx--text-input-wrapper bx--text-input-wrapper--light"
-              >
-                <label
-                  className="bx--label"
-                  htmlFor="timeseries_decimal-precision"
-                >
-                  Decimal precision
-                </label>
-                <div
-                  className="bx--text-input__field-outer-wrapper"
-                >
-                  <div
-                    className="bx--text-input__field-wrapper"
-                    data-invalid={null}
-                  >
-                    <input
-                      aria-describedby=""
-                      className="bx--text-input bx--text-input--light"
-                      disabled={false}
-                      id="timeseries_decimal-precision"
-                      onChange={[Function]}
-                      onClick={[Function]}
-                      type="text"
-                    />
-                  </div>
-                </div>
-              </div>
-            </div>
-            <div
-              className="iot--card-edit-form--input"
-            >
-              <div
-                className="bx--form-item bx--text-input-wrapper bx--text-input-wrapper--light"
-              >
-                <label
-                  className="bx--label"
-                  htmlFor="timeseries_maximum_data_points"
-                >
-                  Maximum data points
-                </label>
-                <div
-                  className="bx--text-input__field-outer-wrapper"
-                >
-                  <div
-                    className="bx--text-input__field-wrapper"
-                    data-invalid={null}
-                  >
-                    <input
-                      aria-describedby=""
-                      className="bx--text-input bx--text-input--light"
-                      disabled={false}
-                      id="timeseries_maximum_data_points"
-                      onChange={[Function]}
-                      onClick={[Function]}
-                      type="number"
-                    />
-                  </div>
-                </div>
-              </div>
-            </div>
-            <div
-              className="iot--card-edit-form--input--toggle-field iot--card-edit-form--input"
-            >
-              <span>
-                Include zero on x-axis
-              </span>
-              <div
-                className="bx--form-item"
-              >
-                <input
-                  aria-label={null}
-                  checked={true}
-                  className="bx--toggle-input bx--toggle-input--small"
-                  data-testid="includeZeroOnXaxis-toggle"
-                  id="includeZeroOnXaxis-toggle"
-                  onChange={[Function]}
-                  onKeyUp={[Function]}
-                  type="checkbox"
-                />
-                <label
-                  aria-label="Include zero on x-axis"
-                  className="bx--toggle-input__label"
-                  htmlFor="includeZeroOnXaxis-toggle"
-                >
-                  <span
-                    className="bx--toggle__switch"
-                  >
-                    <svg
-                      className="bx--toggle__check"
-                      height="5px"
-                      viewBox="0 0 6 5"
-                      width="6px"
-                    >
-                      <path
-                        d="M2.2 2.7L5 0 6 1 2.2 5 0 2.7 1 1.5z"
-                      />
-                    </svg>
-                    <span
-                      aria-hidden="true"
-                      className="bx--toggle__text--off"
-                    >
-                      
-                    </span>
-                    <span
-                      aria-hidden="true"
-                      className="bx--toggle__text--on"
-                    >
-                      
-                    </span>
-                  </span>
-                </label>
-              </div>
-            </div>
-            <div
-              className="iot--card-edit-form--input--toggle-field iot--card-edit-form--input"
-            >
-              <span>
-                Include zero on y-axis
-              </span>
-              <div
-                className="bx--form-item"
-              >
-                <input
-                  aria-label={null}
-                  checked={true}
-                  className="bx--toggle-input bx--toggle-input--small"
-                  data-testid="includeZeroOnYaxis-toggle"
-                  id="includeZeroOnYaxis-toggle"
-                  onChange={[Function]}
-                  onKeyUp={[Function]}
-                  type="checkbox"
-                />
-                <label
-                  aria-label="Include zero on y-axis"
-                  className="bx--toggle-input__label"
-                  htmlFor="includeZeroOnYaxis-toggle"
-                >
-                  <span
-                    className="bx--toggle__switch"
-                  >
-                    <svg
-                      className="bx--toggle__check"
-                      height="5px"
-                      viewBox="0 0 6 5"
-                      width="6px"
-                    >
-                      <path
-                        d="M2.2 2.7L5 0 6 1 2.2 5 0 2.7 1 1.5z"
-                      />
-                    </svg>
-                    <span
-                      aria-hidden="true"
-                      className="bx--toggle__text--off"
-                    >
-                      
-                    </span>
-                    <span
-                      aria-hidden="true"
-                      className="bx--toggle__text--on"
-                    >
-                      
-                    </span>
-                  </span>
-                </label>
-              </div>
-            </div>
-          </div>
-          <div
-            className="iot--card-edit-form--footer"
-          >
-            <button
-              aria-describedby={null}
-              aria-pressed={null}
-              className="iot--btn bx--btn bx--btn--sm bx--btn--ghost"
-              data-testid="card-edit-form-open-editor-button"
-              disabled={false}
-              onBlur={[Function]}
-              onClick={[Function]}
-              onFocus={[Function]}
-              onMouseEnter={[Function]}
-              onMouseLeave={[Function]}
-              tabIndex={0}
-              type="button"
-            >
-              Open JSON editor
-              <svg
-                aria-hidden={true}
-                className="bx--btn__icon"
-                fill="currentColor"
-                focusable="false"
-                height={16}
-                preserveAspectRatio="xMidYMid meet"
-                viewBox="0 0 32 32"
-                width={16}
-                xmlns="http://www.w3.org/2000/svg"
-              >
-                <path
-                  d="M31 16L24 23 22.59 21.59 28.17 16 22.59 10.41 24 9 31 16zM1 16L8 9 9.41 10.41 3.83 16 9.41 21.59 8 23 1 16z"
-                />
-                <path
-                  d="M5.91 15H26.080000000000002V17H5.91z"
-                  transform="rotate(-75 15.996 16)"
-                />
-              </svg>
-            </button>
-          </div>
-        </div>
-      </div>
-      <div
-        className="iot--card-editor--footer"
-      >
-        <button
-          aria-describedby={null}
-          aria-pressed={null}
-          className="iot--btn bx--btn bx--btn--sm bx--btn--ghost"
-          data-testid="Button"
-          disabled={false}
-          onBlur={[Function]}
-          onClick={[Function]}
-          onFocus={[Function]}
-          onMouseEnter={[Function]}
-          onMouseLeave={[Function]}
-          tabIndex={0}
-          type="button"
-        >
-          Add card
-          <svg
-            aria-hidden={true}
-            className="bx--btn__icon"
-            fill="currentColor"
-            focusable="false"
-            height={16}
-            preserveAspectRatio="xMidYMid meet"
-            viewBox="0 0 16 16"
-            width={16}
-            xmlns="http://www.w3.org/2000/svg"
-          >
-            <path
-              d="M4 2v2H2V2h2zm1-1H1v4h4V1zM9 2v2H7V2h2zm1-1H6v4h4V1zM14 2v2h-2V2h2zm1-1h-4v4h4V1zM4 7v2H2V7h2zm1-1H1v4h4V6zM9 7v2H7V7h2zm1-1H6v4h4V6zM14 7v2h-2V7h2zm1-1h-4v4h4V6zM4 12v2H2v-2h2zm1-1H1v4h4v-4zM9 12v2H7v-2h2zm1-1H6v4h4v-4zM14 12v2h-2v-2h2zm1-1h-4v4h4v-4z"
-            />
-          </svg>
-        </button>
-      </div>
-    </div>
-  </div>
-</div>
-`;
-
-exports[`Storybook Snapshot tests and console checks Storyshots 2 - Watson IoT Experimental/☢️ CardEditor interactive 1`] = `
-=======
 exports[`Storybook Snapshot tests and console checks Storyshots 2 - Watson IoT Experimental/☢️ DashboardEditor/☢️ CardEditor interactive 1`] = `
->>>>>>> 8d28c7e2
 <div
   className="storybook-container"
 >
