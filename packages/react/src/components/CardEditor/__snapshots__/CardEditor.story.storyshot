// Jest Snapshot v1, https://goo.gl/fbAQLP

exports[`Storybook Snapshot tests and console checks Storyshots Watson IoT Experimental/CardEditor With No Card Defined Gallery View And Custom Cards 1`] = `
<div
  className="storybook-container"
>
  <div
    style={
      Object {
        "position": "relative",
        "zIndex": 0,
      }
    }
  >
    <div
      style={
        Object {
          "height": "calc(100vh - 6rem)",
          "position": "absolute",
          "right": 0,
        }
      }
    >
      <div
        className="iot--card-editor"
        data-testid="card-editor"
      >
        <div
          className="iot--card-editor--header"
        >
          <h2
            className="iot--card-editor--header--title"
          >
            Gallery
          </h2>
        </div>
        <div
          className="iot--card-editor--content"
        >
          <div
            className="iot--list iot--list__full-height"
          >
            <div
              className="iot--list-header-container"
            >
              <div
                className="iot--list-header--search"
              >
                <div
                  aria-labelledby="iot--list-header--search-search"
                  className="bx--search bx--search--sm"
                  role="search"
                >
                  <svg
                    aria-hidden={true}
                    className="bx--search-magnifier"
                    fill="currentColor"
                    focusable="false"
                    height={16}
                    preserveAspectRatio="xMidYMid meet"
                    viewBox="0 0 16 16"
                    width={16}
                    xmlns="http://www.w3.org/2000/svg"
                  >
                    <path
                      d="M15,14.3L10.7,10c1.9-2.3,1.6-5.8-0.7-7.7S4.2,0.7,2.3,3S0.7,8.8,3,10.7c2,1.7,5,1.7,7,0l4.3,4.3L15,14.3z M2,6.5	C2,4,4,2,6.5,2S11,4,11,6.5S9,11,6.5,11S2,9,2,6.5z"
                    />
                  </svg>
                  <label
                    className="bx--label"
                    htmlFor="iot--list-header--search"
                    id="iot--list-header--search-search"
                  >
                    Enter a search
                  </label>
                  <input
                    autoComplete="off"
                    className="bx--search-input"
                    id="iot--list-header--search"
                    onChange={[Function]}
                    onKeyDown={[Function]}
                    placeholder="Enter a search"
                    role="searchbox"
                    type="text"
                    value=""
                  />
                  <button
                    aria-label="Clear search input"
                    className="bx--search-close bx--search-close--hidden"
                    onClick={[Function]}
                    type="button"
                  >
                    <svg
                      aria-hidden={true}
                      fill="currentColor"
                      focusable="false"
                      height={16}
                      preserveAspectRatio="xMidYMid meet"
                      viewBox="0 0 32 32"
                      width={16}
                      xmlns="http://www.w3.org/2000/svg"
                    >
                      <path
                        d="M24 9.4L22.6 8 16 14.6 9.4 8 8 9.4 14.6 16 8 22.6 9.4 24 16 17.4 22.6 24 24 22.6 17.4 16 24 9.4z"
                      />
                    </svg>
                  </button>
                </div>
              </div>
            </div>
            <div
              className="iot--list--content__full-height iot--list--content"
            >
              <div
                className="iot--list-item-parent"
                data-floating-menu-container={true}
              >
                <div
                  className="iot--list-item iot--list-item__selectable"
                  data_testid={null}
                  onClick={[Function]}
                  onKeyPress={[Function]}
                  role="button"
                  tabIndex={0}
                >
                  <div
                    className="iot--list-item--content"
                  >
                    <div
                      className="iot--list-item--content--icon iot--list-item--content--icon__left"
                    >
                      <div
                        className="iot--card-gallery-list__icon"
                      >
                        <svg
                          aria-hidden={true}
                          fill="currentColor"
                          focusable="false"
                          height={64}
                          preserveAspectRatio="xMidYMid meet"
                          viewBox="0 0 32 32"
                          width={64}
                          xmlns="http://www.w3.org/2000/svg"
                        >
                          <path
                            d="M9.36,29.36H3v-0.72h5.131l-7.385-7.385l0.509-0.51l7.386,7.386V23h0.72v6.36H9.36z M27.36,18	h-0.72v-5c0-1.456-1.184-2.64-2.64-2.64s-2.64,1.185-2.64,2.64h-0.72c0-1.853,1.508-3.36,3.36-3.36s3.36,1.507,3.36,3.36V18z M24,8.36c-1.302,0-2.36-1.059-2.36-2.36S22.698,3.64,24,3.64S26.36,4.699,26.36,6S25.302,8.36,24,8.36z M24,4.36	c-0.904,0-1.64,0.736-1.64,1.64S23.096,7.64,24,7.64S25.64,6.904,25.64,6S24.904,4.36,24,4.36z M27,29.36h-3.643	c-0.621,0-1.229-0.252-1.669-0.691L6.38,13.361L5,13.36c-2.404,0-4.36-1.954-4.36-4.356C0.64,6.596,2.596,4.64,5,4.64h3.614	c0.63,0,1.223,0.245,1.669,0.691l15.309,15.308H27c2.404,0,4.36,1.957,4.36,4.361S29.404,29.36,27,29.36z M5,5.36	C2.993,5.36,1.36,6.993,1.36,9c0,2.009,1.633,3.64,3.64,3.64l1.529,0.001c0.096,0,0.187,0.038,0.254,0.105l15.415,15.413	c0.305,0.306,0.728,0.48,1.159,0.48H27c2.007,0,3.64-1.633,3.64-3.64c0-2.008-1.633-3.641-3.64-3.641h-1.56	c-0.11,0-0.21-0.051-0.276-0.129L9.774,5.84c-0.311-0.31-0.722-0.48-1.16-0.48H5z"
                          />
                        </svg>
                      </div>
                    </div>
                    <div
                      className="iot--list-item--content--values"
                    >
                      <div
                        className="iot--list-item--content--values--main"
                      >
                        <div
                          className="iot--list-item--content--values--value"
                          title="ITEM 5"
                        >
                          ITEM 5
                        </div>
                      </div>
                    </div>
                  </div>
                </div>
              </div>
              <div
                className="iot--list-item-parent"
                data-floating-menu-container={true}
              >
                <div
                  className="iot--list-item iot--list-item__selectable"
                  data_testid={null}
                  onClick={[Function]}
                  onKeyPress={[Function]}
                  role="button"
                  tabIndex={0}
                >
                  <div
                    className="iot--list-item--content"
                  >
                    <div
                      className="iot--list-item--content--icon iot--list-item--content--icon__left"
                    >
                      <div
                        className="iot--card-gallery-list__icon"
                      >
                        <svg
                          height={34}
                          width={40}
                        >
                          <g
                            fill="none"
                            fillRule="nonzero"
                            transform="translate(0 1)"
                          >
                            <path
                              d="M20.556 1.233L32.28 7.368l.033.013 7.299 1.68v-.453l-7.193-1.675L20.376.63 7.546 30.883.519 28.516l-.002.483 7.23 2.436z"
                              fill="#0062FF"
                            />
                            <circle
                              cx={7.382}
                              cy={31.154}
                              fill="#FFF"
                              r={1}
                              stroke="#0062FF"
                              strokeWidth={1.5}
                            />
                            <circle
                              cx={20.455}
                              cy={0.966}
                              fill="#FFF"
                              r={1}
                              stroke="#0062FF"
                              strokeWidth={1.5}
                            />
                            <circle
                              cx={32.904}
                              cy={7.365}
                              fill="#FFF"
                              r={1}
                              stroke="#0062FF"
                              strokeWidth={1.5}
                            />
                            <path
                              d="M.13 13.592h.776v-.155H.13zM1.424 13.592H2.2v-.155h-.777zM2.718 13.592h.777v-.155h-.777zM4.013 13.592h.777v-.155h-.777zM5.307 13.592h.777v-.155h-.777zM6.602 13.592h.777v-.155h-.777zM7.896 13.592h.777v-.155h-.777zM9.19 13.592h.778v-.155H9.19zM10.485 13.592h.777v-.155h-.777zM11.78 13.592h.777v-.155h-.777zM13.074 13.592h.777v-.155h-.777zM14.369 13.592h.777v-.155h-.777zM15.663 13.592h.777v-.155h-.777zM16.958 13.592h.777v-.155h-.777zM18.252 13.592h.777v-.155h-.777zM19.547 13.592h.777v-.155h-.777zM20.841 13.592h.777v-.155h-.777zM22.136 13.592h.777v-.155h-.777zM23.43 13.592h.777v-.155h-.777zM24.725 13.592h.777v-.155h-.777zM26.02 13.592h.776v-.155h-.777zM27.314 13.592h.777v-.155h-.777zM28.608 13.592h.777v-.155h-.777zM29.903 13.592h.777v-.155h-.777zM31.197 13.592h.777v-.155h-.777zM32.492 13.592h.777v-.155h-.777zM33.786 13.592h.777v-.155h-.777zM35.08 13.592h.778v-.155h-.777zM36.375 13.592h.777v-.155h-.777zM37.67 13.592h.777v-.155h-.777zM38.964 13.592h.389v-.155h-.389z"
                              fill="#0062FF"
                            />
                          </g>
                        </svg>
                      </div>
                    </div>
                    <div
                      className="iot--list-item--content--values"
                    >
                      <div
                        className="iot--list-item--content--values--main"
                      >
                        <div
                          className="iot--list-item--content--values--value"
                          title="ITEM 1"
                        >
                          ITEM 1
                        </div>
                      </div>
                    </div>
                  </div>
                </div>
              </div>
              <div
                className="iot--list-item-parent"
                data-floating-menu-container={true}
              >
                <div
                  className="iot--list-item iot--list-item__selectable"
                  data_testid={null}
                  onClick={[Function]}
                  onKeyPress={[Function]}
                  role="button"
                  tabIndex={0}
                >
                  <div
                    className="iot--list-item--content"
                  >
                    <div
                      className="iot--list-item--content--icon iot--list-item--content--icon__left"
                    >
                      <div
                        className="iot--card-gallery-list__icon"
                      >
                        <svg
                          height={32}
                          width={40}
                        >
                          <g
                            fill="none"
                            fillRule="evenodd"
                          >
                            <path
                              d="M3.636 0H40v4.174H3.636zm0 6.957H40v4.174H3.636zm0 6.956H40v4.174H3.636zm0 6.957H40v4.174H3.636zm0 6.956H40V32H3.636z"
                              fill="#D8D8D8"
                            />
                            <path
                              d="M0 1.391h1.212v1.391H0zm0 6.957h1.212v1.391H0zm0 6.956h1.212v1.391H0zm0 6.957h1.212v1.391H0zm0 6.956h1.212v1.391H0z"
                              fill="#171717"
                            />
                          </g>
                        </svg>
                      </div>
                    </div>
                    <div
                      className="iot--list-item--content--values"
                    >
                      <div
                        className="iot--list-item--content--values--main"
                      >
                        <div
                          className="iot--list-item--content--values--value"
                          title="ITEM 9"
                        >
                          ITEM 9
                        </div>
                      </div>
                    </div>
                  </div>
                </div>
              </div>
              <div
                className="iot--list-item-parent"
                data-floating-menu-container={true}
              >
                <div
                  className="iot--list-item iot--list-item__selectable"
                  data_testid={null}
                  onClick={[Function]}
                  onKeyPress={[Function]}
                  role="button"
                  tabIndex={0}
                >
                  <div
                    className="iot--list-item--content"
                  >
                    <div
                      className="iot--list-item--content--icon iot--list-item--content--icon__left"
                    >
                      <div
                        className="iot--card-gallery-list__icon"
                      >
                        <svg
                          aria-hidden={true}
                          fill="currentColor"
                          focusable="false"
                          height={32}
                          preserveAspectRatio="xMidYMid meet"
                          viewBox="0 0 32 32"
                          width={32}
                          xmlns="http://www.w3.org/2000/svg"
                        >
                          <path
                            d="M16,2A14,14,0,1,0,30,16,14.0158,14.0158,0,0,0,16,2ZM27.9492,15H22.041a14.4088,14.4088,0,0,1,2.7383-7.1533A11.9392,11.9392,0,0,1,27.9492,15ZM17,15V4.0508a11.9181,11.9181,0,0,1,6.2874,2.4375A16.2646,16.2646,0,0,0,20.04,15Zm-2,0H11.96A16.2646,16.2646,0,0,0,8.7126,6.4883,11.9181,11.9181,0,0,1,15,4.0508Zm0,2V27.9492a11.9181,11.9181,0,0,1-6.2874-2.4375A16.2646,16.2646,0,0,0,11.96,17Zm2,0h3.04a16.2646,16.2646,0,0,0,3.2476,8.5117A11.9181,11.9181,0,0,1,17,27.9492ZM7.2207,7.8467A14.4088,14.4088,0,0,1,9.959,15H4.0508A11.9392,11.9392,0,0,1,7.2207,7.8467ZM4.0508,17H9.959a14.4088,14.4088,0,0,1-2.7383,7.1533A11.9392,11.9392,0,0,1,4.0508,17Zm20.7285,7.1533A14.4088,14.4088,0,0,1,22.041,17h5.9082A11.9392,11.9392,0,0,1,24.7793,24.1533Z"
                          />
                        </svg>
                      </div>
                    </div>
                    <div
                      className="iot--list-item--content--values"
                    >
                      <div
                        className="iot--list-item--content--values--main"
                      >
                        <div
                          className="iot--list-item--content--values--value"
                          title="ITEM 8"
                        >
                          ITEM 8
                        </div>
                      </div>
                    </div>
                  </div>
                </div>
              </div>
              <div
                className="iot--list-item-parent"
                data-floating-menu-container={true}
              >
                <div
                  className="iot--list-item iot--list-item__selectable"
                  data_testid={null}
                  onClick={[Function]}
                  onKeyPress={[Function]}
                  role="button"
                  tabIndex={0}
                >
                  <div
                    className="iot--list-item--content"
                  >
                    <div
                      className="iot--list-item--content--icon iot--list-item--content--icon__left"
                    >
                      <div
                        className="iot--card-gallery-list__icon"
                      >
                        <svg
                          aria-hidden={true}
                          fill="currentColor"
                          focusable="false"
                          height={24}
                          preserveAspectRatio="xMidYMid meet"
                          viewBox="0 0 32 32"
                          width={24}
                          xmlns="http://www.w3.org/2000/svg"
                        >
                          <path
                            d="M31 16L24 23 22.59 21.59 28.17 16 22.59 10.41 24 9 31 16zM1 16L8 9 9.41 10.41 3.83 16 9.41 21.59 8 23 1 16z"
                          />
                          <path
                            d="M5.91 15H26.080000000000002V17H5.91z"
                            transform="rotate(-75 15.996 16)"
                          />
                        </svg>
                      </div>
                    </div>
                    <div
                      className="iot--list-item--content--values"
                    >
                      <div
                        className="iot--list-item--content--values--main"
                      >
                        <div
                          className="iot--list-item--content--values--value"
                          title="ITEM 10"
                        >
                          ITEM 10
                        </div>
                      </div>
                    </div>
                  </div>
                </div>
              </div>
              <div
                className="iot--list-item-parent"
                data-floating-menu-container={true}
              >
                <div
                  className="iot--list-item iot--list-item__selectable"
                  data_testid={null}
                  onClick={[Function]}
                  onKeyPress={[Function]}
                  role="button"
                  tabIndex={0}
                >
                  <div
                    className="iot--list-item--content"
                  >
                    <div
                      className="iot--list-item--content--icon iot--list-item--content--icon__left"
                    >
                      <div
                        className="iot--card-gallery-list__icon"
                      />
                    </div>
                    <div
                      className="iot--list-item--content--values"
                    >
                      <div
                        className="iot--list-item--content--values--main"
                      >
                        <div
                          className="iot--list-item--content--values--value"
                          title="Missing Icon"
                        >
                          Missing Icon
                        </div>
                      </div>
                    </div>
                  </div>
                </div>
              </div>
            </div>
          </div>
        </div>
      </div>
    </div>
  </div>
  <button
    className="info__show-button"
    onClick={[Function]}
    style={
      Object {
        "background": "#027ac5",
        "border": "none",
        "borderRadius": "0 0 0 5px",
        "color": "#fff",
        "cursor": "pointer",
        "display": "block",
        "fontFamily": "sans-serif",
        "fontSize": 12,
        "padding": "5px 15px",
        "position": "fixed",
        "right": 0,
        "top": 0,
      }
    }
    type="button"
  >
    Show Info
  </button>
</div>
`;

exports[`Storybook Snapshot tests and console checks Storyshots Watson IoT Experimental/CardEditor With Tooltip Link 1`] = `
<div
  className="storybook-container"
>
  <div
    style={
      Object {
        "position": "relative",
        "zIndex": 0,
      }
    }
  >
    <div
      style={
        Object {
          "height": "calc(100vh - 6rem)",
          "position": "absolute",
          "right": 0,
        }
      }
    >
      <div
        className="iot--card-editor"
        data-testid="card-editor"
      >
        <div
          className="iot--card-editor--header"
        >
          <button
            className="gallery-button iot--btn bx--btn bx--btn--sm bx--btn--ghost"
            data-testid="Button"
            disabled={false}
            onClick={[Function]}
            tabIndex={0}
            type="button"
          >
            Add card
            <svg
              aria-hidden={true}
              className="bx--btn__icon"
              fill="currentColor"
              focusable="false"
              height={16}
              preserveAspectRatio="xMidYMid meet"
              viewBox="0 0 16 16"
              width={16}
              xmlns="http://www.w3.org/2000/svg"
            >
              <path
                d="M4 2v2H2V2h2zm1-1H1v4h4V1zM9 2v2H7V2h2zm1-1H6v4h4V1zM14 2v2h-2V2h2zm1-1h-4v4h4V1zM4 7v2H2V7h2zm1-1H1v4h4V6zM9 7v2H7V7h2zm1-1H6v4h4V6zM14 7v2h-2V7h2zm1-1h-4v4h4V6zM4 12v2H2v-2h2zm1-1H1v4h4v-4zM9 12v2H7v-2h2zm1-1H6v4h4v-4zM14 12v2h-2v-2h2zm1-1h-4v4h4v-4z"
              />
            </svg>
          </button>
        </div>
        <div
          className="iot--card-editor--content"
        >
          <div
            className="iot--card-edit-form"
          >
            <div
              className="bx--tabs--scrollable"
              onScroll={[Function]}
              selected={0}
            >
              <button
                aria-hidden="true"
                aria-label="Scroll left"
                className="bx--tab--overflow-nav-button--hidden"
                onClick={[Function]}
                onMouseDown={[Function]}
                onMouseUp={[Function]}
                tabIndex="-1"
                type="button"
              >
                <svg
                  aria-hidden={true}
                  fill="currentColor"
                  focusable="false"
                  height={16}
                  preserveAspectRatio="xMidYMid meet"
                  viewBox="0 0 16 16"
                  width={16}
                  xmlns="http://www.w3.org/2000/svg"
                >
                  <path
                    d="M5 8L10 3 10.7 3.7 6.4 8 10.7 12.3 10 13z"
                  />
                </svg>
              </button>
              <ul
                className="bx--tabs--scrollable__nav"
                role="tablist"
                tabIndex={-1}
              >
                <li
                  className="bx--tabs--scrollable__nav-item bx--tabs__nav-item--selected bx--tabs--scrollable__nav-item--selected"
                  onClick={[Function]}
                  onKeyDown={[Function]}
                  role="presentation"
                >
                  <button
                    aria-controls="tab-9__panel"
                    aria-selected={true}
                    className="bx--tabs--scrollable__nav-link"
                    href="#"
                    id="tab-9"
                    role="tab"
                    tabIndex={0}
                    type="button"
                  >
                    Content
                  </button>
                </li>
                <li
                  className="bx--tabs--scrollable__nav-item"
                  onClick={[Function]}
                  onKeyDown={[Function]}
                  role="presentation"
                >
                  <button
                    aria-controls="tab-10__panel"
                    aria-selected={false}
                    className="bx--tabs--scrollable__nav-link"
                    href="#"
                    id="tab-10"
                    role="tab"
                    tabIndex={-1}
                    type="button"
                  >
                    Settings
                  </button>
                </li>
              </ul>
              <button
                aria-hidden="true"
                aria-label="Scroll right"
                className="bx--tab--overflow-nav-button--hidden"
                onClick={[Function]}
                onMouseDown={[Function]}
                onMouseUp={[Function]}
                tabIndex="-1"
                type="button"
              >
                <svg
                  aria-hidden={true}
                  fill="currentColor"
                  focusable="false"
                  height={16}
                  preserveAspectRatio="xMidYMid meet"
                  viewBox="0 0 16 16"
                  width={16}
                  xmlns="http://www.w3.org/2000/svg"
                >
                  <path
                    d="M11 8L6 13 5.3 12.3 9.6 8 5.3 3.7 6 3z"
                  />
                </svg>
              </button>
            </div>
            <div
              className="bx--tab-content"
              hidden={false}
              role="tabpanel"
              selected={true}
            >
              <div
                className="iot--card-edit-form--input"
              >
                <div
                  className="bx--form-item bx--text-input-wrapper bx--text-input-wrapper--light"
                >
                  <label
                    className="bx--label"
                    htmlFor="calculated_title"
                  >
                    Card title
                  </label>
                  <div
                    className="bx--text-input__field-outer-wrapper"
                  >
                    <div
                      className="bx--text-input__field-wrapper"
                      data-invalid={null}
                    >
                      <input
                        className="bx--text-input bx--text__input bx--text-input--light"
                        disabled={false}
                        id="calculated_title"
                        onChange={[Function]}
                        onClick={[Function]}
                        type="text"
                        value="Calculated"
                      />
                    </div>
                  </div>
                </div>
              </div>
              <div
                className="iot--card-edit-form--input"
              >
                <div
                  className="bx--form-item"
                >
                  <label
                    className="bx--label"
                    htmlFor="calculated_description"
                  >
                    Description (Optional)
                  </label>
                  <div
                    className="bx--text-area__wrapper"
                    data-invalid={null}
                  >
                    <textarea
                      aria-describedby={null}
                      aria-invalid={null}
                      className="bx--text-area bx--text-area--light"
                      cols={50}
                      disabled={false}
                      id="calculated_description"
                      onChange={[Function]}
                      onClick={[Function]}
                      placeholder={null}
                      rows={4}
                    />
                  </div>
                </div>
              </div>
              <div
                className="iot--card-edit-form--input"
              >
                <div
                  className="bx--dropdown__wrapper bx--list-box__wrapper"
                >
                  <label
                    className="bx--label"
                    htmlFor="downshift-0-toggle-button"
                    id="downshift-0-label"
                  >
                    Size
                  </label>
                  <div
                    className="bx--dropdown bx--dropdown--light bx--list-box bx--list-box--light"
                    id="calculated_size"
                    onClick={[Function]}
                    onKeyDown={[Function]}
                  >
                    <button
                      aria-disabled={false}
                      aria-expanded={false}
                      aria-haspopup="listbox"
                      aria-labelledby="downshift-0-label downshift-0-toggle-button"
                      className="bx--list-box__field"
                      disabled={false}
                      id="downshift-0-toggle-button"
                      onClick={[Function]}
                      onKeyDown={[Function]}
                      type="button"
                    >
                      <span
                        className="bx--list-box__label"
                      >
                        Medium thin (4x2)
                      </span>
                      <div
                        className="bx--list-box__menu-icon"
                      >
                        <svg
                          aria-hidden={true}
                          fill="currentColor"
                          focusable="false"
                          height={16}
                          name="chevron--down"
                          preserveAspectRatio="xMidYMid meet"
                          viewBox="0 0 16 16"
                          width={16}
                          xmlns="http://www.w3.org/2000/svg"
                        >
                          <path
                            d="M8 11L3 6 3.7 5.3 8 9.6 12.3 5.3 13 6z"
                          />
                          <title />
                        </svg>
                      </div>
                    </button>
                    <div
                      aria-labelledby="downshift-0-label"
                      className="bx--list-box__menu"
                      id="downshift-0-menu"
                      onBlur={[Function]}
                      onKeyDown={[Function]}
                      onMouseLeave={[Function]}
                      role="listbox"
                      tabIndex={-1}
                    />
                  </div>
                </div>
              </div>
              <div
                className="iot--card-edit-form--input"
              >
                <div
                  className="bx--dropdown__wrapper bx--list-box__wrapper"
                >
                  <label
                    className="bx--label"
                    htmlFor="downshift-1-toggle-button"
                    id="downshift-1-label"
                  >
                    Time range
                  </label>
                  <div
                    className="bx--dropdown bx--dropdown--light bx--list-box bx--list-box--light"
                    id="calculated_time_range"
                    onClick={[Function]}
                    onKeyDown={[Function]}
                  >
                    <button
                      aria-disabled={false}
                      aria-expanded={false}
                      aria-haspopup="listbox"
                      aria-labelledby="downshift-1-label downshift-1-toggle-button"
                      className="bx--list-box__field"
                      disabled={false}
                      id="downshift-1-toggle-button"
                      onClick={[Function]}
                      onKeyDown={[Function]}
                      type="button"
                    >
                      <span
                        className="bx--list-box__label"
                      >
                        Select a time range
                      </span>
                      <div
                        className="bx--list-box__menu-icon"
                      >
                        <svg
                          aria-hidden={true}
                          fill="currentColor"
                          focusable="false"
                          height={16}
                          name="chevron--down"
                          preserveAspectRatio="xMidYMid meet"
                          viewBox="0 0 16 16"
                          width={16}
                          xmlns="http://www.w3.org/2000/svg"
                        >
                          <path
                            d="M8 11L3 6 3.7 5.3 8 9.6 12.3 5.3 13 6z"
                          />
                          <title />
                        </svg>
                      </div>
                    </button>
                    <div
                      aria-labelledby="downshift-1-label"
                      className="bx--list-box__menu"
                      id="downshift-1-menu"
                      onBlur={[Function]}
                      onKeyDown={[Function]}
                      onMouseLeave={[Function]}
                      role="listbox"
                      tabIndex={-1}
                    />
                  </div>
                </div>
              </div>
            </div>
            <div
              className="bx--tab-content"
              hidden={true}
              role="tabpanel"
              selected={false}
            >
              <div
                className="iot--card-edit-form--input"
              >
                <div
                  className="bx--form-item"
                >
                  <div
                    className="bx--number bx--number--helpertext bx--number--light"
                  >
                    <label
                      className="bx--label"
                      htmlFor="calculated_value-card-font-size"
                    >
                      Font size
                    </label>
                    <div
                      className="bx--number__input-wrapper"
                    >
                      <input
                        aria-describedby={null}
                        aria-label={null}
                        disabled={false}
                        id="calculated_value-card-font-size"
                        max={54}
                        min={16}
                        onChange={[Function]}
                        pattern="[0-9]*"
                        step={1}
                        type="number"
                        value={42}
                      />
                      <div
                        className="bx--number__controls"
                      >
                        <button
                          aria-atomic="true"
                          aria-label="Increment number"
                          aria-live="polite"
                          className="bx--number__control-btn up-icon"
                          disabled={false}
                          onClick={[Function]}
                          title="Increment number"
                          type="button"
                        >
                          <svg
                            aria-hidden={true}
                            className="up-icon"
                            fill="currentColor"
                            focusable="false"
                            height={4}
                            preserveAspectRatio="xMidYMid meet"
                            viewBox="0 0 8 4"
                            width={8}
                            xmlns="http://www.w3.org/2000/svg"
                          >
                            <path
                              d="M0 4L4 0 8 4z"
                            />
                          </svg>
                        </button>
                        <button
                          aria-atomic="true"
                          aria-label="Decrement number"
                          aria-live="polite"
                          className="bx--number__control-btn down-icon"
                          disabled={false}
                          onClick={[Function]}
                          title="Decrement number"
                          type="button"
                        >
                          <svg
                            aria-hidden={true}
                            className="down-icon"
                            fill="currentColor"
                            focusable="false"
                            height={4}
                            preserveAspectRatio="xMidYMid meet"
                            viewBox="0 0 8 4"
                            width={8}
                            xmlns="http://www.w3.org/2000/svg"
                          >
                            <path
                              d="M8 0L4 4 0 0z"
                            />
                          </svg>
                        </button>
                      </div>
                    </div>
                  </div>
                </div>
              </div>
              <div
                className="iot--card-edit-form--input"
              >
                <div
                  className="iot--card-edit-form--input--toggle-field"
                >
                  <span>
                    Abbreviate numbers
                  </span>
                  <div
                    className="bx--tooltip__label"
                    id="calculated-abbreviate-numbers-tooltip"
                  >
                    <div
                      aria-describedby={null}
                      className="bx--tooltip__trigger"
                      onBlur={[Function]}
                      onClick={[Function]}
                      onContextMenu={[Function]}
                      onFocus={[Function]}
                      onKeyDown={[Function]}
                      onMouseOut={[Function]}
                      onMouseOver={[Function]}
                      role="button"
                      tabIndex={0}
                    >
                      <svg
                        aria-hidden={true}
                        description={null}
                        fill="currentColor"
                        focusable="false"
                        height={16}
                        preserveAspectRatio="xMidYMid meet"
                        role={null}
                        viewBox="0 0 16 16"
                        width={16}
                        xmlns="http://www.w3.org/2000/svg"
                      >
                        <path
                          d="M8.5 11L8.5 6.5 6.5 6.5 6.5 7.5 7.5 7.5 7.5 11 6 11 6 12 10 12 10 11zM8 3.5c-.4 0-.8.3-.8.8S7.6 5 8 5c.4 0 .8-.3.8-.8S8.4 3.5 8 3.5z"
                        />
                        <path
                          d="M8,15c-3.9,0-7-3.1-7-7s3.1-7,7-7s7,3.1,7,7S11.9,15,8,15z M8,2C4.7,2,2,4.7,2,8s2.7,6,6,6s6-2.7,6-6S11.3,2,8,2z"
                        />
                      </svg>
                    </div>
                  </div>
                  <div
                    className="bx--form-item"
                  >
                    <input
                      aria-label={null}
                      checked={false}
                      className="bx--toggle-input bx--toggle-input--small"
                      id="calculated_value-card-number-compact"
                      onChange={[Function]}
                      onKeyUp={[Function]}
                      type="checkbox"
                    />
                    <label
                      aria-label="Abbreviate number"
                      className="bx--toggle-input__label"
                      htmlFor="calculated_value-card-number-compact"
                    >
                      <span
                        className="bx--toggle__switch"
                      >
                        <svg
                          className="bx--toggle__check"
                          height="5px"
                          viewBox="0 0 6 5"
                          width="6px"
                        >
                          <path
                            d="M2.2 2.7L5 0 6 1 2.2 5 0 2.7 1 1.5z"
                          />
                        </svg>
                      </span>
                    </label>
                  </div>
                </div>
              </div>
            </div>
            <div
              className="iot--card-edit-form--footer"
            >
              <button
                className="iot--btn bx--btn bx--btn--sm bx--btn--tertiary"
                data-testid="card-edit-form-open-editor-button"
                disabled={false}
                onClick={[Function]}
                tabIndex={0}
                type="button"
              >
                Open JSON editor
                <svg
                  aria-hidden={true}
                  className="bx--btn__icon"
                  fill="currentColor"
                  focusable="false"
                  height={16}
                  preserveAspectRatio="xMidYMid meet"
                  viewBox="0 0 32 32"
                  width={16}
                  xmlns="http://www.w3.org/2000/svg"
                >
                  <path
                    d="M31 16L24 23 22.59 21.59 28.17 16 22.59 10.41 24 9 31 16zM1 16L8 9 9.41 10.41 3.83 16 9.41 21.59 8 23 1 16z"
                  />
                  <path
                    d="M5.91 15H26.080000000000002V17H5.91z"
                    transform="rotate(-75 15.996 16)"
                  />
                </svg>
              </button>
            </div>
          </div>
        </div>
      </div>
    </div>
  </div>
  <button
    className="info__show-button"
    onClick={[Function]}
    style={
      Object {
        "background": "#027ac5",
        "border": "none",
        "borderRadius": "0 0 0 5px",
        "color": "#fff",
        "cursor": "pointer",
        "display": "block",
        "fontFamily": "sans-serif",
        "fontSize": 12,
        "padding": "5px 15px",
        "position": "fixed",
        "right": 0,
        "top": 0,
      }
    }
    type="button"
  >
    Show Info
  </button>
</div>
`;

exports[`Storybook Snapshot tests and console checks Storyshots Watson IoT Experimental/CardEditor default 1`] = `
<div
  className="storybook-container"
>
  <div
    style={
      Object {
        "position": "relative",
        "zIndex": 0,
      }
    }
  >
    <div
      style={
        Object {
          "height": "calc(100vh - 6rem)",
          "position": "absolute",
          "right": 0,
        }
      }
    >
      <div
        className="iot--card-editor"
        data-testid="card-editor"
      >
        <div
          className="iot--card-editor--header"
        >
          <button
            className="gallery-button iot--btn bx--btn bx--btn--sm bx--btn--ghost"
            data-testid="Button"
            disabled={false}
            onClick={[Function]}
            tabIndex={0}
            type="button"
          >
            Add card
            <svg
              aria-hidden={true}
              className="bx--btn__icon"
              fill="currentColor"
              focusable="false"
              height={16}
              preserveAspectRatio="xMidYMid meet"
              viewBox="0 0 16 16"
              width={16}
              xmlns="http://www.w3.org/2000/svg"
            >
              <path
                d="M4 2v2H2V2h2zm1-1H1v4h4V1zM9 2v2H7V2h2zm1-1H6v4h4V1zM14 2v2h-2V2h2zm1-1h-4v4h4V1zM4 7v2H2V7h2zm1-1H1v4h4V6zM9 7v2H7V7h2zm1-1H6v4h4V6zM14 7v2h-2V7h2zm1-1h-4v4h4V6zM4 12v2H2v-2h2zm1-1H1v4h4v-4zM9 12v2H7v-2h2zm1-1H6v4h4v-4zM14 12v2h-2v-2h2zm1-1h-4v4h4v-4z"
              />
            </svg>
          </button>
        </div>
        <div
          className="iot--card-editor--content"
        >
          <div
            className="iot--card-edit-form"
          >
            <div
              className="bx--tabs--scrollable"
              onScroll={[Function]}
              selected={0}
            >
              <button
                aria-hidden="true"
                aria-label="Scroll left"
                className="bx--tab--overflow-nav-button--hidden"
                onClick={[Function]}
                onMouseDown={[Function]}
                onMouseUp={[Function]}
                tabIndex="-1"
                type="button"
              >
                <svg
                  aria-hidden={true}
                  fill="currentColor"
                  focusable="false"
                  height={16}
                  preserveAspectRatio="xMidYMid meet"
                  viewBox="0 0 16 16"
                  width={16}
                  xmlns="http://www.w3.org/2000/svg"
                >
                  <path
                    d="M5 8L10 3 10.7 3.7 6.4 8 10.7 12.3 10 13z"
                  />
                </svg>
              </button>
              <ul
                className="bx--tabs--scrollable__nav"
                role="tablist"
                tabIndex={-1}
              >
                <li
                  className="bx--tabs--scrollable__nav-item bx--tabs__nav-item--selected bx--tabs--scrollable__nav-item--selected"
                  onClick={[Function]}
                  onKeyDown={[Function]}
                  role="presentation"
                >
                  <button
                    aria-controls="tab-1__panel"
                    aria-selected={true}
                    className="bx--tabs--scrollable__nav-link"
                    href="#"
                    id="tab-1"
                    role="tab"
                    tabIndex={0}
                    type="button"
                  >
                    Content
                  </button>
                </li>
                <li
                  className="bx--tabs--scrollable__nav-item"
                  onClick={[Function]}
                  onKeyDown={[Function]}
                  role="presentation"
                >
                  <button
                    aria-controls="tab-2__panel"
                    aria-selected={false}
                    className="bx--tabs--scrollable__nav-link"
                    href="#"
                    id="tab-2"
                    role="tab"
                    tabIndex={-1}
                    type="button"
                  >
                    Settings
                  </button>
                </li>
              </ul>
              <button
                aria-hidden="true"
                aria-label="Scroll right"
                className="bx--tab--overflow-nav-button--hidden"
                onClick={[Function]}
                onMouseDown={[Function]}
                onMouseUp={[Function]}
                tabIndex="-1"
                type="button"
              >
                <svg
                  aria-hidden={true}
                  fill="currentColor"
                  focusable="false"
                  height={16}
                  preserveAspectRatio="xMidYMid meet"
                  viewBox="0 0 16 16"
                  width={16}
                  xmlns="http://www.w3.org/2000/svg"
                >
                  <path
                    d="M11 8L6 13 5.3 12.3 9.6 8 5.3 3.7 6 3z"
                  />
                </svg>
              </button>
            </div>
            <div
              className="bx--tab-content"
              hidden={false}
              role="tabpanel"
              selected={true}
            >
              <div
                className="iot--card-edit-form--input"
              >
                <div
                  className="bx--form-item bx--text-input-wrapper bx--text-input-wrapper--light"
                >
                  <label
                    className="bx--label"
                    htmlFor="calculated_title"
                  >
                    Card title
                  </label>
                  <div
                    className="bx--text-input__field-outer-wrapper"
                  >
                    <div
                      className="bx--text-input__field-wrapper"
                      data-invalid={null}
                    >
                      <input
                        className="bx--text-input bx--text__input bx--text-input--light"
                        disabled={false}
                        id="calculated_title"
                        onChange={[Function]}
                        onClick={[Function]}
                        type="text"
                        value="Calculated"
                      />
                    </div>
                  </div>
                </div>
              </div>
              <div
                className="iot--card-edit-form--input"
              >
                <div
                  className="bx--form-item"
                >
                  <label
                    className="bx--label"
                    htmlFor="calculated_description"
                  >
                    Description (Optional)
                  </label>
                  <div
                    className="bx--text-area__wrapper"
                    data-invalid={null}
                  >
                    <textarea
                      aria-describedby={null}
                      aria-invalid={null}
                      className="bx--text-area bx--text-area--light"
                      cols={50}
                      disabled={false}
                      id="calculated_description"
                      onChange={[Function]}
                      onClick={[Function]}
                      placeholder={null}
                      rows={4}
                    />
                  </div>
                </div>
              </div>
              <div
                className="iot--card-edit-form--input"
              >
                <div
                  className="bx--dropdown__wrapper bx--list-box__wrapper"
                >
                  <label
                    className="bx--label"
                    htmlFor="downshift-0-toggle-button"
                    id="downshift-0-label"
                  >
                    Size
                  </label>
                  <div
                    className="bx--dropdown bx--dropdown--light bx--list-box bx--list-box--light"
                    id="calculated_size"
                    onClick={[Function]}
                    onKeyDown={[Function]}
                  >
                    <button
                      aria-disabled={false}
                      aria-expanded={false}
                      aria-haspopup="listbox"
                      aria-labelledby="downshift-0-label downshift-0-toggle-button"
                      className="bx--list-box__field"
                      disabled={false}
                      id="downshift-0-toggle-button"
                      onClick={[Function]}
                      onKeyDown={[Function]}
                      type="button"
                    >
                      <span
                        className="bx--list-box__label"
                      >
                        Medium thin (4x2)
                      </span>
                      <div
                        className="bx--list-box__menu-icon"
                      >
                        <svg
                          aria-hidden={true}
                          fill="currentColor"
                          focusable="false"
                          height={16}
                          name="chevron--down"
                          preserveAspectRatio="xMidYMid meet"
                          viewBox="0 0 16 16"
                          width={16}
                          xmlns="http://www.w3.org/2000/svg"
                        >
                          <path
                            d="M8 11L3 6 3.7 5.3 8 9.6 12.3 5.3 13 6z"
                          />
                          <title />
                        </svg>
                      </div>
                    </button>
                    <div
                      aria-labelledby="downshift-0-label"
                      className="bx--list-box__menu"
                      id="downshift-0-menu"
                      onBlur={[Function]}
                      onKeyDown={[Function]}
                      onMouseLeave={[Function]}
                      role="listbox"
                      tabIndex={-1}
                    />
                  </div>
                </div>
              </div>
              <div
                className="iot--card-edit-form--input"
              >
                <div
                  className="bx--dropdown__wrapper bx--list-box__wrapper"
                >
                  <label
                    className="bx--label"
                    htmlFor="downshift-1-toggle-button"
                    id="downshift-1-label"
                  >
                    Time range
                  </label>
                  <div
                    className="bx--dropdown bx--dropdown--light bx--list-box bx--list-box--light"
                    id="calculated_time_range"
                    onClick={[Function]}
                    onKeyDown={[Function]}
                  >
                    <button
                      aria-disabled={false}
                      aria-expanded={false}
                      aria-haspopup="listbox"
                      aria-labelledby="downshift-1-label downshift-1-toggle-button"
                      className="bx--list-box__field"
                      disabled={false}
                      id="downshift-1-toggle-button"
                      onClick={[Function]}
                      onKeyDown={[Function]}
                      type="button"
                    >
                      <span
                        className="bx--list-box__label"
                      >
                        Select a time range
                      </span>
                      <div
                        className="bx--list-box__menu-icon"
                      >
                        <svg
                          aria-hidden={true}
                          fill="currentColor"
                          focusable="false"
                          height={16}
                          name="chevron--down"
                          preserveAspectRatio="xMidYMid meet"
                          viewBox="0 0 16 16"
                          width={16}
                          xmlns="http://www.w3.org/2000/svg"
                        >
                          <path
                            d="M8 11L3 6 3.7 5.3 8 9.6 12.3 5.3 13 6z"
                          />
                          <title />
                        </svg>
                      </div>
                    </button>
                    <div
                      aria-labelledby="downshift-1-label"
                      className="bx--list-box__menu"
                      id="downshift-1-menu"
                      onBlur={[Function]}
                      onKeyDown={[Function]}
                      onMouseLeave={[Function]}
                      role="listbox"
                      tabIndex={-1}
                    />
                  </div>
                </div>
              </div>
            </div>
            <div
              className="bx--tab-content"
              hidden={true}
              role="tabpanel"
              selected={false}
            >
              <div
                className="iot--card-edit-form--input"
              >
                <div
                  className="bx--form-item"
                >
                  <div
                    className="bx--number bx--number--helpertext bx--number--light"
                  >
                    <label
                      className="bx--label"
                      htmlFor="calculated_value-card-font-size"
                    >
                      Font size
                    </label>
                    <div
                      className="bx--number__input-wrapper"
                    >
                      <input
                        aria-describedby={null}
                        aria-label={null}
                        disabled={false}
                        id="calculated_value-card-font-size"
                        max={54}
                        min={16}
                        onChange={[Function]}
                        pattern="[0-9]*"
                        step={1}
                        type="number"
                        value={42}
                      />
                      <div
                        className="bx--number__controls"
                      >
                        <button
                          aria-atomic="true"
                          aria-label="Increment number"
                          aria-live="polite"
                          className="bx--number__control-btn up-icon"
                          disabled={false}
                          onClick={[Function]}
                          title="Increment number"
                          type="button"
                        >
                          <svg
                            aria-hidden={true}
                            className="up-icon"
                            fill="currentColor"
                            focusable="false"
                            height={4}
                            preserveAspectRatio="xMidYMid meet"
                            viewBox="0 0 8 4"
                            width={8}
                            xmlns="http://www.w3.org/2000/svg"
                          >
                            <path
                              d="M0 4L4 0 8 4z"
                            />
                          </svg>
                        </button>
                        <button
                          aria-atomic="true"
                          aria-label="Decrement number"
                          aria-live="polite"
                          className="bx--number__control-btn down-icon"
                          disabled={false}
                          onClick={[Function]}
                          title="Decrement number"
                          type="button"
                        >
                          <svg
                            aria-hidden={true}
                            className="down-icon"
                            fill="currentColor"
                            focusable="false"
                            height={4}
                            preserveAspectRatio="xMidYMid meet"
                            viewBox="0 0 8 4"
                            width={8}
                            xmlns="http://www.w3.org/2000/svg"
                          >
                            <path
                              d="M8 0L4 4 0 0z"
                            />
                          </svg>
                        </button>
                      </div>
                    </div>
                  </div>
                </div>
              </div>
              <div
                className="iot--card-edit-form--input"
              >
                <div
                  className="iot--card-edit-form--input--toggle-field"
                >
                  <span>
                    Abbreviate numbers
                  </span>
                  <div
                    className="bx--tooltip__label"
                    id="calculated-abbreviate-numbers-tooltip"
                  >
                    <div
                      aria-describedby={null}
                      className="bx--tooltip__trigger"
                      onBlur={[Function]}
                      onClick={[Function]}
                      onContextMenu={[Function]}
                      onFocus={[Function]}
                      onKeyDown={[Function]}
                      onMouseOut={[Function]}
                      onMouseOver={[Function]}
                      role="button"
                      tabIndex={0}
                    >
                      <svg
                        aria-hidden={true}
                        description={null}
                        fill="currentColor"
                        focusable="false"
                        height={16}
                        preserveAspectRatio="xMidYMid meet"
                        role={null}
                        viewBox="0 0 16 16"
                        width={16}
                        xmlns="http://www.w3.org/2000/svg"
                      >
                        <path
                          d="M8.5 11L8.5 6.5 6.5 6.5 6.5 7.5 7.5 7.5 7.5 11 6 11 6 12 10 12 10 11zM8 3.5c-.4 0-.8.3-.8.8S7.6 5 8 5c.4 0 .8-.3.8-.8S8.4 3.5 8 3.5z"
                        />
                        <path
                          d="M8,15c-3.9,0-7-3.1-7-7s3.1-7,7-7s7,3.1,7,7S11.9,15,8,15z M8,2C4.7,2,2,4.7,2,8s2.7,6,6,6s6-2.7,6-6S11.3,2,8,2z"
                        />
                      </svg>
                    </div>
                  </div>
                  <div
                    className="bx--form-item"
                  >
                    <input
                      aria-label={null}
                      checked={false}
                      className="bx--toggle-input bx--toggle-input--small"
                      id="calculated_value-card-number-compact"
                      onChange={[Function]}
                      onKeyUp={[Function]}
                      type="checkbox"
                    />
                    <label
                      aria-label="Abbreviate number"
                      className="bx--toggle-input__label"
                      htmlFor="calculated_value-card-number-compact"
                    >
                      <span
                        className="bx--toggle__switch"
                      >
                        <svg
                          className="bx--toggle__check"
                          height="5px"
                          viewBox="0 0 6 5"
                          width="6px"
                        >
                          <path
                            d="M2.2 2.7L5 0 6 1 2.2 5 0 2.7 1 1.5z"
                          />
                        </svg>
                      </span>
                    </label>
                  </div>
                </div>
              </div>
            </div>
            <div
              className="iot--card-edit-form--footer"
            >
              <button
                className="iot--btn bx--btn bx--btn--sm bx--btn--tertiary"
                data-testid="card-edit-form-open-editor-button"
                disabled={false}
                onClick={[Function]}
                tabIndex={0}
                type="button"
              >
                Open JSON editor
                <svg
                  aria-hidden={true}
                  className="bx--btn__icon"
                  fill="currentColor"
                  focusable="false"
                  height={16}
                  preserveAspectRatio="xMidYMid meet"
                  viewBox="0 0 32 32"
                  width={16}
                  xmlns="http://www.w3.org/2000/svg"
                >
                  <path
                    d="M31 16L24 23 22.59 21.59 28.17 16 22.59 10.41 24 9 31 16zM1 16L8 9 9.41 10.41 3.83 16 9.41 21.59 8 23 1 16z"
                  />
                  <path
                    d="M5.91 15H26.080000000000002V17H5.91z"
                    transform="rotate(-75 15.996 16)"
                  />
                </svg>
              </button>
            </div>
          </div>
        </div>
      </div>
    </div>
  </div>
  <button
    className="info__show-button"
    onClick={[Function]}
    style={
      Object {
        "background": "#027ac5",
        "border": "none",
        "borderRadius": "0 0 0 5px",
        "color": "#fff",
        "cursor": "pointer",
        "display": "block",
        "fontFamily": "sans-serif",
        "fontSize": 12,
        "padding": "5px 15px",
        "position": "fixed",
        "right": 0,
        "top": 0,
      }
    }
    type="button"
  >
    Show Info
  </button>
</div>
`;

exports[`Storybook Snapshot tests and console checks Storyshots Watson IoT Experimental/CardEditor for Image 1`] = `
<div
  className="storybook-container"
>
  <div
    style={
      Object {
        "position": "relative",
        "zIndex": 0,
      }
    }
  >
    <div
      style={
        Object {
          "height": "calc(100vh - 6rem)",
          "position": "absolute",
          "right": 0,
        }
      }
    >
      <div
        className="iot--card-editor"
        data-testid="card-editor"
      >
        <div
          className="iot--card-editor--header"
        >
          <button
            className="gallery-button iot--btn bx--btn bx--btn--sm bx--btn--ghost"
            data-testid="Button"
            disabled={false}
            onClick={[Function]}
            tabIndex={0}
            type="button"
          >
            Add card
            <svg
              aria-hidden={true}
              className="bx--btn__icon"
              fill="currentColor"
              focusable="false"
              height={16}
              preserveAspectRatio="xMidYMid meet"
              viewBox="0 0 16 16"
              width={16}
              xmlns="http://www.w3.org/2000/svg"
            >
              <path
                d="M4 2v2H2V2h2zm1-1H1v4h4V1zM9 2v2H7V2h2zm1-1H6v4h4V1zM14 2v2h-2V2h2zm1-1h-4v4h4V1zM4 7v2H2V7h2zm1-1H1v4h4V6zM9 7v2H7V7h2zm1-1H6v4h4V6zM14 7v2h-2V7h2zm1-1h-4v4h4V6zM4 12v2H2v-2h2zm1-1H1v4h4v-4zM9 12v2H7v-2h2zm1-1H6v4h4v-4zM14 12v2h-2v-2h2zm1-1h-4v4h4v-4z"
              />
            </svg>
          </button>
        </div>
        <div
          className="iot--card-editor--content"
        >
          <div
            className="iot--card-edit-form"
          >
            <div
              className="bx--tabs--scrollable"
              onScroll={[Function]}
              selected={0}
            >
              <button
                aria-hidden="true"
                aria-label="Scroll left"
                className="bx--tab--overflow-nav-button--hidden"
                onClick={[Function]}
                onMouseDown={[Function]}
                onMouseUp={[Function]}
                tabIndex="-1"
                type="button"
              >
                <svg
                  aria-hidden={true}
                  fill="currentColor"
                  focusable="false"
                  height={16}
                  preserveAspectRatio="xMidYMid meet"
                  viewBox="0 0 16 16"
                  width={16}
                  xmlns="http://www.w3.org/2000/svg"
                >
                  <path
                    d="M5 8L10 3 10.7 3.7 6.4 8 10.7 12.3 10 13z"
                  />
                </svg>
              </button>
              <ul
                className="bx--tabs--scrollable__nav"
                role="tablist"
                tabIndex={-1}
              >
                <li
                  className="bx--tabs--scrollable__nav-item bx--tabs__nav-item--selected bx--tabs--scrollable__nav-item--selected"
                  onClick={[Function]}
                  onKeyDown={[Function]}
                  role="presentation"
                >
                  <button
                    aria-controls="tab-7__panel"
                    aria-selected={true}
                    className="bx--tabs--scrollable__nav-link"
                    href="#"
                    id="tab-7"
                    role="tab"
                    tabIndex={0}
                    type="button"
                  >
                    Content
                  </button>
                </li>
                <li
                  className="bx--tabs--scrollable__nav-item"
                  onClick={[Function]}
                  onKeyDown={[Function]}
                  role="presentation"
                >
                  <button
                    aria-controls="tab-8__panel"
                    aria-selected={false}
                    className="bx--tabs--scrollable__nav-link"
                    href="#"
                    id="tab-8"
                    role="tab"
                    tabIndex={-1}
                    type="button"
                  >
                    Settings
                  </button>
                </li>
              </ul>
              <button
                aria-hidden="true"
                aria-label="Scroll right"
                className="bx--tab--overflow-nav-button--hidden"
                onClick={[Function]}
                onMouseDown={[Function]}
                onMouseUp={[Function]}
                tabIndex="-1"
                type="button"
              >
                <svg
                  aria-hidden={true}
                  fill="currentColor"
                  focusable="false"
                  height={16}
                  preserveAspectRatio="xMidYMid meet"
                  viewBox="0 0 16 16"
                  width={16}
                  xmlns="http://www.w3.org/2000/svg"
                >
                  <path
                    d="M11 8L6 13 5.3 12.3 9.6 8 5.3 3.7 6 3z"
                  />
                </svg>
              </button>
            </div>
            <div
              className="bx--tab-content"
              hidden={false}
              role="tabpanel"
              selected={true}
            >
              <div
                className="iot--card-edit-form--input"
              >
                <div
                  className="bx--form-item bx--text-input-wrapper bx--text-input-wrapper--light"
                >
                  <label
                    className="bx--label"
                    htmlFor="image_title"
                  >
                    Card title
                  </label>
                  <div
                    className="bx--text-input__field-outer-wrapper"
                  >
                    <div
                      className="bx--text-input__field-wrapper"
                      data-invalid={null}
                    >
                      <input
                        className="bx--text-input bx--text__input bx--text-input--light"
                        disabled={false}
                        id="image_title"
                        onChange={[Function]}
                        onClick={[Function]}
                        type="text"
                        value="image-card"
                      />
                    </div>
                  </div>
                </div>
              </div>
              <div
                className="iot--card-edit-form--input"
              >
                <div
                  className="bx--form-item"
                >
                  <label
                    className="bx--label"
                    htmlFor="image_description"
                  >
                    Description (Optional)
                  </label>
                  <div
                    className="bx--text-area__wrapper"
                    data-invalid={null}
                  >
                    <textarea
                      aria-describedby={null}
                      aria-invalid={null}
                      className="bx--text-area bx--text-area--light"
                      cols={50}
                      disabled={false}
                      id="image_description"
                      onChange={[Function]}
                      onClick={[Function]}
                      placeholder={null}
                      rows={4}
                    />
                  </div>
                </div>
              </div>
              <div
                className="iot--card-edit-form--input"
              >
                <div
                  className="bx--dropdown__wrapper bx--list-box__wrapper"
                >
                  <label
                    className="bx--label"
                    htmlFor="downshift-0-toggle-button"
                    id="downshift-0-label"
                  >
                    Size
                  </label>
                  <div
                    className="bx--dropdown bx--dropdown--light bx--list-box bx--list-box--light"
                    id="image_size"
                    onClick={[Function]}
                    onKeyDown={[Function]}
                  >
                    <button
                      aria-disabled={false}
                      aria-expanded={false}
                      aria-haspopup="listbox"
                      aria-labelledby="downshift-0-label downshift-0-toggle-button"
                      className="bx--list-box__field"
                      disabled={false}
                      id="downshift-0-toggle-button"
                      onClick={[Function]}
                      onKeyDown={[Function]}
                      type="button"
                    >
                      <span
                        className="bx--list-box__label"
                      >
                        Medium wide (16x2)
                      </span>
                      <div
                        className="bx--list-box__menu-icon"
                      >
                        <svg
                          aria-hidden={true}
                          fill="currentColor"
                          focusable="false"
                          height={16}
                          name="chevron--down"
                          preserveAspectRatio="xMidYMid meet"
                          viewBox="0 0 16 16"
                          width={16}
                          xmlns="http://www.w3.org/2000/svg"
                        >
                          <path
                            d="M8 11L3 6 3.7 5.3 8 9.6 12.3 5.3 13 6z"
                          />
                          <title />
                        </svg>
                      </div>
                    </button>
                    <div
                      aria-labelledby="downshift-0-label"
                      className="bx--list-box__menu"
                      id="downshift-0-menu"
                      onBlur={[Function]}
                      onKeyDown={[Function]}
                      onMouseLeave={[Function]}
                      role="listbox"
                      tabIndex={-1}
                    />
                  </div>
                </div>
              </div>
              <div
                className="iot--card-edit-form--input"
              >
                <div
                  className="bx--dropdown__wrapper bx--list-box__wrapper"
                >
                  <label
                    className="bx--label"
                    htmlFor="downshift-1-toggle-button"
                    id="downshift-1-label"
                  >
                    Time range
                  </label>
                  <div
                    className="bx--dropdown bx--dropdown--light bx--list-box bx--list-box--light"
                    id="image_time_range"
                    onClick={[Function]}
                    onKeyDown={[Function]}
                  >
                    <button
                      aria-disabled={false}
                      aria-expanded={false}
                      aria-haspopup="listbox"
                      aria-labelledby="downshift-1-label downshift-1-toggle-button"
                      className="bx--list-box__field"
                      disabled={false}
                      id="downshift-1-toggle-button"
                      onClick={[Function]}
                      onKeyDown={[Function]}
                      type="button"
                    >
                      <span
                        className="bx--list-box__label"
                      >
                        Select a time range
                      </span>
                      <div
                        className="bx--list-box__menu-icon"
                      >
                        <svg
                          aria-hidden={true}
                          fill="currentColor"
                          focusable="false"
                          height={16}
                          name="chevron--down"
                          preserveAspectRatio="xMidYMid meet"
                          viewBox="0 0 16 16"
                          width={16}
                          xmlns="http://www.w3.org/2000/svg"
                        >
                          <path
                            d="M8 11L3 6 3.7 5.3 8 9.6 12.3 5.3 13 6z"
                          />
                          <title />
                        </svg>
                      </div>
                    </button>
                    <div
                      aria-labelledby="downshift-1-label"
                      className="bx--list-box__menu"
                      id="downshift-1-menu"
                      onBlur={[Function]}
                      onKeyDown={[Function]}
                      onMouseLeave={[Function]}
                      role="listbox"
                      tabIndex={-1}
                    />
                  </div>
                </div>
              </div>
              <div
                className="iot--card-edit-form--form-section"
              >
                <div>
                  Image
                </div>
                <div>
                  <div
                    className="bx--tooltip__label"
                    id="card-edit-form-Image"
                  >
                    <div
                      aria-describedby={null}
                      className="bx--tooltip__trigger"
                      onBlur={[Function]}
                      onClick={[Function]}
                      onContextMenu={[Function]}
                      onFocus={[Function]}
                      onKeyDown={[Function]}
                      onMouseOut={[Function]}
                      onMouseOver={[Function]}
                      role="button"
                      tabIndex={0}
                    >
                      <svg
                        aria-hidden={true}
                        description={null}
                        fill="currentColor"
                        focusable="false"
                        height={16}
                        preserveAspectRatio="xMidYMid meet"
                        role={null}
                        viewBox="0 0 16 16"
                        width={16}
                        xmlns="http://www.w3.org/2000/svg"
                      >
                        <path
                          d="M8.5 11L8.5 6.5 6.5 6.5 6.5 7.5 7.5 7.5 7.5 11 6 11 6 12 10 12 10 11zM8 3.5c-.4 0-.8.3-.8.8S7.6 5 8 5c.4 0 .8-.3.8-.8S8.4 3.5 8 3.5z"
                        />
                        <path
                          d="M8,15c-3.9,0-7-3.1-7-7s3.1-7,7-7s7,3.1,7,7S11.9,15,8,15z M8,2C4.7,2,2,4.7,2,8s2.7,6,6,6s6-2.7,6-6S11.3,2,8,2z"
                        />
                      </svg>
                    </div>
                  </div>
                </div>
              </div>
              <div
                className="iot--card-edit-form--form-section-image--input"
              >
                <label
                  className="bx--label"
                  htmlFor="Image file"
                  id="Image file-label"
                >
                  Image file
                  <input
                    className="bx--text-input bx--text__input bx--text-input--light iot--card-edit-form--form-section-image-input"
                    id="Image file"
                    readOnly={true}
                    value="munich_image"
                  />
                  <button
                    className="iot--card-edit-form--form-section iot--card-edit-form--form-section-image-clear-button bx--btn bx--btn--field bx--btn--ghost"
                    disabled={false}
                    onClick={[Function]}
                    tabIndex={0}
                    type="button"
                  >
                    <svg
                      aria-hidden="true"
                      aria-label="Close"
                      className="bx--btn__icon"
                      fill="currentColor"
                      focusable="false"
                      height={16}
                      preserveAspectRatio="xMidYMid meet"
                      role="img"
                      viewBox="0 0 32 32"
                      width={16}
                      xmlns="http://www.w3.org/2000/svg"
                    >
                      <path
                        d="M24 9.4L22.6 8 16 14.6 9.4 8 8 9.4 14.6 16 8 22.6 9.4 24 16 17.4 22.6 24 24 22.6 17.4 16 24 9.4z"
                      />
                    </svg>
                  </button>
                </label>
                <button
                  className="iot--card-edit-form--form-section-image-btn bx--btn bx--btn--sm bx--btn--primary"
                  disabled={false}
                  onClick={[Function]}
                  tabIndex={0}
                  type="button"
                >
                  Edit image
                  <svg
                    aria-hidden={true}
                    className="bx--btn__icon"
                    fill="currentColor"
                    focusable="false"
                    height={32}
                    preserveAspectRatio="xMidYMid meet"
                    viewBox="0 0 32 32"
                    width={32}
                    xmlns="http://www.w3.org/2000/svg"
                  >
                    <path
                      d="M13,17H7a2,2,0,0,0-2,2v6a2,2,0,0,0,2,2h6a2,2,0,0,0,2-2V19A2,2,0,0,0,13,17ZM7,25V19h6v6Z"
                    />
                    <path
                      d="M19,21v2h6a2,2,0,0,0,2-2V7a2,2,0,0,0-2-2H11A2,2,0,0,0,9,7v6h2V7H25V21"
                    />
                  </svg>
                </button>
              </div>
            </div>
            <div
              className="bx--tab-content"
              hidden={true}
              role="tabpanel"
              selected={false}
            >
              <div
                className="iot--card-edit-form iot--card-edit-form--form-section-image"
              >
                <div
                  className="iot--card-edit-form--input"
                >
                  <fieldset
                    className="bx--fieldset"
                  >
                    <legend
                      className="bx--label"
                    >
                      Image display options
                    </legend>
                    <div
                      className="bx--form-item"
                    >
                      <div
                        className="bx--radio-button-group bx--radio-button-group--vertical bx--radio-button-group--label-right"
                      >
                        <div
                          className="bx--radio-button-wrapper"
                        >
                          <input
                            checked={false}
                            className="bx--radio-button"
                            data-testid="iot--card-edit-form--input-radio1"
                            id="iot--card-edit-form--input-radio-1"
                            name="iot--card-edit-form--input-radios"
                            onChange={[Function]}
                            type="radio"
                            value="contain"
                          />
                          <label
                            className="bx--radio-button__label"
                            htmlFor="iot--card-edit-form--input-radio-1"
                          >
                            <span
                              className="bx--radio-button__appearance"
                            />
                            <span
                              className=""
                            >
                              Fit
                            </span>
                          </label>
                        </div>
                        <div
                          className="bx--radio-button-wrapper"
                        >
                          <input
                            checked={false}
                            className="bx--radio-button"
                            data-testid="iot--card-edit-form--input-radio2"
                            id="iot--card-edit-form--input-radio-2"
                            name="iot--card-edit-form--input-radios"
                            onChange={[Function]}
                            type="radio"
                            value="cover"
                          />
                          <label
                            className="bx--radio-button__label"
                            htmlFor="iot--card-edit-form--input-radio-2"
                          >
                            <span
                              className="bx--radio-button__appearance"
                            />
                            <span
                              className=""
                            >
                              Fill
                            </span>
                          </label>
                        </div>
                        <div
                          className="bx--radio-button-wrapper"
                        >
                          <input
                            checked={false}
                            className="bx--radio-button"
                            data-testid="iot--card-edit-form--input-radio3"
                            id="iot--card-edit-form--input-radio-3"
                            name="iot--card-edit-form--input-radios"
                            onChange={[Function]}
                            type="radio"
                            value="fill"
                          />
                          <label
                            className="bx--radio-button__label"
                            htmlFor="iot--card-edit-form--input-radio-3"
                          >
                            <span
                              className="bx--radio-button__appearance"
                            />
                            <span
                              className=""
                            >
                              Stretch
                            </span>
                          </label>
                        </div>
                      </div>
                    </div>
                  </fieldset>
                </div>
                <div
                  className="iot--card-edit-form--input"
                >
                  <div
                    className="bx--dropdown__wrapper bx--list-box__wrapper"
                  >
                    <label
                      className="bx--label"
                      htmlFor="downshift-2-toggle-button"
                      id="downshift-2-label"
                    >
                      Background color
                    </label>
                    <div
                      className="bx--dropdown iot--color-dropdown bx--dropdown--light bx--list-box bx--list-box--light"
                      id="iot--card-edit-form--input-color"
                      onClick={[Function]}
                      onKeyDown={[Function]}
                    >
                      <button
                        aria-disabled={false}
                        aria-expanded={false}
                        aria-haspopup="listbox"
                        aria-labelledby="downshift-2-label downshift-2-toggle-button"
                        className="bx--list-box__field"
                        disabled={false}
                        id="downshift-2-toggle-button"
                        onClick={[Function]}
                        onKeyDown={[Function]}
                        type="button"
                      >
                        <span
                          className="bx--list-box__label"
                        >
                          Select a color
                        </span>
                        <div
                          className="bx--list-box__menu-icon"
                        >
                          <svg
                            aria-label="Open menu"
                            fill="currentColor"
                            focusable="false"
                            height={16}
                            name="chevron--down"
                            preserveAspectRatio="xMidYMid meet"
                            role="img"
                            viewBox="0 0 16 16"
                            width={16}
                            xmlns="http://www.w3.org/2000/svg"
                          >
                            <path
                              d="M8 11L3 6 3.7 5.3 8 9.6 12.3 5.3 13 6z"
                            />
                            <title>
                              Open menu
                            </title>
                          </svg>
                        </div>
                      </button>
                      <div
                        aria-labelledby="downshift-2-label"
                        className="bx--list-box__menu"
                        id="downshift-2-menu"
                        onBlur={[Function]}
                        onKeyDown={[Function]}
                        onMouseLeave={[Function]}
                        role="listbox"
                        tabIndex={-1}
                      />
                    </div>
                  </div>
                </div>
                <div
                  className="iot--card-edit-form--input"
                >
                  <div
                    className="iot--card-edit-form--input--toggle-field"
                  >
                    <span>
                      Hide mini map
                    </span>
                    <div
                      className="bx--form-item"
                    >
                      <input
                        aria-label={null}
                        className="bx--toggle-input bx--toggle-input--small"
                        data-testid="iot--card-edit-form--input-toggle1"
                        defaultChecked={false}
                        id="iot--card-edit-form--input-toggle-1"
                        onChange={[Function]}
                        onKeyUp={[Function]}
                        type="checkbox"
                      />
                      <label
                        aria-label="Hide mini map"
                        className="bx--toggle-input__label"
                        htmlFor="iot--card-edit-form--input-toggle-1"
                      >
                        <span
                          className="bx--toggle__switch"
                        >
                          <svg
                            className="bx--toggle__check"
                            height="5px"
                            viewBox="0 0 6 5"
                            width="6px"
                          >
                            <path
                              d="M2.2 2.7L5 0 6 1 2.2 5 0 2.7 1 1.5z"
                            />
                          </svg>
                        </span>
                      </label>
                    </div>
                  </div>
                </div>
                <div
                  className="iot--card-edit-form--input"
                >
                  <div
                    className="iot--card-edit-form--input--toggle-field"
                  >
                    <span>
                      Hide zoom controls
                    </span>
                    <div
                      className="bx--form-item"
                    >
                      <input
                        aria-label={null}
                        className="bx--toggle-input bx--toggle-input--small"
                        data-testid="iot--card-edit-form--input-toggle2"
                        defaultChecked={false}
                        id="iot--card-edit-form--input-toggle-2"
                        onChange={[Function]}
                        onKeyUp={[Function]}
                        type="checkbox"
                      />
                      <label
                        aria-label="Hide zoom controls"
                        className="bx--toggle-input__label"
                        htmlFor="iot--card-edit-form--input-toggle-2"
                      >
                        <span
                          className="bx--toggle__switch"
                        >
                          <svg
                            className="bx--toggle__check"
                            height="5px"
                            viewBox="0 0 6 5"
                            width="6px"
                          >
                            <path
                              d="M2.2 2.7L5 0 6 1 2.2 5 0 2.7 1 1.5z"
                            />
                          </svg>
                        </span>
                      </label>
                    </div>
                  </div>
                </div>
              </div>
            </div>
            <div
              className="iot--card-edit-form--footer"
            >
              <button
                className="iot--btn bx--btn bx--btn--sm bx--btn--tertiary"
                data-testid="card-edit-form-open-editor-button"
                disabled={false}
                onClick={[Function]}
                tabIndex={0}
                type="button"
              >
                Open JSON editor
                <svg
                  aria-hidden={true}
                  className="bx--btn__icon"
                  fill="currentColor"
                  focusable="false"
                  height={16}
                  preserveAspectRatio="xMidYMid meet"
                  viewBox="0 0 32 32"
                  width={16}
                  xmlns="http://www.w3.org/2000/svg"
                >
                  <path
                    d="M31 16L24 23 22.59 21.59 28.17 16 22.59 10.41 24 9 31 16zM1 16L8 9 9.41 10.41 3.83 16 9.41 21.59 8 23 1 16z"
                  />
                  <path
                    d="M5.91 15H26.080000000000002V17H5.91z"
                    transform="rotate(-75 15.996 16)"
                  />
                </svg>
              </button>
            </div>
          </div>
        </div>
      </div>
    </div>
  </div>
  <button
    className="info__show-button"
    onClick={[Function]}
    style={
      Object {
        "background": "#027ac5",
        "border": "none",
        "borderRadius": "0 0 0 5px",
        "color": "#fff",
        "cursor": "pointer",
        "display": "block",
        "fontFamily": "sans-serif",
        "fontSize": 12,
        "padding": "5px 15px",
        "position": "fixed",
        "right": 0,
        "top": 0,
      }
    }
    type="button"
  >
    Show Info
  </button>
</div>
`;

exports[`Storybook Snapshot tests and console checks Storyshots Watson IoT Experimental/CardEditor for TimeSeries 1`] = `
<div
  className="storybook-container"
>
  <div
    style={
      Object {
        "position": "relative",
        "zIndex": 0,
      }
    }
  >
    <div
      style={
        Object {
          "height": "calc(100vh - 6rem)",
          "position": "absolute",
          "right": 0,
        }
      }
    >
      <div
        className="iot--card-editor"
        data-testid="card-editor"
      >
        <div
          className="iot--card-editor--header"
        >
          <button
            className="gallery-button iot--btn bx--btn bx--btn--sm bx--btn--ghost"
            data-testid="Button"
            disabled={false}
            onClick={[Function]}
            tabIndex={0}
            type="button"
          >
            Add card
            <svg
              aria-hidden={true}
              className="bx--btn__icon"
              fill="currentColor"
              focusable="false"
              height={16}
              preserveAspectRatio="xMidYMid meet"
              viewBox="0 0 16 16"
              width={16}
              xmlns="http://www.w3.org/2000/svg"
            >
              <path
                d="M4 2v2H2V2h2zm1-1H1v4h4V1zM9 2v2H7V2h2zm1-1H6v4h4V1zM14 2v2h-2V2h2zm1-1h-4v4h4V1zM4 7v2H2V7h2zm1-1H1v4h4V6zM9 7v2H7V7h2zm1-1H6v4h4V6zM14 7v2h-2V7h2zm1-1h-4v4h4V6zM4 12v2H2v-2h2zm1-1H1v4h4v-4zM9 12v2H7v-2h2zm1-1H6v4h4v-4zM14 12v2h-2v-2h2zm1-1h-4v4h4v-4z"
              />
            </svg>
          </button>
        </div>
        <div
          className="iot--card-editor--content"
        >
          <div
            className="iot--card-edit-form"
          >
            <div
              className="bx--tabs--scrollable"
              onScroll={[Function]}
              selected={0}
            >
              <button
                aria-hidden="true"
                aria-label="Scroll left"
                className="bx--tab--overflow-nav-button--hidden"
                onClick={[Function]}
                onMouseDown={[Function]}
                onMouseUp={[Function]}
                tabIndex="-1"
                type="button"
              >
                <svg
                  aria-hidden={true}
                  fill="currentColor"
                  focusable="false"
                  height={16}
                  preserveAspectRatio="xMidYMid meet"
                  viewBox="0 0 16 16"
                  width={16}
                  xmlns="http://www.w3.org/2000/svg"
                >
                  <path
                    d="M5 8L10 3 10.7 3.7 6.4 8 10.7 12.3 10 13z"
                  />
                </svg>
              </button>
              <ul
                className="bx--tabs--scrollable__nav"
                role="tablist"
                tabIndex={-1}
              >
                <li
                  className="bx--tabs--scrollable__nav-item bx--tabs__nav-item--selected bx--tabs--scrollable__nav-item--selected"
                  onClick={[Function]}
                  onKeyDown={[Function]}
                  role="presentation"
                >
                  <button
                    aria-controls="tab-3__panel"
                    aria-selected={true}
                    className="bx--tabs--scrollable__nav-link"
                    href="#"
                    id="tab-3"
                    role="tab"
                    tabIndex={0}
                    type="button"
                  >
                    Content
                  </button>
                </li>
                <li
                  className="bx--tabs--scrollable__nav-item"
                  onClick={[Function]}
                  onKeyDown={[Function]}
                  role="presentation"
                >
                  <button
                    aria-controls="tab-4__panel"
                    aria-selected={false}
                    className="bx--tabs--scrollable__nav-link"
                    href="#"
                    id="tab-4"
                    role="tab"
                    tabIndex={-1}
                    type="button"
                  >
                    Settings
                  </button>
                </li>
              </ul>
              <button
                aria-hidden="true"
                aria-label="Scroll right"
                className="bx--tab--overflow-nav-button--hidden"
                onClick={[Function]}
                onMouseDown={[Function]}
                onMouseUp={[Function]}
                tabIndex="-1"
                type="button"
              >
                <svg
                  aria-hidden={true}
                  fill="currentColor"
                  focusable="false"
                  height={16}
                  preserveAspectRatio="xMidYMid meet"
                  viewBox="0 0 16 16"
                  width={16}
                  xmlns="http://www.w3.org/2000/svg"
                >
                  <path
                    d="M11 8L6 13 5.3 12.3 9.6 8 5.3 3.7 6 3z"
                  />
                </svg>
              </button>
            </div>
            <div
              className="bx--tab-content"
              hidden={false}
              role="tabpanel"
              selected={true}
            >
              <div
                className="iot--card-edit-form--input"
              >
                <div
                  className="bx--form-item bx--text-input-wrapper bx--text-input-wrapper--light"
                >
                  <label
                    className="bx--label"
                    htmlFor="timeseries_title"
                  >
                    Card title
                  </label>
                  <div
                    className="bx--text-input__field-outer-wrapper"
                  >
                    <div
                      className="bx--text-input__field-wrapper"
                      data-invalid={null}
                    >
                      <input
                        className="bx--text-input bx--text__input bx--text-input--light"
                        disabled={false}
                        id="timeseries_title"
                        onChange={[Function]}
                        onClick={[Function]}
                        type="text"
                        value="time-series-card"
                      />
                    </div>
                  </div>
                </div>
              </div>
              <div
                className="iot--card-edit-form--input"
              >
                <div
                  className="bx--form-item"
                >
                  <label
                    className="bx--label"
                    htmlFor="timeseries_description"
                  >
                    Description (Optional)
                  </label>
                  <div
                    className="bx--text-area__wrapper"
                    data-invalid={null}
                  >
                    <textarea
                      aria-describedby={null}
                      aria-invalid={null}
                      className="bx--text-area bx--text-area--light"
                      cols={50}
                      disabled={false}
                      id="timeseries_description"
                      onChange={[Function]}
                      onClick={[Function]}
                      placeholder={null}
                      rows={4}
                    />
                  </div>
                </div>
              </div>
              <div
                className="iot--card-edit-form--input"
              >
                <div
                  className="bx--dropdown__wrapper bx--list-box__wrapper"
                >
                  <label
                    className="bx--label"
                    htmlFor="downshift-0-toggle-button"
                    id="downshift-0-label"
                  >
                    Size
                  </label>
                  <div
                    className="bx--dropdown bx--dropdown--light bx--list-box bx--list-box--light"
                    id="timeseries_size"
                    onClick={[Function]}
                    onKeyDown={[Function]}
                  >
                    <button
                      aria-disabled={false}
                      aria-expanded={false}
                      aria-haspopup="listbox"
                      aria-labelledby="downshift-0-label downshift-0-toggle-button"
                      className="bx--list-box__field"
                      disabled={false}
                      id="downshift-0-toggle-button"
                      onClick={[Function]}
                      onKeyDown={[Function]}
                      type="button"
                    >
                      <span
                        className="bx--list-box__label"
                      >
                        Medium wide (16x2)
                      </span>
                      <div
                        className="bx--list-box__menu-icon"
                      >
                        <svg
                          aria-hidden={true}
                          fill="currentColor"
                          focusable="false"
                          height={16}
                          name="chevron--down"
                          preserveAspectRatio="xMidYMid meet"
                          viewBox="0 0 16 16"
                          width={16}
                          xmlns="http://www.w3.org/2000/svg"
                        >
                          <path
                            d="M8 11L3 6 3.7 5.3 8 9.6 12.3 5.3 13 6z"
                          />
                          <title />
                        </svg>
                      </div>
                    </button>
                    <div
                      aria-labelledby="downshift-0-label"
                      className="bx--list-box__menu"
                      id="downshift-0-menu"
                      onBlur={[Function]}
                      onKeyDown={[Function]}
                      onMouseLeave={[Function]}
                      role="listbox"
                      tabIndex={-1}
                    />
                  </div>
                </div>
              </div>
              <div
                className="iot--card-edit-form--input"
              >
                <div
                  className="bx--dropdown__wrapper bx--list-box__wrapper"
                >
                  <label
                    className="bx--label"
                    htmlFor="downshift-1-toggle-button"
                    id="downshift-1-label"
                  >
                    Time range
                  </label>
                  <div
                    className="bx--dropdown bx--dropdown--light bx--list-box bx--list-box--light"
                    id="timeseries_time_range"
                    onClick={[Function]}
                    onKeyDown={[Function]}
                  >
                    <button
                      aria-disabled={false}
                      aria-expanded={false}
                      aria-haspopup="listbox"
                      aria-labelledby="downshift-1-label downshift-1-toggle-button"
                      className="bx--list-box__field"
                      disabled={false}
                      id="downshift-1-toggle-button"
                      onClick={[Function]}
                      onKeyDown={[Function]}
                      type="button"
                    >
                      <span
                        className="bx--list-box__label"
                      >
                        Select a time range
                      </span>
                      <div
                        className="bx--list-box__menu-icon"
                      >
                        <svg
                          aria-hidden={true}
                          fill="currentColor"
                          focusable="false"
                          height={16}
                          name="chevron--down"
                          preserveAspectRatio="xMidYMid meet"
                          viewBox="0 0 16 16"
                          width={16}
                          xmlns="http://www.w3.org/2000/svg"
                        >
                          <path
                            d="M8 11L3 6 3.7 5.3 8 9.6 12.3 5.3 13 6z"
                          />
                          <title />
                        </svg>
                      </div>
                    </button>
                    <div
                      aria-labelledby="downshift-1-label"
                      className="bx--list-box__menu"
                      id="downshift-1-menu"
                      onBlur={[Function]}
                      onKeyDown={[Function]}
                      onMouseLeave={[Function]}
                      role="listbox"
                      tabIndex={-1}
                    />
                  </div>
                </div>
              </div>
              <div
                className="iot--card-edit-form--form-section"
              >
                <div>
                  Data
                </div>
                <div>
                  <div
                    className="bx--tooltip__label"
                    id="card-edit-form-Data"
                  >
                    <div
                      aria-describedby={null}
                      className="bx--tooltip__trigger"
                      onBlur={[Function]}
                      onClick={[Function]}
                      onContextMenu={[Function]}
                      onFocus={[Function]}
                      onKeyDown={[Function]}
                      onMouseOut={[Function]}
                      onMouseOver={[Function]}
                      role="button"
                      tabIndex={0}
                    >
                      <svg
                        aria-hidden={true}
                        description={null}
                        fill="currentColor"
                        focusable="false"
                        height={16}
                        preserveAspectRatio="xMidYMid meet"
                        role={null}
                        viewBox="0 0 16 16"
                        width={16}
                        xmlns="http://www.w3.org/2000/svg"
                      >
                        <path
                          d="M8.5 11L8.5 6.5 6.5 6.5 6.5 7.5 7.5 7.5 7.5 11 6 11 6 12 10 12 10 11zM8 3.5c-.4 0-.8.3-.8.8S7.6 5 8 5c.4 0 .8-.3.8-.8S8.4 3.5 8 3.5z"
                        />
                        <path
                          d="M8,15c-3.9,0-7-3.1-7-7s3.1-7,7-7s7,3.1,7,7S11.9,15,8,15z M8,2C4.7,2,2,4.7,2,8s2.7,6,6,6s6-2.7,6-6S11.3,2,8,2z"
                        />
                      </svg>
                    </div>
                  </div>
                </div>
              </div>
              <div
                className="iot--card-edit-form--input"
              >
                <div
                  className="iot--combobox"
                  data-edit-option-text="Create"
                  data-testid="combo-wrapper"
                  onBlur={[Function]}
                  onKeyDown={[Function]}
                >
                  <div
                    aria-expanded={false}
                    aria-haspopup="listbox"
                    aria-labelledby="downshift-2-label"
                    aria-owns={null}
                    className="bx--list-box__wrapper"
                    role="combobox"
                  >
                    <label
                      className="bx--label"
                      htmlFor="timeseries_dataSourceIds-combobox"
                      id="downshift-2-label"
                    >
                      Data item
                    </label>
                    <div
                      aria-label="Choose an item"
                      className="bx--combo-box iot--combobox-input bx--list-box bx--list-box--light"
                      onClick={[Function]}
                      onKeyDown={[Function]}
                    >
                      <div
                        aria-haspopup={true}
                        aria-label="open menu"
                        className="bx--list-box__field"
                        data-toggle={true}
                        onBlur={[Function]}
                        onClick={[Function]}
                        onKeyDown={[Function]}
                        onKeyUp={[Function]}
                        role="button"
                        tabIndex={-1}
                        type="button"
                      >
                        <input
                          aria-activedescendant={null}
                          aria-autocomplete="list"
                          aria-controls={null}
                          aria-labelledby="downshift-2-label"
                          autoComplete="off"
                          className="bx--text-input bx--text-input--empty"
                          data-testid="combo-box"
                          disabled={false}
                          id="timeseries_dataSourceIds-combobox"
                          onBlur={[Function]}
                          onChange={[Function]}
                          onKeyDown={[Function]}
                          placeholder="Filter"
                          tabIndex="0"
                          type="text"
                          value=""
                        />
                        
                        <div
                          className="bx--list-box__menu-icon"
                        >
                          <svg
                            aria-label="Open menu"
                            fill="currentColor"
                            focusable="false"
                            height={16}
                            name="chevron--down"
                            preserveAspectRatio="xMidYMid meet"
                            role="img"
                            viewBox="0 0 16 16"
                            width={16}
                            xmlns="http://www.w3.org/2000/svg"
                          >
                            <path
                              d="M8 11L3 6 3.7 5.3 8 9.6 12.3 5.3 13 6z"
                            />
                            <title>
                              Open menu
                            </title>
                          </svg>
                        </div>
                      </div>
                    </div>
                  </div>
                </div>
              </div>
              <div
                className="iot--list iot--card-edit-form--data-item-list"
              >
                <div
                  className="iot--list-header-container"
                />
                <div
                  className="iot--list--content"
                >
                  <div
                    className="iot--list-item-parent"
                    data-floating-menu-container={true}
                  >
                    <div
                      className="iot--list-item"
                    >
                      <div
                        className="iot--list-item--content"
                      >
                        <div
                          className="iot--list-item--content--icon iot--list-item--content--icon__left"
                        >
                          <div
                            className="iot--card-edit-form--data-item-list--item-color-icon"
                            style={
                              Object {
                                "--icon-color-option": "#6929c4",
                              }
                            }
                          />
                        </div>
                        <div
                          className="iot--list-item--content--values"
                        >
                          <div
                            className="iot--list-item--content--values--main"
                          >
                            <div
                              className="iot--list-item--content--values--value iot--list-item--content--values--value__with-actions"
                              title="Torque Max"
                            >
                              Torque Max
                            </div>
                            <div
                              className="iot--list-item--content--row-actions"
                            >
                              <button
<<<<<<< HEAD
                                className="iot--btn bx--btn bx--btn--sm bx--btn--ghost bx--btn--icon-only bx--tooltip__trigger bx--tooltip--a11y"
                                data-testid="Button"
=======
                                className="iot--btn bx--btn bx--btn--sm bx--btn--ghost bx--btn--icon-only bx--tooltip__trigger bx--tooltip--a11y bx--tooltip--top bx--tooltip--align-center"
>>>>>>> 21dcaabb
                                disabled={false}
                                onClick={[Function]}
                                tabIndex={0}
                                type="button"
                              >
                                <span
                                  className="bx--assistive-text"
                                >
                                  Edit
                                </span>
                                <svg
                                  aria-hidden="true"
                                  aria-label="Edit"
                                  className="bx--btn__icon"
                                  fill="currentColor"
                                  focusable="false"
                                  height={16}
                                  preserveAspectRatio="xMidYMid meet"
                                  role="img"
                                  viewBox="0 0 32 32"
                                  width={16}
                                  xmlns="http://www.w3.org/2000/svg"
                                >
                                  <path
                                    d="M2 26H30V28H2zM25.4 9c.8-.8.8-2 0-2.8 0 0 0 0 0 0l-3.6-3.6c-.8-.8-2-.8-2.8 0 0 0 0 0 0 0l-15 15V24h6.4L25.4 9zM20.4 4L24 7.6l-3 3L17.4 7 20.4 4zM6 22v-3.6l10-10 3.6 3.6-10 10H6z"
                                  />
                                </svg>
                              </button>
                              <button
<<<<<<< HEAD
                                className="iot--btn bx--btn bx--btn--sm bx--btn--ghost bx--btn--icon-only bx--tooltip__trigger bx--tooltip--a11y"
                                data-testid="Button"
=======
                                className="iot--btn bx--btn bx--btn--sm bx--btn--ghost bx--btn--icon-only bx--tooltip__trigger bx--tooltip--a11y bx--tooltip--top bx--tooltip--align-center"
>>>>>>> 21dcaabb
                                disabled={false}
                                onClick={[Function]}
                                tabIndex={0}
                                type="button"
                              >
                                <span
                                  className="bx--assistive-text"
                                >
                                  Remove
                                </span>
                                <svg
                                  aria-hidden="true"
                                  aria-label="Remove"
                                  className="bx--btn__icon"
                                  fill="currentColor"
                                  focusable="false"
                                  height={16}
                                  preserveAspectRatio="xMidYMid meet"
                                  role="img"
                                  viewBox="0 0 32 32"
                                  width={16}
                                  xmlns="http://www.w3.org/2000/svg"
                                >
                                  <path
                                    d="M8 15H24V17H8z"
                                  />
                                </svg>
                              </button>
                            </div>
                          </div>
                        </div>
                      </div>
                    </div>
                  </div>
                  <div
                    className="iot--list-item-parent"
                    data-floating-menu-container={true}
                  >
                    <div
                      className="iot--list-item"
                    >
                      <div
                        className="iot--list-item--content"
                      >
                        <div
                          className="iot--list-item--content--icon iot--list-item--content--icon__left"
                        >
                          <div
                            className="iot--card-edit-form--data-item-list--item-color-icon"
                            style={
                              Object {
                                "--icon-color-option": "#1192e8",
                              }
                            }
                          />
                        </div>
                        <div
                          className="iot--list-item--content--values"
                        >
                          <div
                            className="iot--list-item--content--values--main"
                          >
                            <div
                              className="iot--list-item--content--values--value iot--list-item--content--values--value__with-actions"
                              title="Torque Mean"
                            >
                              Torque Mean
                            </div>
                            <div
                              className="iot--list-item--content--row-actions"
                            >
                              <button
<<<<<<< HEAD
                                className="iot--btn bx--btn bx--btn--sm bx--btn--ghost bx--btn--icon-only bx--tooltip__trigger bx--tooltip--a11y"
                                data-testid="Button"
=======
                                className="iot--btn bx--btn bx--btn--sm bx--btn--ghost bx--btn--icon-only bx--tooltip__trigger bx--tooltip--a11y bx--tooltip--top bx--tooltip--align-center"
>>>>>>> 21dcaabb
                                disabled={false}
                                onClick={[Function]}
                                tabIndex={0}
                                type="button"
                              >
                                <span
                                  className="bx--assistive-text"
                                >
                                  Edit
                                </span>
                                <svg
                                  aria-hidden="true"
                                  aria-label="Edit"
                                  className="bx--btn__icon"
                                  fill="currentColor"
                                  focusable="false"
                                  height={16}
                                  preserveAspectRatio="xMidYMid meet"
                                  role="img"
                                  viewBox="0 0 32 32"
                                  width={16}
                                  xmlns="http://www.w3.org/2000/svg"
                                >
                                  <path
                                    d="M2 26H30V28H2zM25.4 9c.8-.8.8-2 0-2.8 0 0 0 0 0 0l-3.6-3.6c-.8-.8-2-.8-2.8 0 0 0 0 0 0 0l-15 15V24h6.4L25.4 9zM20.4 4L24 7.6l-3 3L17.4 7 20.4 4zM6 22v-3.6l10-10 3.6 3.6-10 10H6z"
                                  />
                                </svg>
                              </button>
                              <button
<<<<<<< HEAD
                                className="iot--btn bx--btn bx--btn--sm bx--btn--ghost bx--btn--icon-only bx--tooltip__trigger bx--tooltip--a11y"
                                data-testid="Button"
=======
                                className="iot--btn bx--btn bx--btn--sm bx--btn--ghost bx--btn--icon-only bx--tooltip__trigger bx--tooltip--a11y bx--tooltip--top bx--tooltip--align-center"
>>>>>>> 21dcaabb
                                disabled={false}
                                onClick={[Function]}
                                tabIndex={0}
                                type="button"
                              >
                                <span
                                  className="bx--assistive-text"
                                >
                                  Remove
                                </span>
                                <svg
                                  aria-hidden="true"
                                  aria-label="Remove"
                                  className="bx--btn__icon"
                                  fill="currentColor"
                                  focusable="false"
                                  height={16}
                                  preserveAspectRatio="xMidYMid meet"
                                  role="img"
                                  viewBox="0 0 32 32"
                                  width={16}
                                  xmlns="http://www.w3.org/2000/svg"
                                >
                                  <path
                                    d="M8 15H24V17H8z"
                                  />
                                </svg>
                              </button>
                            </div>
                          </div>
                        </div>
                      </div>
                    </div>
                  </div>
                </div>
              </div>
            </div>
            <div
              className="bx--tab-content"
              hidden={true}
              role="tabpanel"
              selected={false}
            >
              <div
                className="iot--card-edit-form--input"
              >
                <div
                  className="bx--form-item bx--text-input-wrapper bx--text-input-wrapper--light"
                >
                  <label
                    className="bx--label"
                    htmlFor="timeseries_title"
                  >
                    X-axis label
                  </label>
                  <div
                    className="bx--text-input__field-outer-wrapper"
                  >
                    <div
                      className="bx--text-input__field-wrapper"
                      data-invalid={null}
                    >
                      <input
                        className="bx--text-input bx--text__input bx--text-input--light"
                        disabled={false}
                        id="timeseries_title"
                        onChange={[Function]}
                        onClick={[Function]}
                        type="text"
                        value="Time"
                      />
                    </div>
                  </div>
                </div>
              </div>
              <div
                className="iot--card-edit-form--input"
              >
                <div
                  className="bx--form-item bx--text-input-wrapper bx--text-input-wrapper--light"
                >
                  <label
                    className="bx--label"
                    htmlFor="timeseries_y-axis-label"
                  >
                    Y-axis label
                  </label>
                  <div
                    className="bx--text-input__field-outer-wrapper"
                  >
                    <div
                      className="bx--text-input__field-wrapper"
                      data-invalid={null}
                    >
                      <input
                        className="bx--text-input bx--text__input bx--text-input--light"
                        disabled={false}
                        id="timeseries_y-axis-label"
                        onChange={[Function]}
                        onClick={[Function]}
                        type="text"
                        value="Temperature"
                      />
                    </div>
                  </div>
                </div>
              </div>
              <div
                className="iot--card-edit-form--input"
              >
                <div
                  className="bx--form-item bx--text-input-wrapper bx--text-input-wrapper--light"
                >
                  <label
                    className="bx--label"
                    htmlFor="timeseries_unit-selection"
                  >
                    Unit
                  </label>
                  <div
                    className="bx--text-input__field-outer-wrapper"
                  >
                    <div
                      className="bx--text-input__field-wrapper"
                      data-invalid={null}
                    >
                      <input
                        className="bx--text-input bx--text__input bx--text-input--light"
                        disabled={false}
                        id="timeseries_unit-selection"
                        onChange={[Function]}
                        onClick={[Function]}
                        type="text"
                        value="˚F"
                      />
                    </div>
                  </div>
                </div>
              </div>
              <div
                className="iot--card-edit-form--input"
              >
                <div
                  className="bx--form-item bx--text-input-wrapper bx--text-input-wrapper--light"
                >
                  <label
                    className="bx--label"
                    htmlFor="timeseries_decimal-precision"
                  >
                    Decimal precision
                  </label>
                  <div
                    className="bx--text-input__field-outer-wrapper"
                  >
                    <div
                      className="bx--text-input__field-wrapper"
                      data-invalid={null}
                    >
                      <input
                        className="bx--text-input bx--text__input bx--text-input--light"
                        disabled={false}
                        id="timeseries_decimal-precision"
                        onChange={[Function]}
                        onClick={[Function]}
                        type="text"
                      />
                    </div>
                  </div>
                </div>
              </div>
              <div
                className="iot--card-edit-form--input--toggle-field iot--card-edit-form--input"
              >
                <span>
                  Include zero on x-axis
                </span>
                <div
                  className="bx--form-item"
                >
                  <input
                    aria-label={null}
                    checked={true}
                    className="bx--toggle-input bx--toggle-input--small"
                    data-testid="includeZeroOnXaxis-toggle"
                    id="includeZeroOnXaxis-toggle"
                    onChange={[Function]}
                    onKeyUp={[Function]}
                    type="checkbox"
                  />
                  <label
                    aria-label="Include zero on x-axis"
                    className="bx--toggle-input__label"
                    htmlFor="includeZeroOnXaxis-toggle"
                  >
                    <span
                      className="bx--toggle__switch"
                    >
                      <svg
                        className="bx--toggle__check"
                        height="5px"
                        viewBox="0 0 6 5"
                        width="6px"
                      >
                        <path
                          d="M2.2 2.7L5 0 6 1 2.2 5 0 2.7 1 1.5z"
                        />
                      </svg>
                    </span>
                  </label>
                </div>
              </div>
              <div
                className="iot--card-edit-form--input--toggle-field iot--card-edit-form--input"
              >
                <span>
                  Include zero on y-axis
                </span>
                <div
                  className="bx--form-item"
                >
                  <input
                    aria-label={null}
                    checked={true}
                    className="bx--toggle-input bx--toggle-input--small"
                    data-testid="includeZeroOnYaxis-toggle"
                    id="includeZeroOnYaxis-toggle"
                    onChange={[Function]}
                    onKeyUp={[Function]}
                    type="checkbox"
                  />
                  <label
                    aria-label="Include zero on y-axis"
                    className="bx--toggle-input__label"
                    htmlFor="includeZeroOnYaxis-toggle"
                  >
                    <span
                      className="bx--toggle__switch"
                    >
                      <svg
                        className="bx--toggle__check"
                        height="5px"
                        viewBox="0 0 6 5"
                        width="6px"
                      >
                        <path
                          d="M2.2 2.7L5 0 6 1 2.2 5 0 2.7 1 1.5z"
                        />
                      </svg>
                    </span>
                  </label>
                </div>
              </div>
            </div>
            <div
              className="iot--card-edit-form--footer"
            >
              <button
                className="iot--btn bx--btn bx--btn--sm bx--btn--tertiary"
                data-testid="card-edit-form-open-editor-button"
                disabled={false}
                onClick={[Function]}
                tabIndex={0}
                type="button"
              >
                Open JSON editor
                <svg
                  aria-hidden={true}
                  className="bx--btn__icon"
                  fill="currentColor"
                  focusable="false"
                  height={16}
                  preserveAspectRatio="xMidYMid meet"
                  viewBox="0 0 32 32"
                  width={16}
                  xmlns="http://www.w3.org/2000/svg"
                >
                  <path
                    d="M31 16L24 23 22.59 21.59 28.17 16 22.59 10.41 24 9 31 16zM1 16L8 9 9.41 10.41 3.83 16 9.41 21.59 8 23 1 16z"
                  />
                  <path
                    d="M5.91 15H26.080000000000002V17H5.91z"
                    transform="rotate(-75 15.996 16)"
                  />
                </svg>
              </button>
            </div>
          </div>
        </div>
      </div>
    </div>
  </div>
  <button
    className="info__show-button"
    onClick={[Function]}
    style={
      Object {
        "background": "#027ac5",
        "border": "none",
        "borderRadius": "0 0 0 5px",
        "color": "#fff",
        "cursor": "pointer",
        "display": "block",
        "fontFamily": "sans-serif",
        "fontSize": 12,
        "padding": "5px 15px",
        "position": "fixed",
        "right": 0,
        "top": 0,
      }
    }
    type="button"
  >
    Show Info
  </button>
</div>
`;

exports[`Storybook Snapshot tests and console checks Storyshots Watson IoT Experimental/CardEditor interactive 1`] = `
<div
  className="storybook-container"
>
  <div
    style={
      Object {
        "position": "relative",
        "zIndex": 0,
      }
    }
  >
    <div>
      <div
        style={
          Object {
            "position": "absolute",
          }
        }
      >
        <pre>
          {
    "title": "New card",
    "size": "SMALL",
    "type": "VALUE",
    "id": "card-1"
}
        </pre>
      </div>
      <div
        style={
          Object {
            "height": "calc(100vh - 6rem)",
            "position": "absolute",
            "right": 0,
          }
        }
      >
        <div
          className="iot--card-editor"
          data-testid="card-editor"
        >
          <div
            className="iot--card-editor--header"
          >
            <button
              className="gallery-button iot--btn bx--btn bx--btn--sm bx--btn--ghost"
              data-testid="Button"
              disabled={false}
              onClick={[Function]}
              tabIndex={0}
              type="button"
            >
              Add card
              <svg
                aria-hidden={true}
                className="bx--btn__icon"
                fill="currentColor"
                focusable="false"
                height={16}
                preserveAspectRatio="xMidYMid meet"
                viewBox="0 0 16 16"
                width={16}
                xmlns="http://www.w3.org/2000/svg"
              >
                <path
                  d="M4 2v2H2V2h2zm1-1H1v4h4V1zM9 2v2H7V2h2zm1-1H6v4h4V1zM14 2v2h-2V2h2zm1-1h-4v4h4V1zM4 7v2H2V7h2zm1-1H1v4h4V6zM9 7v2H7V7h2zm1-1H6v4h4V6zM14 7v2h-2V7h2zm1-1h-4v4h4V6zM4 12v2H2v-2h2zm1-1H1v4h4v-4zM9 12v2H7v-2h2zm1-1H6v4h4v-4zM14 12v2h-2v-2h2zm1-1h-4v4h4v-4z"
                />
              </svg>
            </button>
          </div>
          <div
            className="iot--card-editor--content"
          >
            <div
              className="iot--card-edit-form"
            >
              <div
                className="bx--tabs--scrollable"
                onScroll={[Function]}
                selected={0}
              >
                <button
                  aria-hidden="true"
                  aria-label="Scroll left"
                  className="bx--tab--overflow-nav-button--hidden"
                  onClick={[Function]}
                  onMouseDown={[Function]}
                  onMouseUp={[Function]}
                  tabIndex="-1"
                  type="button"
                >
                  <svg
                    aria-hidden={true}
                    fill="currentColor"
                    focusable="false"
                    height={16}
                    preserveAspectRatio="xMidYMid meet"
                    viewBox="0 0 16 16"
                    width={16}
                    xmlns="http://www.w3.org/2000/svg"
                  >
                    <path
                      d="M5 8L10 3 10.7 3.7 6.4 8 10.7 12.3 10 13z"
                    />
                  </svg>
                </button>
                <ul
                  className="bx--tabs--scrollable__nav"
                  role="tablist"
                  tabIndex={-1}
                >
                  <li
                    className="bx--tabs--scrollable__nav-item bx--tabs__nav-item--selected bx--tabs--scrollable__nav-item--selected"
                    onClick={[Function]}
                    onKeyDown={[Function]}
                    role="presentation"
                  >
                    <button
                      aria-controls="tab-5__panel"
                      aria-selected={true}
                      className="bx--tabs--scrollable__nav-link"
                      href="#"
                      id="tab-5"
                      role="tab"
                      tabIndex={0}
                      type="button"
                    >
                      Content
                    </button>
                  </li>
                  <li
                    className="bx--tabs--scrollable__nav-item"
                    onClick={[Function]}
                    onKeyDown={[Function]}
                    role="presentation"
                  >
                    <button
                      aria-controls="tab-6__panel"
                      aria-selected={false}
                      className="bx--tabs--scrollable__nav-link"
                      href="#"
                      id="tab-6"
                      role="tab"
                      tabIndex={-1}
                      type="button"
                    >
                      Settings
                    </button>
                  </li>
                </ul>
                <button
                  aria-hidden="true"
                  aria-label="Scroll right"
                  className="bx--tab--overflow-nav-button--hidden"
                  onClick={[Function]}
                  onMouseDown={[Function]}
                  onMouseUp={[Function]}
                  tabIndex="-1"
                  type="button"
                >
                  <svg
                    aria-hidden={true}
                    fill="currentColor"
                    focusable="false"
                    height={16}
                    preserveAspectRatio="xMidYMid meet"
                    viewBox="0 0 16 16"
                    width={16}
                    xmlns="http://www.w3.org/2000/svg"
                  >
                    <path
                      d="M11 8L6 13 5.3 12.3 9.6 8 5.3 3.7 6 3z"
                    />
                  </svg>
                </button>
              </div>
              <div
                className="bx--tab-content"
                hidden={false}
                role="tabpanel"
                selected={true}
              >
                <div
                  className="iot--card-edit-form--input"
                >
                  <div
                    className="bx--form-item bx--text-input-wrapper bx--text-input-wrapper--light"
                  >
                    <label
                      className="bx--label"
                      htmlFor="card-1_title"
                    >
                      Card title
                    </label>
                    <div
                      className="bx--text-input__field-outer-wrapper"
                    >
                      <div
                        className="bx--text-input__field-wrapper"
                        data-invalid={null}
                      >
                        <input
                          className="bx--text-input bx--text__input bx--text-input--light"
                          disabled={false}
                          id="card-1_title"
                          onChange={[Function]}
                          onClick={[Function]}
                          type="text"
                          value="New card"
                        />
                      </div>
                    </div>
                  </div>
                </div>
                <div
                  className="iot--card-edit-form--input"
                >
                  <div
                    className="bx--form-item"
                  >
                    <label
                      className="bx--label"
                      htmlFor="card-1_description"
                    >
                      Description (Optional)
                    </label>
                    <div
                      className="bx--text-area__wrapper"
                      data-invalid={null}
                    >
                      <textarea
                        aria-describedby={null}
                        aria-invalid={null}
                        className="bx--text-area bx--text-area--light"
                        cols={50}
                        disabled={false}
                        id="card-1_description"
                        onChange={[Function]}
                        onClick={[Function]}
                        placeholder={null}
                        rows={4}
                      />
                    </div>
                  </div>
                </div>
                <div
                  className="iot--card-edit-form--input"
                >
                  <div
                    className="bx--dropdown__wrapper bx--list-box__wrapper"
                  >
                    <label
                      className="bx--label"
                      htmlFor="downshift-0-toggle-button"
                      id="downshift-0-label"
                    >
                      Size
                    </label>
                    <div
                      className="bx--dropdown bx--dropdown--light bx--list-box bx--list-box--light"
                      id="card-1_size"
                      onClick={[Function]}
                      onKeyDown={[Function]}
                    >
                      <button
                        aria-disabled={false}
                        aria-expanded={false}
                        aria-haspopup="listbox"
                        aria-labelledby="downshift-0-label downshift-0-toggle-button"
                        className="bx--list-box__field"
                        disabled={false}
                        id="downshift-0-toggle-button"
                        onClick={[Function]}
                        onKeyDown={[Function]}
                        type="button"
                      >
                        <span
                          className="bx--list-box__label"
                        >
                          Small (4x1)
                        </span>
                        <div
                          className="bx--list-box__menu-icon"
                        >
                          <svg
                            aria-hidden={true}
                            fill="currentColor"
                            focusable="false"
                            height={16}
                            name="chevron--down"
                            preserveAspectRatio="xMidYMid meet"
                            viewBox="0 0 16 16"
                            width={16}
                            xmlns="http://www.w3.org/2000/svg"
                          >
                            <path
                              d="M8 11L3 6 3.7 5.3 8 9.6 12.3 5.3 13 6z"
                            />
                            <title />
                          </svg>
                        </div>
                      </button>
                      <div
                        aria-labelledby="downshift-0-label"
                        className="bx--list-box__menu"
                        id="downshift-0-menu"
                        onBlur={[Function]}
                        onKeyDown={[Function]}
                        onMouseLeave={[Function]}
                        role="listbox"
                        tabIndex={-1}
                      />
                    </div>
                  </div>
                </div>
                <div
                  className="iot--card-edit-form--input"
                >
                  <div
                    className="bx--dropdown__wrapper bx--list-box__wrapper"
                  >
                    <label
                      className="bx--label"
                      htmlFor="downshift-1-toggle-button"
                      id="downshift-1-label"
                    >
                      Time range
                    </label>
                    <div
                      className="bx--dropdown bx--dropdown--light bx--list-box bx--list-box--light"
                      id="card-1_time_range"
                      onClick={[Function]}
                      onKeyDown={[Function]}
                    >
                      <button
                        aria-disabled={false}
                        aria-expanded={false}
                        aria-haspopup="listbox"
                        aria-labelledby="downshift-1-label downshift-1-toggle-button"
                        className="bx--list-box__field"
                        disabled={false}
                        id="downshift-1-toggle-button"
                        onClick={[Function]}
                        onKeyDown={[Function]}
                        type="button"
                      >
                        <span
                          className="bx--list-box__label"
                        >
                          Select a time range
                        </span>
                        <div
                          className="bx--list-box__menu-icon"
                        >
                          <svg
                            aria-hidden={true}
                            fill="currentColor"
                            focusable="false"
                            height={16}
                            name="chevron--down"
                            preserveAspectRatio="xMidYMid meet"
                            viewBox="0 0 16 16"
                            width={16}
                            xmlns="http://www.w3.org/2000/svg"
                          >
                            <path
                              d="M8 11L3 6 3.7 5.3 8 9.6 12.3 5.3 13 6z"
                            />
                            <title />
                          </svg>
                        </div>
                      </button>
                      <div
                        aria-labelledby="downshift-1-label"
                        className="bx--list-box__menu"
                        id="downshift-1-menu"
                        onBlur={[Function]}
                        onKeyDown={[Function]}
                        onMouseLeave={[Function]}
                        role="listbox"
                        tabIndex={-1}
                      />
                    </div>
                  </div>
                </div>
              </div>
              <div
                className="bx--tab-content"
                hidden={true}
                role="tabpanel"
                selected={false}
              >
                <div
                  className="iot--card-edit-form--input"
                >
                  <div
                    className="bx--form-item"
                  >
                    <div
                      className="bx--number bx--number--helpertext bx--number--light"
                    >
                      <label
                        className="bx--label"
                        htmlFor="card-1_value-card-font-size"
                      >
                        Font size
                      </label>
                      <div
                        className="bx--number__input-wrapper"
                      >
                        <input
                          aria-describedby={null}
                          aria-label={null}
                          disabled={false}
                          id="card-1_value-card-font-size"
                          max={54}
                          min={16}
                          onChange={[Function]}
                          pattern="[0-9]*"
                          step={1}
                          type="number"
                          value={42}
                        />
                        <div
                          className="bx--number__controls"
                        >
                          <button
                            aria-atomic="true"
                            aria-label="Increment number"
                            aria-live="polite"
                            className="bx--number__control-btn up-icon"
                            disabled={false}
                            onClick={[Function]}
                            title="Increment number"
                            type="button"
                          >
                            <svg
                              aria-hidden={true}
                              className="up-icon"
                              fill="currentColor"
                              focusable="false"
                              height={4}
                              preserveAspectRatio="xMidYMid meet"
                              viewBox="0 0 8 4"
                              width={8}
                              xmlns="http://www.w3.org/2000/svg"
                            >
                              <path
                                d="M0 4L4 0 8 4z"
                              />
                            </svg>
                          </button>
                          <button
                            aria-atomic="true"
                            aria-label="Decrement number"
                            aria-live="polite"
                            className="bx--number__control-btn down-icon"
                            disabled={false}
                            onClick={[Function]}
                            title="Decrement number"
                            type="button"
                          >
                            <svg
                              aria-hidden={true}
                              className="down-icon"
                              fill="currentColor"
                              focusable="false"
                              height={4}
                              preserveAspectRatio="xMidYMid meet"
                              viewBox="0 0 8 4"
                              width={8}
                              xmlns="http://www.w3.org/2000/svg"
                            >
                              <path
                                d="M8 0L4 4 0 0z"
                              />
                            </svg>
                          </button>
                        </div>
                      </div>
                    </div>
                  </div>
                </div>
                <div
                  className="iot--card-edit-form--input"
                >
                  <div
                    className="iot--card-edit-form--input--toggle-field"
                  >
                    <span>
                      Abbreviate numbers
                    </span>
                    <div
                      className="bx--tooltip__label"
                      id="card-1-abbreviate-numbers-tooltip"
                    >
                      <div
                        aria-describedby={null}
                        className="bx--tooltip__trigger"
                        onBlur={[Function]}
                        onClick={[Function]}
                        onContextMenu={[Function]}
                        onFocus={[Function]}
                        onKeyDown={[Function]}
                        onMouseOut={[Function]}
                        onMouseOver={[Function]}
                        role="button"
                        tabIndex={0}
                      >
                        <svg
                          aria-hidden={true}
                          description={null}
                          fill="currentColor"
                          focusable="false"
                          height={16}
                          preserveAspectRatio="xMidYMid meet"
                          role={null}
                          viewBox="0 0 16 16"
                          width={16}
                          xmlns="http://www.w3.org/2000/svg"
                        >
                          <path
                            d="M8.5 11L8.5 6.5 6.5 6.5 6.5 7.5 7.5 7.5 7.5 11 6 11 6 12 10 12 10 11zM8 3.5c-.4 0-.8.3-.8.8S7.6 5 8 5c.4 0 .8-.3.8-.8S8.4 3.5 8 3.5z"
                          />
                          <path
                            d="M8,15c-3.9,0-7-3.1-7-7s3.1-7,7-7s7,3.1,7,7S11.9,15,8,15z M8,2C4.7,2,2,4.7,2,8s2.7,6,6,6s6-2.7,6-6S11.3,2,8,2z"
                          />
                        </svg>
                      </div>
                    </div>
                    <div
                      className="bx--form-item"
                    >
                      <input
                        aria-label={null}
                        checked={false}
                        className="bx--toggle-input bx--toggle-input--small"
                        id="card-1_value-card-number-compact"
                        onChange={[Function]}
                        onKeyUp={[Function]}
                        type="checkbox"
                      />
                      <label
                        aria-label="Abbreviate number"
                        className="bx--toggle-input__label"
                        htmlFor="card-1_value-card-number-compact"
                      >
                        <span
                          className="bx--toggle__switch"
                        >
                          <svg
                            className="bx--toggle__check"
                            height="5px"
                            viewBox="0 0 6 5"
                            width="6px"
                          >
                            <path
                              d="M2.2 2.7L5 0 6 1 2.2 5 0 2.7 1 1.5z"
                            />
                          </svg>
                        </span>
                      </label>
                    </div>
                  </div>
                </div>
              </div>
              <div
                className="iot--card-edit-form--footer"
              >
                <button
                  className="iot--btn bx--btn bx--btn--sm bx--btn--tertiary"
                  data-testid="card-edit-form-open-editor-button"
                  disabled={false}
                  onClick={[Function]}
                  tabIndex={0}
                  type="button"
                >
                  Open JSON editor
                  <svg
                    aria-hidden={true}
                    className="bx--btn__icon"
                    fill="currentColor"
                    focusable="false"
                    height={16}
                    preserveAspectRatio="xMidYMid meet"
                    viewBox="0 0 32 32"
                    width={16}
                    xmlns="http://www.w3.org/2000/svg"
                  >
                    <path
                      d="M31 16L24 23 22.59 21.59 28.17 16 22.59 10.41 24 9 31 16zM1 16L8 9 9.41 10.41 3.83 16 9.41 21.59 8 23 1 16z"
                    />
                    <path
                      d="M5.91 15H26.080000000000002V17H5.91z"
                      transform="rotate(-75 15.996 16)"
                    />
                  </svg>
                </button>
              </div>
            </div>
          </div>
        </div>
      </div>
    </div>
  </div>
  <button
    className="info__show-button"
    onClick={[Function]}
    style={
      Object {
        "background": "#027ac5",
        "border": "none",
        "borderRadius": "0 0 0 5px",
        "color": "#fff",
        "cursor": "pointer",
        "display": "block",
        "fontFamily": "sans-serif",
        "fontSize": 12,
        "padding": "5px 15px",
        "position": "fixed",
        "right": 0,
        "top": 0,
      }
    }
    type="button"
  >
    Show Info
  </button>
</div>
`;

exports[`Storybook Snapshot tests and console checks Storyshots Watson IoT Experimental/CardEditor with no card defined (gallery view) 1`] = `
<div
  className="storybook-container"
>
  <div
    style={
      Object {
        "position": "relative",
        "zIndex": 0,
      }
    }
  >
    <div
      style={
        Object {
          "height": "calc(100vh - 6rem)",
          "position": "absolute",
          "right": 0,
        }
      }
    >
      <div
        className="iot--card-editor"
        data-testid="card-editor"
      >
        <div
          className="iot--card-editor--header"
        >
          <h2
            className="iot--card-editor--header--title"
          >
            Gallery
          </h2>
        </div>
        <div
          className="iot--card-editor--content"
        >
          <div
            className="iot--list iot--list__full-height"
          >
            <div
              className="iot--list-header-container"
            >
              <div
                className="iot--list-header--search"
              >
                <div
                  aria-labelledby="iot--list-header--search-search"
                  className="bx--search bx--search--sm"
                  role="search"
                >
                  <svg
                    aria-hidden={true}
                    className="bx--search-magnifier"
                    fill="currentColor"
                    focusable="false"
                    height={16}
                    preserveAspectRatio="xMidYMid meet"
                    viewBox="0 0 16 16"
                    width={16}
                    xmlns="http://www.w3.org/2000/svg"
                  >
                    <path
                      d="M15,14.3L10.7,10c1.9-2.3,1.6-5.8-0.7-7.7S4.2,0.7,2.3,3S0.7,8.8,3,10.7c2,1.7,5,1.7,7,0l4.3,4.3L15,14.3z M2,6.5	C2,4,4,2,6.5,2S11,4,11,6.5S9,11,6.5,11S2,9,2,6.5z"
                    />
                  </svg>
                  <label
                    className="bx--label"
                    htmlFor="iot--list-header--search"
                    id="iot--list-header--search-search"
                  >
                    Enter a search
                  </label>
                  <input
                    autoComplete="off"
                    className="bx--search-input"
                    id="iot--list-header--search"
                    onChange={[Function]}
                    onKeyDown={[Function]}
                    placeholder="Enter a search"
                    role="searchbox"
                    type="text"
                    value=""
                  />
                  <button
                    aria-label="Clear search input"
                    className="bx--search-close bx--search-close--hidden"
                    onClick={[Function]}
                    type="button"
                  >
                    <svg
                      aria-hidden={true}
                      fill="currentColor"
                      focusable="false"
                      height={16}
                      preserveAspectRatio="xMidYMid meet"
                      viewBox="0 0 32 32"
                      width={16}
                      xmlns="http://www.w3.org/2000/svg"
                    >
                      <path
                        d="M24 9.4L22.6 8 16 14.6 9.4 8 8 9.4 14.6 16 8 22.6 9.4 24 16 17.4 22.6 24 24 22.6 17.4 16 24 9.4z"
                      />
                    </svg>
                  </button>
                </div>
              </div>
            </div>
            <div
              className="iot--list--content__full-height iot--list--content"
            >
              <div
                className="iot--list-item-parent"
                data-floating-menu-container={true}
              >
                <div
                  className="iot--list-item iot--list-item__selectable"
                  data_testid={null}
                  onClick={[Function]}
                  onKeyPress={[Function]}
                  role="button"
                  tabIndex={0}
                >
                  <div
                    className="iot--list-item--content"
                  >
                    <div
                      className="iot--list-item--content--icon iot--list-item--content--icon__left"
                    >
                      <div
                        className="iot--card-gallery-list__icon"
                      >
                        <svg
                          height={32}
                          width={40}
                        >
                          <g
                            fill="none"
                            fillRule="evenodd"
                          >
                            <path
                              d="M.5.5h38.752v31H.5z"
                              stroke="#2160F8"
                            />
                            <path
                              d="M4.969 21.714h21.863v4.571H4.969zm26.832 0l1.988 4.572h-3.975z"
                              fill="#8EC1FF"
                            />
                            <text
                              fill="#2160F8"
                              fontFamily="IBMPlexSans, IBM Plex Sans"
                              fontSize={10}
                            >
                              <tspan
                                x={4.969}
                                y={15.5}
                              >
                                25%
                              </tspan>
                            </text>
                          </g>
                        </svg>
                      </div>
                    </div>
                    <div
                      className="iot--list-item--content--values"
                    >
                      <div
                        className="iot--list-item--content--values--main"
                      >
                        <div
                          className="iot--list-item--content--values--value"
                          title="Value / KPI"
                        >
                          Value / KPI
                        </div>
                      </div>
                    </div>
                  </div>
                </div>
              </div>
              <div
                className="iot--list-item-parent"
                data-floating-menu-container={true}
              >
                <div
                  className="iot--list-item iot--list-item__selectable"
                  data_testid={null}
                  onClick={[Function]}
                  onKeyPress={[Function]}
                  role="button"
                  tabIndex={0}
                >
                  <div
                    className="iot--list-item--content"
                  >
                    <div
                      className="iot--list-item--content--icon iot--list-item--content--icon__left"
                    >
                      <div
                        className="iot--card-gallery-list__icon"
                      >
                        <svg
                          height={34}
                          width={40}
                        >
                          <g
                            fill="none"
                            fillRule="nonzero"
                            transform="translate(0 1)"
                          >
                            <path
                              d="M20.556 1.233L32.28 7.368l.033.013 7.299 1.68v-.453l-7.193-1.675L20.376.63 7.546 30.883.519 28.516l-.002.483 7.23 2.436z"
                              fill="#0062FF"
                            />
                            <circle
                              cx={7.382}
                              cy={31.154}
                              fill="#FFF"
                              r={1}
                              stroke="#0062FF"
                              strokeWidth={1.5}
                            />
                            <circle
                              cx={20.455}
                              cy={0.966}
                              fill="#FFF"
                              r={1}
                              stroke="#0062FF"
                              strokeWidth={1.5}
                            />
                            <circle
                              cx={32.904}
                              cy={7.365}
                              fill="#FFF"
                              r={1}
                              stroke="#0062FF"
                              strokeWidth={1.5}
                            />
                            <path
                              d="M.13 13.592h.776v-.155H.13zM1.424 13.592H2.2v-.155h-.777zM2.718 13.592h.777v-.155h-.777zM4.013 13.592h.777v-.155h-.777zM5.307 13.592h.777v-.155h-.777zM6.602 13.592h.777v-.155h-.777zM7.896 13.592h.777v-.155h-.777zM9.19 13.592h.778v-.155H9.19zM10.485 13.592h.777v-.155h-.777zM11.78 13.592h.777v-.155h-.777zM13.074 13.592h.777v-.155h-.777zM14.369 13.592h.777v-.155h-.777zM15.663 13.592h.777v-.155h-.777zM16.958 13.592h.777v-.155h-.777zM18.252 13.592h.777v-.155h-.777zM19.547 13.592h.777v-.155h-.777zM20.841 13.592h.777v-.155h-.777zM22.136 13.592h.777v-.155h-.777zM23.43 13.592h.777v-.155h-.777zM24.725 13.592h.777v-.155h-.777zM26.02 13.592h.776v-.155h-.777zM27.314 13.592h.777v-.155h-.777zM28.608 13.592h.777v-.155h-.777zM29.903 13.592h.777v-.155h-.777zM31.197 13.592h.777v-.155h-.777zM32.492 13.592h.777v-.155h-.777zM33.786 13.592h.777v-.155h-.777zM35.08 13.592h.778v-.155h-.777zM36.375 13.592h.777v-.155h-.777zM37.67 13.592h.777v-.155h-.777zM38.964 13.592h.389v-.155h-.389z"
                              fill="#0062FF"
                            />
                          </g>
                        </svg>
                      </div>
                    </div>
                    <div
                      className="iot--list-item--content--values"
                    >
                      <div
                        className="iot--list-item--content--values--main"
                      >
                        <div
                          className="iot--list-item--content--values--value"
                          title="Time series line"
                        >
                          Time series line
                        </div>
                      </div>
                    </div>
                  </div>
                </div>
              </div>
              <div
                className="iot--list-item-parent"
                data-floating-menu-container={true}
              >
                <div
                  className="iot--list-item iot--list-item__selectable"
                  data_testid={null}
                  onClick={[Function]}
                  onKeyPress={[Function]}
                  role="button"
                  tabIndex={0}
                >
                  <div
                    className="iot--list-item--content"
                  >
                    <div
                      className="iot--list-item--content--icon iot--list-item--content--icon__left"
                    >
                      <div
                        className="iot--card-gallery-list__icon"
                      >
                        <svg
                          height={32}
                          width={40}
                        >
                          <g
                            fill="none"
                            fillRule="evenodd"
                          >
                            <path
                              d="M1.29 21.57L13 10.477l11.2 12.347L30.5 16l8.21 9.6"
                              stroke="#0062FF"
                            />
                            <ellipse
                              cx={25.835}
                              cy={7.62}
                              rx={3.19}
                              ry={3.5}
                              stroke="#005BFF"
                            />
                            <path
                              d="M.5.5h39v31H.5z"
                              stroke="#2160F8"
                            />
                          </g>
                        </svg>
                      </div>
                    </div>
                    <div
                      className="iot--list-item--content--values"
                    >
                      <div
                        className="iot--list-item--content--values--main"
                      >
                        <div
                          className="iot--list-item--content--values--value"
                          title="Image"
                        >
                          Image
                        </div>
                      </div>
                    </div>
                  </div>
                </div>
              </div>
              <div
                className="iot--list-item-parent"
                data-floating-menu-container={true}
              >
                <div
                  className="iot--list-item iot--list-item__selectable"
                  data_testid={null}
                  onClick={[Function]}
                  onKeyPress={[Function]}
                  role="button"
                  tabIndex={0}
                >
                  <div
                    className="iot--list-item--content"
                  >
                    <div
                      className="iot--list-item--content--icon iot--list-item--content--icon__left"
                    >
                      <div
                        className="iot--card-gallery-list__icon"
                      >
                        <svg
                          height={32}
                          width={40}
                        >
                          <g
                            fill="none"
                            fillRule="evenodd"
                          >
                            <path
                              d="M0 0h40v2.759H0z"
                              fill="#0058FF"
                            />
                            <path
                              d="M.5 3.259h39V31.5H.5z"
                              stroke="#005BFF"
                            />
                            <path
                              d="M3.5 6.621h19V9.38h-19zm21.5 0h11V9.38H25zM3.5 18.759h19v2.759h-19zm21.5 0h11v2.759H25zM3.5 12.69h19v2.759h-19zm21.5 0h11v2.759H25zM3.5 24.828h19v2.759h-19zm21.5 0h11v2.759H25z"
                              fill="#D8D8D8"
                            />
                          </g>
                        </svg>
                      </div>
                    </div>
                    <div
                      className="iot--list-item--content--values"
                    >
                      <div
                        className="iot--list-item--content--values--main"
                      >
                        <div
                          className="iot--list-item--content--values--value"
                          title="Data table"
                        >
                          Data table
                        </div>
                      </div>
                    </div>
                  </div>
                </div>
              </div>
              <div
                className="iot--list-item-parent"
                data-floating-menu-container={true}
              >
                <div
                  className="iot--list-item iot--list-item__selectable"
                  data_testid={null}
                  onClick={[Function]}
                  onKeyPress={[Function]}
                  role="button"
                  tabIndex={0}
                >
                  <div
                    className="iot--list-item--content"
                  >
                    <div
                      className="iot--list-item--content--icon iot--list-item--content--icon__left"
                    >
                      <div
                        className="iot--card-gallery-list__icon"
                      >
                        <svg
                          height={32}
                          width={40}
                        >
                          <path
                            d="M0 0h1.111v32H0zm31.111 2.963h1.111V32h-1.111zM7.778 19.259h1.111V32H7.778zm7.778-7.407h1.111V32h-1.111zM38.889 26.37H40V32h-1.111zM23.333 14.222h1.111V32h-1.111z"
                            fill="#0062FF"
                          />
                        </svg>
                      </div>
                    </div>
                    <div
                      className="iot--list-item--content--values"
                    >
                      <div
                        className="iot--list-item--content--values--main"
                      >
                        <div
                          className="iot--list-item--content--values--value"
                          title="Simple bar"
                        >
                          Simple bar
                        </div>
                      </div>
                    </div>
                  </div>
                </div>
              </div>
              <div
                className="iot--list-item-parent"
                data-floating-menu-container={true}
              >
                <div
                  className="iot--list-item iot--list-item__selectable"
                  data_testid={null}
                  onClick={[Function]}
                  onKeyPress={[Function]}
                  role="button"
                  tabIndex={0}
                >
                  <div
                    className="iot--list-item--content"
                  >
                    <div
                      className="iot--list-item--content--icon iot--list-item--content--icon__left"
                    >
                      <div
                        className="iot--card-gallery-list__icon"
                      >
                        <svg
                          height={32}
                          width={40}
                        >
                          <g
                            fill="none"
                          >
                            <path
                              d="M38.926 7.822H40V32h-1.074z"
                              fill="#97C1FF"
                            />
                            <path
                              d="M37.584 17.422h1.074V32h-1.074z"
                              fill="#0062FF"
                            />
                            <path
                              d="M31.41 3.2h1.073V32H31.41z"
                              fill="#97C1FF"
                            />
                            <path
                              d="M30.067 9.956h1.074V32h-1.074z"
                              fill="#0062FF"
                            />
                            <path
                              d="M23.893 14.578h1.073V32h-1.073z"
                              fill="#97C1FF"
                            />
                            <path
                              d="M22.55 21.333h1.074V32H22.55z"
                              fill="#0062FF"
                            />
                            <path
                              d="M16.644 12.089h1.074V32h-1.074z"
                              fill="#97C1FF"
                            />
                            <path
                              d="M15.302 25.6h1.074V32h-1.074z"
                              fill="#0062FF"
                            />
                            <path
                              d="M8.86 20.267h1.073V32H8.859z"
                              fill="#97C1FF"
                            />
                            <path
                              d="M7.517 23.111h1.074V32H7.517z"
                              fill="#0062FF"
                            />
                            <path
                              d="M1.342 0h1.074v32H1.342z"
                              fill="#97C1FF"
                            />
                            <path
                              d="M0 14.222h1.074V32H0z"
                              fill="#0062FF"
                            />
                          </g>
                        </svg>
                      </div>
                    </div>
                    <div
                      className="iot--list-item--content--values"
                    >
                      <div
                        className="iot--list-item--content--values--main"
                      >
                        <div
                          className="iot--list-item--content--values--value"
                          title="Grouped bar"
                        >
                          Grouped bar
                        </div>
                      </div>
                    </div>
                  </div>
                </div>
              </div>
              <div
                className="iot--list-item-parent"
                data-floating-menu-container={true}
              >
                <div
                  className="iot--list-item iot--list-item__selectable"
                  data_testid={null}
                  onClick={[Function]}
                  onKeyPress={[Function]}
                  role="button"
                  tabIndex={0}
                >
                  <div
                    className="iot--list-item--content"
                  >
                    <div
                      className="iot--list-item--content--icon iot--list-item--content--icon__left"
                    >
                      <div
                        className="iot--card-gallery-list__icon"
                      >
                        <svg
                          height={32}
                          width={40}
                        >
                          <g
                            fill="none"
                          >
                            <path
                              d="M38.108 7.467H40v24.178h-1.892z"
                              fill="#97C1FF"
                            />
                            <path
                              d="M38.108 17.067H40v14.578h-1.892z"
                              fill="#0062FF"
                            />
                            <path
                              d="M38.108 16.711H40v1h-1.892z"
                              fill="#FFF"
                            />
                            <path
                              d="M30.27 2.844h1.892v28.8H30.27z"
                              fill="#97C1FF"
                            />
                            <path
                              d="M30.27 9.956h1.892V32H30.27z"
                              fill="#0062FF"
                            />
                            <path
                              d="M30.27 9.6h1.892v1H30.27z"
                              fill="#FFF"
                            />
                            <path
                              d="M22.703 14.578h1.892V32h-1.892z"
                              fill="#97C1FF"
                            />
                            <path
                              d="M22.703 21.333h1.892V32h-1.892z"
                              fill="#0062FF"
                            />
                            <path
                              d="M22.703 20.978h1.892v1h-1.892z"
                              fill="#FFF"
                            />
                            <path
                              d="M15.405 12.089h1.892V32h-1.892z"
                              fill="#97C1FF"
                            />
                            <path
                              d="M15.405 25.6h1.892V32h-1.892z"
                              fill="#0062FF"
                            />
                            <path
                              d="M15.405 25.244h1.892v1h-1.892z"
                              fill="#FFF"
                            />
                            <path
                              d="M7.838 20.267H9.73V32H7.838z"
                              fill="#97C1FF"
                            />
                            <path
                              d="M7.838 23.111H9.73V32H7.838z"
                              fill="#0062FF"
                            />
                            <path
                              d="M7.838 22.756H9.73v1H7.838z"
                              fill="#FFF"
                            />
                            <path
                              d="M0 0h1.892v32H0z"
                              fill="#97C1FF"
                            />
                            <path
                              d="M0 14.222h1.892V32H0z"
                              fill="#0062FF"
                            />
                            <path
                              d="M0 13.867h1.892v1H0z"
                              fill="#FFF"
                            />
                          </g>
                        </svg>
                      </div>
                    </div>
                    <div
                      className="iot--list-item--content--values"
                    >
                      <div
                        className="iot--list-item--content--values--main"
                      >
                        <div
                          className="iot--list-item--content--values--value"
                          title="Stacked bar"
                        >
                          Stacked bar
                        </div>
                      </div>
                    </div>
                  </div>
                </div>
              </div>
              <div
                className="iot--list-item-parent"
                data-floating-menu-container={true}
              >
                <div
                  className="iot--list-item iot--list-item__selectable"
                  data_testid={null}
                  onClick={[Function]}
                  onKeyPress={[Function]}
                  role="button"
                  tabIndex={0}
                >
                  <div
                    className="iot--list-item--content"
                  >
                    <div
                      className="iot--list-item--content--icon iot--list-item--content--icon__left"
                    >
                      <div
                        className="iot--card-gallery-list__icon"
                      >
                        <svg
                          height={32}
                          width={40}
                        >
                          <g
                            fill="none"
                            fillRule="evenodd"
                          >
                            <path
                              d="M3.636 0H40v4.174H3.636zm0 6.957H40v4.174H3.636zm0 6.956H40v4.174H3.636zm0 6.957H40v4.174H3.636zm0 6.956H40V32H3.636z"
                              fill="#D8D8D8"
                            />
                            <path
                              d="M0 1.391h1.212v1.391H0zm0 6.957h1.212v1.391H0zm0 6.956h1.212v1.391H0zm0 6.957h1.212v1.391H0zm0 6.956h1.212v1.391H0z"
                              fill="#171717"
                            />
                          </g>
                        </svg>
                      </div>
                    </div>
                    <div
                      className="iot--list-item--content--values"
                    >
                      <div
                        className="iot--list-item--content--values--main"
                      >
                        <div
                          className="iot--list-item--content--values--value"
                          title="List"
                        >
                          List
                        </div>
                      </div>
                    </div>
                  </div>
                </div>
              </div>
              <div
                className="iot--list-item-parent"
                data-floating-menu-container={true}
              >
                <div
                  className="iot--list-item iot--list-item__selectable"
                  data_testid={null}
                  onClick={[Function]}
                  onKeyPress={[Function]}
                  role="button"
                  tabIndex={0}
                >
                  <div
                    className="iot--list-item--content"
                  >
                    <div
                      className="iot--list-item--content--icon iot--list-item--content--icon__left"
                    >
                      <div
                        className="iot--card-gallery-list__icon"
                      >
                        <svg
                          height={32}
                          width={40}
                        >
                          <defs>
                            <path
                              d="M14.94 13.26l-6.5-12a.5.5 0 00-.88 0l-6.5 12a.5.5 0 000 .5.5.5 0 00.44.24h13a.5.5 0 00.44-.74z"
                              id="alert-table-icon_svg__a"
                            />
                            <path
                              d="M8 10.5A.75.75 0 118 12a.75.75 0 010-1.5zm.565-4.995v4H7.44v-4h1.125z"
                              id="alert-table-icon_svg__b"
                            />
                          </defs>
                          <g
                            fill="none"
                            fillRule="evenodd"
                          >
                            <path
                              d="M0 0h40v2.759H0z"
                              fill="#0058FF"
                            />
                            <path
                              d="M.5 3.259h39V31.5H.5z"
                              stroke="#005BFF"
                            />
                            <path
                              d="M3.5 6.621h19V9.38h-19zm21.5 0h11V9.38H25zM3.5 18.759h19v2.759h-19zm0-6.069h19v2.759h-19zm21.5 0h11v2.759H25zM3.5 24.828h19v2.759h-19z"
                              fill="#D8D8D8"
                            />
                            <g
                              transform="translate(21 13.714)"
                            >
                              <use
                                fill="#0F62FE"
                                xlinkHref="#alert-table-icon_svg__a"
                              />
                              <use
                                fill="#FFF"
                                xlinkHref="#alert-table-icon_svg__b"
                              />
                            </g>
                          </g>
                        </svg>
                      </div>
                    </div>
                    <div
                      className="iot--list-item--content--values"
                    >
                      <div
                        className="iot--list-item--content--values--main"
                      >
                        <div
                          className="iot--list-item--content--values--value"
                          title="Alert table"
                        >
                          Alert table
                        </div>
                      </div>
                    </div>
                  </div>
                </div>
              </div>
            </div>
          </div>
        </div>
      </div>
    </div>
  </div>
  <button
    className="info__show-button"
    onClick={[Function]}
    style={
      Object {
        "background": "#027ac5",
        "border": "none",
        "borderRadius": "0 0 0 5px",
        "color": "#fff",
        "cursor": "pointer",
        "display": "block",
        "fontFamily": "sans-serif",
        "fontSize": 12,
        "padding": "5px 15px",
        "position": "fixed",
        "right": 0,
        "top": 0,
      }
    }
    type="button"
  >
    Show Info
  </button>
</div>
`;<|MERGE_RESOLUTION|>--- conflicted
+++ resolved
@@ -3021,7 +3021,7 @@
                           type="text"
                           value=""
                         />
-                        
+
                         <div
                           className="bx--list-box__menu-icon"
                         >
@@ -3097,12 +3097,7 @@
                               className="iot--list-item--content--row-actions"
                             >
                               <button
-<<<<<<< HEAD
-                                className="iot--btn bx--btn bx--btn--sm bx--btn--ghost bx--btn--icon-only bx--tooltip__trigger bx--tooltip--a11y"
-                                data-testid="Button"
-=======
                                 className="iot--btn bx--btn bx--btn--sm bx--btn--ghost bx--btn--icon-only bx--tooltip__trigger bx--tooltip--a11y bx--tooltip--top bx--tooltip--align-center"
->>>>>>> 21dcaabb
                                 disabled={false}
                                 onClick={[Function]}
                                 tabIndex={0}
@@ -3132,12 +3127,7 @@
                                 </svg>
                               </button>
                               <button
-<<<<<<< HEAD
-                                className="iot--btn bx--btn bx--btn--sm bx--btn--ghost bx--btn--icon-only bx--tooltip__trigger bx--tooltip--a11y"
-                                data-testid="Button"
-=======
                                 className="iot--btn bx--btn bx--btn--sm bx--btn--ghost bx--btn--icon-only bx--tooltip__trigger bx--tooltip--a11y bx--tooltip--top bx--tooltip--align-center"
->>>>>>> 21dcaabb
                                 disabled={false}
                                 onClick={[Function]}
                                 tabIndex={0}
@@ -3210,12 +3200,7 @@
                               className="iot--list-item--content--row-actions"
                             >
                               <button
-<<<<<<< HEAD
-                                className="iot--btn bx--btn bx--btn--sm bx--btn--ghost bx--btn--icon-only bx--tooltip__trigger bx--tooltip--a11y"
-                                data-testid="Button"
-=======
                                 className="iot--btn bx--btn bx--btn--sm bx--btn--ghost bx--btn--icon-only bx--tooltip__trigger bx--tooltip--a11y bx--tooltip--top bx--tooltip--align-center"
->>>>>>> 21dcaabb
                                 disabled={false}
                                 onClick={[Function]}
                                 tabIndex={0}
@@ -3245,12 +3230,7 @@
                                 </svg>
                               </button>
                               <button
-<<<<<<< HEAD
-                                className="iot--btn bx--btn bx--btn--sm bx--btn--ghost bx--btn--icon-only bx--tooltip__trigger bx--tooltip--a11y"
-                                data-testid="Button"
-=======
                                 className="iot--btn bx--btn bx--btn--sm bx--btn--ghost bx--btn--icon-only bx--tooltip__trigger bx--tooltip--a11y bx--tooltip--top bx--tooltip--align-center"
->>>>>>> 21dcaabb
                                 disabled={false}
                                 onClick={[Function]}
                                 tabIndex={0}
