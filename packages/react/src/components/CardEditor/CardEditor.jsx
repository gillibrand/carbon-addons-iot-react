import React, { useMemo } from 'react';
import PropTypes from 'prop-types';
import { Apps16 } from '@carbon/icons-react';
import isNil from 'lodash/isNil';
import warning from 'warning';

import { Button } from '../../index';
import { settings } from '../../constants/Settings';
import { DASHBOARD_EDITOR_CARD_TYPES } from '../../constants/LayoutConstants';

import CardGalleryList from './CardGalleryList/CardGalleryList';
import CardEditForm from './CardEditForm/CardEditForm';

const { iotPrefix } = settings;

const propTypes = {
  /** card data being edited */
  cardConfig: PropTypes.shape({
    id: PropTypes.string,
    title: PropTypes.string,
    size: PropTypes.string,
    type: PropTypes.string,
    content: PropTypes.oneOfType([
      PropTypes.shape({
        series: PropTypes.arrayOf(
          PropTypes.shape({
            label: PropTypes.string,
            dataSourceId: PropTypes.string,
            color: PropTypes.string,
          })
        ),
        xLabel: PropTypes.string,
        yLabel: PropTypes.string,
        unit: PropTypes.string,
        includeZeroOnXaxis: PropTypes.bool,
        includeZeroOnYaxis: PropTypes.bool,
        timeDataSourceId: PropTypes.string,
        showLegend: PropTypes.bool,
      }),
      // custom card content is a function
      PropTypes.func,
    ]),
    interval: PropTypes.string,
  }),
  /** Callback function when user clicks Show Gallery */
  onShowGallery: PropTypes.func.isRequired,
  /** Callback function when form data changes */
  onChange: PropTypes.func.isRequired,
  /** Callback function when card is added from list */
  onAddCard: PropTypes.func.isRequired,

  /** if provided, allows the consumer to make changes to the cardConfig for preview in the JSON editor modal.
   * onCardJsonPreview(card)
   */
  onCardJsonPreview: PropTypes.func,
  /** if provided, returns an array of strings which are the dataItems to be allowed
   * on each card
   * getValidDataItems(card, selectedTimeRange)
   */
  getValidDataItems: PropTypes.func,
  /** if provided, returns an array of strings which are the timeRanges to be allowed
   * on each card
   * getValidTimeRanges(card, selectedDataItems)
   */
  getValidTimeRanges: PropTypes.func,
  /** an array of dataItems to be included on each card
   * this prop will be ignored if getValidDataItems is defined
   */
  dataItems: PropTypes.arrayOf(
    PropTypes.shape({
      dataSourceId: PropTypes.string,
      label: PropTypes.string,
    })
  ),
  /** an object where the keys are available dimensions and the values are the values available for those dimensions
   *  ex: { manufacturer: ['Rentech', 'GHI Industries'], deviceid: ['73000', '73001', '73002'] }
   */
  availableDimensions: PropTypes.shape({}),
  /** If provided, runs the function when the user clicks submit in the Card code JSON editor
   * onValidateCardJson(cardConfig)
   * @returns Array<string> error strings. return empty array if there is no errors
   */
  onValidateCardJson: PropTypes.func,
  /**
   * An array of card types that are allowed to show up in the list. These keys will also be used in both icons and i18n
   * ex: [ DASHBOARD_EDITOR_CARD_TYPES.TIMESERIES, DASHBOARD_EDITOR_CARD_TYPES.ALERT, 'CUSTOM', 'ANOTHER_CUSTOM']
   */
  supportedCardTypes: PropTypes.arrayOf(PropTypes.string),
  /**
   * Dictionary of icons that corresponds to both `supportedCardTypes` and `i18n`
   * ex:
   * {
   *  TIMESERIES: <EscalatorDown />,
   *  ALERT: <Code24 />,
   *  CUSTOM: <Basketball32 />,
   *  ANOTHER_CUSTOM: <Automobile32 />,
   * }
   */
  icons: PropTypes.objectOf(PropTypes.node),
  /**
   * i18n must include the label for each `supportedCardTypes`
   * ex:
   * [
   *  TIMESERIES: 'ITEM 1',
   *  ALERT: 'ITEM 8',
   *  CUSTOM: 'ITEM 10',
   *  COOL_NEW_CARD: 'Missing Icon',
   * ]
   */
  i18n: PropTypes.shape({
    galleryHeader: PropTypes.string,
    addCardButton: PropTypes.string,
    searchPlaceHolderText: PropTypes.string,
  }),
  currentBreakpoint: PropTypes.string,
  isSummaryDashboard: PropTypes.bool,
  /** Id that can be used for testing */
  testID: PropTypes.string,
  /** optional link href's for each card type that will appear in a tooltip */
  dataSeriesItemLinks: PropTypes.shape({
    simpleBar: PropTypes.string,
    groupedBar: PropTypes.string,
    stackedBar: PropTypes.string,
    timeSeries: PropTypes.string,
    value: PropTypes.string,
    custom: PropTypes.string,
    table: PropTypes.string,
    image: PropTypes.string,
  }),
};

const defaultProps = {
  cardConfig: null,
  i18n: {
    galleryHeader: 'Gallery',
    openGalleryButton: 'Add card',
    addCardButton: 'Add card',
    closeGalleryButton: 'Back',
    openJSONButton: 'Open JSON editor',
    searchPlaceHolderText: 'Enter a search',
  },
  getValidDataItems: null,
  getValidTimeRanges: null,
  onCardJsonPreview: null,
  dataItems: [],
  availableDimensions: {},
  supportedCardTypes: Object.keys(DASHBOARD_EDITOR_CARD_TYPES),
  icons: null,
  onValidateCardJson: null,
  currentBreakpoint: 'xl',
  isSummaryDashboard: false,
  testID: 'card-editor',
  dataSeriesItemLinks: null,
};

const baseClassName = `${iotPrefix}--card-editor`;

const CardEditor = ({
  cardConfig,
  isSummaryDashboard,
  onShowGallery,
  onChange,
  onAddCard,
  getValidDataItems,
  getValidTimeRanges,
  dataItems,
  onValidateCardJson,
  onCardJsonPreview,
  supportedCardTypes,
  availableDimensions,
  icons,
  i18n,
  currentBreakpoint,
  testID,
  dataSeriesItemLinks,
  // eslint-disable-next-line react/prop-types
  onFetchDynamicDemoHotspots,
}) => {
<<<<<<< HEAD
  React.useEffect(() => {
    if (__DEV__) {
      warning(
        false,
        'The `CardEditor` is an experimental component and could be lacking unit test and documentation. Be aware that minor version bumps could introduce breaking changes. For the reasons listed above use of this component in production is highly discouraged'
      );
    }
  }, []);
  const mergedI18n = { ...defaultProps.i18n, ...i18n };
=======
  const mergedI18n = useMemo(() => ({ ...defaultProps.i18n, ...i18n }), [i18n]);
>>>>>>> edf57350

  // show the gallery if no card is being edited
  const showGallery = isNil(cardConfig);

  return (
    <div className={baseClassName} data-testid={testID}>
      {!showGallery ? (
        <div className={`${baseClassName}--header`}>
          <Button
            className="gallery-button"
            kind="ghost"
            size="small"
            renderIcon={Apps16}
            onClick={onShowGallery}
          >
            {mergedI18n.addCardButton}
          </Button>
        </div>
      ) : (
        <div className={`${baseClassName}--header`}>
          <h2 className={`${baseClassName}--header--title`}>{mergedI18n.galleryHeader}</h2>
        </div>
      )}
      <div className={`${baseClassName}--content`}>
        {showGallery ? (
          <CardGalleryList
            icons={icons}
            onAddCard={onAddCard}
            supportedCardTypes={supportedCardTypes}
            i18n={mergedI18n}
            data-testid={`${testID}-card-gallery-list`}
          />
        ) : (
          <CardEditForm
            cardConfig={cardConfig}
            isSummaryDashboard={isSummaryDashboard}
            onChange={onChange}
            dataItems={dataItems}
            getValidDataItems={getValidDataItems}
            getValidTimeRanges={getValidTimeRanges}
            onValidateCardJson={onValidateCardJson}
            onCardJsonPreview={onCardJsonPreview}
            availableDimensions={availableDimensions}
            i18n={mergedI18n}
            currentBreakpoint={currentBreakpoint}
            dataSeriesItemLinks={dataSeriesItemLinks}
            onFetchDynamicDemoHotspots={onFetchDynamicDemoHotspots}
          />
        )}
      </div>
    </div>
  );
};

CardEditor.propTypes = propTypes;
CardEditor.defaultProps = defaultProps;

export default CardEditor;<|MERGE_RESOLUTION|>--- conflicted
+++ resolved
@@ -176,7 +176,6 @@
   // eslint-disable-next-line react/prop-types
   onFetchDynamicDemoHotspots,
 }) => {
-<<<<<<< HEAD
   React.useEffect(() => {
     if (__DEV__) {
       warning(
@@ -185,10 +184,7 @@
       );
     }
   }, []);
-  const mergedI18n = { ...defaultProps.i18n, ...i18n };
-=======
   const mergedI18n = useMemo(() => ({ ...defaultProps.i18n, ...i18n }), [i18n]);
->>>>>>> edf57350
 
   // show the gallery if no card is being edited
   const showGallery = isNil(cardConfig);
