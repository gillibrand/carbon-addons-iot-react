--- conflicted
+++ resolved
@@ -266,11 +266,7 @@
             onClick={onEditDataItems}
             iconDescription={mergedI18n.editDataItems}
             // TODO: remove deprecated testID in v3
-<<<<<<< HEAD
-            testId={`${testID || testId}-edit-button`}
-=======
             // testId={`${testID || testId}-edit-button`}
->>>>>>> 75f31d6b
           >
             {mergedI18n.editDataItems}
           </Button>
