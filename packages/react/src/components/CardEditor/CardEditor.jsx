import React, { useMemo } from 'react';
import PropTypes from 'prop-types';
import { Apps16, Data_116 as Data116 } from '@carbon/icons-react';
import isNil from 'lodash/isNil';
import warning from 'warning';

import { Button } from '../../index';
import { settings } from '../../constants/Settings';
import { DASHBOARD_EDITOR_CARD_TYPES } from '../../constants/LayoutConstants';
import deprecate from '../../internal/deprecate';

import CardGalleryList from './CardGalleryList/CardGalleryList';
import CardEditForm from './CardEditForm/CardEditForm';

const { iotPrefix } = settings;

const propTypes = {
  /** card data being edited */
  cardConfig: PropTypes.shape({
    id: PropTypes.string,
    title: PropTypes.string,
    size: PropTypes.string,
    type: PropTypes.string,
    content: PropTypes.oneOfType([
      PropTypes.shape({
        series: PropTypes.arrayOf(
          PropTypes.shape({
            label: PropTypes.string,
            dataSourceId: PropTypes.string,
            color: PropTypes.string,
          })
        ),
        xLabel: PropTypes.string,
        yLabel: PropTypes.string,
        unit: PropTypes.string,
        includeZeroOnXaxis: PropTypes.bool,
        includeZeroOnYaxis: PropTypes.bool,
        timeDataSourceId: PropTypes.string,
        showLegend: PropTypes.bool,
      }),
      // custom card content is a function
      PropTypes.func,
    ]),
    interval: PropTypes.string,
  }),
  /** Callback function when user clicks Show Gallery */
  onShowGallery: PropTypes.func.isRequired,
  /** Callback function when form data changes */
  onChange: PropTypes.func.isRequired,
  /** Callback function when card is added from list */
  onAddCard: PropTypes.func.isRequired,

  /** if provided, allows the consumer to make changes to the cardConfig for preview in the JSON editor modal.
   * onCardJsonPreview(card)
   */
  onCardJsonPreview: PropTypes.func,
  /** if provided, returns an array of strings which are the dataItems to be allowed
   * on each card
   * getValidDataItems(card, selectedTimeRange)
   */
  getValidDataItems: PropTypes.func,
  /** if provided, returns an array of strings which are the timeRanges to be allowed
   * on each card
   * getValidTimeRanges(card, selectedDataItems)
   */
  getValidTimeRanges: PropTypes.func,
  /** an array of dataItems to be included on each card
   * this prop will be ignored if getValidDataItems is defined
   */
  dataItems: PropTypes.arrayOf(
    PropTypes.shape({
      dataSourceId: PropTypes.string,
      label: PropTypes.string,
    })
  ),
  /** an object where the keys are available dimensions and the values are the values available for those dimensions
   *  ex: { manufacturer: ['Rentech', 'GHI Industries'], deviceid: ['73000', '73001', '73002'] }
   */
  availableDimensions: PropTypes.shape({}),
  /** If provided, runs the function when the user clicks submit in the Card code JSON editor
   * onValidateCardJson(cardConfig)
   * @returns Array<string> error strings. return empty array if there is no errors
   */
  onValidateCardJson: PropTypes.func,
  /**
   * An array of card types that are allowed to show up in the list. These keys will also be used in both icons and i18n
   * ex: [ DASHBOARD_EDITOR_CARD_TYPES.TIMESERIES, DASHBOARD_EDITOR_CARD_TYPES.ALERT, 'CUSTOM', 'ANOTHER_CUSTOM']
   */
  supportedCardTypes: PropTypes.arrayOf(PropTypes.string),
  /**
   * Dictionary of icons that corresponds to both `supportedCardTypes` and `i18n`
   * ex:
   * {
   *  TIMESERIES: <EscalatorDown />,
   *  ALERT: <Code24 />,
   *  CUSTOM: <Basketball32 />,
   *  ANOTHER_CUSTOM: <Automobile32 />,
   * }
   */
  icons: PropTypes.objectOf(PropTypes.node),
  /**
   * i18n must include the label for each `supportedCardTypes`
   * ex:
   * [
   *  TIMESERIES: 'ITEM 1',
   *  ALERT: 'ITEM 8',
   *  CUSTOM: 'ITEM 10',
   *  COOL_NEW_CARD: 'Missing Icon',
   * ]
   */
  i18n: PropTypes.shape({
    galleryHeader: PropTypes.string,
    addCardButton: PropTypes.string,
    searchPlaceHolderText: PropTypes.string,
    editDataItems: PropTypes.string,
  }),
  currentBreakpoint: PropTypes.string,
  isSummaryDashboard: PropTypes.bool,
  // TODO: remove deprecated testID in v3
  // eslint-disable-next-line react/require-default-props
  testID: deprecate(
    PropTypes.string,
    `The 'testID' prop is deprecated. Please use 'testId' instead.`
  ),
  /** Id that can be used for testing */
  testId: PropTypes.string,
  /** optional link href's for each card type that will appear in a tooltip */
  dataSeriesItemLinks: PropTypes.shape({
    simpleBar: PropTypes.string,
    groupedBar: PropTypes.string,
    stackedBar: PropTypes.string,
    timeSeries: PropTypes.string,
    value: PropTypes.string,
    custom: PropTypes.string,
    table: PropTypes.string,
    image: PropTypes.string,
  }),
  onEditDataItems: PropTypes.func,
};

const defaultProps = {
  cardConfig: null,
  i18n: {
    galleryHeader: 'Gallery',
    openGalleryButton: 'Add card',
    addCardButton: 'Add card',
    closeGalleryButton: 'Back',
    openJSONButton: 'Open JSON editor',
    searchPlaceHolderText: 'Enter a search',
    editDataItems: 'Edit data items',
  },
  getValidDataItems: null,
  getValidTimeRanges: null,
  onCardJsonPreview: null,
  dataItems: [],
  availableDimensions: {},
  supportedCardTypes: Object.keys(DASHBOARD_EDITOR_CARD_TYPES),
  icons: null,
  onValidateCardJson: null,
  currentBreakpoint: 'xl',
  isSummaryDashboard: false,
  testId: 'card-editor',
  dataSeriesItemLinks: null,
  onEditDataItems: null,
};

const baseClassName = `${iotPrefix}--card-editor`;

const CardEditor = ({
  cardConfig,
  isSummaryDashboard,
  onShowGallery,
  onChange,
  onAddCard,
  getValidDataItems,
  getValidTimeRanges,
  dataItems,
  onValidateCardJson,
  onCardJsonPreview,
  supportedCardTypes,
  availableDimensions,
  icons,
  i18n,
  currentBreakpoint,
  // TODO: remove deprecated testID in v3
  testID,
  testId,
  dataSeriesItemLinks,
  // eslint-disable-next-line react/prop-types
  onFetchDynamicDemoHotspots,
  onEditDataItems,
}) => {
  React.useEffect(() => {
    if (__DEV__) {
      warning(
        false,
        'The `CardEditor` is an experimental component and could be lacking unit test and documentation. Be aware that minor version bumps could introduce breaking changes. For the reasons listed above use of this component in production is highly discouraged'
      );
    }
  }, []);
  const mergedI18n = useMemo(() => ({ ...defaultProps.i18n, ...i18n }), [i18n]);

  // show the gallery if no card is being edited
  const showGallery = isNil(cardConfig);

  return (
    <div
      className={baseClassName}
      // TODO: remove deprecated testID in v3
      data-testid={testID || testId}
    >
      {showGallery ? (
        <div className={`${baseClassName}--header`}>
          <h2 className={`${baseClassName}--header--title`}>{mergedI18n.galleryHeader}</h2>
        </div>
      ) : null}
      <div className={`${baseClassName}--content`}>
        {showGallery ? (
          <CardGalleryList
            icons={icons}
            onAddCard={onAddCard}
            supportedCardTypes={supportedCardTypes}
            i18n={mergedI18n}
            // TODO: remove deprecated testID in v3
            testId={`${testID || testId}-card-gallery-list`}
          />
        ) : (
          <CardEditForm
            cardConfig={cardConfig}
            isSummaryDashboard={isSummaryDashboard}
            onChange={onChange}
            dataItems={dataItems}
            getValidDataItems={getValidDataItems}
            getValidTimeRanges={getValidTimeRanges}
            onValidateCardJson={onValidateCardJson}
            onCardJsonPreview={onCardJsonPreview}
            availableDimensions={availableDimensions}
            i18n={mergedI18n}
            currentBreakpoint={currentBreakpoint}
            dataSeriesItemLinks={dataSeriesItemLinks}
            onFetchDynamicDemoHotspots={onFetchDynamicDemoHotspots}
          />
        )}
      </div>
      {showGallery ? null : (
        <div className={`${baseClassName}--footer`}>
          <Button
            kind="ghost"
            size="small"
            renderIcon={Apps16}
            onClick={onShowGallery}
            // TODO: remove deprecated testID in v3 and pass testId to overrride defaults
            // testId={`${testID || testId}-add-card-button`}
          >
            {mergedI18n.addCardButton}
          </Button>
        </div>
      )}
      {isSummaryDashboard ? (
        <div className={`${baseClassName}--footer`}>
          <Button
            key="edit-data-item"
            kind="ghost"
            size="small"
            renderIcon={Data116}
            onClick={onEditDataItems}
            iconDescription={mergedI18n.editDataItems}
            // TODO: remove deprecated testID in v3
<<<<<<< HEAD
            testId={`${testID || testId}-edit-button`}
=======
            // testId={`${testID || testId}-edit-button`}
>>>>>>> ffd021ab
          >
            {mergedI18n.editDataItems}
          </Button>
        </div>
      ) : null}
    </div>
  );
};

CardEditor.propTypes = propTypes;
CardEditor.defaultProps = defaultProps;

export default CardEditor;<|MERGE_RESOLUTION|>--- conflicted
+++ resolved
@@ -266,11 +266,7 @@
             onClick={onEditDataItems}
             iconDescription={mergedI18n.editDataItems}
             // TODO: remove deprecated testID in v3
-<<<<<<< HEAD
-            testId={`${testID || testId}-edit-button`}
-=======
             // testId={`${testID || testId}-edit-button`}
->>>>>>> ffd021ab
           >
             {mergedI18n.editDataItems}
           </Button>
