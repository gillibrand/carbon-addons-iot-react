import React, { useState } from 'react';
import PropTypes from 'prop-types';
import { Code16 } from '@carbon/icons-react';
import isEmpty from 'lodash/isEmpty';
import omit from 'lodash/omit';
import pick from 'lodash/pick';

import { CARD_DIMENSIONS, CARD_TYPES } from '../../../constants/LayoutConstants';
import { settings } from '../../../constants/Settings';
import { Tabs, Tab, Button } from '../../../index';
import CardCodeEditor from '../../CardCodeEditor/CardCodeEditor';
import { DataItemsPropTypes } from '../../DashboardEditor/editorUtils';

import CardEditFormContent from './CardEditFormContent';
import CardEditFormSettings from './CardEditFormSettings';

const { iotPrefix } = settings;

const propTypes = {
  /** card data value */
  cardConfig: PropTypes.object, // eslint-disable-line react/forbid-prop-types
  /** Callback function when form data changes */
  onChange: PropTypes.func.isRequired,
  i18n: PropTypes.shape({
    openEditorButton: PropTypes.string,
    contentTabLabel: PropTypes.string,
    settingsTabLabel: PropTypes.string,
    cardSize_SMALL: PropTypes.string,
    cardSize_SMALLWIDE: PropTypes.string,
    cardSize_MEDIUM: PropTypes.string,
    cardSize_MEDIUMTHIN: PropTypes.string,
    cardSize_MEDIUMWIDE: PropTypes.string,
    cardSize_LARGE: PropTypes.string,
    cardSize_LARGETHIN: PropTypes.string,
    cardSize_LARGEWIDE: PropTypes.string,
    chartType_BAR: PropTypes.string,
    chartType_LINE: PropTypes.string,
    barChartType_SIMPLE: PropTypes.string,
    barChartType_GROUPED: PropTypes.string,
    barChartType_STACKED: PropTypes.string,
    barChartLayout_HORIZONTAL: PropTypes.string,
    barChartLayout_VERTICAL: PropTypes.string,

    errorTitle: PropTypes.string,
    modalTitle: PropTypes.string,
    modalLabel: PropTypes.string,
    modalHelpText: PropTypes.string,
    modalIconDescription: PropTypes.string,
  }),
  /** if provided, returns an array of strings which are the dataItems to be allowed
   * on each card
   * getValidDataItems(card, selectedTimeRange)
   */
  getValidDataItems: PropTypes.func,
  /** if provided, returns an array of strings which are the timeRanges to be allowed
   * on each card
   * getValidTimeRanges(card, selectedDataItems)
   */
  getValidTimeRanges: PropTypes.func,
  /** an array of dataItems to be included on each card
   * this prop will be ignored if getValidDataItems is defined
   */
  dataItems: DataItemsPropTypes,
  /** an object where the keys are available dimensions and the values are the values available for those dimensions
   *  ex: { manufacturer: ['Rentech', 'GHI Industries'], deviceid: ['73000', '73001', '73002'] }
   */
  availableDimensions: PropTypes.shape({}),
  /** If provided, runs the function when the user clicks submit in the Card code JSON editor
   * onValidateCardJson(cardConfig)
   * @returns Array<string> error strings. return empty array if there is no errors
   */
  onValidateCardJson: PropTypes.func,
  currentBreakpoint: PropTypes.string,
  isSummaryDashboard: PropTypes.bool,
  testID: PropTypes.string,
  /** optional link href's for each card type that will appear in a tooltip */
  dataSeriesItemLinks: PropTypes.shape({
    simpleBar: PropTypes.string,
    groupedBar: PropTypes.string,
    stackedBar: PropTypes.string,
    timeSeries: PropTypes.string,
    value: PropTypes.string,
    custom: PropTypes.string,
    table: PropTypes.string,
    image: PropTypes.string,
  }),
};

const defaultProps = {
  cardConfig: {},
  i18n: {
    openEditorButton: 'Open JSON editor',
    contentTabLabel: 'Content',
    settingsTabLabel: 'Settings',
    cardSize_SMALL: 'Small',
    cardSize_SMALLWIDE: 'Small wide',
    cardSize_MEDIUM: 'Medium',
    cardSize_MEDIUMTHIN: 'Medium thin',
    cardSize_MEDIUMWIDE: 'Medium wide',
    cardSize_LARGE: 'Large',
    cardSize_LARGETHIN: 'Large thin',
    cardSize_LARGEWIDE: 'Large wide',
    chartType_BAR: 'Bar',
    chartType_LINE: 'Line',
    barChartType_SIMPLE: 'Simple',
    barChartType_GROUPED: 'Grouped',
    barChartType_STACKED: 'Stacked',
    barChartLayout_HORIZONTAL: 'Horizontal',
    barChartLayout_VERTICAL: 'Vertical',
    errorTitle: 'Error:',
    modalTitle: 'Edit card JSON configuration',
    modalLabel: 'Card editor',
    modalHelpText:
      'The JSON definition for this card is provided below.  You can modify this data directly to update the card configuration.',
    modalIconDescription: 'Close',
  },
  getValidDataItems: null,
  getValidTimeRanges: null,
  dataItems: [],
  availableDimensions: {},
  onValidateCardJson: null,
  currentBreakpoint: 'xl',
  isSummaryDashboard: false,
  testID: 'card-edit-form',
  dataSeriesItemLinks: null,
};

/**
 * Returns card size and dimensions labels
 * @param {string} size
 * @param {Object<string>} i18n
 * @returns {string}
 */
export const getCardSizeText = (size, i18n) => {
  const sizeName = i18n[`cardSize_${size}`];
  const sizeDimensions = `(${CARD_DIMENSIONS[size].lg.w}x${CARD_DIMENSIONS[size].lg.h})`;
  return `${sizeName} ${sizeDimensions}`;
};

/**
 * Returns errors of basic JSON syntax
 * Must not be empty string, Must be valid JSON
 * @param {Object} card JSON currently being edited
 * @returns {Array<string>} error strings
 */
export const basicCardValidation = (card) => {
  const errors = [];
  try {
    const json = JSON.parse(card);
    if (!json || typeof json !== 'object') {
      errors.push(`${card.substring(0, 8)} is not valid JSON`);
    }
  } catch (e) {
    errors.push(e.message);
  }
  return errors;
};

/**
 * removes properties needed for the editor that we don't want the user to be able to modify
 * @param {Object} card JSON currently being edited
 * @returns {Object} card with omitted attributes
 */
export const hideCardPropertiesForEditor = (card) => {
  let attributes;
  let series;
  let hotspotAttributes;
<<<<<<< HEAD
  let columns;
=======
>>>>>>> e6c9512e
  if (card.content?.attributes) {
    attributes = card.content.attributes.map((attribute) =>
      omit(attribute, ['aggregationMethods', 'grain'])
    );
  }
  if (card.content?.series) {
    series = card.content.series.map((attribute) =>
      omit(attribute, ['aggregationMethods', 'grain'])
    );
  }
  if (card.values?.hotspots) {
    hotspotAttributes = card.values.hotspots.map((hotspot) => ({
      ...hotspot,
      content: {
        ...hotspot.content,
        attributes: hotspot.content.attributes?.map((attribute) =>
          omit(attribute, ['aggregationMethods', 'grain'])
        ),
      },
    }));
  }
<<<<<<< HEAD
  if (card.content?.columns) {
    columns = card.content.columns.map((column) => omit(column, ['aggregationMethods', 'grain']));
  }
=======
>>>>>>> e6c9512e
  return omit(
    attributes
      ? { ...card, content: { ...card.content, attributes } }
      : series
      ? { ...card, content: { ...card.content, series } }
      : hotspotAttributes
      ? { ...card, values: { ...card.values, hotspots: hotspotAttributes } }
<<<<<<< HEAD
      : columns
      ? { ...card, content: { ...card.content, columns } }
=======
>>>>>>> e6c9512e
      : card,
    ['id', 'content.src', 'content.imgState', 'i18n', 'validateUploadedImage']
  );
};

/**
 * Checks for JSON form errors
 * @param {Object} card JSON text input
 * @param {Function} setError
 * @param {Function} onValidateCardJson
 * @param {Function} onChange
 * @param {Function} setShowEditor
 */
export const handleSubmit = (
  card,
  id,
  content,
  setError,
  onValidateCardJson,
  onChange,
  setShowEditor
) => {
  // first validate basic JSON syntax
  const basicErrors = basicCardValidation(card);
  // second validate the consumer's custom function if provided
  let customValidationErrors = [];
  if (onValidateCardJson) {
    customValidationErrors = onValidateCardJson(card);
  }
  const allErrors = basicErrors.concat(customValidationErrors);
  // then submit
  if (isEmpty(allErrors)) {
    onChange({ ...JSON.parse(card), id, content });
    setShowEditor(false);
    return true;
  }

  setError(allErrors.join('. '));
  return false;
};

const CardEditForm = ({
  cardConfig,
  isSummaryDashboard,
  onChange,
  i18n,
  dataItems,
  onValidateCardJson,
  getValidDataItems,
  getValidTimeRanges,
  currentBreakpoint,
  availableDimensions,
  testID,
  dataSeriesItemLinks,
  // eslint-disable-next-line react/prop-types
  onFetchDynamicDemoHotspots,
}) => {
  const mergedI18n = { ...defaultProps.i18n, ...i18n };
  const [showEditor, setShowEditor] = useState(false);
  const [modalData, setModalData] = useState();

  const { id, content } = cardConfig;
  const baseClassName = `${iotPrefix}--card-edit-form`;

  return (
    <>
      {showEditor ? (
        <CardCodeEditor
          onSubmit={(card, setError) =>
            handleSubmit(card, id, content, setError, onValidateCardJson, onChange, setShowEditor)
          }
          onClose={() => setShowEditor(false)}
          initialValue={modalData}
          i18n={pick(
            mergedI18n,
            'errorTitle',
            'modalTitle',
            'modalLabel',
            'modalHelpText',
            'modalIconDescription',
            'copyBtnDescription',
            'copyBtnFeedBack',
            'expandBtnLabel',
            'modalPrimaryButtonLabel',
            'modalSecondaryButtonLabel'
          )}
        />
      ) : null}
      <div className={baseClassName}>
        <Tabs>
          <Tab label={mergedI18n.contentTabLabel}>
            <CardEditFormContent
              cardConfig={cardConfig}
              onChange={onChange}
              isSummaryDashboard={isSummaryDashboard}
              i18n={mergedI18n}
              dataItems={dataItems}
              availableDimensions={availableDimensions}
              getValidDataItems={getValidDataItems}
              getValidTimeRanges={getValidTimeRanges}
              currentBreakpoint={currentBreakpoint}
              dataSeriesItemLinks={dataSeriesItemLinks}
              onFetchDynamicDemoHotspots={onFetchDynamicDemoHotspots}
            />
          </Tab>
          <Tab label={mergedI18n.settingsTabLabel}>
            <CardEditFormSettings
              availableDimensions={availableDimensions}
              cardConfig={
                cardConfig.type === CARD_TYPES.CUSTOM
                  ? { ...omit(cardConfig, 'content') }
                  : cardConfig
              }
              onChange={onChange}
              i18n={mergedI18n}
              getValidDataItems={getValidDataItems}
            />
          </Tab>
        </Tabs>
        <div className={`${baseClassName}--footer`}>
          <Button
            data-testid={`${testID}-open-editor-button`}
            kind="tertiary"
            size="small"
            renderIcon={Code16}
            onClick={() => {
              setModalData(JSON.stringify(hideCardPropertiesForEditor(cardConfig), null, 4));
              setShowEditor(true);
            }}
          >
            {mergedI18n.openEditorButton}
          </Button>
        </div>
      </div>
    </>
  );
};

CardEditForm.propTypes = propTypes;
CardEditForm.defaultProps = defaultProps;

export default CardEditForm;<|MERGE_RESOLUTION|>--- conflicted
+++ resolved
@@ -165,10 +165,7 @@
   let attributes;
   let series;
   let hotspotAttributes;
-<<<<<<< HEAD
   let columns;
-=======
->>>>>>> e6c9512e
   if (card.content?.attributes) {
     attributes = card.content.attributes.map((attribute) =>
       omit(attribute, ['aggregationMethods', 'grain'])
@@ -190,12 +187,9 @@
       },
     }));
   }
-<<<<<<< HEAD
   if (card.content?.columns) {
     columns = card.content.columns.map((column) => omit(column, ['aggregationMethods', 'grain']));
   }
-=======
->>>>>>> e6c9512e
   return omit(
     attributes
       ? { ...card, content: { ...card.content, attributes } }
@@ -203,11 +197,8 @@
       ? { ...card, content: { ...card.content, series } }
       : hotspotAttributes
       ? { ...card, values: { ...card.values, hotspots: hotspotAttributes } }
-<<<<<<< HEAD
       : columns
       ? { ...card, content: { ...card.content, columns } }
-=======
->>>>>>> e6c9512e
       : card,
     ['id', 'content.src', 'content.imgState', 'i18n', 'validateUploadedImage']
   );
