import React, { useMemo } from 'react';
import PropTypes from 'prop-types';

import { CARD_DIMENSIONS, CARD_TYPES } from '../../../constants/LayoutConstants';
import { settings } from '../../../constants/Settings';
import { Tabs, Tab } from '../../Tabs';
import { DataItemsPropTypes } from '../../DashboardEditor/editorUtils';

import CardEditFormContent from './CardEditFormContent';
import CardEditFormSettings from './CardEditFormSettings';

const { iotPrefix } = settings;

const propTypes = {
  /** card data value */
  cardConfig: PropTypes.object, // eslint-disable-line react/forbid-prop-types
  /** Callback function when form data changes */
  onChange: PropTypes.func.isRequired,
  i18n: PropTypes.shape({
    openEditorButton: PropTypes.string,
    contentTabLabel: PropTypes.string,
    settingsTabLabel: PropTypes.string,
    cardSize_SMALL: PropTypes.string,
    cardSize_SMALLWIDE: PropTypes.string,
    cardSize_SMALLFULL: PropTypes.string,
    cardSize_MEDIUM: PropTypes.string,
    cardSize_MEDIUMTHIN: PropTypes.string,
    cardSize_MEDIUMWIDE: PropTypes.string,
    cardSize_LARGE: PropTypes.string,
    cardSize_LARGETHIN: PropTypes.string,
    cardSize_LARGEWIDE: PropTypes.string,
    chartType_BAR: PropTypes.string,
    chartType_LINE: PropTypes.string,
    barChartType_SIMPLE: PropTypes.string,
    barChartType_GROUPED: PropTypes.string,
    barChartType_STACKED: PropTypes.string,
    barChartLayout_HORIZONTAL: PropTypes.string,
    barChartLayout_VERTICAL: PropTypes.string,

    errorTitle: PropTypes.string,
    modalTitle: PropTypes.string,
    modalLabel: PropTypes.string,
    modalHelpText: PropTypes.string,
    modalIconDescription: PropTypes.string,
  }),
  /** if provided, returns an array of strings which are the dataItems to be allowed
   * on each card
   * getValidDataItems(card, selectedTimeRange)
   */
  getValidDataItems: PropTypes.func,
  /** if provided, returns an array of strings which are the timeRanges to be allowed
   * on each card
   * getValidTimeRanges(card, selectedDataItems)
   */
  getValidTimeRanges: PropTypes.func,
  /** an array of dataItems to be included on each card
   * this prop will be ignored if getValidDataItems is defined
   */
  dataItems: DataItemsPropTypes,
  /** an object where the keys are available dimensions and the values are the values available for those dimensions
   *  ex: { manufacturer: ['Rentech', 'GHI Industries'], deviceid: ['73000', '73001', '73002'] }
   */
  availableDimensions: PropTypes.shape({}),
  currentBreakpoint: PropTypes.string,
  isSummaryDashboard: PropTypes.bool,
  /** optional link href's for each card type that will appear in a tooltip */
  dataSeriesItemLinks: PropTypes.shape({
    simpleBar: PropTypes.string,
    groupedBar: PropTypes.string,
    stackedBar: PropTypes.string,
    timeSeries: PropTypes.string,
    value: PropTypes.string,
    custom: PropTypes.string,
    table: PropTypes.string,
    image: PropTypes.string,
  }),
  onEditDataItem: PropTypes.func,
};

const defaultProps = {
  cardConfig: {},
  i18n: {
    openEditorButton: 'Open JSON editor',
    contentTabLabel: 'Content',
    settingsTabLabel: 'Settings',
    cardSize_SMALL: 'Small',
    cardSize_SMALLWIDE: 'Small wide',
    cardSize_SMALLFULL: 'Small full',
    cardSize_MEDIUM: 'Medium',
    cardSize_MEDIUMTHIN: 'Medium thin',
    cardSize_MEDIUMWIDE: 'Medium wide',
    cardSize_LARGE: 'Large',
    cardSize_LARGETHIN: 'Large thin',
    cardSize_LARGEWIDE: 'Large wide',
    chartType_BAR: 'Bar',
    chartType_LINE: 'Line',
    barChartType_SIMPLE: 'Simple',
    barChartType_GROUPED: 'Grouped',
    barChartType_STACKED: 'Stacked',
    barChartLayout_HORIZONTAL: 'Horizontal',
    barChartLayout_VERTICAL: 'Vertical',
    errorTitle: 'Error:',
    modalTitle: 'Edit card JSON configuration',
    modalLabel: 'Card editor',
    modalHelpText:
      'The JSON definition for this card is provided below.  You can modify this data directly to update the card configuration.',
    modalIconDescription: 'Close',
  },
  getValidDataItems: null,
  getValidTimeRanges: null,
  dataItems: [],
  availableDimensions: {},
  currentBreakpoint: 'xl',
  isSummaryDashboard: false,
  dataSeriesItemLinks: null,
  onEditDataItem: null,
};

/**
 * Returns card size and dimensions labels
 * @param {string} size
 * @param {Object<string>} i18n
 * @returns {string}
 */
export const getCardSizeText = (size, i18n) => {
  const sizeName = i18n[`cardSize_${size}`];
  const sizeDimensions = `(${CARD_DIMENSIONS[size].lg.w}x${CARD_DIMENSIONS[size].lg.h})`;
  return `${sizeName} ${sizeDimensions}`;
};

const CardEditForm = ({
  cardConfig,
  isSummaryDashboard,
  onChange,
  i18n,
  dataItems,
  getValidDataItems,
  getValidTimeRanges,
  currentBreakpoint,
  availableDimensions,
  dataSeriesItemLinks,
  // eslint-disable-next-line react/prop-types
  onFetchDynamicDemoHotspots,
  onEditDataItem,
}) => {
  const mergedI18n = useMemo(() => ({ ...defaultProps.i18n, ...i18n }), [i18n]);

  const baseClassName = `${iotPrefix}--card-edit-form`;

  const isCustomCardWithNoSettings =
    (cardConfig.type === CARD_TYPES.CUSTOM || !CARD_TYPES.hasOwnProperty(cardConfig.type)) &&
    !cardConfig.renderEditSettings;

  return (
    <div className={baseClassName}>
      <Tabs scrollIntoView={false}>
        <Tab label={mergedI18n.contentTabLabel}>
          <CardEditFormContent
            cardConfig={cardConfig}
            onChange={onChange}
            isSummaryDashboard={isSummaryDashboard}
            i18n={mergedI18n}
            dataItems={dataItems}
            availableDimensions={availableDimensions}
            getValidDataItems={getValidDataItems}
            getValidTimeRanges={getValidTimeRanges}
            currentBreakpoint={currentBreakpoint}
            dataSeriesItemLinks={dataSeriesItemLinks}
            onFetchDynamicDemoHotspots={onFetchDynamicDemoHotspots}
          />
        </Tab>
        {!isCustomCardWithNoSettings ? (
          <Tab label={mergedI18n.settingsTabLabel}>
            <CardEditFormSettings
              availableDimensions={availableDimensions}
              cardConfig={cardConfig}
              onChange={onChange}
              i18n={mergedI18n}
              getValidDataItems={getValidDataItems}
<<<<<<< HEAD
=======
              getValidTimeRanges={getValidTimeRanges}
              currentBreakpoint={currentBreakpoint}
              dataSeriesItemLinks={dataSeriesItemLinks}
              onFetchDynamicDemoHotspots={onFetchDynamicDemoHotspots}
              onEditDataItem={onEditDataItem}
>>>>>>> 1749b92e
            />
          </Tab>
        ) : null}
      </Tabs>
    </div>
  );
};

CardEditForm.propTypes = propTypes;
CardEditForm.defaultProps = defaultProps;

export default CardEditForm;<|MERGE_RESOLUTION|>--- conflicted
+++ resolved
@@ -177,14 +177,11 @@
               onChange={onChange}
               i18n={mergedI18n}
               getValidDataItems={getValidDataItems}
-<<<<<<< HEAD
-=======
               getValidTimeRanges={getValidTimeRanges}
               currentBreakpoint={currentBreakpoint}
               dataSeriesItemLinks={dataSeriesItemLinks}
               onFetchDynamicDemoHotspots={onFetchDynamicDemoHotspots}
               onEditDataItem={onEditDataItem}
->>>>>>> 1749b92e
             />
           </Tab>
         ) : null}
