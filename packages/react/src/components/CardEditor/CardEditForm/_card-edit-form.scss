--- conflicted
+++ resolved
@@ -17,23 +17,13 @@
   .#{vars.$prefix}--tabs--scrollable__nav {
     width: 100%;
 
-<<<<<<< HEAD
-    // stretch each tabe to evenly fill the space
+    // stretch each tab to evenly fill the space
     .#{vars.$prefix}--tabs--scrollable__nav-item {
       flex: 1;
 
-      // overfide width on buttons within tabs, so they don't
-      // have a width of 10rem, and fill space evently.
-      .#{vars.$prefix}--tabs--scrollable__nav-link {
-=======
-    // stretch each tab to evenly fill the space
-    .#{$prefix}--tabs--scrollable__nav-item {
-      flex: 1;
-
       // override width on buttons within tabs, so they don't
       // have a width of 10rem, and fill space evenly.
-      .#{$prefix}--tabs--scrollable__nav-link {
->>>>>>> 16b32569
+      .#{vars.$prefix}--tabs--scrollable__nav-link {
         width: auto;
         flex: 1;
       }
@@ -166,7 +156,7 @@
 
       [dir='rtl'] & {
         margin-right: 0;
-        margin-left: $spacing-05;
+        margin-left: spacing.$spacing-05;
       }
     }
 
@@ -203,18 +193,13 @@
       }
     }
     &--item-dropdown {
-<<<<<<< HEAD
-      margin-right: spacing.$spacing-05;
-      max-width: 5rem;
-=======
-      margin-right: $spacing-05;
+      margin-right: spacing.$spacing-05;
       max-width: 6rem;
 
       [dir='rtl'] & {
         margin-right: 0;
-        margin-left: $spacing-05;
-      }
->>>>>>> 16b32569
+        margin-left: spacing.$spacing-05;
+      }
     }
   }
 
