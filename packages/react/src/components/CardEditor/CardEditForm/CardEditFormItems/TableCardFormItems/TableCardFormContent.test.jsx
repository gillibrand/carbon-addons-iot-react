--- conflicted
+++ resolved
@@ -54,13 +54,6 @@
     expect(screen.queryByText('pressure')).toBeDefined();
 
     fireEvent.click(screen.queryByText('temperature'));
-<<<<<<< HEAD
-
-=======
-    // the selection state of the box should be updated
-    expect(document.querySelector('[aria-label="Clear Selection"]')).toBeTruthy();
-    // the callback for onChange should be called
->>>>>>> 8b0926ab
     expect(mockOnChange).toHaveBeenCalledWith({
       ...commonCardConfig,
       content: {
@@ -159,7 +152,6 @@
     expect(screen.queryByText('Temperature')).toBeDefined();
     expect(screen.queryByText('Timestamp')).toBeDefined();
     expect(screen.queryByText('Manufacturer')).toBeDefined();
-<<<<<<< HEAD
     // The dimension select should show dimension selections
     expect(screen.queryAllByTitle('Clear all selected items')).toHaveLength(1);
   });
@@ -210,10 +202,6 @@
         ],
       },
     });
-=======
-    // both the dimension and attribute show show selections
-    expect(document.querySelector('[aria-label="Clear Selection"]')).toBeTruthy();
->>>>>>> 8b0926ab
   });
   it('edit mode with dataitems adds threshold correctly', () => {
     const mockOnChange = jest.fn();
