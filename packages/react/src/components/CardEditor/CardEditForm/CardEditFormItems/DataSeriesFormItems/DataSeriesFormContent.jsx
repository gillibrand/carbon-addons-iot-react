import React, { useState, useMemo, useCallback } from 'react';
import PropTypes from 'prop-types';
import { Edit16, Subtract16 } from '@carbon/icons-react';
import omit from 'lodash/omit';
import isEmpty from 'lodash/isEmpty';
import uuid from 'uuid';

import { settings } from '../../../../../constants/Settings';
import {
  DATAITEM_COLORS_OPTIONS,
  handleDataSeriesChange,
  DataItemsPropTypes,
} from '../../../../DashboardEditor/editorUtils';
import { Button, List, ComboBox, Dropdown } from '../../../../../index';
import DataSeriesFormItemModal from '../DataSeriesFormItemModal';
import { CARD_TYPES, BAR_CHART_TYPES } from '../../../../../constants/LayoutConstants';
import ContentFormItemTitle from '../ContentFormItemTitle';

import BarChartDataSeriesContent from './BarChartDataSeriesContent';

const { iotPrefix } = settings;

const propTypes = {
  /* card value */
  cardConfig: PropTypes.shape({
    id: PropTypes.string,
    title: PropTypes.string,
    size: PropTypes.string,
    type: PropTypes.string,
    content: PropTypes.oneOfType([
      PropTypes.shape({
        series: PropTypes.arrayOf(
          PropTypes.shape({
            label: PropTypes.string,
            dataSourceId: PropTypes.string,
            color: PropTypes.string,
          })
        ),
        xLabel: PropTypes.string,
        yLabel: PropTypes.string,
        unit: PropTypes.string,
        includeZeroOnXaxis: PropTypes.bool,
        includeZeroOnYaxis: PropTypes.bool,
        timeDataSourceId: PropTypes.string,
        showLegend: PropTypes.bool,
      }), // custom card content is a function
      PropTypes.func,
    ]),
    interval: PropTypes.string,
  }),
  /* callback when data item input value changes */
  onChange: PropTypes.func.isRequired,
  /** if provided, returns an array of strings which are the dataItems to be allowed
   * on each card
   * getValidDataItems(card, selectedTimeRange)
   */
  getValidDataItems: PropTypes.func,
  /** an array of dataItems to be included on each card
   * this prop will be ignored if getValidDataItems is defined
   */
  dataItems: DataItemsPropTypes,
  /** an object where the keys are available dimensions and the values are the values available for those dimensions
   *  ex: { manufacturer: ['Rentech', 'GHI Industries'], deviceid: ['73000', '73001', '73002'] }
   */
  availableDimensions: PropTypes.shape({}),
  /** list of dataItem names that have been selected to display on the card */
  selectedDataItems: PropTypes.arrayOf(PropTypes.string),
  setSelectedDataItems: PropTypes.func.isRequired,
  selectedTimeRange: PropTypes.string,
  isSummaryDashboard: PropTypes.bool,
  /** optional link href's for each card type that will appear in a tooltip */
  dataSeriesItemLinks: PropTypes.shape({
    simpleBar: PropTypes.string,
    groupedBar: PropTypes.string,
    stackedBar: PropTypes.string,
    timeSeries: PropTypes.string,
    value: PropTypes.string,
    custom: PropTypes.string,
  }),
  i18n: PropTypes.shape({
    dataItemEditorTitle: PropTypes.string,
    dataItemEditorDataItemTitle: PropTypes.string,
    dataItemEditorDataItemLabel: PropTypes.string,
    dataItemEditorLegendColor: PropTypes.string,
    dataItemEditorSectionTitle: PropTypes.string,
    dataItemEditorSectionSimpleBarTooltipText: PropTypes.string,
    dataItemEditorSectionGroupedBarTooltipText: PropTypes.string,
    dataItemEditorSectionStackedBarTooltipText: PropTypes.string,
    dataItemEditorSectionTimeSeriesTooltipText: PropTypes.string,
    dataItemEditorSectionValueTooltipText: PropTypes.string,
    dataItemEditorSectionCustomTooltipText: PropTypes.string,
    dataItemEditorSectionTooltipLinkText: PropTypes.string,
    dataSeriesTitle: PropTypes.string,
    selectDataItems: PropTypes.string,
    selectDataItem: PropTypes.string,
    dataItem: PropTypes.string,
    edit: PropTypes.string,
    remove: PropTypes.string,
    customize: PropTypes.string,
    clearAllText: PropTypes.string,
    clearSelectionText: PropTypes.string,
    openMenuText: PropTypes.string,
    closeMenuText: PropTypes.string,
  }),
  translateWithId: PropTypes.func.isRequired,
};

const defaultProps = {
  cardConfig: {},
  selectedTimeRange: '',
  i18n: {
    dataItemEditorTitle: 'Edit data series',
    dataItemEditorDataItemTitle: 'Data item',
    dataItemEditorDataItemLabel: 'Label',
    dataItemEditorLegendColor: 'Legend color',
    dataItemEditorSectionTitle: 'Data',
    dataItemEditorSectionSimpleBarTooltipText:
      'Display a metric using bars. Plot over time or by a dimension from Group by.',
    dataItemEditorSectionGroupedBarTooltipText:
      'Group categories side by side in bars. Show groupings of related metrics or different categories of a single metric.',
    dataItemEditorSectionStackedBarTooltipText:
      'Stack bars by categories of a single dimension or into multiple related metrics.',
    dataItemEditorSectionTimeSeriesTooltipText: 'Plot time series metrics over time.',
    dataItemEditorSectionValueTooltipText:
      'Display metric values, dimension values, or alert counts. Select from Data item. ',
    dataItemEditorSectionCustomTooltipText:
      'Show or hide alert fields. Choose dimensions to add as extra columns. ',
    dataItemEditorSectionTooltipLinkText: 'Learn more',
    selectDataItems: 'Select data items',
    selectDataItem: 'Select data item',
    dataItem: 'Data item',
    edit: 'Edit',
    remove: 'Remove',
    customize: 'Customize',
    filter: 'Filter',
    clearAllText: 'Clear all',
    clearSelectionText: 'Clear selection',
    openMenuText: 'Open menu',
    closeMenuText: 'Close menu',
  },
  getValidDataItems: null,
  dataItems: [],
  selectedDataItems: [],
  availableDimensions: {},
  isSummaryDashboard: false,
  dataSeriesItemLinks: null,
};

export const formatDataItemsForDropdown = (dataItems) =>
  dataItems?.map(({ dataItemId, label }) => ({
    id: dataItemId,
    text: label,
  })) || [];

/**
 * Retuns card specific tooltip depending on card type
 * @param {Object} cardConfig
 * @returns {Object} tooltip definition
 */
export const defineCardSpecificTooltip = (cardConfig, dataSeriesItemLinks, i18n) => {
  switch (cardConfig.type) {
    case CARD_TYPES.BAR:
      if (cardConfig.content.type === BAR_CHART_TYPES.SIMPLE) {
        return {
          tooltipText: i18n.dataItemEditorSectionSimpleBarTooltipText,
          ...(dataSeriesItemLinks?.simpleBar
            ? {
                linkText: i18n.dataItemEditorSectionTooltipLinkText,
                href: dataSeriesItemLinks.simpleBar,
              }
            : {}),
        };
      }
      if (cardConfig.content.type === BAR_CHART_TYPES.GROUPED) {
        return {
          tooltipText: i18n.dataItemEditorSectionGroupedBarTooltipText,
          ...(dataSeriesItemLinks?.groupedBar
            ? {
                linkText: i18n.dataItemEditorSectionTooltipLinkText,
                href: dataSeriesItemLinks.groupedBar,
              }
            : {}),
        };
      }
      // STACKED
      return {
        tooltipText: i18n.dataItemEditorSectionStackedBarTooltipText,
        ...(dataSeriesItemLinks?.stackedBar
          ? {
              linkText: i18n.dataItemEditorSectionTooltipLinkText,
              href: dataSeriesItemLinks.stackedBar,
            }
          : {}),
      };

    case CARD_TYPES.TIMESERIES:
      return {
        tooltipText: i18n.dataItemEditorSectionTimeSeriesTooltipText,
        ...(dataSeriesItemLinks?.timeSeries
          ? {
              linkText: i18n.dataItemEditorSectionTooltipLinkText,
              href: dataSeriesItemLinks.timeSeries,
            }
          : {}),
      };

    case CARD_TYPES.VALUE:
      return {
        tooltipText: i18n.dataItemEditorSectionValueTooltipText,
        ...(dataSeriesItemLinks?.value
          ? {
              linkText: i18n.dataItemEditorSectionTooltipLinkText,
              href: dataSeriesItemLinks.value,
            }
          : {}),
      };

    case CARD_TYPES.CUSTOM:
    default:
      return {
        tooltipText: i18n.dataItemEditorSectionCustomTooltipText,
        ...(dataSeriesItemLinks?.custom
          ? {
              linkText: i18n.dataItemEditorSectionTooltipLinkText,
              href: dataSeriesItemLinks.custom,
            }
          : {}),
      };
  }
};

const baseClassName = `${iotPrefix}--card-edit-form`;

const DataSeriesFormItem = ({
  cardConfig,
  isSummaryDashboard,
  dataItems,
  getValidDataItems,
  onChange,
  selectedDataItems,
  setSelectedDataItems,
  selectedTimeRange,
  availableDimensions,
  i18n,
  dataSeriesItemLinks,
  translateWithId,
}) => {
  const mergedI18n = useMemo(() => ({ ...defaultProps.i18n, ...i18n }), [i18n]);

  const [showEditor, setShowEditor] = useState(false);
  const [editDataItem, setEditDataItem] = useState({});
  const [editDataSeries, setEditDataSeries] = useState(cardConfig.content?.series || []);
  const [removedDataItems, setRemovedDataItems] = useState([]);

  const canMultiSelectDataItems = cardConfig.content?.type !== BAR_CHART_TYPES.SIMPLE;

  // determine which content section to look at
  const dataSection =
    cardConfig.type === CARD_TYPES.TIMESERIES || cardConfig.type === CARD_TYPES.BAR
      ? cardConfig?.content?.series
      : cardConfig?.content?.attributes;

  const validDataItems = useMemo(
    () => (getValidDataItems ? getValidDataItems(cardConfig, selectedTimeRange) : dataItems),
    [cardConfig, dataItems, getValidDataItems, selectedTimeRange]
  );

  const cardSpecificTooltip = defineCardSpecificTooltip(
    cardConfig,
    dataSeriesItemLinks,
    mergedI18n
  );

  const handleSimpleDataSeriesChange = useCallback(
    (selectedItem) => {
      // ignore the extra value added by the "enter" keypress
      if (selectedItem && !selectedItem.id.includes('iot-input')) {
        const itemWithMetaData = validDataItems?.find(
          ({ dataItemId }) => dataItemId === selectedItem.id
        );

        const selectedItems = [
          ...dataSection,
          {
            ...(itemWithMetaData && { ...itemWithMetaData }),
            // create a unique dataSourceId if it's going into attributes
            // if it's going into the groupBy section then just use the dataItem ID
            dataSourceId:
              itemWithMetaData?.destination === 'groupBy'
                ? selectedItem.id
                : `${selectedItem.id}_${uuid.v4()}`,
          },
        ];
        // need to remove the category if the card is a stacked timeseries bar
        const card =
          cardConfig.content.type === BAR_CHART_TYPES.STACKED &&
          cardConfig.content.timeDataSourceId &&
          selectedItems.length > 1
            ? omit(cardConfig, 'content.categoryDataSourceId')
            : cardConfig;
        const newCard = handleDataSeriesChange(selectedItems, card, setEditDataSeries);
        setSelectedDataItems(selectedItems.map(({ text }) => text));
        onChange(newCard);
      }
    },
    [cardConfig, dataSection, onChange, setSelectedDataItems, validDataItems]
  );

  const handleEditButton = useCallback(
    (dataItem, i) => {
      const dataItemWithMetaData = validDataItems?.find(
        ({ dataItemId }) => dataItemId === dataItem.dataItemId
      );
      // need to reset the card to include the latest dataSection
      onChange({
        ...cardConfig,
        content: {
          ...cardConfig.content,
          ...(cardConfig.type === CARD_TYPES.VALUE
            ? { attributes: dataSection }
            : { series: dataSection }),
        },
      });
      setEditDataItem({
        ...dataItemWithMetaData,
        ...dataItem,
        ...(cardConfig.type === CARD_TYPES.TIMESERIES || cardConfig.type === CARD_TYPES.BAR
          ? {
              color: dataItem.color || DATAITEM_COLORS_OPTIONS[i % DATAITEM_COLORS_OPTIONS.length],
            }
          : {}),
      });
      setShowEditor(true);
    },
    [cardConfig, dataSection, onChange, validDataItems]
  );

  const handleRemoveButton = useCallback(
    (dataItem) => {
      const filteredItems = dataSection.filter(
        (item) => item.dataSourceId !== dataItem.dataSourceId
      );
      setSelectedDataItems(filteredItems.map((item) => item.dataSourceId));
      setRemovedDataItems([...removedDataItems, dataItem]);
      setEditDataSeries(filteredItems);
      onChange({
        ...cardConfig,
        content: {
          ...cardConfig.content,
          ...(cardConfig.type === CARD_TYPES.VALUE
            ? { attributes: filteredItems }
            : { series: filteredItems }),
        },
      });
    },
    [cardConfig, dataSection, onChange, removedDataItems, setSelectedDataItems]
  );

  const dataItemListItems = useMemo(
    () =>
      dataSection?.map((dataItem, i) => {
        const iconColorOption =
          dataItem.color || DATAITEM_COLORS_OPTIONS[i % DATAITEM_COLORS_OPTIONS.length];
        return {
          id: dataItem.dataSourceId,
          content: {
            value: dataItem.label || dataItem.dataItemId,
            icon:
              cardConfig.type === CARD_TYPES.TIMESERIES || cardConfig.type === CARD_TYPES.BAR ? (
                <div
                  className={`${baseClassName}--data-item-list--item-color-icon`}
                  style={{
                    '--icon-color-option': iconColorOption,
                  }}
                />
              ) : null,
            rowActions: () => [
<<<<<<< HEAD
              <Button
                key={`data-item-${dataItem.dataSourceId}_edit`}
                renderIcon={Edit16}
                hasIconOnly
                kind="ghost"
                size="small"
                onClick={() => handleEditButton(dataItem, i)}
                iconDescription={mergedI18n.edit}
              />,
=======
              !isComplexDataSeries && [
                <Button
                  key={`data-item-${dataItem.dataSourceId}_edit`}
                  renderIcon={Edit16}
                  hasIconOnly
                  kind="ghost"
                  size="small"
                  onClick={() => handleEditButton(dataItem, i)}
                  iconDescription={mergedI18n.edit}
                  tooltipPosition="left"
                  tooltipAlignment="center"
                />,
              ],
>>>>>>> 173969e3
              <Button
                key={`data-item-${dataItem.dataSourceId}_remove`}
                renderIcon={Subtract16}
                hasIconOnly
                kind="ghost"
                size="small"
                onClick={() => handleRemoveButton(dataItem)}
                iconDescription={mergedI18n.remove}
                tooltipPosition="left"
                tooltipAlignment="center"
              />,
            ],
          },
        };
      }),
    [
      cardConfig.type,
      dataSection,
      handleEditButton,
      handleRemoveButton,
      mergedI18n.edit,
      mergedI18n.remove,
    ]
  );

  return !isEmpty(validDataItems) ? (
    <>
      <DataSeriesFormItemModal
        cardConfig={cardConfig}
        isSummaryDashboard={isSummaryDashboard}
        showEditor={showEditor}
        setShowEditor={setShowEditor}
        editDataSeries={editDataSeries}
        setEditDataSeries={setEditDataSeries}
        editDataItem={editDataItem}
        setEditDataItem={setEditDataItem}
        validDataItems={validDataItems}
        availableDimensions={availableDimensions}
        dataSection={dataSection}
        onChange={onChange}
        i18n={mergedI18n}
      />
      <ContentFormItemTitle
        title={mergedI18n.dataItemEditorSectionTitle}
        // Specific to each card type
        tooltip={{ ...cardSpecificTooltip }}
      />
      {cardConfig.type === CARD_TYPES.BAR && (
        <BarChartDataSeriesContent
          cardConfig={cardConfig}
          onChange={onChange}
          availableDimensions={availableDimensions}
          i18n={mergedI18n}
          translateWithId={translateWithId}
        />
      )}
      {canMultiSelectDataItems ? (
        <div className={`${baseClassName}--input`}>
          <ComboBox
            // need to re-gen if selected card changes or if a dataItem is removed from the list
            key={`data-item-select-${removedDataItems.length}-selected_card-id-${cardConfig.id}`}
            data-testid="editor--data-series--combobox"
            id={`${cardConfig.id}_dataSourceIds-combobox`}
            items={formatDataItemsForDropdown(validDataItems)}
            itemToString={(item) => item?.text}
            titleText={mergedI18n.dataItemEditorDataItemTitle}
            addToList={false}
            shouldFilterItem={({ item, inputValue }) => {
              return (
                isEmpty(inputValue) ||
                item?.text?.toLowerCase()?.includes(inputValue?.toLowerCase())
              );
            }}
            placeholder={mergedI18n.filter}
            // clears out the input field after each selection
            selectedItem={{ id: '', text: '' }}
            onChange={handleSimpleDataSeriesChange}
            light
          />
        </div>
      ) : (
        // Can't select more than one dataItem
        <div className={`${baseClassName}--input`}>
          <Dropdown
            id={`${cardConfig.id}_dataSourceId`}
            direction="bottom"
            label={mergedI18n.selectDataItem}
            light
            translateWithId={translateWithId}
            title={mergedI18n.selectDataItem}
            titleText={mergedI18n.dataItem}
            items={validDataItems.map(({ dataSourceId }) => dataSourceId)}
            selectedItem={
              !isEmpty(cardConfig.content?.series) ? cardConfig.content?.series[0].dataItemId : null
            }
            onChange={({ selectedItem }) => {
              const itemWithMetaData = validDataItems?.find(
                ({ dataSourceId }) => dataSourceId === selectedItem
              );
              const newCard = handleDataSeriesChange(
                [
                  {
                    id: selectedItem,
                    ...(itemWithMetaData && { ...itemWithMetaData }),
                    dataSourceId: `${selectedItem}_${uuid.v4()}`,
                  },
                ],
                cardConfig,
                setEditDataSeries
              );
              setSelectedDataItems([selectedItem]);
              onChange(newCard);
            }}
          />
        </div>
      )}
      <List
        className={`${baseClassName}--data-item-list`}
        key={`data-item-list${selectedDataItems.length}`}
        // need to force an empty "empty state"
        emptyState={<div />}
        title=""
        items={dataItemListItems}
      />
    </>
  ) : null;
};
DataSeriesFormItem.defaultProps = defaultProps;
DataSeriesFormItem.propTypes = propTypes;
export default DataSeriesFormItem;<|MERGE_RESOLUTION|>--- conflicted
+++ resolved
@@ -375,7 +375,6 @@
                 />
               ) : null,
             rowActions: () => [
-<<<<<<< HEAD
               <Button
                 key={`data-item-${dataItem.dataSourceId}_edit`}
                 renderIcon={Edit16}
@@ -385,21 +384,6 @@
                 onClick={() => handleEditButton(dataItem, i)}
                 iconDescription={mergedI18n.edit}
               />,
-=======
-              !isComplexDataSeries && [
-                <Button
-                  key={`data-item-${dataItem.dataSourceId}_edit`}
-                  renderIcon={Edit16}
-                  hasIconOnly
-                  kind="ghost"
-                  size="small"
-                  onClick={() => handleEditButton(dataItem, i)}
-                  iconDescription={mergedI18n.edit}
-                  tooltipPosition="left"
-                  tooltipAlignment="center"
-                />,
-              ],
->>>>>>> 173969e3
               <Button
                 key={`data-item-${dataItem.dataSourceId}_remove`}
                 renderIcon={Subtract16}
