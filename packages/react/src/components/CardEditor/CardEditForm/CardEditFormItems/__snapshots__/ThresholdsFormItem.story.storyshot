--- conflicted
+++ resolved
@@ -12,29 +12,19 @@
     }
   >
     <button
+      aria-describedby={null}
       aria-pressed={null}
       className="iot--btn bx--btn bx--btn--sm bx--btn--ghost"
       data-testid="Button"
       disabled={false}
+      onBlur={[Function]}
       onClick={[Function]}
+      onFocus={[Function]}
+      onMouseEnter={[Function]}
+      onMouseLeave={[Function]}
       tabIndex={0}
       type="button"
     >
-<<<<<<< HEAD
-      <button
-        aria-describedby={null}
-        aria-pressed={null}
-        className="iot--btn bx--btn bx--btn--sm bx--btn--ghost"
-        data-testid="Button"
-        disabled={false}
-        onBlur={[Function]}
-        onClick={[Function]}
-        onFocus={[Function]}
-        onMouseEnter={[Function]}
-        onMouseLeave={[Function]}
-        tabIndex={0}
-        type="button"
-=======
       Add threshold
       <svg
         aria-hidden={true}
@@ -46,7 +36,6 @@
         viewBox="0 0 32 32"
         width={16}
         xmlns="http://www.w3.org/2000/svg"
->>>>>>> 63f25ad1
       >
         <path
           d="M17 15L17 8 15 8 15 15 8 15 8 17 15 17 15 24 17 24 17 17 24 17 24 15z"
@@ -413,18 +402,24 @@
           </div>
         </div>
         <button
-          className="iot--btn bx--btn bx--btn--ghost bx--btn--icon-only bx--tooltip__trigger bx--tooltip--a11y bx--tooltip--left bx--tooltip--align-center"
+          aria-describedby={null}
+          className="iot--btn bx--btn bx--btn--ghost bx--tooltip--hidden bx--btn--icon-only bx--tooltip__trigger bx--tooltip--a11y bx--btn--icon-only--left bx--tooltip--align-center"
           data-testid="Button"
           disabled={false}
+          onBlur={[Function]}
           onClick={[Function]}
+          onFocus={[Function]}
+          onMouseEnter={[Function]}
+          onMouseLeave={[Function]}
           tabIndex={0}
           type="button"
         >
-          <span
+          <div
             className="bx--assistive-text"
+            onMouseEnter={[Function]}
           >
             Remove
-          </span>
+          </div>
           <svg
             aria-hidden="true"
             aria-label="Remove"
@@ -547,49 +542,6 @@
               />
             </div>
           </div>
-<<<<<<< HEAD
-          <button
-            aria-describedby={null}
-            className="iot--btn bx--btn bx--btn--ghost bx--tooltip--hidden bx--btn--icon-only bx--tooltip__trigger bx--tooltip--a11y bx--btn--icon-only--left bx--tooltip--align-center"
-            data-testid="Button"
-            disabled={false}
-            onBlur={[Function]}
-            onClick={[Function]}
-            onFocus={[Function]}
-            onMouseEnter={[Function]}
-            onMouseLeave={[Function]}
-            tabIndex={0}
-            type="button"
-          >
-            <div
-              className="bx--assistive-text"
-              onMouseEnter={[Function]}
-            >
-              Remove
-            </div>
-            <svg
-              aria-hidden="true"
-              aria-label="Remove"
-              className="bx--btn__icon"
-              fill="currentColor"
-              focusable="false"
-              height={32}
-              preserveAspectRatio="xMidYMid meet"
-              role="img"
-              viewBox="0 0 32 32"
-              width={32}
-              xmlns="http://www.w3.org/2000/svg"
-            >
-              <path
-                d="M12 12H14V24H12zM18 12H20V24H18z"
-              />
-              <path
-                d="M4 6V8H6V28a2 2 0 002 2H24a2 2 0 002-2V8h2V6zM8 28V8H24V28zM12 2H20V4H12z"
-              />
-            </svg>
-          </button>
-=======
->>>>>>> 63f25ad1
         </div>
         <div
           className="iot--card-edit-form--threshold-input-group--item-dropdown"
@@ -831,18 +783,24 @@
           </div>
         </div>
         <button
-          className="iot--btn bx--btn bx--btn--ghost bx--btn--icon-only bx--tooltip__trigger bx--tooltip--a11y bx--tooltip--left bx--tooltip--align-center"
+          aria-describedby={null}
+          className="iot--btn bx--btn bx--btn--ghost bx--tooltip--hidden bx--btn--icon-only bx--tooltip__trigger bx--tooltip--a11y bx--btn--icon-only--left bx--tooltip--align-center"
           data-testid="Button"
           disabled={false}
+          onBlur={[Function]}
           onClick={[Function]}
+          onFocus={[Function]}
+          onMouseEnter={[Function]}
+          onMouseLeave={[Function]}
           tabIndex={0}
           type="button"
         >
-          <span
+          <div
             className="bx--assistive-text"
+            onMouseEnter={[Function]}
           >
             Remove
-          </span>
+          </div>
           <svg
             aria-hidden="true"
             aria-label="Remove"
@@ -965,49 +923,6 @@
               />
             </div>
           </div>
-<<<<<<< HEAD
-          <button
-            aria-describedby={null}
-            className="iot--btn bx--btn bx--btn--ghost bx--tooltip--hidden bx--btn--icon-only bx--tooltip__trigger bx--tooltip--a11y bx--btn--icon-only--left bx--tooltip--align-center"
-            data-testid="Button"
-            disabled={false}
-            onBlur={[Function]}
-            onClick={[Function]}
-            onFocus={[Function]}
-            onMouseEnter={[Function]}
-            onMouseLeave={[Function]}
-            tabIndex={0}
-            type="button"
-          >
-            <div
-              className="bx--assistive-text"
-              onMouseEnter={[Function]}
-            >
-              Remove
-            </div>
-            <svg
-              aria-hidden="true"
-              aria-label="Remove"
-              className="bx--btn__icon"
-              fill="currentColor"
-              focusable="false"
-              height={32}
-              preserveAspectRatio="xMidYMid meet"
-              role="img"
-              viewBox="0 0 32 32"
-              width={32}
-              xmlns="http://www.w3.org/2000/svg"
-            >
-              <path
-                d="M12 12H14V24H12zM18 12H20V24H18z"
-              />
-              <path
-                d="M4 6V8H6V28a2 2 0 002 2H24a2 2 0 002-2V8h2V6zM8 28V8H24V28zM12 2H20V4H12z"
-              />
-            </svg>
-          </button>
-=======
->>>>>>> 63f25ad1
         </div>
         <div
           className="iot--card-edit-form--threshold-input-group--item-dropdown"
@@ -1247,90 +1162,26 @@
               </div>
             </div>
           </div>
-<<<<<<< HEAD
-          <button
-            aria-describedby={null}
-            className="iot--btn bx--btn bx--btn--ghost bx--tooltip--hidden bx--btn--icon-only bx--tooltip__trigger bx--tooltip--a11y bx--btn--icon-only--left bx--tooltip--align-center"
-            data-testid="Button"
-            disabled={false}
-            onBlur={[Function]}
-            onClick={[Function]}
-            onFocus={[Function]}
-            onMouseEnter={[Function]}
-            onMouseLeave={[Function]}
-            tabIndex={0}
-            type="button"
-          >
-            <div
-              className="bx--assistive-text"
-              onMouseEnter={[Function]}
-            >
-              Remove
-            </div>
-            <svg
-              aria-hidden="true"
-              aria-label="Remove"
-              className="bx--btn__icon"
-              fill="currentColor"
-              focusable="false"
-              height={32}
-              preserveAspectRatio="xMidYMid meet"
-              role="img"
-              viewBox="0 0 32 32"
-              width={32}
-              xmlns="http://www.w3.org/2000/svg"
-            >
-              <path
-                d="M12 12H14V24H12zM18 12H20V24H18z"
-              />
-              <path
-                d="M4 6V8H6V28a2 2 0 002 2H24a2 2 0 002-2V8h2V6zM8 28V8H24V28zM12 2H20V4H12z"
-              />
-            </svg>
-          </button>
-        </div>
-      </div>
-      <button
-        aria-describedby={null}
-        aria-pressed={null}
-        className="iot--btn bx--btn bx--btn--sm bx--btn--ghost"
-        data-testid="Button"
-        disabled={false}
-        onBlur={[Function]}
-        onClick={[Function]}
-        onFocus={[Function]}
-        onMouseEnter={[Function]}
-        onMouseLeave={[Function]}
-        tabIndex={0}
-        type="button"
-      >
-        Add threshold
-        <svg
-          aria-hidden={true}
-          className="bx--btn__icon"
-          fill="currentColor"
-          focusable="false"
-          height={16}
-          preserveAspectRatio="xMidYMid meet"
-          viewBox="0 0 32 32"
-          width={16}
-          xmlns="http://www.w3.org/2000/svg"
-=======
         </div>
         <button
-          className="iot--btn bx--btn bx--btn--ghost bx--btn--icon-only bx--tooltip__trigger bx--tooltip--a11y bx--tooltip--left bx--tooltip--align-center"
+          aria-describedby={null}
+          className="iot--btn bx--btn bx--btn--ghost bx--tooltip--hidden bx--btn--icon-only bx--tooltip__trigger bx--tooltip--a11y bx--btn--icon-only--left bx--tooltip--align-center"
           data-testid="Button"
           disabled={false}
+          onBlur={[Function]}
           onClick={[Function]}
+          onFocus={[Function]}
+          onMouseEnter={[Function]}
+          onMouseLeave={[Function]}
           tabIndex={0}
           type="button"
->>>>>>> 63f25ad1
-        >
-          <span
+        >
+          <div
             className="bx--assistive-text"
+            onMouseEnter={[Function]}
           >
             Remove
-          </span>
+          </div>
           <svg
             aria-hidden="true"
             aria-label="Remove"
@@ -1355,11 +1206,16 @@
       </div>
     </div>
     <button
+      aria-describedby={null}
       aria-pressed={null}
       className="iot--btn bx--btn bx--btn--sm bx--btn--ghost"
       data-testid="Button"
       disabled={false}
+      onBlur={[Function]}
       onClick={[Function]}
+      onFocus={[Function]}
+      onMouseEnter={[Function]}
+      onMouseLeave={[Function]}
       tabIndex={0}
       type="button"
     >
