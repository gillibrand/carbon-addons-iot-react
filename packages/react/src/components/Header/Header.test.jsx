--- conflicted
+++ resolved
@@ -303,24 +303,8 @@
     expect(container.querySelectorAll(`.${iotPrefix}--header__short-name`)).toHaveLength(0);
   });
 
-<<<<<<< HEAD
-  it('should move icons into overflow menu when area too small', () => {
-    jest.useFakeTimers();
-    const originalWidth = window.innerWidth;
-    Object.defineProperty(window, 'innerWidth', { writable: true, configurable: true, value: 375 });
-    const originalBounding = Element.prototype.getBoundingClientRect;
-    // first we make sure right is higher than window width on the prototype
-    // this ensure the checks in the header trigger the overflow menu to be present.
-    Element.prototype.getBoundingClientRect = () => {
-      return {
-        right: 400,
-        left: 390,
-      };
-    };
-=======
   it('should not display an action item if isActionItemVisible returns false', () => {
     const isActionItemVisible = jest.fn().mockImplementation(() => false);
->>>>>>> a8a7889c
     render(
       <Header
         {...HeaderPropsWithoutOnClick}
@@ -328,71 +312,6 @@
         isActionItemVisible={isActionItemVisible}
       />
     );
-<<<<<<< HEAD
-    const overflowMenuButton = screen.getByLabelText('open and close list of options');
-    expect(overflowMenuButton).toBeVisible();
-    // Then update the prototype again to return the dimensions of the overflow button
-    // and the menu when it's open
-    Element.prototype.getBoundingClientRect = () => {
-      return {
-        bottom: 328,
-        height: 280,
-        left: 215,
-        right: 375,
-        top: 48,
-        width: 160,
-        x: 215,
-        y: 48,
-      };
-    };
-    overflowMenuButton.getBoundingClientRect = () => {
-      return {
-        bottom: 48,
-        height: 48,
-        left: 327,
-        right: 375,
-        top: 0,
-        width: 48,
-        x: 327,
-        y: 0,
-      };
-    };
-    overflowMenuButton.closest('[data-floating-menu-container]').getBoundingClientRect = () => {
-      return {
-        bottom: 48,
-        height: 48,
-        left: 327,
-        right: 375,
-        top: 0,
-        width: 48,
-        x: 327,
-        y: 0,
-      };
-    };
-    act(() => {
-      userEvent.click(overflowMenuButton);
-      jest.runAllTimers();
-    });
-    expect(screen.getByText('Watson')).toBeVisible();
-    expect(screen.getByText('Custom icon 1')).toBeVisible();
-    userEvent.click(screen.getByRole('menuitem', { name: 'help' }));
-    expect(screen.getByText('This is a link')).toBeVisible();
-    userEvent.click(screen.getByRole('button', { name: 'help' }));
-    expect(screen.queryByText('Custom icon 1')).toBeNull();
-    userEvent.click(screen.getByLabelText('open and close list of options'));
-    expect(screen.getByText('Custom icon 1')).toBeVisible();
-    userEvent.click(screen.getAllByLabelText('open and close list of options')[0]);
-    expect(screen.queryByText('Custom icon 1')).toBeNull();
-    act(() => {
-      userEvent.click(screen.getByLabelText('Open menu', { selector: 'svg' }));
-      jest.runAllTimers();
-    });
-    expect(screen.getByText('Watson')).toBeVisible();
-    expect(screen.getByText('Custom icon 1')).toBeVisible();
-    HTMLElement.prototype.getBoundingClientRect = originalBounding;
-    window.innerWidth = originalWidth;
-    jest.useRealTimers();
-=======
     expect(isActionItemVisible).toHaveBeenCalledTimes(1);
     expect(isActionItemVisible).toHaveBeenCalledWith({
       btnContent: expect.anything(),
@@ -403,6 +322,5 @@
   it('should render if actionItems is empty', () => {
     render(<Header {...HeaderPropsWithoutOnClick} actionItems={[]} />);
     expect(screen.getByText('IBM')).toBeVisible();
->>>>>>> a8a7889c
   });
 });