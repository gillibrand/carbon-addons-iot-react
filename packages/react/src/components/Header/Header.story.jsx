--- conflicted
+++ resolved
@@ -5,13 +5,8 @@
 import HeaderHelp from '@carbon/icons-react/lib/help/16';
 import Avatar from '@carbon/icons-react/lib/user--avatar/16';
 
-<<<<<<< HEAD
 import { settings } from '../../constants/Settings';
-=======
 import { Tag } from '../Tag';
-
-import Header from './Header';
->>>>>>> d42a05b2
 
 import Header from './Header';
 
@@ -208,22 +203,19 @@
 
 export const HeaderSubtitle = () => (
   <div style={{ width: '100%', height: '100vh' }}>
+    <Header {...HeaderMenuProps} subtitle="Monitor" />
+  </div>
+);
+
+HeaderSubtitle.story = {
+  name: 'header subtitle',
+};
+
+export const HeaderComponentSubtitle = () => (
+  <div style={{ width: '100%', height: '100vh' }}>
     <Header
       {...HeaderMenuProps}
-      subtitle="Monitor"
       className={`${iotPrefix}--header--story-test-class`}
-    />
-  </div>
-);
-
-HeaderSubtitle.story = {
-  name: 'header subtitle',
-};
-
-export const HeaderComponentSubtitle = () => (
-  <div style={{ width: '100%', height: '100vh' }}>
-    <StyledHeader
-      {...HeaderMenuProps}
       subtitle={
         <div>
           {'Monitor'}
