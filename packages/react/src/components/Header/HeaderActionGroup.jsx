--- conflicted
+++ resolved
@@ -85,11 +85,7 @@
   return (
     // added extra div here, because HeaderGlobalBar doesn't support refs
     <div ref={overFlowContainerRef} className={`${prefix}--header__global`}>
-<<<<<<< HEAD
-      <HeaderGlobalBar data-testid={`${testId}-global-bar`}>
-=======
       <HeaderGlobalBar data-testid={testId}>
->>>>>>> 75f31d6b
         {
           // if we have overflow items and are not showing a header action submenu
           // then render the overflow menu
@@ -100,13 +96,6 @@
             >
               <OverflowMenu
                 useAutoPositioning
-<<<<<<< HEAD
-                data-testid={`${testId}-overflow-menu`}
-                onOpen={() => setOverflowOpen(true)}
-                onClose={() => setOverflowOpen(false)}
-                renderIcon={() =>
-                  // show a close icon when open per design specs
-=======
                 onClick={({ target }) => {
                   if (target.tagName === 'BUTTON') {
                     setOverflowOpen((prev) => !prev);
@@ -130,7 +119,6 @@
                 }}
                 open={overflowOpen}
                 renderIcon={(iconProps) =>
->>>>>>> 75f31d6b
                   overflowOpen ? (
                     <Close16
                       {...iconProps}
