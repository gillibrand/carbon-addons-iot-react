--- conflicted
+++ resolved
@@ -71,20 +71,26 @@
           className="bx--header__global"
         >
           <button
+            aria-describedby={null}
             aria-label="alerts"
             aria-pressed={null}
-            className="bx--header-action-btn bx--header__action bx--btn bx--btn--primary bx--btn--icon-only bx--tooltip__trigger bx--tooltip--a11y bx--tooltip--bottom bx--tooltip--align-center"
+            className="bx--header-action-btn bx--header__action bx--btn bx--btn--primary bx--tooltip--hidden bx--btn--icon-only bx--tooltip__trigger bx--tooltip--a11y bx--btn--icon-only--bottom bx--tooltip--align-center"
             data-testid="menu-item-alerts-global"
             disabled={false}
+            onBlur={[Function]}
             onClick={[Function]}
+            onFocus={[Function]}
+            onMouseEnter={[Function]}
+            onMouseLeave={[Function]}
             tabIndex={0}
             type="button"
           >
-            <span
+            <div
               className="bx--assistive-text"
+              onMouseEnter={[Function]}
             >
               alerts
-            </span>
+            </div>
             <svg
               aria-hidden={true}
               description="Icon"
@@ -108,19 +114,12 @@
             onKeyDown={[Function]}
           >
             <button
-<<<<<<< HEAD
               aria-describedby={null}
-              aria-label="alerts"
-              aria-pressed={null}
-              className="bx--header-action-btn bx--header__action bx--btn bx--btn--primary bx--tooltip--hidden bx--btn--icon-only bx--tooltip__trigger bx--tooltip--a11y bx--btn--icon-only--bottom bx--tooltip--align-center"
-              data-testid="menu-item-alerts-global"
-=======
               aria-expanded={false}
               aria-haspopup="menu"
               aria-label="help"
               aria-pressed={null}
-              className="bx--header-action-btn action-btn__trigger bx--header__action bx--btn bx--btn--primary bx--btn--icon-only bx--tooltip__trigger bx--tooltip--a11y bx--tooltip--bottom bx--tooltip--align-center"
->>>>>>> 63f25ad1
+              className="bx--header-action-btn action-btn__trigger bx--header__action bx--btn bx--btn--primary bx--tooltip--hidden bx--btn--icon-only bx--tooltip__trigger bx--tooltip--a11y bx--btn--icon-only--bottom bx--tooltip--align-center"
               disabled={false}
               onBlur={[Function]}
               onClick={[Function]}
@@ -135,13 +134,8 @@
                 className="bx--assistive-text"
                 onMouseEnter={[Function]}
               >
-<<<<<<< HEAD
-                alerts
+                help
               </div>
-=======
-                help
-              </span>
->>>>>>> 63f25ad1
               <svg
                 aria-hidden={true}
                 className="bx--header__menu-item bx--header__menu-title"
@@ -232,21 +226,6 @@
             <div
               className="bx--header__submenu bx--header-action-btn"
             >
-<<<<<<< HEAD
-              <button
-                aria-describedby={null}
-                aria-expanded={false}
-                aria-haspopup="menu"
-                aria-label="help"
-                aria-pressed={null}
-                className="bx--header-action-btn action-btn__trigger bx--header__action bx--btn bx--btn--primary bx--tooltip--hidden bx--btn--icon-only bx--tooltip__trigger bx--tooltip--a11y bx--btn--icon-only--bottom bx--tooltip--align-center"
-                disabled={false}
-                onBlur={[Function]}
-                onClick={[Function]}
-                onFocus={[Function]}
-                onMouseEnter={[Function]}
-                onMouseLeave={[Function]}
-=======
               <a
                 aria-expanded={false}
                 aria-haspopup="menu"
@@ -256,18 +235,8 @@
                 href=""
                 onClick={[Function]}
                 role="menuitem"
->>>>>>> 63f25ad1
                 tabIndex={0}
               >
-<<<<<<< HEAD
-                <div
-                  className="bx--assistive-text"
-                  onMouseEnter={[Function]}
-                >
-                  help
-                </div>
-=======
->>>>>>> 63f25ad1
                 <svg
                   aria-hidden={true}
                   description="Icon"
@@ -353,22 +322,28 @@
             onKeyDown={[Function]}
           >
             <button
+              aria-describedby={null}
               aria-expanded={false}
               aria-haspopup="menu"
               aria-label="AppSwitcher"
               aria-pressed={null}
-              className="bx--header-action-btn action-btn__trigger bx--header__action bx--btn bx--btn--primary bx--btn--icon-only bx--tooltip__trigger bx--tooltip--a11y bx--tooltip--bottom bx--tooltip--align-center"
+              className="bx--header-action-btn action-btn__trigger bx--header__action bx--btn bx--btn--primary bx--tooltip--hidden bx--btn--icon-only bx--tooltip__trigger bx--tooltip--a11y bx--btn--icon-only--bottom bx--tooltip--align-center"
               disabled={false}
+              onBlur={[Function]}
               onClick={[Function]}
+              onFocus={[Function]}
+              onMouseEnter={[Function]}
+              onMouseLeave={[Function]}
               tabIndex={0}
               title="AppSwitcher"
               type="button"
             >
-              <span
+              <div
                 className="bx--assistive-text"
+                onMouseEnter={[Function]}
               >
                 AppSwitcher
-              </span>
+              </div>
               <svg
                 aria-hidden={true}
                 className="bx--header__menu-item bx--header__menu-title"
@@ -391,55 +366,8 @@
               data-testid="action-btn__panel"
               tabIndex="-1"
             >
-<<<<<<< HEAD
-              <button
-                aria-describedby={null}
-                aria-expanded={false}
-                aria-haspopup="menu"
-                aria-label="AppSwitcher"
-                aria-pressed={null}
-                className="bx--header-action-btn action-btn__trigger bx--header__action bx--btn bx--btn--primary bx--tooltip--hidden bx--btn--icon-only bx--tooltip__trigger bx--tooltip--a11y bx--btn--icon-only--bottom bx--tooltip--align-center"
-                disabled={false}
-                onBlur={[Function]}
-                onClick={[Function]}
-                onFocus={[Function]}
-                onMouseEnter={[Function]}
-                onMouseLeave={[Function]}
-                tabIndex={0}
-                title="AppSwitcher"
-                type="button"
-              >
-                <div
-                  className="bx--assistive-text"
-                  onMouseEnter={[Function]}
-                >
-                  AppSwitcher
-                </div>
-                <svg
-                  aria-hidden={true}
-                  className="bx--header__menu-item bx--header__menu-title"
-                  fill="white"
-                  focusable="false"
-                  height={20}
-                  preserveAspectRatio="xMidYMid meet"
-                  viewBox="0 0 32 32"
-                  width={20}
-                  xmlns="http://www.w3.org/2000/svg"
-                >
-                  <path
-                    d="M14 4H18V8H14zM4 4H8V8H4zM24 4H28V8H24zM14 14H18V18H14zM4 14H8V18H4zM24 14H28V18H24zM14 24H18V28H14zM4 24H8V28H4zM24 24H28V28H24z"
-                  />
-                </svg>
-              </button>
-              <div
-                aria-label="Header Panel"
-                className="bx--header-panel bx--app-switcher"
-                data-testid="action-btn__panel"
-                tabIndex="-1"
-=======
               <ul
                 aria-label="AppSwitcher"
->>>>>>> 63f25ad1
               >
                 <li
                   className="action-btn__headerpanel-li"
@@ -531,20 +459,26 @@
         className="bx--header__global"
       >
         <button
+          aria-describedby={null}
           aria-label="user"
           aria-pressed={null}
-          className="bx--header-action-btn bx--header__action bx--btn bx--btn--primary bx--btn--icon-only bx--tooltip__trigger bx--tooltip--a11y bx--tooltip--bottom bx--tooltip--align-center"
+          className="bx--header-action-btn bx--header__action bx--btn bx--btn--primary bx--tooltip--hidden bx--btn--icon-only bx--tooltip__trigger bx--tooltip--a11y bx--btn--icon-only--bottom bx--tooltip--align-center"
           data-testid="menu-item-user-global"
           disabled={false}
+          onBlur={[Function]}
           onClick={[Function]}
+          onFocus={[Function]}
+          onMouseEnter={[Function]}
+          onMouseLeave={[Function]}
           tabIndex={0}
           type="button"
         >
-          <span
+          <div
             className="bx--assistive-text"
+            onMouseEnter={[Function]}
           >
             user
-          </span>
+          </div>
           <svg
             aria-hidden={true}
             description="Icon"
@@ -640,164 +574,6 @@
         <div
           className="bx--header__global"
         >
-<<<<<<< HEAD
-          <button
-            aria-describedby={null}
-            aria-label="user"
-            aria-pressed={null}
-            className="bx--header-action-btn bx--header__action bx--btn bx--btn--primary bx--tooltip--hidden bx--btn--icon-only bx--tooltip__trigger bx--tooltip--a11y bx--btn--icon-only--bottom bx--tooltip--align-center"
-            data-testid="menu-item-user-global"
-            disabled={false}
-            onBlur={[Function]}
-            onClick={[Function]}
-            onFocus={[Function]}
-            onMouseEnter={[Function]}
-            onMouseLeave={[Function]}
-            tabIndex={0}
-            type="button"
-          >
-            <div
-              className="bx--assistive-text"
-              onMouseEnter={[Function]}
-            >
-              user
-            </div>
-            <svg
-              aria-hidden={true}
-              description="Icon"
-              fill="white"
-              focusable="false"
-              height={16}
-              preserveAspectRatio="xMidYMid meet"
-              viewBox="0 0 16 16"
-              width={16}
-              xmlns="http://www.w3.org/2000/svg"
-            >
-              <path
-                d="M8,1C4.1,1,1,4.1,1,8s3.1,7,7,7s7-3.1,7-7S11.9,1,8,1z M5,13.2v-1.5c0-0.9,0.6-1.6,1.5-1.7h3c0.9,0.1,1.5,0.8,1.5,1.7v1.5	C9.1,14.3,6.9,14.3,5,13.2L5,13.2z M12,12l0-0.8c0-0.9-1.1-2.1-2.5-2.2h-3C5.1,9.1,4,10.3,4,11.7l0,0.5v0.3c-2.5-2.2-2.7-6-0.5-8.5	s6-2.7,8.5-0.5s2.7,6,0.5,8.5c-0.1,0.2-0.3,0.3-0.5,0.5V12z"
-              />
-              <path
-                d="M8,3C6.6,3,5.5,4.1,5.5,5.5S6.6,8,8,8s2.5-1.1,2.5-2.5S9.4,3,8,3z M8,7C7.2,7,6.5,6.3,6.5,5.5S7.2,4,8,4s1.5,0.7,1.5,1.5	S8.8,7,8,7z"
-              />
-            </svg>
-          </button>
-        </div>
-      </div>
-    </header>
-  </div>
-  <button
-    className="info__show-button"
-    onClick={[Function]}
-    style={
-      Object {
-        "background": "#027ac5",
-        "border": "none",
-        "borderRadius": "0 0 0 5px",
-        "color": "#fff",
-        "cursor": "pointer",
-        "display": "block",
-        "fontFamily": "sans-serif",
-        "fontSize": 12,
-        "padding": "5px 15px",
-        "position": "fixed",
-        "right": 0,
-        "top": 0,
-      }
-    }
-    type="button"
-  >
-    Show Info
-  </button>
-</div>
-`;
-
-exports[`Storybook Snapshot tests and console checks Storyshots 1 - Watson IoT/Header header submenu 1`] = `
-<div
-  className="storybook-container"
->
-  <div
-    style={
-      Object {
-        "position": "relative",
-        "zIndex": 0,
-      }
-    }
-  >
-    <div
-      style={
-        Object {
-          "height": "100vh",
-          "width": "100%",
-        }
-      }
-    >
-      <header
-        aria-label="main header"
-        className="bx--header iot--header--story-test-class"
-      >
-        <a
-          className="bx--skip-to-content"
-          href="skip"
-          tabIndex="0"
-        >
-          Skip to main content
-        </a>
-        <button
-          aria-label="Open menu"
-          className="bx--header__action bx--header__menu-trigger bx--header__menu-toggle bx--header__menu-toggle__hidden"
-          onClick={null}
-          title="Open menu"
-          type="button"
-        >
-          <svg
-            aria-hidden={true}
-            fill="currentColor"
-            focusable="false"
-            height={20}
-            preserveAspectRatio="xMidYMid meet"
-            viewBox="0 0 20 20"
-            width={20}
-            xmlns="http://www.w3.org/2000/svg"
-          >
-            <path
-              d="M2 14.8H18V16H2zM2 11.2H18V12.399999999999999H2zM2 7.6H18V8.799999999999999H2zM2 4H18V5.2H2z"
-            />
-          </svg>
-        </button>
-        <a
-          className="bx--header__name"
-          href="http://localhost:8989"
-        >
-          <span
-            className="bx--header__name--prefix"
-          >
-            IBM
-          </span>
-           
-          <span>
-            Application Name
-          </span>
-          <span
-            className="iot--header__short-name"
-          >
-            Application Name
-          </span>
-        </a>
-        <div
-          className="bx--header__global"
-        >
-          <div
-            className="bx--header__global"
-          >
-            <div
-              className="bx--header__submenu bx--header-action-btn action-btn__group"
-              data-testid="action-btn__group"
-              onBlur={[Function]}
-              onKeyDown={[Function]}
-            >
-              <div
-                className="bx--header__submenu bx--header-action-btn"
-=======
           <div
             className="bx--header__submenu bx--header-action-btn action-btn__group"
             data-testid="action-btn__group"
@@ -817,7 +593,6 @@
                 onClick={[Function]}
                 role="menuitem"
                 tabIndex={0}
->>>>>>> 63f25ad1
               >
                 <svg
                   aria-hidden={true}
@@ -1161,18 +936,12 @@
             >
               <div
                 className="bx--tag"
+                disabled={null}
                 id="tag-13"
               >
-<<<<<<< HEAD
-                <div
-                  className="bx--tag"
-                  disabled={null}
-                  id="tag-13"
-=======
                 
                 <span
                   title="Admin Mode"
->>>>>>> 63f25ad1
                 >
                   Admin Mode
                 </span>
@@ -1368,20 +1137,26 @@
           className="bx--header__global"
         >
           <button
+            aria-describedby={null}
             aria-label="Announcements"
             aria-pressed={null}
-            className="bx--header-action-btn bx--header__action bx--btn bx--btn--primary bx--btn--icon-only bx--tooltip__trigger bx--tooltip--a11y bx--tooltip--bottom bx--tooltip--align-center"
+            className="bx--header-action-btn bx--header__action bx--btn bx--btn--primary bx--tooltip--hidden bx--btn--icon-only bx--tooltip__trigger bx--tooltip--a11y bx--btn--icon-only--bottom bx--tooltip--align-center"
             data-testid="menu-item-Announcements-global"
             disabled={false}
+            onBlur={[Function]}
             onClick={[Function]}
+            onFocus={[Function]}
+            onMouseEnter={[Function]}
+            onMouseLeave={[Function]}
             tabIndex={0}
             type="button"
           >
-            <span
+            <div
               className="bx--assistive-text"
+              onMouseEnter={[Function]}
             >
               Announcements
-            </span>
+            </div>
             <svg
               aria-hidden={true}
               description="Announcements"
@@ -1399,20 +1174,26 @@
             </svg>
           </button>
           <button
+            aria-describedby={null}
             aria-label="Custom icon 1"
             aria-pressed={null}
-            className="bx--header-action-btn bx--header__action bx--btn bx--btn--primary bx--btn--icon-only bx--tooltip__trigger bx--tooltip--a11y bx--tooltip--bottom bx--tooltip--align-center"
+            className="bx--header-action-btn bx--header__action bx--btn bx--btn--primary bx--tooltip--hidden bx--btn--icon-only bx--tooltip__trigger bx--tooltip--a11y bx--btn--icon-only--bottom bx--tooltip--align-center"
             data-testid="menu-item-Custom icon 1-global"
             disabled={false}
+            onBlur={[Function]}
             onClick={[Function]}
+            onFocus={[Function]}
+            onMouseEnter={[Function]}
+            onMouseLeave={[Function]}
             tabIndex={0}
             type="button"
           >
-            <span
+            <div
               className="bx--assistive-text"
+              onMouseEnter={[Function]}
             >
               Custom icon 1
-            </span>
+            </div>
             <svg
               aria-hidden={true}
               description="icon"
@@ -1430,20 +1211,26 @@
             </svg>
           </button>
           <button
+            aria-describedby={null}
             aria-label="Custom icon 2"
             aria-pressed={null}
-            className="bx--header-action-btn bx--header__action bx--btn bx--btn--primary bx--btn--icon-only bx--tooltip__trigger bx--tooltip--a11y bx--tooltip--bottom bx--tooltip--align-center"
+            className="bx--header-action-btn bx--header__action bx--btn bx--btn--primary bx--tooltip--hidden bx--btn--icon-only bx--tooltip__trigger bx--tooltip--a11y bx--btn--icon-only--bottom bx--tooltip--align-center"
             data-testid="menu-item-Custom icon 2-global"
             disabled={false}
+            onBlur={[Function]}
             onClick={[Function]}
+            onFocus={[Function]}
+            onMouseEnter={[Function]}
+            onMouseLeave={[Function]}
             tabIndex={0}
             type="button"
           >
-            <span
+            <div
               className="bx--assistive-text"
+              onMouseEnter={[Function]}
             >
               Custom icon 2
-            </span>
+            </div>
             <svg
               aria-hidden={true}
               description="icon"
@@ -1461,20 +1248,26 @@
             </svg>
           </button>
           <button
+            aria-describedby={null}
             aria-label="Custom icon 3"
             aria-pressed={null}
-            className="bx--header-action-btn bx--header__action bx--btn bx--btn--primary bx--btn--icon-only bx--tooltip__trigger bx--tooltip--a11y bx--tooltip--bottom bx--tooltip--align-center"
+            className="bx--header-action-btn bx--header__action bx--btn bx--btn--primary bx--tooltip--hidden bx--btn--icon-only bx--tooltip__trigger bx--tooltip--a11y bx--btn--icon-only--bottom bx--tooltip--align-center"
             data-testid="menu-item-Custom icon 3-global"
             disabled={false}
+            onBlur={[Function]}
             onClick={[Function]}
+            onFocus={[Function]}
+            onMouseEnter={[Function]}
+            onMouseLeave={[Function]}
             tabIndex={0}
             type="button"
           >
-            <span
+            <div
               className="bx--assistive-text"
+              onMouseEnter={[Function]}
             >
               Custom icon 3
-            </span>
+            </div>
             <svg
               aria-hidden={true}
               description="icon"
@@ -1492,20 +1285,26 @@
             </svg>
           </button>
           <button
+            aria-describedby={null}
             aria-label="alerts"
             aria-pressed={null}
-            className="bx--header-action-btn bx--header__action bx--btn bx--btn--primary bx--btn--icon-only bx--tooltip__trigger bx--tooltip--a11y bx--tooltip--bottom bx--tooltip--align-center"
+            className="bx--header-action-btn bx--header__action bx--btn bx--btn--primary bx--tooltip--hidden bx--btn--icon-only bx--tooltip__trigger bx--tooltip--a11y bx--btn--icon-only--bottom bx--tooltip--align-center"
             data-testid="menu-item-alerts-global"
             disabled={false}
+            onBlur={[Function]}
             onClick={[Function]}
+            onFocus={[Function]}
+            onMouseEnter={[Function]}
+            onMouseLeave={[Function]}
             tabIndex={0}
             type="button"
           >
-            <span
+            <div
               className="bx--assistive-text"
+              onMouseEnter={[Function]}
             >
               alerts
-            </span>
+            </div>
             <svg
               aria-hidden={true}
               description="Icon"
@@ -1529,56 +1328,12 @@
             onKeyDown={[Function]}
           >
             <button
-<<<<<<< HEAD
               aria-describedby={null}
-              aria-label="Announcements"
-              aria-pressed={null}
-              className="bx--header-action-btn bx--header__action bx--btn bx--btn--primary bx--tooltip--hidden bx--btn--icon-only bx--tooltip__trigger bx--tooltip--a11y bx--btn--icon-only--bottom bx--tooltip--align-center"
-              data-testid="menu-item-Announcements-global"
-              disabled={false}
-              onBlur={[Function]}
-              onClick={[Function]}
-              onFocus={[Function]}
-              onMouseEnter={[Function]}
-              onMouseLeave={[Function]}
-              tabIndex={0}
-              type="button"
-            >
-              <div
-                className="bx--assistive-text"
-                onMouseEnter={[Function]}
-              >
-                Announcements
-              </div>
-              <svg
-                aria-hidden={true}
-                description="Announcements"
-                fill="white"
-                focusable="false"
-                height={16}
-                preserveAspectRatio="xMidYMid meet"
-                viewBox="0 0 32 32"
-                width={16}
-                xmlns="http://www.w3.org/2000/svg"
-              >
-                <path
-                  d="M26,6V8.17L5.64,11.87a2,2,0,0,0-1.64,2v4.34a2,2,0,0,0,1.64,2L8,20.56V24a2,2,0,0,0,2,2h8a2,2,0,0,0,2-2V22.74l6,1.09V26h2V6ZM18,24H10V20.93l8,1.45ZM6,18.17V13.83L26,10.2V21.8Z"
-                />
-              </svg>
-            </button>
-            <button
-              aria-describedby={null}
-              aria-label="Custom icon 1"
-              aria-pressed={null}
-              className="bx--header-action-btn bx--header__action bx--btn bx--btn--primary bx--tooltip--hidden bx--btn--icon-only bx--tooltip__trigger bx--tooltip--a11y bx--btn--icon-only--bottom bx--tooltip--align-center"
-              data-testid="menu-item-Custom icon 1-global"
-=======
               aria-expanded={false}
               aria-haspopup="menu"
               aria-label="help"
               aria-pressed={null}
-              className="bx--header-action-btn action-btn__trigger bx--header__action bx--btn bx--btn--primary bx--btn--icon-only bx--tooltip__trigger bx--tooltip--a11y bx--tooltip--bottom bx--tooltip--align-center"
->>>>>>> 63f25ad1
+              className="bx--header-action-btn action-btn__trigger bx--header__action bx--btn bx--btn--primary bx--tooltip--hidden bx--btn--icon-only bx--tooltip__trigger bx--tooltip--a11y bx--btn--icon-only--bottom bx--tooltip--align-center"
               disabled={false}
               onBlur={[Function]}
               onClick={[Function]}
@@ -1593,13 +1348,8 @@
                 className="bx--assistive-text"
                 onMouseEnter={[Function]}
               >
-<<<<<<< HEAD
-                Custom icon 1
+                help
               </div>
-=======
-                help
-              </span>
->>>>>>> 63f25ad1
               <svg
                 aria-hidden={true}
                 className="bx--header__menu-item bx--header__menu-title"
@@ -1615,123 +1365,16 @@
                 <path
                   d="M8,1C4.1,1,1,4.1,1,8s3.1,7,7,7s7-3.1,7-7S11.9,1,8,1z M8,14c-3.3,0-6-2.7-6-6s2.7-6,6-6s6,2.7,6,6S11.3,14,8,14z"
                 />
-<<<<<<< HEAD
-              </svg>
-            </button>
-            <button
-              aria-describedby={null}
-              aria-label="Custom icon 2"
-              aria-pressed={null}
-              className="bx--header-action-btn bx--header__action bx--btn bx--btn--primary bx--tooltip--hidden bx--btn--icon-only bx--tooltip__trigger bx--tooltip--a11y bx--btn--icon-only--bottom bx--tooltip--align-center"
-              data-testid="menu-item-Custom icon 2-global"
-              disabled={false}
-              onBlur={[Function]}
-              onClick={[Function]}
-              onFocus={[Function]}
-              onMouseEnter={[Function]}
-              onMouseLeave={[Function]}
-              tabIndex={0}
-              type="button"
-            >
-              <div
-                className="bx--assistive-text"
-                onMouseEnter={[Function]}
-              >
-                Custom icon 2
-              </div>
-              <svg
-                aria-hidden={true}
-                description="icon"
-                fill="white"
-                focusable="false"
-                height={16}
-                preserveAspectRatio="xMidYMid meet"
-                viewBox="0 0 32 32"
-                width={16}
-                xmlns="http://www.w3.org/2000/svg"
-              >
-                <path
-                  d="M26,4H6A2,2,0,0,0,4,6V26a2,2,0,0,0,2,2H26a2,2,0,0,0,2-2V6A2,2,0,0,0,26,4ZM6,26V6H26V26Z"
-                />
-              </svg>
-            </button>
-            <button
-              aria-describedby={null}
-              aria-label="Custom icon 3"
-              aria-pressed={null}
-              className="bx--header-action-btn bx--header__action bx--btn bx--btn--primary bx--tooltip--hidden bx--btn--icon-only bx--tooltip__trigger bx--tooltip--a11y bx--btn--icon-only--bottom bx--tooltip--align-center"
-              data-testid="menu-item-Custom icon 3-global"
-              disabled={false}
-              onBlur={[Function]}
-              onClick={[Function]}
-              onFocus={[Function]}
-              onMouseEnter={[Function]}
-              onMouseLeave={[Function]}
-              tabIndex={0}
-              type="button"
-            >
-              <div
-                className="bx--assistive-text"
-                onMouseEnter={[Function]}
-              >
-                Custom icon 3
-              </div>
-              <svg
-                aria-hidden={true}
-                description="icon"
-                fill="white"
-                focusable="false"
-                height={16}
-                preserveAspectRatio="xMidYMid meet"
-                viewBox="0 0 32 32"
-                width={16}
-                xmlns="http://www.w3.org/2000/svg"
-              >
-=======
                 <circle
                   cx="8"
                   cy="11.8"
                   r=".8"
                 />
->>>>>>> 63f25ad1
                 <path
                   d="M8.5,4H7.8C6.5,4,5.5,5,5.5,6.2c0,0,0,0,0,0v0.2h1V6.2C6.5,5.6,7.1,5,7.8,5h0.8c0.7,0,1.2,0.6,1.2,1.2S9.2,7.5,8.5,7.5h-1	v2.2h1V8.5c1.2,0,2.2-1,2.2-2.2S9.7,4,8.5,4z"
                 />
               </svg>
             </button>
-<<<<<<< HEAD
-            <button
-              aria-describedby={null}
-              aria-label="alerts"
-              aria-pressed={null}
-              className="bx--header-action-btn bx--header__action bx--btn bx--btn--primary bx--tooltip--hidden bx--btn--icon-only bx--tooltip__trigger bx--tooltip--a11y bx--btn--icon-only--bottom bx--tooltip--align-center"
-              data-testid="menu-item-alerts-global"
-              disabled={false}
-              onBlur={[Function]}
-              onClick={[Function]}
-              onFocus={[Function]}
-              onMouseEnter={[Function]}
-              onMouseLeave={[Function]}
-              tabIndex={0}
-              type="button"
-            >
-              <div
-                className="bx--assistive-text"
-                onMouseEnter={[Function]}
-              >
-                alerts
-              </div>
-              <svg
-                aria-hidden={true}
-                description="Icon"
-                fill="white"
-                focusable="false"
-                height={16}
-                preserveAspectRatio="xMidYMid meet"
-                viewBox="0 0 16 16"
-                width={16}
-                xmlns="http://www.w3.org/2000/svg"
-=======
             <div
               aria-label="Header Panel"
               className="bx--header-panel action-btn__headerpanel action-btn__headerpanel--closed"
@@ -1740,7 +1383,6 @@
             >
               <ul
                 aria-label="help"
->>>>>>> 63f25ad1
               >
                 <li
                   className="action-btn__headerpanel-li"
@@ -1798,21 +1440,6 @@
             <div
               className="bx--header__submenu bx--header-action-btn"
             >
-<<<<<<< HEAD
-              <button
-                aria-describedby={null}
-                aria-expanded={false}
-                aria-haspopup="menu"
-                aria-label="help"
-                aria-pressed={null}
-                className="bx--header-action-btn action-btn__trigger bx--header__action bx--btn bx--btn--primary bx--tooltip--hidden bx--btn--icon-only bx--tooltip__trigger bx--tooltip--a11y bx--btn--icon-only--bottom bx--tooltip--align-center"
-                disabled={false}
-                onBlur={[Function]}
-                onClick={[Function]}
-                onFocus={[Function]}
-                onMouseEnter={[Function]}
-                onMouseLeave={[Function]}
-=======
               <a
                 aria-expanded={false}
                 aria-haspopup="menu"
@@ -1822,18 +1449,8 @@
                 href=""
                 onClick={[Function]}
                 role="menuitem"
->>>>>>> 63f25ad1
                 tabIndex={0}
               >
-<<<<<<< HEAD
-                <div
-                  className="bx--assistive-text"
-                  onMouseEnter={[Function]}
-                >
-                  help
-                </div>
-=======
->>>>>>> 63f25ad1
                 <svg
                   aria-hidden={true}
                   description="Icon"
