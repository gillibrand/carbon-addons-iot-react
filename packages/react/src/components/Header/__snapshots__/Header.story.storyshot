--- conflicted
+++ resolved
@@ -72,11 +72,7 @@
       >
         <div
           className="bx--header__global"
-<<<<<<< HEAD
-          data-testid="header-action-group-global-bar"
-=======
           data-testid="header-action-group"
->>>>>>> a2ebda03
         >
           <button
             aria-describedby={null}
@@ -468,11 +464,7 @@
     >
       <div
         className="bx--header__global"
-<<<<<<< HEAD
-        data-testid="header-action-group-global-bar"
-=======
         data-testid="header-action-group"
->>>>>>> a2ebda03
       >
         <button
           aria-describedby={null}
@@ -592,11 +584,7 @@
       >
         <div
           className="bx--header__global"
-<<<<<<< HEAD
-          data-testid="header-action-group-global-bar"
-=======
           data-testid="header-action-group"
->>>>>>> a2ebda03
         >
           <div
             className="bx--header__submenu bx--header-action-btn action-btn__group"
@@ -780,11 +768,7 @@
       >
         <div
           className="bx--header__global"
-<<<<<<< HEAD
-          data-testid="header-action-group-global-bar"
-=======
           data-testid="header-action-group"
->>>>>>> a2ebda03
         >
           <div
             className="bx--header__submenu bx--header-action-btn action-btn__group"
@@ -990,11 +974,7 @@
       >
         <div
           className="bx--header__global"
-<<<<<<< HEAD
-          data-testid="header-action-group-global-bar"
-=======
           data-testid="header-action-group"
->>>>>>> a2ebda03
         >
           <div
             className="bx--header__submenu bx--header-action-btn action-btn__group"
@@ -1178,11 +1158,7 @@
       >
         <div
           className="bx--header__global"
-<<<<<<< HEAD
-          data-testid="header-action-group-global-bar"
-=======
           data-testid="header-action-group"
->>>>>>> a2ebda03
         >
           <button
             aria-describedby={null}
