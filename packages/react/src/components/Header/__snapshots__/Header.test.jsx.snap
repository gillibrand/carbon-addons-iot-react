// Jest Snapshot v1, https://goo.gl/fbAQLP

exports[`Header should render 1`] = `
<div>
  <header
    aria-label="main header"
    class="bx--header custom-class-name"
    data-testid="header"
  >
    <a
      class="bx--skip-to-content"
      href="skip"
      tabindex="0"
    >
      Skip to main content
    </a>
    <button
      aria-label="Open menu"
      class="bx--header__action bx--header__menu-trigger bx--header__menu-toggle bx--header__menu-toggle__hidden"
      data-testid="header-menu-button"
      title="Open menu"
      type="button"
    >
      <svg
        aria-hidden="true"
        fill="currentColor"
        focusable="false"
        height="20"
        preserveAspectRatio="xMidYMid meet"
        viewBox="0 0 20 20"
        width="20"
        xmlns="http://www.w3.org/2000/svg"
      >
        <path
          d="M2 14.8H18V16H2zM2 11.2H18V12.399999999999999H2zM2 7.6H18V8.799999999999999H2zM2 4H18V5.2H2z"
        />
      </svg>
    </button>
    <a
      class="bx--header__name"
      data-testid="header-name"
      href="http://localhost:8989"
    >
      <span
        class="bx--header__name--prefix"
      >
        IBM
      </span>
       
      <span>
        Watson IoT Platform 
      </span>
      <span
        class="iot--header__short-name"
      >
        Watson IoT Platform 
      </span>
    </a>
    <div
      class="bx--header__global"
    >
      <div
        class="bx--header__global"
<<<<<<< HEAD
        data-testid="header-action-group-global-bar"
=======
        data-testid="header-action-group"
>>>>>>> a2ebda03
      >
        <div
          class="bx--header__submenu bx--header-action-btn action-btn__group"
          data-testid="action-btn__group"
        >
          <button
            aria-expanded="false"
            aria-haspopup="menu"
            aria-label="help"
            class="bx--header-action-btn action-btn__trigger bx--header__action bx--btn bx--btn--primary bx--tooltip--hidden bx--btn--icon-only bx--tooltip__trigger bx--tooltip--a11y bx--btn--icon-only--bottom bx--tooltip--align-center"
            tabindex="0"
            title="help"
            type="button"
          >
            <div
              class="bx--assistive-text"
            >
              help
            </div>
            <svg
              aria-hidden="true"
              class="bx--header__menu-item bx--header__menu-title"
              description="Icon"
              fill="white"
              focusable="false"
              height="20"
              preserveAspectRatio="xMidYMid meet"
              viewBox="0 0 32 32"
              width="20"
              xmlns="http://www.w3.org/2000/svg"
            >
              <path
                d="M16,2A14,14,0,1,0,30,16,14,14,0,0,0,16,2Zm0,26A12,12,0,1,1,28,16,12,12,0,0,1,16,28Z"
              />
              <circle
                cx="16"
                cy="23.5"
                r="1.5"
              />
              <path
                d="M17,8H15.5A4.49,4.49,0,0,0,11,12.5V13h2v-.5A2.5,2.5,0,0,1,15.5,10H17a2.5,2.5,0,0,1,0,5H15v4.5h2V17a4.5,4.5,0,0,0,0-9Z"
              />
            </svg>
          </button>
          <div
            aria-label="Header Panel"
            class="bx--header-panel action-btn__headerpanel action-btn__headerpanel--closed"
            data-testid="action-btn__panel"
            tabindex="-1"
          >
            <ul
              aria-label="help"
            >
              <li
                class="action-btn__headerpanel-li"
              >
                <a>
                  <p>
                    This is a link
                  </p>
                </a>
              </li>
              <li
                class="action-btn__headerpanel-li"
              >
                <a>
                  <span>
                    JohnDoe@ibm.com
                    <svg
                      aria-hidden="true"
                      description="Icon"
                      fill="white"
                      focusable="false"
                      height="20"
                      preserveAspectRatio="xMidYMid meet"
                      viewBox="0 0 32 32"
                      width="20"
                      xmlns="http://www.w3.org/2000/svg"
                    >
                      <path
                        d="M16 4a5 5 0 11-5 5 5 5 0 015-5m0-2a7 7 0 107 7A7 7 0 0016 2zM26 30H24V25a5 5 0 00-5-5H13a5 5 0 00-5 5v5H6V25a7 7 0 017-7h6a7 7 0 017 7z"
                      />
                    </svg>
                  </span>
                </a>
              </li>
            </ul>
          </div>
        </div>
        <div
          class="bx--header__submenu bx--header-action-btn action-btn__group"
          data-testid="action-btn__group"
        >
          <div
            class="bx--header__submenu bx--header-action-btn"
          >
            <a
              aria-expanded="false"
              aria-haspopup="menu"
              aria-label="user"
              class="bx--header__menu-item bx--header__menu-title"
              data-testid="menuitem"
              href=""
              role="menuitem"
              tabindex="0"
            >
              <svg
                aria-hidden="true"
                description="Icon"
                fill="white"
                focusable="false"
                height="20"
                preserveAspectRatio="xMidYMid meet"
                viewBox="0 0 32 32"
                width="20"
                xmlns="http://www.w3.org/2000/svg"
              >
                <path
                  d="M16 4a5 5 0 11-5 5 5 5 0 015-5m0-2a7 7 0 107 7A7 7 0 0016 2zM26 30H24V25a5 5 0 00-5-5H13a5 5 0 00-5 5v5H6V25a7 7 0 017-7h6a7 7 0 017 7z"
                />
              </svg>
            </a>
            <ul
              aria-label="user"
              class="bx--header__menu"
              role="menu"
            >
              <li>
                <a
                  class="bx--header__menu-item"
                  href="http://google.com"
                  rel="noopener noreferrer"
                  tabindex="0"
                  target="_blank"
                  title="this is a title"
                >
                  <span
                    class="bx--text-truncate--end"
                  >
                    this is my message to you
                  </span>
                </a>
              </li>
              <li
                class="this"
              >
                <button
                  class="bx--header__menu-item"
                  tabindex="0"
                >
                  <span
                    class="bx--text-truncate--end"
                  >
                    <span>
                      JohnDoe@ibm.com
                      <svg
                        aria-hidden="true"
                        description="Icon"
                        fill="white"
                        focusable="false"
                        height="20"
                        preserveAspectRatio="xMidYMid meet"
                        viewBox="0 0 32 32"
                        width="20"
                        xmlns="http://www.w3.org/2000/svg"
                      >
                        <path
                          d="M16 4a5 5 0 11-5 5 5 5 0 015-5m0-2a7 7 0 107 7A7 7 0 0016 2zM26 30H24V25a5 5 0 00-5-5H13a5 5 0 00-5 5v5H6V25a7 7 0 017-7h6a7 7 0 017 7z"
                        />
                      </svg>
                    </span>
                  </span>
                </button>
              </li>
            </ul>
          </div>
        </div>
      </div>
    </div>
  </header>
</div>
`;<|MERGE_RESOLUTION|>--- conflicted
+++ resolved
@@ -61,11 +61,7 @@
     >
       <div
         class="bx--header__global"
-<<<<<<< HEAD
-        data-testid="header-action-group-global-bar"
-=======
         data-testid="header-action-group"
->>>>>>> a2ebda03
       >
         <div
           class="bx--header__submenu bx--header-action-btn action-btn__group"
