import React, { useState } from 'react';
import PropTypes from 'prop-types';
import { Dropdown } from 'carbon-components-react';
import {
  purple70,
  cyan50,
  teal70,
  magenta70,
  red50,
  red90,
  green60,
  blue80,
  magenta50,
  purple50,
  teal50,
  cyan90,
} from '@carbon/colors';
import warning from 'warning';

import { settings } from '../../constants/Settings';
<<<<<<< HEAD
import deprecate, { deprecateString } from '../../internal/deprecate';
import { useDropdownTitleFixer } from '../IconDropdown/dropdownHooks';
import useMerged from '../../hooks/useMerged';
=======
import deprecate from '../../internal/deprecate';
>>>>>>> cb97dc10

const { iotPrefix } = settings;

const colorPropType = PropTypes.shape({
  carbonColor: PropTypes.string,
  name: PropTypes.string,
});

const propTypes = {
  /** Array of colors to be shown */
  colors: PropTypes.arrayOf(colorPropType),
  /** True disables the control */
  disabled: PropTypes.bool,
  /** The label of the Dropdown, defaults to 'Select a color' */
  label: deprecateString(),
  /** True if the dropdown should hide the color names that display next to the color box */
  hideLabels: PropTypes.bool,
  /** The title of the Dropdown, defaults to 'Color' */
  titleText: deprecateString(),
  /** Required Id string */
  id: PropTypes.string.isRequired,
  /** True if the light theme is to be used, defaults to false */
  light: PropTypes.bool,
  /** Callback for when any of the Dropdown color value changes */
  onChange: PropTypes.func.isRequired,
  /** Callback to translate common strings */
  translateWithId: PropTypes.func,
  /** The selected color, use to set initial color */
  selectedColor: colorPropType,
  // TODO: remove deprecated testID in v3.
  // eslint-disable-next-line react/require-default-props
  testID: deprecate(
    PropTypes.string,
    `The 'testID' prop has been deprecated. Please use 'testId' instead.`
  ),
  /** Id used if needed for testing */
  testId: PropTypes.string,
  i18n: PropTypes.shape({
    /** The label of the Dropdown, defaults to 'Select a color' */
    label: PropTypes.string,
    /** The title of the Dropdown, defaults to 'Color' */
    titleText: PropTypes.string,
  }),
};

const defaultProps = {
  colors: [
    { carbonColor: purple70, name: 'purple70' },
    { carbonColor: cyan50, name: 'cyan50' },
    { carbonColor: teal70, name: 'teal70' },
    { carbonColor: magenta70, name: 'magenta70' },
    { carbonColor: red50, name: 'red50' },
    { carbonColor: red90, name: 'red90' },
    { carbonColor: green60, name: 'green60' },
    { carbonColor: blue80, name: 'blue80' },
    { carbonColor: magenta50, name: 'magenta50' },
    { carbonColor: purple50, name: 'purple50' },
    { carbonColor: teal50, name: 'teal50' },
    { carbonColor: cyan90, name: 'cyan90' },
  ],
  label: undefined,
  titleText: undefined,
  disabled: false,
  hideLabels: false,
  light: false,
  selectedColor: undefined,
  testId: 'color-dropdown',
  translateWithId: undefined,
  i18n: {
    label: 'Select a color',
    titleText: 'Color',
  },
};

const ColorDropdown = ({
  colors,
  disabled,
  id,
  label,
  hideLabels,
  light,
  onChange,
  selectedColor: selectedColorProp,
  titleText,
  // TODO: remove deprecated testID in v3.
  testID,
  testId,
  translateWithId,
  i18n,
}) => {
  React.useEffect(() => {
    if (__DEV__) {
      warning(
        false,
        'The `ColorDropdown` is an experimental component and could be lacking unit test and documentation. Be aware that minor version bumps could introduce breaking changes. For the reasons listed above use of this component in production is highly discouraged'
      );
    }
  }, []);
  const mergedI18n = useMerged(defaultProps.i18n, { label, titleText }, i18n);

  const [selectedColor, setSelectedColor] = useState(selectedColorProp);

  const renderColorItem = (item) => {
    return (
      <div title={`${item.name}`} className={`${iotPrefix}--color-dropdown__item`}>
        <div className={`${iotPrefix}--color-dropdown__item-border`}>
          <div
            title={`${item.carbonColor}`}
            className={`${iotPrefix}--color-dropdown__color-sample`}
            style={{ backgroundColor: item.carbonColor }}
          />
          {!hideLabels && (
            <div className={`${iotPrefix}--color-dropdown__color-name`}>{item.name}</div>
          )}
        </div>
      </div>
    );
  };

  return (
    <Dropdown
      className={`${iotPrefix}--color-dropdown`}
      id={id}
      itemToElement={renderColorItem}
      itemToString={(item) => item.name}
      items={colors}
      label={mergedI18n.label}
      light={light}
      title={mergedI18n.label}
      translateWithId={translateWithId}
      onChange={({ selectedItem }) => {
        setSelectedColor(selectedItem);
        onChange({ color: selectedItem });
      }}
      selectedItem={selectedColor}
<<<<<<< HEAD
      titleText={mergedI18n.titleText}
=======
      renderSelectedItem={renderColorItem}
      titleText={titleText}
>>>>>>> cb97dc10
      type="default"
      data-testid={testID || testId}
      disabled={disabled}
    />
  );
};

ColorDropdown.propTypes = propTypes;
ColorDropdown.defaultProps = defaultProps;

export default ColorDropdown;<|MERGE_RESOLUTION|>--- conflicted
+++ resolved
@@ -18,13 +18,8 @@
 import warning from 'warning';
 
 import { settings } from '../../constants/Settings';
-<<<<<<< HEAD
 import deprecate, { deprecateString } from '../../internal/deprecate';
-import { useDropdownTitleFixer } from '../IconDropdown/dropdownHooks';
 import useMerged from '../../hooks/useMerged';
-=======
-import deprecate from '../../internal/deprecate';
->>>>>>> cb97dc10
 
 const { iotPrefix } = settings;
 
@@ -160,12 +155,8 @@
         onChange({ color: selectedItem });
       }}
       selectedItem={selectedColor}
-<<<<<<< HEAD
       titleText={mergedI18n.titleText}
-=======
       renderSelectedItem={renderColorItem}
-      titleText={titleText}
->>>>>>> cb97dc10
       type="default"
       data-testid={testID || testId}
       disabled={disabled}
