--- conflicted
+++ resolved
@@ -760,125 +760,6 @@
           <div
             className="iot--card--toolbar"
           >
-<<<<<<< HEAD
-=======
-            <button
-              aria-pressed={null}
-              className="iot--card--toolbar-action iot--card--toolbar-svg-wrapper bx--btn--icon-only bx--btn bx--btn--ghost"
-              disabled={false}
-              onClick={[Function]}
-              tabIndex={0}
-              title="Expand to fullscreen"
-              type="button"
-            >
-              <svg
-                aria-hidden="true"
-                aria-label="Expand to fullscreen"
-                className="bx--btn__icon"
-                fill="currentColor"
-                focusable="false"
-                height={16}
-                preserveAspectRatio="xMidYMid meet"
-                role="img"
-                viewBox="0 0 32 32"
-                width={16}
-                xmlns="http://www.w3.org/2000/svg"
-              >
-                <path
-                  d="M28,4H10A2.0059,2.0059,0,0,0,8,6V20a2.0059,2.0059,0,0,0,2,2H28a2.0059,2.0059,0,0,0,2-2V6A2.0059,2.0059,0,0,0,28,4Zm0,16H10V6H28Z"
-                />
-                <path
-                  d="M18,26H4V16H6V14H4a2.0059,2.0059,0,0,0-2,2V26a2.0059,2.0059,0,0,0,2,2H18a2.0059,2.0059,0,0,0,2-2V24H18Z"
-                />
-              </svg>
-            </button>
-          </div>
-        </div>
-        <div
-          className="iot--card--content"
-          data-testid="Card-content"
-          style={
-            Object {
-              "--card-content-height": "256px",
-            }
-          }
-        >
-          <div
-            className="iot--bar-chart-container"
-          >
-            <div
-              id="mock-bar-chart-simple"
-            />
-          </div>
-        </div>
-      </div>
-    </div>
-  </div>
-  <button
-    className="info__show-button"
-    onClick={[Function]}
-    style={
-      Object {
-        "background": "#027ac5",
-        "border": "none",
-        "borderRadius": "0 0 0 5px",
-        "color": "#fff",
-        "cursor": "pointer",
-        "display": "block",
-        "fontFamily": "sans-serif",
-        "fontSize": 12,
-        "padding": "5px 15px",
-        "position": "fixed",
-        "right": 0,
-        "top": 0,
-      }
-    }
-    type="button"
-  >
-    Show Info
-  </button>
-</div>
-`;
-
-exports[`Storybook Snapshot tests and console checks Storyshots 1 - Watson IoT/BarChartCard Stacked bar - Horizontal 1`] = `
-<div
-  className="storybook-container"
->
-  <div
-    style={
-      Object {
-        "position": "relative",
-        "zIndex": 0,
-      }
-    }
-  >
-    <div
-      style={
-        Object {
-          "margin": 20,
-          "width": "1056px",
-        }
-      }
-    >
-      <div
-        className="iot--card iot--bar-chart-card iot--card--wrapper"
-        data-testid="Card"
-        id="stacked-horizontal-sample"
-        role="presentation"
-        style={
-          Object {
-            "--card-default-height": "304px",
-          }
-        }
-      >
-        <div
-          className="iot--card--header"
-        >
-          <span
-            className="iot--card--title"
-            title="Particles and temperature in cities"
-          >
->>>>>>> 9becccc8
             <div
               className="iot--card--toolbar-date-range-wrapper"
             >
@@ -999,2044 +880,4 @@
     Show Info
   </button>
 </div>
-<<<<<<< HEAD
-=======
-`;
-
-exports[`Storybook Snapshot tests and console checks Storyshots 1 - Watson IoT/BarChartCard Stacked bar - Time series 1`] = `
-<div
-  className="storybook-container"
->
-  <div
-    style={
-      Object {
-        "position": "relative",
-        "zIndex": 0,
-      }
-    }
-  >
-    <div
-      style={
-        Object {
-          "margin": 20,
-          "width": "1056px",
-        }
-      }
-    >
-      <div
-        className="iot--card iot--bar-chart-card iot--card--wrapper"
-        data-testid="Card"
-        id="stacked-horizontal-sample"
-        role="presentation"
-        style={
-          Object {
-            "--card-default-height": "304px",
-          }
-        }
-      >
-        <div
-          className="iot--card--header"
-        >
-          <span
-            className="iot--card--title"
-            title="Particles / emissions over 4 days"
-          >
-            <div
-              className="iot--card--title--text"
-            >
-              Particles / emissions over 4 days
-            </div>
-          </span>
-          <div
-            className="iot--card--toolbar"
-          >
-            <div
-              className="iot--card--toolbar-date-range-wrapper"
-            >
-              <button
-                aria-expanded={false}
-                aria-haspopup={true}
-                aria-label="open and close list of options"
-                className="iot--card--toolbar-date-range-action bx--overflow-menu"
-                onClick={[Function]}
-                onClose={[Function]}
-                onKeyDown={[Function]}
-                open={false}
-                title="Select time range"
-                type="button"
-              >
-                <svg
-                  aria-label="Select time range"
-                  className="bx--overflow-menu__icon"
-                  fill="currentColor"
-                  focusable="false"
-                  height={16}
-                  onClick={[Function]}
-                  onKeyDown={[Function]}
-                  preserveAspectRatio="xMidYMid meet"
-                  role="img"
-                  viewBox="0 0 32 32"
-                  width={16}
-                  xmlns="http://www.w3.org/2000/svg"
-                >
-                  <path
-                    d="M21,30a8,8,0,1,1,8-8A8,8,0,0,1,21,30Zm0-14a6,6,0,1,0,6,6A6,6,0,0,0,21,16Z"
-                  />
-                  <path
-                    d="M22.59 25L20 22.41 20 18 22 18 22 21.59 24 23.59 22.59 25z"
-                  />
-                  <path
-                    d="M28,6a2,2,0,0,0-2-2H22V2H20V4H12V2H10V4H6A2,2,0,0,0,4,6V26a2,2,0,0,0,2,2h4V26H6V6h4V8h2V6h8V8h2V6h4v6h2Z"
-                  />
-                  <title>
-                    Select time range
-                  </title>
-                </svg>
-              </button>
-            </div>
-            <button
-              aria-pressed={null}
-              className="iot--card--toolbar-action iot--card--toolbar-svg-wrapper bx--btn--icon-only bx--btn bx--btn--ghost"
-              disabled={false}
-              onClick={[Function]}
-              tabIndex={0}
-              title="Expand to fullscreen"
-              type="button"
-            >
-              <svg
-                aria-hidden="true"
-                aria-label="Expand to fullscreen"
-                className="bx--btn__icon"
-                fill="currentColor"
-                focusable="false"
-                height={16}
-                preserveAspectRatio="xMidYMid meet"
-                role="img"
-                viewBox="0 0 32 32"
-                width={16}
-                xmlns="http://www.w3.org/2000/svg"
-              >
-                <path
-                  d="M28,4H10A2.0059,2.0059,0,0,0,8,6V20a2.0059,2.0059,0,0,0,2,2H28a2.0059,2.0059,0,0,0,2-2V6A2.0059,2.0059,0,0,0,28,4Zm0,16H10V6H28Z"
-                />
-                <path
-                  d="M18,26H4V16H6V14H4a2.0059,2.0059,0,0,0-2,2V26a2.0059,2.0059,0,0,0,2,2H18a2.0059,2.0059,0,0,0,2-2V24H18Z"
-                />
-              </svg>
-            </button>
-          </div>
-        </div>
-        <div
-          className="iot--card--content"
-          data-testid="Card-content"
-          style={
-            Object {
-              "--card-content-height": "256px",
-            }
-          }
-        >
-          <div
-            className="iot--bar-chart-container"
-          >
-            <div
-              id="mock-bar-chart-stacked"
-            />
-          </div>
-        </div>
-      </div>
-    </div>
-  </div>
-  <button
-    className="info__show-button"
-    onClick={[Function]}
-    style={
-      Object {
-        "background": "#027ac5",
-        "border": "none",
-        "borderRadius": "0 0 0 5px",
-        "color": "#fff",
-        "cursor": "pointer",
-        "display": "block",
-        "fontFamily": "sans-serif",
-        "fontSize": 12,
-        "padding": "5px 15px",
-        "position": "fixed",
-        "right": 0,
-        "top": 0,
-      }
-    }
-    type="button"
-  >
-    Show Info
-  </button>
-</div>
-`;
-
-exports[`Storybook Snapshot tests and console checks Storyshots 1 - Watson IoT/BarChartCard Stacked bar - Time series with categories 1`] = `
-<div
-  className="storybook-container"
->
-  <div
-    style={
-      Object {
-        "position": "relative",
-        "zIndex": 0,
-      }
-    }
-  >
-    <div
-      style={
-        Object {
-          "margin": 20,
-          "width": "1056px",
-        }
-      }
-    >
-      <div
-        className="iot--card iot--bar-chart-card iot--card--wrapper"
-        data-testid="Card"
-        id="stacked-horizontal-sample"
-        role="presentation"
-        style={
-          Object {
-            "--card-default-height": "304px",
-          }
-        }
-      >
-        <div
-          className="iot--card--header"
-        >
-          <span
-            className="iot--card--title"
-            title="Particles by city over time"
-          >
-            <div
-              className="iot--card--title--text"
-            >
-              Particles by city over time
-            </div>
-          </span>
-          <div
-            className="iot--card--toolbar"
-          >
-            <div
-              className="iot--card--toolbar-date-range-wrapper"
-            >
-              <button
-                aria-expanded={false}
-                aria-haspopup={true}
-                aria-label="open and close list of options"
-                className="iot--card--toolbar-date-range-action bx--overflow-menu"
-                onClick={[Function]}
-                onClose={[Function]}
-                onKeyDown={[Function]}
-                open={false}
-                title="Select time range"
-                type="button"
-              >
-                <svg
-                  aria-label="Select time range"
-                  className="bx--overflow-menu__icon"
-                  fill="currentColor"
-                  focusable="false"
-                  height={16}
-                  onClick={[Function]}
-                  onKeyDown={[Function]}
-                  preserveAspectRatio="xMidYMid meet"
-                  role="img"
-                  viewBox="0 0 32 32"
-                  width={16}
-                  xmlns="http://www.w3.org/2000/svg"
-                >
-                  <path
-                    d="M21,30a8,8,0,1,1,8-8A8,8,0,0,1,21,30Zm0-14a6,6,0,1,0,6,6A6,6,0,0,0,21,16Z"
-                  />
-                  <path
-                    d="M22.59 25L20 22.41 20 18 22 18 22 21.59 24 23.59 22.59 25z"
-                  />
-                  <path
-                    d="M28,6a2,2,0,0,0-2-2H22V2H20V4H12V2H10V4H6A2,2,0,0,0,4,6V26a2,2,0,0,0,2,2h4V26H6V6h4V8h2V6h8V8h2V6h4v6h2Z"
-                  />
-                  <title>
-                    Select time range
-                  </title>
-                </svg>
-              </button>
-            </div>
-            <button
-              aria-pressed={null}
-              className="iot--card--toolbar-action iot--card--toolbar-svg-wrapper bx--btn--icon-only bx--btn bx--btn--ghost"
-              disabled={false}
-              onClick={[Function]}
-              tabIndex={0}
-              title="Expand to fullscreen"
-              type="button"
-            >
-              <svg
-                aria-hidden="true"
-                aria-label="Expand to fullscreen"
-                className="bx--btn__icon"
-                fill="currentColor"
-                focusable="false"
-                height={16}
-                preserveAspectRatio="xMidYMid meet"
-                role="img"
-                viewBox="0 0 32 32"
-                width={16}
-                xmlns="http://www.w3.org/2000/svg"
-              >
-                <path
-                  d="M28,4H10A2.0059,2.0059,0,0,0,8,6V20a2.0059,2.0059,0,0,0,2,2H28a2.0059,2.0059,0,0,0,2-2V6A2.0059,2.0059,0,0,0,28,4Zm0,16H10V6H28Z"
-                />
-                <path
-                  d="M18,26H4V16H6V14H4a2.0059,2.0059,0,0,0-2,2V26a2.0059,2.0059,0,0,0,2,2H18a2.0059,2.0059,0,0,0,2-2V24H18Z"
-                />
-              </svg>
-            </button>
-          </div>
-        </div>
-        <div
-          className="iot--card--content"
-          data-testid="Card-content"
-          style={
-            Object {
-              "--card-content-height": "256px",
-            }
-          }
-        >
-          <div
-            className="iot--bar-chart-container"
-          >
-            <div
-              id="mock-bar-chart-stacked"
-            />
-          </div>
-        </div>
-      </div>
-    </div>
-  </div>
-  <button
-    className="info__show-button"
-    onClick={[Function]}
-    style={
-      Object {
-        "background": "#027ac5",
-        "border": "none",
-        "borderRadius": "0 0 0 5px",
-        "color": "#fff",
-        "cursor": "pointer",
-        "display": "block",
-        "fontFamily": "sans-serif",
-        "fontSize": 12,
-        "padding": "5px 15px",
-        "position": "fixed",
-        "right": 0,
-        "top": 0,
-      }
-    }
-    type="button"
-  >
-    Show Info
-  </button>
-</div>
-`;
-
-exports[`Storybook Snapshot tests and console checks Storyshots 1 - Watson IoT/BarChartCard Stacked bar - Vertical 1`] = `
-<div
-  className="storybook-container"
->
-  <div
-    style={
-      Object {
-        "position": "relative",
-        "zIndex": 0,
-      }
-    }
-  >
-    <div
-      style={
-        Object {
-          "margin": 20,
-          "width": "1056px",
-        }
-      }
-    >
-      <div
-        className="iot--card iot--bar-chart-card iot--card--wrapper"
-        data-testid="Card"
-        id="stacked-sample"
-        role="presentation"
-        style={
-          Object {
-            "--card-default-height": "304px",
-          }
-        }
-      >
-        <div
-          className="iot--card--header"
-        >
-          <span
-            className="iot--card--title"
-            title="Particles and temperature in cities"
-          >
-            <div
-              className="iot--card--title--text"
-            >
-              Particles and temperature in cities
-            </div>
-          </span>
-          <div
-            className="iot--card--toolbar"
-          >
-            <button
-              aria-pressed={null}
-              className="iot--card--toolbar-action iot--card--toolbar-svg-wrapper bx--btn--icon-only bx--btn bx--btn--ghost"
-              disabled={false}
-              onClick={[Function]}
-              tabIndex={0}
-              title="Expand to fullscreen"
-              type="button"
-            >
-              <svg
-                aria-hidden="true"
-                aria-label="Expand to fullscreen"
-                className="bx--btn__icon"
-                fill="currentColor"
-                focusable="false"
-                height={16}
-                preserveAspectRatio="xMidYMid meet"
-                role="img"
-                viewBox="0 0 32 32"
-                width={16}
-                xmlns="http://www.w3.org/2000/svg"
-              >
-                <path
-                  d="M28,4H10A2.0059,2.0059,0,0,0,8,6V20a2.0059,2.0059,0,0,0,2,2H28a2.0059,2.0059,0,0,0,2-2V6A2.0059,2.0059,0,0,0,28,4Zm0,16H10V6H28Z"
-                />
-                <path
-                  d="M18,26H4V16H6V14H4a2.0059,2.0059,0,0,0-2,2V26a2.0059,2.0059,0,0,0,2,2H18a2.0059,2.0059,0,0,0,2-2V24H18Z"
-                />
-              </svg>
-            </button>
-          </div>
-        </div>
-        <div
-          className="iot--card--content"
-          data-testid="Card-content"
-          style={
-            Object {
-              "--card-content-height": "256px",
-            }
-          }
-        >
-          <div
-            className="iot--bar-chart-container"
-          >
-            <div
-              id="mock-bar-chart-stacked"
-            />
-          </div>
-        </div>
-      </div>
-    </div>
-  </div>
-  <button
-    className="info__show-button"
-    onClick={[Function]}
-    style={
-      Object {
-        "background": "#027ac5",
-        "border": "none",
-        "borderRadius": "0 0 0 5px",
-        "color": "#fff",
-        "cursor": "pointer",
-        "display": "block",
-        "fontFamily": "sans-serif",
-        "fontSize": 12,
-        "padding": "5px 15px",
-        "position": "fixed",
-        "right": 0,
-        "top": 0,
-      }
-    }
-    type="button"
-  >
-    Show Info
-  </button>
-</div>
-`;
-
-exports[`Storybook Snapshot tests and console checks Storyshots 1 - Watson IoT/BarChartCard isEditable 1`] = `
-<div
-  className="storybook-container"
->
-  <div
-    style={
-      Object {
-        "position": "relative",
-        "zIndex": 0,
-      }
-    }
-  >
-    <div
-      style={
-        Object {
-          "margin": 20,
-          "width": "1056px",
-        }
-      }
-    >
-      <div
-        className="iot--card iot--bar-chart-card iot--card--wrapper"
-        data-testid="Card"
-        id="grouped-sample"
-        role="presentation"
-        style={
-          Object {
-            "--card-default-height": "304px",
-          }
-        }
-      >
-        <div
-          className="iot--card--header"
-        >
-          <span
-            className="iot--card--title"
-            title="Particles and temperature in cities"
-          >
-            <div
-              className="iot--card--title--text"
-            >
-              Particles and temperature in cities
-            </div>
-          </span>
-        </div>
-        <div
-          className="iot--card--content"
-          data-testid="Card-content"
-          style={
-            Object {
-              "--card-content-height": "256px",
-            }
-          }
-        >
-          <div
-            className="iot--bar-chart-container iot--bar-chart-container--editable"
-          >
-            <div
-              id="mock-bar-chart-grouped"
-            />
-          </div>
-        </div>
-      </div>
-    </div>
-  </div>
-  <button
-    className="info__show-button"
-    onClick={[Function]}
-    style={
-      Object {
-        "background": "#027ac5",
-        "border": "none",
-        "borderRadius": "0 0 0 5px",
-        "color": "#fff",
-        "cursor": "pointer",
-        "display": "block",
-        "fontFamily": "sans-serif",
-        "fontSize": 12,
-        "padding": "5px 15px",
-        "position": "fixed",
-        "right": 0,
-        "top": 0,
-      }
-    }
-    type="button"
-  >
-    Show Info
-  </button>
-</div>
-`;
-
-exports[`Storybook Snapshot tests and console checks Storyshots 1 - Watson IoT/BarChartCard isExpanded 1`] = `
-<div
-  className="storybook-container"
->
-  <div
-    style={
-      Object {
-        "position": "relative",
-        "zIndex": 0,
-      }
-    }
-  >
-    <div
-      style={
-        Object {
-          "margin": 20,
-          "width": "1056px",
-        }
-      }
-    >
-      <div
-        className="bx--modal is-visible"
-        data-floating-menu-container={true}
-      >
-        <div
-          className="iot--card iot--bar-chart-card iot--card--wrapper"
-          data-testid="Card"
-          id="stacked-horizontal-sample"
-          role="presentation"
-          style={
-            Object {
-              "--card-default-height": "304px",
-              "height": "calc(100% - 50px)",
-              "width": "calc(100% - 50px)",
-            }
-          }
-        >
-          <div
-            className="iot--card--header"
-          >
-            <span
-              className="iot--card--title"
-              title="Particles by city over time"
-            >
-              <div
-                className="iot--card--title--text"
-              >
-                Particles by city over time
-              </div>
-            </span>
-            <div
-              className="iot--card--toolbar"
-            >
-              <div
-                className="iot--card--toolbar-date-range-wrapper"
-              >
-                <button
-                  aria-expanded={false}
-                  aria-haspopup={true}
-                  aria-label="open and close list of options"
-                  className="iot--card--toolbar-date-range-action bx--overflow-menu"
-                  onClick={[Function]}
-                  onClose={[Function]}
-                  onKeyDown={[Function]}
-                  open={false}
-                  title="Select time range"
-                  type="button"
-                >
-                  <svg
-                    aria-label="Select time range"
-                    className="bx--overflow-menu__icon"
-                    fill="currentColor"
-                    focusable="false"
-                    height={16}
-                    onClick={[Function]}
-                    onKeyDown={[Function]}
-                    preserveAspectRatio="xMidYMid meet"
-                    role="img"
-                    viewBox="0 0 32 32"
-                    width={16}
-                    xmlns="http://www.w3.org/2000/svg"
-                  >
-                    <path
-                      d="M21,30a8,8,0,1,1,8-8A8,8,0,0,1,21,30Zm0-14a6,6,0,1,0,6,6A6,6,0,0,0,21,16Z"
-                    />
-                    <path
-                      d="M22.59 25L20 22.41 20 18 22 18 22 21.59 24 23.59 22.59 25z"
-                    />
-                    <path
-                      d="M28,6a2,2,0,0,0-2-2H22V2H20V4H12V2H10V4H6A2,2,0,0,0,4,6V26a2,2,0,0,0,2,2h4V26H6V6h4V8h2V6h8V8h2V6h4v6h2Z"
-                    />
-                    <title>
-                      Select time range
-                    </title>
-                  </svg>
-                </button>
-              </div>
-              <button
-                aria-pressed={null}
-                className="iot--card--toolbar-action iot--card--toolbar-svg-wrapper bx--btn--icon-only bx--btn bx--btn--ghost"
-                disabled={false}
-                onClick={[Function]}
-                tabIndex={0}
-                title="Close"
-                type="button"
-              >
-                <svg
-                  aria-hidden="true"
-                  aria-label="Close"
-                  className="bx--btn__icon"
-                  fill="currentColor"
-                  focusable="false"
-                  height={16}
-                  preserveAspectRatio="xMidYMid meet"
-                  role="img"
-                  viewBox="0 0 32 32"
-                  width={16}
-                  xmlns="http://www.w3.org/2000/svg"
-                >
-                  <path
-                    d="M24 9.4L22.6 8 16 14.6 9.4 8 8 9.4 14.6 16 8 22.6 9.4 24 16 17.4 22.6 24 24 22.6 17.4 16 24 9.4z"
-                  />
-                </svg>
-              </button>
-            </div>
-          </div>
-          <div
-            className="iot--card--content iot--card--content--expanded"
-            data-testid="Card-content"
-            style={
-              Object {
-                "--card-content-height": "256px",
-              }
-            }
-          >
-            <div
-              className="iot--bar-chart-container iot--bar-chart-container--expanded"
-            >
-              <div
-                id="mock-bar-chart-stacked"
-              />
-              <div
-                className="iot--bar-chart-card--stateful-table iot--table-container bx--data-table-container"
-                data-testid="BarChartCard-table-table-container"
-              >
-                <section
-                  aria-label="data table toolbar"
-                  className="bx--table-toolbar"
-                  data-testid="BarChartCard-table-table-toolbar"
-                >
-                  <div
-                    aria-hidden={true}
-                    className="bx--batch-actions iot--table-batch-actions"
-                    data-testid="BarChartCard-table-table-toolbar-batch-actions"
-                  >
-                    <div
-                      className="bx--batch-summary"
-                    >
-                      <p
-                        className="bx--batch-summary__para"
-                      >
-                        <span>
-                          0 items selected
-                        </span>
-                      </p>
-                    </div>
-                    <div
-                      className="bx--action-list"
-                    >
-                      <button
-                        aria-pressed={null}
-                        className="bx--batch-summary__cancel bx--btn bx--btn--primary"
-                        disabled={false}
-                        onClick={[Function]}
-                        tabIndex={-1}
-                        type="button"
-                      >
-                        Cancel
-                      </button>
-                    </div>
-                  </div>
-                  <div
-                    className="bx--toolbar-content iot--table-toolbar-content"
-                    data-testid="BarChartCard-table-table-toolbar-content"
-                  >
-                    <div
-                      className="bx--toolbar-action bx--toolbar-search-container-expandable"
-                      onBlur={[Function]}
-                      onClick={[Function]}
-                      onFocus={[Function]}
-                      onKeyDown={[Function]}
-                      tabIndex="0"
-                    >
-                      <div
-                        aria-labelledby="BarChartCard-table-toolbar-search-search"
-                        className="bx--search bx--search--sm table-toolbar-search"
-                        role="search"
-                      >
-                        <svg
-                          aria-hidden={true}
-                          className="bx--search-magnifier"
-                          fill="currentColor"
-                          focusable="false"
-                          height={16}
-                          preserveAspectRatio="xMidYMid meet"
-                          viewBox="0 0 16 16"
-                          width={16}
-                          xmlns="http://www.w3.org/2000/svg"
-                        >
-                          <path
-                            d="M15,14.3L10.7,10c1.9-2.3,1.6-5.8-0.7-7.7S4.2,0.7,2.3,3S0.7,8.8,3,10.7c2,1.7,5,1.7,7,0l4.3,4.3L15,14.3z M2,6.5	C2,4,4,2,6.5,2S11,4,11,6.5S9,11,6.5,11S2,9,2,6.5z"
-                          />
-                        </svg>
-                        <label
-                          className="bx--label"
-                          htmlFor="BarChartCard-table-toolbar-search"
-                          id="BarChartCard-table-toolbar-search-search"
-                        >
-                          Search
-                        </label>
-                        <input
-                          autoComplete="off"
-                          className="bx--search-input"
-                          data-testid="BarChartCard-table-table-toolbar-search"
-                          id="BarChartCard-table-toolbar-search"
-                          onChange={[Function]}
-                          onKeyDown={[Function]}
-                          placeholder="Search"
-                          role="searchbox"
-                          tabIndex="-1"
-                          type="text"
-                          value=""
-                        />
-                        <button
-                          aria-label="Clear search input"
-                          className="bx--search-close bx--search-close--hidden"
-                          onClick={[Function]}
-                          type="button"
-                        >
-                          <svg
-                            aria-hidden={true}
-                            fill="currentColor"
-                            focusable="false"
-                            height={16}
-                            preserveAspectRatio="xMidYMid meet"
-                            viewBox="0 0 32 32"
-                            width={16}
-                            xmlns="http://www.w3.org/2000/svg"
-                          >
-                            <path
-                              d="M24 9.4L22.6 8 16 14.6 9.4 8 8 9.4 14.6 16 8 22.6 9.4 24 16 17.4 22.6 24 24 22.6 17.4 16 24 9.4z"
-                            />
-                          </svg>
-                        </button>
-                      </div>
-                    </div>
-                    <button
-                      aria-pressed={null}
-                      className="bx--btn--icon-only iot--tooltip-svg-wrapper bx--btn bx--btn--ghost"
-                      data-testid="download-button"
-                      disabled={false}
-                      onClick={[Function]}
-                      tabIndex={0}
-                      title="Download table content"
-                      type="button"
-                    >
-                      <svg
-                        aria-hidden="true"
-                        aria-label="Download table content"
-                        className="bx--btn__icon"
-                        fill="currentColor"
-                        focusable="false"
-                        height={20}
-                        preserveAspectRatio="xMidYMid meet"
-                        role="img"
-                        viewBox="0 0 32 32"
-                        width={20}
-                        xmlns="http://www.w3.org/2000/svg"
-                      >
-                        <path
-                          d="M26 24v4H6V24H4v4H4a2 2 0 002 2H26a2 2 0 002-2h0V24zM26 14L24.59 12.59 17 20.17 17 2 15 2 15 20.17 7.41 12.59 6 14 16 24 26 14z"
-                        />
-                      </svg>
-                    </button>
-                    <button
-                      aria-pressed={null}
-                      className="bx--btn--icon-only iot--tooltip-svg-wrapper bx--btn bx--btn--ghost"
-                      data-testid="filter-button"
-                      disabled={false}
-                      onClick={[Function]}
-                      tabIndex={0}
-                      title="Filters"
-                      type="button"
-                    >
-                      <svg
-                        aria-hidden="true"
-                        aria-label="Filters"
-                        className="bx--btn__icon"
-                        fill="currentColor"
-                        focusable="false"
-                        height={20}
-                        preserveAspectRatio="xMidYMid meet"
-                        role="img"
-                        viewBox="0 0 32 32"
-                        width={20}
-                        xmlns="http://www.w3.org/2000/svg"
-                      >
-                        <path
-                          d="M18,28H14a2,2,0,0,1-2-2V18.41L4.59,11A2,2,0,0,1,4,9.59V6A2,2,0,0,1,6,4H26a2,2,0,0,1,2,2V9.59A2,2,0,0,1,27.41,11L20,18.41V26A2,2,0,0,1,18,28ZM6,6V9.59l8,8V26h4V17.59l8-8V6Z"
-                        />
-                      </svg>
-                    </button>
-                  </div>
-                </section>
-                <div
-                  className="addons-iot-table-container"
-                >
-                  <div
-                    className="bx--data-table-content"
-                  >
-                    <table
-                      className="bx--data-table bx--data-table--no-border"
-                      data-testid="BarChartCard-table"
-                      id="BarChartCard-table"
-                      title={null}
-                    >
-                      <thead
-                        data-testid="BarChartCard-table-table-head"
-                        onMouseMove={null}
-                        onMouseUp={null}
-                      >
-                        <tr>
-                          <th
-                            aria-sort="descending"
-                            className="table-header-label-start iot--table-head--table-header table-header-sortable"
-                            data-testid="BarChartCard-table-table-head-column-timestamp"
-                            scope="col"
-                            style={
-                              Object {
-                                "width": undefined,
-                              }
-                            }
-                          >
-                            <button
-                              align="start"
-                              className="table-header-label-start iot--table-head--table-header table-header-sortable bx--table-sort bx--table-sort--active bx--table-sort--ascending"
-                              data-column="timestamp"
-                              data-floating-menu-container={true}
-                              id="column-timestamp"
-                              onClick={[Function]}
-                              style={
-                                Object {
-                                  "--table-header-width": "",
-                                }
-                              }
-                            >
-                              <span
-                                className="bx--table-header-label"
-                              >
-                                <span
-                                  className=""
-                                  title="Timestamp"
-                                >
-                                  Timestamp
-                                </span>
-                              </span>
-                              <svg
-                                aria-label="Unsort rows by this header"
-                                className="bx--table-sort__icon"
-                                fill="currentColor"
-                                focusable="false"
-                                height={20}
-                                preserveAspectRatio="xMidYMid meet"
-                                role="img"
-                                viewBox="0 0 32 32"
-                                width={20}
-                                xmlns="http://www.w3.org/2000/svg"
-                              >
-                                <path
-                                  d="M16 4L6 14 7.41 15.41 15 7.83 15 28 17 28 17 7.83 24.59 15.41 26 14 16 4z"
-                                />
-                              </svg>
-                              <svg
-                                aria-label="Unsort rows by this header"
-                                className="bx--table-sort__icon-unsorted"
-                                fill="currentColor"
-                                focusable="false"
-                                height={20}
-                                preserveAspectRatio="xMidYMid meet"
-                                role="img"
-                                viewBox="0 0 32 32"
-                                width={20}
-                                xmlns="http://www.w3.org/2000/svg"
-                              >
-                                <path
-                                  d="M27.6 20.6L24 24.2 24 4 22 4 22 24.2 18.4 20.6 17 22 23 28 29 22zM9 4L3 10 4.4 11.4 8 7.8 8 28 10 28 10 7.8 13.6 11.4 15 10z"
-                                />
-                              </svg>
-                            </button>
-                          </th>
-                          <th
-                            aria-sort="none"
-                            className="table-header-label-start iot--table-head--table-header table-header-sortable"
-                            data-testid="BarChartCard-table-table-head-column-Amsterdam"
-                            scope="col"
-                            style={
-                              Object {
-                                "width": undefined,
-                              }
-                            }
-                          >
-                            <button
-                              align="start"
-                              className="table-header-label-start iot--table-head--table-header table-header-sortable bx--table-sort"
-                              data-column="Amsterdam"
-                              data-floating-menu-container={true}
-                              id="column-Amsterdam"
-                              onClick={[Function]}
-                              style={
-                                Object {
-                                  "--table-header-width": "",
-                                }
-                              }
-                            >
-                              <span
-                                className="bx--table-header-label"
-                              >
-                                <span
-                                  className=""
-                                  title="Amsterdam"
-                                >
-                                  Amsterdam
-                                </span>
-                              </span>
-                              <svg
-                                aria-label="Sort rows by this header in ascending order"
-                                className="bx--table-sort__icon"
-                                fill="currentColor"
-                                focusable="false"
-                                height={20}
-                                preserveAspectRatio="xMidYMid meet"
-                                role="img"
-                                viewBox="0 0 32 32"
-                                width={20}
-                                xmlns="http://www.w3.org/2000/svg"
-                              >
-                                <path
-                                  d="M16 4L6 14 7.41 15.41 15 7.83 15 28 17 28 17 7.83 24.59 15.41 26 14 16 4z"
-                                />
-                              </svg>
-                              <svg
-                                aria-label="Sort rows by this header in ascending order"
-                                className="bx--table-sort__icon-unsorted"
-                                fill="currentColor"
-                                focusable="false"
-                                height={20}
-                                preserveAspectRatio="xMidYMid meet"
-                                role="img"
-                                viewBox="0 0 32 32"
-                                width={20}
-                                xmlns="http://www.w3.org/2000/svg"
-                              >
-                                <path
-                                  d="M27.6 20.6L24 24.2 24 4 22 4 22 24.2 18.4 20.6 17 22 23 28 29 22zM9 4L3 10 4.4 11.4 8 7.8 8 28 10 28 10 7.8 13.6 11.4 15 10z"
-                                />
-                              </svg>
-                            </button>
-                          </th>
-                          <th
-                            aria-sort="none"
-                            className="table-header-label-start iot--table-head--table-header table-header-sortable"
-                            data-testid="BarChartCard-table-table-head-column-New York"
-                            scope="col"
-                            style={
-                              Object {
-                                "width": undefined,
-                              }
-                            }
-                          >
-                            <button
-                              align="start"
-                              className="table-header-label-start iot--table-head--table-header table-header-sortable bx--table-sort"
-                              data-column="New York"
-                              data-floating-menu-container={true}
-                              id="column-New York"
-                              onClick={[Function]}
-                              style={
-                                Object {
-                                  "--table-header-width": "",
-                                }
-                              }
-                            >
-                              <span
-                                className="bx--table-header-label"
-                              >
-                                <span
-                                  className=""
-                                  title="New york"
-                                >
-                                  New york
-                                </span>
-                              </span>
-                              <svg
-                                aria-label="Sort rows by this header in ascending order"
-                                className="bx--table-sort__icon"
-                                fill="currentColor"
-                                focusable="false"
-                                height={20}
-                                preserveAspectRatio="xMidYMid meet"
-                                role="img"
-                                viewBox="0 0 32 32"
-                                width={20}
-                                xmlns="http://www.w3.org/2000/svg"
-                              >
-                                <path
-                                  d="M16 4L6 14 7.41 15.41 15 7.83 15 28 17 28 17 7.83 24.59 15.41 26 14 16 4z"
-                                />
-                              </svg>
-                              <svg
-                                aria-label="Sort rows by this header in ascending order"
-                                className="bx--table-sort__icon-unsorted"
-                                fill="currentColor"
-                                focusable="false"
-                                height={20}
-                                preserveAspectRatio="xMidYMid meet"
-                                role="img"
-                                viewBox="0 0 32 32"
-                                width={20}
-                                xmlns="http://www.w3.org/2000/svg"
-                              >
-                                <path
-                                  d="M27.6 20.6L24 24.2 24 4 22 4 22 24.2 18.4 20.6 17 22 23 28 29 22zM9 4L3 10 4.4 11.4 8 7.8 8 28 10 28 10 7.8 13.6 11.4 15 10z"
-                                />
-                              </svg>
-                            </button>
-                          </th>
-                          <th
-                            aria-sort="none"
-                            className="table-header-label-start iot--table-head--table-header table-header-sortable"
-                            data-testid="BarChartCard-table-table-head-column-Bangkok"
-                            scope="col"
-                            style={
-                              Object {
-                                "width": undefined,
-                              }
-                            }
-                          >
-                            <button
-                              align="start"
-                              className="table-header-label-start iot--table-head--table-header table-header-sortable bx--table-sort"
-                              data-column="Bangkok"
-                              data-floating-menu-container={true}
-                              id="column-Bangkok"
-                              onClick={[Function]}
-                              style={
-                                Object {
-                                  "--table-header-width": "",
-                                }
-                              }
-                            >
-                              <span
-                                className="bx--table-header-label"
-                              >
-                                <span
-                                  className=""
-                                  title="Bangkok"
-                                >
-                                  Bangkok
-                                </span>
-                              </span>
-                              <svg
-                                aria-label="Sort rows by this header in ascending order"
-                                className="bx--table-sort__icon"
-                                fill="currentColor"
-                                focusable="false"
-                                height={20}
-                                preserveAspectRatio="xMidYMid meet"
-                                role="img"
-                                viewBox="0 0 32 32"
-                                width={20}
-                                xmlns="http://www.w3.org/2000/svg"
-                              >
-                                <path
-                                  d="M16 4L6 14 7.41 15.41 15 7.83 15 28 17 28 17 7.83 24.59 15.41 26 14 16 4z"
-                                />
-                              </svg>
-                              <svg
-                                aria-label="Sort rows by this header in ascending order"
-                                className="bx--table-sort__icon-unsorted"
-                                fill="currentColor"
-                                focusable="false"
-                                height={20}
-                                preserveAspectRatio="xMidYMid meet"
-                                role="img"
-                                viewBox="0 0 32 32"
-                                width={20}
-                                xmlns="http://www.w3.org/2000/svg"
-                              >
-                                <path
-                                  d="M27.6 20.6L24 24.2 24 4 22 4 22 24.2 18.4 20.6 17 22 23 28 29 22zM9 4L3 10 4.4 11.4 8 7.8 8 28 10 28 10 7.8 13.6 11.4 15 10z"
-                                />
-                              </svg>
-                            </button>
-                          </th>
-                          <th
-                            aria-sort="none"
-                            className="table-header-label-start iot--table-head--table-header table-header-sortable"
-                            data-testid="BarChartCard-table-table-head-column-San Francisco"
-                            scope="col"
-                            style={
-                              Object {
-                                "width": undefined,
-                              }
-                            }
-                          >
-                            <button
-                              align="start"
-                              className="table-header-label-start iot--table-head--table-header table-header-sortable bx--table-sort"
-                              data-column="San Francisco"
-                              data-floating-menu-container={true}
-                              id="column-San Francisco"
-                              onClick={[Function]}
-                              style={
-                                Object {
-                                  "--table-header-width": "",
-                                }
-                              }
-                            >
-                              <span
-                                className="bx--table-header-label"
-                              >
-                                <span
-                                  className=""
-                                  title="San francisco"
-                                >
-                                  San francisco
-                                </span>
-                              </span>
-                              <svg
-                                aria-label="Sort rows by this header in ascending order"
-                                className="bx--table-sort__icon"
-                                fill="currentColor"
-                                focusable="false"
-                                height={20}
-                                preserveAspectRatio="xMidYMid meet"
-                                role="img"
-                                viewBox="0 0 32 32"
-                                width={20}
-                                xmlns="http://www.w3.org/2000/svg"
-                              >
-                                <path
-                                  d="M16 4L6 14 7.41 15.41 15 7.83 15 28 17 28 17 7.83 24.59 15.41 26 14 16 4z"
-                                />
-                              </svg>
-                              <svg
-                                aria-label="Sort rows by this header in ascending order"
-                                className="bx--table-sort__icon-unsorted"
-                                fill="currentColor"
-                                focusable="false"
-                                height={20}
-                                preserveAspectRatio="xMidYMid meet"
-                                role="img"
-                                viewBox="0 0 32 32"
-                                width={20}
-                                xmlns="http://www.w3.org/2000/svg"
-                              >
-                                <path
-                                  d="M27.6 20.6L24 24.2 24 4 22 4 22 24.2 18.4 20.6 17 22 23 28 29 22zM9 4L3 10 4.4 11.4 8 7.8 8 28 10 28 10 7.8 13.6 11.4 15 10z"
-                                />
-                              </svg>
-                            </button>
-                          </th>
-                        </tr>
-                      </thead>
-                      <tbody
-                        aria-live="polite"
-                        data-testid="BarChartCard-table-table-body"
-                      >
-                        <tr
-                          className="TableBodyRow__StyledTableRow-sc-103itxu-0 gZGpiK"
-                          onClick={[Function]}
-                        >
-                          <td
-                            align="start"
-                            className="data-table-start iot--table__cell--sortable"
-                            data-column="timestamp"
-                            data-offset={0}
-                            id="cell-BarChartCard-table-dataindex-3-timestamp"
-                            offset={0}
-                          >
-                            <span
-                              className="TableBodyRow__StyledNestedSpan-sc-103itxu-5 YBqdC"
-                            >
-                              <span
-                                className=""
-                                title="02/12/2020 10:23"
-                              >
-                                02/12/2020 10:23
-                              </span>
-                            </span>
-                          </td>
-                          <td
-                            align="start"
-                            className="data-table-start iot--table__cell--sortable"
-                            data-column="Amsterdam"
-                            data-offset={0}
-                            id="cell-BarChartCard-table-dataindex-3-Amsterdam"
-                            offset={0}
-                          >
-                            <span
-                              className="TableBodyRow__StyledNestedSpan-sc-103itxu-5 YBqdC"
-                            >
-                              <span
-                                className=""
-                              >
-                                565
-                              </span>
-                            </span>
-                          </td>
-                          <td
-                            align="start"
-                            className="data-table-start iot--table__cell--sortable"
-                            data-column="New York"
-                            data-offset={0}
-                            id="cell-BarChartCard-table-dataindex-3-New York"
-                            offset={0}
-                          >
-                            <span
-                              className="TableBodyRow__StyledNestedSpan-sc-103itxu-5 YBqdC"
-                            >
-                              <span
-                                className=""
-                              >
-                                453
-                              </span>
-                            </span>
-                          </td>
-                          <td
-                            align="start"
-                            className="data-table-start iot--table__cell--sortable"
-                            data-column="Bangkok"
-                            data-offset={0}
-                            id="cell-BarChartCard-table-dataindex-3-Bangkok"
-                            offset={0}
-                          >
-                            <span
-                              className="TableBodyRow__StyledNestedSpan-sc-103itxu-5 YBqdC"
-                            >
-                              <span
-                                className=""
-                              >
-                                412
-                              </span>
-                            </span>
-                          </td>
-                          <td
-                            align="start"
-                            className="data-table-start iot--table__cell--sortable"
-                            data-column="San Francisco"
-                            data-offset={0}
-                            id="cell-BarChartCard-table-dataindex-3-San Francisco"
-                            offset={0}
-                          >
-                            <span
-                              className="TableBodyRow__StyledNestedSpan-sc-103itxu-5 YBqdC"
-                            >
-                              <span
-                                className=""
-                              >
-                                489
-                              </span>
-                            </span>
-                          </td>
-                        </tr>
-                        <tr
-                          className="TableBodyRow__StyledTableRow-sc-103itxu-0 gZGpiK"
-                          onClick={[Function]}
-                        >
-                          <td
-                            align="start"
-                            className="data-table-start iot--table__cell--sortable"
-                            data-column="timestamp"
-                            data-offset={0}
-                            id="cell-BarChartCard-table-dataindex-2-timestamp"
-                            offset={0}
-                          >
-                            <span
-                              className="TableBodyRow__StyledNestedSpan-sc-103itxu-5 YBqdC"
-                            >
-                              <span
-                                className=""
-                                title="02/11/2020 10:23"
-                              >
-                                02/11/2020 10:23
-                              </span>
-                            </span>
-                          </td>
-                          <td
-                            align="start"
-                            className="data-table-start iot--table__cell--sortable"
-                            data-column="Amsterdam"
-                            data-offset={0}
-                            id="cell-BarChartCard-table-dataindex-2-Amsterdam"
-                            offset={0}
-                          >
-                            <span
-                              className="TableBodyRow__StyledNestedSpan-sc-103itxu-5 YBqdC"
-                            >
-                              <span
-                                className=""
-                              >
-                                512
-                              </span>
-                            </span>
-                          </td>
-                          <td
-                            align="start"
-                            className="data-table-start iot--table__cell--sortable"
-                            data-column="New York"
-                            data-offset={0}
-                            id="cell-BarChartCard-table-dataindex-2-New York"
-                            offset={0}
-                          >
-                            <span
-                              className="TableBodyRow__StyledNestedSpan-sc-103itxu-5 YBqdC"
-                            >
-                              <span
-                                className=""
-                              >
-                                442
-                              </span>
-                            </span>
-                          </td>
-                          <td
-                            align="start"
-                            className="data-table-start iot--table__cell--sortable"
-                            data-column="Bangkok"
-                            data-offset={0}
-                            id="cell-BarChartCard-table-dataindex-2-Bangkok"
-                            offset={0}
-                          >
-                            <span
-                              className="TableBodyRow__StyledNestedSpan-sc-103itxu-5 YBqdC"
-                            >
-                              <span
-                                className=""
-                              >
-                                397
-                              </span>
-                            </span>
-                          </td>
-                          <td
-                            align="start"
-                            className="data-table-start iot--table__cell--sortable"
-                            data-column="San Francisco"
-                            data-offset={0}
-                            id="cell-BarChartCard-table-dataindex-2-San Francisco"
-                            offset={0}
-                          >
-                            <span
-                              className="TableBodyRow__StyledNestedSpan-sc-103itxu-5 YBqdC"
-                            >
-                              <span
-                                className=""
-                              >
-                                270
-                              </span>
-                            </span>
-                          </td>
-                        </tr>
-                        <tr
-                          className="TableBodyRow__StyledTableRow-sc-103itxu-0 gZGpiK"
-                          onClick={[Function]}
-                        >
-                          <td
-                            align="start"
-                            className="data-table-start iot--table__cell--sortable"
-                            data-column="timestamp"
-                            data-offset={0}
-                            id="cell-BarChartCard-table-dataindex-1-timestamp"
-                            offset={0}
-                          >
-                            <span
-                              className="TableBodyRow__StyledNestedSpan-sc-103itxu-5 YBqdC"
-                            >
-                              <span
-                                className=""
-                                title="02/10/2020 10:23"
-                              >
-                                02/10/2020 10:23
-                              </span>
-                            </span>
-                          </td>
-                          <td
-                            align="start"
-                            className="data-table-start iot--table__cell--sortable"
-                            data-column="Amsterdam"
-                            data-offset={0}
-                            id="cell-BarChartCard-table-dataindex-1-Amsterdam"
-                            offset={0}
-                          >
-                            <span
-                              className="TableBodyRow__StyledNestedSpan-sc-103itxu-5 YBqdC"
-                            >
-                              <span
-                                className=""
-                              >
-                                450
-                              </span>
-                            </span>
-                          </td>
-                          <td
-                            align="start"
-                            className="data-table-start iot--table__cell--sortable"
-                            data-column="New York"
-                            data-offset={0}
-                            id="cell-BarChartCard-table-dataindex-1-New York"
-                            offset={0}
-                          >
-                            <span
-                              className="TableBodyRow__StyledNestedSpan-sc-103itxu-5 YBqdC"
-                            >
-                              <span
-                                className=""
-                              >
-                                365
-                              </span>
-                            </span>
-                          </td>
-                          <td
-                            align="start"
-                            className="data-table-start iot--table__cell--sortable"
-                            data-column="Bangkok"
-                            data-offset={0}
-                            id="cell-BarChartCard-table-dataindex-1-Bangkok"
-                            offset={0}
-                          >
-                            <span
-                              className="TableBodyRow__StyledNestedSpan-sc-103itxu-5 YBqdC"
-                            >
-                              <span
-                                className=""
-                              >
-                                410
-                              </span>
-                            </span>
-                          </td>
-                          <td
-                            align="start"
-                            className="data-table-start iot--table__cell--sortable"
-                            data-column="San Francisco"
-                            data-offset={0}
-                            id="cell-BarChartCard-table-dataindex-1-San Francisco"
-                            offset={0}
-                          >
-                            <span
-                              className="TableBodyRow__StyledNestedSpan-sc-103itxu-5 YBqdC"
-                            >
-                              <span
-                                className=""
-                              >
-                                341
-                              </span>
-                            </span>
-                          </td>
-                        </tr>
-                        <tr
-                          className="TableBodyRow__StyledTableRow-sc-103itxu-0 gZGpiK"
-                          onClick={[Function]}
-                        >
-                          <td
-                            align="start"
-                            className="data-table-start iot--table__cell--sortable"
-                            data-column="timestamp"
-                            data-offset={0}
-                            id="cell-BarChartCard-table-dataindex-0-timestamp"
-                            offset={0}
-                          >
-                            <span
-                              className="TableBodyRow__StyledNestedSpan-sc-103itxu-5 YBqdC"
-                            >
-                              <span
-                                className=""
-                                title="02/09/2020 10:23"
-                              >
-                                02/09/2020 10:23
-                              </span>
-                            </span>
-                          </td>
-                          <td
-                            align="start"
-                            className="data-table-start iot--table__cell--sortable"
-                            data-column="Amsterdam"
-                            data-offset={0}
-                            id="cell-BarChartCard-table-dataindex-0-Amsterdam"
-                            offset={0}
-                          >
-                            <span
-                              className="TableBodyRow__StyledNestedSpan-sc-103itxu-5 YBqdC"
-                            >
-                              <span
-                                className=""
-                              >
-                                447
-                              </span>
-                            </span>
-                          </td>
-                          <td
-                            align="start"
-                            className="data-table-start iot--table__cell--sortable"
-                            data-column="New York"
-                            data-offset={0}
-                            id="cell-BarChartCard-table-dataindex-0-New York"
-                            offset={0}
-                          >
-                            <span
-                              className="TableBodyRow__StyledNestedSpan-sc-103itxu-5 YBqdC"
-                            >
-                              <span
-                                className=""
-                              >
-                                528
-                              </span>
-                            </span>
-                          </td>
-                          <td
-                            align="start"
-                            className="data-table-start iot--table__cell--sortable"
-                            data-column="Bangkok"
-                            data-offset={0}
-                            id="cell-BarChartCard-table-dataindex-0-Bangkok"
-                            offset={0}
-                          >
-                            <span
-                              className="TableBodyRow__StyledNestedSpan-sc-103itxu-5 YBqdC"
-                            >
-                              <span
-                                className=""
-                              >
-                                435
-                              </span>
-                            </span>
-                          </td>
-                          <td
-                            align="start"
-                            className="data-table-start iot--table__cell--sortable"
-                            data-column="San Francisco"
-                            data-offset={0}
-                            id="cell-BarChartCard-table-dataindex-0-San Francisco"
-                            offset={0}
-                          >
-                            <span
-                              className="TableBodyRow__StyledNestedSpan-sc-103itxu-5 YBqdC"
-                            >
-                              <span
-                                className=""
-                              >
-                                388
-                              </span>
-                            </span>
-                          </td>
-                        </tr>
-                      </tbody>
-                    </table>
-                  </div>
-                </div>
-                <div
-                  className="bx--pagination iot--pagination"
-                  data-testid="BarChartCard-table-table-pagination"
-                  style={
-                    Object {
-                      "--pagination-text-display": "flex",
-                    }
-                  }
-                >
-                  <div
-                    className="bx--pagination__left"
-                  >
-                    <label
-                      className="bx--pagination__text"
-                      htmlFor="bx-pagination-select-1"
-                      id="bx-pagination-select-1-count-label"
-                    >
-                      Items per page:
-                    </label>
-                    <div
-                      className="bx--form-item"
-                    >
-                      <div
-                        className="bx--select bx--select--inline bx--select__item-count"
-                      >
-                        <div
-                          className="bx--select-input--inline__wrapper"
-                        >
-                          <div
-                            className="bx--select-input__wrapper"
-                            data-invalid={null}
-                          >
-                            <select
-                              className="bx--select-input"
-                              id="bx-pagination-select-1"
-                              onChange={[Function]}
-                              value={10}
-                            >
-                              <option
-                                className="bx--select-option"
-                                disabled={false}
-                                hidden={false}
-                                value={10}
-                              >
-                                10
-                              </option>
-                              <option
-                                className="bx--select-option"
-                                disabled={false}
-                                hidden={false}
-                                value={20}
-                              >
-                                20
-                              </option>
-                              <option
-                                className="bx--select-option"
-                                disabled={false}
-                                hidden={false}
-                                value={30}
-                              >
-                                30
-                              </option>
-                            </select>
-                            <svg
-                              aria-hidden={true}
-                              className="bx--select__arrow"
-                              fill="currentColor"
-                              focusable="false"
-                              height={16}
-                              preserveAspectRatio="xMidYMid meet"
-                              viewBox="0 0 16 16"
-                              width={16}
-                              xmlns="http://www.w3.org/2000/svg"
-                            >
-                              <path
-                                d="M8 11L3 6 3.7 5.3 8 9.6 12.3 5.3 13 6z"
-                              />
-                            </svg>
-                          </div>
-                        </div>
-                      </div>
-                    </div>
-                    <span
-                      className="bx--pagination__text bx--pagination__items-count"
-                    >
-                      1–4 of 4 items
-                    </span>
-                  </div>
-                  <div
-                    className="bx--pagination__right"
-                  >
-                    <div
-                      className="bx--form-item"
-                    >
-                      <div
-                        className="bx--select bx--select--inline bx--select__page-number"
-                      >
-                        <label
-                          className="bx--label bx--visually-hidden"
-                          htmlFor="bx-pagination-select-1-right"
-                        >
-                          Page number, of 1 pages
-                        </label>
-                        <div
-                          className="bx--select-input--inline__wrapper"
-                        >
-                          <div
-                            className="bx--select-input__wrapper"
-                            data-invalid={null}
-                          >
-                            <select
-                              className="bx--select-input"
-                              id="bx-pagination-select-1-right"
-                              onChange={[Function]}
-                              value={1}
-                            >
-                              <option
-                                className="bx--select-option"
-                                disabled={false}
-                                hidden={false}
-                                value={1}
-                              >
-                                1
-                              </option>
-                            </select>
-                            <svg
-                              aria-hidden={true}
-                              className="bx--select__arrow"
-                              fill="currentColor"
-                              focusable="false"
-                              height={16}
-                              preserveAspectRatio="xMidYMid meet"
-                              viewBox="0 0 16 16"
-                              width={16}
-                              xmlns="http://www.w3.org/2000/svg"
-                            >
-                              <path
-                                d="M8 11L3 6 3.7 5.3 8 9.6 12.3 5.3 13 6z"
-                              />
-                            </svg>
-                          </div>
-                        </div>
-                      </div>
-                    </div>
-                    <span
-                      className="bx--pagination__text"
-                    >
-                      1 of 1 pages
-                    </span>
-                    <div
-                      className="bx--pagination__control-buttons"
-                    >
-                      <button
-                        className="bx--pagination__button bx--pagination__button--backward bx--pagination__button--no-index bx--btn bx--btn--ghost bx--btn--disabled bx--btn--icon-only bx--tooltip__trigger bx--tooltip--a11y bx--tooltip--top bx--tooltip--align-center"
-                        disabled={true}
-                        onClick={[Function]}
-                        tabIndex={0}
-                        type="button"
-                      >
-                        <span
-                          className="bx--assistive-text"
-                        >
-                          Previous page
-                        </span>
-                        <svg
-                          aria-hidden="true"
-                          aria-label="Previous page"
-                          className="bx--btn__icon"
-                          fill="currentColor"
-                          focusable="false"
-                          height={16}
-                          preserveAspectRatio="xMidYMid meet"
-                          role="img"
-                          viewBox="0 0 32 32"
-                          width={16}
-                          xmlns="http://www.w3.org/2000/svg"
-                        >
-                          <path
-                            d="M20 24L10 16 20 8z"
-                          />
-                        </svg>
-                      </button>
-                      <button
-                        className="bx--pagination__button bx--pagination__button--forward bx--pagination__button--no-index bx--btn bx--btn--ghost bx--btn--disabled bx--btn--icon-only bx--tooltip__trigger bx--tooltip--a11y bx--tooltip--top bx--tooltip--align-end"
-                        disabled={true}
-                        onClick={[Function]}
-                        tabIndex={0}
-                        type="button"
-                      >
-                        <span
-                          className="bx--assistive-text"
-                        >
-                          Next page
-                        </span>
-                        <svg
-                          aria-hidden="true"
-                          aria-label="Next page"
-                          className="bx--btn__icon"
-                          fill="currentColor"
-                          focusable="false"
-                          height={16}
-                          preserveAspectRatio="xMidYMid meet"
-                          role="img"
-                          viewBox="0 0 32 32"
-                          width={16}
-                          xmlns="http://www.w3.org/2000/svg"
-                        >
-                          <path
-                            d="M12 8L22 16 12 24z"
-                          />
-                        </svg>
-                      </button>
-                    </div>
-                  </div>
-                </div>
-              </div>
-            </div>
-          </div>
-        </div>
-      </div>
-    </div>
-  </div>
-  <button
-    className="info__show-button"
-    onClick={[Function]}
-    style={
-      Object {
-        "background": "#027ac5",
-        "border": "none",
-        "borderRadius": "0 0 0 5px",
-        "color": "#fff",
-        "cursor": "pointer",
-        "display": "block",
-        "fontFamily": "sans-serif",
-        "fontSize": 12,
-        "padding": "5px 15px",
-        "position": "fixed",
-        "right": 0,
-        "top": 0,
-      }
-    }
-    type="button"
-  >
-    Show Info
-  </button>
-</div>
-`;
-
-exports[`Storybook Snapshot tests and console checks Storyshots 1 - Watson IoT/BarChartCard with zoomBar 1`] = `
-<div
-  className="storybook-container"
->
-  <div
-    style={
-      Object {
-        "position": "relative",
-        "zIndex": 0,
-      }
-    }
-  >
-    <div
-      style={
-        Object {
-          "margin": 20,
-          "width": "1056px",
-        }
-      }
-    >
-      <div
-        className="iot--card iot--bar-chart-card iot--card--wrapper"
-        data-testid="Card"
-        id="stacked-horizontal-sample"
-        role="presentation"
-        style={
-          Object {
-            "--card-default-height": "624px",
-          }
-        }
-      >
-        <div
-          className="iot--card--header"
-        >
-          <span
-            className="iot--card--title"
-            title="Particles by city over time"
-          >
-            <div
-              className="iot--card--title--text"
-            >
-              Particles by city over time
-            </div>
-          </span>
-          <div
-            className="iot--card--toolbar"
-          >
-            <div
-              className="iot--card--toolbar-date-range-wrapper"
-            >
-              <button
-                aria-expanded={false}
-                aria-haspopup={true}
-                aria-label="open and close list of options"
-                className="iot--card--toolbar-date-range-action bx--overflow-menu"
-                onClick={[Function]}
-                onClose={[Function]}
-                onKeyDown={[Function]}
-                open={false}
-                title="Select time range"
-                type="button"
-              >
-                <svg
-                  aria-label="Select time range"
-                  className="bx--overflow-menu__icon"
-                  fill="currentColor"
-                  focusable="false"
-                  height={16}
-                  onClick={[Function]}
-                  onKeyDown={[Function]}
-                  preserveAspectRatio="xMidYMid meet"
-                  role="img"
-                  viewBox="0 0 32 32"
-                  width={16}
-                  xmlns="http://www.w3.org/2000/svg"
-                >
-                  <path
-                    d="M21,30a8,8,0,1,1,8-8A8,8,0,0,1,21,30Zm0-14a6,6,0,1,0,6,6A6,6,0,0,0,21,16Z"
-                  />
-                  <path
-                    d="M22.59 25L20 22.41 20 18 22 18 22 21.59 24 23.59 22.59 25z"
-                  />
-                  <path
-                    d="M28,6a2,2,0,0,0-2-2H22V2H20V4H12V2H10V4H6A2,2,0,0,0,4,6V26a2,2,0,0,0,2,2h4V26H6V6h4V8h2V6h8V8h2V6h4v6h2Z"
-                  />
-                  <title>
-                    Select time range
-                  </title>
-                </svg>
-              </button>
-            </div>
-            <button
-              aria-pressed={null}
-              className="iot--card--toolbar-action iot--card--toolbar-svg-wrapper bx--btn--icon-only bx--btn bx--btn--ghost"
-              disabled={false}
-              onClick={[Function]}
-              tabIndex={0}
-              title="Expand to fullscreen"
-              type="button"
-            >
-              <svg
-                aria-hidden="true"
-                aria-label="Expand to fullscreen"
-                className="bx--btn__icon"
-                fill="currentColor"
-                focusable="false"
-                height={16}
-                preserveAspectRatio="xMidYMid meet"
-                role="img"
-                viewBox="0 0 32 32"
-                width={16}
-                xmlns="http://www.w3.org/2000/svg"
-              >
-                <path
-                  d="M28,4H10A2.0059,2.0059,0,0,0,8,6V20a2.0059,2.0059,0,0,0,2,2H28a2.0059,2.0059,0,0,0,2-2V6A2.0059,2.0059,0,0,0,28,4Zm0,16H10V6H28Z"
-                />
-                <path
-                  d="M18,26H4V16H6V14H4a2.0059,2.0059,0,0,0-2,2V26a2.0059,2.0059,0,0,0,2,2H18a2.0059,2.0059,0,0,0,2-2V24H18Z"
-                />
-              </svg>
-            </button>
-          </div>
-        </div>
-        <div
-          className="iot--card--content"
-          data-testid="Card-content"
-          style={
-            Object {
-              "--card-content-height": "576px",
-            }
-          }
-        >
-          <div
-            className="iot--bar-chart-container"
-          >
-            <div
-              id="mock-bar-chart-stacked"
-            />
-          </div>
-        </div>
-      </div>
-    </div>
-  </div>
-  <button
-    className="info__show-button"
-    onClick={[Function]}
-    style={
-      Object {
-        "background": "#027ac5",
-        "border": "none",
-        "borderRadius": "0 0 0 5px",
-        "color": "#fff",
-        "cursor": "pointer",
-        "display": "block",
-        "fontFamily": "sans-serif",
-        "fontSize": 12,
-        "padding": "5px 15px",
-        "position": "fixed",
-        "right": 0,
-        "top": 0,
-      }
-    }
-    type="button"
-  >
-    Show Info
-  </button>
-</div>
->>>>>>> 9becccc8
 `;