// Jest Snapshot v1, https://goo.gl/fbAQLP

exports[`Storybook Snapshot tests and console checks Storyshots 1 - Watson IoT/BarChartCard with grouped bar 1`] = `
<div
  className="storybook-container"
>
  <div
    style={
      Object {
        "margin": 20,
        "width": "1056px",
      }
    }
  >
    <div
      className="iot--card iot--bar-chart-card iot--card--wrapper"
      data-testid="Card"
      id="grouped-sample"
      role="presentation"
      style={
        Object {
          "--card-default-height": "304px",
        }
      }
    >
      <div
        className="iot--card--header"
        data-testid="Card-header"
      >
        <span
          className="iot--card--title"
          data-testid="Card-title"
          title="Particles and temperature in cities"
        >
          <div
            className="iot--card--title--text"
          >
<<<<<<< HEAD
            <button
              aria-describedby={null}
              aria-pressed={null}
              className="iot--card--toolbar-action iot--card--toolbar-svg-wrapper bx--btn--icon-only bx--btn bx--btn--ghost"
              disabled={false}
              onBlur={[Function]}
              onClick={[Function]}
              onFocus={[Function]}
              onMouseEnter={[Function]}
              onMouseLeave={[Function]}
              tabIndex={0}
              title="Expand to fullscreen"
              type="button"
            >
              <svg
                aria-hidden="true"
                aria-label="Expand to fullscreen"
                className="bx--btn__icon"
                fill="currentColor"
                focusable="false"
                height={16}
                preserveAspectRatio="xMidYMid meet"
                role="img"
                viewBox="0 0 32 32"
                width={16}
                xmlns="http://www.w3.org/2000/svg"
              >
                <path
                  d="M28,4H10A2.0059,2.0059,0,0,0,8,6V20a2.0059,2.0059,0,0,0,2,2H28a2.0059,2.0059,0,0,0,2-2V6A2.0059,2.0059,0,0,0,28,4Zm0,16H10V6H28Z"
                />
                <path
                  d="M18,26H4V16H6V14H4a2.0059,2.0059,0,0,0-2,2V26a2.0059,2.0059,0,0,0,2,2H18a2.0059,2.0059,0,0,0,2-2V24H18Z"
                />
              </svg>
            </button>
=======
            Particles and temperature in cities
>>>>>>> 63f25ad1
          </div>
        </span>
        <div
          className="iot--card--toolbar"
          data-testid="Card-toolbar"
        >
          <button
            aria-pressed={null}
            className="iot--card--toolbar-action iot--card--toolbar-svg-wrapper bx--btn--icon-only iot--btn bx--btn bx--btn--ghost"
            data-testid="Card-toolbar-expand-button"
            disabled={false}
            onClick={[Function]}
            tabIndex={0}
            title="Expand to fullscreen"
            type="button"
          >
            <svg
              aria-hidden="true"
              aria-label="Expand to fullscreen"
              className="bx--btn__icon"
              fill="currentColor"
              focusable="false"
              height={16}
              preserveAspectRatio="xMidYMid meet"
              role="img"
              viewBox="0 0 32 32"
              width={16}
              xmlns="http://www.w3.org/2000/svg"
            >
              <path
                d="M28,4H10A2.0059,2.0059,0,0,0,8,6V20a2.0059,2.0059,0,0,0,2,2H28a2.0059,2.0059,0,0,0,2-2V6A2.0059,2.0059,0,0,0,28,4Zm0,16H10V6H28Z"
              />
              <path
                d="M18,26H4V16H6V14H4a2.0059,2.0059,0,0,0-2,2V26a2.0059,2.0059,0,0,0,2,2H18a2.0059,2.0059,0,0,0,2-2V24H18Z"
              />
            </svg>
          </button>
        </div>
      </div>
      <div
        className="iot--card--content"
        data-testid="Card-content"
        style={
          Object {
            "--card-content-height": "256px",
          }
        }
      >
        <div
          className="iot--bar-chart-container"
        >
          <div
            id="mock-bar-chart-grouped"
          />
        </div>
      </div>
    </div>
  </div>
</div>
`;

exports[`Storybook Snapshot tests and console checks Storyshots 1 - Watson IoT/BarChartCard with simple bar 1`] = `
<div
  className="storybook-container"
>
  <div
    style={
      Object {
        "margin": 20,
        "width": "1056px",
      }
    }
  >
    <div
      className="iot--card iot--bar-chart-card iot--card--wrapper"
      data-testid="Card"
      id="simple-sample"
      role="presentation"
      style={
        Object {
          "--card-default-height": "304px",
        }
      }
    >
      <div
        className="iot--card--header"
        data-testid="Card-header"
      >
        <span
          className="iot--card--title"
          data-testid="Card-title"
          title="Particles by city"
        >
          <div
            className="iot--card--title--text"
          >
<<<<<<< HEAD
            <button
              aria-describedby={null}
              aria-pressed={null}
              className="iot--card--toolbar-action iot--card--toolbar-svg-wrapper bx--btn--icon-only bx--btn bx--btn--ghost"
              disabled={false}
              onBlur={[Function]}
              onClick={[Function]}
              onFocus={[Function]}
              onMouseEnter={[Function]}
              onMouseLeave={[Function]}
              tabIndex={0}
              title="Expand to fullscreen"
              type="button"
            >
              <svg
                aria-hidden="true"
                aria-label="Expand to fullscreen"
                className="bx--btn__icon"
                fill="currentColor"
                focusable="false"
                height={16}
                preserveAspectRatio="xMidYMid meet"
                role="img"
                viewBox="0 0 32 32"
                width={16}
                xmlns="http://www.w3.org/2000/svg"
              >
                <path
                  d="M28,4H10A2.0059,2.0059,0,0,0,8,6V20a2.0059,2.0059,0,0,0,2,2H28a2.0059,2.0059,0,0,0,2-2V6A2.0059,2.0059,0,0,0,28,4Zm0,16H10V6H28Z"
                />
                <path
                  d="M18,26H4V16H6V14H4a2.0059,2.0059,0,0,0-2,2V26a2.0059,2.0059,0,0,0,2,2H18a2.0059,2.0059,0,0,0,2-2V24H18Z"
                />
              </svg>
            </button>
=======
            Particles by city
>>>>>>> 63f25ad1
          </div>
        </span>
        <div
          className="iot--card--toolbar"
          data-testid="Card-toolbar"
        >
          <button
            aria-pressed={null}
            className="iot--card--toolbar-action iot--card--toolbar-svg-wrapper bx--btn--icon-only iot--btn bx--btn bx--btn--ghost"
            data-testid="Card-toolbar-expand-button"
            disabled={false}
            onClick={[Function]}
            tabIndex={0}
            title="Expand to fullscreen"
            type="button"
          >
            <svg
              aria-hidden="true"
              aria-label="Expand to fullscreen"
              className="bx--btn__icon"
              fill="currentColor"
              focusable="false"
              height={16}
              preserveAspectRatio="xMidYMid meet"
              role="img"
              viewBox="0 0 32 32"
              width={16}
              xmlns="http://www.w3.org/2000/svg"
            >
              <path
                d="M28,4H10A2.0059,2.0059,0,0,0,8,6V20a2.0059,2.0059,0,0,0,2,2H28a2.0059,2.0059,0,0,0,2-2V6A2.0059,2.0059,0,0,0,28,4Zm0,16H10V6H28Z"
              />
              <path
                d="M18,26H4V16H6V14H4a2.0059,2.0059,0,0,0-2,2V26a2.0059,2.0059,0,0,0,2,2H18a2.0059,2.0059,0,0,0,2-2V24H18Z"
              />
            </svg>
          </button>
        </div>
      </div>
      <div
        className="iot--card--content"
        data-testid="Card-content"
        style={
          Object {
            "--card-content-height": "256px",
          }
        }
      >
        <div
          className="iot--bar-chart-container"
        >
          <div
            id="mock-bar-chart-simple"
          />
        </div>
      </div>
    </div>
  </div>
</div>
`;

exports[`Storybook Snapshot tests and console checks Storyshots 1 - Watson IoT/BarChartCard with simple bar of time series data and custom domainRange 1`] = `
<div
  className="storybook-container"
>
  <div
    style={
      Object {
        "margin": 20,
        "width": "1056px",
      }
    }
  >
    <div
      className="iot--card iot--bar-chart-card iot--card--wrapper"
      data-testid="Card"
      id="simple-time-sample"
      role="presentation"
      style={
        Object {
          "--card-default-height": "304px",
        }
      }
    >
      <div
        className="iot--card--header"
        data-testid="Card-header"
      >
        <span
          className="iot--card--title"
          data-testid="Card-title"
          title="Particles over 4 days"
        >
          <div
            className="iot--card--title--text"
          >
            Particles over 4 days
          </div>
        </span>
        <div
          className="iot--card--toolbar"
          data-testid="Card-toolbar"
        >
          <div
            className="iot--card--toolbar-date-range-wrapper"
          >
            <button
<<<<<<< HEAD
              aria-describedby={null}
              aria-pressed={null}
              className="iot--card--toolbar-action iot--card--toolbar-svg-wrapper bx--btn--icon-only bx--btn bx--btn--ghost"
              disabled={false}
              onBlur={[Function]}
              onClick={[Function]}
              onFocus={[Function]}
              onMouseEnter={[Function]}
              onMouseLeave={[Function]}
              tabIndex={0}
              title="Expand to fullscreen"
=======
              aria-expanded={false}
              aria-haspopup={true}
              aria-label="open and close list of options"
              className="iot--card--toolbar-date-range-action bx--overflow-menu"
              data-testid="Card-toolbar-range-picker"
              onClick={[Function]}
              onClose={[Function]}
              onKeyDown={[Function]}
              open={false}
              title="Select time range"
>>>>>>> 63f25ad1
              type="button"
            >
              <svg
                aria-label="Select time range"
                className="bx--overflow-menu__icon"
                fill="currentColor"
                focusable="false"
                height={16}
                onClick={[Function]}
                onKeyDown={[Function]}
                preserveAspectRatio="xMidYMid meet"
                role="img"
                viewBox="0 0 32 32"
                width={16}
                xmlns="http://www.w3.org/2000/svg"
              >
                <path
                  d="M21,30a8,8,0,1,1,8-8A8,8,0,0,1,21,30Zm0-14a6,6,0,1,0,6,6A6,6,0,0,0,21,16Z"
                />
                <path
                  d="M22.59 25L20 22.41 20 18 22 18 22 21.59 24 23.59 22.59 25z"
                />
                <path
                  d="M28,6a2,2,0,0,0-2-2H22V2H20V4H12V2H10V4H6A2,2,0,0,0,4,6V26a2,2,0,0,0,2,2h4V26H6V6h4V8h2V6h8V8h2V6h4v6h2Z"
                />
                <title>
                  Select time range
                </title>
              </svg>
            </button>
          </div>
          <button
            aria-pressed={null}
            className="iot--card--toolbar-action iot--card--toolbar-svg-wrapper bx--btn--icon-only iot--btn bx--btn bx--btn--ghost"
            data-testid="Card-toolbar-expand-button"
            disabled={false}
            onClick={[Function]}
            tabIndex={0}
            title="Expand to fullscreen"
            type="button"
          >
            <svg
              aria-hidden="true"
              aria-label="Expand to fullscreen"
              className="bx--btn__icon"
              fill="currentColor"
              focusable="false"
              height={16}
              preserveAspectRatio="xMidYMid meet"
              role="img"
              viewBox="0 0 32 32"
              width={16}
              xmlns="http://www.w3.org/2000/svg"
            >
              <path
                d="M28,4H10A2.0059,2.0059,0,0,0,8,6V20a2.0059,2.0059,0,0,0,2,2H28a2.0059,2.0059,0,0,0,2-2V6A2.0059,2.0059,0,0,0,28,4Zm0,16H10V6H28Z"
              />
              <path
                d="M18,26H4V16H6V14H4a2.0059,2.0059,0,0,0-2,2V26a2.0059,2.0059,0,0,0,2,2H18a2.0059,2.0059,0,0,0,2-2V24H18Z"
              />
            </svg>
          </button>
        </div>
      </div>
      <div
        className="iot--card--content"
        data-testid="Card-content"
        style={
          Object {
            "--card-content-height": "256px",
          }
        }
      >
        <div
          className="iot--bar-chart-container"
        >
          <div
            id="mock-bar-chart-simple"
          />
        </div>
      </div>
    </div>
  </div>
</div>
`;

exports[`Storybook Snapshot tests and console checks Storyshots 1 - Watson IoT/BarChartCard with stacked bar 1`] = `
<div
  className="storybook-container"
>
  <div
    style={
      Object {
        "margin": 20,
        "width": "1056px",
      }
    }
  >
    <div
      className="iot--card iot--bar-chart-card iot--card--wrapper"
      data-testid="Card"
      id="stacked-sample"
      role="presentation"
      style={
        Object {
          "--card-default-height": "304px",
        }
      }
    >
      <div
        className="iot--card--header"
        data-testid="Card-header"
      >
        <span
          className="iot--card--title"
          data-testid="Card-title"
          title="Particles and temperature in cities"
        >
          <div
            className="iot--card--title--text"
          >
<<<<<<< HEAD
            <button
              aria-describedby={null}
              aria-pressed={null}
              className="iot--card--toolbar-action iot--card--toolbar-svg-wrapper bx--btn--icon-only bx--btn bx--btn--ghost"
              disabled={false}
              onBlur={[Function]}
              onClick={[Function]}
              onFocus={[Function]}
              onMouseEnter={[Function]}
              onMouseLeave={[Function]}
              tabIndex={0}
              title="Expand to fullscreen"
              type="button"
            >
              <svg
                aria-hidden="true"
                aria-label="Expand to fullscreen"
                className="bx--btn__icon"
                fill="currentColor"
                focusable="false"
                height={16}
                preserveAspectRatio="xMidYMid meet"
                role="img"
                viewBox="0 0 32 32"
                width={16}
                xmlns="http://www.w3.org/2000/svg"
              >
                <path
                  d="M28,4H10A2.0059,2.0059,0,0,0,8,6V20a2.0059,2.0059,0,0,0,2,2H28a2.0059,2.0059,0,0,0,2-2V6A2.0059,2.0059,0,0,0,28,4Zm0,16H10V6H28Z"
                />
                <path
                  d="M18,26H4V16H6V14H4a2.0059,2.0059,0,0,0-2,2V26a2.0059,2.0059,0,0,0,2,2H18a2.0059,2.0059,0,0,0,2-2V24H18Z"
                />
              </svg>
            </button>
=======
            Particles and temperature in cities
>>>>>>> 63f25ad1
          </div>
        </span>
        <div
          className="iot--card--toolbar"
          data-testid="Card-toolbar"
        >
          <button
            aria-pressed={null}
            className="iot--card--toolbar-action iot--card--toolbar-svg-wrapper bx--btn--icon-only iot--btn bx--btn bx--btn--ghost"
            data-testid="Card-toolbar-expand-button"
            disabled={false}
            onClick={[Function]}
            tabIndex={0}
            title="Expand to fullscreen"
            type="button"
          >
            <svg
              aria-hidden="true"
              aria-label="Expand to fullscreen"
              className="bx--btn__icon"
              fill="currentColor"
              focusable="false"
              height={16}
              preserveAspectRatio="xMidYMid meet"
              role="img"
              viewBox="0 0 32 32"
              width={16}
              xmlns="http://www.w3.org/2000/svg"
            >
              <path
                d="M28,4H10A2.0059,2.0059,0,0,0,8,6V20a2.0059,2.0059,0,0,0,2,2H28a2.0059,2.0059,0,0,0,2-2V6A2.0059,2.0059,0,0,0,28,4Zm0,16H10V6H28Z"
              />
              <path
                d="M18,26H4V16H6V14H4a2.0059,2.0059,0,0,0-2,2V26a2.0059,2.0059,0,0,0,2,2H18a2.0059,2.0059,0,0,0,2-2V24H18Z"
              />
            </svg>
          </button>
        </div>
      </div>
      <div
        className="iot--card--content"
        data-testid="Card-content"
        style={
          Object {
            "--card-content-height": "256px",
          }
        }
      >
        <div
          className="iot--bar-chart-container"
        >
          <div
            id="mock-bar-chart-stacked"
          />
        </div>
      </div>
    </div>
  </div>
</div>
`;

exports[`Storybook Snapshot tests and console checks Storyshots 1 - Watson IoT/BarChartCard with stacked bar of time series data 1`] = `
<div
  className="storybook-container"
>
  <div
    style={
      Object {
        "margin": 20,
        "width": "1056px",
      }
    }
  >
    <div
      className="iot--card iot--bar-chart-card iot--card--wrapper"
      data-testid="Card"
      id="stacked-horizontal-sample"
      role="presentation"
      style={
        Object {
          "--card-default-height": "304px",
        }
      }
    >
      <div
        className="iot--card--header"
        data-testid="Card-header"
      >
        <span
          className="iot--card--title"
          data-testid="Card-title"
          title="Particles / emissions over 4 days"
        >
          <div
            className="iot--card--title--text"
          >
            Particles / emissions over 4 days
          </div>
        </span>
        <div
          className="iot--card--toolbar"
          data-testid="Card-toolbar"
        >
          <div
            className="iot--card--toolbar-date-range-wrapper"
          >
            <button
<<<<<<< HEAD
              aria-describedby={null}
              aria-pressed={null}
              className="iot--card--toolbar-action iot--card--toolbar-svg-wrapper bx--btn--icon-only bx--btn bx--btn--ghost"
              disabled={false}
              onBlur={[Function]}
              onClick={[Function]}
              onFocus={[Function]}
              onMouseEnter={[Function]}
              onMouseLeave={[Function]}
              tabIndex={0}
              title="Expand to fullscreen"
=======
              aria-expanded={false}
              aria-haspopup={true}
              aria-label="open and close list of options"
              className="iot--card--toolbar-date-range-action bx--overflow-menu"
              data-testid="Card-toolbar-range-picker"
              onClick={[Function]}
              onClose={[Function]}
              onKeyDown={[Function]}
              open={false}
              title="Select time range"
>>>>>>> 63f25ad1
              type="button"
            >
              <svg
                aria-label="Select time range"
                className="bx--overflow-menu__icon"
                fill="currentColor"
                focusable="false"
                height={16}
                onClick={[Function]}
                onKeyDown={[Function]}
                preserveAspectRatio="xMidYMid meet"
                role="img"
                viewBox="0 0 32 32"
                width={16}
                xmlns="http://www.w3.org/2000/svg"
              >
                <path
                  d="M21,30a8,8,0,1,1,8-8A8,8,0,0,1,21,30Zm0-14a6,6,0,1,0,6,6A6,6,0,0,0,21,16Z"
                />
                <path
                  d="M22.59 25L20 22.41 20 18 22 18 22 21.59 24 23.59 22.59 25z"
                />
                <path
                  d="M28,6a2,2,0,0,0-2-2H22V2H20V4H12V2H10V4H6A2,2,0,0,0,4,6V26a2,2,0,0,0,2,2h4V26H6V6h4V8h2V6h8V8h2V6h4v6h2Z"
                />
                <title>
                  Select time range
                </title>
              </svg>
            </button>
          </div>
          <button
            aria-pressed={null}
            className="iot--card--toolbar-action iot--card--toolbar-svg-wrapper bx--btn--icon-only iot--btn bx--btn bx--btn--ghost"
            data-testid="Card-toolbar-expand-button"
            disabled={false}
            onClick={[Function]}
            tabIndex={0}
            title="Expand to fullscreen"
            type="button"
          >
            <svg
              aria-hidden="true"
              aria-label="Expand to fullscreen"
              className="bx--btn__icon"
              fill="currentColor"
              focusable="false"
              height={16}
              preserveAspectRatio="xMidYMid meet"
              role="img"
              viewBox="0 0 32 32"
              width={16}
              xmlns="http://www.w3.org/2000/svg"
            >
              <path
                d="M28,4H10A2.0059,2.0059,0,0,0,8,6V20a2.0059,2.0059,0,0,0,2,2H28a2.0059,2.0059,0,0,0,2-2V6A2.0059,2.0059,0,0,0,28,4Zm0,16H10V6H28Z"
              />
              <path
                d="M18,26H4V16H6V14H4a2.0059,2.0059,0,0,0-2,2V26a2.0059,2.0059,0,0,0,2,2H18a2.0059,2.0059,0,0,0,2-2V24H18Z"
              />
            </svg>
          </button>
        </div>
      </div>
      <div
        className="iot--card--content"
        data-testid="Card-content"
        style={
          Object {
            "--card-content-height": "256px",
          }
        }
      >
        <div
          className="iot--bar-chart-container"
        >
          <div
            id="mock-bar-chart-stacked"
          />
        </div>
      </div>
    </div>
  </div>
</div>
`;

exports[`Storybook Snapshot tests and console checks Storyshots 1 - Watson IoT/BarChartCard with stacked bar of time series data and categories 1`] = `
<div
  className="storybook-container"
>
  <div
    style={
      Object {
        "margin": 20,
        "width": "1056px",
      }
    }
  >
    <div
      className="iot--card iot--bar-chart-card iot--card--wrapper"
      data-testid="Card"
      id="stacked-horizontal-sample"
      role="presentation"
      style={
        Object {
          "--card-default-height": "304px",
        }
      }
    >
      <div
        className="iot--card--header"
        data-testid="Card-header"
      >
        <span
          className="iot--card--title"
          data-testid="Card-title"
          title="Particles by city over time"
        >
          <div
            className="iot--card--title--text"
          >
            Particles by city over time
          </div>
        </span>
        <div
          className="iot--card--toolbar"
          data-testid="Card-toolbar"
        >
          <div
            className="iot--card--toolbar-date-range-wrapper"
          >
            <button
<<<<<<< HEAD
              aria-describedby={null}
              aria-pressed={null}
              className="iot--card--toolbar-action iot--card--toolbar-svg-wrapper bx--btn--icon-only bx--btn bx--btn--ghost"
              disabled={false}
              onBlur={[Function]}
              onClick={[Function]}
              onFocus={[Function]}
              onMouseEnter={[Function]}
              onMouseLeave={[Function]}
              tabIndex={0}
              title="Expand to fullscreen"
=======
              aria-expanded={false}
              aria-haspopup={true}
              aria-label="open and close list of options"
              className="iot--card--toolbar-date-range-action bx--overflow-menu"
              data-testid="Card-toolbar-range-picker"
              onClick={[Function]}
              onClose={[Function]}
              onKeyDown={[Function]}
              open={false}
              title="Select time range"
>>>>>>> 63f25ad1
              type="button"
            >
              <svg
                aria-label="Select time range"
                className="bx--overflow-menu__icon"
                fill="currentColor"
                focusable="false"
                height={16}
                onClick={[Function]}
                onKeyDown={[Function]}
                preserveAspectRatio="xMidYMid meet"
                role="img"
                viewBox="0 0 32 32"
                width={16}
                xmlns="http://www.w3.org/2000/svg"
              >
                <path
                  d="M21,30a8,8,0,1,1,8-8A8,8,0,0,1,21,30Zm0-14a6,6,0,1,0,6,6A6,6,0,0,0,21,16Z"
                />
                <path
                  d="M22.59 25L20 22.41 20 18 22 18 22 21.59 24 23.59 22.59 25z"
                />
                <path
                  d="M28,6a2,2,0,0,0-2-2H22V2H20V4H12V2H10V4H6A2,2,0,0,0,4,6V26a2,2,0,0,0,2,2h4V26H6V6h4V8h2V6h8V8h2V6h4v6h2Z"
                />
                <title>
                  Select time range
                </title>
              </svg>
            </button>
          </div>
          <button
            aria-pressed={null}
            className="iot--card--toolbar-action iot--card--toolbar-svg-wrapper bx--btn--icon-only iot--btn bx--btn bx--btn--ghost"
            data-testid="Card-toolbar-expand-button"
            disabled={false}
            onClick={[Function]}
            tabIndex={0}
            title="Expand to fullscreen"
            type="button"
          >
            <svg
              aria-hidden="true"
              aria-label="Expand to fullscreen"
              className="bx--btn__icon"
              fill="currentColor"
              focusable="false"
              height={16}
              preserveAspectRatio="xMidYMid meet"
              role="img"
              viewBox="0 0 32 32"
              width={16}
              xmlns="http://www.w3.org/2000/svg"
            >
              <path
                d="M28,4H10A2.0059,2.0059,0,0,0,8,6V20a2.0059,2.0059,0,0,0,2,2H28a2.0059,2.0059,0,0,0,2-2V6A2.0059,2.0059,0,0,0,28,4Zm0,16H10V6H28Z"
              />
              <path
                d="M18,26H4V16H6V14H4a2.0059,2.0059,0,0,0-2,2V26a2.0059,2.0059,0,0,0,2,2H18a2.0059,2.0059,0,0,0,2-2V24H18Z"
              />
            </svg>
          </button>
        </div>
      </div>
      <div
        className="iot--card--content"
        data-testid="Card-content"
        style={
          Object {
            "--card-content-height": "256px",
          }
        }
      >
        <div
          className="iot--bar-chart-container"
        >
          <div
            id="mock-bar-chart-stacked"
          />
        </div>
      </div>
    </div>
  </div>
</div>
`;<|MERGE_RESOLUTION|>--- conflicted
+++ resolved
@@ -35,45 +35,7 @@
           <div
             className="iot--card--title--text"
           >
-<<<<<<< HEAD
-            <button
-              aria-describedby={null}
-              aria-pressed={null}
-              className="iot--card--toolbar-action iot--card--toolbar-svg-wrapper bx--btn--icon-only bx--btn bx--btn--ghost"
-              disabled={false}
-              onBlur={[Function]}
-              onClick={[Function]}
-              onFocus={[Function]}
-              onMouseEnter={[Function]}
-              onMouseLeave={[Function]}
-              tabIndex={0}
-              title="Expand to fullscreen"
-              type="button"
-            >
-              <svg
-                aria-hidden="true"
-                aria-label="Expand to fullscreen"
-                className="bx--btn__icon"
-                fill="currentColor"
-                focusable="false"
-                height={16}
-                preserveAspectRatio="xMidYMid meet"
-                role="img"
-                viewBox="0 0 32 32"
-                width={16}
-                xmlns="http://www.w3.org/2000/svg"
-              >
-                <path
-                  d="M28,4H10A2.0059,2.0059,0,0,0,8,6V20a2.0059,2.0059,0,0,0,2,2H28a2.0059,2.0059,0,0,0,2-2V6A2.0059,2.0059,0,0,0,28,4Zm0,16H10V6H28Z"
-                />
-                <path
-                  d="M18,26H4V16H6V14H4a2.0059,2.0059,0,0,0-2,2V26a2.0059,2.0059,0,0,0,2,2H18a2.0059,2.0059,0,0,0,2-2V24H18Z"
-                />
-              </svg>
-            </button>
-=======
             Particles and temperature in cities
->>>>>>> 63f25ad1
           </div>
         </span>
         <div
@@ -81,11 +43,16 @@
           data-testid="Card-toolbar"
         >
           <button
+            aria-describedby={null}
             aria-pressed={null}
             className="iot--card--toolbar-action iot--card--toolbar-svg-wrapper bx--btn--icon-only iot--btn bx--btn bx--btn--ghost"
             data-testid="Card-toolbar-expand-button"
             disabled={false}
+            onBlur={[Function]}
             onClick={[Function]}
+            onFocus={[Function]}
+            onMouseEnter={[Function]}
+            onMouseLeave={[Function]}
             tabIndex={0}
             title="Expand to fullscreen"
             type="button"
@@ -170,45 +137,7 @@
           <div
             className="iot--card--title--text"
           >
-<<<<<<< HEAD
-            <button
-              aria-describedby={null}
-              aria-pressed={null}
-              className="iot--card--toolbar-action iot--card--toolbar-svg-wrapper bx--btn--icon-only bx--btn bx--btn--ghost"
-              disabled={false}
-              onBlur={[Function]}
-              onClick={[Function]}
-              onFocus={[Function]}
-              onMouseEnter={[Function]}
-              onMouseLeave={[Function]}
-              tabIndex={0}
-              title="Expand to fullscreen"
-              type="button"
-            >
-              <svg
-                aria-hidden="true"
-                aria-label="Expand to fullscreen"
-                className="bx--btn__icon"
-                fill="currentColor"
-                focusable="false"
-                height={16}
-                preserveAspectRatio="xMidYMid meet"
-                role="img"
-                viewBox="0 0 32 32"
-                width={16}
-                xmlns="http://www.w3.org/2000/svg"
-              >
-                <path
-                  d="M28,4H10A2.0059,2.0059,0,0,0,8,6V20a2.0059,2.0059,0,0,0,2,2H28a2.0059,2.0059,0,0,0,2-2V6A2.0059,2.0059,0,0,0,28,4Zm0,16H10V6H28Z"
-                />
-                <path
-                  d="M18,26H4V16H6V14H4a2.0059,2.0059,0,0,0-2,2V26a2.0059,2.0059,0,0,0,2,2H18a2.0059,2.0059,0,0,0,2-2V24H18Z"
-                />
-              </svg>
-            </button>
-=======
             Particles by city
->>>>>>> 63f25ad1
           </div>
         </span>
         <div
@@ -216,11 +145,16 @@
           data-testid="Card-toolbar"
         >
           <button
+            aria-describedby={null}
             aria-pressed={null}
             className="iot--card--toolbar-action iot--card--toolbar-svg-wrapper bx--btn--icon-only iot--btn bx--btn bx--btn--ghost"
             data-testid="Card-toolbar-expand-button"
             disabled={false}
+            onBlur={[Function]}
             onClick={[Function]}
+            onFocus={[Function]}
+            onMouseEnter={[Function]}
+            onMouseLeave={[Function]}
             tabIndex={0}
             title="Expand to fullscreen"
             type="button"
@@ -316,19 +250,6 @@
             className="iot--card--toolbar-date-range-wrapper"
           >
             <button
-<<<<<<< HEAD
-              aria-describedby={null}
-              aria-pressed={null}
-              className="iot--card--toolbar-action iot--card--toolbar-svg-wrapper bx--btn--icon-only bx--btn bx--btn--ghost"
-              disabled={false}
-              onBlur={[Function]}
-              onClick={[Function]}
-              onFocus={[Function]}
-              onMouseEnter={[Function]}
-              onMouseLeave={[Function]}
-              tabIndex={0}
-              title="Expand to fullscreen"
-=======
               aria-expanded={false}
               aria-haspopup={true}
               aria-label="open and close list of options"
@@ -339,7 +260,6 @@
               onKeyDown={[Function]}
               open={false}
               title="Select time range"
->>>>>>> 63f25ad1
               type="button"
             >
               <svg
@@ -372,11 +292,16 @@
             </button>
           </div>
           <button
+            aria-describedby={null}
             aria-pressed={null}
             className="iot--card--toolbar-action iot--card--toolbar-svg-wrapper bx--btn--icon-only iot--btn bx--btn bx--btn--ghost"
             data-testid="Card-toolbar-expand-button"
             disabled={false}
+            onBlur={[Function]}
             onClick={[Function]}
+            onFocus={[Function]}
+            onMouseEnter={[Function]}
+            onMouseLeave={[Function]}
             tabIndex={0}
             title="Expand to fullscreen"
             type="button"
@@ -461,45 +386,7 @@
           <div
             className="iot--card--title--text"
           >
-<<<<<<< HEAD
-            <button
-              aria-describedby={null}
-              aria-pressed={null}
-              className="iot--card--toolbar-action iot--card--toolbar-svg-wrapper bx--btn--icon-only bx--btn bx--btn--ghost"
-              disabled={false}
-              onBlur={[Function]}
-              onClick={[Function]}
-              onFocus={[Function]}
-              onMouseEnter={[Function]}
-              onMouseLeave={[Function]}
-              tabIndex={0}
-              title="Expand to fullscreen"
-              type="button"
-            >
-              <svg
-                aria-hidden="true"
-                aria-label="Expand to fullscreen"
-                className="bx--btn__icon"
-                fill="currentColor"
-                focusable="false"
-                height={16}
-                preserveAspectRatio="xMidYMid meet"
-                role="img"
-                viewBox="0 0 32 32"
-                width={16}
-                xmlns="http://www.w3.org/2000/svg"
-              >
-                <path
-                  d="M28,4H10A2.0059,2.0059,0,0,0,8,6V20a2.0059,2.0059,0,0,0,2,2H28a2.0059,2.0059,0,0,0,2-2V6A2.0059,2.0059,0,0,0,28,4Zm0,16H10V6H28Z"
-                />
-                <path
-                  d="M18,26H4V16H6V14H4a2.0059,2.0059,0,0,0-2,2V26a2.0059,2.0059,0,0,0,2,2H18a2.0059,2.0059,0,0,0,2-2V24H18Z"
-                />
-              </svg>
-            </button>
-=======
             Particles and temperature in cities
->>>>>>> 63f25ad1
           </div>
         </span>
         <div
@@ -507,11 +394,16 @@
           data-testid="Card-toolbar"
         >
           <button
+            aria-describedby={null}
             aria-pressed={null}
             className="iot--card--toolbar-action iot--card--toolbar-svg-wrapper bx--btn--icon-only iot--btn bx--btn bx--btn--ghost"
             data-testid="Card-toolbar-expand-button"
             disabled={false}
+            onBlur={[Function]}
             onClick={[Function]}
+            onFocus={[Function]}
+            onMouseEnter={[Function]}
+            onMouseLeave={[Function]}
             tabIndex={0}
             title="Expand to fullscreen"
             type="button"
@@ -607,19 +499,6 @@
             className="iot--card--toolbar-date-range-wrapper"
           >
             <button
-<<<<<<< HEAD
-              aria-describedby={null}
-              aria-pressed={null}
-              className="iot--card--toolbar-action iot--card--toolbar-svg-wrapper bx--btn--icon-only bx--btn bx--btn--ghost"
-              disabled={false}
-              onBlur={[Function]}
-              onClick={[Function]}
-              onFocus={[Function]}
-              onMouseEnter={[Function]}
-              onMouseLeave={[Function]}
-              tabIndex={0}
-              title="Expand to fullscreen"
-=======
               aria-expanded={false}
               aria-haspopup={true}
               aria-label="open and close list of options"
@@ -630,7 +509,6 @@
               onKeyDown={[Function]}
               open={false}
               title="Select time range"
->>>>>>> 63f25ad1
               type="button"
             >
               <svg
@@ -663,11 +541,16 @@
             </button>
           </div>
           <button
+            aria-describedby={null}
             aria-pressed={null}
             className="iot--card--toolbar-action iot--card--toolbar-svg-wrapper bx--btn--icon-only iot--btn bx--btn bx--btn--ghost"
             data-testid="Card-toolbar-expand-button"
             disabled={false}
+            onBlur={[Function]}
             onClick={[Function]}
+            onFocus={[Function]}
+            onMouseEnter={[Function]}
+            onMouseLeave={[Function]}
             tabIndex={0}
             title="Expand to fullscreen"
             type="button"
@@ -763,19 +646,6 @@
             className="iot--card--toolbar-date-range-wrapper"
           >
             <button
-<<<<<<< HEAD
-              aria-describedby={null}
-              aria-pressed={null}
-              className="iot--card--toolbar-action iot--card--toolbar-svg-wrapper bx--btn--icon-only bx--btn bx--btn--ghost"
-              disabled={false}
-              onBlur={[Function]}
-              onClick={[Function]}
-              onFocus={[Function]}
-              onMouseEnter={[Function]}
-              onMouseLeave={[Function]}
-              tabIndex={0}
-              title="Expand to fullscreen"
-=======
               aria-expanded={false}
               aria-haspopup={true}
               aria-label="open and close list of options"
@@ -786,7 +656,6 @@
               onKeyDown={[Function]}
               open={false}
               title="Select time range"
->>>>>>> 63f25ad1
               type="button"
             >
               <svg
@@ -819,11 +688,16 @@
             </button>
           </div>
           <button
+            aria-describedby={null}
             aria-pressed={null}
             className="iot--card--toolbar-action iot--card--toolbar-svg-wrapper bx--btn--icon-only iot--btn bx--btn bx--btn--ghost"
             data-testid="Card-toolbar-expand-button"
             disabled={false}
+            onBlur={[Function]}
             onClick={[Function]}
+            onFocus={[Function]}
+            onMouseEnter={[Function]}
+            onMouseLeave={[Function]}
             tabIndex={0}
             title="Expand to fullscreen"
             type="button"
