import React from 'react';
import { mount } from 'enzyme';
import '@testing-library/jest-dom/extend-expect';
import { render, screen } from '@testing-library/react';
import userEvent from '@testing-library/user-event';
import fileDownload from 'js-file-download';

import Table from '../Table/Table';
import { barChartData } from '../../utils/barChartDataSample';
import { BAR_CHART_LAYOUTS, BAR_CHART_TYPES } from '../../constants/LayoutConstants';

import BarChartCard from './BarChartCard';

jest.mock('js-file-download');

const barChartCardProps = {
  title: 'Sample',
  id: 'sample-bar-chart',
  isLoading: false,
  content: {
    xLabel: 'Cities',
    yLabel: 'Particles',
    series: [
      {
        dataSourceId: 'particles',
      },
    ],
    categoryDataSourceId: 'city',
    layout: BAR_CHART_LAYOUTS.VERTICAL,
    type: BAR_CHART_TYPES.SIMPLE,
  },
  values: barChartData.quarters.filter((q) => q.quarter === '2020-Q1'),
  breakpoint: 'lg',
  size: 'LARGE',
  onCardAction: () => {},
};

/*
  FYI: the underlying Carbon Charts controls have been mocked.
  Check __mocks__/@carbon/charts-react/ for details
*/

describe('BarChartCard', () => {
<<<<<<< HEAD
  const originalCreateObjectURL = global.URL.createObjectURL;
  const originalRevokeObjectURL = global.URL.revokeObjectURL;

  beforeAll(() => {
    global.URL.createObjectURL = jest.fn();
    global.URL.revokeObjectURL = jest.fn();
  });

  afterAll(() => {
    global.URL.createObjectURL = originalCreateObjectURL;
    global.URL.revokeObjectURL = originalRevokeObjectURL;
  });

  it('is selectable with either testID or testId', () => {
    const { rerender } = render(<BarChartCard {...barChartCardProps} testID="BAR-CHART-CARD" />);
    expect(screen.getByTestId('BAR-CHART-CARD')).toBeTruthy();
    rerender(<BarChartCard {...barChartCardProps} testId="barchart-card" />);
    expect(screen.getByTestId('barchart-card')).toBeTruthy();
  });

=======
>>>>>>> 3327a156
  it('does not show bar chart when loading', () => {
    const wrapper = mount(<BarChartCard {...barChartCardProps} isLoading />);
    expect(wrapper.find('#mock-bar-chart-simple')).toHaveLength(0);
  });

  it('does not show bar chart when empty data', () => {
    const wrapper = mount(
      <BarChartCard
        {...barChartCardProps}
        values={barChartData.quarters.filter((q) => q.quarter === 'NOT_VALID')}
      />
    );
    expect(wrapper.find('#mock-bar-chart-simple')).toHaveLength(0);
  });

  it('shows table when isExpanded', () => {
    const wrapper = mount(<BarChartCard {...barChartCardProps} isExpanded />);
    expect(wrapper.find(Table)).toHaveLength(1);
  });

  it('onCsvDownload should fire when download button is clicked', async () => {
    render(<BarChartCard {...barChartCardProps} isExpanded />);
    // First check that the button appeared
    const downloadBtn = screen.getByTestId('download-button');
    expect(downloadBtn).toBeTruthy();
    // click the button
    userEvent.click(downloadBtn);
    // This means the csvDownloadHandler is firing
    expect(fileDownload).toHaveBeenCalledWith(
      `Amsterdam,New York,Bangkok,San Francisco\n447,528,435,388,\n`,
      'Sample.csv'
    );
  });

  it('shows groupedBarChart on grouped data', () => {
    const wrapper = mount(
      <BarChartCard
        {...barChartCardProps}
        content={{
          type: BAR_CHART_TYPES.GROUPED,
          xLabel: 'Cities',
          yLabel: 'Total',
          series: [
            {
              dataSourceId: 'particles',
              label: 'Particles',
              color: 'blue',
            },
            {
              dataSourceId: 'temperature',
              label: 'Temperature',
            },
          ],
          categoryDataSourceId: 'city',
        }}
        values={barChartData.quarters.filter((a) => a.quarter === '2020-Q1')}
      />
    );
    expect(wrapper.find('#mock-bar-chart-grouped')).toHaveLength(1);
  });

  it('shows stackedBarChart', () => {
    const wrapper = mount(
      <BarChartCard
        {...barChartCardProps}
        content={{
          type: BAR_CHART_TYPES.STACKED,
          layout: BAR_CHART_LAYOUTS.VERTICAL,
          xLabel: 'Cities',
          yLabel: 'Total',
          series: [
            {
              dataSourceId: 'particles',
              label: 'Particles',
            },
            {
              dataSourceId: 'temperature',
              label: 'Temperature',
            },
          ],
          categoryDataSourceId: 'city',
        }}
        values={barChartData.quarters.filter((a) => a.quarter === '2020-Q3')}
      />
    );
    expect(wrapper.find('#mock-bar-chart-stacked')).toHaveLength(1);
  });

  it('shows a timeSeries chart', () => {
    const wrapper = mount(
      <BarChartCard
        {...barChartCardProps}
        content={{
          xLabel: 'Date',
          yLabel: 'Particles',
          series: [
            {
              dataSourceId: 'particles',
              label: 'Particles',
            },
          ],
          timeDataSourceId: 'timestamp',
          type: BAR_CHART_TYPES.STACKED,
        }}
        values={barChartData.timestamps.filter((t) => t.city === 'Amsterdam')}
      />
    );
    expect(wrapper.find('#mock-bar-chart-stacked')).toHaveLength(1);
  });

  it('shows a horizontal chart', () => {
    const wrapper = mount(
      <BarChartCard
        {...barChartCardProps}
        content={{
          xLabel: 'Cities',
          yLabel: 'Particles',
          series: [
            {
              dataSourceId: 'particles',
              color: {
                Amsterdam: 'yellow',
                'New York': 'yellow',
                Bangkok: 'red',
                'San Francisco': 'pink',
              },
            },
          ],
          categoryDataSourceId: 'city',
          layout: BAR_CHART_LAYOUTS.HORIZONTAL,
          type: BAR_CHART_TYPES.GROUPED,
        }}
        values={barChartData.quarters.filter((a) => a.quarter === '2020-Q1')}
      />
    );
    expect(wrapper.find('#mock-bar-chart-grouped')).toHaveLength(1);
  });

  it('i18n string test', () => {
    const i18nTest = {
      noDataLabel: 'no-data-label',
    };

    const i18nDefault = BarChartCard.defaultProps.i18n;

    render(<BarChartCard {...barChartCardProps} values={[]} i18n={i18nTest} />);
    expect(screen.getByText(i18nTest.noDataLabel)).toBeInTheDocument();
    expect(screen.queryByText(i18nDefault.noDataLabel)).not.toBeInTheDocument();
  });
});<|MERGE_RESOLUTION|>--- conflicted
+++ resolved
@@ -41,20 +41,6 @@
 */
 
 describe('BarChartCard', () => {
-<<<<<<< HEAD
-  const originalCreateObjectURL = global.URL.createObjectURL;
-  const originalRevokeObjectURL = global.URL.revokeObjectURL;
-
-  beforeAll(() => {
-    global.URL.createObjectURL = jest.fn();
-    global.URL.revokeObjectURL = jest.fn();
-  });
-
-  afterAll(() => {
-    global.URL.createObjectURL = originalCreateObjectURL;
-    global.URL.revokeObjectURL = originalRevokeObjectURL;
-  });
-
   it('is selectable with either testID or testId', () => {
     const { rerender } = render(<BarChartCard {...barChartCardProps} testID="BAR-CHART-CARD" />);
     expect(screen.getByTestId('BAR-CHART-CARD')).toBeTruthy();
@@ -62,8 +48,6 @@
     expect(screen.getByTestId('barchart-card')).toBeTruthy();
   });
 
-=======
->>>>>>> 3327a156
   it('does not show bar chart when loading', () => {
     const wrapper = mount(<BarChartCard {...barChartCardProps} isLoading />);
     expect(wrapper.find('#mock-bar-chart-simple')).toHaveLength(0);
