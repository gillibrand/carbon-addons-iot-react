import React, { useEffect, useRef, useState } from 'react';
import classnames from 'classnames';
import PropTypes from 'prop-types';
import { SettingsAdjust16 as SettingsAdjust } from '@carbon/icons-react';

import Button from '../Button/Button';
import { Tooltip } from '../Tooltip';
import { settings } from '../../constants/Settings';
import { usePopoverPositioning } from '../../hooks/usePopoverPositioning';

const { iotPrefix } = settings;

export const FlyoutMenuDirection = {
  BottomStart: 'bottom-start',
  BottomEnd: 'bottom-end',
  TopStart: 'top-start',
  TopEnd: 'top-end',
  LeftStart: 'left-start',
  LeftEnd: 'left-end',
  RightStart: 'right-start',
  RightEnd: 'right-end',
};

const getTooltipDirection = (direction) => {
  switch (direction) {
    case FlyoutMenuDirection.TopStart:
    case FlyoutMenuDirection.TopEnd:
      return 'top';
    case FlyoutMenuDirection.RightStart:
    case FlyoutMenuDirection.RightEnd:
      return 'right';
    case FlyoutMenuDirection.LeftStart:
    case FlyoutMenuDirection.LeftEnd:
      return 'left';
    default:
      return 'bottom';
  }
};

// No need to do prop checks since these are alredy done in flyout
// eslint-disable-next-line  react/prop-types
const DefaultFooter = ({ setIsOpen, onCancel, onApply, i18n }) => (
  <>
    <Button
      className={`${iotPrefix}--flyout-menu__cancel`}
      kind="secondary"
      // TODO: in v3 pass testId from parent and insert here to allow it to be configurable
      // ie. `${testId}-menu-cancel`
      testId="flyout-menu-cancel"
      onClick={() => {
        setIsOpen(false);

        if (onCancel) {
          onCancel();
        }
      }}
      aria-label={i18n.cancelButtonText}
    >
      {i18n.cancelButtonText}
    </Button>
    <Button
      className={`${iotPrefix}--flyout-menu__submit`}
      aria-label={i18n.applyButtonText}
      // TODO: in v3 pass testId from parent and insert here to allow it to be configurable
      // ie. `${testId}-menu-cancel`
      testId="flyout-menu-apply"
      onClick={() => {
        setIsOpen(false);
        if (onApply) {
          onApply();
        }
      }}
    >
      {i18n.applyButtonText}
    </Button>
  </>
);

const FlyoutMenu = ({
  buttonProps,
  buttonSize,
  direction,
  menuOffset,
  defaultOpen,
  iconDescription,
  children,
  disabled,
  i18n,
  light,
  renderIcon,
  testId,
  tooltipId,
  triggerId,
  tabIndex,
  tooltipClassName,
  tooltipContentClassName,
  passive,
  tooltipFocusTrap,
  hideTooltip,
  customFooter: CustomFooter,
  onApply,
  onCancel,
  useAutoPositioning,
  onChange,
  isOpen,
  renderInPortal,
}) => {
  const [isControlledOpen, setIsOpen] = useState(defaultOpen);
  const [tooltipDirection, setTooltipDirection] = useState(getTooltipDirection(direction));
  const buttonRef = useRef(null);

  const getFlyoutMenuOffset = React.useCallback(
    (tooltipElement, flyoutDirection, tooltipButtonElement, flipped) => {
      let topOffset = 0;
      let leftOffset = -2;

      const caretWidth = 16;
      const caretHeight = 12;
      const borderWidth = 2;

      const tooltipContent = tooltipElement.querySelector('[role="dialog"]');
      const tooltipWidth = tooltipContent ? tooltipContent.getBoundingClientRect().width : 0;
      const tooltipHeight = tooltipContent ? tooltipContent.getBoundingClientRect().height : 0;
      const buttonWidth = buttonRef.current ? buttonRef.current.getBoundingClientRect().width : 0;

      let rtlOffset = buttonWidth;

      switch (flyoutDirection) {
        case FlyoutMenuDirection.LeftStart:
          topOffset = tooltipHeight / 2 - 2 * borderWidth - borderWidth;
          rtlOffset = 0;
          break;

        // off
        case FlyoutMenuDirection.LeftEnd:
          topOffset =
            -tooltipHeight / 2 + 2 * caretHeight + caretWidth - (48 - buttonWidth) + borderWidth;
          leftOffset = -caretWidth / 2;
          rtlOffset = 0;
          break;
        case FlyoutMenuDirection.RightStart:
          topOffset = tooltipHeight / 2 - caretHeight - 2 * borderWidth;
          rtlOffset = -rtlOffset;
          break;

        // off
        case FlyoutMenuDirection.RightEnd:
          topOffset = -tooltipHeight / 2 + 2 * caretWidth + borderWidth;
          rtlOffset = -rtlOffset;
          break;
        case FlyoutMenuDirection.TopStart:
          leftOffset = tooltipWidth / 2;
          topOffset = caretHeight;
          break;
        case FlyoutMenuDirection.TopEnd:
          leftOffset = -tooltipWidth / 2 + buttonWidth;
          topOffset = caretHeight - 2 * borderWidth;
          break;
        case FlyoutMenuDirection.BottomEnd:
          topOffset = -caretHeight + 2 * borderWidth;
          leftOffset = -tooltipWidth / 2 + buttonWidth;
          break;
        default:
          // Bottom Start
          leftOffset = tooltipWidth / 2;
          topOffset = -caretHeight - 2 * borderWidth;
      }

      if (document.dir === 'rtl') {
        leftOffset -= rtlOffset;
      }

      let propTop = 0;
      let propLeft = 0;

      if (typeof menuOffset === 'function') {
        const { top, left } = menuOffset(
          tooltipElement,
          flyoutDirection,
          tooltipButtonElement,
          flipped
        );

        propTop = top;
        propLeft = left;
      } else if (
        typeof menuOffset === 'object' &&
        (menuOffset.hasOwnProperty('top') || menuOffset.hasOwnProperty('left'))
      ) {
        const { top = 0, left = 0 } = menuOffset;

        propTop = top;
        propLeft = left;
      }

      return {
        top: topOffset + propTop,
        left: leftOffset + propLeft,
      };
    },
    [menuOffset]
  );

  const [calculateMenuOffset, { adjustedDirection }] = usePopoverPositioning({
    direction,
    menuOffset: getFlyoutMenuOffset,
    useAutoPositioning,
  });

  useEffect(() => {
    setTooltipDirection(getTooltipDirection(adjustedDirection));
  }, [adjustedDirection]);

  const Footer = CustomFooter ? (
    <CustomFooter setIsOpen={setIsOpen} isOpen={isControlledOpen} />
  ) : (
    <DefaultFooter setIsOpen={setIsOpen} onCancel={onCancel} onApply={onApply} i18n={i18n} />
  );

  return (
    <div
      data-testid={`${testId}-container`}
      style={{
        '--tooltip-visibility': hideTooltip ? 'hidden' : 'visible',
      }}
      ref={buttonRef}
      className={classnames(
        [`${iotPrefix}--flyout-menu`],
        `${iotPrefix}--flyout-menu__${tooltipDirection}`,
        {
          [`${iotPrefix}--flyout-menu__light`]: light,
          [`${iotPrefix}--flyout-menu__open`]: isControlledOpen,
        }
      )}
    >
      <Button
        {...buttonProps}
        aria-label={iconDescription}
        iconDescription={iconDescription}
        className={classnames(`${iotPrefix}--flyout-menu--trigger-button`, buttonProps?.className)}
        disabled={disabled}
        hasIconOnly
        kind="ghost"
        testId={`${testId}-button`}
        size={buttonSize}
        renderIcon={renderIcon}
        onClick={() => {
          if (typeof buttonProps.onClick === 'function') {
            buttonProps.onClick();
          }
          setIsOpen(!isControlledOpen);
        }}
      />
      {
        <div
          className={`${iotPrefix}--flyout-menu--tooltip-anchor`}
          {...(!renderInPortal ? { 'data-floating-menu-container': true } : {})}
        >
          <Tooltip
            disabled={disabled}
            className={classnames(
              tooltipClassName,
              `${iotPrefix}--flyout-menu--body`,
              `${iotPrefix}--flyout-menu--body__${adjustedDirection}`,
              {
                [`${iotPrefix}--flyout-menu--body__light`]: light,
                [`${iotPrefix}--flyout-menu--body__open`]:
                  typeof isOpen === 'boolean' ? isOpen : isControlledOpen,
                [`${iotPrefix}--flyout-menu--body__${buttonSize}`]: buttonSize !== 'default',
              }
            )}
            iconDescription={iconDescription}
            data-testid={testId}
            showIcon={false}
            focusTrap={tooltipFocusTrap}
            open={typeof isOpen === 'boolean' ? isOpen : isControlledOpen}
            direction={tooltipDirection}
            menuOffset={calculateMenuOffset}
            tooltipId={tooltipId}
            id={tooltipId} // https://github.com/carbon-design-system/carbon/pull/6744
            triggerId={triggerId}
            tabIndex={tabIndex}
            useAutoPositioning={false}
            onChange={onChange}
          >
            <div
              className={classnames(`${iotPrefix}--flyout-menu--content`, tooltipContentClassName)}
            >
              {children}
            </div>
            {!passive && (
              <div className={`${iotPrefix}--flyout-menu__bottom-container`}>{Footer}</div>
            )}
          </Tooltip>
        </div>
      }
    </div>
  );
};

const propTypes = {
  tooltipId: PropTypes.string,

  /**
   * The ID of the trigger button.
   */
  triggerId: PropTypes.string,

  /**
   * Optional starting value for uncontrolled state
   */
  defaultOpen: PropTypes.bool,

  /**
   * Contents to put into the flyout menu.
   */
  children: PropTypes.node,

  /**
   * The CSS class names of the flyout menu.
   */
  tooltipClassName: PropTypes.string,

  /**
   * The CSS class names of the tooltip content.
   */
  tooltipContentClassName: PropTypes.string,

  /**
<<<<<<< HEAD
=======
   * whether to send focus to the tooltip when it's expanded
   */
  tooltipFocusTrap: PropTypes.bool,

  /**
>>>>>>> 6b73bf81
   * Where to put the flyout menu, relative to the trigger UI.
   */
  direction: PropTypes.oneOf([
    FlyoutMenuDirection.BottomStart,
    FlyoutMenuDirection.BottomEnd,
    FlyoutMenuDirection.TopStart,
    FlyoutMenuDirection.TopEnd,
    FlyoutMenuDirection.LeftStart,
    FlyoutMenuDirection.LeftEnd,
    FlyoutMenuDirection.RightStart,
    FlyoutMenuDirection.RightEnd,
  ]),

  /**
   * The adjustment of the flyout position.
   */
  menuOffset: PropTypes.oneOfType([
    PropTypes.shape({
      top: PropTypes.number,
      left: PropTypes.number,
    }),
    PropTypes.func,
  ]),

  /**
   * The description of the default flyout icon
   */
  iconDescription: PropTypes.string.isRequired,

  /**
   * Optional prop to specify the tabIndex of the Tooltip
   */
  tabIndex: PropTypes.number,

  /**
   * Optional prop to specify the test id of the flyout
   */
  testId: PropTypes.string,

  /**
   * Will not render a footer
   */
  passive: PropTypes.bool,

  /**
   * Whether to show the iconDescription tooltip on the trigger button
   */
  hideTooltip: PropTypes.bool,

  /**
   * Content to be rendered in place of the normal footer (ie. MyComponent).
   */
  customFooter: PropTypes.elementType,

  /**
   * On Cancel button callback
   */
  onCancel: PropTypes.func,

  /**
   * On Apply button callback
   */
  onApply: PropTypes.func,

  /** Set of internationalized button names */
  i18n: PropTypes.shape({
    cancelButton: PropTypes.string,
    applyButton: PropTypes.string,
  }),

  /**
   * Define the icon render to be rendered.
   * Can be a React component class
   */
  renderIcon: PropTypes.oneOfType([PropTypes.func, PropTypes.object]),

  /**
   *  Disable the button and tooltip
   */
  disabled: PropTypes.bool,

  buttonSize: PropTypes.string,

  light: PropTypes.bool,

  useAutoPositioning: PropTypes.bool,
  onChange: PropTypes.func,

  /** classes that can be passed to the button used for the flyout menu */
  buttonProps: PropTypes.shape({
    className: PropTypes.string,
  }),

  isOpen: PropTypes.bool,

  /** by default the flyout menu will render as a child, if you set this to true it will render outside of the current DOM in a portal */
  renderInPortal: PropTypes.bool,
};

const defaultProps = {
  buttonProps: {},
  renderIcon: SettingsAdjust,
  buttonSize: 'default',
  tooltipId: 'flyout-tooltip',
  triggerId: 'flyout-trigger-id',
  defaultOpen: false,
  children: undefined,
  tooltipClassName: '',
  tooltipContentClassName: '',
<<<<<<< HEAD
=======
  tooltipFocusTrap: true,
>>>>>>> 6b73bf81
  passive: false,
  hideTooltip: true,
  customFooter: null,
  tabIndex: 0,
  testId: 'flyout-menu',
  direction: FlyoutMenuDirection.BottomStart,
  menuOffset: {
    top: 0,
    left: 0,
  },
  i18n: {
    cancelButtonText: 'Cancel',
    applyButtonText: 'Apply',
  },
  isOpen: null,
  onCancel: null,
  onApply: null,
  disabled: false,
  light: true,
  useAutoPositioning: false,
  onChange: () => {},
  renderInPortal: false,
};

FlyoutMenu.propTypes = propTypes;
FlyoutMenu.defaultProps = defaultProps;

export default FlyoutMenu;<|MERGE_RESOLUTION|>--- conflicted
+++ resolved
@@ -327,14 +327,11 @@
   tooltipContentClassName: PropTypes.string,
 
   /**
-<<<<<<< HEAD
-=======
    * whether to send focus to the tooltip when it's expanded
    */
   tooltipFocusTrap: PropTypes.bool,
 
   /**
->>>>>>> 6b73bf81
    * Where to put the flyout menu, relative to the trigger UI.
    */
   direction: PropTypes.oneOf([
@@ -444,10 +441,7 @@
   children: undefined,
   tooltipClassName: '',
   tooltipContentClassName: '',
-<<<<<<< HEAD
-=======
   tooltipFocusTrap: true,
->>>>>>> 6b73bf81
   passive: false,
   hideTooltip: true,
   customFooter: null,
