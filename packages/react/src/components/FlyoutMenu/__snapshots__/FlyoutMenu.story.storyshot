// Jest Snapshot v1, https://goo.gl/fbAQLP

exports[`Storybook Snapshot tests and console checks Storyshots 1 - Watson IoT/Flyout Menu Custom Footer Example 1`] = `
<div
  className="storybook-container"
>
  <div
    style={
      Object {
        "display": "flex",
        "justifyContent": "center",
      }
    }
  >
    <div
      className="iot--flyout-menu iot--flyout-menu__bottom iot--flyout-menu__light iot--flyout-menu__open"
      style={
        Object {
          "--tooltip-visibility": "hidden",
        }
      }
    >
      <button
        aria-label="Helpful description"
        className="iot--flyout-menu--trigger-button iot--btn bx--btn bx--btn--ghost bx--btn--icon-only bx--tooltip__trigger bx--tooltip--a11y bx--tooltip--top bx--tooltip--align-center"
        data-testid="flyout-menu-button"
        disabled={false}
        onClick={[Function]}
        tabIndex={0}
        type="button"
      >
        <span
          className="bx--assistive-text"
        >
          Helpful description
        </span>
        <svg
          aria-hidden="true"
          aria-label="Helpful description"
          className="bx--btn__icon"
          fill="currentColor"
          focusable="false"
          height={16}
          preserveAspectRatio="xMidYMid meet"
          role="img"
          viewBox="0 0 32 32"
          width={16}
          xmlns="http://www.w3.org/2000/svg"
        >
          <path
            d="M30 8h-4.1c-.5-2.3-2.5-4-4.9-4s-4.4 1.7-4.9 4H2v2h14.1c.5 2.3 2.5 4 4.9 4s4.4-1.7 4.9-4H30V8zM21 12c-1.7 0-3-1.3-3-3s1.3-3 3-3 3 1.3 3 3S22.7 12 21 12zM2 24h4.1c.5 2.3 2.5 4 4.9 4s4.4-1.7 4.9-4H30v-2H15.9c-.5-2.3-2.5-4-4.9-4s-4.4 1.7-4.9 4H2V24zM11 20c1.7 0 3 1.3 3 3s-1.3 3-3 3-3-1.3-3-3S9.3 20 11 20z"
          />
        </svg>
      </button>
      <div
        className="iot--flyout-menu--tooltip-anchor"
        data-floating-menu-container={true}
      >
<<<<<<< HEAD
        <button
          aria-describedby={null}
          aria-label="Helpful description"
          className="iot--flyout-menu--trigger-button iot--btn bx--btn bx--btn--ghost bx--tooltip--hidden bx--btn--icon-only bx--tooltip__trigger bx--tooltip--a11y bx--btn--icon-only--top bx--tooltip--align-center"
          data-testid="flyout-menu-button"
          disabled={false}
          onBlur={[Function]}
          onClick={[Function]}
          onFocus={[Function]}
          onMouseEnter={[Function]}
          onMouseLeave={[Function]}
=======
        <div
          aria-controls="flyout-tooltip"
          aria-describedby="flyout-tooltip"
          aria-expanded={true}
          aria-label="Helpful description"
          className="bx--tooltip__label"
          id="test-trigger-id-2"
          onBlur={[Function]}
          onClick={[Function]}
          onContextMenu={[Function]}
          onFocus={[Function]}
          onKeyDown={[Function]}
          onMouseOut={[Function]}
          onMouseOver={[Function]}
          role="button"
>>>>>>> 63f25ad1
          tabIndex={0}
        />
        <div
          onBlur={[Function]}
        >
<<<<<<< HEAD
          <div
            className="bx--assistive-text"
            onMouseEnter={[Function]}
          >
            Helpful description
          </div>
          <svg
            aria-hidden="true"
            aria-label="Helpful description"
            className="bx--btn__icon"
            fill="currentColor"
            focusable="false"
            height={16}
            preserveAspectRatio="xMidYMid meet"
            role="img"
            viewBox="0 0 32 32"
            width={16}
            xmlns="http://www.w3.org/2000/svg"
          >
            <path
              d="M30 8h-4.1c-.5-2.3-2.5-4-4.9-4s-4.4 1.7-4.9 4H2v2h14.1c.5 2.3 2.5 4 4.9 4s4.4-1.7 4.9-4H30V8zM21 12c-1.7 0-3-1.3-3-3s1.3-3 3-3 3 1.3 3 3S22.7 12 21 12zM2 24h4.1c.5 2.3 2.5 4 4.9 4s4.4-1.7 4.9-4H30v-2H15.9c-.5-2.3-2.5-4-4.9-4s-4.4 1.7-4.9 4H2V24zM11 20c1.7 0 3 1.3 3 3s-1.3 3-3 3-3-1.3-3-3S9.3 20 11 20z"
            />
          </svg>
        </button>
        <div
          className="iot--flyout-menu--tooltip-anchor"
          data-floating-menu-container={true}
        >
          <div
            aria-controls="flyout-tooltip"
            aria-expanded={true}
            aria-label="Helpful description"
            className="bx--tooltip__label"
            id="test-trigger-id-2"
=======
          <span
            className="bx--visually-hidden"
            role="link"
            tabIndex="0"
          >
            Focus sentinel
          </span>
          <div
            className="bx--tooltip bx--tooltip--shown bx--tooltip--bottom bx--tooltip--align-center iot--flyout-menu--body iot--flyout-menu--body__bottom-start iot--flyout-menu--body__light iot--flyout-menu--body__open"
            data-floating-menu-direction="bottom"
            data-testid="flyout-menu"
            disabled={false}
            id="flyout-tooltip"
>>>>>>> 63f25ad1
            onBlur={[Function]}
            onChange={[Function]}
            onContextMenu={[Function]}
            onFocus={[Function]}
            onMouseOut={[Function]}
            onMouseOver={[Function]}
            open={true}
            role="tooltip"
            style={
              Object {
                "margin": 0,
                "opacity": 1,
                "position": "absolute",
                "top": "0px",
                "visibility": "hidden",
              }
            }
          >
            <span
              className="bx--tooltip__caret"
            />
            <div
<<<<<<< HEAD
              className="bx--tooltip bx--tooltip--shown bx--tooltip--bottom bx--tooltip--align-center iot--flyout-menu--body iot--flyout-menu--body__bottom-start iot--flyout-menu--body__light iot--flyout-menu--body__open"
              data-floating-menu-direction="bottom"
              data-testid="flyout-menu"
              disabled={false}
              id="flyout-tooltip"
              onBlur={[Function]}
              onChange={[Function]}
              onContextMenu={[Function]}
              onFocus={[Function]}
              onMouseOut={[Function]}
              onMouseOver={[Function]}
              open={true}
              style={
                Object {
                  "opacity": 1,
                  "position": "absolute",
                  "top": "0px",
                  "visibility": "hidden",
                }
              }
=======
              aria-labelledby="test-trigger-id-2"
              className="bx--tooltip__content"
              role="dialog"
>>>>>>> 63f25ad1
            >
              <div
<<<<<<< HEAD
                className="bx--tooltip__content"
                role="dialog"
=======
                className="iot--flyout-menu--content"
>>>>>>> 63f25ad1
              >
                <div>
                  <h2>
                    This is a header
                  </h2>
                  <p
                    style={
                      Object {
                        "width": 300,
                      }
                    }
                  >
<<<<<<< HEAD
                    I'm a custom footer!  
                    <button
                      aria-describedby={null}
                      aria-pressed={null}
                      className="iot--btn bx--btn bx--btn--primary"
                      data-testid="Button"
                      disabled={false}
                      onBlur={[Function]}
                      onClick={[Function]}
                      onFocus={[Function]}
                      onMouseEnter={[Function]}
                      onMouseLeave={[Function]}
                      tabIndex={0}
                      type="button"
                    >
                      Confirm
                    </button>
                  </div>
=======
                    Cras justo odio, dapibus ac facilisis in, egestas eget quam. Vestibulum id ligula porta felis euismod semper.
                  </p>
                </div>
              </div>
              <div
                className="iot--flyout-menu__bottom-container"
              >
                <div
                  style={
                    Object {
                      "alignItems": "center",
                      "display": "flex",
                      "height": 64,
                      "justifyContent": "space-between",
                    }
                  }
                >
                  I'm a custom footer!  
                  <button
                    aria-pressed={null}
                    className="iot--btn bx--btn bx--btn--primary"
                    data-testid="Button"
                    disabled={false}
                    onClick={[Function]}
                    tabIndex={0}
                    type="button"
                  >
                    Confirm
                  </button>
>>>>>>> 63f25ad1
                </div>
              </div>
            </div>
          </div>
          <span
            className="bx--visually-hidden"
            role="link"
            tabIndex="0"
          >
            Focus sentinel
          </span>
        </div>
      </div>
    </div>
  </div>
</div>
`;

exports[`Storybook Snapshot tests and console checks Storyshots 1 - Watson IoT/Flyout Menu Default Example 1`] = `
<div
  className="storybook-container"
>
  <div
    style={
      Object {
        "alignItems": "center",
        "display": "flex",
        "height": "100vh",
        "justifyContent": "center",
      }
    }
  >
    <div
      className="iot--flyout-menu iot--flyout-menu__bottom"
      style={
        Object {
          "--tooltip-visibility": "hidden",
        }
      }
    >
      <button
        aria-label="Helpful description"
        className="iot--flyout-menu--trigger-button iot--btn bx--btn bx--btn--ghost bx--btn--icon-only bx--tooltip__trigger bx--tooltip--a11y bx--tooltip--top bx--tooltip--align-center"
        data-testid="flyout-menu-button"
        disabled={false}
        onClick={[Function]}
        tabIndex={0}
        type="button"
      >
        <span
          className="bx--assistive-text"
        >
          Helpful description
        </span>
        <svg
          aria-hidden="true"
          aria-label="Helpful description"
          className="bx--btn__icon"
          fill="currentColor"
          focusable="false"
          height={16}
          preserveAspectRatio="xMidYMid meet"
          role="img"
          viewBox="0 0 32 32"
          width={16}
          xmlns="http://www.w3.org/2000/svg"
        >
          <path
            d="M27 25H21a3 3 0 00-3 3v2h2V28a1 1 0 011-1h6a1 1 0 011 1v2h2V28A3 3 0 0027 25zM20 20a4 4 0 104-4A4 4 0 0020 20zm6 0a2 2 0 11-2-2A2 2 0 0126 20zM6 21V20H4v1a7 7 0 007 7h3V26H11A5 5 0 016 21zM19 10H26V12H19zM19 6H29V8H19zM19 2H29V4H19zM11 11H5a3 3 0 00-3 3v2H4V14a1 1 0 011-1h6a1 1 0 011 1v2h2V14A3 3 0 0011 11zM8 10A4 4 0 104 6 4 4 0 008 10zM8 4A2 2 0 116 6 2 2 0 018 4z"
          />
        </svg>
      </button>
      <div
        className="iot--flyout-menu--tooltip-anchor"
        data-floating-menu-container={true}
      >
<<<<<<< HEAD
        <button
          aria-describedby={null}
          aria-label="Helpful description"
          className="iot--flyout-menu--trigger-button iot--btn bx--btn bx--btn--ghost bx--tooltip--hidden bx--btn--icon-only bx--tooltip__trigger bx--tooltip--a11y bx--btn--icon-only--top bx--tooltip--align-center"
          data-testid="flyout-menu-button"
          disabled={false}
          onBlur={[Function]}
          onClick={[Function]}
          onFocus={[Function]}
          onMouseEnter={[Function]}
          onMouseLeave={[Function]}
          tabIndex={0}
          type="button"
        >
          <div
            className="bx--assistive-text"
            onMouseEnter={[Function]}
          >
            Helpful description
          </div>
          <svg
            aria-hidden="true"
            aria-label="Helpful description"
            className="bx--btn__icon"
            fill="currentColor"
            focusable="false"
            height={16}
            preserveAspectRatio="xMidYMid meet"
            role="img"
            viewBox="0 0 32 32"
            width={16}
            xmlns="http://www.w3.org/2000/svg"
          >
            <path
              d="M27 25H21a3 3 0 00-3 3v2h2V28a1 1 0 011-1h6a1 1 0 011 1v2h2V28A3 3 0 0027 25zM20 20a4 4 0 104-4A4 4 0 0020 20zm6 0a2 2 0 11-2-2A2 2 0 0126 20zM6 21V20H4v1a7 7 0 007 7h3V26H11A5 5 0 016 21zM19 10H26V12H19zM19 6H29V8H19zM19 2H29V4H19zM11 11H5a3 3 0 00-3 3v2H4V14a1 1 0 011-1h6a1 1 0 011 1v2h2V14A3 3 0 0011 11zM8 10A4 4 0 104 6 4 4 0 008 10zM8 4A2 2 0 116 6 2 2 0 018 4z"
            />
          </svg>
        </button>
        <div
          className="iot--flyout-menu--tooltip-anchor"
          data-floating-menu-container={true}
        >
          <div
            aria-expanded={false}
            aria-label="Helpful description"
            className="bx--tooltip__label"
            id="test-trigger-id-2"
            onBlur={[Function]}
            onClick={[Function]}
            onContextMenu={[Function]}
            onFocus={[Function]}
            onKeyDown={[Function]}
            onMouseOut={[Function]}
            onMouseOver={[Function]}
            role="button"
            tabIndex={0}
          />
        </div>
=======
        <div
          aria-describedby={null}
          aria-expanded={false}
          aria-label="Helpful description"
          className="bx--tooltip__label"
          id="test-trigger-id-2"
          onBlur={[Function]}
          onClick={[Function]}
          onContextMenu={[Function]}
          onFocus={[Function]}
          onKeyDown={[Function]}
          onMouseOut={[Function]}
          onMouseOver={[Function]}
          role="button"
          tabIndex={0}
        />
>>>>>>> 63f25ad1
      </div>
    </div>
  </div>
</div>
`;

exports[`Storybook Snapshot tests and console checks Storyshots 1 - Watson IoT/Flyout Menu Large Flyout Example 1`] = `
<div
  className="storybook-container"
>
  <div
    style={
      Object {
        "display": "flex",
        "justifyContent": "center",
      }
    }
  >
    <div
      className="iot--flyout-menu iot--flyout-menu__bottom iot--flyout-menu__light"
      style={
        Object {
          "--tooltip-visibility": "hidden",
        }
      }
    >
      <button
        aria-label="Helpful description"
        className="iot--flyout-menu--trigger-button iot--btn bx--btn bx--btn--ghost bx--btn--icon-only bx--tooltip__trigger bx--tooltip--a11y bx--tooltip--top bx--tooltip--align-center"
        data-testid="flyout-menu-button"
        disabled={false}
        onClick={[Function]}
        tabIndex={0}
        type="button"
      >
        <span
          className="bx--assistive-text"
        >
          Helpful description
        </span>
        <svg
          aria-hidden="true"
          aria-label="Helpful description"
          className="bx--btn__icon"
          fill="currentColor"
          focusable="false"
          height={16}
          preserveAspectRatio="xMidYMid meet"
          role="img"
          viewBox="0 0 32 32"
          width={16}
          xmlns="http://www.w3.org/2000/svg"
        >
          <path
            d="M27 25H21a3 3 0 00-3 3v2h2V28a1 1 0 011-1h6a1 1 0 011 1v2h2V28A3 3 0 0027 25zM20 20a4 4 0 104-4A4 4 0 0020 20zm6 0a2 2 0 11-2-2A2 2 0 0126 20zM6 21V20H4v1a7 7 0 007 7h3V26H11A5 5 0 016 21zM19 10H26V12H19zM19 6H29V8H19zM19 2H29V4H19zM11 11H5a3 3 0 00-3 3v2H4V14a1 1 0 011-1h6a1 1 0 011 1v2h2V14A3 3 0 0011 11zM8 10A4 4 0 104 6 4 4 0 008 10zM8 4A2 2 0 116 6 2 2 0 018 4z"
          />
        </svg>
      </button>
      <div
        className="iot--flyout-menu--tooltip-anchor"
        data-floating-menu-container={true}
      >
<<<<<<< HEAD
        <button
          aria-describedby={null}
          aria-label="Helpful description"
          className="iot--flyout-menu--trigger-button iot--btn bx--btn bx--btn--ghost bx--tooltip--hidden bx--btn--icon-only bx--tooltip__trigger bx--tooltip--a11y bx--btn--icon-only--top bx--tooltip--align-center"
          data-testid="flyout-menu-button"
          disabled={false}
          onBlur={[Function]}
          onClick={[Function]}
          onFocus={[Function]}
          onMouseEnter={[Function]}
          onMouseLeave={[Function]}
          tabIndex={0}
          type="button"
        >
          <div
            className="bx--assistive-text"
            onMouseEnter={[Function]}
          >
            Helpful description
          </div>
          <svg
            aria-hidden="true"
            aria-label="Helpful description"
            className="bx--btn__icon"
            fill="currentColor"
            focusable="false"
            height={16}
            preserveAspectRatio="xMidYMid meet"
            role="img"
            viewBox="0 0 32 32"
            width={16}
            xmlns="http://www.w3.org/2000/svg"
          >
            <path
              d="M27 25H21a3 3 0 00-3 3v2h2V28a1 1 0 011-1h6a1 1 0 011 1v2h2V28A3 3 0 0027 25zM20 20a4 4 0 104-4A4 4 0 0020 20zm6 0a2 2 0 11-2-2A2 2 0 0126 20zM6 21V20H4v1a7 7 0 007 7h3V26H11A5 5 0 016 21zM19 10H26V12H19zM19 6H29V8H19zM19 2H29V4H19zM11 11H5a3 3 0 00-3 3v2H4V14a1 1 0 011-1h6a1 1 0 011 1v2h2V14A3 3 0 0011 11zM8 10A4 4 0 104 6 4 4 0 008 10zM8 4A2 2 0 116 6 2 2 0 018 4z"
            />
          </svg>
        </button>
        <div
          className="iot--flyout-menu--tooltip-anchor"
          data-floating-menu-container={true}
        >
          <div
            aria-expanded={false}
            aria-label="Helpful description"
            className="bx--tooltip__label"
            id="test-trigger-id-2"
            onBlur={[Function]}
            onClick={[Function]}
            onContextMenu={[Function]}
            onFocus={[Function]}
            onKeyDown={[Function]}
            onMouseOut={[Function]}
            onMouseOver={[Function]}
            role="button"
            tabIndex={0}
          />
        </div>
=======
        <div
          aria-describedby={null}
          aria-expanded={false}
          aria-label="Helpful description"
          className="bx--tooltip__label"
          id="test-trigger-id-2"
          onBlur={[Function]}
          onClick={[Function]}
          onContextMenu={[Function]}
          onFocus={[Function]}
          onKeyDown={[Function]}
          onMouseOut={[Function]}
          onMouseOver={[Function]}
          role="button"
          tabIndex={0}
        />
>>>>>>> 63f25ad1
      </div>
    </div>
  </div>
</div>
`;

exports[`Storybook Snapshot tests and console checks Storyshots 1 - Watson IoT/Flyout Menu autopositioning example 1`] = `
<div
  className="storybook-container"
>
  <div
    style={
      Object {
        "display": "flex",
        "flex": "1",
        "flexDirection": "column",
        "height": "calc(100vh - 4rem)",
      }
    }
  >
    <div
      style={
        Object {
          "display": "flex",
          "flex": 1,
          "flexDirection": "row",
        }
      }
    >
      <div
        style={
          Object {
            "alignItems": "flex-start",
            "display": "flex",
            "flex": 1,
            "justifyContent": "flex-start",
          }
        }
      >
        <div
          className="iot--flyout-menu iot--flyout-menu__left"
          style={
            Object {
              "--tooltip-visibility": "hidden",
            }
          }
        >
          <button
            aria-label="Helpful description"
            className="iot--flyout-menu--trigger-button iot--btn bx--btn bx--btn--ghost bx--btn--icon-only bx--tooltip__trigger bx--tooltip--a11y bx--tooltip--top bx--tooltip--align-center"
            data-testid="flyout-menu-button"
            disabled={false}
            onClick={[Function]}
            tabIndex={0}
            type="button"
          >
            <span
              className="bx--assistive-text"
            >
              Helpful description
            </span>
            <svg
              aria-hidden="true"
              aria-label="Helpful description"
              className="bx--btn__icon"
              fill="currentColor"
              focusable="false"
              height={16}
              preserveAspectRatio="xMidYMid meet"
              role="img"
              viewBox="0 0 32 32"
              width={16}
              xmlns="http://www.w3.org/2000/svg"
            >
              <path
                d="M27 25H21a3 3 0 00-3 3v2h2V28a1 1 0 011-1h6a1 1 0 011 1v2h2V28A3 3 0 0027 25zM20 20a4 4 0 104-4A4 4 0 0020 20zm6 0a2 2 0 11-2-2A2 2 0 0126 20zM6 21V20H4v1a7 7 0 007 7h3V26H11A5 5 0 016 21zM19 10H26V12H19zM19 6H29V8H19zM19 2H29V4H19zM11 11H5a3 3 0 00-3 3v2H4V14a1 1 0 011-1h6a1 1 0 011 1v2h2V14A3 3 0 0011 11zM8 10A4 4 0 104 6 4 4 0 008 10zM8 4A2 2 0 116 6 2 2 0 018 4z"
              />
            </svg>
          </button>
          <div
            className="iot--flyout-menu--tooltip-anchor"
            data-floating-menu-container={true}
          >
<<<<<<< HEAD
            <button
              aria-describedby={null}
              aria-label="Helpful description"
              className="iot--flyout-menu--trigger-button iot--btn bx--btn bx--btn--ghost bx--tooltip--hidden bx--btn--icon-only bx--tooltip__trigger bx--tooltip--a11y bx--btn--icon-only--top bx--tooltip--align-center"
              data-testid="flyout-menu-button"
              disabled={false}
              onBlur={[Function]}
              onClick={[Function]}
              onFocus={[Function]}
              onMouseEnter={[Function]}
              onMouseLeave={[Function]}
              tabIndex={0}
              type="button"
            >
              <div
                className="bx--assistive-text"
                onMouseEnter={[Function]}
              >
                Helpful description
              </div>
              <svg
                aria-hidden="true"
                aria-label="Helpful description"
                className="bx--btn__icon"
                fill="currentColor"
                focusable="false"
                height={16}
                preserveAspectRatio="xMidYMid meet"
                role="img"
                viewBox="0 0 32 32"
                width={16}
                xmlns="http://www.w3.org/2000/svg"
              >
                <path
                  d="M27 25H21a3 3 0 00-3 3v2h2V28a1 1 0 011-1h6a1 1 0 011 1v2h2V28A3 3 0 0027 25zM20 20a4 4 0 104-4A4 4 0 0020 20zm6 0a2 2 0 11-2-2A2 2 0 0126 20zM6 21V20H4v1a7 7 0 007 7h3V26H11A5 5 0 016 21zM19 10H26V12H19zM19 6H29V8H19zM19 2H29V4H19zM11 11H5a3 3 0 00-3 3v2H4V14a1 1 0 011-1h6a1 1 0 011 1v2h2V14A3 3 0 0011 11zM8 10A4 4 0 104 6 4 4 0 008 10zM8 4A2 2 0 116 6 2 2 0 018 4z"
                />
              </svg>
            </button>
            <div
              className="iot--flyout-menu--tooltip-anchor"
              data-floating-menu-container={true}
            >
              <div
                aria-expanded={false}
                aria-label="Helpful description"
                className="bx--tooltip__label"
                id="test-trigger-id-2"
                onBlur={[Function]}
                onClick={[Function]}
                onContextMenu={[Function]}
                onFocus={[Function]}
                onKeyDown={[Function]}
                onMouseOut={[Function]}
                onMouseOver={[Function]}
                role="button"
                tabIndex={0}
              />
            </div>
=======
            <div
              aria-describedby={null}
              aria-expanded={false}
              aria-label="Helpful description"
              className="bx--tooltip__label"
              id="test-trigger-id-2"
              onBlur={[Function]}
              onClick={[Function]}
              onContextMenu={[Function]}
              onFocus={[Function]}
              onKeyDown={[Function]}
              onMouseOut={[Function]}
              onMouseOver={[Function]}
              role="button"
              tabIndex={0}
            />
>>>>>>> 63f25ad1
          </div>
        </div>
      </div>
      <div
        style={
          Object {
            "alignItems": "flex-start",
            "display": "flex",
            "flex": 1,
            "justifyContent": "center",
          }
        }
      >
        <div
          className="iot--flyout-menu iot--flyout-menu__top"
          style={
            Object {
              "--tooltip-visibility": "hidden",
            }
          }
        >
          <button
            aria-label="Helpful description"
            className="iot--flyout-menu--trigger-button iot--btn bx--btn bx--btn--ghost bx--btn--icon-only bx--tooltip__trigger bx--tooltip--a11y bx--tooltip--top bx--tooltip--align-center"
            data-testid="flyout-menu-button"
            disabled={false}
            onClick={[Function]}
            tabIndex={0}
            type="button"
          >
            <span
              className="bx--assistive-text"
            >
              Helpful description
            </span>
            <svg
              aria-hidden="true"
              aria-label="Helpful description"
              className="bx--btn__icon"
              fill="currentColor"
              focusable="false"
              height={16}
              preserveAspectRatio="xMidYMid meet"
              role="img"
              viewBox="0 0 32 32"
              width={16}
              xmlns="http://www.w3.org/2000/svg"
            >
              <path
                d="M27 25H21a3 3 0 00-3 3v2h2V28a1 1 0 011-1h6a1 1 0 011 1v2h2V28A3 3 0 0027 25zM20 20a4 4 0 104-4A4 4 0 0020 20zm6 0a2 2 0 11-2-2A2 2 0 0126 20zM6 21V20H4v1a7 7 0 007 7h3V26H11A5 5 0 016 21zM19 10H26V12H19zM19 6H29V8H19zM19 2H29V4H19zM11 11H5a3 3 0 00-3 3v2H4V14a1 1 0 011-1h6a1 1 0 011 1v2h2V14A3 3 0 0011 11zM8 10A4 4 0 104 6 4 4 0 008 10zM8 4A2 2 0 116 6 2 2 0 018 4z"
              />
            </svg>
          </button>
          <div
            className="iot--flyout-menu--tooltip-anchor"
            data-floating-menu-container={true}
          >
<<<<<<< HEAD
            <button
              aria-describedby={null}
              aria-label="Helpful description"
              className="iot--flyout-menu--trigger-button iot--btn bx--btn bx--btn--ghost bx--tooltip--hidden bx--btn--icon-only bx--tooltip__trigger bx--tooltip--a11y bx--btn--icon-only--top bx--tooltip--align-center"
              data-testid="flyout-menu-button"
              disabled={false}
              onBlur={[Function]}
              onClick={[Function]}
              onFocus={[Function]}
              onMouseEnter={[Function]}
              onMouseLeave={[Function]}
              tabIndex={0}
              type="button"
            >
              <div
                className="bx--assistive-text"
                onMouseEnter={[Function]}
              >
                Helpful description
              </div>
              <svg
                aria-hidden="true"
                aria-label="Helpful description"
                className="bx--btn__icon"
                fill="currentColor"
                focusable="false"
                height={16}
                preserveAspectRatio="xMidYMid meet"
                role="img"
                viewBox="0 0 32 32"
                width={16}
                xmlns="http://www.w3.org/2000/svg"
              >
                <path
                  d="M27 25H21a3 3 0 00-3 3v2h2V28a1 1 0 011-1h6a1 1 0 011 1v2h2V28A3 3 0 0027 25zM20 20a4 4 0 104-4A4 4 0 0020 20zm6 0a2 2 0 11-2-2A2 2 0 0126 20zM6 21V20H4v1a7 7 0 007 7h3V26H11A5 5 0 016 21zM19 10H26V12H19zM19 6H29V8H19zM19 2H29V4H19zM11 11H5a3 3 0 00-3 3v2H4V14a1 1 0 011-1h6a1 1 0 011 1v2h2V14A3 3 0 0011 11zM8 10A4 4 0 104 6 4 4 0 008 10zM8 4A2 2 0 116 6 2 2 0 018 4z"
                />
              </svg>
            </button>
            <div
              className="iot--flyout-menu--tooltip-anchor"
              data-floating-menu-container={true}
            >
              <div
                aria-expanded={false}
                aria-label="Helpful description"
                className="bx--tooltip__label"
                id="test-trigger-id-2"
                onBlur={[Function]}
                onClick={[Function]}
                onContextMenu={[Function]}
                onFocus={[Function]}
                onKeyDown={[Function]}
                onMouseOut={[Function]}
                onMouseOver={[Function]}
                role="button"
                tabIndex={0}
              />
            </div>
=======
            <div
              aria-describedby={null}
              aria-expanded={false}
              aria-label="Helpful description"
              className="bx--tooltip__label"
              id="test-trigger-id-2"
              onBlur={[Function]}
              onClick={[Function]}
              onContextMenu={[Function]}
              onFocus={[Function]}
              onKeyDown={[Function]}
              onMouseOut={[Function]}
              onMouseOver={[Function]}
              role="button"
              tabIndex={0}
            />
>>>>>>> 63f25ad1
          </div>
        </div>
      </div>
      <div
        style={
          Object {
            "alignItems": "flex-start",
            "display": "flex",
            "flex": 1,
            "justifyContent": "flex-end",
          }
        }
      >
        <div
          className="iot--flyout-menu iot--flyout-menu__right"
          style={
            Object {
              "--tooltip-visibility": "hidden",
            }
          }
        >
          <button
            aria-label="Helpful description"
            className="iot--flyout-menu--trigger-button iot--btn bx--btn bx--btn--ghost bx--btn--icon-only bx--tooltip__trigger bx--tooltip--a11y bx--tooltip--top bx--tooltip--align-center"
            data-testid="flyout-menu-button"
            disabled={false}
            onClick={[Function]}
            tabIndex={0}
            type="button"
          >
            <span
              className="bx--assistive-text"
            >
              Helpful description
            </span>
            <svg
              aria-hidden="true"
              aria-label="Helpful description"
              className="bx--btn__icon"
              fill="currentColor"
              focusable="false"
              height={16}
              preserveAspectRatio="xMidYMid meet"
              role="img"
              viewBox="0 0 32 32"
              width={16}
              xmlns="http://www.w3.org/2000/svg"
            >
              <path
                d="M27 25H21a3 3 0 00-3 3v2h2V28a1 1 0 011-1h6a1 1 0 011 1v2h2V28A3 3 0 0027 25zM20 20a4 4 0 104-4A4 4 0 0020 20zm6 0a2 2 0 11-2-2A2 2 0 0126 20zM6 21V20H4v1a7 7 0 007 7h3V26H11A5 5 0 016 21zM19 10H26V12H19zM19 6H29V8H19zM19 2H29V4H19zM11 11H5a3 3 0 00-3 3v2H4V14a1 1 0 011-1h6a1 1 0 011 1v2h2V14A3 3 0 0011 11zM8 10A4 4 0 104 6 4 4 0 008 10zM8 4A2 2 0 116 6 2 2 0 018 4z"
              />
            </svg>
          </button>
          <div
            className="iot--flyout-menu--tooltip-anchor"
            data-floating-menu-container={true}
          >
<<<<<<< HEAD
            <button
              aria-describedby={null}
              aria-label="Helpful description"
              className="iot--flyout-menu--trigger-button iot--btn bx--btn bx--btn--ghost bx--tooltip--hidden bx--btn--icon-only bx--tooltip__trigger bx--tooltip--a11y bx--btn--icon-only--top bx--tooltip--align-center"
              data-testid="flyout-menu-button"
              disabled={false}
              onBlur={[Function]}
              onClick={[Function]}
              onFocus={[Function]}
              onMouseEnter={[Function]}
              onMouseLeave={[Function]}
              tabIndex={0}
              type="button"
            >
              <div
                className="bx--assistive-text"
                onMouseEnter={[Function]}
              >
                Helpful description
              </div>
              <svg
                aria-hidden="true"
                aria-label="Helpful description"
                className="bx--btn__icon"
                fill="currentColor"
                focusable="false"
                height={16}
                preserveAspectRatio="xMidYMid meet"
                role="img"
                viewBox="0 0 32 32"
                width={16}
                xmlns="http://www.w3.org/2000/svg"
              >
                <path
                  d="M27 25H21a3 3 0 00-3 3v2h2V28a1 1 0 011-1h6a1 1 0 011 1v2h2V28A3 3 0 0027 25zM20 20a4 4 0 104-4A4 4 0 0020 20zm6 0a2 2 0 11-2-2A2 2 0 0126 20zM6 21V20H4v1a7 7 0 007 7h3V26H11A5 5 0 016 21zM19 10H26V12H19zM19 6H29V8H19zM19 2H29V4H19zM11 11H5a3 3 0 00-3 3v2H4V14a1 1 0 011-1h6a1 1 0 011 1v2h2V14A3 3 0 0011 11zM8 10A4 4 0 104 6 4 4 0 008 10zM8 4A2 2 0 116 6 2 2 0 018 4z"
                />
              </svg>
            </button>
            <div
              className="iot--flyout-menu--tooltip-anchor"
              data-floating-menu-container={true}
            >
              <div
                aria-expanded={false}
                aria-label="Helpful description"
                className="bx--tooltip__label"
                id="test-trigger-id-2"
                onBlur={[Function]}
                onClick={[Function]}
                onContextMenu={[Function]}
                onFocus={[Function]}
                onKeyDown={[Function]}
                onMouseOut={[Function]}
                onMouseOver={[Function]}
                role="button"
                tabIndex={0}
              />
            </div>
=======
            <div
              aria-describedby={null}
              aria-expanded={false}
              aria-label="Helpful description"
              className="bx--tooltip__label"
              id="test-trigger-id-2"
              onBlur={[Function]}
              onClick={[Function]}
              onContextMenu={[Function]}
              onFocus={[Function]}
              onKeyDown={[Function]}
              onMouseOut={[Function]}
              onMouseOver={[Function]}
              role="button"
              tabIndex={0}
            />
>>>>>>> 63f25ad1
          </div>
        </div>
      </div>
    </div>
    <div
      style={
        Object {
          "display": "flex",
          "flex": 1,
          "flexDirection": "row",
        }
      }
    >
      <div
        style={
          Object {
            "alignItems": "center",
            "display": "flex",
            "flex": 1,
            "justifyContent": "flex-start",
          }
        }
      >
        <div
          className="iot--flyout-menu iot--flyout-menu__left"
          style={
            Object {
              "--tooltip-visibility": "hidden",
            }
          }
        >
          <button
            aria-label="Helpful description"
            className="iot--flyout-menu--trigger-button iot--btn bx--btn bx--btn--ghost bx--btn--icon-only bx--tooltip__trigger bx--tooltip--a11y bx--tooltip--top bx--tooltip--align-center"
            data-testid="flyout-menu-button"
            disabled={false}
            onClick={[Function]}
            tabIndex={0}
            type="button"
          >
            <span
              className="bx--assistive-text"
            >
              Helpful description
            </span>
            <svg
              aria-hidden="true"
              aria-label="Helpful description"
              className="bx--btn__icon"
              fill="currentColor"
              focusable="false"
              height={16}
              preserveAspectRatio="xMidYMid meet"
              role="img"
              viewBox="0 0 32 32"
              width={16}
              xmlns="http://www.w3.org/2000/svg"
            >
              <path
                d="M27 25H21a3 3 0 00-3 3v2h2V28a1 1 0 011-1h6a1 1 0 011 1v2h2V28A3 3 0 0027 25zM20 20a4 4 0 104-4A4 4 0 0020 20zm6 0a2 2 0 11-2-2A2 2 0 0126 20zM6 21V20H4v1a7 7 0 007 7h3V26H11A5 5 0 016 21zM19 10H26V12H19zM19 6H29V8H19zM19 2H29V4H19zM11 11H5a3 3 0 00-3 3v2H4V14a1 1 0 011-1h6a1 1 0 011 1v2h2V14A3 3 0 0011 11zM8 10A4 4 0 104 6 4 4 0 008 10zM8 4A2 2 0 116 6 2 2 0 018 4z"
              />
            </svg>
          </button>
          <div
            className="iot--flyout-menu--tooltip-anchor"
            data-floating-menu-container={true}
          >
<<<<<<< HEAD
            <button
              aria-describedby={null}
              aria-label="Helpful description"
              className="iot--flyout-menu--trigger-button iot--btn bx--btn bx--btn--ghost bx--tooltip--hidden bx--btn--icon-only bx--tooltip__trigger bx--tooltip--a11y bx--btn--icon-only--top bx--tooltip--align-center"
              data-testid="flyout-menu-button"
              disabled={false}
              onBlur={[Function]}
              onClick={[Function]}
              onFocus={[Function]}
              onMouseEnter={[Function]}
              onMouseLeave={[Function]}
              tabIndex={0}
              type="button"
            >
              <div
                className="bx--assistive-text"
                onMouseEnter={[Function]}
              >
                Helpful description
              </div>
              <svg
                aria-hidden="true"
                aria-label="Helpful description"
                className="bx--btn__icon"
                fill="currentColor"
                focusable="false"
                height={16}
                preserveAspectRatio="xMidYMid meet"
                role="img"
                viewBox="0 0 32 32"
                width={16}
                xmlns="http://www.w3.org/2000/svg"
              >
                <path
                  d="M27 25H21a3 3 0 00-3 3v2h2V28a1 1 0 011-1h6a1 1 0 011 1v2h2V28A3 3 0 0027 25zM20 20a4 4 0 104-4A4 4 0 0020 20zm6 0a2 2 0 11-2-2A2 2 0 0126 20zM6 21V20H4v1a7 7 0 007 7h3V26H11A5 5 0 016 21zM19 10H26V12H19zM19 6H29V8H19zM19 2H29V4H19zM11 11H5a3 3 0 00-3 3v2H4V14a1 1 0 011-1h6a1 1 0 011 1v2h2V14A3 3 0 0011 11zM8 10A4 4 0 104 6 4 4 0 008 10zM8 4A2 2 0 116 6 2 2 0 018 4z"
                />
              </svg>
            </button>
            <div
              className="iot--flyout-menu--tooltip-anchor"
              data-floating-menu-container={true}
            >
              <div
                aria-expanded={false}
                aria-label="Helpful description"
                className="bx--tooltip__label"
                id="test-trigger-id-2"
                onBlur={[Function]}
                onClick={[Function]}
                onContextMenu={[Function]}
                onFocus={[Function]}
                onKeyDown={[Function]}
                onMouseOut={[Function]}
                onMouseOver={[Function]}
                role="button"
                tabIndex={0}
              />
            </div>
=======
            <div
              aria-describedby={null}
              aria-expanded={false}
              aria-label="Helpful description"
              className="bx--tooltip__label"
              id="test-trigger-id-2"
              onBlur={[Function]}
              onClick={[Function]}
              onContextMenu={[Function]}
              onFocus={[Function]}
              onKeyDown={[Function]}
              onMouseOut={[Function]}
              onMouseOver={[Function]}
              role="button"
              tabIndex={0}
            />
>>>>>>> 63f25ad1
          </div>
        </div>
      </div>
      <div
        style={
          Object {
            "alignItems": "center",
            "display": "flex",
            "flex": 1,
            "justifyContent": "center",
          }
        }
      >
        <div
          className="iot--flyout-menu iot--flyout-menu__top"
          style={
            Object {
              "--tooltip-visibility": "hidden",
            }
          }
        >
          <button
            aria-label="Helpful description"
            className="iot--flyout-menu--trigger-button iot--btn bx--btn bx--btn--ghost bx--btn--icon-only bx--tooltip__trigger bx--tooltip--a11y bx--tooltip--top bx--tooltip--align-center"
            data-testid="flyout-menu-button"
            disabled={false}
            onClick={[Function]}
            tabIndex={0}
            type="button"
          >
            <span
              className="bx--assistive-text"
            >
              Helpful description
            </span>
            <svg
              aria-hidden="true"
              aria-label="Helpful description"
              className="bx--btn__icon"
              fill="currentColor"
              focusable="false"
              height={16}
              preserveAspectRatio="xMidYMid meet"
              role="img"
              viewBox="0 0 32 32"
              width={16}
              xmlns="http://www.w3.org/2000/svg"
            >
              <path
                d="M27 25H21a3 3 0 00-3 3v2h2V28a1 1 0 011-1h6a1 1 0 011 1v2h2V28A3 3 0 0027 25zM20 20a4 4 0 104-4A4 4 0 0020 20zm6 0a2 2 0 11-2-2A2 2 0 0126 20zM6 21V20H4v1a7 7 0 007 7h3V26H11A5 5 0 016 21zM19 10H26V12H19zM19 6H29V8H19zM19 2H29V4H19zM11 11H5a3 3 0 00-3 3v2H4V14a1 1 0 011-1h6a1 1 0 011 1v2h2V14A3 3 0 0011 11zM8 10A4 4 0 104 6 4 4 0 008 10zM8 4A2 2 0 116 6 2 2 0 018 4z"
              />
            </svg>
          </button>
          <div
            className="iot--flyout-menu--tooltip-anchor"
            data-floating-menu-container={true}
          >
<<<<<<< HEAD
            <button
              aria-describedby={null}
              aria-label="Helpful description"
              className="iot--flyout-menu--trigger-button iot--btn bx--btn bx--btn--ghost bx--tooltip--hidden bx--btn--icon-only bx--tooltip__trigger bx--tooltip--a11y bx--btn--icon-only--top bx--tooltip--align-center"
              data-testid="flyout-menu-button"
              disabled={false}
              onBlur={[Function]}
              onClick={[Function]}
              onFocus={[Function]}
              onMouseEnter={[Function]}
              onMouseLeave={[Function]}
              tabIndex={0}
              type="button"
            >
              <div
                className="bx--assistive-text"
                onMouseEnter={[Function]}
              >
                Helpful description
              </div>
              <svg
                aria-hidden="true"
                aria-label="Helpful description"
                className="bx--btn__icon"
                fill="currentColor"
                focusable="false"
                height={16}
                preserveAspectRatio="xMidYMid meet"
                role="img"
                viewBox="0 0 32 32"
                width={16}
                xmlns="http://www.w3.org/2000/svg"
              >
                <path
                  d="M27 25H21a3 3 0 00-3 3v2h2V28a1 1 0 011-1h6a1 1 0 011 1v2h2V28A3 3 0 0027 25zM20 20a4 4 0 104-4A4 4 0 0020 20zm6 0a2 2 0 11-2-2A2 2 0 0126 20zM6 21V20H4v1a7 7 0 007 7h3V26H11A5 5 0 016 21zM19 10H26V12H19zM19 6H29V8H19zM19 2H29V4H19zM11 11H5a3 3 0 00-3 3v2H4V14a1 1 0 011-1h6a1 1 0 011 1v2h2V14A3 3 0 0011 11zM8 10A4 4 0 104 6 4 4 0 008 10zM8 4A2 2 0 116 6 2 2 0 018 4z"
                />
              </svg>
            </button>
            <div
              className="iot--flyout-menu--tooltip-anchor"
              data-floating-menu-container={true}
            >
              <div
                aria-expanded={false}
                aria-label="Helpful description"
                className="bx--tooltip__label"
                id="test-trigger-id-2"
                onBlur={[Function]}
                onClick={[Function]}
                onContextMenu={[Function]}
                onFocus={[Function]}
                onKeyDown={[Function]}
                onMouseOut={[Function]}
                onMouseOver={[Function]}
                role="button"
                tabIndex={0}
              />
            </div>
=======
            <div
              aria-describedby={null}
              aria-expanded={false}
              aria-label="Helpful description"
              className="bx--tooltip__label"
              id="test-trigger-id-2"
              onBlur={[Function]}
              onClick={[Function]}
              onContextMenu={[Function]}
              onFocus={[Function]}
              onKeyDown={[Function]}
              onMouseOut={[Function]}
              onMouseOver={[Function]}
              role="button"
              tabIndex={0}
            />
>>>>>>> 63f25ad1
          </div>
        </div>
      </div>
      <div
        style={
          Object {
            "alignItems": "center",
            "display": "flex",
            "flex": 1,
            "justifyContent": "flex-end",
          }
        }
      >
        <div
          className="iot--flyout-menu iot--flyout-menu__right"
          style={
            Object {
              "--tooltip-visibility": "hidden",
            }
          }
        >
          <button
            aria-label="Helpful description"
            className="iot--flyout-menu--trigger-button iot--btn bx--btn bx--btn--ghost bx--btn--icon-only bx--tooltip__trigger bx--tooltip--a11y bx--tooltip--top bx--tooltip--align-center"
            data-testid="flyout-menu-button"
            disabled={false}
            onClick={[Function]}
            tabIndex={0}
            type="button"
          >
            <span
              className="bx--assistive-text"
            >
              Helpful description
            </span>
            <svg
              aria-hidden="true"
              aria-label="Helpful description"
              className="bx--btn__icon"
              fill="currentColor"
              focusable="false"
              height={16}
              preserveAspectRatio="xMidYMid meet"
              role="img"
              viewBox="0 0 32 32"
              width={16}
              xmlns="http://www.w3.org/2000/svg"
            >
              <path
                d="M27 25H21a3 3 0 00-3 3v2h2V28a1 1 0 011-1h6a1 1 0 011 1v2h2V28A3 3 0 0027 25zM20 20a4 4 0 104-4A4 4 0 0020 20zm6 0a2 2 0 11-2-2A2 2 0 0126 20zM6 21V20H4v1a7 7 0 007 7h3V26H11A5 5 0 016 21zM19 10H26V12H19zM19 6H29V8H19zM19 2H29V4H19zM11 11H5a3 3 0 00-3 3v2H4V14a1 1 0 011-1h6a1 1 0 011 1v2h2V14A3 3 0 0011 11zM8 10A4 4 0 104 6 4 4 0 008 10zM8 4A2 2 0 116 6 2 2 0 018 4z"
              />
            </svg>
          </button>
          <div
            className="iot--flyout-menu--tooltip-anchor"
            data-floating-menu-container={true}
          >
<<<<<<< HEAD
            <button
              aria-describedby={null}
              aria-label="Helpful description"
              className="iot--flyout-menu--trigger-button iot--btn bx--btn bx--btn--ghost bx--tooltip--hidden bx--btn--icon-only bx--tooltip__trigger bx--tooltip--a11y bx--btn--icon-only--top bx--tooltip--align-center"
              data-testid="flyout-menu-button"
              disabled={false}
              onBlur={[Function]}
              onClick={[Function]}
              onFocus={[Function]}
              onMouseEnter={[Function]}
              onMouseLeave={[Function]}
              tabIndex={0}
              type="button"
            >
              <div
                className="bx--assistive-text"
                onMouseEnter={[Function]}
              >
                Helpful description
              </div>
              <svg
                aria-hidden="true"
                aria-label="Helpful description"
                className="bx--btn__icon"
                fill="currentColor"
                focusable="false"
                height={16}
                preserveAspectRatio="xMidYMid meet"
                role="img"
                viewBox="0 0 32 32"
                width={16}
                xmlns="http://www.w3.org/2000/svg"
              >
                <path
                  d="M27 25H21a3 3 0 00-3 3v2h2V28a1 1 0 011-1h6a1 1 0 011 1v2h2V28A3 3 0 0027 25zM20 20a4 4 0 104-4A4 4 0 0020 20zm6 0a2 2 0 11-2-2A2 2 0 0126 20zM6 21V20H4v1a7 7 0 007 7h3V26H11A5 5 0 016 21zM19 10H26V12H19zM19 6H29V8H19zM19 2H29V4H19zM11 11H5a3 3 0 00-3 3v2H4V14a1 1 0 011-1h6a1 1 0 011 1v2h2V14A3 3 0 0011 11zM8 10A4 4 0 104 6 4 4 0 008 10zM8 4A2 2 0 116 6 2 2 0 018 4z"
                />
              </svg>
            </button>
            <div
              className="iot--flyout-menu--tooltip-anchor"
              data-floating-menu-container={true}
            >
              <div
                aria-expanded={false}
                aria-label="Helpful description"
                className="bx--tooltip__label"
                id="test-trigger-id-2"
                onBlur={[Function]}
                onClick={[Function]}
                onContextMenu={[Function]}
                onFocus={[Function]}
                onKeyDown={[Function]}
                onMouseOut={[Function]}
                onMouseOver={[Function]}
                role="button"
                tabIndex={0}
              />
            </div>
=======
            <div
              aria-describedby={null}
              aria-expanded={false}
              aria-label="Helpful description"
              className="bx--tooltip__label"
              id="test-trigger-id-2"
              onBlur={[Function]}
              onClick={[Function]}
              onContextMenu={[Function]}
              onFocus={[Function]}
              onKeyDown={[Function]}
              onMouseOut={[Function]}
              onMouseOver={[Function]}
              role="button"
              tabIndex={0}
            />
>>>>>>> 63f25ad1
          </div>
        </div>
      </div>
    </div>
    <div
      style={
        Object {
          "display": "flex",
          "flex": 1,
          "flexDirection": "row",
        }
      }
    >
      <div
        style={
          Object {
            "alignItems": "flex-end",
            "display": "flex",
            "flex": 1,
            "justifyContent": "flex-start",
          }
        }
      >
        <div
          className="iot--flyout-menu iot--flyout-menu__bottom"
          style={
            Object {
              "--tooltip-visibility": "hidden",
            }
          }
        >
          <button
            aria-label="Helpful description"
            className="iot--flyout-menu--trigger-button iot--btn bx--btn bx--btn--ghost bx--btn--icon-only bx--tooltip__trigger bx--tooltip--a11y bx--tooltip--top bx--tooltip--align-center"
            data-testid="flyout-menu-button"
            disabled={false}
            onClick={[Function]}
            tabIndex={0}
            type="button"
          >
            <span
              className="bx--assistive-text"
            >
              Helpful description
            </span>
            <svg
              aria-hidden="true"
              aria-label="Helpful description"
              className="bx--btn__icon"
              fill="currentColor"
              focusable="false"
              height={16}
              preserveAspectRatio="xMidYMid meet"
              role="img"
              viewBox="0 0 32 32"
              width={16}
              xmlns="http://www.w3.org/2000/svg"
            >
              <path
                d="M27 25H21a3 3 0 00-3 3v2h2V28a1 1 0 011-1h6a1 1 0 011 1v2h2V28A3 3 0 0027 25zM20 20a4 4 0 104-4A4 4 0 0020 20zm6 0a2 2 0 11-2-2A2 2 0 0126 20zM6 21V20H4v1a7 7 0 007 7h3V26H11A5 5 0 016 21zM19 10H26V12H19zM19 6H29V8H19zM19 2H29V4H19zM11 11H5a3 3 0 00-3 3v2H4V14a1 1 0 011-1h6a1 1 0 011 1v2h2V14A3 3 0 0011 11zM8 10A4 4 0 104 6 4 4 0 008 10zM8 4A2 2 0 116 6 2 2 0 018 4z"
              />
            </svg>
          </button>
          <div
            className="iot--flyout-menu--tooltip-anchor"
            data-floating-menu-container={true}
          >
<<<<<<< HEAD
            <button
              aria-describedby={null}
              aria-label="Helpful description"
              className="iot--flyout-menu--trigger-button iot--btn bx--btn bx--btn--ghost bx--tooltip--hidden bx--btn--icon-only bx--tooltip__trigger bx--tooltip--a11y bx--btn--icon-only--top bx--tooltip--align-center"
              data-testid="flyout-menu-button"
              disabled={false}
              onBlur={[Function]}
              onClick={[Function]}
              onFocus={[Function]}
              onMouseEnter={[Function]}
              onMouseLeave={[Function]}
              tabIndex={0}
              type="button"
            >
              <div
                className="bx--assistive-text"
                onMouseEnter={[Function]}
              >
                Helpful description
              </div>
              <svg
                aria-hidden="true"
                aria-label="Helpful description"
                className="bx--btn__icon"
                fill="currentColor"
                focusable="false"
                height={16}
                preserveAspectRatio="xMidYMid meet"
                role="img"
                viewBox="0 0 32 32"
                width={16}
                xmlns="http://www.w3.org/2000/svg"
              >
                <path
                  d="M27 25H21a3 3 0 00-3 3v2h2V28a1 1 0 011-1h6a1 1 0 011 1v2h2V28A3 3 0 0027 25zM20 20a4 4 0 104-4A4 4 0 0020 20zm6 0a2 2 0 11-2-2A2 2 0 0126 20zM6 21V20H4v1a7 7 0 007 7h3V26H11A5 5 0 016 21zM19 10H26V12H19zM19 6H29V8H19zM19 2H29V4H19zM11 11H5a3 3 0 00-3 3v2H4V14a1 1 0 011-1h6a1 1 0 011 1v2h2V14A3 3 0 0011 11zM8 10A4 4 0 104 6 4 4 0 008 10zM8 4A2 2 0 116 6 2 2 0 018 4z"
                />
              </svg>
            </button>
            <div
              className="iot--flyout-menu--tooltip-anchor"
              data-floating-menu-container={true}
            >
              <div
                aria-expanded={false}
                aria-label="Helpful description"
                className="bx--tooltip__label"
                id="test-trigger-id-2"
                onBlur={[Function]}
                onClick={[Function]}
                onContextMenu={[Function]}
                onFocus={[Function]}
                onKeyDown={[Function]}
                onMouseOut={[Function]}
                onMouseOver={[Function]}
                role="button"
                tabIndex={0}
              />
            </div>
=======
            <div
              aria-describedby={null}
              aria-expanded={false}
              aria-label="Helpful description"
              className="bx--tooltip__label"
              id="test-trigger-id-2"
              onBlur={[Function]}
              onClick={[Function]}
              onContextMenu={[Function]}
              onFocus={[Function]}
              onKeyDown={[Function]}
              onMouseOut={[Function]}
              onMouseOver={[Function]}
              role="button"
              tabIndex={0}
            />
>>>>>>> 63f25ad1
          </div>
        </div>
      </div>
      <div
        style={
          Object {
            "alignItems": "flex-end",
            "display": "flex",
            "flex": 1,
            "justifyContent": "center",
          }
        }
      >
        <div
          className="iot--flyout-menu iot--flyout-menu__bottom"
          style={
            Object {
              "--tooltip-visibility": "hidden",
            }
          }
        >
          <button
            aria-label="Helpful description"
            className="iot--flyout-menu--trigger-button iot--btn bx--btn bx--btn--ghost bx--btn--icon-only bx--tooltip__trigger bx--tooltip--a11y bx--tooltip--top bx--tooltip--align-center"
            data-testid="flyout-menu-button"
            disabled={false}
            onClick={[Function]}
            tabIndex={0}
            type="button"
          >
            <span
              className="bx--assistive-text"
            >
              Helpful description
            </span>
            <svg
              aria-hidden="true"
              aria-label="Helpful description"
              className="bx--btn__icon"
              fill="currentColor"
              focusable="false"
              height={16}
              preserveAspectRatio="xMidYMid meet"
              role="img"
              viewBox="0 0 32 32"
              width={16}
              xmlns="http://www.w3.org/2000/svg"
            >
              <path
                d="M27 25H21a3 3 0 00-3 3v2h2V28a1 1 0 011-1h6a1 1 0 011 1v2h2V28A3 3 0 0027 25zM20 20a4 4 0 104-4A4 4 0 0020 20zm6 0a2 2 0 11-2-2A2 2 0 0126 20zM6 21V20H4v1a7 7 0 007 7h3V26H11A5 5 0 016 21zM19 10H26V12H19zM19 6H29V8H19zM19 2H29V4H19zM11 11H5a3 3 0 00-3 3v2H4V14a1 1 0 011-1h6a1 1 0 011 1v2h2V14A3 3 0 0011 11zM8 10A4 4 0 104 6 4 4 0 008 10zM8 4A2 2 0 116 6 2 2 0 018 4z"
              />
            </svg>
          </button>
          <div
            className="iot--flyout-menu--tooltip-anchor"
            data-floating-menu-container={true}
          >
<<<<<<< HEAD
            <button
              aria-describedby={null}
              aria-label="Helpful description"
              className="iot--flyout-menu--trigger-button iot--btn bx--btn bx--btn--ghost bx--tooltip--hidden bx--btn--icon-only bx--tooltip__trigger bx--tooltip--a11y bx--btn--icon-only--top bx--tooltip--align-center"
              data-testid="flyout-menu-button"
              disabled={false}
              onBlur={[Function]}
              onClick={[Function]}
              onFocus={[Function]}
              onMouseEnter={[Function]}
              onMouseLeave={[Function]}
              tabIndex={0}
              type="button"
            >
              <div
                className="bx--assistive-text"
                onMouseEnter={[Function]}
              >
                Helpful description
              </div>
              <svg
                aria-hidden="true"
                aria-label="Helpful description"
                className="bx--btn__icon"
                fill="currentColor"
                focusable="false"
                height={16}
                preserveAspectRatio="xMidYMid meet"
                role="img"
                viewBox="0 0 32 32"
                width={16}
                xmlns="http://www.w3.org/2000/svg"
              >
                <path
                  d="M27 25H21a3 3 0 00-3 3v2h2V28a1 1 0 011-1h6a1 1 0 011 1v2h2V28A3 3 0 0027 25zM20 20a4 4 0 104-4A4 4 0 0020 20zm6 0a2 2 0 11-2-2A2 2 0 0126 20zM6 21V20H4v1a7 7 0 007 7h3V26H11A5 5 0 016 21zM19 10H26V12H19zM19 6H29V8H19zM19 2H29V4H19zM11 11H5a3 3 0 00-3 3v2H4V14a1 1 0 011-1h6a1 1 0 011 1v2h2V14A3 3 0 0011 11zM8 10A4 4 0 104 6 4 4 0 008 10zM8 4A2 2 0 116 6 2 2 0 018 4z"
                />
              </svg>
            </button>
            <div
              className="iot--flyout-menu--tooltip-anchor"
              data-floating-menu-container={true}
            >
              <div
                aria-expanded={false}
                aria-label="Helpful description"
                className="bx--tooltip__label"
                id="test-trigger-id-2"
                onBlur={[Function]}
                onClick={[Function]}
                onContextMenu={[Function]}
                onFocus={[Function]}
                onKeyDown={[Function]}
                onMouseOut={[Function]}
                onMouseOver={[Function]}
                role="button"
                tabIndex={0}
              />
            </div>
=======
            <div
              aria-describedby={null}
              aria-expanded={false}
              aria-label="Helpful description"
              className="bx--tooltip__label"
              id="test-trigger-id-2"
              onBlur={[Function]}
              onClick={[Function]}
              onContextMenu={[Function]}
              onFocus={[Function]}
              onKeyDown={[Function]}
              onMouseOut={[Function]}
              onMouseOver={[Function]}
              role="button"
              tabIndex={0}
            />
>>>>>>> 63f25ad1
          </div>
        </div>
      </div>
      <div
        style={
          Object {
            "alignItems": "flex-end",
            "display": "flex",
            "flex": 1,
            "justifyContent": "flex-end",
          }
        }
      >
        <div
          className="iot--flyout-menu iot--flyout-menu__bottom"
          style={
            Object {
              "--tooltip-visibility": "hidden",
            }
          }
        >
          <button
            aria-label="Helpful description"
            className="iot--flyout-menu--trigger-button iot--btn bx--btn bx--btn--ghost bx--btn--icon-only bx--tooltip__trigger bx--tooltip--a11y bx--tooltip--top bx--tooltip--align-center"
            data-testid="flyout-menu-button"
            disabled={false}
            onClick={[Function]}
            tabIndex={0}
            type="button"
          >
            <span
              className="bx--assistive-text"
            >
              Helpful description
            </span>
            <svg
              aria-hidden="true"
              aria-label="Helpful description"
              className="bx--btn__icon"
              fill="currentColor"
              focusable="false"
              height={16}
              preserveAspectRatio="xMidYMid meet"
              role="img"
              viewBox="0 0 32 32"
              width={16}
              xmlns="http://www.w3.org/2000/svg"
            >
              <path
                d="M27 25H21a3 3 0 00-3 3v2h2V28a1 1 0 011-1h6a1 1 0 011 1v2h2V28A3 3 0 0027 25zM20 20a4 4 0 104-4A4 4 0 0020 20zm6 0a2 2 0 11-2-2A2 2 0 0126 20zM6 21V20H4v1a7 7 0 007 7h3V26H11A5 5 0 016 21zM19 10H26V12H19zM19 6H29V8H19zM19 2H29V4H19zM11 11H5a3 3 0 00-3 3v2H4V14a1 1 0 011-1h6a1 1 0 011 1v2h2V14A3 3 0 0011 11zM8 10A4 4 0 104 6 4 4 0 008 10zM8 4A2 2 0 116 6 2 2 0 018 4z"
              />
            </svg>
          </button>
          <div
            className="iot--flyout-menu--tooltip-anchor"
            data-floating-menu-container={true}
          >
<<<<<<< HEAD
            <button
              aria-describedby={null}
              aria-label="Helpful description"
              className="iot--flyout-menu--trigger-button iot--btn bx--btn bx--btn--ghost bx--tooltip--hidden bx--btn--icon-only bx--tooltip__trigger bx--tooltip--a11y bx--btn--icon-only--top bx--tooltip--align-center"
              data-testid="flyout-menu-button"
              disabled={false}
              onBlur={[Function]}
              onClick={[Function]}
              onFocus={[Function]}
              onMouseEnter={[Function]}
              onMouseLeave={[Function]}
              tabIndex={0}
              type="button"
            >
              <div
                className="bx--assistive-text"
                onMouseEnter={[Function]}
              >
                Helpful description
              </div>
              <svg
                aria-hidden="true"
                aria-label="Helpful description"
                className="bx--btn__icon"
                fill="currentColor"
                focusable="false"
                height={16}
                preserveAspectRatio="xMidYMid meet"
                role="img"
                viewBox="0 0 32 32"
                width={16}
                xmlns="http://www.w3.org/2000/svg"
              >
                <path
                  d="M27 25H21a3 3 0 00-3 3v2h2V28a1 1 0 011-1h6a1 1 0 011 1v2h2V28A3 3 0 0027 25zM20 20a4 4 0 104-4A4 4 0 0020 20zm6 0a2 2 0 11-2-2A2 2 0 0126 20zM6 21V20H4v1a7 7 0 007 7h3V26H11A5 5 0 016 21zM19 10H26V12H19zM19 6H29V8H19zM19 2H29V4H19zM11 11H5a3 3 0 00-3 3v2H4V14a1 1 0 011-1h6a1 1 0 011 1v2h2V14A3 3 0 0011 11zM8 10A4 4 0 104 6 4 4 0 008 10zM8 4A2 2 0 116 6 2 2 0 018 4z"
                />
              </svg>
            </button>
            <div
              className="iot--flyout-menu--tooltip-anchor"
              data-floating-menu-container={true}
            >
              <div
                aria-expanded={false}
                aria-label="Helpful description"
                className="bx--tooltip__label"
                id="test-trigger-id-2"
                onBlur={[Function]}
                onClick={[Function]}
                onContextMenu={[Function]}
                onFocus={[Function]}
                onKeyDown={[Function]}
                onMouseOut={[Function]}
                onMouseOver={[Function]}
                role="button"
                tabIndex={0}
              />
            </div>
=======
            <div
              aria-describedby={null}
              aria-expanded={false}
              aria-label="Helpful description"
              className="bx--tooltip__label"
              id="test-trigger-id-2"
              onBlur={[Function]}
              onClick={[Function]}
              onContextMenu={[Function]}
              onFocus={[Function]}
              onKeyDown={[Function]}
              onMouseOut={[Function]}
              onMouseOver={[Function]}
              role="button"
              tabIndex={0}
            />
>>>>>>> 63f25ad1
          </div>
        </div>
      </div>
    </div>
  </div>
</div>
`;<|MERGE_RESOLUTION|>--- conflicted
+++ resolved
@@ -21,19 +21,25 @@
       }
     >
       <button
+        aria-describedby={null}
         aria-label="Helpful description"
-        className="iot--flyout-menu--trigger-button iot--btn bx--btn bx--btn--ghost bx--btn--icon-only bx--tooltip__trigger bx--tooltip--a11y bx--tooltip--top bx--tooltip--align-center"
+        className="iot--flyout-menu--trigger-button iot--btn bx--btn bx--btn--ghost bx--tooltip--hidden bx--btn--icon-only bx--tooltip__trigger bx--tooltip--a11y bx--btn--icon-only--top bx--tooltip--align-center"
         data-testid="flyout-menu-button"
         disabled={false}
+        onBlur={[Function]}
         onClick={[Function]}
+        onFocus={[Function]}
+        onMouseEnter={[Function]}
+        onMouseLeave={[Function]}
         tabIndex={0}
         type="button"
       >
-        <span
+        <div
           className="bx--assistive-text"
+          onMouseEnter={[Function]}
         >
           Helpful description
-        </span>
+        </div>
         <svg
           aria-hidden="true"
           aria-label="Helpful description"
@@ -56,22 +62,8 @@
         className="iot--flyout-menu--tooltip-anchor"
         data-floating-menu-container={true}
       >
-<<<<<<< HEAD
-        <button
-          aria-describedby={null}
-          aria-label="Helpful description"
-          className="iot--flyout-menu--trigger-button iot--btn bx--btn bx--btn--ghost bx--tooltip--hidden bx--btn--icon-only bx--tooltip__trigger bx--tooltip--a11y bx--btn--icon-only--top bx--tooltip--align-center"
-          data-testid="flyout-menu-button"
-          disabled={false}
-          onBlur={[Function]}
-          onClick={[Function]}
-          onFocus={[Function]}
-          onMouseEnter={[Function]}
-          onMouseLeave={[Function]}
-=======
         <div
           aria-controls="flyout-tooltip"
-          aria-describedby="flyout-tooltip"
           aria-expanded={true}
           aria-label="Helpful description"
           className="bx--tooltip__label"
@@ -84,48 +76,11 @@
           onMouseOut={[Function]}
           onMouseOver={[Function]}
           role="button"
->>>>>>> 63f25ad1
           tabIndex={0}
         />
         <div
           onBlur={[Function]}
         >
-<<<<<<< HEAD
-          <div
-            className="bx--assistive-text"
-            onMouseEnter={[Function]}
-          >
-            Helpful description
-          </div>
-          <svg
-            aria-hidden="true"
-            aria-label="Helpful description"
-            className="bx--btn__icon"
-            fill="currentColor"
-            focusable="false"
-            height={16}
-            preserveAspectRatio="xMidYMid meet"
-            role="img"
-            viewBox="0 0 32 32"
-            width={16}
-            xmlns="http://www.w3.org/2000/svg"
-          >
-            <path
-              d="M30 8h-4.1c-.5-2.3-2.5-4-4.9-4s-4.4 1.7-4.9 4H2v2h14.1c.5 2.3 2.5 4 4.9 4s4.4-1.7 4.9-4H30V8zM21 12c-1.7 0-3-1.3-3-3s1.3-3 3-3 3 1.3 3 3S22.7 12 21 12zM2 24h4.1c.5 2.3 2.5 4 4.9 4s4.4-1.7 4.9-4H30v-2H15.9c-.5-2.3-2.5-4-4.9-4s-4.4 1.7-4.9 4H2V24zM11 20c1.7 0 3 1.3 3 3s-1.3 3-3 3-3-1.3-3-3S9.3 20 11 20z"
-            />
-          </svg>
-        </button>
-        <div
-          className="iot--flyout-menu--tooltip-anchor"
-          data-floating-menu-container={true}
-        >
-          <div
-            aria-controls="flyout-tooltip"
-            aria-expanded={true}
-            aria-label="Helpful description"
-            className="bx--tooltip__label"
-            id="test-trigger-id-2"
-=======
           <span
             className="bx--visually-hidden"
             role="link"
@@ -139,7 +94,6 @@
             data-testid="flyout-menu"
             disabled={false}
             id="flyout-tooltip"
->>>>>>> 63f25ad1
             onBlur={[Function]}
             onChange={[Function]}
             onContextMenu={[Function]}
@@ -147,10 +101,8 @@
             onMouseOut={[Function]}
             onMouseOver={[Function]}
             open={true}
-            role="tooltip"
             style={
               Object {
-                "margin": 0,
                 "opacity": 1,
                 "position": "absolute",
                 "top": "0px",
@@ -162,40 +114,11 @@
               className="bx--tooltip__caret"
             />
             <div
-<<<<<<< HEAD
-              className="bx--tooltip bx--tooltip--shown bx--tooltip--bottom bx--tooltip--align-center iot--flyout-menu--body iot--flyout-menu--body__bottom-start iot--flyout-menu--body__light iot--flyout-menu--body__open"
-              data-floating-menu-direction="bottom"
-              data-testid="flyout-menu"
-              disabled={false}
-              id="flyout-tooltip"
-              onBlur={[Function]}
-              onChange={[Function]}
-              onContextMenu={[Function]}
-              onFocus={[Function]}
-              onMouseOut={[Function]}
-              onMouseOver={[Function]}
-              open={true}
-              style={
-                Object {
-                  "opacity": 1,
-                  "position": "absolute",
-                  "top": "0px",
-                  "visibility": "hidden",
-                }
-              }
-=======
-              aria-labelledby="test-trigger-id-2"
               className="bx--tooltip__content"
               role="dialog"
->>>>>>> 63f25ad1
             >
               <div
-<<<<<<< HEAD
-                className="bx--tooltip__content"
-                role="dialog"
-=======
                 className="iot--flyout-menu--content"
->>>>>>> 63f25ad1
               >
                 <div>
                   <h2>
@@ -208,26 +131,6 @@
                       }
                     }
                   >
-<<<<<<< HEAD
-                    I'm a custom footer!  
-                    <button
-                      aria-describedby={null}
-                      aria-pressed={null}
-                      className="iot--btn bx--btn bx--btn--primary"
-                      data-testid="Button"
-                      disabled={false}
-                      onBlur={[Function]}
-                      onClick={[Function]}
-                      onFocus={[Function]}
-                      onMouseEnter={[Function]}
-                      onMouseLeave={[Function]}
-                      tabIndex={0}
-                      type="button"
-                    >
-                      Confirm
-                    </button>
-                  </div>
-=======
                     Cras justo odio, dapibus ac facilisis in, egestas eget quam. Vestibulum id ligula porta felis euismod semper.
                   </p>
                 </div>
@@ -247,17 +150,21 @@
                 >
                   I'm a custom footer!  
                   <button
+                    aria-describedby={null}
                     aria-pressed={null}
                     className="iot--btn bx--btn bx--btn--primary"
                     data-testid="Button"
                     disabled={false}
+                    onBlur={[Function]}
                     onClick={[Function]}
+                    onFocus={[Function]}
+                    onMouseEnter={[Function]}
+                    onMouseLeave={[Function]}
                     tabIndex={0}
                     type="button"
                   >
                     Confirm
                   </button>
->>>>>>> 63f25ad1
                 </div>
               </div>
             </div>
@@ -299,19 +206,25 @@
       }
     >
       <button
+        aria-describedby={null}
         aria-label="Helpful description"
-        className="iot--flyout-menu--trigger-button iot--btn bx--btn bx--btn--ghost bx--btn--icon-only bx--tooltip__trigger bx--tooltip--a11y bx--tooltip--top bx--tooltip--align-center"
+        className="iot--flyout-menu--trigger-button iot--btn bx--btn bx--btn--ghost bx--tooltip--hidden bx--btn--icon-only bx--tooltip__trigger bx--tooltip--a11y bx--btn--icon-only--top bx--tooltip--align-center"
         data-testid="flyout-menu-button"
         disabled={false}
+        onBlur={[Function]}
         onClick={[Function]}
+        onFocus={[Function]}
+        onMouseEnter={[Function]}
+        onMouseLeave={[Function]}
         tabIndex={0}
         type="button"
       >
-        <span
+        <div
           className="bx--assistive-text"
+          onMouseEnter={[Function]}
         >
           Helpful description
-        </span>
+        </div>
         <svg
           aria-hidden="true"
           aria-label="Helpful description"
@@ -334,68 +247,7 @@
         className="iot--flyout-menu--tooltip-anchor"
         data-floating-menu-container={true}
       >
-<<<<<<< HEAD
-        <button
-          aria-describedby={null}
-          aria-label="Helpful description"
-          className="iot--flyout-menu--trigger-button iot--btn bx--btn bx--btn--ghost bx--tooltip--hidden bx--btn--icon-only bx--tooltip__trigger bx--tooltip--a11y bx--btn--icon-only--top bx--tooltip--align-center"
-          data-testid="flyout-menu-button"
-          disabled={false}
-          onBlur={[Function]}
-          onClick={[Function]}
-          onFocus={[Function]}
-          onMouseEnter={[Function]}
-          onMouseLeave={[Function]}
-          tabIndex={0}
-          type="button"
-        >
-          <div
-            className="bx--assistive-text"
-            onMouseEnter={[Function]}
-          >
-            Helpful description
-          </div>
-          <svg
-            aria-hidden="true"
-            aria-label="Helpful description"
-            className="bx--btn__icon"
-            fill="currentColor"
-            focusable="false"
-            height={16}
-            preserveAspectRatio="xMidYMid meet"
-            role="img"
-            viewBox="0 0 32 32"
-            width={16}
-            xmlns="http://www.w3.org/2000/svg"
-          >
-            <path
-              d="M27 25H21a3 3 0 00-3 3v2h2V28a1 1 0 011-1h6a1 1 0 011 1v2h2V28A3 3 0 0027 25zM20 20a4 4 0 104-4A4 4 0 0020 20zm6 0a2 2 0 11-2-2A2 2 0 0126 20zM6 21V20H4v1a7 7 0 007 7h3V26H11A5 5 0 016 21zM19 10H26V12H19zM19 6H29V8H19zM19 2H29V4H19zM11 11H5a3 3 0 00-3 3v2H4V14a1 1 0 011-1h6a1 1 0 011 1v2h2V14A3 3 0 0011 11zM8 10A4 4 0 104 6 4 4 0 008 10zM8 4A2 2 0 116 6 2 2 0 018 4z"
-            />
-          </svg>
-        </button>
-        <div
-          className="iot--flyout-menu--tooltip-anchor"
-          data-floating-menu-container={true}
-        >
-          <div
-            aria-expanded={false}
-            aria-label="Helpful description"
-            className="bx--tooltip__label"
-            id="test-trigger-id-2"
-            onBlur={[Function]}
-            onClick={[Function]}
-            onContextMenu={[Function]}
-            onFocus={[Function]}
-            onKeyDown={[Function]}
-            onMouseOut={[Function]}
-            onMouseOver={[Function]}
-            role="button"
-            tabIndex={0}
-          />
-        </div>
-=======
-        <div
-          aria-describedby={null}
+        <div
           aria-expanded={false}
           aria-label="Helpful description"
           className="bx--tooltip__label"
@@ -410,7 +262,6 @@
           role="button"
           tabIndex={0}
         />
->>>>>>> 63f25ad1
       </div>
     </div>
   </div>
@@ -438,19 +289,25 @@
       }
     >
       <button
+        aria-describedby={null}
         aria-label="Helpful description"
-        className="iot--flyout-menu--trigger-button iot--btn bx--btn bx--btn--ghost bx--btn--icon-only bx--tooltip__trigger bx--tooltip--a11y bx--tooltip--top bx--tooltip--align-center"
+        className="iot--flyout-menu--trigger-button iot--btn bx--btn bx--btn--ghost bx--tooltip--hidden bx--btn--icon-only bx--tooltip__trigger bx--tooltip--a11y bx--btn--icon-only--top bx--tooltip--align-center"
         data-testid="flyout-menu-button"
         disabled={false}
+        onBlur={[Function]}
         onClick={[Function]}
+        onFocus={[Function]}
+        onMouseEnter={[Function]}
+        onMouseLeave={[Function]}
         tabIndex={0}
         type="button"
       >
-        <span
+        <div
           className="bx--assistive-text"
+          onMouseEnter={[Function]}
         >
           Helpful description
-        </span>
+        </div>
         <svg
           aria-hidden="true"
           aria-label="Helpful description"
@@ -473,68 +330,7 @@
         className="iot--flyout-menu--tooltip-anchor"
         data-floating-menu-container={true}
       >
-<<<<<<< HEAD
-        <button
-          aria-describedby={null}
-          aria-label="Helpful description"
-          className="iot--flyout-menu--trigger-button iot--btn bx--btn bx--btn--ghost bx--tooltip--hidden bx--btn--icon-only bx--tooltip__trigger bx--tooltip--a11y bx--btn--icon-only--top bx--tooltip--align-center"
-          data-testid="flyout-menu-button"
-          disabled={false}
-          onBlur={[Function]}
-          onClick={[Function]}
-          onFocus={[Function]}
-          onMouseEnter={[Function]}
-          onMouseLeave={[Function]}
-          tabIndex={0}
-          type="button"
-        >
-          <div
-            className="bx--assistive-text"
-            onMouseEnter={[Function]}
-          >
-            Helpful description
-          </div>
-          <svg
-            aria-hidden="true"
-            aria-label="Helpful description"
-            className="bx--btn__icon"
-            fill="currentColor"
-            focusable="false"
-            height={16}
-            preserveAspectRatio="xMidYMid meet"
-            role="img"
-            viewBox="0 0 32 32"
-            width={16}
-            xmlns="http://www.w3.org/2000/svg"
-          >
-            <path
-              d="M27 25H21a3 3 0 00-3 3v2h2V28a1 1 0 011-1h6a1 1 0 011 1v2h2V28A3 3 0 0027 25zM20 20a4 4 0 104-4A4 4 0 0020 20zm6 0a2 2 0 11-2-2A2 2 0 0126 20zM6 21V20H4v1a7 7 0 007 7h3V26H11A5 5 0 016 21zM19 10H26V12H19zM19 6H29V8H19zM19 2H29V4H19zM11 11H5a3 3 0 00-3 3v2H4V14a1 1 0 011-1h6a1 1 0 011 1v2h2V14A3 3 0 0011 11zM8 10A4 4 0 104 6 4 4 0 008 10zM8 4A2 2 0 116 6 2 2 0 018 4z"
-            />
-          </svg>
-        </button>
-        <div
-          className="iot--flyout-menu--tooltip-anchor"
-          data-floating-menu-container={true}
-        >
-          <div
-            aria-expanded={false}
-            aria-label="Helpful description"
-            className="bx--tooltip__label"
-            id="test-trigger-id-2"
-            onBlur={[Function]}
-            onClick={[Function]}
-            onContextMenu={[Function]}
-            onFocus={[Function]}
-            onKeyDown={[Function]}
-            onMouseOut={[Function]}
-            onMouseOver={[Function]}
-            role="button"
-            tabIndex={0}
-          />
-        </div>
-=======
-        <div
-          aria-describedby={null}
+        <div
           aria-expanded={false}
           aria-label="Helpful description"
           className="bx--tooltip__label"
@@ -549,7 +345,6 @@
           role="button"
           tabIndex={0}
         />
->>>>>>> 63f25ad1
       </div>
     </div>
   </div>
@@ -598,19 +393,25 @@
           }
         >
           <button
+            aria-describedby={null}
             aria-label="Helpful description"
-            className="iot--flyout-menu--trigger-button iot--btn bx--btn bx--btn--ghost bx--btn--icon-only bx--tooltip__trigger bx--tooltip--a11y bx--tooltip--top bx--tooltip--align-center"
+            className="iot--flyout-menu--trigger-button iot--btn bx--btn bx--btn--ghost bx--tooltip--hidden bx--btn--icon-only bx--tooltip__trigger bx--tooltip--a11y bx--btn--icon-only--top bx--tooltip--align-center"
             data-testid="flyout-menu-button"
             disabled={false}
+            onBlur={[Function]}
             onClick={[Function]}
+            onFocus={[Function]}
+            onMouseEnter={[Function]}
+            onMouseLeave={[Function]}
             tabIndex={0}
             type="button"
           >
-            <span
+            <div
               className="bx--assistive-text"
+              onMouseEnter={[Function]}
             >
               Helpful description
-            </span>
+            </div>
             <svg
               aria-hidden="true"
               aria-label="Helpful description"
@@ -633,68 +434,7 @@
             className="iot--flyout-menu--tooltip-anchor"
             data-floating-menu-container={true}
           >
-<<<<<<< HEAD
-            <button
-              aria-describedby={null}
-              aria-label="Helpful description"
-              className="iot--flyout-menu--trigger-button iot--btn bx--btn bx--btn--ghost bx--tooltip--hidden bx--btn--icon-only bx--tooltip__trigger bx--tooltip--a11y bx--btn--icon-only--top bx--tooltip--align-center"
-              data-testid="flyout-menu-button"
-              disabled={false}
-              onBlur={[Function]}
-              onClick={[Function]}
-              onFocus={[Function]}
-              onMouseEnter={[Function]}
-              onMouseLeave={[Function]}
-              tabIndex={0}
-              type="button"
-            >
-              <div
-                className="bx--assistive-text"
-                onMouseEnter={[Function]}
-              >
-                Helpful description
-              </div>
-              <svg
-                aria-hidden="true"
-                aria-label="Helpful description"
-                className="bx--btn__icon"
-                fill="currentColor"
-                focusable="false"
-                height={16}
-                preserveAspectRatio="xMidYMid meet"
-                role="img"
-                viewBox="0 0 32 32"
-                width={16}
-                xmlns="http://www.w3.org/2000/svg"
-              >
-                <path
-                  d="M27 25H21a3 3 0 00-3 3v2h2V28a1 1 0 011-1h6a1 1 0 011 1v2h2V28A3 3 0 0027 25zM20 20a4 4 0 104-4A4 4 0 0020 20zm6 0a2 2 0 11-2-2A2 2 0 0126 20zM6 21V20H4v1a7 7 0 007 7h3V26H11A5 5 0 016 21zM19 10H26V12H19zM19 6H29V8H19zM19 2H29V4H19zM11 11H5a3 3 0 00-3 3v2H4V14a1 1 0 011-1h6a1 1 0 011 1v2h2V14A3 3 0 0011 11zM8 10A4 4 0 104 6 4 4 0 008 10zM8 4A2 2 0 116 6 2 2 0 018 4z"
-                />
-              </svg>
-            </button>
-            <div
-              className="iot--flyout-menu--tooltip-anchor"
-              data-floating-menu-container={true}
-            >
-              <div
-                aria-expanded={false}
-                aria-label="Helpful description"
-                className="bx--tooltip__label"
-                id="test-trigger-id-2"
-                onBlur={[Function]}
-                onClick={[Function]}
-                onContextMenu={[Function]}
-                onFocus={[Function]}
-                onKeyDown={[Function]}
-                onMouseOut={[Function]}
-                onMouseOver={[Function]}
-                role="button"
-                tabIndex={0}
-              />
-            </div>
-=======
-            <div
-              aria-describedby={null}
+            <div
               aria-expanded={false}
               aria-label="Helpful description"
               className="bx--tooltip__label"
@@ -709,7 +449,6 @@
               role="button"
               tabIndex={0}
             />
->>>>>>> 63f25ad1
           </div>
         </div>
       </div>
@@ -732,19 +471,25 @@
           }
         >
           <button
+            aria-describedby={null}
             aria-label="Helpful description"
-            className="iot--flyout-menu--trigger-button iot--btn bx--btn bx--btn--ghost bx--btn--icon-only bx--tooltip__trigger bx--tooltip--a11y bx--tooltip--top bx--tooltip--align-center"
+            className="iot--flyout-menu--trigger-button iot--btn bx--btn bx--btn--ghost bx--tooltip--hidden bx--btn--icon-only bx--tooltip__trigger bx--tooltip--a11y bx--btn--icon-only--top bx--tooltip--align-center"
             data-testid="flyout-menu-button"
             disabled={false}
+            onBlur={[Function]}
             onClick={[Function]}
+            onFocus={[Function]}
+            onMouseEnter={[Function]}
+            onMouseLeave={[Function]}
             tabIndex={0}
             type="button"
           >
-            <span
+            <div
               className="bx--assistive-text"
+              onMouseEnter={[Function]}
             >
               Helpful description
-            </span>
+            </div>
             <svg
               aria-hidden="true"
               aria-label="Helpful description"
@@ -767,68 +512,7 @@
             className="iot--flyout-menu--tooltip-anchor"
             data-floating-menu-container={true}
           >
-<<<<<<< HEAD
-            <button
-              aria-describedby={null}
-              aria-label="Helpful description"
-              className="iot--flyout-menu--trigger-button iot--btn bx--btn bx--btn--ghost bx--tooltip--hidden bx--btn--icon-only bx--tooltip__trigger bx--tooltip--a11y bx--btn--icon-only--top bx--tooltip--align-center"
-              data-testid="flyout-menu-button"
-              disabled={false}
-              onBlur={[Function]}
-              onClick={[Function]}
-              onFocus={[Function]}
-              onMouseEnter={[Function]}
-              onMouseLeave={[Function]}
-              tabIndex={0}
-              type="button"
-            >
-              <div
-                className="bx--assistive-text"
-                onMouseEnter={[Function]}
-              >
-                Helpful description
-              </div>
-              <svg
-                aria-hidden="true"
-                aria-label="Helpful description"
-                className="bx--btn__icon"
-                fill="currentColor"
-                focusable="false"
-                height={16}
-                preserveAspectRatio="xMidYMid meet"
-                role="img"
-                viewBox="0 0 32 32"
-                width={16}
-                xmlns="http://www.w3.org/2000/svg"
-              >
-                <path
-                  d="M27 25H21a3 3 0 00-3 3v2h2V28a1 1 0 011-1h6a1 1 0 011 1v2h2V28A3 3 0 0027 25zM20 20a4 4 0 104-4A4 4 0 0020 20zm6 0a2 2 0 11-2-2A2 2 0 0126 20zM6 21V20H4v1a7 7 0 007 7h3V26H11A5 5 0 016 21zM19 10H26V12H19zM19 6H29V8H19zM19 2H29V4H19zM11 11H5a3 3 0 00-3 3v2H4V14a1 1 0 011-1h6a1 1 0 011 1v2h2V14A3 3 0 0011 11zM8 10A4 4 0 104 6 4 4 0 008 10zM8 4A2 2 0 116 6 2 2 0 018 4z"
-                />
-              </svg>
-            </button>
-            <div
-              className="iot--flyout-menu--tooltip-anchor"
-              data-floating-menu-container={true}
-            >
-              <div
-                aria-expanded={false}
-                aria-label="Helpful description"
-                className="bx--tooltip__label"
-                id="test-trigger-id-2"
-                onBlur={[Function]}
-                onClick={[Function]}
-                onContextMenu={[Function]}
-                onFocus={[Function]}
-                onKeyDown={[Function]}
-                onMouseOut={[Function]}
-                onMouseOver={[Function]}
-                role="button"
-                tabIndex={0}
-              />
-            </div>
-=======
-            <div
-              aria-describedby={null}
+            <div
               aria-expanded={false}
               aria-label="Helpful description"
               className="bx--tooltip__label"
@@ -843,7 +527,6 @@
               role="button"
               tabIndex={0}
             />
->>>>>>> 63f25ad1
           </div>
         </div>
       </div>
@@ -866,19 +549,25 @@
           }
         >
           <button
+            aria-describedby={null}
             aria-label="Helpful description"
-            className="iot--flyout-menu--trigger-button iot--btn bx--btn bx--btn--ghost bx--btn--icon-only bx--tooltip__trigger bx--tooltip--a11y bx--tooltip--top bx--tooltip--align-center"
+            className="iot--flyout-menu--trigger-button iot--btn bx--btn bx--btn--ghost bx--tooltip--hidden bx--btn--icon-only bx--tooltip__trigger bx--tooltip--a11y bx--btn--icon-only--top bx--tooltip--align-center"
             data-testid="flyout-menu-button"
             disabled={false}
+            onBlur={[Function]}
             onClick={[Function]}
+            onFocus={[Function]}
+            onMouseEnter={[Function]}
+            onMouseLeave={[Function]}
             tabIndex={0}
             type="button"
           >
-            <span
+            <div
               className="bx--assistive-text"
+              onMouseEnter={[Function]}
             >
               Helpful description
-            </span>
+            </div>
             <svg
               aria-hidden="true"
               aria-label="Helpful description"
@@ -901,68 +590,7 @@
             className="iot--flyout-menu--tooltip-anchor"
             data-floating-menu-container={true}
           >
-<<<<<<< HEAD
-            <button
-              aria-describedby={null}
-              aria-label="Helpful description"
-              className="iot--flyout-menu--trigger-button iot--btn bx--btn bx--btn--ghost bx--tooltip--hidden bx--btn--icon-only bx--tooltip__trigger bx--tooltip--a11y bx--btn--icon-only--top bx--tooltip--align-center"
-              data-testid="flyout-menu-button"
-              disabled={false}
-              onBlur={[Function]}
-              onClick={[Function]}
-              onFocus={[Function]}
-              onMouseEnter={[Function]}
-              onMouseLeave={[Function]}
-              tabIndex={0}
-              type="button"
-            >
-              <div
-                className="bx--assistive-text"
-                onMouseEnter={[Function]}
-              >
-                Helpful description
-              </div>
-              <svg
-                aria-hidden="true"
-                aria-label="Helpful description"
-                className="bx--btn__icon"
-                fill="currentColor"
-                focusable="false"
-                height={16}
-                preserveAspectRatio="xMidYMid meet"
-                role="img"
-                viewBox="0 0 32 32"
-                width={16}
-                xmlns="http://www.w3.org/2000/svg"
-              >
-                <path
-                  d="M27 25H21a3 3 0 00-3 3v2h2V28a1 1 0 011-1h6a1 1 0 011 1v2h2V28A3 3 0 0027 25zM20 20a4 4 0 104-4A4 4 0 0020 20zm6 0a2 2 0 11-2-2A2 2 0 0126 20zM6 21V20H4v1a7 7 0 007 7h3V26H11A5 5 0 016 21zM19 10H26V12H19zM19 6H29V8H19zM19 2H29V4H19zM11 11H5a3 3 0 00-3 3v2H4V14a1 1 0 011-1h6a1 1 0 011 1v2h2V14A3 3 0 0011 11zM8 10A4 4 0 104 6 4 4 0 008 10zM8 4A2 2 0 116 6 2 2 0 018 4z"
-                />
-              </svg>
-            </button>
-            <div
-              className="iot--flyout-menu--tooltip-anchor"
-              data-floating-menu-container={true}
-            >
-              <div
-                aria-expanded={false}
-                aria-label="Helpful description"
-                className="bx--tooltip__label"
-                id="test-trigger-id-2"
-                onBlur={[Function]}
-                onClick={[Function]}
-                onContextMenu={[Function]}
-                onFocus={[Function]}
-                onKeyDown={[Function]}
-                onMouseOut={[Function]}
-                onMouseOver={[Function]}
-                role="button"
-                tabIndex={0}
-              />
-            </div>
-=======
-            <div
-              aria-describedby={null}
+            <div
               aria-expanded={false}
               aria-label="Helpful description"
               className="bx--tooltip__label"
@@ -977,7 +605,6 @@
               role="button"
               tabIndex={0}
             />
->>>>>>> 63f25ad1
           </div>
         </div>
       </div>
@@ -1010,19 +637,25 @@
           }
         >
           <button
+            aria-describedby={null}
             aria-label="Helpful description"
-            className="iot--flyout-menu--trigger-button iot--btn bx--btn bx--btn--ghost bx--btn--icon-only bx--tooltip__trigger bx--tooltip--a11y bx--tooltip--top bx--tooltip--align-center"
+            className="iot--flyout-menu--trigger-button iot--btn bx--btn bx--btn--ghost bx--tooltip--hidden bx--btn--icon-only bx--tooltip__trigger bx--tooltip--a11y bx--btn--icon-only--top bx--tooltip--align-center"
             data-testid="flyout-menu-button"
             disabled={false}
+            onBlur={[Function]}
             onClick={[Function]}
+            onFocus={[Function]}
+            onMouseEnter={[Function]}
+            onMouseLeave={[Function]}
             tabIndex={0}
             type="button"
           >
-            <span
+            <div
               className="bx--assistive-text"
+              onMouseEnter={[Function]}
             >
               Helpful description
-            </span>
+            </div>
             <svg
               aria-hidden="true"
               aria-label="Helpful description"
@@ -1045,68 +678,7 @@
             className="iot--flyout-menu--tooltip-anchor"
             data-floating-menu-container={true}
           >
-<<<<<<< HEAD
-            <button
-              aria-describedby={null}
-              aria-label="Helpful description"
-              className="iot--flyout-menu--trigger-button iot--btn bx--btn bx--btn--ghost bx--tooltip--hidden bx--btn--icon-only bx--tooltip__trigger bx--tooltip--a11y bx--btn--icon-only--top bx--tooltip--align-center"
-              data-testid="flyout-menu-button"
-              disabled={false}
-              onBlur={[Function]}
-              onClick={[Function]}
-              onFocus={[Function]}
-              onMouseEnter={[Function]}
-              onMouseLeave={[Function]}
-              tabIndex={0}
-              type="button"
-            >
-              <div
-                className="bx--assistive-text"
-                onMouseEnter={[Function]}
-              >
-                Helpful description
-              </div>
-              <svg
-                aria-hidden="true"
-                aria-label="Helpful description"
-                className="bx--btn__icon"
-                fill="currentColor"
-                focusable="false"
-                height={16}
-                preserveAspectRatio="xMidYMid meet"
-                role="img"
-                viewBox="0 0 32 32"
-                width={16}
-                xmlns="http://www.w3.org/2000/svg"
-              >
-                <path
-                  d="M27 25H21a3 3 0 00-3 3v2h2V28a1 1 0 011-1h6a1 1 0 011 1v2h2V28A3 3 0 0027 25zM20 20a4 4 0 104-4A4 4 0 0020 20zm6 0a2 2 0 11-2-2A2 2 0 0126 20zM6 21V20H4v1a7 7 0 007 7h3V26H11A5 5 0 016 21zM19 10H26V12H19zM19 6H29V8H19zM19 2H29V4H19zM11 11H5a3 3 0 00-3 3v2H4V14a1 1 0 011-1h6a1 1 0 011 1v2h2V14A3 3 0 0011 11zM8 10A4 4 0 104 6 4 4 0 008 10zM8 4A2 2 0 116 6 2 2 0 018 4z"
-                />
-              </svg>
-            </button>
-            <div
-              className="iot--flyout-menu--tooltip-anchor"
-              data-floating-menu-container={true}
-            >
-              <div
-                aria-expanded={false}
-                aria-label="Helpful description"
-                className="bx--tooltip__label"
-                id="test-trigger-id-2"
-                onBlur={[Function]}
-                onClick={[Function]}
-                onContextMenu={[Function]}
-                onFocus={[Function]}
-                onKeyDown={[Function]}
-                onMouseOut={[Function]}
-                onMouseOver={[Function]}
-                role="button"
-                tabIndex={0}
-              />
-            </div>
-=======
-            <div
-              aria-describedby={null}
+            <div
               aria-expanded={false}
               aria-label="Helpful description"
               className="bx--tooltip__label"
@@ -1121,7 +693,6 @@
               role="button"
               tabIndex={0}
             />
->>>>>>> 63f25ad1
           </div>
         </div>
       </div>
@@ -1144,19 +715,25 @@
           }
         >
           <button
+            aria-describedby={null}
             aria-label="Helpful description"
-            className="iot--flyout-menu--trigger-button iot--btn bx--btn bx--btn--ghost bx--btn--icon-only bx--tooltip__trigger bx--tooltip--a11y bx--tooltip--top bx--tooltip--align-center"
+            className="iot--flyout-menu--trigger-button iot--btn bx--btn bx--btn--ghost bx--tooltip--hidden bx--btn--icon-only bx--tooltip__trigger bx--tooltip--a11y bx--btn--icon-only--top bx--tooltip--align-center"
             data-testid="flyout-menu-button"
             disabled={false}
+            onBlur={[Function]}
             onClick={[Function]}
+            onFocus={[Function]}
+            onMouseEnter={[Function]}
+            onMouseLeave={[Function]}
             tabIndex={0}
             type="button"
           >
-            <span
+            <div
               className="bx--assistive-text"
+              onMouseEnter={[Function]}
             >
               Helpful description
-            </span>
+            </div>
             <svg
               aria-hidden="true"
               aria-label="Helpful description"
@@ -1179,68 +756,7 @@
             className="iot--flyout-menu--tooltip-anchor"
             data-floating-menu-container={true}
           >
-<<<<<<< HEAD
-            <button
-              aria-describedby={null}
-              aria-label="Helpful description"
-              className="iot--flyout-menu--trigger-button iot--btn bx--btn bx--btn--ghost bx--tooltip--hidden bx--btn--icon-only bx--tooltip__trigger bx--tooltip--a11y bx--btn--icon-only--top bx--tooltip--align-center"
-              data-testid="flyout-menu-button"
-              disabled={false}
-              onBlur={[Function]}
-              onClick={[Function]}
-              onFocus={[Function]}
-              onMouseEnter={[Function]}
-              onMouseLeave={[Function]}
-              tabIndex={0}
-              type="button"
-            >
-              <div
-                className="bx--assistive-text"
-                onMouseEnter={[Function]}
-              >
-                Helpful description
-              </div>
-              <svg
-                aria-hidden="true"
-                aria-label="Helpful description"
-                className="bx--btn__icon"
-                fill="currentColor"
-                focusable="false"
-                height={16}
-                preserveAspectRatio="xMidYMid meet"
-                role="img"
-                viewBox="0 0 32 32"
-                width={16}
-                xmlns="http://www.w3.org/2000/svg"
-              >
-                <path
-                  d="M27 25H21a3 3 0 00-3 3v2h2V28a1 1 0 011-1h6a1 1 0 011 1v2h2V28A3 3 0 0027 25zM20 20a4 4 0 104-4A4 4 0 0020 20zm6 0a2 2 0 11-2-2A2 2 0 0126 20zM6 21V20H4v1a7 7 0 007 7h3V26H11A5 5 0 016 21zM19 10H26V12H19zM19 6H29V8H19zM19 2H29V4H19zM11 11H5a3 3 0 00-3 3v2H4V14a1 1 0 011-1h6a1 1 0 011 1v2h2V14A3 3 0 0011 11zM8 10A4 4 0 104 6 4 4 0 008 10zM8 4A2 2 0 116 6 2 2 0 018 4z"
-                />
-              </svg>
-            </button>
-            <div
-              className="iot--flyout-menu--tooltip-anchor"
-              data-floating-menu-container={true}
-            >
-              <div
-                aria-expanded={false}
-                aria-label="Helpful description"
-                className="bx--tooltip__label"
-                id="test-trigger-id-2"
-                onBlur={[Function]}
-                onClick={[Function]}
-                onContextMenu={[Function]}
-                onFocus={[Function]}
-                onKeyDown={[Function]}
-                onMouseOut={[Function]}
-                onMouseOver={[Function]}
-                role="button"
-                tabIndex={0}
-              />
-            </div>
-=======
-            <div
-              aria-describedby={null}
+            <div
               aria-expanded={false}
               aria-label="Helpful description"
               className="bx--tooltip__label"
@@ -1255,7 +771,6 @@
               role="button"
               tabIndex={0}
             />
->>>>>>> 63f25ad1
           </div>
         </div>
       </div>
@@ -1278,19 +793,25 @@
           }
         >
           <button
+            aria-describedby={null}
             aria-label="Helpful description"
-            className="iot--flyout-menu--trigger-button iot--btn bx--btn bx--btn--ghost bx--btn--icon-only bx--tooltip__trigger bx--tooltip--a11y bx--tooltip--top bx--tooltip--align-center"
+            className="iot--flyout-menu--trigger-button iot--btn bx--btn bx--btn--ghost bx--tooltip--hidden bx--btn--icon-only bx--tooltip__trigger bx--tooltip--a11y bx--btn--icon-only--top bx--tooltip--align-center"
             data-testid="flyout-menu-button"
             disabled={false}
+            onBlur={[Function]}
             onClick={[Function]}
+            onFocus={[Function]}
+            onMouseEnter={[Function]}
+            onMouseLeave={[Function]}
             tabIndex={0}
             type="button"
           >
-            <span
+            <div
               className="bx--assistive-text"
+              onMouseEnter={[Function]}
             >
               Helpful description
-            </span>
+            </div>
             <svg
               aria-hidden="true"
               aria-label="Helpful description"
@@ -1313,68 +834,7 @@
             className="iot--flyout-menu--tooltip-anchor"
             data-floating-menu-container={true}
           >
-<<<<<<< HEAD
-            <button
-              aria-describedby={null}
-              aria-label="Helpful description"
-              className="iot--flyout-menu--trigger-button iot--btn bx--btn bx--btn--ghost bx--tooltip--hidden bx--btn--icon-only bx--tooltip__trigger bx--tooltip--a11y bx--btn--icon-only--top bx--tooltip--align-center"
-              data-testid="flyout-menu-button"
-              disabled={false}
-              onBlur={[Function]}
-              onClick={[Function]}
-              onFocus={[Function]}
-              onMouseEnter={[Function]}
-              onMouseLeave={[Function]}
-              tabIndex={0}
-              type="button"
-            >
-              <div
-                className="bx--assistive-text"
-                onMouseEnter={[Function]}
-              >
-                Helpful description
-              </div>
-              <svg
-                aria-hidden="true"
-                aria-label="Helpful description"
-                className="bx--btn__icon"
-                fill="currentColor"
-                focusable="false"
-                height={16}
-                preserveAspectRatio="xMidYMid meet"
-                role="img"
-                viewBox="0 0 32 32"
-                width={16}
-                xmlns="http://www.w3.org/2000/svg"
-              >
-                <path
-                  d="M27 25H21a3 3 0 00-3 3v2h2V28a1 1 0 011-1h6a1 1 0 011 1v2h2V28A3 3 0 0027 25zM20 20a4 4 0 104-4A4 4 0 0020 20zm6 0a2 2 0 11-2-2A2 2 0 0126 20zM6 21V20H4v1a7 7 0 007 7h3V26H11A5 5 0 016 21zM19 10H26V12H19zM19 6H29V8H19zM19 2H29V4H19zM11 11H5a3 3 0 00-3 3v2H4V14a1 1 0 011-1h6a1 1 0 011 1v2h2V14A3 3 0 0011 11zM8 10A4 4 0 104 6 4 4 0 008 10zM8 4A2 2 0 116 6 2 2 0 018 4z"
-                />
-              </svg>
-            </button>
-            <div
-              className="iot--flyout-menu--tooltip-anchor"
-              data-floating-menu-container={true}
-            >
-              <div
-                aria-expanded={false}
-                aria-label="Helpful description"
-                className="bx--tooltip__label"
-                id="test-trigger-id-2"
-                onBlur={[Function]}
-                onClick={[Function]}
-                onContextMenu={[Function]}
-                onFocus={[Function]}
-                onKeyDown={[Function]}
-                onMouseOut={[Function]}
-                onMouseOver={[Function]}
-                role="button"
-                tabIndex={0}
-              />
-            </div>
-=======
-            <div
-              aria-describedby={null}
+            <div
               aria-expanded={false}
               aria-label="Helpful description"
               className="bx--tooltip__label"
@@ -1389,7 +849,6 @@
               role="button"
               tabIndex={0}
             />
->>>>>>> 63f25ad1
           </div>
         </div>
       </div>
@@ -1422,19 +881,25 @@
           }
         >
           <button
+            aria-describedby={null}
             aria-label="Helpful description"
-            className="iot--flyout-menu--trigger-button iot--btn bx--btn bx--btn--ghost bx--btn--icon-only bx--tooltip__trigger bx--tooltip--a11y bx--tooltip--top bx--tooltip--align-center"
+            className="iot--flyout-menu--trigger-button iot--btn bx--btn bx--btn--ghost bx--tooltip--hidden bx--btn--icon-only bx--tooltip__trigger bx--tooltip--a11y bx--btn--icon-only--top bx--tooltip--align-center"
             data-testid="flyout-menu-button"
             disabled={false}
+            onBlur={[Function]}
             onClick={[Function]}
+            onFocus={[Function]}
+            onMouseEnter={[Function]}
+            onMouseLeave={[Function]}
             tabIndex={0}
             type="button"
           >
-            <span
+            <div
               className="bx--assistive-text"
+              onMouseEnter={[Function]}
             >
               Helpful description
-            </span>
+            </div>
             <svg
               aria-hidden="true"
               aria-label="Helpful description"
@@ -1457,68 +922,7 @@
             className="iot--flyout-menu--tooltip-anchor"
             data-floating-menu-container={true}
           >
-<<<<<<< HEAD
-            <button
-              aria-describedby={null}
-              aria-label="Helpful description"
-              className="iot--flyout-menu--trigger-button iot--btn bx--btn bx--btn--ghost bx--tooltip--hidden bx--btn--icon-only bx--tooltip__trigger bx--tooltip--a11y bx--btn--icon-only--top bx--tooltip--align-center"
-              data-testid="flyout-menu-button"
-              disabled={false}
-              onBlur={[Function]}
-              onClick={[Function]}
-              onFocus={[Function]}
-              onMouseEnter={[Function]}
-              onMouseLeave={[Function]}
-              tabIndex={0}
-              type="button"
-            >
-              <div
-                className="bx--assistive-text"
-                onMouseEnter={[Function]}
-              >
-                Helpful description
-              </div>
-              <svg
-                aria-hidden="true"
-                aria-label="Helpful description"
-                className="bx--btn__icon"
-                fill="currentColor"
-                focusable="false"
-                height={16}
-                preserveAspectRatio="xMidYMid meet"
-                role="img"
-                viewBox="0 0 32 32"
-                width={16}
-                xmlns="http://www.w3.org/2000/svg"
-              >
-                <path
-                  d="M27 25H21a3 3 0 00-3 3v2h2V28a1 1 0 011-1h6a1 1 0 011 1v2h2V28A3 3 0 0027 25zM20 20a4 4 0 104-4A4 4 0 0020 20zm6 0a2 2 0 11-2-2A2 2 0 0126 20zM6 21V20H4v1a7 7 0 007 7h3V26H11A5 5 0 016 21zM19 10H26V12H19zM19 6H29V8H19zM19 2H29V4H19zM11 11H5a3 3 0 00-3 3v2H4V14a1 1 0 011-1h6a1 1 0 011 1v2h2V14A3 3 0 0011 11zM8 10A4 4 0 104 6 4 4 0 008 10zM8 4A2 2 0 116 6 2 2 0 018 4z"
-                />
-              </svg>
-            </button>
-            <div
-              className="iot--flyout-menu--tooltip-anchor"
-              data-floating-menu-container={true}
-            >
-              <div
-                aria-expanded={false}
-                aria-label="Helpful description"
-                className="bx--tooltip__label"
-                id="test-trigger-id-2"
-                onBlur={[Function]}
-                onClick={[Function]}
-                onContextMenu={[Function]}
-                onFocus={[Function]}
-                onKeyDown={[Function]}
-                onMouseOut={[Function]}
-                onMouseOver={[Function]}
-                role="button"
-                tabIndex={0}
-              />
-            </div>
-=======
-            <div
-              aria-describedby={null}
+            <div
               aria-expanded={false}
               aria-label="Helpful description"
               className="bx--tooltip__label"
@@ -1533,7 +937,6 @@
               role="button"
               tabIndex={0}
             />
->>>>>>> 63f25ad1
           </div>
         </div>
       </div>
@@ -1556,19 +959,25 @@
           }
         >
           <button
+            aria-describedby={null}
             aria-label="Helpful description"
-            className="iot--flyout-menu--trigger-button iot--btn bx--btn bx--btn--ghost bx--btn--icon-only bx--tooltip__trigger bx--tooltip--a11y bx--tooltip--top bx--tooltip--align-center"
+            className="iot--flyout-menu--trigger-button iot--btn bx--btn bx--btn--ghost bx--tooltip--hidden bx--btn--icon-only bx--tooltip__trigger bx--tooltip--a11y bx--btn--icon-only--top bx--tooltip--align-center"
             data-testid="flyout-menu-button"
             disabled={false}
+            onBlur={[Function]}
             onClick={[Function]}
+            onFocus={[Function]}
+            onMouseEnter={[Function]}
+            onMouseLeave={[Function]}
             tabIndex={0}
             type="button"
           >
-            <span
+            <div
               className="bx--assistive-text"
+              onMouseEnter={[Function]}
             >
               Helpful description
-            </span>
+            </div>
             <svg
               aria-hidden="true"
               aria-label="Helpful description"
@@ -1591,68 +1000,7 @@
             className="iot--flyout-menu--tooltip-anchor"
             data-floating-menu-container={true}
           >
-<<<<<<< HEAD
-            <button
-              aria-describedby={null}
-              aria-label="Helpful description"
-              className="iot--flyout-menu--trigger-button iot--btn bx--btn bx--btn--ghost bx--tooltip--hidden bx--btn--icon-only bx--tooltip__trigger bx--tooltip--a11y bx--btn--icon-only--top bx--tooltip--align-center"
-              data-testid="flyout-menu-button"
-              disabled={false}
-              onBlur={[Function]}
-              onClick={[Function]}
-              onFocus={[Function]}
-              onMouseEnter={[Function]}
-              onMouseLeave={[Function]}
-              tabIndex={0}
-              type="button"
-            >
-              <div
-                className="bx--assistive-text"
-                onMouseEnter={[Function]}
-              >
-                Helpful description
-              </div>
-              <svg
-                aria-hidden="true"
-                aria-label="Helpful description"
-                className="bx--btn__icon"
-                fill="currentColor"
-                focusable="false"
-                height={16}
-                preserveAspectRatio="xMidYMid meet"
-                role="img"
-                viewBox="0 0 32 32"
-                width={16}
-                xmlns="http://www.w3.org/2000/svg"
-              >
-                <path
-                  d="M27 25H21a3 3 0 00-3 3v2h2V28a1 1 0 011-1h6a1 1 0 011 1v2h2V28A3 3 0 0027 25zM20 20a4 4 0 104-4A4 4 0 0020 20zm6 0a2 2 0 11-2-2A2 2 0 0126 20zM6 21V20H4v1a7 7 0 007 7h3V26H11A5 5 0 016 21zM19 10H26V12H19zM19 6H29V8H19zM19 2H29V4H19zM11 11H5a3 3 0 00-3 3v2H4V14a1 1 0 011-1h6a1 1 0 011 1v2h2V14A3 3 0 0011 11zM8 10A4 4 0 104 6 4 4 0 008 10zM8 4A2 2 0 116 6 2 2 0 018 4z"
-                />
-              </svg>
-            </button>
-            <div
-              className="iot--flyout-menu--tooltip-anchor"
-              data-floating-menu-container={true}
-            >
-              <div
-                aria-expanded={false}
-                aria-label="Helpful description"
-                className="bx--tooltip__label"
-                id="test-trigger-id-2"
-                onBlur={[Function]}
-                onClick={[Function]}
-                onContextMenu={[Function]}
-                onFocus={[Function]}
-                onKeyDown={[Function]}
-                onMouseOut={[Function]}
-                onMouseOver={[Function]}
-                role="button"
-                tabIndex={0}
-              />
-            </div>
-=======
-            <div
-              aria-describedby={null}
+            <div
               aria-expanded={false}
               aria-label="Helpful description"
               className="bx--tooltip__label"
@@ -1667,7 +1015,6 @@
               role="button"
               tabIndex={0}
             />
->>>>>>> 63f25ad1
           </div>
         </div>
       </div>
@@ -1690,19 +1037,25 @@
           }
         >
           <button
+            aria-describedby={null}
             aria-label="Helpful description"
-            className="iot--flyout-menu--trigger-button iot--btn bx--btn bx--btn--ghost bx--btn--icon-only bx--tooltip__trigger bx--tooltip--a11y bx--tooltip--top bx--tooltip--align-center"
+            className="iot--flyout-menu--trigger-button iot--btn bx--btn bx--btn--ghost bx--tooltip--hidden bx--btn--icon-only bx--tooltip__trigger bx--tooltip--a11y bx--btn--icon-only--top bx--tooltip--align-center"
             data-testid="flyout-menu-button"
             disabled={false}
+            onBlur={[Function]}
             onClick={[Function]}
+            onFocus={[Function]}
+            onMouseEnter={[Function]}
+            onMouseLeave={[Function]}
             tabIndex={0}
             type="button"
           >
-            <span
+            <div
               className="bx--assistive-text"
+              onMouseEnter={[Function]}
             >
               Helpful description
-            </span>
+            </div>
             <svg
               aria-hidden="true"
               aria-label="Helpful description"
@@ -1725,68 +1078,7 @@
             className="iot--flyout-menu--tooltip-anchor"
             data-floating-menu-container={true}
           >
-<<<<<<< HEAD
-            <button
-              aria-describedby={null}
-              aria-label="Helpful description"
-              className="iot--flyout-menu--trigger-button iot--btn bx--btn bx--btn--ghost bx--tooltip--hidden bx--btn--icon-only bx--tooltip__trigger bx--tooltip--a11y bx--btn--icon-only--top bx--tooltip--align-center"
-              data-testid="flyout-menu-button"
-              disabled={false}
-              onBlur={[Function]}
-              onClick={[Function]}
-              onFocus={[Function]}
-              onMouseEnter={[Function]}
-              onMouseLeave={[Function]}
-              tabIndex={0}
-              type="button"
-            >
-              <div
-                className="bx--assistive-text"
-                onMouseEnter={[Function]}
-              >
-                Helpful description
-              </div>
-              <svg
-                aria-hidden="true"
-                aria-label="Helpful description"
-                className="bx--btn__icon"
-                fill="currentColor"
-                focusable="false"
-                height={16}
-                preserveAspectRatio="xMidYMid meet"
-                role="img"
-                viewBox="0 0 32 32"
-                width={16}
-                xmlns="http://www.w3.org/2000/svg"
-              >
-                <path
-                  d="M27 25H21a3 3 0 00-3 3v2h2V28a1 1 0 011-1h6a1 1 0 011 1v2h2V28A3 3 0 0027 25zM20 20a4 4 0 104-4A4 4 0 0020 20zm6 0a2 2 0 11-2-2A2 2 0 0126 20zM6 21V20H4v1a7 7 0 007 7h3V26H11A5 5 0 016 21zM19 10H26V12H19zM19 6H29V8H19zM19 2H29V4H19zM11 11H5a3 3 0 00-3 3v2H4V14a1 1 0 011-1h6a1 1 0 011 1v2h2V14A3 3 0 0011 11zM8 10A4 4 0 104 6 4 4 0 008 10zM8 4A2 2 0 116 6 2 2 0 018 4z"
-                />
-              </svg>
-            </button>
-            <div
-              className="iot--flyout-menu--tooltip-anchor"
-              data-floating-menu-container={true}
-            >
-              <div
-                aria-expanded={false}
-                aria-label="Helpful description"
-                className="bx--tooltip__label"
-                id="test-trigger-id-2"
-                onBlur={[Function]}
-                onClick={[Function]}
-                onContextMenu={[Function]}
-                onFocus={[Function]}
-                onKeyDown={[Function]}
-                onMouseOut={[Function]}
-                onMouseOver={[Function]}
-                role="button"
-                tabIndex={0}
-              />
-            </div>
-=======
-            <div
-              aria-describedby={null}
+            <div
               aria-expanded={false}
               aria-label="Helpful description"
               className="bx--tooltip__label"
@@ -1801,7 +1093,6 @@
               role="button"
               tabIndex={0}
             />
->>>>>>> 63f25ad1
           </div>
         </div>
       </div>
