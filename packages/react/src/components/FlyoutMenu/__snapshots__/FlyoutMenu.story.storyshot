// Jest Snapshot v1, https://goo.gl/fbAQLP

exports[`Storybook Snapshot tests and console checks Storyshots 1 - Watson IoT/Flyout Menu Custom Footer Example 1`] = `
<div
  className="storybook-container"
>
  <div
    style={
      Object {
        "position": "relative",
        "zIndex": 0,
      }
    }
  >
    <div
      style={
        Object {
          "display": "flex",
          "justifyContent": "center",
        }
      }
    >
      <div
        className="iot--flyout-menu iot--flyout-menu__bottom iot--flyout-menu__light iot--flyout-menu__open"
        style={
          Object {
            "--tooltip-visibility": "hidden",
          }
        }
      >
        <button
          aria-label="Helpful description"
          className="iot--flyout-menu--trigger-button iot--btn bx--btn bx--btn--ghost bx--btn--icon-only bx--tooltip__trigger bx--tooltip--a11y bx--tooltip--top bx--tooltip--align-center"
          data-testid="flyout-menu-button"
          disabled={false}
          onClick={[Function]}
          tabIndex={0}
          type="button"
        >
          <span
            className="bx--assistive-text"
          >
            Helpful description
          </span>
          <svg
            aria-hidden="true"
            aria-label="Helpful description"
            className="bx--btn__icon"
            fill="currentColor"
            focusable="false"
            height={16}
            preserveAspectRatio="xMidYMid meet"
            role="img"
            viewBox="0 0 32 32"
            width={16}
            xmlns="http://www.w3.org/2000/svg"
          >
            <path
              d="M30 8h-4.1c-.5-2.3-2.5-4-4.9-4s-4.4 1.7-4.9 4H2v2h14.1c.5 2.3 2.5 4 4.9 4s4.4-1.7 4.9-4H30V8zM21 12c-1.7 0-3-1.3-3-3s1.3-3 3-3 3 1.3 3 3S22.7 12 21 12zM2 24h4.1c.5 2.3 2.5 4 4.9 4s4.4-1.7 4.9-4H30v-2H15.9c-.5-2.3-2.5-4-4.9-4s-4.4 1.7-4.9 4H2V24zM11 20c1.7 0 3 1.3 3 3s-1.3 3-3 3-3-1.3-3-3S9.3 20 11 20z"
            />
          </svg>
        </button>
        <div
          className="iot--flyout-menu--tooltip-anchor"
          data-floating-menu-container={true}
        >
          <div
            aria-controls="flyout-tooltip"
            aria-describedby="flyout-tooltip"
            aria-expanded={true}
            aria-label="Helpful description"
            className="bx--tooltip__label"
            id="test-trigger-id-2"
            onBlur={[Function]}
            onClick={[Function]}
            onContextMenu={[Function]}
            onFocus={[Function]}
            onKeyDown={[Function]}
            onMouseOut={[Function]}
            onMouseOver={[Function]}
            role="button"
            tabIndex={0}
          />
          <div
            onBlur={[Function]}
          >
            <span
              className="bx--visually-hidden"
              role="link"
              tabIndex="0"
            >
              Focus sentinel
            </span>
            <div
              className="bx--tooltip bx--tooltip--shown bx--tooltip--bottom bx--tooltip--align-center iot--flyout-menu--body iot--flyout-menu--body__bottom-start iot--flyout-menu--body__light iot--flyout-menu--body__open"
              data-floating-menu-direction="bottom"
              data-testid="flyout-menu"
              disabled={false}
              id="flyout-tooltip"
              onBlur={[Function]}
              onChange={[Function]}
              onContextMenu={[Function]}
              onFocus={[Function]}
              onMouseOut={[Function]}
              onMouseOver={[Function]}
              open={true}
              role="tooltip"
              style={
                Object {
                  "margin": 0,
                  "opacity": 1,
                  "position": "absolute",
                  "top": "0px",
                  "visibility": "hidden",
                }
              }
            >
              <span
                className="bx--tooltip__caret"
              />
              <div
                aria-labelledby="test-trigger-id-2"
                className="bx--tooltip__content"
                role="dialog"
              >
                <div>
                  <div>
                    <h2>
                      This is a header
                    </h2>
                    <p
                      style={
                        Object {
                          "width": 300,
                        }
                      }
                    >
                      Cras justo odio, dapibus ac facilisis in, egestas eget quam. Vestibulum id ligula porta felis euismod semper.
                    </p>
                  </div>
                  <div
                    className="iot--flyout-menu__bottom-container"
                  >
                    <div
                      style={
                        Object {
                          "alignItems": "center",
                          "display": "flex",
                          "height": 64,
                          "justifyContent": "space-between",
                        }
                      }
                    >
                      I'm a custom footer!  
                      <button
                        aria-pressed={null}
                        className="iot--btn bx--btn bx--btn--primary"
                        data-testid="Button"
                        disabled={false}
                        onClick={[Function]}
                        tabIndex={0}
                        type="button"
                      >
                        Confirm
                      </button>
                    </div>
                  </div>
                </div>
              </div>
            </div>
            <span
              className="bx--visually-hidden"
              role="link"
              tabIndex="0"
            >
              Focus sentinel
            </span>
          </div>
        </div>
      </div>
    </div>
  </div>
  <button
    className="info__show-button"
    onClick={[Function]}
    style={
      Object {
        "background": "#027ac5",
        "border": "none",
        "borderRadius": "0 0 0 5px",
        "color": "#fff",
        "cursor": "pointer",
        "display": "block",
        "fontFamily": "sans-serif",
        "fontSize": 12,
        "padding": "5px 15px",
        "position": "fixed",
        "right": 0,
        "top": 0,
      }
    }
    type="button"
  >
    Show Info
  </button>
</div>
`;

exports[`Storybook Snapshot tests and console checks Storyshots 1 - Watson IoT/Flyout Menu Default Example 1`] = `
<div
  className="storybook-container"
>
  <div
    style={
      Object {
        "position": "relative",
        "zIndex": 0,
      }
    }
  >
    <div
      style={
        Object {
          "alignItems": "center",
          "display": "flex",
          "height": "100vh",
          "justifyContent": "center",
        }
      }
    >
      <div
        className="iot--flyout-menu iot--flyout-menu__bottom"
        style={
          Object {
            "--tooltip-visibility": "hidden",
          }
        }
      >
        <button
          aria-label="Helpful description"
          className="iot--flyout-menu--trigger-button iot--btn bx--btn bx--btn--ghost bx--btn--icon-only bx--tooltip__trigger bx--tooltip--a11y bx--tooltip--top bx--tooltip--align-center"
          data-testid="flyout-menu-button"
          disabled={false}
          onClick={[Function]}
          tabIndex={0}
          type="button"
        >
          <span
            className="bx--assistive-text"
          >
            Helpful description
          </span>
          <svg
            aria-hidden="true"
            aria-label="Helpful description"
            className="bx--btn__icon"
            fill="currentColor"
            focusable="false"
            height={16}
            preserveAspectRatio="xMidYMid meet"
            role="img"
            viewBox="0 0 32 32"
            width={16}
            xmlns="http://www.w3.org/2000/svg"
          >
            <path
              d="M27 25H21a3 3 0 00-3 3v2h2V28a1 1 0 011-1h6a1 1 0 011 1v2h2V28A3 3 0 0027 25zM20 20a4 4 0 104-4A4 4 0 0020 20zm6 0a2 2 0 11-2-2A2 2 0 0126 20zM6 21V20H4v1a7 7 0 007 7h3V26H11A5 5 0 016 21zM19 10H26V12H19zM19 6H29V8H19zM19 2H29V4H19zM11 11H5a3 3 0 00-3 3v2H4V14a1 1 0 011-1h6a1 1 0 011 1v2h2V14A3 3 0 0011 11zM8 10A4 4 0 104 6 4 4 0 008 10zM8 4A2 2 0 116 6 2 2 0 018 4z"
            />
          </svg>
        </button>
        <div
          className="iot--flyout-menu--tooltip-anchor"
          data-floating-menu-container={true}
        >
          <div
            aria-describedby={null}
            aria-expanded={false}
            aria-label="Helpful description"
            className="bx--tooltip__label"
            id="test-trigger-id-2"
            onBlur={[Function]}
            onClick={[Function]}
            onContextMenu={[Function]}
            onFocus={[Function]}
            onKeyDown={[Function]}
            onMouseOut={[Function]}
            onMouseOver={[Function]}
            role="button"
            tabIndex={0}
          />
        </div>
      </div>
    </div>
  </div>
  <button
    className="info__show-button"
    onClick={[Function]}
    style={
      Object {
        "background": "#027ac5",
        "border": "none",
        "borderRadius": "0 0 0 5px",
        "color": "#fff",
        "cursor": "pointer",
        "display": "block",
        "fontFamily": "sans-serif",
        "fontSize": 12,
        "padding": "5px 15px",
        "position": "fixed",
        "right": 0,
        "top": 0,
      }
    }
    type="button"
  >
    Show Info
  </button>
</div>
`;

exports[`Storybook Snapshot tests and console checks Storyshots 1 - Watson IoT/Flyout Menu Large Flyout Example 1`] = `
<div
  className="storybook-container"
>
  <div
    style={
      Object {
        "position": "relative",
        "zIndex": 0,
      }
    }
  >
    <div
      style={
        Object {
          "display": "flex",
          "justifyContent": "center",
        }
      }
    >
      <div
        className="iot--flyout-menu iot--flyout-menu__bottom iot--flyout-menu__light"
        style={
          Object {
            "--tooltip-visibility": "hidden",
          }
        }
      >
        <button
          aria-label="Helpful description"
          className="iot--flyout-menu--trigger-button iot--btn bx--btn bx--btn--ghost bx--btn--icon-only bx--tooltip__trigger bx--tooltip--a11y bx--tooltip--top bx--tooltip--align-center"
          data-testid="flyout-menu-button"
          disabled={false}
          onClick={[Function]}
          tabIndex={0}
          type="button"
        >
          <span
            className="bx--assistive-text"
          >
            Helpful description
          </span>
          <svg
            aria-hidden="true"
            aria-label="Helpful description"
            className="bx--btn__icon"
            fill="currentColor"
            focusable="false"
            height={16}
            preserveAspectRatio="xMidYMid meet"
            role="img"
            viewBox="0 0 32 32"
            width={16}
            xmlns="http://www.w3.org/2000/svg"
          >
            <path
              d="M27 25H21a3 3 0 00-3 3v2h2V28a1 1 0 011-1h6a1 1 0 011 1v2h2V28A3 3 0 0027 25zM20 20a4 4 0 104-4A4 4 0 0020 20zm6 0a2 2 0 11-2-2A2 2 0 0126 20zM6 21V20H4v1a7 7 0 007 7h3V26H11A5 5 0 016 21zM19 10H26V12H19zM19 6H29V8H19zM19 2H29V4H19zM11 11H5a3 3 0 00-3 3v2H4V14a1 1 0 011-1h6a1 1 0 011 1v2h2V14A3 3 0 0011 11zM8 10A4 4 0 104 6 4 4 0 008 10zM8 4A2 2 0 116 6 2 2 0 018 4z"
            />
          </svg>
        </button>
        <div
          className="iot--flyout-menu--tooltip-anchor"
          data-floating-menu-container={true}
        >
          <div
            aria-describedby={null}
            aria-expanded={false}
            aria-label="Helpful description"
            className="bx--tooltip__label"
            id="test-trigger-id-2"
            onBlur={[Function]}
            onClick={[Function]}
            onContextMenu={[Function]}
            onFocus={[Function]}
            onKeyDown={[Function]}
            onMouseOut={[Function]}
            onMouseOver={[Function]}
            role="button"
            tabIndex={0}
          />
        </div>
      </div>
    </div>
  </div>
  <button
    className="info__show-button"
    onClick={[Function]}
    style={
      Object {
        "background": "#027ac5",
        "border": "none",
        "borderRadius": "0 0 0 5px",
        "color": "#fff",
        "cursor": "pointer",
        "display": "block",
        "fontFamily": "sans-serif",
        "fontSize": 12,
        "padding": "5px 15px",
        "position": "fixed",
        "right": 0,
        "top": 0,
      }
    }
    type="button"
  >
    Show Info
  </button>
</div>
`;

exports[`Storybook Snapshot tests and console checks Storyshots 1 - Watson IoT/Flyout Menu autopositioning example 1`] = `
<div
  className="storybook-container"
>
  <div
    style={
      Object {
        "position": "relative",
        "zIndex": 0,
      }
    }
  >
    <div
      style={
        Object {
          "display": "flex",
          "flex": "1",
          "flexDirection": "column",
          "height": "calc(100vh - 4rem)",
        }
      }
    >
      <div
        style={
          Object {
            "display": "flex",
            "flex": 1,
            "flexDirection": "row",
          }
        }
      >
        <div
          style={
            Object {
              "alignItems": "flex-start",
              "display": "flex",
              "flex": 1,
              "justifyContent": "flex-start",
            }
          }
        >
          <div
            className="iot--flyout-menu iot--flyout-menu__left"
            style={
              Object {
                "--tooltip-visibility": "hidden",
              }
            }
          >
            <button
              aria-label="Helpful description"
              className="iot--flyout-menu--trigger-button iot--btn bx--btn bx--btn--ghost bx--btn--icon-only bx--tooltip__trigger bx--tooltip--a11y bx--tooltip--top bx--tooltip--align-center"
              data-testid="flyout-menu-button"
              disabled={false}
              onClick={[Function]}
              tabIndex={0}
              type="button"
            >
              <span
                className="bx--assistive-text"
              >
                Helpful description
              </span>
              <svg
                aria-hidden="true"
                aria-label="Helpful description"
                className="bx--btn__icon"
                fill="currentColor"
                focusable="false"
                height={16}
                preserveAspectRatio="xMidYMid meet"
                role="img"
                viewBox="0 0 32 32"
                width={16}
                xmlns="http://www.w3.org/2000/svg"
              >
                <path
                  d="M27 25H21a3 3 0 00-3 3v2h2V28a1 1 0 011-1h6a1 1 0 011 1v2h2V28A3 3 0 0027 25zM20 20a4 4 0 104-4A4 4 0 0020 20zm6 0a2 2 0 11-2-2A2 2 0 0126 20zM6 21V20H4v1a7 7 0 007 7h3V26H11A5 5 0 016 21zM19 10H26V12H19zM19 6H29V8H19zM19 2H29V4H19zM11 11H5a3 3 0 00-3 3v2H4V14a1 1 0 011-1h6a1 1 0 011 1v2h2V14A3 3 0 0011 11zM8 10A4 4 0 104 6 4 4 0 008 10zM8 4A2 2 0 116 6 2 2 0 018 4z"
                />
              </svg>
            </button>
            <div
              className="iot--flyout-menu--tooltip-anchor"
              data-floating-menu-container={true}
            >
              <div
                aria-describedby={null}
                aria-expanded={false}
                aria-label="Helpful description"
                className="bx--tooltip__label"
                id="test-trigger-id-2"
                onBlur={[Function]}
                onClick={[Function]}
                onContextMenu={[Function]}
                onFocus={[Function]}
                onKeyDown={[Function]}
                onMouseOut={[Function]}
                onMouseOver={[Function]}
                role="button"
                tabIndex={0}
              />
            </div>
          </div>
        </div>
        <div
          style={
            Object {
              "alignItems": "flex-start",
              "display": "flex",
              "flex": 1,
              "justifyContent": "center",
            }
          }
        >
          <div
            className="iot--flyout-menu iot--flyout-menu__top"
            style={
              Object {
                "--tooltip-visibility": "hidden",
              }
            }
          >
            <button
              aria-label="Helpful description"
              className="iot--flyout-menu--trigger-button iot--btn bx--btn bx--btn--ghost bx--btn--icon-only bx--tooltip__trigger bx--tooltip--a11y bx--tooltip--top bx--tooltip--align-center"
              data-testid="flyout-menu-button"
              disabled={false}
              onClick={[Function]}
              tabIndex={0}
              type="button"
            >
              <span
                className="bx--assistive-text"
              >
                Helpful description
              </span>
              <svg
                aria-hidden="true"
                aria-label="Helpful description"
                className="bx--btn__icon"
                fill="currentColor"
                focusable="false"
                height={16}
                preserveAspectRatio="xMidYMid meet"
                role="img"
                viewBox="0 0 32 32"
                width={16}
                xmlns="http://www.w3.org/2000/svg"
              >
                <path
                  d="M27 25H21a3 3 0 00-3 3v2h2V28a1 1 0 011-1h6a1 1 0 011 1v2h2V28A3 3 0 0027 25zM20 20a4 4 0 104-4A4 4 0 0020 20zm6 0a2 2 0 11-2-2A2 2 0 0126 20zM6 21V20H4v1a7 7 0 007 7h3V26H11A5 5 0 016 21zM19 10H26V12H19zM19 6H29V8H19zM19 2H29V4H19zM11 11H5a3 3 0 00-3 3v2H4V14a1 1 0 011-1h6a1 1 0 011 1v2h2V14A3 3 0 0011 11zM8 10A4 4 0 104 6 4 4 0 008 10zM8 4A2 2 0 116 6 2 2 0 018 4z"
                />
              </svg>
            </button>
            <div
              className="iot--flyout-menu--tooltip-anchor"
              data-floating-menu-container={true}
            >
              <div
                aria-describedby={null}
                aria-expanded={false}
                aria-label="Helpful description"
                className="bx--tooltip__label"
                id="test-trigger-id-2"
                onBlur={[Function]}
                onClick={[Function]}
                onContextMenu={[Function]}
                onFocus={[Function]}
                onKeyDown={[Function]}
                onMouseOut={[Function]}
                onMouseOver={[Function]}
                role="button"
                tabIndex={0}
              />
            </div>
          </div>
        </div>
        <div
          style={
            Object {
              "alignItems": "flex-start",
              "display": "flex",
              "flex": 1,
              "justifyContent": "flex-end",
            }
          }
        >
          <div
            className="iot--flyout-menu iot--flyout-menu__right"
            style={
              Object {
                "--tooltip-visibility": "hidden",
              }
            }
          >
            <button
              aria-label="Helpful description"
              className="iot--flyout-menu--trigger-button iot--btn bx--btn bx--btn--ghost bx--btn--icon-only bx--tooltip__trigger bx--tooltip--a11y bx--tooltip--top bx--tooltip--align-center"
              data-testid="flyout-menu-button"
              disabled={false}
              onClick={[Function]}
              tabIndex={0}
              type="button"
            >
              <span
                className="bx--assistive-text"
              >
                Helpful description
              </span>
              <svg
                aria-hidden="true"
                aria-label="Helpful description"
                className="bx--btn__icon"
                fill="currentColor"
                focusable="false"
                height={16}
                preserveAspectRatio="xMidYMid meet"
                role="img"
                viewBox="0 0 32 32"
                width={16}
                xmlns="http://www.w3.org/2000/svg"
              >
                <path
                  d="M27 25H21a3 3 0 00-3 3v2h2V28a1 1 0 011-1h6a1 1 0 011 1v2h2V28A3 3 0 0027 25zM20 20a4 4 0 104-4A4 4 0 0020 20zm6 0a2 2 0 11-2-2A2 2 0 0126 20zM6 21V20H4v1a7 7 0 007 7h3V26H11A5 5 0 016 21zM19 10H26V12H19zM19 6H29V8H19zM19 2H29V4H19zM11 11H5a3 3 0 00-3 3v2H4V14a1 1 0 011-1h6a1 1 0 011 1v2h2V14A3 3 0 0011 11zM8 10A4 4 0 104 6 4 4 0 008 10zM8 4A2 2 0 116 6 2 2 0 018 4z"
                />
              </svg>
            </button>
            <div
              className="iot--flyout-menu--tooltip-anchor"
              data-floating-menu-container={true}
            >
              <div
                aria-describedby={null}
                aria-expanded={false}
                aria-label="Helpful description"
                className="bx--tooltip__label"
                id="test-trigger-id-2"
                onBlur={[Function]}
                onClick={[Function]}
                onContextMenu={[Function]}
                onFocus={[Function]}
                onKeyDown={[Function]}
                onMouseOut={[Function]}
                onMouseOver={[Function]}
                role="button"
                tabIndex={0}
              />
            </div>
          </div>
        </div>
      </div>
      <div
        style={
          Object {
            "display": "flex",
            "flex": 1,
            "flexDirection": "row",
          }
        }
      >
        <div
          style={
            Object {
              "alignItems": "center",
              "display": "flex",
              "flex": 1,
              "justifyContent": "flex-start",
            }
          }
        >
          <div
            className="iot--flyout-menu iot--flyout-menu__left"
            style={
              Object {
                "--tooltip-visibility": "hidden",
              }
            }
          >
            <button
              aria-label="Helpful description"
              className="iot--flyout-menu--trigger-button iot--btn bx--btn bx--btn--ghost bx--btn--icon-only bx--tooltip__trigger bx--tooltip--a11y bx--tooltip--top bx--tooltip--align-center"
              data-testid="flyout-menu-button"
              disabled={false}
              onClick={[Function]}
              tabIndex={0}
              type="button"
            >
              <span
                className="bx--assistive-text"
              >
                Helpful description
              </span>
              <svg
                aria-hidden="true"
                aria-label="Helpful description"
                className="bx--btn__icon"
                fill="currentColor"
                focusable="false"
                height={16}
                preserveAspectRatio="xMidYMid meet"
                role="img"
                viewBox="0 0 32 32"
                width={16}
                xmlns="http://www.w3.org/2000/svg"
              >
                <path
                  d="M27 25H21a3 3 0 00-3 3v2h2V28a1 1 0 011-1h6a1 1 0 011 1v2h2V28A3 3 0 0027 25zM20 20a4 4 0 104-4A4 4 0 0020 20zm6 0a2 2 0 11-2-2A2 2 0 0126 20zM6 21V20H4v1a7 7 0 007 7h3V26H11A5 5 0 016 21zM19 10H26V12H19zM19 6H29V8H19zM19 2H29V4H19zM11 11H5a3 3 0 00-3 3v2H4V14a1 1 0 011-1h6a1 1 0 011 1v2h2V14A3 3 0 0011 11zM8 10A4 4 0 104 6 4 4 0 008 10zM8 4A2 2 0 116 6 2 2 0 018 4z"
                />
              </svg>
            </button>
            <div
              className="iot--flyout-menu--tooltip-anchor"
              data-floating-menu-container={true}
            >
              <div
                aria-describedby={null}
                aria-expanded={false}
                aria-label="Helpful description"
                className="bx--tooltip__label"
                id="test-trigger-id-2"
                onBlur={[Function]}
                onClick={[Function]}
                onContextMenu={[Function]}
                onFocus={[Function]}
                onKeyDown={[Function]}
                onMouseOut={[Function]}
                onMouseOver={[Function]}
                role="button"
                tabIndex={0}
              />
            </div>
          </div>
        </div>
        <div
          style={
            Object {
              "alignItems": "center",
              "display": "flex",
              "flex": 1,
              "justifyContent": "center",
            }
          }
        >
          <div
            className="iot--flyout-menu iot--flyout-menu__top"
            style={
              Object {
                "--tooltip-visibility": "hidden",
              }
            }
          >
            <button
              aria-label="Helpful description"
              className="iot--flyout-menu--trigger-button iot--btn bx--btn bx--btn--ghost bx--btn--icon-only bx--tooltip__trigger bx--tooltip--a11y bx--tooltip--top bx--tooltip--align-center"
              data-testid="flyout-menu-button"
              disabled={false}
              onClick={[Function]}
              tabIndex={0}
              type="button"
            >
              <span
                className="bx--assistive-text"
              >
                Helpful description
              </span>
              <svg
                aria-hidden="true"
                aria-label="Helpful description"
                className="bx--btn__icon"
                fill="currentColor"
                focusable="false"
                height={16}
                preserveAspectRatio="xMidYMid meet"
                role="img"
                viewBox="0 0 32 32"
                width={16}
                xmlns="http://www.w3.org/2000/svg"
              >
                <path
                  d="M27 25H21a3 3 0 00-3 3v2h2V28a1 1 0 011-1h6a1 1 0 011 1v2h2V28A3 3 0 0027 25zM20 20a4 4 0 104-4A4 4 0 0020 20zm6 0a2 2 0 11-2-2A2 2 0 0126 20zM6 21V20H4v1a7 7 0 007 7h3V26H11A5 5 0 016 21zM19 10H26V12H19zM19 6H29V8H19zM19 2H29V4H19zM11 11H5a3 3 0 00-3 3v2H4V14a1 1 0 011-1h6a1 1 0 011 1v2h2V14A3 3 0 0011 11zM8 10A4 4 0 104 6 4 4 0 008 10zM8 4A2 2 0 116 6 2 2 0 018 4z"
                />
              </svg>
            </button>
            <div
              className="iot--flyout-menu--tooltip-anchor"
              data-floating-menu-container={true}
            >
              <div
                aria-describedby={null}
                aria-expanded={false}
                aria-label="Helpful description"
                className="bx--tooltip__label"
                id="test-trigger-id-2"
                onBlur={[Function]}
                onClick={[Function]}
                onContextMenu={[Function]}
                onFocus={[Function]}
                onKeyDown={[Function]}
                onMouseOut={[Function]}
                onMouseOver={[Function]}
                role="button"
                tabIndex={0}
              />
            </div>
          </div>
        </div>
        <div
          style={
            Object {
              "alignItems": "center",
              "display": "flex",
              "flex": 1,
              "justifyContent": "flex-end",
            }
          }
        >
          <div
            className="iot--flyout-menu iot--flyout-menu__right"
            style={
              Object {
                "--tooltip-visibility": "hidden",
              }
            }
          >
            <button
              aria-label="Helpful description"
              className="iot--flyout-menu--trigger-button iot--btn bx--btn bx--btn--ghost bx--btn--icon-only bx--tooltip__trigger bx--tooltip--a11y bx--tooltip--top bx--tooltip--align-center"
              data-testid="flyout-menu-button"
              disabled={false}
              onClick={[Function]}
              tabIndex={0}
              type="button"
            >
              <span
                className="bx--assistive-text"
              >
                Helpful description
              </span>
              <svg
                aria-hidden="true"
                aria-label="Helpful description"
                className="bx--btn__icon"
                fill="currentColor"
                focusable="false"
                height={16}
                preserveAspectRatio="xMidYMid meet"
                role="img"
                viewBox="0 0 32 32"
                width={16}
                xmlns="http://www.w3.org/2000/svg"
              >
                <path
                  d="M27 25H21a3 3 0 00-3 3v2h2V28a1 1 0 011-1h6a1 1 0 011 1v2h2V28A3 3 0 0027 25zM20 20a4 4 0 104-4A4 4 0 0020 20zm6 0a2 2 0 11-2-2A2 2 0 0126 20zM6 21V20H4v1a7 7 0 007 7h3V26H11A5 5 0 016 21zM19 10H26V12H19zM19 6H29V8H19zM19 2H29V4H19zM11 11H5a3 3 0 00-3 3v2H4V14a1 1 0 011-1h6a1 1 0 011 1v2h2V14A3 3 0 0011 11zM8 10A4 4 0 104 6 4 4 0 008 10zM8 4A2 2 0 116 6 2 2 0 018 4z"
                />
              </svg>
            </button>
            <div
              className="iot--flyout-menu--tooltip-anchor"
              data-floating-menu-container={true}
            >
              <div
                aria-describedby={null}
                aria-expanded={false}
                aria-label="Helpful description"
                className="bx--tooltip__label"
                id="test-trigger-id-2"
                onBlur={[Function]}
                onClick={[Function]}
                onContextMenu={[Function]}
                onFocus={[Function]}
                onKeyDown={[Function]}
                onMouseOut={[Function]}
                onMouseOver={[Function]}
                role="button"
                tabIndex={0}
              />
            </div>
          </div>
        </div>
      </div>
      <div
        style={
          Object {
            "display": "flex",
            "flex": 1,
            "flexDirection": "row",
          }
        }
      >
        <div
          style={
            Object {
              "alignItems": "flex-end",
              "display": "flex",
              "flex": 1,
              "justifyContent": "flex-start",
            }
          }
        >
          <div
            className="iot--flyout-menu iot--flyout-menu__bottom"
            style={
              Object {
                "--tooltip-visibility": "hidden",
              }
            }
          >
            <button
              aria-label="Helpful description"
              className="iot--flyout-menu--trigger-button iot--btn bx--btn bx--btn--ghost bx--btn--icon-only bx--tooltip__trigger bx--tooltip--a11y bx--tooltip--top bx--tooltip--align-center"
              data-testid="flyout-menu-button"
              disabled={false}
              onClick={[Function]}
              tabIndex={0}
              type="button"
            >
              <span
                className="bx--assistive-text"
              >
<<<<<<< HEAD
                <div
                  className="iot--flyout-menu--content"
                >
                  <div>
                    <h2>
                      This is a header
                    </h2>
                    <p
                      style={
                        Object {
                          "width": 300,
                        }
                      }
                    >
                      Cras justo odio, dapibus ac facilisis in, egestas eget quam. Vestibulum id ligula porta felis euismod semper.
                    </p>
                  </div>
                </div>
                <div
                  className="iot--flyout-menu__bottom-container"
                >
                  <div
                    style={
                      Object {
                        "alignItems": "center",
                        "display": "flex",
                        "height": 64,
                        "justifyContent": "space-between",
                      }
                    }
                  >
                    I'm a custom footer!  
                    <button
                      aria-pressed={null}
                      className="iot--btn bx--btn bx--btn--primary"
                      data-testid="Button"
                      disabled={false}
                      onClick={[Function]}
                      tabIndex={0}
                      type="button"
                    >
                      Confirm
                    </button>
                  </div>
                </div>
              </div>
            </div>
            <span
              className="bx--visually-hidden"
              role="link"
              tabIndex="0"
=======
                Helpful description
              </span>
              <svg
                aria-hidden="true"
                aria-label="Helpful description"
                className="bx--btn__icon"
                fill="currentColor"
                focusable="false"
                height={16}
                preserveAspectRatio="xMidYMid meet"
                role="img"
                viewBox="0 0 32 32"
                width={16}
                xmlns="http://www.w3.org/2000/svg"
              >
                <path
                  d="M27 25H21a3 3 0 00-3 3v2h2V28a1 1 0 011-1h6a1 1 0 011 1v2h2V28A3 3 0 0027 25zM20 20a4 4 0 104-4A4 4 0 0020 20zm6 0a2 2 0 11-2-2A2 2 0 0126 20zM6 21V20H4v1a7 7 0 007 7h3V26H11A5 5 0 016 21zM19 10H26V12H19zM19 6H29V8H19zM19 2H29V4H19zM11 11H5a3 3 0 00-3 3v2H4V14a1 1 0 011-1h6a1 1 0 011 1v2h2V14A3 3 0 0011 11zM8 10A4 4 0 104 6 4 4 0 008 10zM8 4A2 2 0 116 6 2 2 0 018 4z"
                />
              </svg>
            </button>
            <div
              className="iot--flyout-menu--tooltip-anchor"
              data-floating-menu-container={true}
>>>>>>> 83f8f9a9
            >
              <div
                aria-describedby={null}
                aria-expanded={false}
                aria-label="Helpful description"
                className="bx--tooltip__label"
                id="test-trigger-id-2"
                onBlur={[Function]}
                onClick={[Function]}
                onContextMenu={[Function]}
                onFocus={[Function]}
                onKeyDown={[Function]}
                onMouseOut={[Function]}
                onMouseOver={[Function]}
                role="button"
                tabIndex={0}
              />
            </div>
          </div>
        </div>
        <div
          style={
            Object {
              "alignItems": "flex-end",
              "display": "flex",
              "flex": 1,
              "justifyContent": "center",
            }
          }
        >
          <div
            className="iot--flyout-menu iot--flyout-menu__bottom"
            style={
              Object {
                "--tooltip-visibility": "hidden",
              }
            }
          >
            <button
              aria-label="Helpful description"
              className="iot--flyout-menu--trigger-button iot--btn bx--btn bx--btn--ghost bx--btn--icon-only bx--tooltip__trigger bx--tooltip--a11y bx--tooltip--top bx--tooltip--align-center"
              data-testid="flyout-menu-button"
              disabled={false}
              onClick={[Function]}
              tabIndex={0}
              type="button"
            >
              <span
                className="bx--assistive-text"
              >
                Helpful description
              </span>
              <svg
                aria-hidden="true"
                aria-label="Helpful description"
                className="bx--btn__icon"
                fill="currentColor"
                focusable="false"
                height={16}
                preserveAspectRatio="xMidYMid meet"
                role="img"
                viewBox="0 0 32 32"
                width={16}
                xmlns="http://www.w3.org/2000/svg"
              >
                <path
                  d="M27 25H21a3 3 0 00-3 3v2h2V28a1 1 0 011-1h6a1 1 0 011 1v2h2V28A3 3 0 0027 25zM20 20a4 4 0 104-4A4 4 0 0020 20zm6 0a2 2 0 11-2-2A2 2 0 0126 20zM6 21V20H4v1a7 7 0 007 7h3V26H11A5 5 0 016 21zM19 10H26V12H19zM19 6H29V8H19zM19 2H29V4H19zM11 11H5a3 3 0 00-3 3v2H4V14a1 1 0 011-1h6a1 1 0 011 1v2h2V14A3 3 0 0011 11zM8 10A4 4 0 104 6 4 4 0 008 10zM8 4A2 2 0 116 6 2 2 0 018 4z"
                />
              </svg>
            </button>
            <div
              className="iot--flyout-menu--tooltip-anchor"
              data-floating-menu-container={true}
            >
              <div
                aria-describedby={null}
                aria-expanded={false}
                aria-label="Helpful description"
                className="bx--tooltip__label"
                id="test-trigger-id-2"
                onBlur={[Function]}
                onClick={[Function]}
                onContextMenu={[Function]}
                onFocus={[Function]}
                onKeyDown={[Function]}
                onMouseOut={[Function]}
                onMouseOver={[Function]}
                role="button"
                tabIndex={0}
              />
            </div>
          </div>
        </div>
        <div
          style={
            Object {
              "alignItems": "flex-end",
              "display": "flex",
              "flex": 1,
              "justifyContent": "flex-end",
            }
          }
        >
          <div
            className="iot--flyout-menu iot--flyout-menu__bottom"
            style={
              Object {
                "--tooltip-visibility": "hidden",
              }
            }
          >
            <button
              aria-label="Helpful description"
              className="iot--flyout-menu--trigger-button iot--btn bx--btn bx--btn--ghost bx--btn--icon-only bx--tooltip__trigger bx--tooltip--a11y bx--tooltip--top bx--tooltip--align-center"
              data-testid="flyout-menu-button"
              disabled={false}
              onClick={[Function]}
              tabIndex={0}
              type="button"
            >
              <span
                className="bx--assistive-text"
              >
                Helpful description
              </span>
              <svg
                aria-hidden="true"
                aria-label="Helpful description"
                className="bx--btn__icon"
                fill="currentColor"
                focusable="false"
                height={16}
                preserveAspectRatio="xMidYMid meet"
                role="img"
                viewBox="0 0 32 32"
                width={16}
                xmlns="http://www.w3.org/2000/svg"
              >
                <path
                  d="M27 25H21a3 3 0 00-3 3v2h2V28a1 1 0 011-1h6a1 1 0 011 1v2h2V28A3 3 0 0027 25zM20 20a4 4 0 104-4A4 4 0 0020 20zm6 0a2 2 0 11-2-2A2 2 0 0126 20zM6 21V20H4v1a7 7 0 007 7h3V26H11A5 5 0 016 21zM19 10H26V12H19zM19 6H29V8H19zM19 2H29V4H19zM11 11H5a3 3 0 00-3 3v2H4V14a1 1 0 011-1h6a1 1 0 011 1v2h2V14A3 3 0 0011 11zM8 10A4 4 0 104 6 4 4 0 008 10zM8 4A2 2 0 116 6 2 2 0 018 4z"
                />
              </svg>
            </button>
            <div
              className="iot--flyout-menu--tooltip-anchor"
              data-floating-menu-container={true}
            >
              <div
                aria-describedby={null}
                aria-expanded={false}
                aria-label="Helpful description"
                className="bx--tooltip__label"
                id="test-trigger-id-2"
                onBlur={[Function]}
                onClick={[Function]}
                onContextMenu={[Function]}
                onFocus={[Function]}
                onKeyDown={[Function]}
                onMouseOut={[Function]}
                onMouseOver={[Function]}
                role="button"
                tabIndex={0}
              />
            </div>
          </div>
        </div>
      </div>
    </div>
  </div>
  <button
    className="info__show-button"
    onClick={[Function]}
    style={
      Object {
        "background": "#027ac5",
        "border": "none",
        "borderRadius": "0 0 0 5px",
        "color": "#fff",
        "cursor": "pointer",
        "display": "block",
        "fontFamily": "sans-serif",
        "fontSize": 12,
        "padding": "5px 15px",
        "position": "fixed",
        "right": 0,
        "top": 0,
      }
    }
    type="button"
  >
    Show Info
  </button>
</div>
`;<|MERGE_RESOLUTION|>--- conflicted
+++ resolved
@@ -947,7 +947,6 @@
               <span
                 className="bx--assistive-text"
               >
-<<<<<<< HEAD
                 <div
                   className="iot--flyout-menu--content"
                 >
@@ -999,31 +998,6 @@
               className="bx--visually-hidden"
               role="link"
               tabIndex="0"
-=======
-                Helpful description
-              </span>
-              <svg
-                aria-hidden="true"
-                aria-label="Helpful description"
-                className="bx--btn__icon"
-                fill="currentColor"
-                focusable="false"
-                height={16}
-                preserveAspectRatio="xMidYMid meet"
-                role="img"
-                viewBox="0 0 32 32"
-                width={16}
-                xmlns="http://www.w3.org/2000/svg"
-              >
-                <path
-                  d="M27 25H21a3 3 0 00-3 3v2h2V28a1 1 0 011-1h6a1 1 0 011 1v2h2V28A3 3 0 0027 25zM20 20a4 4 0 104-4A4 4 0 0020 20zm6 0a2 2 0 11-2-2A2 2 0 0126 20zM6 21V20H4v1a7 7 0 007 7h3V26H11A5 5 0 016 21zM19 10H26V12H19zM19 6H29V8H19zM19 2H29V4H19zM11 11H5a3 3 0 00-3 3v2H4V14a1 1 0 011-1h6a1 1 0 011 1v2h2V14A3 3 0 0011 11zM8 10A4 4 0 104 6 4 4 0 008 10zM8 4A2 2 0 116 6 2 2 0 018 4z"
-                />
-              </svg>
-            </button>
-            <div
-              className="iot--flyout-menu--tooltip-anchor"
-              data-floating-menu-container={true}
->>>>>>> 83f8f9a9
             >
               <div
                 aria-describedby={null}
