--- conflicted
+++ resolved
@@ -890,17 +890,17 @@
           SEARCH_GROUP
         )
       : null,
-<<<<<<< HEAD
     searchFieldDefaultExpanded: shouldCreate('searchFieldDefaultExpanded')
       ? boolean(
           'Expand search field by default on initialization (view.toolbar.search.defaultExpanded)',
           enableKnob('searchFieldDefaultExpanded'),
-=======
-    searchIsExpanded: shouldCreate('search.isExpanded')
+          SEARCH_GROUP
+        )
+      : null,
+    searchIsExpanded: shouldCreate('searchIsExpanded')
       ? boolean(
           'Force the toolbar search field to always be expanded (view.toolbar.search.isExpanded)',
           false,
->>>>>>> 3a2834fe
           SEARCH_GROUP
         )
       : null,
