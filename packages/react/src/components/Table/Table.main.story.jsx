import React from 'react';
import { action } from '@storybook/addon-actions';
import { object, select, boolean } from '@storybook/addon-knobs';
import { merge, uniqueId } from 'lodash-es';

import StoryNotice from '../../internal/StoryNotice';
import Button from '../Button';
import EmptyState from '../EmptyState';
import { DragAndDrop } from '../../utils/DragAndDropUtils';
import RuleBuilder from '../RuleBuilder/RuleBuilder';
import useStoryState from '../../internal/storyState';

import TableREADME from './mdx/Table.mdx';
import SortingREADME from './mdx/Sorting.mdx';
import RowExpansionREADME from './mdx/RowExpansion.mdx';
import SelectionAndBatchActionsREADME from './mdx/SelectionAndBatchActions.mdx';
import InlineActionsREADME from './mdx/InlineActions.mdx';
import RowNestingREADME from './mdx/RowNesting.mdx';
import FilteringREADME from './mdx/Filtering.mdx';
import Table from './Table';
import StatefulTable from './StatefulTable';
import {
  addChildRows,
  addRowAction,
  addColumnGroupIds,
  getTableActions,
  getTableColumns,
  getTableData,
  getTableToolbarActions,
  getExpandedData,
  getDefaultOrdering,
  getEditDataFunction,
  getRowActionStates,
  getAdvancedFilters,
  getTableKnobs,
  getI18nKnobs,
  getBatchActions,
  objectWithSubstitution,
  getDrillDownRowAction,
  getOverflowTextOnlyRowAction,
  getOverflowDeleteRowAction,
  getOverflowAddRowAction,
  getOverflowEditRowAction,
  getHiddenOverflowRowAction,
  getHiddenRowAction,
  addMoreChildRowsToParent,
} from './Table.story.helpers';

export default {
  title: '1 - Watson IoT/Table',
  parameters: {
    component: Table,
    docs: {
      page: TableREADME,
    },
  },
};

/**
 * The main playground story for the Table/StatefulTable.
 * All props (that can be combined) are enabled in dev mode in order to help catch
 * regressions and see how changes affect existing functionality. But for the consumers
 * of the library it would probably be overwhelming to see all functionality at once,
 * hence a simple table is shown in production.
 * @returns story function
 */
export const Playground = () => {
  // STATES
  const [showRowEditBar, setShowRowEditBar] = useStoryState(false);
  const [rowActionsState, setRowActionsState] = useStoryState(getRowActionStates());

  // KNOBS
  // The order of appearance is defined function getTableKnobs.
  const {
    selectedTableType,
    tableMaxWidth,
    secondaryTitle,
    numberOfRows,
    useZebraStyles,
    size,
    tableTooltipText,
    demoInitialColumnSizes,
    hasResize,
    preserveColumnWidths,
    useAutoTableLayoutForResize,
    demoColumnTooltips,
    demoColumnGroupAssignments,
    columnGroups,
    hasColumnSelection,
    hasColumnSelectionConfig,
    demoSingleSort,
    hasMultiSort,
    hasAggregations,
    aggregationLabel,
    aggregationsColumns,
    hasFilter,
    hasAdvancedFilter,
    hasPagination,
    pageSizes,
    maxPages,
    isItemPerPageHidden,
    paginationSize,
    hasRowExpansion,
    hasRowNesting,
    demoHasLoadMore,
    shouldExpandOnRowClick,
    expandedIds,
    hasRowSelection,
    selectedIds,
    selectionCheckboxEnabled,
    hasSearch,
    hasFastSearch,
    wrapCellText,
    cellTextAlignment,
    preserveCellWhiteSpace,
    hasRowActions,
    shouldLazyRender,
    hasRowEdit,
    hasSingleRowEdit,
    demoRenderDataFunction,
    demoToolbarActions,
    demoCustomToolbarContent,
    toolbarIsDisabled,
    tableIsLoading,
    demoEmptyColumns,
    loadingRowCount,
    loadingColumnCount,
    demoEmptyState,
    demoCustomEmptyState,
    demoCustomErrorState,
    locale,
<<<<<<< HEAD
    demoBatchActions,
    searchIsExpanded,
=======
    batchActions,
>>>>>>> 9e79f3f1
  } = getTableKnobs({
    enableKnob: (name) =>
      // For this story always disable the following knobs by default
      [
        'hasUserViewManagement',
        'demoInitialColumnSizes',
        'hasRowExpansion',
        'toolbarIsDisabled',
        'hasMultiSort',
        'stickyHeader',
        'useAutoTableLayoutForResize',
        'isItemPerPageHidden',
        'hasColumnSelection',
        'hasColumnSelectionConfig',
        'shouldLazyRender',
        'preserveCellWhiteSpace',
        'tableIsLoading',
        'demoEmptyColumns',
        'demoEmptyState',
        'demoCustomEmptyState',
        'demoCustomErrorState',
      ].includes(name)
        ? false
        : // For this story always enable the following knobs by default
        ['selectionCheckboxEnabled'].includes(name)
        ? true
        : // For this story enable the other knobs by defaults if we are in dev environment
          __DEV__,
    useGroups: true,
  });

  // CUSTOM DEMO JSX
  const rowEditBarButtons = (
    <div style={{ display: 'flex', alignItems: 'center', gap: '1rem' }}>
      <div style={{ fontSize: '12px' }} className=".bx--type-light">
        This is shallow demo implementation of the row edit functionality. Data modifications are
        not saved.
      </div>
      <Button key="cancel" size="small" kind="tertiary" onClick={() => setShowRowEditBar(false)}>
        Cancel demo
      </Button>
    </div>
  );

  const singleRowEditButtons = (
    <Button
      key="cancel"
      size="small"
      kind="tertiary"
      onClick={() => {
        setRowActionsState([...getRowActionStates()]);
      }}
    >
      Cancel Row edit demo
    </Button>
  );

  const customToolbarContentElement = (
    <div
      className=".bx--type-light"
      style={{ alignItems: 'center', display: 'flex', padding: '0 1rem' }}
    >
      Custom content
    </div>
  );

  const customEmptyState = (
    <div key="empty-state">
      <h1 key="empty-state-heading">Custom empty state</h1>
      <p key="empty-state-message">Hey, no data!</p>
    </div>
  );

  const customErrorState = (
    <EmptyState
      icon="error"
      title="Error occured while loading"
      body="Custom Error message"
      action={{
        label: 'Reload',
        onClick: action('onErrorStateAction'),
        kind: 'ghost',
      }}
    />
  );

  // INITIAL DATA STATE
  const [data, setData] = useStoryState(
    [...(demoEmptyState || demoCustomEmptyState ? [] : getTableData())]
      .slice(0, numberOfRows)
      .map((row, index) => (hasRowActions ? addRowAction(row, hasSingleRowEdit, index) : row))
      .map((row, index) => (hasRowNesting ? addChildRows(row, index) : row))
      .map((row) => (!selectionCheckboxEnabled ? { ...row, isSelectable: false } : row))
      .map((row) => (demoHasLoadMore ? { ...row, hasLoadMore: true } : row)),
    // Reset initial state and trigger a story re-render when any
    // of the following values change
    [
      demoEmptyState,
      demoCustomEmptyState,
      hasRowActions,
      hasSingleRowEdit,
      hasRowNesting,
      selectionCheckboxEnabled,
      demoHasLoadMore,
    ]
  );

  const onRowLoadMore = (parentId) => {
    action('onRowLoadMore')(parentId);
    setTimeout(() => {
      setData((prevData) => addMoreChildRowsToParent(prevData, parentId));
    }, 1000);
  };

  // PROPS ADJUSTED BASED ON KNOBS
  const MyTable = selectedTableType === 'StatefulTable' ? StatefulTable : Table;
  const style = tableMaxWidth !== 'none' ? { maxWidth: tableMaxWidth } : null;
  const tableTooltip = tableTooltipText ? <div>{tableTooltipText}</div> : null;
  const activeBar =
    hasColumnSelection || hasColumnSelectionConfig
      ? 'column'
      : showRowEditBar
      ? 'rowEdit'
      : undefined;
  const toolbarActions = demoToolbarActions ? getTableToolbarActions() : undefined;
  const customToolbarContent = demoCustomToolbarContent ? customToolbarContentElement : undefined;
  const expandedData = hasRowExpansion ? getExpandedData(data) : [];
  const columns = [...(demoEmptyColumns ? [] : getTableColumns())]
    .map((column, index) => ({
      ...column,
      isSortable: (hasMultiSort || demoSingleSort) && index !== 1,
      width: demoInitialColumnSizes ? (index % 2 === 0 ? '100px' : '200px') : undefined,
      tooltip: demoColumnTooltips ? `A tooltip for ${column.name}` : undefined,
      align: cellTextAlignment,
      editDataFunction: getEditDataFunction(() => {}),
    }))
    .map((column) => {
      if (demoRenderDataFunction) return column;
      const { renderDataFunction, ...columnNoRenderDataFunction } = column;
      return columnNoRenderDataFunction;
    });

  const ordering = getDefaultOrdering(columns).map((col, index) =>
    demoColumnGroupAssignments ? addColumnGroupIds(col, index) : col
  );

  const myTableActions = merge(getTableActions(), {
    table: { onRowLoadMore },
    toolbar: {
      onShowRowEdit: () => setShowRowEditBar(true),
    },
  });
  const advancedFilters = hasAdvancedFilter ? getAdvancedFilters() : undefined;
  const emptyState = demoCustomEmptyState ? customEmptyState : undefined;
  const errorState = demoCustomErrorState ? customErrorState : undefined;
  const error = demoCustomErrorState ? 'Error!' : undefined;

  // For demo and test purposes we generate an new key for the table when
  // some knobs change that normally wouldn't trigger a rerender in the StatefulTable.
  const knobRegeneratedKey = `table${demoInitialColumnSizes}${JSON.stringify(aggregationsColumns)}
  ${aggregationLabel}${demoCustomEmptyState}${loadingRowCount}${loadingColumnCount}${maxPages}
  ${isItemPerPageHidden}${paginationSize}${demoToolbarActions}${toolbarIsDisabled}`;

  return (
<<<<<<< HEAD
    <MyTable
      key={knobRegeneratedKey}
      id="table"
      style={style}
      secondaryTitle={secondaryTitle}
      useZebraStyles={useZebraStyles}
      tooltip={tableTooltip}
      columns={columns}
      columnGroups={columnGroups}
      data={data}
      expandedData={expandedData}
      actions={myTableActions}
      size={size}
      options={{
        hasAggregations,
        hasColumnSelection,
        hasColumnSelectionConfig,
        hasFilter: hasFilter && !hasAdvancedFilter,
        hasAdvancedFilter,
        hasMultiSort,
        hasPagination,
        hasResize,
        hasRowExpansion,
        hasRowNesting,
        hasRowSelection,
        shouldExpandOnRowClick,
        hasFastSearch,
        hasSearch,
        preserveColumnWidths,
        useAutoTableLayoutForResize,
        wrapCellText,
        preserveCellWhiteSpace,
        hasRowActions,
        shouldLazyRender,
        hasRowEdit,
        hasSingleRowEdit,
      }}
      view={{
        advancedFilters,
        aggregations: {
          label: aggregationLabel,
          columns: aggregationsColumns,
        },
        toolbar: {
          activeBar,
          isDisabled: toolbarIsDisabled,
          customToolbarContent,
          toolbarActions,
          rowEditBarButtons,
          batchActions,
          search: {
            isExpanded: searchIsExpanded,
          },
        },
        table: {
          emptyState,
          errorState,
          rowActions: rowActionsState,
          singleRowEditButtons,
          loadingState: {
            isLoading: tableIsLoading,
            rowCount: loadingRowCount,
            columnCount: loadingColumnCount,
=======
    <DragAndDrop>
      <MyTable
        key={knobRegeneratedKey}
        id="table"
        style={style}
        secondaryTitle={secondaryTitle}
        useZebraStyles={useZebraStyles}
        tooltip={tableTooltip}
        columns={columns}
        columnGroups={columnGroups}
        data={data}
        expandedData={expandedData}
        actions={myTableActions}
        size={size}
        options={{
          hasAggregations,
          hasColumnSelection,
          hasColumnSelectionConfig,
          hasFilter: hasFilter && !hasAdvancedFilter,
          hasAdvancedFilter,
          hasMultiSort,
          hasPagination,
          hasResize,
          hasRowExpansion,
          hasRowNesting,
          hasRowSelection,
          shouldExpandOnRowClick,
          hasFastSearch,
          hasSearch,
          preserveColumnWidths,
          useAutoTableLayoutForResize,
          wrapCellText,
          preserveCellWhiteSpace,
          hasRowActions,
          shouldLazyRender,
          hasRowEdit,
          hasSingleRowEdit,
        }}
        view={{
          advancedFilters,
          aggregations: {
            label: aggregationLabel,
            columns: aggregationsColumns,
>>>>>>> 9e79f3f1
          },
          toolbar: {
            activeBar,
            isDisabled: toolbarIsDisabled,
            customToolbarContent,
            toolbarActions,
            rowEditBarButtons,
            batchActions,
          },
          table: {
            emptyState,
            errorState,
            expandedIds,
            selectedIds,
            rowActions: rowActionsState,
            singleRowEditButtons,
            loadingState: {
              isLoading: tableIsLoading,
              rowCount: loadingRowCount,
              columnCount: loadingColumnCount,
            },
            ordering,
          },
          pagination: {
            pageSizes,
            maxPages,
            isItemPerPageHidden,
            size: paginationSize,
          },
        }}
        i18n={getI18nKnobs()}
        error={error}
        locale={locale}
      />
    </DragAndDrop>
  );
};
Playground.storyName = 'Playground';

export const WithSorting = () => {
  const { selectedTableType, demoSingleSort, hasMultiSort } = getTableKnobs({
    knobsToCreate: ['selectedTableType', 'demoSingleSort', 'hasMultiSort'],
    enableKnob: (name) => name !== 'hasMultiSort',
  });

  const MyTable = selectedTableType === 'StatefulTable' ? StatefulTable : Table;
  const data = getTableData().slice(0, 50);
  const columns = getTableColumns().map((column) => ({
    ...column,
    isSortable: demoSingleSort,
    tooltip:
      column.id === 'object'
        ? `This column has a custom sort function based on the object id property`
        : column.id === 'status'
        ? `This column has a custom sort function that orders on BROKEN, RUNNING and then NOT_RUNNING`
        : undefined,
  }));

  const sort = object('Sort state (view.table.sort)', {
    columnId: 'select',
    direction: 'ASC',
  });

  return (
    <DragAndDrop>
      <MyTable
        actions={getTableActions()}
        columns={columns}
        data={data}
        options={{
          hasMultiSort,
        }}
        view={{
          table: {
            sort,
          },
        }}
      />
    </DragAndDrop>
  );
};

WithSorting.storyName = 'With sorting';
WithSorting.parameters = {
  component: Table,
  docs: {
    page: SortingREADME,
  },
};

export const WithRowExpansion = () => {
  const { selectedTableType, hasRowExpansion, shouldExpandOnRowClick } = getTableKnobs({
    knobsToCreate: ['selectedTableType', 'hasRowExpansion', 'shouldExpandOnRowClick'],
    enableKnob: () => true,
  });

  const initiallyExpandedIds = object('expandedIds', ['row-1']);

  const MyTable = selectedTableType === 'StatefulTable' ? StatefulTable : Table;
  const data = getTableData().slice(0, 10);
  const columns = getTableColumns();

  const expandedData = object('expandedData', [
    {
      rowId: 'row-1',
      content: 'My expanded content for row 1',
    },
    {
      rowId: 'row-3',
      content: 'My expanded content for row 3',
    },
  ]);

  return (
    <>
      <style>{`.iot--expanded-tablerow td[colspan="10"] { padding: 2rem !important;}`}</style>
      <MyTable
        actions={getTableActions()}
        columns={columns}
        data={data}
        expandedData={expandedData}
        options={{
          hasRowExpansion,
          shouldExpandOnRowClick,
        }}
        view={{ table: { expandedIds: initiallyExpandedIds } }}
      />
    </>
  );
};

WithRowExpansion.storyName = 'With row expansion';
WithRowExpansion.parameters = {
  component: Table,
  docs: {
    page: RowExpansionREADME,
  },
};

export const WithRowNesting = () => {
  const {
    selectedTableType,
    hasRowNesting,
    shouldExpandOnRowClick,
    demoHasLoadMore,
  } = getTableKnobs({
    knobsToCreate: [
      'selectedTableType',
      'hasRowNesting',
      'shouldExpandOnRowClick',
      'demoHasLoadMore',
    ],
    enableKnob: () => true,
  });

  const initiallyExpandedIds = object('Expanded ids (view.table.expandedIds)', ['row-1']);
  const demoDeepNesting = !hasRowNesting.hasSingleNestedHierarchy;
  const MyTable = selectedTableType === 'StatefulTable' ? StatefulTable : Table;
  const initialData = getTableData()
    .slice(0, 10)
    .map((row, index) => {
      return addChildRows(row, index, demoDeepNesting);
    })
    .map((row) => ({
      ...row,
      hasLoadMore: demoHasLoadMore,
    }));
  const columns = getTableColumns();
  const actions = getTableActions();

  const [loadingMoreIds, setLoadingMoreIds] = useStoryState([]);
  const [data, setData] = useStoryState(initialData, [demoHasLoadMore, demoDeepNesting]);
  const [expandedIds, setExpandedIds] = useStoryState(initiallyExpandedIds, initiallyExpandedIds);

  const onRowLoadMore = (parentId) => {
    action('onRowLoadMore')(parentId);
    if (selectedTableType !== 'StatefulTable') {
      setLoadingMoreIds((prev) => [...prev, parentId]);
    }
    setTimeout(() => {
      setData((prevData) => {
        if (selectedTableType !== 'StatefulTable') {
          setLoadingMoreIds((ids) => ids.filter((loadId) => loadId !== parentId));
        }
        return addMoreChildRowsToParent(prevData, parentId);
      });
    }, 2000);
  };

  const onRowExpanded = (rowId, expanded) => {
    action('onRowExpanded')(rowId, expanded);
    const temp = expanded ? [...expandedIds, rowId] : expandedIds.filter((id) => id !== rowId);
    setExpandedIds(temp);
  };
  return (
    <MyTable
      actions={{
        ...actions,
        table: {
          ...actions.table,
          onRowExpanded,
          onRowLoadMore,
        },
      }}
      columns={columns}
      data={data}
      options={{
        hasRowNesting,
        shouldExpandOnRowClick,
      }}
      view={{
        table: {
          expandedIds,
          loadingMoreIds: selectedTableType !== 'StatefulTable' ? loadingMoreIds : [],
        },
      }}
    />
  );
};

WithRowNesting.storyName = 'With row nesting';
WithRowNesting.parameters = {
  component: Table,
  docs: {
    page: RowNestingREADME,
  },
};

export const WithFiltering = () => {
  const { selectedTableType, hasFilter, hasAdvancedFilter } = getTableKnobs({
    knobsToCreate: ['selectedTableType', 'hasFilter', 'hasAdvancedFilter'],
    enableKnob: (knobName) => knobName !== 'hasAdvancedFilter',
  });

  const MyTable = selectedTableType === 'StatefulTable' ? StatefulTable : Table;
  const data = getTableData().slice(0, 30);
  const columns = getTableColumns().map((col) =>
    col.id === 'object'
      ? {
          ...col,
          tooltip: `This column has objects as values and needs a custom filter function that
      filters based on an object property.`,
        }
      : col
  );

  // Normal filter settings
  let activeFilters;
  let activeBar;
  if (!hasAdvancedFilter) {
    activeFilters = object('Active filters (view.filters)', [
      {
        columnId: 'string',
        value: 'whiteboard',
      },
      {
        columnId: 'select',
        value: 'option-B',
      },
    ]);
    activeBar = select(
      'Show filter toolbar (view.toolbar.activeBar)',
      ['filter', undefined],
      'filter'
    );
  }

  // Advanced filter settings
  const [showBuilder, setShowBuilder] = useStoryState(false);
  const [advancedFilters, setAdvancedFilters] = useStoryState(
    hasAdvancedFilter ? getAdvancedFilters() : undefined
  );
  const selectedAdvancedFilterIds = hasAdvancedFilter
    ? object('Active advanced filters (view.selectedAdvancedFilterIds) ☢️', ['story-filter'])
    : undefined;
  const advancedFilterFlyoutOpen = hasAdvancedFilter
    ? boolean('Show advanced filter flyout (view.toolbar.advancedFilterFlyoutOpen) ☢️', true)
    : undefined;
  const actions = merge(getTableActions(), {
    toolbar: { onCreateAdvancedFilter: () => setShowBuilder(true) },
  });
  const storyNotice = hasAdvancedFilter ? (
    <StoryNotice experimental componentName="StatefulTable with advancedFilters" />
  ) : null;

  const knobRegeneratedKey = `${JSON.stringify(activeFilters)}`;
  return (
    <>
      {storyNotice}
      <MyTable
        key={knobRegeneratedKey}
        actions={actions}
        columns={columns}
        data={data}
        options={{
          hasFilter: hasFilter && !hasAdvancedFilter ? hasFilter : false,
          hasAdvancedFilter,
        }}
        view={{
          advancedFilters,
          selectedAdvancedFilterIds,
          filters: activeFilters,
          toolbar: {
            activeBar,
            advancedFilterFlyoutOpen,
          },
        }}
      />
      {showBuilder && (
        <div
          style={{
            position: 'absolute',
            inset: 0,
            zIndex: 10,
          }}
        >
          <RuleBuilder
            onSave={(newFilter) => {
              setAdvancedFilters((prev) => [
                ...prev,
                {
                  filterId: uniqueId('filter-id'),
                  ...newFilter,
                },
              ]);
              setShowBuilder(false);
            }}
            onCancel={() => setShowBuilder(false)}
            filter={{
              filterColumns: columns.map(({ id, name }) => ({ id, name })),
            }}
          />
        </div>
      )}
    </>
  );
};

WithFiltering.storyName = 'With filtering';
WithFiltering.parameters = {
  component: Table,
  docs: {
    page: FilteringREADME,
  },
};

export const WithSelectionAndBatchActions = () => {
  const { selectedTableType, hasRowSelection, selectionCheckboxEnabled } = getTableKnobs({
    knobsToCreate: ['selectedTableType', 'hasRowSelection', 'selectionCheckboxEnabled'],
    enableKnob: () => true,
  });

  const isStateful = selectedTableType === 'StatefulTable';
  const isMultiSelect = hasRowSelection === 'multi';
  const selectdIdsDescription = `${isStateful ? 'Initially selected' : 'Selected'} 
    id${isMultiSelect ? 's' : ''} (view.table.selectedIds)`;
  const selectedIds =
    hasRowSelection === 'multi'
      ? object(selectdIdsDescription, ['row-3', 'row-4'])
      : object(selectdIdsDescription, ['row-3']);

  const batchActions = isMultiSelect
    ? objectWithSubstitution(
        'Batch actions for selected rows (view.toolbar.batchActions)',
        getBatchActions()
      )
    : undefined;

  const MyTable = isStateful ? StatefulTable : Table;
  const data = getTableData()
    .slice(0, 10)
    .map((row) => (!selectionCheckboxEnabled ? { ...row, isSelectable: false } : row));
  const columns = getTableColumns();

  return (
    <MyTable
      actions={getTableActions()}
      columns={columns}
      data={data}
      options={{
        hasRowSelection,
      }}
      view={{
        table: {
          selectedIds,
        },
        toolbar: { batchActions },
      }}
    />
  );
};

WithSelectionAndBatchActions.storyName = 'With selection and batch actions';
WithSelectionAndBatchActions.parameters = {
  component: Table,
  docs: {
    page: SelectionAndBatchActionsREADME,
  },
};

export const WithInlineActions = () => {
  const { selectedTableType, hasRowActions } = getTableKnobs({
    knobsToCreate: ['selectedTableType', 'hasRowActions'],
    enableKnob: () => true,
  });

  const rowActions = [
    objectWithSubstitution('Row actions for row-0 (data[0].rowActions)', [getDrillDownRowAction()]),
    objectWithSubstitution('Row actions for row-1 (data[1].rowActions)', [
      getDrillDownRowAction(),
      getOverflowTextOnlyRowAction(),
      getHiddenOverflowRowAction(),
    ]),
    objectWithSubstitution('Row actions for row-2 (data[2].rowActions)', [
      getOverflowEditRowAction(),
      getOverflowAddRowAction(),
      getOverflowDeleteRowAction(),
    ]),
    objectWithSubstitution('Row actions for row-3 (data[3].rowActions)', [
      getHiddenRowAction(),
      getHiddenOverflowRowAction(),
    ]),
  ];

  const rowActionsState = object(
    'State of the row actions (view.table.rowActions)',
    getRowActionStates()
  );

  const MyTable = selectedTableType === 'StatefulTable' ? StatefulTable : Table;
  const data = getTableData()
    .slice(0, 10)
    .map((row, index) => {
      if (hasRowActions) {
        return { ...row, rowActions: rowActions[index] ?? [] };
      }
      return row;
    });
  const columns = getTableColumns();

  return (
    <MyTable
      actions={getTableActions()}
      columns={columns}
      data={data}
      options={{
        hasRowActions,
      }}
      view={{ table: { rowActions: rowActionsState } }}
    />
  );
};
WithInlineActions.storyName = 'With inline actions';
WithInlineActions.parameters = {
  component: Table,
  docs: {
    page: InlineActionsREADME,
  },
};<|MERGE_RESOLUTION|>--- conflicted
+++ resolved
@@ -129,12 +129,8 @@
     demoCustomEmptyState,
     demoCustomErrorState,
     locale,
-<<<<<<< HEAD
-    demoBatchActions,
+    batchActions,
     searchIsExpanded,
-=======
-    batchActions,
->>>>>>> 9e79f3f1
   } = getTableKnobs({
     enableKnob: (name) =>
       // For this story always disable the following knobs by default
@@ -211,7 +207,7 @@
   const customErrorState = (
     <EmptyState
       icon="error"
-      title="Error occured while loading"
+      title="Error occurred while loading"
       body="Custom Error message"
       action={{
         label: 'Reload',
@@ -299,71 +295,6 @@
   ${isItemPerPageHidden}${paginationSize}${demoToolbarActions}${toolbarIsDisabled}`;
 
   return (
-<<<<<<< HEAD
-    <MyTable
-      key={knobRegeneratedKey}
-      id="table"
-      style={style}
-      secondaryTitle={secondaryTitle}
-      useZebraStyles={useZebraStyles}
-      tooltip={tableTooltip}
-      columns={columns}
-      columnGroups={columnGroups}
-      data={data}
-      expandedData={expandedData}
-      actions={myTableActions}
-      size={size}
-      options={{
-        hasAggregations,
-        hasColumnSelection,
-        hasColumnSelectionConfig,
-        hasFilter: hasFilter && !hasAdvancedFilter,
-        hasAdvancedFilter,
-        hasMultiSort,
-        hasPagination,
-        hasResize,
-        hasRowExpansion,
-        hasRowNesting,
-        hasRowSelection,
-        shouldExpandOnRowClick,
-        hasFastSearch,
-        hasSearch,
-        preserveColumnWidths,
-        useAutoTableLayoutForResize,
-        wrapCellText,
-        preserveCellWhiteSpace,
-        hasRowActions,
-        shouldLazyRender,
-        hasRowEdit,
-        hasSingleRowEdit,
-      }}
-      view={{
-        advancedFilters,
-        aggregations: {
-          label: aggregationLabel,
-          columns: aggregationsColumns,
-        },
-        toolbar: {
-          activeBar,
-          isDisabled: toolbarIsDisabled,
-          customToolbarContent,
-          toolbarActions,
-          rowEditBarButtons,
-          batchActions,
-          search: {
-            isExpanded: searchIsExpanded,
-          },
-        },
-        table: {
-          emptyState,
-          errorState,
-          rowActions: rowActionsState,
-          singleRowEditButtons,
-          loadingState: {
-            isLoading: tableIsLoading,
-            rowCount: loadingRowCount,
-            columnCount: loadingColumnCount,
-=======
     <DragAndDrop>
       <MyTable
         key={knobRegeneratedKey}
@@ -407,7 +338,6 @@
           aggregations: {
             label: aggregationLabel,
             columns: aggregationsColumns,
->>>>>>> 9e79f3f1
           },
           toolbar: {
             activeBar,
@@ -416,6 +346,9 @@
             toolbarActions,
             rowEditBarButtons,
             batchActions,
+            search: {
+              isExpanded: searchIsExpanded,
+            },
           },
           table: {
             emptyState,
@@ -762,7 +695,7 @@
 
   const isStateful = selectedTableType === 'StatefulTable';
   const isMultiSelect = hasRowSelection === 'multi';
-  const selectdIdsDescription = `${isStateful ? 'Initially selected' : 'Selected'} 
+  const selectdIdsDescription = `${isStateful ? 'Initially selected' : 'Selected'}
     id${isMultiSelect ? 's' : ''} (view.table.selectedIds)`;
   const selectedIds =
     hasRowSelection === 'multi'
