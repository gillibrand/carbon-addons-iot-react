import React from 'react';
import { action } from '@storybook/addon-actions';
import { object, select, boolean, text } from '@storybook/addon-knobs';
import { merge, uniqueId } from 'lodash-es';

import StoryNotice from '../../internal/StoryNotice';
import Button from '../Button';
import EmptyState from '../EmptyState';
import { DragAndDrop } from '../../utils/DragAndDropUtils';
import RuleBuilder from '../RuleBuilder/RuleBuilder';
import useStoryState from '../../internal/storyState';

import TableREADME from './mdx/Table.mdx';
import SortingREADME from './mdx/Sorting.mdx';
import RowExpansionREADME from './mdx/RowExpansion.mdx';
import SelectionAndBatchActionsREADME from './mdx/SelectionAndBatchActions.mdx';
import InlineActionsREADME from './mdx/InlineActions.mdx';
import RowNestingREADME from './mdx/RowNesting.mdx';
import FilteringREADME from './mdx/Filtering.mdx';
import SearchingREADME from './mdx/Searching.mdx';
import Table from './Table';
import StatefulTable from './StatefulTable';
import {
  addChildRows,
  addRowAction,
  addColumnGroupIds,
  getTableActions,
  getTableColumns,
  getTableData,
  getTableToolbarActions,
  getExpandedData,
  getDefaultOrdering,
  getEditDataFunction,
  getRowActionStates,
  getAdvancedFilters,
  getTableKnobs,
  getI18nKnobs,
  getBatchActions,
  objectWithSubstitution,
  getDrillDownRowAction,
  getOverflowTextOnlyRowAction,
  getOverflowDeleteRowAction,
  getOverflowAddRowAction,
  getOverflowEditRowAction,
  getHiddenOverflowRowAction,
  getHiddenRowAction,
  addMoreChildRowsToParent,
} from './Table.story.helpers';

export default {
  title: '1 - Watson IoT/Table',
  parameters: {
    component: Table,
    docs: {
      page: TableREADME,
    },
  },
};

/**
 * The main playground story for the Table/StatefulTable.
 * All props (that can be combined) are enabled in dev mode in order to help catch
 * regressions and see how changes affect existing functionality. But for the consumers
 * of the library it would probably be overwhelming to see all functionality at once,
 * hence a simple table is shown in production.
 * @returns story function
 */
export const Playground = () => {
  // STATES
  const [showRowEditBar, setShowRowEditBar] = useStoryState(false);
  const [rowActionsState, setRowActionsState] = useStoryState(getRowActionStates());

  // KNOBS
  // The order of appearance is defined function getTableKnobs.
  const {
    selectedTableType,
    tableMaxWidth,
    secondaryTitle,
    numberOfRows,
    useZebraStyles,
    size,
    tableTooltipText,
    demoInitialColumnSizes,
    hasResize,
    preserveColumnWidths,
    useAutoTableLayoutForResize,
    demoColumnTooltips,
    demoColumnGroupAssignments,
    columnGroups,
    hasColumnSelection,
    hasColumnSelectionConfig,
    demoSingleSort,
    hasMultiSort,
    hasAggregations,
    aggregationLabel,
    aggregationsColumns,
    hasFilter,
    hasAdvancedFilter,
    hasPagination,
    pageSizes,
    maxPages,
    isItemPerPageHidden,
    paginationSize,
    hasRowExpansion,
    hasRowNesting,
    demoHasLoadMore,
    shouldExpandOnRowClick,
    expandedIds,
    hasRowSelection,
    selectedIds,
    selectionCheckboxEnabled,
    hasSearch,
    hasFastSearch,
    searchFieldDefaultExpanded,
    wrapCellText,
    cellTextAlignment,
    preserveCellWhiteSpace,
    hasRowActions,
    shouldLazyRender,
    hasRowEdit,
    hasSingleRowEdit,
    demoRenderDataFunction,
    demoToolbarActions,
    demoCustomToolbarContent,
    toolbarIsDisabled,
    tableIsLoading,
    demoEmptyColumns,
    loadingRowCount,
    loadingColumnCount,
    demoEmptyState,
    demoCustomEmptyState,
    demoCustomErrorState,
    locale,
    batchActions,
    searchIsExpanded,
  } = getTableKnobs({
    enableKnob: (name) =>
      // For this story always disable the following knobs by default
      [
        'hasUserViewManagement',
        'demoInitialColumnSizes',
        'hasRowExpansion',
        'toolbarIsDisabled',
        'hasMultiSort',
        'stickyHeader',
        'useAutoTableLayoutForResize',
        'isItemPerPageHidden',
        'hasColumnSelection',
        'hasColumnSelectionConfig',
        'shouldLazyRender',
        'preserveCellWhiteSpace',
        'tableIsLoading',
        'demoEmptyColumns',
        'demoEmptyState',
        'demoCustomEmptyState',
        'demoCustomErrorState',
      ].includes(name)
        ? false
        : // For this story always enable the following knobs by default
        ['selectionCheckboxEnabled'].includes(name)
        ? true
        : // For this story enable the other knobs by defaults if we are in dev environment
          __DEV__,
    useGroups: true,
  });

  // CUSTOM DEMO JSX
  const rowEditBarButtons = (
    <div style={{ display: 'flex', alignItems: 'center', gap: '1rem' }}>
      <div style={{ fontSize: '12px' }} className=".bx--type-light">
        This is shallow demo implementation of the row edit functionality. Data modifications are
        not saved.
      </div>
      <Button key="cancel" size="small" kind="tertiary" onClick={() => setShowRowEditBar(false)}>
        Cancel demo
      </Button>
    </div>
  );

  const singleRowEditButtons = (
    <Button
      key="cancel"
      size="small"
      kind="tertiary"
      onClick={() => {
        setRowActionsState([...getRowActionStates()]);
      }}
    >
      Cancel Row edit demo
    </Button>
  );

  const customToolbarContentElement = (
    <div
      className=".bx--type-light"
      style={{ alignItems: 'center', display: 'flex', padding: '0 1rem' }}
    >
      Custom content
    </div>
  );

  const customEmptyState = (
    <div key="empty-state">
      <h1 key="empty-state-heading">Custom empty state</h1>
      <p key="empty-state-message">Hey, no data!</p>
    </div>
  );

  const customErrorState = (
    <EmptyState
      icon="error"
      title="Error occurred while loading"
      body="Custom Error message"
      action={{
        label: 'Reload',
        onClick: action('onErrorStateAction'),
        kind: 'ghost',
      }}
    />
  );

  // INITIAL DATA STATE
  const [data, setData] = useStoryState(
    [...(demoEmptyState || demoCustomEmptyState ? [] : getTableData())]
      .slice(0, numberOfRows)
      .map((row, index) => (hasRowActions ? addRowAction(row, hasSingleRowEdit, index) : row))
      .map((row, index) => (hasRowNesting ? addChildRows(row, index) : row))
      .map((row) => (!selectionCheckboxEnabled ? { ...row, isSelectable: false } : row))
      .map((row) => (demoHasLoadMore ? { ...row, hasLoadMore: true } : row)),
    // Reset initial state and trigger a story re-render when any
    // of the following values change
    [
      demoEmptyState,
      demoCustomEmptyState,
      hasRowActions,
      hasSingleRowEdit,
      hasRowNesting,
      selectionCheckboxEnabled,
      demoHasLoadMore,
    ]
  );

  const onRowLoadMore = (parentId) => {
    action('onRowLoadMore')(parentId);
    setTimeout(() => {
      setData((prevData) => addMoreChildRowsToParent(prevData, parentId));
    }, 1000);
  };

  // PROPS ADJUSTED BASED ON KNOBS
  const MyTable = selectedTableType === 'StatefulTable' ? StatefulTable : Table;
  const style = tableMaxWidth !== 'none' ? { maxWidth: tableMaxWidth } : null;
  const tableTooltip = tableTooltipText ? <div>{tableTooltipText}</div> : null;
  const activeBar =
    hasColumnSelection || hasColumnSelectionConfig
      ? 'column'
      : showRowEditBar
      ? 'rowEdit'
      : undefined;
  const toolbarActions = demoToolbarActions ? getTableToolbarActions() : undefined;
  const customToolbarContent = demoCustomToolbarContent ? customToolbarContentElement : undefined;
  const expandedData = hasRowExpansion ? getExpandedData(data) : [];
  const columns = [...(demoEmptyColumns ? [] : getTableColumns())]
    .map((column, index) => ({
      ...column,
      isSortable: (hasMultiSort || demoSingleSort) && index !== 1,
      width: demoInitialColumnSizes ? (index % 2 === 0 ? '100px' : '200px') : undefined,
      tooltip: demoColumnTooltips ? `A tooltip for ${column.name}` : undefined,
      align: cellTextAlignment,
      editDataFunction: getEditDataFunction(() => {}),
    }))
    .map((column) => {
      if (demoRenderDataFunction) return column;
      const { renderDataFunction, ...columnNoRenderDataFunction } = column;
      return columnNoRenderDataFunction;
    });

  const ordering = getDefaultOrdering(columns).map((col, index) =>
    demoColumnGroupAssignments ? addColumnGroupIds(col, index) : col
  );

  const myTableActions = merge(getTableActions(), {
    table: { onRowLoadMore },
    toolbar: {
      onShowRowEdit: () => setShowRowEditBar(true),
    },
  });
  const advancedFilters = hasAdvancedFilter ? getAdvancedFilters() : undefined;
  const emptyState = demoCustomEmptyState ? customEmptyState : undefined;
  const errorState = demoCustomErrorState ? customErrorState : undefined;
  const error = demoCustomErrorState ? 'Error!' : undefined;

  // For demo and test purposes we generate an new key for the table when
  // some knobs change that normally wouldn't trigger a rerender in the StatefulTable.
  const knobRegeneratedKey = `table${demoInitialColumnSizes}${JSON.stringify(aggregationsColumns)}
  ${aggregationLabel}${demoCustomEmptyState}${loadingRowCount}${loadingColumnCount}${maxPages}
  ${isItemPerPageHidden}${paginationSize}${demoToolbarActions}${toolbarIsDisabled}`;

  return (
    <DragAndDrop>
      <MyTable
        key={knobRegeneratedKey}
        id="table"
        style={style}
        secondaryTitle={secondaryTitle}
        useZebraStyles={useZebraStyles}
        tooltip={tableTooltip}
        columns={columns}
        columnGroups={columnGroups}
        data={data}
        expandedData={expandedData}
        actions={myTableActions}
        size={size}
        options={{
          hasAggregations,
          hasColumnSelection,
          hasColumnSelectionConfig,
          hasFilter: hasFilter && !hasAdvancedFilter,
          hasAdvancedFilter,
          hasMultiSort,
          hasPagination,
          hasResize,
          hasRowExpansion,
          hasRowNesting,
          hasRowSelection,
          shouldExpandOnRowClick,
          hasFastSearch,
          hasSearch,
          preserveColumnWidths,
          useAutoTableLayoutForResize,
          wrapCellText,
          preserveCellWhiteSpace,
          hasRowActions,
          shouldLazyRender,
          hasRowEdit,
          hasSingleRowEdit,
        }}
        view={{
          advancedFilters,
          aggregations: {
            label: aggregationLabel,
            columns: aggregationsColumns,
          },
          toolbar: {
            activeBar,
            isDisabled: toolbarIsDisabled,
            customToolbarContent,
            toolbarActions,
            rowEditBarButtons,
            batchActions,
            search: {
<<<<<<< HEAD
              defaultExpanded: searchFieldDefaultExpanded,
=======
              isExpanded: searchIsExpanded,
>>>>>>> 3a2834fe
            },
          },
          table: {
            emptyState,
            errorState,
            expandedIds,
            selectedIds,
            rowActions: rowActionsState,
            singleRowEditButtons,
            loadingState: {
              isLoading: tableIsLoading,
              rowCount: loadingRowCount,
              columnCount: loadingColumnCount,
            },
            ordering,
          },
          pagination: {
            pageSizes,
            maxPages,
            isItemPerPageHidden,
            size: paginationSize,
          },
        }}
        i18n={getI18nKnobs()}
        error={error}
        locale={locale}
      />
    </DragAndDrop>
  );
};
Playground.storyName = 'Playground';

export const WithSorting = () => {
  const { selectedTableType, demoSingleSort, hasMultiSort } = getTableKnobs({
    knobsToCreate: ['selectedTableType', 'demoSingleSort', 'hasMultiSort'],
    enableKnob: (name) => name !== 'hasMultiSort',
  });

  const MyTable = selectedTableType === 'StatefulTable' ? StatefulTable : Table;
  const data = getTableData().slice(0, 50);
  const columns = getTableColumns().map((column) => ({
    ...column,
    isSortable: demoSingleSort,
    tooltip:
      column.id === 'object'
        ? `This column has a custom sort function based on the object id property`
        : column.id === 'status'
        ? `This column has a custom sort function that orders on BROKEN, RUNNING and then NOT_RUNNING`
        : undefined,
  }));

  const sort = object('Sort state (view.table.sort)', {
    columnId: 'select',
    direction: 'ASC',
  });

  return (
    <DragAndDrop>
      <MyTable
        actions={getTableActions()}
        columns={columns}
        data={data}
        options={{
          hasMultiSort,
        }}
        view={{
          table: {
            sort,
          },
        }}
      />
    </DragAndDrop>
  );
};

WithSorting.storyName = 'With sorting';
WithSorting.parameters = {
  component: Table,
  docs: {
    page: SortingREADME,
  },
};

export const WithSearching = () => {
  const { selectedTableType, hasSearch, hasFastSearch, searchFieldDefaultExpanded } = getTableKnobs(
    {
      knobsToCreate: [
        'selectedTableType',
        'hasSearch',
        'hasFastSearch',
        'searchFieldDefaultExpanded',
      ],
      enableKnob: (name) => name !== 'searchFieldDefaultExpanded',
    }
  );

  const MyTable = selectedTableType === 'StatefulTable' ? StatefulTable : Table;
  const data = getTableData().slice(0, 50);
  const columns = getTableColumns();

  const defaultValue = text(
    'Default search value controlled by the app (view.toolbar.search.defaultValue)',
    'helping'
  );

  const knobRegeneratedKey = `${searchFieldDefaultExpanded}`;

  return (
    <MyTable
      key={knobRegeneratedKey}
      actions={getTableActions()}
      columns={columns}
      data={data}
      options={{
        hasSearch,
        hasFastSearch,
      }}
      view={{
        toolbar: {
          search: {
            defaultValue,
            defaultExpanded: searchFieldDefaultExpanded,
            onExpand: action('onExpand'),
          },
        },
      }}
    />
  );
};

WithSearching.storyName = 'With searching';
WithSearching.parameters = {
  component: Table,
  docs: {
    page: SearchingREADME,
  },
};

export const WithRowExpansion = () => {
  const { selectedTableType, hasRowExpansion, shouldExpandOnRowClick } = getTableKnobs({
    knobsToCreate: ['selectedTableType', 'hasRowExpansion', 'shouldExpandOnRowClick'],
    enableKnob: () => true,
  });

  const initiallyExpandedIds = object('expandedIds', ['row-1']);

  const MyTable = selectedTableType === 'StatefulTable' ? StatefulTable : Table;
  const data = getTableData().slice(0, 10);
  const columns = getTableColumns();

  const expandedData = object('expandedData', [
    {
      rowId: 'row-1',
      content: 'My expanded content for row 1',
    },
    {
      rowId: 'row-3',
      content: 'My expanded content for row 3',
    },
  ]);

  return (
    <>
      <style>{`.iot--expanded-tablerow td[colspan="10"] { padding: 2rem !important;}`}</style>
      <MyTable
        actions={getTableActions()}
        columns={columns}
        data={data}
        expandedData={expandedData}
        options={{
          hasRowExpansion,
          shouldExpandOnRowClick,
        }}
        view={{ table: { expandedIds: initiallyExpandedIds } }}
      />
    </>
  );
};

WithRowExpansion.storyName = 'With row expansion';
WithRowExpansion.parameters = {
  component: Table,
  docs: {
    page: RowExpansionREADME,
  },
};

export const WithRowNesting = () => {
  const {
    selectedTableType,
    hasRowNesting,
    shouldExpandOnRowClick,
    demoHasLoadMore,
  } = getTableKnobs({
    knobsToCreate: [
      'selectedTableType',
      'hasRowNesting',
      'shouldExpandOnRowClick',
      'demoHasLoadMore',
    ],
    enableKnob: () => true,
  });

  const initiallyExpandedIds = object('Expanded ids (view.table.expandedIds)', ['row-1']);
  const demoDeepNesting = !hasRowNesting.hasSingleNestedHierarchy;
  const MyTable = selectedTableType === 'StatefulTable' ? StatefulTable : Table;
  const initialData = getTableData()
    .slice(0, 10)
    .map((row, index) => {
      return addChildRows(row, index, demoDeepNesting);
    })
    .map((row) => ({
      ...row,
      hasLoadMore: demoHasLoadMore,
    }));
  const columns = getTableColumns();
  const actions = getTableActions();

  const [loadingMoreIds, setLoadingMoreIds] = useStoryState([]);
  const [data, setData] = useStoryState(initialData, [demoHasLoadMore, demoDeepNesting]);
  const [expandedIds, setExpandedIds] = useStoryState(initiallyExpandedIds, initiallyExpandedIds);

  const onRowLoadMore = (parentId) => {
    action('onRowLoadMore')(parentId);
    if (selectedTableType !== 'StatefulTable') {
      setLoadingMoreIds((prev) => [...prev, parentId]);
    }
    setTimeout(() => {
      setData((prevData) => {
        if (selectedTableType !== 'StatefulTable') {
          setLoadingMoreIds((ids) => ids.filter((loadId) => loadId !== parentId));
        }
        return addMoreChildRowsToParent(prevData, parentId);
      });
    }, 2000);
  };

  const onRowExpanded = (rowId, expanded) => {
    action('onRowExpanded')(rowId, expanded);
    const temp = expanded ? [...expandedIds, rowId] : expandedIds.filter((id) => id !== rowId);
    setExpandedIds(temp);
  };
  return (
    <MyTable
      actions={{
        ...actions,
        table: {
          ...actions.table,
          onRowExpanded,
          onRowLoadMore,
        },
      }}
      columns={columns}
      data={data}
      options={{
        hasRowNesting,
        shouldExpandOnRowClick,
      }}
      view={{
        table: {
          expandedIds,
          loadingMoreIds: selectedTableType !== 'StatefulTable' ? loadingMoreIds : [],
        },
      }}
    />
  );
};

WithRowNesting.storyName = 'With row nesting';
WithRowNesting.parameters = {
  component: Table,
  docs: {
    page: RowNestingREADME,
  },
};

export const WithFiltering = () => {
  const { selectedTableType, hasFilter, hasAdvancedFilter } = getTableKnobs({
    knobsToCreate: ['selectedTableType', 'hasFilter', 'hasAdvancedFilter'],
    enableKnob: (knobName) => knobName !== 'hasAdvancedFilter',
  });

  const MyTable = selectedTableType === 'StatefulTable' ? StatefulTable : Table;
  const data = getTableData().slice(0, 30);
  const columns = getTableColumns().map((col) =>
    col.id === 'object'
      ? {
          ...col,
          tooltip: `This column has objects as values and needs a custom filter function that
      filters based on an object property.`,
        }
      : col
  );

  // Normal filter settings
  let activeFilters;
  let activeBar;
  if (!hasAdvancedFilter) {
    activeFilters = object('Active filters (view.filters)', [
      {
        columnId: 'string',
        value: 'whiteboard',
      },
      {
        columnId: 'select',
        value: 'option-B',
      },
    ]);
    activeBar = select(
      'Show filter toolbar (view.toolbar.activeBar)',
      ['filter', undefined],
      'filter'
    );
  }

  // Advanced filter settings
  const [showBuilder, setShowBuilder] = useStoryState(false);
  const [advancedFilters, setAdvancedFilters] = useStoryState(
    hasAdvancedFilter ? getAdvancedFilters() : undefined
  );
  const selectedAdvancedFilterIds = hasAdvancedFilter
    ? object('Active advanced filters (view.selectedAdvancedFilterIds) ☢️', ['story-filter'])
    : undefined;
  const advancedFilterFlyoutOpen = hasAdvancedFilter
    ? boolean('Show advanced filter flyout (view.toolbar.advancedFilterFlyoutOpen) ☢️', true)
    : undefined;
  const actions = merge(getTableActions(), {
    toolbar: { onCreateAdvancedFilter: () => setShowBuilder(true) },
  });
  const storyNotice = hasAdvancedFilter ? (
    <StoryNotice experimental componentName="StatefulTable with advancedFilters" />
  ) : null;

  const knobRegeneratedKey = `${JSON.stringify(activeFilters)}`;
  return (
    <>
      {storyNotice}
      <MyTable
        key={knobRegeneratedKey}
        actions={actions}
        columns={columns}
        data={data}
        options={{
          hasFilter: hasFilter && !hasAdvancedFilter ? hasFilter : false,
          hasAdvancedFilter,
        }}
        view={{
          advancedFilters,
          selectedAdvancedFilterIds,
          filters: activeFilters,
          toolbar: {
            activeBar,
            advancedFilterFlyoutOpen,
          },
        }}
      />
      {showBuilder && (
        <div
          style={{
            position: 'absolute',
            inset: 0,
            zIndex: 10,
          }}
        >
          <RuleBuilder
            onSave={(newFilter) => {
              setAdvancedFilters((prev) => [
                ...prev,
                {
                  filterId: uniqueId('filter-id'),
                  ...newFilter,
                },
              ]);
              setShowBuilder(false);
            }}
            onCancel={() => setShowBuilder(false)}
            filter={{
              filterColumns: columns.map(({ id, name }) => ({ id, name })),
            }}
          />
        </div>
      )}
    </>
  );
};

WithFiltering.storyName = 'With filtering';
WithFiltering.parameters = {
  component: Table,
  docs: {
    page: FilteringREADME,
  },
};

export const WithSelectionAndBatchActions = () => {
  const { selectedTableType, hasRowSelection, selectionCheckboxEnabled } = getTableKnobs({
    knobsToCreate: ['selectedTableType', 'hasRowSelection', 'selectionCheckboxEnabled'],
    enableKnob: () => true,
  });

  const isStateful = selectedTableType === 'StatefulTable';
  const isMultiSelect = hasRowSelection === 'multi';
  const selectdIdsDescription = `${isStateful ? 'Initially selected' : 'Selected'}
    id${isMultiSelect ? 's' : ''} (view.table.selectedIds)`;
  const selectedIds =
    hasRowSelection === 'multi'
      ? object(selectdIdsDescription, ['row-3', 'row-4'])
      : object(selectdIdsDescription, ['row-3']);

  const batchActions = isMultiSelect
    ? objectWithSubstitution(
        'Batch actions for selected rows (view.toolbar.batchActions)',
        getBatchActions()
      )
    : undefined;

  const MyTable = isStateful ? StatefulTable : Table;
  const data = getTableData()
    .slice(0, 10)
    .map((row) => (!selectionCheckboxEnabled ? { ...row, isSelectable: false } : row));
  const columns = getTableColumns();

  return (
    <MyTable
      actions={getTableActions()}
      columns={columns}
      data={data}
      options={{
        hasRowSelection,
      }}
      view={{
        table: {
          selectedIds,
        },
        toolbar: { batchActions },
      }}
    />
  );
};

WithSelectionAndBatchActions.storyName = 'With selection and batch actions';
WithSelectionAndBatchActions.parameters = {
  component: Table,
  docs: {
    page: SelectionAndBatchActionsREADME,
  },
};

export const WithInlineActions = () => {
  const { selectedTableType, hasRowActions } = getTableKnobs({
    knobsToCreate: ['selectedTableType', 'hasRowActions'],
    enableKnob: () => true,
  });

  const rowActions = [
    objectWithSubstitution('Row actions for row-0 (data[0].rowActions)', [getDrillDownRowAction()]),
    objectWithSubstitution('Row actions for row-1 (data[1].rowActions)', [
      getDrillDownRowAction(),
      getOverflowTextOnlyRowAction(),
      getHiddenOverflowRowAction(),
    ]),
    objectWithSubstitution('Row actions for row-2 (data[2].rowActions)', [
      getOverflowEditRowAction(),
      getOverflowAddRowAction(),
      getOverflowDeleteRowAction(),
    ]),
    objectWithSubstitution('Row actions for row-3 (data[3].rowActions)', [
      getHiddenRowAction(),
      getHiddenOverflowRowAction(),
    ]),
  ];

  const rowActionsState = object(
    'State of the row actions (view.table.rowActions)',
    getRowActionStates()
  );

  const MyTable = selectedTableType === 'StatefulTable' ? StatefulTable : Table;
  const data = getTableData()
    .slice(0, 10)
    .map((row, index) => {
      if (hasRowActions) {
        return { ...row, rowActions: rowActions[index] ?? [] };
      }
      return row;
    });
  const columns = getTableColumns();

  return (
    <MyTable
      actions={getTableActions()}
      columns={columns}
      data={data}
      options={{
        hasRowActions,
      }}
      view={{ table: { rowActions: rowActionsState } }}
    />
  );
};
WithInlineActions.storyName = 'With inline actions';
WithInlineActions.parameters = {
  component: Table,
  docs: {
    page: InlineActionsREADME,
  },
};<|MERGE_RESOLUTION|>--- conflicted
+++ resolved
@@ -294,7 +294,8 @@
   // some knobs change that normally wouldn't trigger a rerender in the StatefulTable.
   const knobRegeneratedKey = `table${demoInitialColumnSizes}${JSON.stringify(aggregationsColumns)}
   ${aggregationLabel}${demoCustomEmptyState}${loadingRowCount}${loadingColumnCount}${maxPages}
-  ${isItemPerPageHidden}${paginationSize}${demoToolbarActions}${toolbarIsDisabled}`;
+  ${isItemPerPageHidden}${paginationSize}${demoToolbarActions}${toolbarIsDisabled}
+  ${searchFieldDefaultExpanded}${searchIsExpanded}`;
 
   return (
     <DragAndDrop>
@@ -349,11 +350,8 @@
             rowEditBarButtons,
             batchActions,
             search: {
-<<<<<<< HEAD
               defaultExpanded: searchFieldDefaultExpanded,
-=======
               isExpanded: searchIsExpanded,
->>>>>>> 3a2834fe
             },
           },
           table: {
@@ -438,17 +436,22 @@
 };
 
 export const WithSearching = () => {
-  const { selectedTableType, hasSearch, hasFastSearch, searchFieldDefaultExpanded } = getTableKnobs(
-    {
-      knobsToCreate: [
-        'selectedTableType',
-        'hasSearch',
-        'hasFastSearch',
-        'searchFieldDefaultExpanded',
-      ],
-      enableKnob: (name) => name !== 'searchFieldDefaultExpanded',
-    }
-  );
+  const {
+    selectedTableType,
+    hasSearch,
+    hasFastSearch,
+    searchFieldDefaultExpanded,
+    searchIsExpanded,
+  } = getTableKnobs({
+    knobsToCreate: [
+      'selectedTableType',
+      'hasSearch',
+      'hasFastSearch',
+      'searchFieldDefaultExpanded',
+      'searchIsExpanded',
+    ],
+    enableKnob: (name) => name !== 'searchFieldDefaultExpanded' && name !== 'searchIsExpanded',
+  });
 
   const MyTable = selectedTableType === 'StatefulTable' ? StatefulTable : Table;
   const data = getTableData().slice(0, 50);
@@ -459,7 +462,7 @@
     'helping'
   );
 
-  const knobRegeneratedKey = `${searchFieldDefaultExpanded}`;
+  const knobRegeneratedKey = `${searchFieldDefaultExpanded}${searchIsExpanded}`;
 
   return (
     <MyTable
@@ -476,6 +479,7 @@
           search: {
             defaultValue,
             defaultExpanded: searchFieldDefaultExpanded,
+            isExpanded: searchIsExpanded,
             onExpand: action('onExpand'),
           },
         },
