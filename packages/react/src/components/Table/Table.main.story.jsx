import React, { useState, createElement } from 'react';
import { action } from '@storybook/addon-actions';
import { object } from '@storybook/addon-knobs';
import { merge } from 'lodash-es';
import { TrashCan16 } from '@carbon/icons-react';

import Button from '../Button';
import EmptyState from '../EmptyState';
import { DragAndDrop } from '../../utils/DragAndDropUtils';

import TableREADME from './mdx/Table.mdx';
import SortingREADME from './mdx/Sorting.mdx';
<<<<<<< HEAD
import RowNestingREADME from './mdx/RowNesting.mdx';
=======
import RowExpansionREADME from './mdx/RowExpansion.mdx';
>>>>>>> 1d1ef6b8
import Table from './Table';
import StatefulTable from './StatefulTable';
import {
  addChildRows,
  addRowAction,
  addColumnGroupIds,
  getTableActions,
  getTableColumns,
  getTableData,
  getTableToolbarActions,
  getExpandedData,
  getDefaultOrdering,
  getEditDataFunction,
  getRowActionStates,
  getAdvancedFilters,
  getTableKnobs,
  getI18nKnobs,
  addMoreChildRowsToParent,
} from './Table.story.helpers';

export default {
  title: '1 - Watson IoT/Table',
  parameters: {
    component: Table,
    docs: {
      page: TableREADME,
    },
  },
};

/**
 * The main playground story for the Table/StatefulTable.
 * All props (that can be combined) are enabled in dev mode in order to help catch
 * regressions and see how changes affect existing functionality. But for the consumers
 * of the library it would probalby be overwhelming to see all functionality at once,
 * hence a simple table is shown in production.
 * @returns story function
 */
export const Playground = () => {
  // STATES
  const [showRowEditBar, setShowRowEditBar] = useState(false);
  const [rowActionsState, setRowActionsState] = useState(getRowActionStates());

  // KNOBS
  // The order of appearance is defined function getTableKnobs.
  const {
    selectedTableType,
    tableMaxWidth,
    secondaryTitle,
    numerOfRows,
    useZebraStyles,
    size,
    tableTooltipText,
    demoInitialColumnSizes,
    hasResize,
    preserveColumnWidths,
    useAutoTableLayoutForResize,
    demoColumnTooltips,
    demoColumnGroupAssignments,
    columnGroups,
    hasColumnSelection,
    hasColumnSelectionConfig,
    demoSingleSort,
    hasMultiSort,
    hasAggregations,
    aggregationLabel,
    aggregationsColumns,
    hasFilter,
    hasAdvancedFilter,
    hasPagination,
    pageSizes,
    maxPages,
    isItemPerPageHidden,
    paginationSize,
    hasRowExpansion,
    hasRowNesting,
    demoHasLoadMore,
    shouldExpandOnRowClick,
    hasRowSelection,
    selectionCheckboxEnabled,
    hasSearch,
    hasFastSearch,
    wrapCellText,
    cellTextAlignment,
    preserveCellWhiteSpace,
    hasRowActions,
    shouldLazyRender,
    hasRowEdit,
    hasSingleRowEdit,
    demoRenderDataFunction,
    demoToolbarActions,
    demoCustomToolbarContent,
    toolbarIsDisabled,
    tableIsLoading,
    demoEmptyColumns,
    loadingRowCount,
    loadingColumnCount,
    demoEmptyState,
    demoCustomEmptyState,
    demoCustomErrorState,
    locale,
    demoBatchActions,
  } = getTableKnobs({
    enableKnob: (name) =>
      // For this story always disable the following knobs by default
      [
        'hasUserViewManagement',
        'demoInitialColumnSizes',
        'hasRowExpansion',
        'toolbarIsDisabled',
        'hasMultiSort',
        'stickyHeader',
        'useAutoTableLayoutForResize',
        'isItemPerPageHidden',
        'hasColumnSelection',
        'hasColumnSelectionConfig',
        'shouldLazyRender',
        'preserveCellWhiteSpace',
        'tableIsLoading',
        'demoEmptyColumns',
        'demoEmptyState',
        'demoCustomEmptyState',
        'demoCustomErrorState',
      ].includes(name)
        ? false
        : // For this story always enable the following knobs by default
        ['demoBatchActions', 'selectionCheckboxEnabled'].includes(name)
        ? true
        : // For this story enable the other knobs by defaults if we are in dev environment
          __DEV__,
    useGroups: true,
  });

  // CUSTOM DEMO JSX
  const rowEditBarButtons = (
    <div style={{ display: 'flex', alignItems: 'center', gap: '1rem' }}>
      <div style={{ fontSize: '12px' }} className=".bx--type-light">
        This is shallow demo implementation of the row edit functionality. Data modifications are
        not saved.
      </div>
      <Button key="cancel" size="small" kind="tertiary" onClick={() => setShowRowEditBar(false)}>
        Cancel demo
      </Button>
    </div>
  );

  const singleRowEditButtons = (
    <Button
      key="cancel"
      size="small"
      kind="tertiary"
      onClick={() => {
        setRowActionsState([...getRowActionStates()]);
      }}
    >
      Cancel Row edit demo
    </Button>
  );

  const customToolbarContentElement = (
    <div
      className=".bx--type-light"
      style={{ alignItems: 'center', display: 'flex', padding: '0 1rem' }}
    >
      Custom content
    </div>
  );

  const customEmptyState = (
    <div key="empty-state">
      <h1 key="empty-state-heading">Custom empty state</h1>
      <p key="empty-state-message">Hey, no data!</p>
    </div>
  );

  const customErrorState = (
    <EmptyState
      icon="error"
      title="Error occured while loading"
      body="Custom Error message"
      action={{
        label: 'Reload',
        onClick: action('onErrorStateAction'),
        kind: 'ghost',
      }}
    />
  );

  // INITIAL DATA STATE
  const [data, setData] = useState(
    [...(demoEmptyState || demoCustomEmptyState ? [] : getTableData())]
      .slice(0, numerOfRows)
      .map((row, index) => (hasRowActions ? addRowAction(row, hasSingleRowEdit, index) : row))
      .map((row, index) => (hasRowNesting ? addChildRows(row, index) : row))
      .map((row) => (!selectionCheckboxEnabled ? { ...row, isSelectable: false } : row))
      .map((row) => (demoHasLoadMore ? { ...row, hasLoadMore: true } : row))
  );

  const onRowLoadMore = (parentId) => {
    action('onRowLoadMore')(parentId);
    setTimeout(() => {
      setData((prevData) => addMoreChildRowsToParent(prevData, parentId));
    }, 1000);
  };

  // PROPS ADJUSTED BASED ON KNOBS
  const MyTable = selectedTableType === 'StatefulTable' ? StatefulTable : Table;
  const style = tableMaxWidth !== 'none' ? { maxWidth: tableMaxWidth } : null;
  const tableTooltip = tableTooltipText ? <div>{tableTooltipText}</div> : null;
  const activeBar =
    hasColumnSelection || hasColumnSelectionConfig
      ? 'column'
      : showRowEditBar
      ? 'rowEdit'
      : undefined;
  const toolbarActions = demoToolbarActions ? getTableToolbarActions() : undefined;
  const customToolbarContent = demoCustomToolbarContent ? customToolbarContentElement : undefined;
  const expandedData = hasRowExpansion ? getExpandedData(data) : [];
  const columns = [...(demoEmptyColumns ? [] : getTableColumns())]
    .map((column, index) => ({
      ...column,
      isSortable: (hasMultiSort || demoSingleSort) && index !== 1,
      width: demoInitialColumnSizes ? (index % 2 === 0 ? '100px' : '200px') : undefined,
      tooltip: demoColumnTooltips ? `A tooltip for ${column.name}` : undefined,
      align: cellTextAlignment,
      editDataFunction: getEditDataFunction(() => {}),
    }))
    .map((column) => {
      if (demoRenderDataFunction) return column;
      const { renderDataFunction, ...columnNoRenderDataFunction } = column;
      return columnNoRenderDataFunction;
    });

  const ordering = getDefaultOrdering(columns).map((col, index) =>
    demoColumnGroupAssignments ? addColumnGroupIds(col, index) : col
  );

  const myTableActions = merge(getTableActions(), {
    table: { onRowLoadMore },
    toolbar: {
      onShowRowEdit: () => setShowRowEditBar(true),
    },
  });
  const batchActions = demoBatchActions
    ? [
        {
          id: 'delete',
          labelText: 'Delete',
          renderIcon: TrashCan16,
          iconDescription: 'Delete Item',
        },
        {
          id: 'process',
          labelText: 'Process',
        },
      ]
    : [];
  const advancedFilters = hasAdvancedFilter ? getAdvancedFilters() : undefined;
  const emptyState = demoCustomEmptyState ? customEmptyState : undefined;
  const errorState = demoCustomErrorState ? customErrorState : undefined;
  const error = demoCustomErrorState ? 'Error!' : undefined;

  const knobRegeneratedKey = `table${demoInitialColumnSizes}${JSON.stringify(aggregationsColumns)}`;

  return (
    <MyTable
      key={knobRegeneratedKey}
      id="table"
      style={style}
      secondaryTitle={secondaryTitle}
      useZebraStyles={useZebraStyles}
      tooltip={tableTooltip}
      columns={columns}
      columnGroups={columnGroups}
      data={data}
      expandedData={expandedData}
      actions={myTableActions}
      size={size}
      options={{
        hasAggregations,
        hasColumnSelection,
        hasColumnSelectionConfig,
        hasFilter: hasFilter && !hasAdvancedFilter,
        hasAdvancedFilter,
        hasMultiSort,
        hasPagination,
        hasResize,
        hasRowExpansion,
        hasRowNesting,
        hasRowSelection,
        shouldExpandOnRowClick,
        hasFastSearch,
        hasSearch,
        preserveColumnWidths,
        useAutoTableLayoutForResize,
        wrapCellText,
        preserveCellWhiteSpace,
        hasRowActions,
        shouldLazyRender,
        hasRowEdit,
        hasSingleRowEdit,
      }}
      view={{
        advancedFilters,
        aggregations: {
          label: aggregationLabel,
          columns: aggregationsColumns,
        },
        toolbar: {
          activeBar,
          isDisabled: toolbarIsDisabled,
          customToolbarContent,
          toolbarActions,
          rowEditBarButtons,
          batchActions,
        },
        table: {
          emptyState,
          errorState,
          rowActions: rowActionsState,
          singleRowEditButtons,
          loadingState: {
            isLoading: tableIsLoading,
            rowCount: loadingRowCount,
            columnCount: loadingColumnCount,
          },
          ordering,
        },
        pagination: {
          pageSizes,
          maxPages,
          isItemPerPageHidden,
          size: paginationSize,
        },
      }}
      i18n={getI18nKnobs()}
      error={error}
      locale={locale}
    />
  );
};
Playground.storyName = 'Playground';
Playground.decorators = [
  (Story) => (
    <DragAndDrop>
      <Story />
    </DragAndDrop>
  ),
];

export const WithSorting = () => {
  const { selectedTableType, demoSingleSort, hasMultiSort } = getTableKnobs({
    knobsToCreate: ['selectedTableType', 'demoSingleSort', 'hasMultiSort'],
    enableKnob: (name) => name !== 'hasMultiSort',
  });

  const MyTable = selectedTableType === 'StatefulTable' ? StatefulTable : Table;
  const data = getTableData().slice(0, 50);
  const columns = getTableColumns().map((column) => ({
    ...column,
    isSortable: demoSingleSort,
  }));

  const sort = object('Sort state (view.table.sort)', {
    columnId: 'select',
    direction: 'ASC',
  });

  return (
    <MyTable
      actions={getTableActions()}
      columns={columns}
      data={data}
      options={{
        hasMultiSort,
      }}
      view={{
        table: {
          sort,
        },
      }}
    />
  );
};

WithSorting.storyName = 'With sorting';
WithSorting.decorators = [
  (Story) => (
    <DragAndDrop>
      <Story />
    </DragAndDrop>
  ),
];
WithSorting.parameters = {
  component: Table,
  docs: {
    page: SortingREADME,
  },
};

<<<<<<< HEAD
export const WithRowNesting = () => {
  const {
    selectedTableType,
    hasRowNesting,
    shouldExpandOnRowClick,
    demoHasLoadMore,
  } = getTableKnobs({
    knobsToCreate: [
      'selectedTableType',
      'hasRowNesting',
      'shouldExpandOnRowClick',
      'demoHasLoadMore',
    ],
    enableKnob: () => true,
  });
  const initiallyExpandedIds = object('Expanded ids (view.table.expandedIds)', ['row-1']);

  const MyTable = selectedTableType === 'StatefulTable' ? StatefulTable : Table;
  const initialData = getTableData()
    .slice(0, 10)
    .map((row, index) => {
      const demoDeepNesting = !hasRowNesting.hasSingleNestedHierarchy;
      return addChildRows(row, index, demoDeepNesting);
    })
    .map((row) => ({
      ...row,
      hasLoadMore: demoHasLoadMore,
    }));
  const columns = getTableColumns();
  const actions = getTableActions();

  const [loadingMoreIds, setLoadingMoreIds] = useState([]);
  const [data, setData] = useState(initialData);
  const [expandedIds, setExpandedIds] = useState(initiallyExpandedIds);

  const onRowLoadMore = (parentId) => {
    action('onRowLoadMore')(parentId);
    if (selectedTableType !== 'StatefulTable') {
      setLoadingMoreIds((prev) => [...prev, parentId]);
    }
    setTimeout(() => {
      setData((prevData) => {
        if (selectedTableType !== 'StatefulTable') {
          setLoadingMoreIds((ids) => ids.filter((loadId) => loadId !== parentId));
        }
        return addMoreChildRowsToParent(prevData, parentId);
      });
    }, 2000);
  };

  const onRowExpanded = (rowId, expanded) => {
    action('onRowExpanded')(rowId, expanded);
    setExpandedIds((currentlyExpanded) =>
      expanded ? [...currentlyExpanded, rowId] : currentlyExpanded.filter((id) => id !== rowId)
    );
  };
  return (
    <MyTable
      actions={{
        ...actions,
        table: {
          ...actions.table,
          onRowExpanded,
          onRowLoadMore,
        },
      }}
      columns={columns}
      data={data}
      options={{
        hasRowNesting,
        shouldExpandOnRowClick,
      }}
      view={{
        table: {
          expandedIds,
          loadingMoreIds: selectedTableType !== 'StatefulTable' ? loadingMoreIds : [],
        },
      }}
    />
  );
};

WithRowNesting.storyName = 'With row nesting';
WithRowNesting.decorators = [createElement];
WithRowNesting.parameters = {
  component: Table,
  docs: {
    page: RowNestingREADME,
=======
export const WithRowExpansion = () => {
  const { selectedTableType, hasRowExpansion, shouldExpandOnRowClick } = getTableKnobs({
    knobsToCreate: ['selectedTableType', 'hasRowExpansion', 'shouldExpandOnRowClick'],
    enableKnob: () => true,
  });

  const initiallyExpandedIds = object('expandedIds', ['row-1']);

  const MyTable = selectedTableType === 'StatefulTable' ? StatefulTable : Table;
  const data = getTableData().slice(0, 10);
  const columns = getTableColumns();

  const expandedData = object('expandedData', [
    {
      rowId: 'row-1',
      content: 'My expanded content for row 1',
    },
    {
      rowId: 'row-3',
      content: 'My expanded content for row 3',
    },
  ]);

  return (
    <>
      <style>{`.iot--expanded-tablerow td[colspan="10"] { padding: 2rem !important;}`}</style>
      <MyTable
        actions={getTableActions()}
        columns={columns}
        data={data}
        expandedData={expandedData}
        options={{
          hasRowExpansion,
          shouldExpandOnRowClick,
        }}
        view={{ table: { expandedIds: initiallyExpandedIds } }}
      />
    </>
  );
};

WithRowExpansion.storyName = 'With row expansion';
WithRowExpansion.decorators = [createElement];
WithRowExpansion.parameters = {
  component: Table,
  docs: {
    page: RowExpansionREADME,
>>>>>>> 1d1ef6b8
  },
};<|MERGE_RESOLUTION|>--- conflicted
+++ resolved
@@ -10,11 +10,8 @@
 
 import TableREADME from './mdx/Table.mdx';
 import SortingREADME from './mdx/Sorting.mdx';
-<<<<<<< HEAD
+import RowExpansionREADME from './mdx/RowExpansion.mdx';
 import RowNestingREADME from './mdx/RowNesting.mdx';
-=======
-import RowExpansionREADME from './mdx/RowExpansion.mdx';
->>>>>>> 1d1ef6b8
 import Table from './Table';
 import StatefulTable from './StatefulTable';
 import {
@@ -415,7 +412,56 @@
   },
 };
 
-<<<<<<< HEAD
+export const WithRowExpansion = () => {
+  const { selectedTableType, hasRowExpansion, shouldExpandOnRowClick } = getTableKnobs({
+    knobsToCreate: ['selectedTableType', 'hasRowExpansion', 'shouldExpandOnRowClick'],
+    enableKnob: () => true,
+  });
+
+  const initiallyExpandedIds = object('expandedIds', ['row-1']);
+
+  const MyTable = selectedTableType === 'StatefulTable' ? StatefulTable : Table;
+  const data = getTableData().slice(0, 10);
+  const columns = getTableColumns();
+
+  const expandedData = object('expandedData', [
+    {
+      rowId: 'row-1',
+      content: 'My expanded content for row 1',
+    },
+    {
+      rowId: 'row-3',
+      content: 'My expanded content for row 3',
+    },
+  ]);
+
+  return (
+    <>
+      <style>{`.iot--expanded-tablerow td[colspan="10"] { padding: 2rem !important;}`}</style>
+      <MyTable
+        actions={getTableActions()}
+        columns={columns}
+        data={data}
+        expandedData={expandedData}
+        options={{
+          hasRowExpansion,
+          shouldExpandOnRowClick,
+        }}
+        view={{ table: { expandedIds: initiallyExpandedIds } }}
+      />
+    </>
+  );
+};
+
+WithRowExpansion.storyName = 'With row expansion';
+WithRowExpansion.decorators = [createElement];
+WithRowExpansion.parameters = {
+  component: Table,
+  docs: {
+    page: RowExpansionREADME,
+  },
+};
+
 export const WithRowNesting = () => {
   const {
     selectedTableType,
@@ -504,54 +550,5 @@
   component: Table,
   docs: {
     page: RowNestingREADME,
-=======
-export const WithRowExpansion = () => {
-  const { selectedTableType, hasRowExpansion, shouldExpandOnRowClick } = getTableKnobs({
-    knobsToCreate: ['selectedTableType', 'hasRowExpansion', 'shouldExpandOnRowClick'],
-    enableKnob: () => true,
-  });
-
-  const initiallyExpandedIds = object('expandedIds', ['row-1']);
-
-  const MyTable = selectedTableType === 'StatefulTable' ? StatefulTable : Table;
-  const data = getTableData().slice(0, 10);
-  const columns = getTableColumns();
-
-  const expandedData = object('expandedData', [
-    {
-      rowId: 'row-1',
-      content: 'My expanded content for row 1',
-    },
-    {
-      rowId: 'row-3',
-      content: 'My expanded content for row 3',
-    },
-  ]);
-
-  return (
-    <>
-      <style>{`.iot--expanded-tablerow td[colspan="10"] { padding: 2rem !important;}`}</style>
-      <MyTable
-        actions={getTableActions()}
-        columns={columns}
-        data={data}
-        expandedData={expandedData}
-        options={{
-          hasRowExpansion,
-          shouldExpandOnRowClick,
-        }}
-        view={{ table: { expandedIds: initiallyExpandedIds } }}
-      />
-    </>
-  );
-};
-
-WithRowExpansion.storyName = 'With row expansion';
-WithRowExpansion.decorators = [createElement];
-WithRowExpansion.parameters = {
-  component: Table,
-  docs: {
-    page: RowExpansionREADME,
->>>>>>> 1d1ef6b8
   },
 };