import React, { useState, createElement } from 'react';
import { action } from '@storybook/addon-actions';
<<<<<<< HEAD
import { object, select, boolean } from '@storybook/addon-knobs';
import { merge, uniqueId } from 'lodash-es';
import { TrashCan16 } from '@carbon/icons-react';
=======
import { object } from '@storybook/addon-knobs';
import { merge } from 'lodash-es';
>>>>>>> 63945632

import StoryNotice from '../../internal/StoryNotice';
import Button from '../Button';
import EmptyState from '../EmptyState';
import { DragAndDrop } from '../../utils/DragAndDropUtils';
import RuleBuilder from '../RuleBuilder/RuleBuilder';

import TableREADME from './mdx/Table.mdx';
import SortingREADME from './mdx/Sorting.mdx';
import RowExpansionREADME from './mdx/RowExpansion.mdx';
import SelectionAndBatchActionsREADME from './mdx/SelectionAndBatchActions.mdx';
import InlineActionsREADME from './mdx/InlineActions.mdx';
import RowNestingREADME from './mdx/RowNesting.mdx';
import FilteringREADME from './mdx/Filtering.mdx';
import Table from './Table';
import StatefulTable from './StatefulTable';
import {
  addChildRows,
  addRowAction,
  addColumnGroupIds,
  getTableActions,
  getTableColumns,
  getTableData,
  getTableToolbarActions,
  getExpandedData,
  getDefaultOrdering,
  getEditDataFunction,
  getRowActionStates,
  getAdvancedFilters,
  getTableKnobs,
  getI18nKnobs,
  getBatchActions,
  objectWithSubstitution,
  getDrillDownRowAction,
  getOverflowTextOnlyRowAction,
  getOverflowDeleteRowAction,
  getOverflowAddRowAction,
  getOverflowEditRowAction,
  getHiddenOverflowRowAction,
  getHiddenRowAction,
  addMoreChildRowsToParent,
} from './Table.story.helpers';

export default {
  title: '1 - Watson IoT/Table',
  parameters: {
    component: Table,
    docs: {
      page: TableREADME,
    },
  },
};

/**
 * The main playground story for the Table/StatefulTable.
 * All props (that can be combined) are enabled in dev mode in order to help catch
 * regressions and see how changes affect existing functionality. But for the consumers
 * of the library it would probalby be overwhelming to see all functionality at once,
 * hence a simple table is shown in production.
 * @returns story function
 */
export const Playground = () => {
  // STATES
  const [showRowEditBar, setShowRowEditBar] = useState(false);
  const [rowActionsState, setRowActionsState] = useState(getRowActionStates());

  // KNOBS
  // The order of appearance is defined function getTableKnobs.
  const {
    selectedTableType,
    tableMaxWidth,
    secondaryTitle,
    numerOfRows,
    useZebraStyles,
    size,
    tableTooltipText,
    demoInitialColumnSizes,
    hasResize,
    preserveColumnWidths,
    useAutoTableLayoutForResize,
    demoColumnTooltips,
    demoColumnGroupAssignments,
    columnGroups,
    hasColumnSelection,
    hasColumnSelectionConfig,
    demoSingleSort,
    hasMultiSort,
    hasAggregations,
    aggregationLabel,
    aggregationsColumns,
    hasFilter,
    hasAdvancedFilter,
    hasPagination,
    pageSizes,
    maxPages,
    isItemPerPageHidden,
    paginationSize,
    hasRowExpansion,
    hasRowNesting,
    demoHasLoadMore,
    shouldExpandOnRowClick,
    expandedIds,
    hasRowSelection,
    selectedIds,
    selectionCheckboxEnabled,
    hasSearch,
    hasFastSearch,
    wrapCellText,
    cellTextAlignment,
    preserveCellWhiteSpace,
    hasRowActions,
    shouldLazyRender,
    hasRowEdit,
    hasSingleRowEdit,
    demoRenderDataFunction,
    demoToolbarActions,
    demoCustomToolbarContent,
    toolbarIsDisabled,
    tableIsLoading,
    demoEmptyColumns,
    loadingRowCount,
    loadingColumnCount,
    demoEmptyState,
    demoCustomEmptyState,
    demoCustomErrorState,
    locale,
    batchActions,
  } = getTableKnobs({
    enableKnob: (name) =>
      // For this story always disable the following knobs by default
      [
        'hasUserViewManagement',
        'demoInitialColumnSizes',
        'hasRowExpansion',
        'toolbarIsDisabled',
        'hasMultiSort',
        'stickyHeader',
        'useAutoTableLayoutForResize',
        'isItemPerPageHidden',
        'hasColumnSelection',
        'hasColumnSelectionConfig',
        'shouldLazyRender',
        'preserveCellWhiteSpace',
        'tableIsLoading',
        'demoEmptyColumns',
        'demoEmptyState',
        'demoCustomEmptyState',
        'demoCustomErrorState',
      ].includes(name)
        ? false
        : // For this story always enable the following knobs by default
        ['selectionCheckboxEnabled'].includes(name)
        ? true
        : // For this story enable the other knobs by defaults if we are in dev environment
          __DEV__,
    useGroups: true,
  });

  // CUSTOM DEMO JSX
  const rowEditBarButtons = (
    <div style={{ display: 'flex', alignItems: 'center', gap: '1rem' }}>
      <div style={{ fontSize: '12px' }} className=".bx--type-light">
        This is shallow demo implementation of the row edit functionality. Data modifications are
        not saved.
      </div>
      <Button key="cancel" size="small" kind="tertiary" onClick={() => setShowRowEditBar(false)}>
        Cancel demo
      </Button>
    </div>
  );

  const singleRowEditButtons = (
    <Button
      key="cancel"
      size="small"
      kind="tertiary"
      onClick={() => {
        setRowActionsState([...getRowActionStates()]);
      }}
    >
      Cancel Row edit demo
    </Button>
  );

  const customToolbarContentElement = (
    <div
      className=".bx--type-light"
      style={{ alignItems: 'center', display: 'flex', padding: '0 1rem' }}
    >
      Custom content
    </div>
  );

  const customEmptyState = (
    <div key="empty-state">
      <h1 key="empty-state-heading">Custom empty state</h1>
      <p key="empty-state-message">Hey, no data!</p>
    </div>
  );

  const customErrorState = (
    <EmptyState
      icon="error"
      title="Error occured while loading"
      body="Custom Error message"
      action={{
        label: 'Reload',
        onClick: action('onErrorStateAction'),
        kind: 'ghost',
      }}
    />
  );

  // INITIAL DATA STATE
  const [data, setData] = useState(
    [...(demoEmptyState || demoCustomEmptyState ? [] : getTableData())]
      .slice(0, numerOfRows)
      .map((row, index) => (hasRowActions ? addRowAction(row, hasSingleRowEdit, index) : row))
      .map((row, index) => (hasRowNesting ? addChildRows(row, index) : row))
      .map((row) => (!selectionCheckboxEnabled ? { ...row, isSelectable: false } : row))
      .map((row) => (demoHasLoadMore ? { ...row, hasLoadMore: true } : row))
  );

  const onRowLoadMore = (parentId) => {
    action('onRowLoadMore')(parentId);
    setTimeout(() => {
      setData((prevData) => addMoreChildRowsToParent(prevData, parentId));
    }, 1000);
  };

  // PROPS ADJUSTED BASED ON KNOBS
  const MyTable = selectedTableType === 'StatefulTable' ? StatefulTable : Table;
  const style = tableMaxWidth !== 'none' ? { maxWidth: tableMaxWidth } : null;
  const tableTooltip = tableTooltipText ? <div>{tableTooltipText}</div> : null;
  const activeBar =
    hasColumnSelection || hasColumnSelectionConfig
      ? 'column'
      : showRowEditBar
      ? 'rowEdit'
      : undefined;
  const toolbarActions = demoToolbarActions ? getTableToolbarActions() : undefined;
  const customToolbarContent = demoCustomToolbarContent ? customToolbarContentElement : undefined;
  const expandedData = hasRowExpansion ? getExpandedData(data) : [];
  const columns = [...(demoEmptyColumns ? [] : getTableColumns())]
    .map((column, index) => ({
      ...column,
      isSortable: (hasMultiSort || demoSingleSort) && index !== 1,
      width: demoInitialColumnSizes ? (index % 2 === 0 ? '100px' : '200px') : undefined,
      tooltip: demoColumnTooltips ? `A tooltip for ${column.name}` : undefined,
      align: cellTextAlignment,
      editDataFunction: getEditDataFunction(() => {}),
    }))
    .map((column) => {
      if (demoRenderDataFunction) return column;
      const { renderDataFunction, ...columnNoRenderDataFunction } = column;
      return columnNoRenderDataFunction;
    });

  const ordering = getDefaultOrdering(columns).map((col, index) =>
    demoColumnGroupAssignments ? addColumnGroupIds(col, index) : col
  );

  const myTableActions = merge(getTableActions(), {
    table: { onRowLoadMore },
    toolbar: {
      onShowRowEdit: () => setShowRowEditBar(true),
    },
  });
  const advancedFilters = hasAdvancedFilter ? getAdvancedFilters() : undefined;
  const emptyState = demoCustomEmptyState ? customEmptyState : undefined;
  const errorState = demoCustomErrorState ? customErrorState : undefined;
  const error = demoCustomErrorState ? 'Error!' : undefined;

  const knobRegeneratedKey = `table${demoInitialColumnSizes}${JSON.stringify(aggregationsColumns)}`;

  return (
    <MyTable
      key={knobRegeneratedKey}
      id="table"
      style={style}
      secondaryTitle={secondaryTitle}
      useZebraStyles={useZebraStyles}
      tooltip={tableTooltip}
      columns={columns}
      columnGroups={columnGroups}
      data={data}
      expandedData={expandedData}
      actions={myTableActions}
      size={size}
      options={{
        hasAggregations,
        hasColumnSelection,
        hasColumnSelectionConfig,
        hasFilter: hasFilter && !hasAdvancedFilter,
        hasAdvancedFilter,
        hasMultiSort,
        hasPagination,
        hasResize,
        hasRowExpansion,
        hasRowNesting,
        hasRowSelection,
        shouldExpandOnRowClick,
        hasFastSearch,
        hasSearch,
        preserveColumnWidths,
        useAutoTableLayoutForResize,
        wrapCellText,
        preserveCellWhiteSpace,
        hasRowActions,
        shouldLazyRender,
        hasRowEdit,
        hasSingleRowEdit,
      }}
      view={{
        advancedFilters,
        aggregations: {
          label: aggregationLabel,
          columns: aggregationsColumns,
        },
        toolbar: {
          activeBar,
          isDisabled: toolbarIsDisabled,
          customToolbarContent,
          toolbarActions,
          rowEditBarButtons,
          batchActions,
        },
        table: {
          emptyState,
          errorState,
          expandedIds,
          selectedIds,
          rowActions: rowActionsState,
          singleRowEditButtons,
          loadingState: {
            isLoading: tableIsLoading,
            rowCount: loadingRowCount,
            columnCount: loadingColumnCount,
          },
          ordering,
        },
        pagination: {
          pageSizes,
          maxPages,
          isItemPerPageHidden,
          size: paginationSize,
        },
      }}
      i18n={getI18nKnobs()}
      error={error}
      locale={locale}
    />
  );
};
Playground.storyName = 'Playground';
Playground.decorators = [
  (Story) => (
    <DragAndDrop>
      <Story />
    </DragAndDrop>
  ),
];

export const WithSorting = () => {
  const { selectedTableType, demoSingleSort, hasMultiSort } = getTableKnobs({
    knobsToCreate: ['selectedTableType', 'demoSingleSort', 'hasMultiSort'],
    enableKnob: (name) => name !== 'hasMultiSort',
  });

  const MyTable = selectedTableType === 'StatefulTable' ? StatefulTable : Table;
  const data = getTableData().slice(0, 50);
  const columns = getTableColumns().map((column) => ({
    ...column,
    isSortable: demoSingleSort,
    tooltip:
      column.id === 'object'
        ? `This column has a custom sort function based on the object id property`
        : column.id === 'status'
        ? `This column has a custom sort function that orders on BROKEN, RUNNING and then NOT_RUNNING`
        : undefined,
  }));

  const sort = object('Sort state (view.table.sort)', {
    columnId: 'select',
    direction: 'ASC',
  });

  return (
    <MyTable
      actions={getTableActions()}
      columns={columns}
      data={data}
      options={{
        hasMultiSort,
      }}
      view={{
        table: {
          sort,
        },
      }}
    />
  );
};

WithSorting.storyName = 'With sorting';
WithSorting.decorators = [
  (Story) => (
    <DragAndDrop>
      <Story />
    </DragAndDrop>
  ),
];
WithSorting.parameters = {
  component: Table,
  docs: {
    page: SortingREADME,
  },
};

export const WithRowExpansion = () => {
  const { selectedTableType, hasRowExpansion, shouldExpandOnRowClick } = getTableKnobs({
    knobsToCreate: ['selectedTableType', 'hasRowExpansion', 'shouldExpandOnRowClick'],
    enableKnob: () => true,
  });

  const initiallyExpandedIds = object('expandedIds', ['row-1']);

  const MyTable = selectedTableType === 'StatefulTable' ? StatefulTable : Table;
  const data = getTableData().slice(0, 10);
  const columns = getTableColumns();

  const expandedData = object('expandedData', [
    {
      rowId: 'row-1',
      content: 'My expanded content for row 1',
    },
    {
      rowId: 'row-3',
      content: 'My expanded content for row 3',
    },
  ]);

  return (
    <>
      <style>{`.iot--expanded-tablerow td[colspan="10"] { padding: 2rem !important;}`}</style>
      <MyTable
        actions={getTableActions()}
        columns={columns}
        data={data}
        expandedData={expandedData}
        options={{
          hasRowExpansion,
          shouldExpandOnRowClick,
        }}
        view={{ table: { expandedIds: initiallyExpandedIds } }}
      />
    </>
  );
};

WithRowExpansion.storyName = 'With row expansion';
WithRowExpansion.decorators = [createElement];
WithRowExpansion.parameters = {
  component: Table,
  docs: {
    page: RowExpansionREADME,
  },
};

export const WithRowNesting = () => {
  const {
    selectedTableType,
    hasRowNesting,
    shouldExpandOnRowClick,
    demoHasLoadMore,
  } = getTableKnobs({
    knobsToCreate: [
      'selectedTableType',
      'hasRowNesting',
      'shouldExpandOnRowClick',
      'demoHasLoadMore',
    ],
    enableKnob: () => true,
  });
  const initiallyExpandedIds = object('Expanded ids (view.table.expandedIds)', ['row-1']);

  const MyTable = selectedTableType === 'StatefulTable' ? StatefulTable : Table;
  const initialData = getTableData()
    .slice(0, 10)
    .map((row, index) => {
      const demoDeepNesting = !hasRowNesting.hasSingleNestedHierarchy;
      return addChildRows(row, index, demoDeepNesting);
    })
    .map((row) => ({
      ...row,
      hasLoadMore: demoHasLoadMore,
    }));
  const columns = getTableColumns();
  const actions = getTableActions();

  const [loadingMoreIds, setLoadingMoreIds] = useState([]);
  const [data, setData] = useState(initialData);
  const [expandedIds, setExpandedIds] = useState(initiallyExpandedIds);

  const onRowLoadMore = (parentId) => {
    action('onRowLoadMore')(parentId);
    if (selectedTableType !== 'StatefulTable') {
      setLoadingMoreIds((prev) => [...prev, parentId]);
    }
    setTimeout(() => {
      setData((prevData) => {
        if (selectedTableType !== 'StatefulTable') {
          setLoadingMoreIds((ids) => ids.filter((loadId) => loadId !== parentId));
        }
        return addMoreChildRowsToParent(prevData, parentId);
      });
    }, 2000);
  };

  const onRowExpanded = (rowId, expanded) => {
    action('onRowExpanded')(rowId, expanded);
    setExpandedIds((currentlyExpanded) =>
      expanded ? [...currentlyExpanded, rowId] : currentlyExpanded.filter((id) => id !== rowId)
    );
  };
  return (
    <MyTable
      actions={{
        ...actions,
        table: {
          ...actions.table,
          onRowExpanded,
          onRowLoadMore,
        },
      }}
      columns={columns}
      data={data}
      options={{
        hasRowNesting,
        shouldExpandOnRowClick,
      }}
      view={{
        table: {
          expandedIds,
          loadingMoreIds: selectedTableType !== 'StatefulTable' ? loadingMoreIds : [],
        },
      }}
    />
  );
};

WithRowNesting.storyName = 'With row nesting';
WithRowNesting.decorators = [createElement];
WithRowNesting.parameters = {
  component: Table,
  docs: {
    page: RowNestingREADME,
  },
};

<<<<<<< HEAD
export const WithFiltering = () => {
  const { selectedTableType, hasFilter, hasAdvancedFilter } = getTableKnobs({
    knobsToCreate: ['selectedTableType', 'hasFilter', 'hasAdvancedFilter'],
    enableKnob: (knobName) => knobName !== 'hasAdvancedFilter',
  });

  const MyTable = selectedTableType === 'StatefulTable' ? StatefulTable : Table;
  const data = getTableData().slice(0, 30);
  const columns = getTableColumns().map((col) =>
    col.id === 'object'
      ? {
          ...col,
          tooltip: `This column has objects as values and needs a custom filter function that
      filters based on an object property.`,
        }
      : col
  );

  // Normal filter settings
  let activeFilters;
  let activeBar;
  if (!hasAdvancedFilter) {
    activeFilters = object('Active filters (view.filters)', [
      {
        columnId: 'string',
        value: 'whiteboard',
      },
      {
        columnId: 'select',
        value: 'option-B',
      },
    ]);
    activeBar = select(
      'Show filter toolbar (view.toolbar.activeBar)',
      ['filter', undefined],
      'filter'
    );
  }

  // Advanced filter settings
  const [showBuilder, setShowBuilder] = useState(false);
  const [advancedFilters, setAdvancedFilters] = useState(
    hasAdvancedFilter ? getAdvancedFilters() : undefined
  );
  const selectedAdvancedFilterIds = hasAdvancedFilter
    ? object('Active advanced filters (view.selectedAdvancedFilterIds) ☢️', ['story-filter'])
    : undefined;
  const advancedFilterFlyoutOpen = hasAdvancedFilter
    ? boolean('Show advanced filter flyout (view.toolbar.advancedFilterFlyoutOpen) ☢️', true)
    : undefined;
  const actions = merge(getTableActions(), {
    toolbar: { onCreateAdvancedFilter: () => setShowBuilder(true) },
  });
  const storyNotice = hasAdvancedFilter ? (
    <StoryNotice experimental componentName="StatefulTable with advancedFilters" />
  ) : null;

  return (
    <>
      {storyNotice}
      <MyTable
        actions={actions}
        columns={columns}
        data={data}
        options={{
          hasFilter: hasFilter && !hasAdvancedFilter ? hasFilter : false,
          hasAdvancedFilter,
        }}
        view={{
          advancedFilters,
          selectedAdvancedFilterIds,
          filters: activeFilters,
          toolbar: {
            activeBar,
            advancedFilterFlyoutOpen,
          },
        }}
      />
      {showBuilder && (
        <div
          style={{
            position: 'absolute',
            inset: 0,
            zIndex: 10,
          }}
        >
          <RuleBuilder
            onSave={(newFilter) => {
              setAdvancedFilters((prev) => [
                ...prev,
                {
                  filterId: uniqueId('filter-id'),
                  ...newFilter,
                },
              ]);
              setShowBuilder(false);
            }}
            onCancel={() => setShowBuilder(false)}
            filter={{
              filterColumns: columns.map(({ id, name }) => ({ id, name })),
            }}
          />
        </div>
      )}
    </>
  );
};

WithFiltering.storyName = 'With filtering';
WithFiltering.decorators = [createElement];
WithFiltering.parameters = {
  component: Table,
  docs: {
    page: FilteringREADME,
=======
export const WithSelectionAndBatchActions = () => {
  const { selectedTableType, hasRowSelection, selectionCheckboxEnabled } = getTableKnobs({
    knobsToCreate: ['selectedTableType', 'hasRowSelection', 'selectionCheckboxEnabled'],
    enableKnob: () => true,
  });

  const isStateful = selectedTableType === 'StatefulTable';
  const isMultiSelect = hasRowSelection === 'multi';
  const selectdIdsDescription = `${isStateful ? 'Initially selected' : 'Selected'} 
    id${isMultiSelect ? 's' : ''} (view.table.selectedIds)`;
  const selectedIds =
    hasRowSelection === 'multi'
      ? object(selectdIdsDescription, ['row-3', 'row-4'])
      : object(selectdIdsDescription, ['row-3']);

  const batchActions = isMultiSelect
    ? objectWithSubstitution(
        'Batch actions for selected rows (view.toolbar.batchActions)',
        getBatchActions()
      )
    : undefined;

  const MyTable = isStateful ? StatefulTable : Table;
  const data = getTableData()
    .slice(0, 10)
    .map((row) => (!selectionCheckboxEnabled ? { ...row, isSelectable: false } : row));
  const columns = getTableColumns();

  return (
    <MyTable
      actions={getTableActions()}
      columns={columns}
      data={data}
      options={{
        hasRowSelection,
      }}
      view={{
        table: {
          selectedIds,
        },
        toolbar: { batchActions },
      }}
    />
  );
};

WithSelectionAndBatchActions.storyName = 'With selection and batch actions';
WithSelectionAndBatchActions.decorators = [createElement];
WithSelectionAndBatchActions.parameters = {
  component: Table,
  docs: {
    page: SelectionAndBatchActionsREADME,
  },
};

export const WithInlineActions = () => {
  const { selectedTableType, hasRowActions } = getTableKnobs({
    knobsToCreate: ['selectedTableType', 'hasRowActions'],
    enableKnob: () => true,
  });

  const rowActions = [
    objectWithSubstitution('Row actions for row-0 (data[0].rowActions)', [getDrillDownRowAction()]),
    objectWithSubstitution('Row actions for row-1 (data[1].rowActions)', [
      getDrillDownRowAction(),
      getOverflowTextOnlyRowAction(),
      getHiddenOverflowRowAction(),
    ]),
    objectWithSubstitution('Row actions for row-2 (data[2].rowActions)', [
      getOverflowEditRowAction(),
      getOverflowAddRowAction(),
      getOverflowDeleteRowAction(),
    ]),
    objectWithSubstitution('Row actions for row-3 (data[3].rowActions)', [
      getHiddenRowAction(),
      getHiddenOverflowRowAction(),
    ]),
  ];

  const rowActionsState = object(
    'State of the row actions (view.table.rowActions)',
    getRowActionStates()
  );

  const MyTable = selectedTableType === 'StatefulTable' ? StatefulTable : Table;
  const data = getTableData()
    .slice(0, 10)
    .map((row, index) => {
      if (hasRowActions) {
        return { ...row, rowActions: rowActions[index] ?? [] };
      }
      return row;
    });
  const columns = getTableColumns();

  return (
    <MyTable
      actions={getTableActions()}
      columns={columns}
      data={data}
      options={{
        hasRowActions,
      }}
      view={{ table: { rowActions: rowActionsState } }}
    />
  );
};
WithInlineActions.storyName = 'With inline actions';
WithInlineActions.decorators = [createElement];
WithInlineActions.parameters = {
  component: Table,
  docs: {
    page: InlineActionsREADME,
>>>>>>> 63945632
  },
};<|MERGE_RESOLUTION|>--- conflicted
+++ resolved
@@ -1,13 +1,7 @@
 import React, { useState, createElement } from 'react';
 import { action } from '@storybook/addon-actions';
-<<<<<<< HEAD
 import { object, select, boolean } from '@storybook/addon-knobs';
 import { merge, uniqueId } from 'lodash-es';
-import { TrashCan16 } from '@carbon/icons-react';
-=======
-import { object } from '@storybook/addon-knobs';
-import { merge } from 'lodash-es';
->>>>>>> 63945632
 
 import StoryNotice from '../../internal/StoryNotice';
 import Button from '../Button';
@@ -568,7 +562,6 @@
   },
 };
 
-<<<<<<< HEAD
 export const WithFiltering = () => {
   const { selectedTableType, hasFilter, hasAdvancedFilter } = getTableKnobs({
     knobsToCreate: ['selectedTableType', 'hasFilter', 'hasAdvancedFilter'],
@@ -683,7 +676,9 @@
   component: Table,
   docs: {
     page: FilteringREADME,
-=======
+  },
+};
+
 export const WithSelectionAndBatchActions = () => {
   const { selectedTableType, hasRowSelection, selectionCheckboxEnabled } = getTableKnobs({
     knobsToCreate: ['selectedTableType', 'hasRowSelection', 'selectionCheckboxEnabled'],
@@ -797,6 +792,5 @@
   component: Table,
   docs: {
     page: InlineActionsREADME,
->>>>>>> 63945632
   },
 };