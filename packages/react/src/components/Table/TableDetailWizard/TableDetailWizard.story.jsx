/* Used dependencies */
import React from 'react';
import { boolean, text } from '@storybook/addon-knobs';
import { action } from '@storybook/addon-actions';

import TableDetailWizard from './TableDetailWizard';
import StatefulTableDetailWizard from './StatefulTableDetailWizard';

const items = [
  {
    id: 'step1',
    name: 'Identity',
  },
  {
    id: 'step2',
    name: 'State Model',
  },
  {
    id: 'step3',
    name: 'Notifications',
  },
  {
    id: 'step4',
    name: 'Final step',
  },
];

const itemComponents = [
  <div style={{ backgroundColor: '#eaeaea' }}>
    <div>
      Lorem ipsum dolor, sit amet consectetur adipisicing elit. Excepturi, corrupti laboriosam,
      culpa similique quae dolorum provident vitae iusto at velit dignissimos reiciendis maiores
      voluptate fugit dolore harum unde laborum facilis! Lorem ipsum dolor sit amet consectetur
      adipisicing elit. Et soluta placeat explicabo! Necessitatibus id neque accusantium molestiae
      officiis ducimus! Suscipit quae perferendis officiis vel, magnam est error! Vel, accusantium
      quas enim inventore natus adipisci autem at modi dolores assumenda mollitia ut facilis,
      deleniti aspernatur? Fuga at in expedita tempora cum quasi nemo neque alias id ullam omnis
      similique placeat provident, eum totam itaque perferendis, reiciendis laboriosam ducimus sunt
      facilis amet? Cupiditate voluptatem et, voluptas maxime sunt possimus repudiandae nisi
      necessitatibus?
    </div>
  </div>,
  <div style={{ padding: '70px 30px', backgroundColor: '#dceadd' }}>
    <div>
      Lorem ipsum dolor sit amet consectetur, adipisicing elit. Illum mollitia repellendus assumenda
      fuga inventore nisi, minus optio ullam voluptas eveniet dolore dolorem vitae, neque suscipit
      labore at. Voluptatum, nobis perferendis!
    </div>
  </div>,
  <div style={{ padding: '70px 30px', backgroundColor: '#c8c2cc' }}>
    <div>
      The max height should be 80% of the viewport height, and should have scrollbars when this
      content overflows. <br />
      <br />
      Lorem ipsum dolor sit, amet consectetur adipisicing elit. Eligendi delectus architecto unde,
      illo nisi maxime blanditiis dicta explicabo reprehenderit fugiat veniam impedit voluptates
      fugit ipsum commodi id officiis, quam excepturi perferendis. Deleniti beatae inventore culpa
      consectetur ex, dignissimos dolor eaque? Lorem ipsum dolor sit amet consectetur adipisicing
      elit. Vel, odio. Delectus fugit ratione incidunt dolorum autem alias facilis, tempore tenetur
      architecto, maxime, aut totam nostrum sunt ut? Illum ratione, eveniet repudiandae nobis
      sapiente amet hic non, unde debitis quo voluptatum atque ut distinctio voluptatem ipsa? Quam
      odit quidem quasi dignissimos nostrum earum neque ex accusantium nihil consequatur! Culpa
      dignissimos, inventore recusandae facere minus quos architecto beatae molestiae voluptatibus,
      aliquam nobis exercitationem fugit esse consequuntur harum voluptates magnam suscipit eveniet?
      Minus explicabo voluptate molestias ex ad, itaque corporis cumque sed laborum labore culpa
      rerum id laudantium dolorem maiores porro doloremque! Nisi harum corporis sit. Rem dolorem
      ipsam sint quas ex in quae atque eum, rerum aut porro veniam officia voluptatibus dolores
      eveniet, nesciunt aspernatur totam sunt ullam? Commodi perspiciatis in doloremque consequuntur
      numquam amet? Laboriosam soluta recusandae, veritatis repudiandae deserunt consectetur id
      repellat sed quaerat laudantium error dolorem. Reprehenderit sed vel quas autem consectetur
      possimus voluptates aliquam laborum molestias harum a, doloribus dicta. Nihil optio illo
      officiis modi, soluta quam a harum, natus alias repudiandae laboriosam in. Quas autem
      repudiandae vel tenetur illo eius, perspiciatis iure alias minima. Accusamus accusantium cum
      itaque necessitatibus quia iusto, dicta ullam possimus. Ex, eligendi, eaque totam iste
      laboriosam ipsum consequuntur unde eum doloribus praesentium a vel maxime consequatur.
      Eligendi sequi cumque explicabo earum modi deserunt pariatur ratione veritatis aliquam
      consequuntur sunt perferendis doloremque officiis commodi necessitatibus corporis corrupti
      reprehenderit neque nihil, eaque rerum voluptate autem? Ab eum repellat animi, porro veniam
      nobis dolor ex numquam, consequuntur odio ducimus alias officia inventore optio. Architecto
      nemo voluptatem dolore nostrum ad. Neque vitae necessitatibus sunt saepe. Dolores corporis
      quod quia repudiandae necessitatibus illum, quo odit, dolorum alias sequi temporibus vitae
      inventore asperiores! Neque ipsam delectus odit, porro ea nam dolore voluptate hic impedit,
      autem mollitia libero odio? Odit necessitatibus tempore labore unde deserunt! Aut commodi
      doloribus laudantium tempora sunt, eos nostrum perferendis, animi debitis molestias rem ab.
      Repudiandae, fugiat. Ex, reiciendis. Quibusdam saepe alias libero similique, rem modi at autem
      labore adipisci quasi accusamus nemo! Asperiores, vitae doloremque! Ad inventore voluptatibus
      alias hic id unde eius quia laudantium excepturi omnis nemo, fugit ea vero accusamus vitae
      pariatur. Impedit eveniet qui, obcaecati error, sequi doloremque animi vel porro debitis quod
      iste aspernatur accusamus fuga odit vitae praesentium sed odio ut reiciendis autem tempore!
      Accusamus eaque ex dicta impedit, unde itaque exercitationem dolor, sunt fuga dignissimos
      officia vel perferendis commodi saepe nihil perspiciatis obcaecati dolorem veritatis ipsam
      rerum? Tempora ipsum doloribus maxime quia facilis saepe facere asperiores dolores assumenda
      eius obcaecati modi qui, perspiciatis eaque rerum praesentium, odio iusto. Mollitia quaerat
      possimus, fugit inventore ad dolores debitis sed corporis voluptatem laborum consequuntur
      voluptates reiciendis odio suscipit illo similique modi velit at ipsa veniam ipsum
      reprehenderit obcaecati porro itaque? Exercitationem velit possimus quae officia illo.
      Incidunt, omnis! Fugit voluptatem provident modi sapiente dolores, totam perferendis
      temporibus reprehenderit iure minima doloribus voluptatibus amet quisquam aperiam cumque quam
      mollitia dicta accusamus autem itaque voluptas placeat veritatis aliquid eaque. Delectus,
      assumenda aliquid placeat vel voluptatem debitis, dolore ut illo consequuntur, accusamus nulla
      nobis totam? Rerum, maxime cumque! Magnam sunt facere molestiae impedit id sed cupiditate quos
      culpa voluptas quo. Atque, nemo incidunt libero vitae molestiae necessitatibus nisi fugit
      magni ducimus sunt hic vel, dolores cupiditate deleniti molestias voluptates esse officia
      eaque magnam ipsa quae quos inventore consequatur totam? Culpa, beatae. Sunt voluptates illum
      assumenda, amet labore ratione enim quod beatae, voluptas explicabo vel. Pariatur soluta
      voluptate nemo, reiciendis, est nulla ab accusantium iure quasi delectus itaque. Ducimus
      consectetur suscipit ut nostrum sint nihil quaerat exercitationem minima, accusantium omnis
      beatae cupiditate error, dignissimos reprehenderit corporis? Enim illo unde vitae aliquid
      minus voluptatum laboriosam reiciendis qui, quibusdam assumenda iure porro architecto iste
      ratione harum? Debitis ut aut repudiandae voluptas. Aut repellendus eos distinctio, molestiae
      fugiat deleniti maxime, expedita repellat ipsam quas vero quo fuga voluptatibus sunt eius.
      Earum quibusdam, dicta alias eveniet numquam, aut voluptate quae quis a, obcaecati harum
      delectus illo optio eum! Eveniet similique esse hic iure? Esse, eius deserunt hic nihil
      minima, animi doloremque aspernatur voluptate dolor nesciunt unde veniam aut pariatur aliquid.
      Recusandae dolorem cupiditate, molestiae fuga quas odio blanditiis laudantium error minus
      tempore assumenda, sed incidunt perferendis rem vero laboriosam mollitia explicabo nihil
      laborum voluptates magni? Ea suscipit perspiciatis labore eaque pariatur earum, nostrum, unde
      explicabo, quisquam magnam a neque quos modi impedit minima. Iste, autem. Impedit harum iure
      nisi, iusto modi ex voluptatum temporibus quam numquam maiores architecto atque quos
      cupiditate nobis a delectus ratione aliquam vel repellat minima tenetur laudantium dolores
      porro suscipit! Eveniet dolorum libero minima nam. Modi labore tempora fugit inventore illo?
      Facilis esse vitae ut ducimus odit! Rem quae vitae dolores similique, cupiditate omnis
      possimus ratione? Consequatur inventore quia quae perspiciatis, incidunt deleniti ipsum
      voluptas, quibusdam voluptates fugiat optio eum vero ullam porro vel quam autem!
    </div>
  </div>,
  <div style={{ padding: '70px 30px', backgroundColor: '#ae9e8e' }}>
    <div>
      Lorem ipsum dolor, sit amet consectetur adipisicing elit. Tenetur deserunt eius ad sequi
      provident, corporis rerum expedita amet enim perferendis?
    </div>
  </div>,
];

export const itemsAndComponents = items.map((item, i) => ({
  ...item,
  component: itemComponents[i],
}));

export default {
<<<<<<< HEAD
  title: 'Watson IoT/TableDetailWizard',
=======
  title: __DEV__ ? '1 - Watson IoT/⚠️ TableDetailWizard' : '1 - Watson IoT/TableDetailWizard',
>>>>>>> b1cff5ec

  parameters: {
    component: TableDetailWizard,
  },

  excludeStories: ['itemsAndComponents'],
};

export const StatefulExample = () => (
  <StatefulTableDetailWizard
    currentItemId="step1"
    items={itemsAndComponents}
    title={text('title', 'Create Physical Interface')}
    showLabels={boolean('showLabels', true)}
    onClose={action('closed')}
    onSubmit={action('submit')}
    onNext={action('next')}
    onBack={action('back')}
    setItem={action('step clicked')}
    isClickable={boolean('isClickable', true)}
  />
);

StatefulExample.story = {
  name: 'Stateful example',
};

export const Static = () => (
  <TableDetailWizard
    items={itemsAndComponents}
    onBack={action('back')}
    onClose={action('Closed')}
    onNext={action('next')}
    onSubmit={action('submit')}
    title={text('title', 'Create Physical Interface')}
    currentItemId="step2"
    setItem={action('step clicked')}
    showLabels={boolean('showLabels', true)}
    isClickable={boolean('isClickable', true)}
  />
);

export const WithError = () => (
  <TableDetailWizard
    items={itemsAndComponents}
    onBack={action('back')}
    onClose={action('Closed')}
    onNext={action('next')}
    onSubmit={action('submit')}
    title={text('title', 'Create Physical Interface')}
    currentItemId="step1"
    setItem={action('step clicked')}
    showLabels={boolean('showLabels', true)}
    error="Error on the form"
    onClearError={action('clear error')}
    isClickable={boolean('isClickable', true)}
  />
);

WithError.story = {
  name: 'with error',
};<|MERGE_RESOLUTION|>--- conflicted
+++ resolved
@@ -138,11 +138,7 @@
 }));
 
 export default {
-<<<<<<< HEAD
-  title: 'Watson IoT/TableDetailWizard',
-=======
-  title: __DEV__ ? '1 - Watson IoT/⚠️ TableDetailWizard' : '1 - Watson IoT/TableDetailWizard',
->>>>>>> b1cff5ec
+  title: '1 - Watson IoT/TableDetailWizard',
 
   parameters: {
     component: TableDetailWizard,
