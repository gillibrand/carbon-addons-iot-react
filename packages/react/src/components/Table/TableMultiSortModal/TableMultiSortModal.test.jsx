--- conflicted
+++ resolved
@@ -324,61 +324,38 @@
     ]);
   });
 
-<<<<<<< HEAD
-  it('should show the first column when no sort, and no anticipatedColumn are given', () => {
-=======
   it('should properly set the default columnId when none given', () => {
->>>>>>> 1675f3cc
-    render(
-      <TableMultiSortModal
-        columns={[
-          {
-            id: 'string',
-            name: 'String',
-            isSortable: true,
-          },
-          {
-            id: 'select',
-            name: 'Select',
-            isSortable: true,
-          },
-<<<<<<< HEAD
-=======
-          {
-            id: 'number',
-            name: 'Number',
-            isSortable: true,
-          },
->>>>>>> 1675f3cc
-        ]}
-        ordering={[
-          {
-            columnId: 'string',
-            isHidden: false,
-          },
-          {
-            columnId: 'select',
-            isHidden: false,
-          },
-<<<<<<< HEAD
+    render(
+      <TableMultiSortModal
+        columns={[
+          {
+            id: 'string',
+            name: 'String',
+            isSortable: true,
+          },
+          {
+            id: 'select',
+            name: 'Select',
+            isSortable: true,
+          },
+        ]}
+        ordering={[
+          {
+            columnId: 'string',
+            isHidden: false,
+          },
+          {
+            columnId: 'select',
+            isHidden: false,
+          },
         ]}
         actions={callbacks}
         sort={[]}
-=======
-          {
-            columnId: 'number',
-            isHidden: false,
-          },
-        ]}
-        actions={callbacks}
-        sort={[{}]}
->>>>>>> 1675f3cc
         showMultiSortModal
         testId="multi_sort_modal"
       />
     );
 
-<<<<<<< HEAD
     expect(screen.getByLabelText('Sort by')).toBeVisible();
     expect(
       within(screen.getByLabelText('Sort by')).getByRole('option', { name: 'String' }).selected
@@ -432,6 +409,14 @@
     ).toBe(true);
     expect(screen.queryByLabelText('Then by')).toBeNull();
 
+    rerender(<TableMultiSortModal {...modalProps} sort={[{}]} />);
+
+    expect(screen.getByLabelText('Sort by')).toBeVisible();
+    expect(
+      within(screen.getByLabelText('Sort by')).getByRole('option', { name: 'String' }).selected
+    ).toBe(true);
+    expect(screen.queryByLabelText('Then by')).toBeNull();
+
     rerender(
       <TableMultiSortModal {...modalProps} sort={{ columnId: 'select', direction: 'ASC' }} />
     );
@@ -441,21 +426,19 @@
       within(screen.getByLabelText('Sort by')).getByRole('option', { name: 'Select' }).selected
     ).toBe(true);
     expect(screen.queryByLabelText('Then by')).toBeNull();
-=======
     expect(screen.getByText('String')).toBeVisible();
     userEvent.click(screen.getByLabelText('Add column'));
     expect(screen.getAllByText('Select')[0]).toBeVisible();
     userEvent.click(screen.getByRole('button', { name: 'Sort' }));
     expect(callbacks.onSaveMultiSortColumns).toHaveBeenCalledWith([
       {
+        columnId: 'select',
+        direction: 'ASC',
+      },
+      {
         columnId: 'string',
         direction: 'ASC',
       },
-      {
-        columnId: 'select',
-        direction: 'ASC',
-      },
     ]);
->>>>>>> 1675f3cc
   });
 });