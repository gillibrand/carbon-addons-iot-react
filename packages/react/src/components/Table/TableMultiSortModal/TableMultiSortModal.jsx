<<<<<<< HEAD
import { Add16, Subtract16 } from '@carbon/icons-react';
import { Select, SelectItem } from 'carbon-components-react';
import React, { Fragment, useCallback, useEffect, useMemo, useState } from 'react';
=======
import React, { useCallback, useEffect, useMemo, useState } from 'react';
>>>>>>> 1675f3cc
import PropTypes from 'prop-types';
import isEqual from 'lodash/isEqual';
import update from 'immutability-helper';

import Button from '../../Button/Button';
import ComposedModal from '../../ComposedModal/ComposedModal';
import { settings } from '../../../constants/Settings';
import { TableColumnsPropTypes, TableSortPropType } from '../TablePropTypes';
import { DragAndDrop } from '../../..';

import { TableMultiSortRow } from './TableMultiSortRow';

const { iotPrefix } = settings;

const propTypes = {
  columns: TableColumnsPropTypes.isRequired,
  ordering: PropTypes.arrayOf(
    PropTypes.shape({
      columnId: PropTypes.string.isRequired,
      /* Visibility of column in table, defaults to false */
      isHidden: PropTypes.bool,
    })
  ).isRequired,
  actions: PropTypes.shape({
    onAddMultiSortColumn: PropTypes.func,
    onRemoveMultiSortColumn: PropTypes.func,
    onSaveMultiSortColumns: PropTypes.func,
    onCancelMultiSortColumns: PropTypes.func,
    onClearMultiSortColumns: PropTypes.func,
  }).isRequired,
  sort: PropTypes.arrayOf(TableSortPropType).isRequired,
  showMultiSortModal: PropTypes.bool,
  i18n: PropTypes.shape({
    multiSortModalTitle: PropTypes.string,
    multiSortModalPrimaryLabel: PropTypes.string,
    multiSortModalSecondaryLabel: PropTypes.string,
    multiSortModalClearLabel: PropTypes.string,
    multiSortSelectColumnLabel: PropTypes.string,
    multiSortSelectColumnSortByTitle: PropTypes.string,
    multiSortSelectColumnThenByTitle: PropTypes.string,
    multiSortDirectionLabel: PropTypes.string,
    multiSortDirectionTitle: PropTypes.string,
    multiSortAddColumn: PropTypes.string,
    multiSortRemoveColumn: PropTypes.string,
    multiSortAscending: PropTypes.string,
    multiSortDescending: PropTypes.string,
    multiSortCloseModal: PropTypes.string,
    multiSortOpenMenu: PropTypes.string,
    multiSortCloseMenu: PropTypes.string,
    multiSortDragHandle: PropTypes.string,
  }),
  testId: PropTypes.string,
};

const defaultProps = {
  showMultiSortModal: false,
  i18n: {
    multiSortModalTitle: 'Select columns to sort',
    multiSortModalPrimaryLabel: 'Sort',
    multiSortModalSecondaryLabel: 'Cancel',
    multiSortModalClearLabel: 'Clear sorting',
    multiSortSelectColumnLabel: 'Select a column',
    multiSortSelectColumnSortByTitle: 'Sort by',
    multiSortSelectColumnThenByTitle: 'Then by',
    multiSortDirectionLabel: 'Select a direction',
    multiSortDirectionTitle: 'Sort order',
    multiSortAddColumn: 'Add column',
    multiSortRemoveColumn: 'Remove column',
    multiSortAscending: 'Ascending',
    multiSortDescending: 'Descending',
    multiSortCloseModal: 'Close',
    multiSortDragHandle: 'Drag handle',
  },
  testId: 'multi-sort-modal',
};

/**
 * Simple helper function to turn the sort object into an array and filter empty values from it
 * @param {Array|Object} sort A sort object or an array of sort objects
 * @returns Array
 */
const cleanSortArray = (sort) => {
  const sortArray = Array.isArray(sort) ? sort : sort !== undefined ? [sort] : [];

  return sortArray.filter(({ columnId }) => columnId);
};

const TableMultiSortModal = ({
  columns,
  ordering,
  sort,
  actions,
  showMultiSortModal,
  i18n,
  testId,
}) => {
  const {
    onAddMultiSortColumn,
    onRemoveMultiSortColumn,
    onSaveMultiSortColumns,
    onCancelMultiSortColumns,
    onClearMultiSortColumns,
  } = actions;

  const sortHelper = useCallback(() => {
    const sortArray = cleanSortArray(sort);

    if (!sortArray.length) {
      return [
        {
          columnId: '',
          direction: 'ASC',
        },
      ];
    }

    return sortArray;
  }, [sort]);

  const [selectedMultiSortColumns, setSelectedMultiSortColumns] = useState(sortHelper);

  useEffect(() => {
    setSelectedMultiSortColumns(sortHelper);
  }, [sort, sortHelper]);

  const sortDirections = useMemo(
    () => [
      {
        id: 'ASC',
        label: i18n.multiSortAscending,
      },
      {
        id: 'DESC',
        label: i18n.multiSortDescending,
      },
    ],
    [i18n.multiSortAscending, i18n.multiSortDescending]
  );

  const handleSelectMultiSortColumn = (index) => (event) => {
    const columnId = event.target.value;
    setSelectedMultiSortColumns((prev) => {
      const currentItem = prev[index];
      return Object.assign([], prev, {
        [index]: {
          ...currentItem,
          columnId,
        },
      });
    });
  };

  const handleSelectMultiSortColumnDirection = (index) => (event) => {
    const direction = event.target.value;
    setSelectedMultiSortColumns((prev) => {
      const currentItem = prev[index];
      return Object.assign([], prev, {
        [index]: {
          ...currentItem,
          direction,
        },
      });
    });
  };

  const multiSortColumns = useMemo(() => {
    return columns
      .filter(({ id, isSortable }) => {
        const orderCol = ordering.find(({ columnId }) => columnId === id);

        return isSortable && !orderCol.isHidden;
      })
      .map((col) => {
        const columnAlreadySorted =
          selectedMultiSortColumns.find(({ columnId }) => columnId === col.id) !== undefined;
        return { id: col.id, name: col.name, disabled: columnAlreadySorted };
      });
  }, [columns, ordering, selectedMultiSortColumns]);

  const getInitialSelectedColumn = (columnId) => {
    const selectedColumn = columns.find((col) => {
      return col.id === columnId;
    });

    return selectedColumn || multiSortColumns.filter((col) => !col.disabled)[0];
  };

  const getInitialSelectedDirection = (direction) => {
    const selectedDirection = sortDirections.find((dir) => {
      return dir.id === direction;
    });

    return selectedDirection || sortDirections[0];
  };

  const handleAddMultiSortColumn = (index) => () => {
    setSelectedMultiSortColumns((prev) => {
      const clone = [...prev];

      let nextColumnIndex = 0;
      // If the default column is in the first position, set it before adding the next column
      if (clone.length === 1 && Object.keys(clone[0]).length === 0) {
        clone.splice(index, 1, {
          columnId: multiSortColumns.filter((col) => !col.disabled)[nextColumnIndex]?.id,
          direction: 'ASC',
        });
        nextColumnIndex = 1;
      }

      clone.splice(index + 1, 0, {
        columnId: multiSortColumns.filter((col) => !col.disabled)[nextColumnIndex]?.id,
        direction: 'ASC',
      });
      return clone;
    });

    onAddMultiSortColumn(index);
  };

  const handleRemoveMultiSortColumn = (index) => () => {
    setSelectedMultiSortColumns((prev) => prev.filter((c, i) => i !== index));

    onRemoveMultiSortColumn(index);
  };

  const handleSaveMultiSortColumns = () => {
    // if empty strings were passed for columnId or direction
    // the dropdown will show the first available column and direction,
    // but if they save without performing a change, the initial state
    // is empty, so we perform a check to ensure the defaults are saved
    const defaulted = selectedMultiSortColumns.map(({ columnId, direction }) => {
      const column = getInitialSelectedColumn(columnId);
      const dir = getInitialSelectedDirection(direction);
      return {
        columnId: columnId || column.id,
        direction: direction || dir.id,
      };
    });

    if (!isEqual(selectedMultiSortColumns, defaulted)) {
      setSelectedMultiSortColumns(defaulted);
    }

    onSaveMultiSortColumns(defaulted);
  };

  const handleCancelMultiSortColumns = () => {
    setSelectedMultiSortColumns(cleanSortArray(sort));
    onCancelMultiSortColumns();
  };

  const handleClearMultiSortColumns = () => {
    setSelectedMultiSortColumns([]);
    onClearMultiSortColumns();
  };

  const onMoveRow = useCallback((dragIndex, hoverIndex) => {
    setSelectedMultiSortColumns((prev) => {
      const row = prev[dragIndex];
      return update(prev, {
        $splice: [
          [dragIndex, 1],
          [hoverIndex, 0, row],
        ],
      });
    });
  }, []);

  return (
    <ComposedModal
      testId={testId}
      className={`${iotPrefix}--table-multi-sort-modal`}
      header={{
        title: i18n.multiSortModalTitle,
      }}
      iconDescription={i18n.multiSortCloseModal}
      onClose={handleCancelMultiSortColumns}
      footer={
        <div className={`${iotPrefix}--table-multi-sort-modal__footer`}>
          <Button
            kind="ghost"
            onClick={handleClearMultiSortColumns}
            testId={`${testId}-modal-clear-button`}
          >
            {i18n.multiSortModalClearLabel}
          </Button>
          <div />
          <Button
            kind="secondary"
            onClick={handleCancelMultiSortColumns}
            testId={`${testId}-modal-secondary-button`}
          >
            {i18n.multiSortModalSecondaryLabel}
          </Button>
          <Button
            kind="primary"
            onClick={handleSaveMultiSortColumns}
            testId={`${testId}-modal-primary-button`}
            data-modal-primary-focus
          >
            {i18n.multiSortModalPrimaryLabel}
          </Button>
        </div>
      }
      open={showMultiSortModal}
    >
      <DragAndDrop>
        {selectedMultiSortColumns.map(({ columnId, direction }, index) => {
          const defaultColumn = getInitialSelectedColumn(columnId);
          const defaultDirection = getInitialSelectedDirection(direction);
          return (
            <TableMultiSortRow
              key={`${columnId}-${direction}`}
              columnId={columnId || defaultColumn?.id}
              defaultColumnId={defaultColumn?.id}
              defaultDirectionId={defaultDirection?.id}
              i18n={i18n}
              index={index}
              multiSortColumns={multiSortColumns}
              numSelectedColumns={selectedMultiSortColumns?.length}
              onAddMultiSortColumn={handleAddMultiSortColumn(index)}
              onMoveRow={onMoveRow}
              onRemoveMultiSortColumn={handleRemoveMultiSortColumn(index)}
              onSelectMultiSortColumn={handleSelectMultiSortColumn(index)}
              onSelectMultiSortColumnDirection={handleSelectMultiSortColumnDirection(index)}
              sortDirections={sortDirections}
              testId={testId}
            />
          );
        })}
      </DragAndDrop>
    </ComposedModal>
  );
};

TableMultiSortModal.propTypes = propTypes;
TableMultiSortModal.defaultProps = defaultProps;

export default TableMultiSortModal;<|MERGE_RESOLUTION|>--- conflicted
+++ resolved
@@ -1,10 +1,4 @@
-<<<<<<< HEAD
-import { Add16, Subtract16 } from '@carbon/icons-react';
-import { Select, SelectItem } from 'carbon-components-react';
-import React, { Fragment, useCallback, useEffect, useMemo, useState } from 'react';
-=======
 import React, { useCallback, useEffect, useMemo, useState } from 'react';
->>>>>>> 1675f3cc
 import PropTypes from 'prop-types';
 import isEqual from 'lodash/isEqual';
 import update from 'immutability-helper';
