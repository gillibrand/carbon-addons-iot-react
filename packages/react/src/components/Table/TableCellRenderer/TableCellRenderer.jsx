import React, { useEffect, useState } from 'react';
import PropTypes from 'prop-types';
import classnames from 'classnames';
import { Tooltip, TooltipDefinition } from 'carbon-components-react';
import warning from 'warning';

import { settings } from '../../../constants/Settings';
import { CellTextOverflowPropType } from '../TablePropTypes';
import { CELL_TEXT_OVERFLOW } from '../tableConstants';

const { iotPrefix } = settings;

const propTypes = {
  children: PropTypes.oneOfType([
    PropTypes.node,
    PropTypes.bool,
    PropTypes.object,
    PropTypes.array,
  ]),
  cellTextOverflow: CellTextOverflowPropType,
  allowTooltip: PropTypes.bool,
  /** What locale should the number be rendered in */
  locale: PropTypes.string,
  renderDataFunction: PropTypes.func,
  columnId: PropTypes.string,
  rowId: PropTypes.string,
  row: PropTypes.objectOf(
    PropTypes.oneOfType([PropTypes.node, PropTypes.bool, PropTypes.object, PropTypes.array])
  ),
  /** use white-space: pre; css when true */
  preserveCellWhiteSpace: PropTypes.bool,
};

const defaultProps = {
  row: null,
  children: null,
  allowTooltip: true,
  locale: null,
  renderDataFunction: null,
  columnId: null,
  rowId: null,
<<<<<<< HEAD
  cellTextOverflow: null,
=======
  preserveCellWhiteSpace: false,
>>>>>>> 2bed7238
};

const isElementTruncated = (element) => element.offsetWidth < element.scrollWidth;

const renderCustomCell = (renderDataFunction, args, className) => {
  const result = renderDataFunction(args);
  const title = typeof result === 'string' ? result : undefined;
  return (
    <span className={className} title={title}>
      {result}
    </span>
  );
};

/** Supports our default render decisions for primitive values */
const TableCellRenderer = ({
  children,
  allowTooltip,
  cellTextOverflow,
  locale,
  tooltip,
  renderDataFunction,
  columnId,
  rowId,
  row,
  isSortable,
  sortFunction,
  isFilterable,
  filterFunction,
  preserveCellWhiteSpace,
}) => {
  const mySpanRef = React.createRef();
  const myClasses = classnames({
<<<<<<< HEAD
    [`${iotPrefix}--table__cell-text--truncate`]: cellTextOverflow === CELL_TEXT_OVERFLOW.TRUNCATE,
    [`${iotPrefix}--table__cell-text--no-wrap`]: cellTextOverflow === CELL_TEXT_OVERFLOW.GROW,
=======
    [`${iotPrefix}--table__cell-text--truncate`]: wrapText !== 'always' && truncateCellText,
    [`${iotPrefix}--table__cell-text--no-wrap`]: wrapText === 'never',
    [`${iotPrefix}--table__cell-text--preserve`]: preserveCellWhiteSpace,
>>>>>>> 2bed7238
  });

  const [useTooltip, setUseTooltip] = useState(false);

  const withTooltip = (element, tooltipForExtraInformation) => {
    return tooltip ? (
      <TooltipDefinition
        triggerClassName={`${iotPrefix}--table__cell-tooltip`}
        tooltipText={tooltipForExtraInformation}
        id="table-header-tooltip"
      >
        {element}
      </TooltipDefinition>
    ) : (
      <Tooltip
        showIcon={false}
        triggerText={element}
        triggerId="table-cell-tooltip-trigger"
        tooltipId="table-cell-tooltip"
      >
        {element}
      </Tooltip>
    );
  };

  useEffect(() => {
    const canBeTruncated =
      typeof children === 'string' || typeof children === 'number' || typeof children === 'boolean';
    if (
      canBeTruncated &&
      cellTextOverflow === CELL_TEXT_OVERFLOW.TRUNCATE &&
      allowTooltip &&
      mySpanRef.current
    ) {
      setUseTooltip(isElementTruncated(mySpanRef.current));
    }
  }, [mySpanRef, children, cellTextOverflow, allowTooltip]);

  if (__DEV__) {
    const isObject =
      !React.isValidElement(children) && typeof children === 'object' && children !== null;
    const missingRender = isObject && typeof renderDataFunction !== 'function';
    const missingSort = isObject && isSortable && typeof sortFunction !== 'function';
    const missingFilter = isObject && isFilterable && typeof filterFunction !== 'function';
    warning(
      !missingRender,
      `You must supply a 'renderDataFunction' when passing objects as column values.`
    );

    warning(
      !missingSort,
      `You must supply a 'sortFunction' when isSortable is true and you're passing objects as column values.`
    );

    warning(
      !missingFilter,
      `You must supply a 'filterFunction' when passing objects as column values and want them filterable.`
    );
  }
  const cellContent = renderDataFunction ? (
    renderCustomCell(renderDataFunction, { value: children, columnId, rowId, row }, myClasses)
  ) : typeof children === 'string' || typeof children === 'number' ? (
    <span
      className={myClasses}
      title={
        useTooltip || tooltip
          ? undefined
          : typeof children === 'number' && locale
          ? children.toLocaleString(locale, { maximumFractionDigits: 20 })
          : children
      }
      ref={mySpanRef}
    >
      {typeof children === 'number' && locale
        ? children.toLocaleString(locale, { maximumFractionDigits: 20 })
        : children}
    </span>
  ) : typeof children === 'boolean' ? ( // handle booleans
    <span className={myClasses} title={useTooltip || tooltip ? undefined : children.toString()}>
      {children.toString()}
    </span>
  ) : typeof children === 'object' && !React.isValidElement(children) ? null : (
    children
  );

  return useTooltip || tooltip ? withTooltip(cellContent, tooltip) : cellContent;
};

TableCellRenderer.propTypes = propTypes;
TableCellRenderer.defaultProps = defaultProps;

export default TableCellRenderer;<|MERGE_RESOLUTION|>--- conflicted
+++ resolved
@@ -39,11 +39,8 @@
   renderDataFunction: null,
   columnId: null,
   rowId: null,
-<<<<<<< HEAD
   cellTextOverflow: null,
-=======
   preserveCellWhiteSpace: false,
->>>>>>> 2bed7238
 };
 
 const isElementTruncated = (element) => element.offsetWidth < element.scrollWidth;
@@ -77,14 +74,9 @@
 }) => {
   const mySpanRef = React.createRef();
   const myClasses = classnames({
-<<<<<<< HEAD
     [`${iotPrefix}--table__cell-text--truncate`]: cellTextOverflow === CELL_TEXT_OVERFLOW.TRUNCATE,
     [`${iotPrefix}--table__cell-text--no-wrap`]: cellTextOverflow === CELL_TEXT_OVERFLOW.GROW,
-=======
-    [`${iotPrefix}--table__cell-text--truncate`]: wrapText !== 'always' && truncateCellText,
-    [`${iotPrefix}--table__cell-text--no-wrap`]: wrapText === 'never',
     [`${iotPrefix}--table__cell-text--preserve`]: preserveCellWhiteSpace,
->>>>>>> 2bed7238
   });
 
   const [useTooltip, setUseTooltip] = useState(false);
