import React from 'react';
<<<<<<< HEAD
import { render, screen } from '@testing-library/react';
import '@testing-library/jest-dom/extend-expect';
=======
import { screen, render } from '@testing-library/react';
import userEvent from '@testing-library/user-event';
>>>>>>> c3f84ebc

import { settings } from '../../../constants/Settings';

import TableCellRenderer from './TableCellRenderer';

const { iotPrefix, prefix } = settings;

describe('TableCellRenderer', () => {
  const cellText = 'This text is not actually measured';
  const textTruncateClassName = `${iotPrefix}--table__cell-text--truncate`;
  const textNoWrapClassName = `${iotPrefix}--table__cell-text--no-wrap`;

  const originalOffsetWidth = Object.getOwnPropertyDescriptor(HTMLElement.prototype, 'offsetWidth');
  const originalScrollWidth = Object.getOwnPropertyDescriptor(HTMLElement.prototype, 'scrollWidth');

  const setOffsetWidth = (width) => {
    Object.defineProperty(HTMLElement.prototype, 'offsetWidth', {
      writable: false,
      configurable: true,
      value: width,
    });
  };

  const setScrollWidth = (width) => {
    Object.defineProperty(HTMLElement.prototype, 'scrollWidth', {
      writable: false,
      configurable: true,
      value: width,
    });
  };

  afterAll(() => {
    Object.defineProperty(HTMLElement.prototype, 'offsetWidth', originalOffsetWidth);
    Object.defineProperty(HTMLElement.prototype, 'scrollWidth', originalScrollWidth);
  });

  it('truncates only for cellTextOverflow:"truncate"', () => {
    const { rerender } = render(
      <TableCellRenderer cellTextOverflow="truncate">{cellText}</TableCellRenderer>
    );
    expect(screen.getByText(cellText)).toHaveClass(textTruncateClassName);

    rerender(<TableCellRenderer>{cellText}</TableCellRenderer>);
    expect(screen.getByText(cellText)).not.toHaveClass(textTruncateClassName);
  });

  it('does not allow wrapping for cellTextOverflow:"grow"', () => {
    render(<TableCellRenderer cellTextOverflow="grow">{cellText}</TableCellRenderer>);
    expect(screen.getByText(cellText)).toHaveClass(textNoWrapClassName);
  });

  it('allows wrapping by default', () => {
    render(<TableCellRenderer>{cellText}</TableCellRenderer>);
    expect(screen.getByText(cellText)).not.toHaveClass(textNoWrapClassName);
    expect(screen.getByText(cellText)).not.toHaveClass(textTruncateClassName);
  });

  it('allows wrapping for cellTextOverflow:"wrap" ', () => {
    render(<TableCellRenderer cellTextOverflow="wrap">{cellText}</TableCellRenderer>);
    // Wrapping is Carbon default, so the the absense of these classes
    // indicates that the text is wrapping.
    expect(screen.getByText(cellText)).not.toHaveClass(textNoWrapClassName);
    expect(screen.getByText(cellText)).not.toHaveClass(textTruncateClassName);
  });

  it('only truncates children that are strings, numbers or booleans', () => {
    render(
      <table>
        <tbody>
          <tr>
            <td>
<<<<<<< HEAD
              <TableCellRenderer cellTextOverflow="truncate">my string</TableCellRenderer>
=======
              <TableCellRenderer wrapText="never" truncateCellText>
                my string
              </TableCellRenderer>
>>>>>>> c3f84ebc
            </td>
            <td>
              <TableCellRenderer cellTextOverflow="truncate">{true}</TableCellRenderer>
            </td>
            <td>
              <TableCellRenderer cellTextOverflow="truncate">{127}</TableCellRenderer>
            </td>
            <td>
              <TableCellRenderer cellTextOverflow="truncate">
                <div>a div</div>
              </TableCellRenderer>
            </td>
          </tr>
        </tbody>
      </table>
    );
    expect(screen.getByText('my string')).toHaveClass(textTruncateClassName);
    expect(screen.getByText('true')).toHaveClass(textTruncateClassName);
    expect(screen.getByText('127')).toHaveClass(textTruncateClassName);
    expect(screen.getByText('a div').parentNode).not.toHaveClass(textTruncateClassName);
  });

  it('only shows tooltip if text is actually truncated', () => {
    setOffsetWidth(10);
    setScrollWidth(20);

<<<<<<< HEAD
    const { rerender, container } = render(
      <TableCellRenderer cellTextOverflow="truncate">{cellText}</TableCellRenderer>
=======
    const { container, rerender } = render(
      <TableCellRenderer wrapText="never" truncateCellText>
        {cellText}
      </TableCellRenderer>
>>>>>>> c3f84ebc
    );
    expect(container.querySelectorAll(`.${prefix}--tooltip__label`)).toHaveLength(1);
    expect(container.querySelectorAll(`.${iotPrefix}--table__cell-text--truncate`)).toHaveLength(1);

    setOffsetWidth(20);
    setScrollWidth(10);
<<<<<<< HEAD
    rerender(<TableCellRenderer cellTextOverflow="truncate">{cellText}</TableCellRenderer>);
    expect(container.querySelectorAll(`.${prefix}--tooltip__label`)).toHaveLength(0);
    expect(container.querySelectorAll(`.${iotPrefix}--table__cell-text--truncate`)).toHaveLength(1);
=======
    rerender(
      <TableCellRenderer wrapText="never" truncateCellText>
        {cellText}
      </TableCellRenderer>
    );
    expect(container.querySelectorAll(`.${prefix}--tooltip__label`)).toHaveLength(0);
    expect(container.querySelectorAll(`.${iotPrefix}--table__cell-text--truncate`)).toHaveLength(1);
    expect(container.querySelectorAll(`.${iotPrefix}--table__cell-text--no-wrap`)).toHaveLength(1);
>>>>>>> c3f84ebc

    setOffsetWidth(0);
    setScrollWidth(0);
  });

  it('does not show tooltip with allowTooltip={false}', () => {
    setOffsetWidth(10);
    setScrollWidth(20);

    const cellText = 'Lorem ipsum dolor sit amet, consectetur adipiscing elit';
    const { container } = render(
      <TableCellRenderer cellTextOverflow="truncate" allowTooltip={false}>
        {cellText}
      </TableCellRenderer>
    );
    expect(container.querySelectorAll(`.${prefix}--tooltip__label`)).toHaveLength(0);
    expect(container.querySelectorAll(`.${iotPrefix}--table__cell-text--truncate`)).toHaveLength(1);

    setOffsetWidth(0);
    setScrollWidth(0);
  });

  it('locale formats numbers', () => {
    const { rerender } = render(
      <TableCellRenderer locale="fr" truncateCellText wrapText="never">
        {35.6}
      </TableCellRenderer>
    );
    expect(screen.getByText('35,6')).toBeInTheDocument(); // french locale should have commas for decimals

    rerender(
      <TableCellRenderer locale="en" truncateCellText wrapText="never">
        {35.1234567}
      </TableCellRenderer>
    );
    expect(screen.getByText('35.1234567')).toBeInTheDocument(); // no limit on the count of decimals
  });

  describe('warning should be thrown for objects as data without needed functions', () => {
    const { __DEV__ } = global;
    const { error } = console;
    let renderDataFunction;

    beforeEach(() => {
      renderDataFunction = jest.fn().mockImplementation(() => '124556');
      global.__DEV__ = true;
      console.error = jest.fn();
    });

    afterEach(() => {
      global.__DEV__ = __DEV__;
      console.error = error;
      jest.clearAllMocks();
    });

    it('should throw warnings if objects are passed as data without a renderer', () => {
      render(
        <TableCellRenderer wrapText="never" truncateCellText locale="en" columnId="object">
          {{ id: '124556' }}
        </TableCellRenderer>
      );

      expect(console.error).toHaveBeenCalledWith(
        expect.stringContaining(
          `You must supply a 'renderDataFunction' when passing objects as column values.`
        )
      );
    });

    it('should throw warnings if objects are passed as data and are sortable without sortFunction', () => {
      render(
        <TableCellRenderer
          wrapText="never"
          truncateCellText
          locale="en"
          columnId="object"
          renderDataFunction={renderDataFunction}
          isSortable
        >
          {{ id: '124556' }}
        </TableCellRenderer>
      );

      expect(console.error).toHaveBeenCalledWith(
        expect.stringContaining(
          `You must supply a 'sortFunction' when isSortable is true and you're passing objects as column values.`
        )
      );
    });

    it('should throw warnings if objects are passed as data and are filterable without filterFunction', () => {
      render(
        <TableCellRenderer
          wrapText="never"
          truncateCellText
          locale="en"
          columnId="object"
          renderDataFunction={renderDataFunction}
          isFilterable
        >
          {{ id: '124556' }}
        </TableCellRenderer>
      );

      expect(console.error).toHaveBeenCalledWith(
        expect.stringContaining(
          `You must supply a 'filterFunction' when passing objects as column values and want them filterable.`
        )
      );
    });

    it('should not throw errors when a render function is given', () => {
      render(
        <TableCellRenderer
          wrapText="never"
          truncateCellText
          locale="en"
          renderDataFunction={renderDataFunction}
          columnId="object"
        >
          {{ id: '124556' }}
        </TableCellRenderer>
      );

      expect(console.error).not.toHaveBeenCalled();
      expect(renderDataFunction).toHaveBeenCalled();
      expect(screen.getByText('124556')).toBeDefined();
    });

    it('should render a tooltip and display it on focus when one is given', () => {
      render(
        <TableCellRenderer
          wrapText="never"
          truncateCellText
          locale="en"
          tooltip="This is a test tooltip"
        >
          Select
        </TableCellRenderer>
      );

      expect(screen.getByText('Select')).toBeVisible();
      expect(screen.getByRole('tooltip')).toBeDefined();
      expect(screen.getByRole('button', { name: 'Select' })).not.toHaveClass(
        `${prefix}--tooltip--visible`
      );
      expect(document.body).toHaveFocus();
      userEvent.tab();
      expect(screen.getByRole('button', { name: 'Select' })).toHaveFocus();
      expect(screen.getByRole('button', { name: 'Select' })).toHaveClass(
        `${prefix}--tooltip--visible`
      );
    });

    it('should render a tooltip and display it on hover when one is given', () => {
      render(
        <TableCellRenderer
          wrapText="never"
          truncateCellText
          locale="en"
          tooltip="This is a test tooltip"
        >
          Select
        </TableCellRenderer>
      );

      expect(screen.getByText('Select')).toBeVisible();
      expect(screen.getByRole('tooltip')).toBeDefined();
      expect(screen.getByRole('button', { name: 'Select' })).not.toHaveClass(
        `${prefix}--tooltip--visible`
      );
      userEvent.hover(screen.getByText('Select'));
      expect(screen.getByRole('button', { name: 'Select' })).toHaveClass(
        `${prefix}--tooltip--visible`
      );
    });
  });
});<|MERGE_RESOLUTION|>--- conflicted
+++ resolved
@@ -1,11 +1,7 @@
 import React from 'react';
-<<<<<<< HEAD
 import { render, screen } from '@testing-library/react';
 import '@testing-library/jest-dom/extend-expect';
-=======
-import { screen, render } from '@testing-library/react';
 import userEvent from '@testing-library/user-event';
->>>>>>> c3f84ebc
 
 import { settings } from '../../../constants/Settings';
 
@@ -77,13 +73,7 @@
         <tbody>
           <tr>
             <td>
-<<<<<<< HEAD
               <TableCellRenderer cellTextOverflow="truncate">my string</TableCellRenderer>
-=======
-              <TableCellRenderer wrapText="never" truncateCellText>
-                my string
-              </TableCellRenderer>
->>>>>>> c3f84ebc
             </td>
             <td>
               <TableCellRenderer cellTextOverflow="truncate">{true}</TableCellRenderer>
@@ -110,35 +100,17 @@
     setOffsetWidth(10);
     setScrollWidth(20);
 
-<<<<<<< HEAD
     const { rerender, container } = render(
       <TableCellRenderer cellTextOverflow="truncate">{cellText}</TableCellRenderer>
-=======
-    const { container, rerender } = render(
-      <TableCellRenderer wrapText="never" truncateCellText>
-        {cellText}
-      </TableCellRenderer>
->>>>>>> c3f84ebc
     );
     expect(container.querySelectorAll(`.${prefix}--tooltip__label`)).toHaveLength(1);
     expect(container.querySelectorAll(`.${iotPrefix}--table__cell-text--truncate`)).toHaveLength(1);
 
     setOffsetWidth(20);
     setScrollWidth(10);
-<<<<<<< HEAD
     rerender(<TableCellRenderer cellTextOverflow="truncate">{cellText}</TableCellRenderer>);
     expect(container.querySelectorAll(`.${prefix}--tooltip__label`)).toHaveLength(0);
     expect(container.querySelectorAll(`.${iotPrefix}--table__cell-text--truncate`)).toHaveLength(1);
-=======
-    rerender(
-      <TableCellRenderer wrapText="never" truncateCellText>
-        {cellText}
-      </TableCellRenderer>
-    );
-    expect(container.querySelectorAll(`.${prefix}--tooltip__label`)).toHaveLength(0);
-    expect(container.querySelectorAll(`.${iotPrefix}--table__cell-text--truncate`)).toHaveLength(1);
-    expect(container.querySelectorAll(`.${iotPrefix}--table__cell-text--no-wrap`)).toHaveLength(1);
->>>>>>> c3f84ebc
 
     setOffsetWidth(0);
     setScrollWidth(0);
