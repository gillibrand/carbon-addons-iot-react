--- conflicted
+++ resolved
@@ -5,13 +5,7 @@
 import TableViewDropdown from './TableViewDropdown';
 
 export default {
-<<<<<<< HEAD
-  title: 'Watson IoT/Table/TableViewDropdown',
-=======
-  title: __DEV__
-    ? '1 - Watson IoT/⚠️ Table/TableViewDropdown'
-    : '1 - Watson IoT/Table/TableViewDropdown',
->>>>>>> b1cff5ec
+  title: '1 - Watson IoT/Table/TableViewDropdown',
 
   parameters: {
     component: TableViewDropdown,
