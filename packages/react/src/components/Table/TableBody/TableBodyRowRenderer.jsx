--- conflicted
+++ resolved
@@ -98,12 +98,9 @@
   someRowHasSingleRowEditMode: PropTypes.bool,
   row: TableRowPropTypes.isRequired,
   rows: TableRowsPropTypes,
-<<<<<<< HEAD
   cellTextOverflow: CellTextOverflowPropType,
-=======
   /** True if this row is the last child of a nested group */
   isLastChild: PropTypes.bool,
->>>>>>> 5dd9c2a0
 };
 
 const defaultProps = {
@@ -141,11 +138,8 @@
   someRowHasSingleRowEditMode: false,
   testId: '',
   totalColumns: 0,
-<<<<<<< HEAD
   cellTextOverflow: null,
-=======
   isLastChild: false,
->>>>>>> 5dd9c2a0
 };
 
 const TableBodyRowRenderer = (props) => {
@@ -187,13 +181,8 @@
     tableId,
     testId,
     totalColumns,
-<<<<<<< HEAD
     cellTextOverflow,
-=======
-    truncateCellText,
-    wrapCellText,
     isLastChild,
->>>>>>> 5dd9c2a0
   } = props;
   const isRowExpanded = expandedIds.includes(row.id);
   const shouldShowChildren =
