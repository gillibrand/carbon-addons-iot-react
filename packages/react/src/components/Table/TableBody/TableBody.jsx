--- conflicted
+++ resolved
@@ -125,15 +125,12 @@
   langDir: 'ltr',
   showExpanderColumn: false,
   testId: '',
-<<<<<<< HEAD
   preserveCellWhiteSpace: false,
-=======
   loadMoreText: 'Load more...',
   learnMoreText: 'Learn more',
   inProgressText: 'In progress',
   dismissText: 'Dismiss',
   actionFailedText: 'Action failed',
->>>>>>> c3f84ebc
 };
 
 const TableBody = ({
