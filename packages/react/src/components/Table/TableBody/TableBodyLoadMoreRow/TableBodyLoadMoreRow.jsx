--- conflicted
+++ resolved
@@ -1,10 +1,7 @@
 import React from 'react';
 import PropTypes from 'prop-types';
-<<<<<<< HEAD
-import { DataTable, SkeletonText } from 'carbon-components-react';
-=======
-import { TableRow, TableCell } from 'carbon-components-react';
->>>>>>> 783a1994
+import { DataTable, SkeletonText, TableRow, TableCell } from 'carbon-components-react';
+
 
 import { settings } from '../../../../constants/Settings';
 import Button from '../../../Button';
