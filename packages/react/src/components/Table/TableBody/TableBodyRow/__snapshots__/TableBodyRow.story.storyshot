--- conflicted
+++ resolved
@@ -836,21 +836,13 @@
                 >
                   <div
                     aria-atomic="true"
-<<<<<<< HEAD
-                    aria-labelledby="loading-id-12"
-=======
-                    aria-labelledby="loading-id-8"
->>>>>>> 41b73203
+                    aria-labelledby="loading-id-10"
                     aria-live="assertive"
                     className="bx--loading bx--loading--small"
                   >
                     <label
                       className="bx--visually-hidden"
-<<<<<<< HEAD
-                      id="loading-id-12"
-=======
-                      id="loading-id-8"
->>>>>>> 41b73203
+                      id="loading-id-10"
                     >
                       Active loading indicator
                     </label>
