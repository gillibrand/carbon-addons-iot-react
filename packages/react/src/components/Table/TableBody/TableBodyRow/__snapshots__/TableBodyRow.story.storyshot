--- conflicted
+++ resolved
@@ -83,12 +83,8 @@
                   data-testid="row-action-container-background"
                 >
                   <button
-<<<<<<< HEAD
-                    className="iot--btn bx--btn bx--btn--sm bx--btn--ghost bx--btn--icon-only bx--tooltip__trigger bx--tooltip--a11y bx--tooltip--left bx--tooltip--align-end"
-=======
                     aria-describedby={null}
                     className="iot--btn bx--btn bx--btn--sm bx--btn--ghost bx--tooltip--hidden bx--btn--icon-only bx--tooltip__trigger bx--tooltip--a11y bx--btn--icon-only--left bx--tooltip--align-end"
->>>>>>> 75f31d6b
                     data-testid="tableId-rowId-row-actions-button-add"
                     disabled={false}
                     onBlur={[Function]}
@@ -217,12 +213,8 @@
                   data-testid="row-action-container-background"
                 >
                   <button
-<<<<<<< HEAD
-                    className="iot--btn bx--btn bx--btn--sm bx--btn--ghost bx--btn--icon-only bx--tooltip__trigger bx--tooltip--a11y bx--tooltip--left bx--tooltip--align-end"
-=======
                     aria-describedby={null}
                     className="iot--btn bx--btn bx--btn--sm bx--btn--ghost bx--tooltip--hidden bx--btn--icon-only bx--tooltip__trigger bx--tooltip--a11y bx--btn--icon-only--left bx--tooltip--align-end"
->>>>>>> 75f31d6b
                     data-testid="tableId-rowId-row-actions-button-add"
                     disabled={false}
                     onBlur={[Function]}
@@ -397,12 +389,8 @@
                   data-testid="row-action-container-background"
                 >
                   <button
-<<<<<<< HEAD
-                    className="iot--btn bx--btn bx--btn--sm bx--btn--ghost bx--btn--icon-only bx--tooltip__trigger bx--tooltip--a11y bx--tooltip--left bx--tooltip--align-end"
-=======
                     aria-describedby={null}
                     className="iot--btn bx--btn bx--btn--sm bx--btn--ghost bx--tooltip--hidden bx--btn--icon-only bx--tooltip__trigger bx--tooltip--a11y bx--btn--icon-only--left bx--tooltip--align-end"
->>>>>>> 75f31d6b
                     data-testid="tableId-rowId-row-actions-button-add"
                     disabled={false}
                     onBlur={[Function]}
@@ -530,12 +518,8 @@
                   data-testid="row-action-container-background"
                 >
                   <button
-<<<<<<< HEAD
-                    className="iot--btn bx--btn bx--btn--sm bx--btn--ghost bx--btn--icon-only bx--tooltip__trigger bx--tooltip--a11y bx--tooltip--left bx--tooltip--align-end"
-=======
                     aria-describedby={null}
                     className="iot--btn bx--btn bx--btn--sm bx--btn--ghost bx--tooltip--hidden bx--btn--icon-only bx--tooltip__trigger bx--tooltip--a11y bx--btn--icon-only--left bx--tooltip--align-end"
->>>>>>> 75f31d6b
                     data-testid="tableId-rowId-row-actions-button-add"
                     disabled={false}
                     onBlur={[Function]}
