--- conflicted
+++ resolved
@@ -60,14 +60,9 @@
     ]),
     hasRowActions: PropTypes.bool,
     shouldExpandOnRowClick: PropTypes.bool,
-<<<<<<< HEAD
     cellTextOverflow: CellTextOverflowPropType,
-=======
-    wrapCellText: PropTypes.oneOf(['always', 'never', 'auto', 'alwaysTruncate']).isRequired,
-    truncateCellText: PropTypes.bool.isRequired,
     /** use white-space: pre; css when true */
     preserveCellWhiteSpace: PropTypes.bool,
->>>>>>> 2bed7238
   }),
 
   /** The unique row id */
@@ -404,13 +399,8 @@
     hasRowActions,
     hasRowNesting,
     shouldExpandOnRowClick,
-<<<<<<< HEAD
     cellTextOverflow,
-=======
-    wrapCellText,
-    truncateCellText,
     preserveCellWhiteSpace,
->>>>>>> 2bed7238
   },
   tableActions: { onRowSelected, onRowExpanded, onRowClicked, onApplyRowAction, onClearRowError },
   isExpanded,
