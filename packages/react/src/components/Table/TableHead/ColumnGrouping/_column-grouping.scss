/**
  This mixin is used to switch the position of the two header rows 
  ("column row" and "group row") and adjust the heights and positions for
  all the different table sizes. Since Safari doesn't support position: relative;
  on 'tr' elements we have to manage the repositioning on the 'th' level. 
**/
@mixin adjustPositionsAndHeights($group-height, $col-height) {
  .#{$iot-prefix}--table-head--with-column-groups {
    // Move column row down to the position of the group row
    .#{$iot-prefix}--table-header__column-row {
      th {
        position: relative;
        top: $group-height;
        // Height is needed for FF & Safari
        height: $col-height;
      }

      // cells with span-group-row are columns that don't belong to a group
      // and span both the column row and the group row.
      th.#{$iot-prefix}--table-header--span-group-row {
        top: 0;
        > span {
          // Add padding top to have the labels in these extra tall cells
          // align with the normal height cells.
          margin-top: $group-height;
        }
        button.#{$iot-prefix}--table-head--table-header,
        a.#{$iot-prefix}--table-head--table-header {
          // Add padding top to have the labels in these extra tall cells
          // align with the normal height cells.
          padding-top: $group-height;
          // Height is needed for FF & Safari
          height: calc(#{$group-height} + #{$col-height});
          // Undo 'fix' added to sort button in teable-head.scss
          &:focus button.#{$iot-prefix}--table-head--overflow:hover {
            margin-top: auto;
            margin-bottom: auto;
          }
        }
      }
    }
    // Move group row up to the position of the column row
    .#{$iot-prefix}--table-header__group-row {
      th {
        position: relative;
        top: calc(#{$col-height} * -1);
      }
    }

    &.lightweight {
      // lightweight adds extra 2 borders at top and bottom
      $extra-borders-width: calc(2px * 2);
      // Subtract width for extra borders from the overflow button height.
      .#{$iot-prefix}--table-head--overflow {
        max-height: calc(#{$col-height} - #{$extra-borders-width}) !important;
      }
      // Subtract width for extra borders from the table headers
      th.#{$iot-prefix}--table-header--span-group-row {
        button.#{$iot-prefix}--table-head--table-header,
        a.#{$iot-prefix}--table-head--table-header {
          height: calc(calc(#{$group-height} + #{$col-height}) - #{$extra-borders-width});
        }
      }
    }
  }
}

// SET BORDERS
// We need the bx--data-table selector in order to override some Carbon styles
.#{$prefix}--data-table {
  .#{$iot-prefix}--table-head--with-column-groups {
    $border-width: 2px;

    // Basic border styling to simplify further border modifications
    // using color or width only.
    th {
      border-color: $ui-02;
      border-style: solid;
      border-width: 0;
    }

    // THE ROW OF COLUMN HEADERS
    .#{$iot-prefix}--table-header__column-row {
      th {
        // Add left border width to the "real" columns (i.e. not to nesting/muli select etc)
        &.#{$iot-prefix}--table-head--table-header {
          border-left-width: $border-width;
        }
        // But first columm should never get a left border.
        &:first-of-type {
          border-left-width: 0;
<<<<<<< HEAD
          // But again, if the first column is a "real" column it should get a right border
          // bacause we can't put a left border on the first group row column
          // since the rowspan makes it impossible to tell when a group row column is the
=======
          // But again, the first column is a "real" column it should get a right border
          // because we can't put a left border on the first group row column
          // since the colspan makes it in possible to tell when a group row column is the
>>>>>>> 15bce507
          // first visual column.
          &.#{$iot-prefix}--table-header--span-group-row {
            border-right-width: $border-width;
            // We need to compensate the next sibling by removing that left border
            // or else we end up with double borders.
            & + .#{$iot-prefix}--table-head--table-header {
              border-left-width: 0;
            }
          }
        }

        // Add a right border to the last "real" column. This is not an ideal solution, but
        // it is needed since we can't put a left border on the first column after the "real"
        // columns because that one might the the "resize expand" column which, when the extra wide
        // row action column (needed for online row edit) is present, be can forced into having
        // no width at all, and hence not showing the border.
        &:not(:last-of-type) {
          &.#{$iot-prefix}--table-head--table-header.#{$iot-prefix}--table-header--last-data-column {
            border-right-width: $border-width;
          }
        }
      }

      // Fix for multisort/overflow button that exceeded its container
      .#{$iot-prefix}--table-head--table-header--with-overflow {
        .#{$prefix}--table-header-label {
          padding-bottom: 0;
          padding-top: 0;
        }
      }

      // Fix to undo the removal of padding left and right padding for non sort
      // elements inside a sortable headers (which happens when table head is disabled).
      // We need to undo this since our sort element can be a child of the header rather
      // then the header itself. We add the spacing back as margin of the child label instead.
      .table-header-sortable:not(.#{$prefix}--table-sort) > .#{$prefix}--table-header-label,
      .table-header-sortable:not(.#{$prefix}--table-sort) > .#{$prefix}--tooltip--definition {
        margin-left: $spacing-05;
        margin-right: $spacing-05;
      }

      // Fix for combination of resize, overflow and tooltip that caused the headers to expand in height.
      .#{$iot-prefix}--table-header-resize.#{$iot-prefix}--table-head--table-header--with-overflow
        .#{$prefix}--tooltip--definition {
        word-break: normal;
      }
    }

    // THE ROW OF THE GROUPS
    .#{$iot-prefix}--table-header__group-row {
      th {
        border-left-width: $border-width;
        &.#{$iot-prefix}--table-header__column-group {
          text-align: center;
          border-bottom-width: $border-width;
          span {
            display: block;
            white-space: nowrap;
            overflow: hidden;
            text-overflow: ellipsis;
          }
        }
        &:first-of-type {
          &.#{$iot-prefix}--table-header__group-row-spacer,
          &.#{$iot-prefix}--table-header__column-group {
            border-left-width: 0;
          }
        }
        &:last-of-type {
          &.#{$iot-prefix}--table-header__group-row-spacer {
            border-left-width: 0;
          }
        }
        &:not(:last-of-type) {
          &.#{$iot-prefix}--table-header__column-group--last-data-column {
            border-right-width: $border-width;
          }
        }
      }
    }

    // LIGHTWEIGHT STYLING
    &.lightweight {
      th {
        border-color: $interactive-02;
        // Override Carbon bottom border
        &.#{$iot-prefix}--table-header__group-row-spacer {
          border-bottom: none;
        }
      }
      // Top line
      .#{$iot-prefix}--table-header__group-row th,
      .#{$iot-prefix}--table-header--span-group-row {
        border-top-width: $border-width;
      }
      // Bottom line
      .#{$iot-prefix}--table-header__column-row th {
        border-bottom-width: $border-width;
      }
    }

    // RTL STYLING
    [dir='rtl'] & {
      .#{$iot-prefix}--table-header__column-row {
        th {
          &.#{$iot-prefix}--table-head--table-header {
            border-right-width: $border-width;
            border-left-width: 0;
          }
          &:first-of-type {
            border-right-width: 0;
            &.#{$iot-prefix}--table-header--span-group-row {
              border-left-width: $border-width;
              border-right-width: 0;
              & + .#{$iot-prefix}--table-head--table-header {
                border-right-width: 0;
              }
            }
          }
          &:not(:last-of-type) {
            &.#{$iot-prefix}--table-head--table-header.#{$iot-prefix}--table-header--last-data-column {
              border-left-width: $border-width;
            }
          }
        }
      }

      .#{$iot-prefix}--table-header__group-row {
        th {
          border-right-width: $border-width;
          border-left-width: 0;
          &:first-of-type {
            &.#{$iot-prefix}--table-header__group-row-spacer,
            &.#{$iot-prefix}--table-header__column-group {
              border-right-width: 0;
            }
          }
          &:last-of-type {
            &.#{$iot-prefix}--table-header__group-row-spacer {
              border-right-width: 0;
            }
          }
          &:not(:last-of-type) {
            &.#{$iot-prefix}--table-header__column-group--last-data-column {
              border-right-width: 0;
              border-left-width: $border-width;
            }
          }
        }
      }
    }
  }

  // ADJUST FOR DIFFERENT TABLE ROW SIZES
  // Default size is lg
  $size-lg: $spacing-09;
  @include adjustPositionsAndHeights($size-lg, $size-lg);

  &--xl {
    @include adjustPositionsAndHeights($spacing-10, $spacing-10);
  }
  &--md {
    @include adjustPositionsAndHeights($spacing-08, $spacing-08);
    &.#{$iot-prefix}--data-table--column-groups--min-size-large {
      @include adjustPositionsAndHeights($spacing-08, $size-lg);
    }
  }
  &--sm {
    .#{$iot-prefix}--table-head--with-column-groups {
      .#{$prefix}--table-header-label {
        padding-bottom: 0;
        padding-top: 0;
      }
    }
    @include adjustPositionsAndHeights($spacing-07, $spacing-07);
    &.#{$iot-prefix}--data-table--column-groups--min-size-large {
      @include adjustPositionsAndHeights($spacing-07, $size-lg);
    }
  }
  &--xs {
    .#{$iot-prefix}--table-head--with-column-groups {
      .#{$prefix}--table-header-label {
        padding-bottom: 0;
        padding-top: 0;
      }
    }
    @include adjustPositionsAndHeights($spacing-06, $spacing-06);
    &.#{$iot-prefix}--data-table--column-groups--min-size-large {
      @include adjustPositionsAndHeights($spacing-06, $size-lg);
    }
  }
}<|MERGE_RESOLUTION|>--- conflicted
+++ resolved
@@ -89,15 +89,9 @@
         // But first columm should never get a left border.
         &:first-of-type {
           border-left-width: 0;
-<<<<<<< HEAD
           // But again, if the first column is a "real" column it should get a right border
-          // bacause we can't put a left border on the first group row column
-          // since the rowspan makes it impossible to tell when a group row column is the
-=======
-          // But again, the first column is a "real" column it should get a right border
           // because we can't put a left border on the first group row column
-          // since the colspan makes it in possible to tell when a group row column is the
->>>>>>> 15bce507
+          // since the rowspan makes it in possible to tell when a group row column is the
           // first visual column.
           &.#{$iot-prefix}--table-header--span-group-row {
             border-right-width: $border-width;
