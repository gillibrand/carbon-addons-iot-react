--- conflicted
+++ resolved
@@ -40,11 +40,8 @@
   DEFAULT_COLUMN_WIDTH,
   addMissingColumnWidths,
   checkColumnWidthFormat,
-<<<<<<< HEAD
   hasVisibleColumns,
-=======
   adjustInitialColumnWidths,
->>>>>>> d4f1084b
 } from './columnWidthUtilityFunctions';
 
 const { iotPrefix } = settings;
