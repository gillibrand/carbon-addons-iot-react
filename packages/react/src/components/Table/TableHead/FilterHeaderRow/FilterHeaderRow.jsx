--- conflicted
+++ resolved
@@ -283,12 +283,8 @@
               <div />
             ) : column.options ? (
               column.isMultiselect ? (
-<<<<<<< HEAD
                 <FilterableMultiSelect
-=======
-                <MultiSelect.Filterable
                   ref={this.setFirstFilterableRef}
->>>>>>> 269d339f
                   key={columnStateValue}
                   className={classnames(
                     `${iotPrefix}--filterheader-multiselect`,
