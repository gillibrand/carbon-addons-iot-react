import React, { useMemo, useState, useRef } from 'react';
import PropTypes from 'prop-types';
import merge from 'lodash/merge';
import pick from 'lodash/pick';
import useDeepCompareEffect from 'use-deep-compare-effect';
import { Table as CarbonTable, TableContainer, Tag } from 'carbon-components-react';
import uniqueId from 'lodash/uniqueId';
import classnames from 'classnames';
import { useLangDirection } from 'use-lang-direction';
import warning from 'warning';

import { defaultFunction } from '../../utils/componentUtilityFunctions';
import { settings } from '../../constants/Settings';
import FilterTags from '../FilterTags/FilterTags';
import { RuleGroupPropType } from '../RuleBuilder/RuleBuilderPropTypes';
import experimental from '../../internal/experimental';
import deprecate from '../../internal/deprecate';

import {
  TableColumnsPropTypes,
  TableRowPropTypes,
  ExpandedRowsPropTypes,
  EmptyStatePropTypes,
  TableSearchPropTypes,
  I18NPropTypes,
  RowActionsStatePropTypes,
  ActiveTableToolbarPropType,
  TableSortPropType,
  TableColumnGroupPropType,
  TableOrderingPropType,
  TableFiltersPropType,
} from './TablePropTypes';
import TableHead from './TableHead/TableHead';
import TableToolbar from './TableToolbar/TableToolbar';
import EmptyTable from './EmptyTable/EmptyTable';
import TableSkeletonWithHeaders from './TableSkeletonWithHeaders/TableSkeletonWithHeaders';
import TableBody from './TableBody/TableBody';
import Pagination from './Pagination';
import TableFoot from './TableFoot/TableFoot';
import TableMultiSortModal from './TableMultiSortModal/TableMultiSortModal';
import { useShowExpanderColumn } from './expanderColumnHook';
import ErrorTable from './ErrorTable/ErrorTable';

const { iotPrefix } = settings;

const propTypes = {
  /** DOM ID for component */
  id: PropTypes.string,
  /** Displays smaller title in header */
  secondaryTitle: PropTypes.string,
  tooltip: PropTypes.node,
  /** render zebra stripes or not */
  useZebraStyles: PropTypes.bool,
  /**  lighter styling where regular table too visually heavy. Deprecated. */
  lightweight: deprecate(
    PropTypes.bool,
    `The 'lightweight' prop has been deprecated and will be removed in the next major version.`
  ),
  /** Specify the properties of each column in the table */
  columns: TableColumnsPropTypes.isRequired,
  /** Specify the properties of each column group in the table. Defaults to empty column. */
  columnGroups: TableColumnGroupPropType,
  /** Row value data for the body of the table */
  data: TableRowPropTypes.isRequired,
  /** Expanded data for the table details */
  expandedData: ExpandedRowsPropTypes,

  /** Experimental: Turns on the carbon sticky-header feature. */
  stickyHeader: experimental('stickyHeader'),
  /** Optional properties to customize how the table should be rendered */
  options: PropTypes.shape({
    /** If true allows the table to aggregate values of columns in a special row */
    hasAggregations: PropTypes.bool,
    hasPagination: PropTypes.bool,
    hasRowSelection: PropTypes.oneOf(['multi', 'single', false]),
    /** True if the rows shuld be expandable */
    hasRowExpansion: PropTypes.oneOfType([
      PropTypes.bool,
      PropTypes.shape({
        /** True if any previously expanded rows should be collapsed when a new row is expanded */
        expandRowsExclusively: PropTypes.bool,
      }),
    ]),
    hasRowNesting: PropTypes.oneOfType([
      PropTypes.bool,
      PropTypes.shape({
        /** If the hierarchy only has 1 nested level of children */
        hasSingleNestedHierarchy: PropTypes.bool,
      }),
    ]),
    hasMultiSort: PropTypes.bool,
    hasRowActions: PropTypes.bool,
    hasFilter: PropTypes.oneOfType([
      PropTypes.bool,
      PropTypes.oneOf(['onKeyPress', 'onEnterAndBlur']),
    ]),
    /* Turns on the Advanced Rule Builder Filtering. Is a boolean value */
    // eslint-disable-next-line consistent-return
    hasAdvancedFilter: (props, propName, componentName) => {
      if (__DEV__) {
        if (props?.hasFilter && props?.hasAdvancedFilter) {
          return new Error(
            `Only one of props 'options.hasFilter' or 'options.hasAdvancedFilter' can be specified in '${componentName}'.`
          );
        }

        if (![true, false, undefined].includes(props?.hasAdvancedFilter)) {
          return new Error(`'options.hasAdvancedFilter' should be a boolean or undefined.`);
        }
      }
    },
    /** if true, the data prop will be assumed to only represent the currently visible page */
    hasOnlyPageData: PropTypes.bool,
    /** has simple search capability */
    hasSearch: PropTypes.bool,
    hasColumnSelection: PropTypes.bool,
    hasColumnSelectionConfig: PropTypes.bool,
    shouldLazyRender: PropTypes.bool,
    hasRowCountInHeader: PropTypes.bool,
    /** If true enables the row edit toolbar button and functionality */
    hasRowEdit: PropTypes.bool,
    hasResize: PropTypes.bool,
    hasSingleRowEdit: PropTypes.bool,
    hasUserViewManagement: PropTypes.bool,
    /** Preserves the widths of existing columns when one or more columns are added, removed, hidden, shown or resized. */
    preserveColumnWidths: PropTypes.bool,
    /* If true, fire the onRowExpanded callback with the rowId when a row is clicked */
    shouldExpandOnRowClick: PropTypes.bool,
    /** If true removes the "table-layout: fixed" for resizable tables  */
    useAutoTableLayoutForResize: PropTypes.bool,
    /**
     * auto - Wrap for tables with dynamic columns widths and truncate for tables with fixed or resizable columns
     * always - Wrap if needed for all table column configurations
     * never - Tables with dynamic columns widths grow larger and tables with fixed or resizable columns truncate.
     * alwaysTruncate - Always truncate if needed for all table column configurations
     */
    wrapCellText: PropTypes.oneOf(['always', 'never', 'auto', 'alwaysTruncate']),
  }),

  /** Size prop from Carbon to shrink row height (and header height in some instances) */
  size: function checkProps(props, propName, componentName) {
    if (['compact', 'short', 'normal', 'tall'].includes(props[propName])) {
      warning(
        false,
        `The value \`${props[propName]}\` has been deprecated for the ` +
          `\`${propName}\` prop on the ${componentName} component. It will be removed in the next major ` +
          `release. Please use 'xs', 'sm', 'md', 'lg', or 'xl' instead.`
      );
    }
  },

  /** Initial state of the table, should be updated via a local state wrapper component implementation or via a central store/redux see StatefulTable component for an example */
  view: PropTypes.shape({
    aggregations: PropTypes.shape({
      label: PropTypes.string,
      columns: PropTypes.arrayOf(
        PropTypes.shape({
          /** id of the column that should have its values aggregated */
          id: PropTypes.string.isRequired,
          /** the primitive value or function that will receive an array of values and returns an aggregated value */
          value: PropTypes.oneOfType([PropTypes.func, PropTypes.string]),
          /** allow aligning the results the same as the column */
          align: PropTypes.oneOf(['start', 'center', 'end']),
          /** allows the aggregation to align with sortable columns extra padding */
          isSortable: PropTypes.bool,
        })
      ),
      /** hide the aggregation row without removing the aggregations object */
      isHidden: PropTypes.bool,
    }),
    pagination: PropTypes.shape({
      pageSize: PropTypes.number,
      pageSizes: PropTypes.arrayOf(PropTypes.number),
      page: PropTypes.number,
      totalItems: PropTypes.number,
      /** Number of pages rendered in pagination */
      maxPages: PropTypes.number,
      isItemPerPageHidden: PropTypes.bool,
    }),
    filters: TableFiltersPropType,
    /** a stripped down version of the RuleBuilderFilterPropType */
    advancedFilters: PropTypes.arrayOf(
      PropTypes.shape({
        /** Unique id for particular filter */
        filterId: PropTypes.string.isRequired,
        /** Text for main tilte of page */
        filterTitleText: PropTypes.string.isRequired,
        filterRules: RuleGroupPropType.isRequired,
      })
    ),
    selectedAdvancedFilterIds: PropTypes.arrayOf(PropTypes.string),
    toolbar: PropTypes.shape({
      /** Specify which header row to display, will display default header row if null */
      activeBar: ActiveTableToolbarPropType,
      /** optional content to render inside the toolbar  */
      customToolbarContent: PropTypes.node,
      /** Specify which batch actions to render in the batch action bar. If empty, no batch action toolbar will display */
      batchActions: PropTypes.arrayOf(
        PropTypes.shape({
          id: PropTypes.string.isRequired,
          labelText: PropTypes.string.isRequired,
          icon: PropTypes.element,
          iconDescription: PropTypes.string,
        })
      ),
      /** Simple search state */
      search: TableSearchPropTypes,
      /** is the toolbar currently disabled */
      isDisabled: PropTypes.bool,
      /** buttons to be shown with when activeBar is 'rowEdit' */
      rowEditBarButtons: PropTypes.node,
    }),
    table: PropTypes.shape({
      isSelectAllSelected: PropTypes.bool,
      isSelectAllIndeterminate: PropTypes.bool,
      selectedIds: PropTypes.arrayOf(PropTypes.string),
      sort: PropTypes.oneOfType([TableSortPropType, PropTypes.arrayOf(TableSortPropType)]),
      /** Specify the order, visibility and group belonging of the table columns */
      ordering: TableOrderingPropType,
      /** what is the current state of the row actions */
      rowActions: RowActionsStatePropTypes,
      singleRowEditButtons: PropTypes.element,
      expandedIds: PropTypes.arrayOf(PropTypes.string),
      emptyState: EmptyStatePropTypes,
      /** use custom error state or use error message directly */
      errorState: PropTypes.element,
      loadingState: PropTypes.shape({
        isLoading: PropTypes.bool,
        rowCount: PropTypes.number,
        columnCount: PropTypes.number,
      }),
      /* show the modal for selecting multi-sort columns */
      showMultiSortModal: PropTypes.bool,
      multiSortModal: PropTypes.shape({
        /**
         * The anticipatedColumn is used to add the most recently click columnId to the UI of the
         * MultiSort modal. This gives the user a better experience by pre-emptively adding the column
         * they clicked multi-sort on to the multisort modal without changing state. They still have to
         * click "Sort" to save it, or can click 'Cancel' or the 'X' to clear it.
         */
        anticipatedColumn: PropTypes.shape({
          columnId: PropTypes.string,
          direction: PropTypes.oneOf(['ASC', 'DESC']),
        }),
      }),
      /** Array with rowIds that are with loading active */
      loadingMoreIds: PropTypes.arrayOf(PropTypes.string),
    }),
  }),
  /** Callbacks for actions of the table, can be used to update state in wrapper component to update `view` props */
  actions: PropTypes.shape({
    pagination: PropTypes.shape({
      /** Specify a callback for when the current page or page size is changed. This callback is passed an object parameter containing the current page and the current page size */
      onChangePage: PropTypes.func,
    }),
    toolbar: PropTypes.shape({
      onApplyFilter: PropTypes.func,
      onToggleFilter: PropTypes.func,
      onShowRowEdit: PropTypes.func,
      onToggleColumnSelection: PropTypes.func,
      /** Specify a callback for when the user clicks toolbar button to clear all filters. Recieves a parameter of the current filter values for each column */
      onClearAllFilters: PropTypes.func,
      onCancelBatchAction: PropTypes.func,
      onApplyBatchAction: PropTypes.func,
      /** Apply a search criteria to the table */
      onApplySearch: PropTypes.func,
      /** Download the table contents */
      onDownloadCSV: PropTypes.func,
      /** When advanced filters are applied */
      onApplyAdvancedFilter: PropTypes.func,
      /** Toggles the advanced filter flyout open */
      onToggleAdvancedFilter: PropTypes.func,
      /** Remove the selected advancedFilter from the table */
      onRemoveAdvancedFilter: PropTypes.func,
      /** Fired the 'create new advanced filter' button is clicked. */
      onCreateAdvancedFilter: PropTypes.func,
      /** Fired when then 'Cancel' button is clicked in the advanced filter flyout menu */
      onCancelAdvancedFilter: PropTypes.func,
      /** Fired when an advanced filter is selected or removed. */
      onChangeAdvancedFilter: PropTypes.func,
      /** fired when 'Toggle aggregations' is clicked in the overflow menu */
      onToggleAggregations: PropTypes.func,
    }),
    /** table wide actions */
    table: PropTypes.shape({
      onRowSelected: PropTypes.func,
      onRowClicked: PropTypes.func,
      onRowExpanded: PropTypes.func,
      onSelectAll: PropTypes.func,
      onChangeSort: PropTypes.func,
      /** callback if a row action is clicked called with the id of the action then the id of the row if you return a promise from apply row action the stateful table will assume you're asynchronous and give a spinner */
      onApplyRowAction: PropTypes.func,
      onClearRowError: PropTypes.func,
      onEmptyStateAction: PropTypes.func,
      onChangeOrdering: PropTypes.func,
      onColumnSelectionConfig: PropTypes.func,
      onColumnResize: PropTypes.func,
      onOverflowItemClicked: PropTypes.func,
      /* (multiSortedColumns) => {} */
      onSaveMultiSortColumns: PropTypes.func,
      /* () => {} */
      onCancelMultiSortColumns: PropTypes.func,
      /* () => {} */
      onClearMultiSortColumns: PropTypes.func,
      /* (index) => {} */
      onAddMultiSortColumn: PropTypes.func,
      /* (index) => {} */
      onRemoveMultiSortColumn: PropTypes.func,
      onTableErrorStateAction: PropTypes.func,

      /** call back function for when load more row is clicked  (rowId) => {} */
      onRowLoadMore: PropTypes.func,
    }).isRequired,
    /** callback for actions relevant for view management */
    onUserViewModified: PropTypes.func,
  }),
  /** what locale should we use to format table values if left empty no locale formatting happens */
  locale: PropTypes.string,
  i18n: I18NPropTypes,
  /** Specify the error message that need to be displayed by default.
   * Incase we use view.table.errorState property then the error state will be displayed instead of error message */
  error: PropTypes.string,

  testId: PropTypes.string,
};

export const defaultProps = (baseProps) => ({
  columnGroups: [],
  id: null,
  useZebraStyles: false,
  lightweight: undefined,
  title: null,
  tooltip: null,
  secondaryTitle: null,
  options: {
    hasAggregations: false,
    hasPagination: false,
    hasRowSelection: false,
    hasRowExpansion: false,
    hasRowActions: false,
    hasRowNesting: false,
    hasRowEdit: false,
    hasFilter: false,
    hasAdvancedFilter: false,
    hasOnlyPageData: false,
    hasSearch: false,
    hasColumnSelection: false,
    hasColumnSelectionConfig: false,
    hasResize: false,
    hasSingleRowEdit: false,
    hasUserViewManagement: false,
    preserveColumnWidths: false,
    useAutoTableLayoutForResize: false,
    shouldLazyRender: false,
    shouldExpandOnRowClick: false,
    wrapCellText: 'always',
  },
  size: undefined,
  view: {
    aggregations: { columns: [] },
    pagination: {
      pageSize: 10,
      pageSizes: [10, 20, 30],
      page: 1,
      totalItems: baseProps.data && baseProps.data.length,
      maxPages: 100,
      isItemPerPageHidden: false,
    },
    filters: [],
    advancedFilters: [],
    selectedAdvancedFilterIds: [],
    toolbar: {
      advancedFilterFlyoutOpen: false,
      batchActions: [],
      search: {},
    },
    table: {
      expandedIds: [],
      isSelectAllSelected: undefined,
      selectedIds: [],
      rowActions: [],
      sort: {},
      ordering: baseProps.columns && baseProps.columns.map((i) => ({ columnId: i.id })),
      loadingState: {
        rowCount: 5,
        columnCount: 5,
      },
      singleRowEditButtons: null,
      loadingMoreIds: [],
      showMultiSortModal: false,
      multiSortModal: undefined,
    },
  },
  actions: {
    pagination: {
      onChangePage: defaultFunction('actions.pagination.onChangePage'),
    },
    toolbar: {
      onToggleFilter: defaultFunction('actions.toolbar.onToggleFilter'),
      onShowRowEdit: defaultFunction('actions.toolbar.onShowRowEdit'),
      onToggleColumnSelection: defaultFunction('actions.toolbar.onToggleColumnSelection'),
      onApplyBatchAction: defaultFunction('actions.toolbar.onApplyBatchAction'),
      onCancelBatchAction: defaultFunction('actions.toolbar.onCancelBatchAction'),
      onRemoveAdvancedFilter: defaultFunction('actions.toolbar.onRemoveAdvancedFilter'),
      onCancelAdvancedFilter: defaultFunction('actions.toolbar.onCancelFilter'),
      onCreateAdvancedFilter: defaultFunction('actions.toolbar.onCreateAdvancedFilter'),
      onApplyAdvancedFilter: defaultFunction('actions.toolbar.onApplyAdvancedFilter'),
      onChangeAdvancedFilter: defaultFunction('actions.toolbar.onChangeAdvancedFilter'),
      onToggleAdvancedFilter: defaultFunction('actions.toolbar.onToggleAdvancedFilter'),
      onToggleAggregations: defaultFunction('actions.toolbar.onToggleAggregations'),
    },
    table: {
      onChangeSort: defaultFunction('actions.table.onChangeSort'),
      onRowExpanded: defaultFunction('actions.table.onRowExpanded'),
      onRowClicked: defaultFunction('actions.table.onRowClicked'),
      onApplyRowAction: defaultFunction('actions.table.onApplyRowAction'),
      onEmptyStateAction: null,
      onErrorStateAction: null,
      onChangeOrdering: defaultFunction('actions.table.onChangeOrdering'),
      onColumnSelectionConfig: defaultFunction('actions.table.onColumnSelectionConfig'),
      onColumnResize: defaultFunction('actions.table.onColumnResize'),
      onOverflowItemClicked: defaultFunction('actions.table.onOverflowItemClicked'),
      onSaveMultiSortColumns: defaultFunction('actions.table.onSaveMultiSortColumns'),
      onCancelMultiSortColumns: defaultFunction('actions.table.onCancelMultiSortColumns'),
      onAddMultiSortColumn: defaultFunction('actions.table.onAddMultiSortColumn'),
      onRemoveMultiSortColumn: defaultFunction('actions.table.onRemoveMultiSortColumn'),
    },
    onUserViewModified: null,
  },
  locale: null,
  i18n: {
    /** pagination */
    pageBackwardAria: 'Previous page',
    pageForwardAria: 'Next page',
    pageNumberAria: 'Page Number',
    itemsPerPage: 'Items per page:',
    itemsRangeWithTotal: (min, max, total) => `${min}–${max} of ${total} items`,
    pageRange: (current, total) => `${current} of ${total} pages`,
    /** table body */
    overflowMenuAria: 'More actions',
    clickToExpandAria: 'Click to expand content',
    clickToCollapseAria: 'Click to collapse content',
    selectAllAria: 'Select all items',
    selectRowAria: 'Select row',
    /** toolbar */
    clearAllFilters: 'Clear all filters',
    columnSelectionButtonAria: 'Column Selection',
    columnSelectionConfig: 'Manage Columns',
    filterButtonAria: 'Filters',
    editButtonAria: 'Edit rows',
    searchLabel: 'Search',
    searchPlaceholder: 'Search',
    clearFilterAria: 'Clear filter',
    filterAria: 'Filter',
    openMenuAria: 'Open menu',
    closeMenuAria: 'Close menu',
    clearSelectionAria: 'Clear selection',
    batchCancel: 'Cancel',
    itemsSelected: (selectedCount) => `${selectedCount} items selected`,
    itemSelected: (selectedCount) => `${selectedCount} item selected`,
    rowCountInHeader: (totalRowCount) => `Results: ${totalRowCount}`,
    toggleAggregations: 'Toggle aggregations',
    toolbarLabelAria: undefined,
    /** empty state */
    emptyMessage: 'There is no data',
    emptyMessageBody: '',
    emptyMessageWithFilters: 'No results match the current filters',
    emptyMessageWithFiltersBody: 'Try another search or use column filter criteria',
    emptyButtonLabel: 'Create some data',
    downloadIconDescription: 'Download table content',
    filterNone: 'Unsort rows by this header',
    filterAscending: 'Sort rows by this header in ascending order',
    filterDescending: 'Sort rows by this header in descending order',
    multiSortModalTitle: 'Select columns to sort',
    multiSortModalPrimaryLabel: 'Sort',
    multiSortModalSecondaryLabel: 'Cancel',
    multiSortModalClearLabel: 'Clear sorting',
    multiSortSelectColumnLabel: 'Select a column',
    multiSortSelectColumnSortByTitle: 'Sort by',
    multiSortSelectColumnThenByTitle: 'Then by',
    multiSortDirectionLabel: 'Select a direction',
    multiSortDirectionTitle: 'Sort order',
    multiSortAddColumn: 'Add column',
    multiSortRemoveColumn: 'Remove column',
    multiSortAscending: 'Ascending',
    multiSortDescending: 'Descending',
    multiSortOverflowItem: 'Multi-sort',
    multiSortDragHandle: 'Drag handle',
    // table error state
    tableErrorStateTitle: 'Unable to load the page',
    buttonLabelOnTableError: 'Refresh the page',
    /* table load more */
    loadMoreText: 'Load more...',
    learnMoreText: 'Learn more',
    inProgressText: 'In progress',
    dismissText: 'Dismiss',
    actionFailedText: 'Action failed',
  },
  error: null,
  // TODO: set default in v3. Leaving null for backwards compat. to match 'id' which was
  // previously used as testId.
  testId: null,
});

export const CELL_TEXT_OVERFLOW = {
  TRUNCATE: 'truncate',
  GROW: 'grow',
  WRAP: 'wrap',
};

const Table = (props) => {
  const {
    id,
    columns,
    columnGroups,
    data,
    expandedData,
    locale,
    view,
    actions: { onUserViewModified },
    actions,
    options,
    lightweight,
    className,
    style,
    i18n,
    // Table Toolbar props
    secondaryTitle,
    tooltip,
    error,
    testId,
    ...others
  } = merge({}, defaultProps(props), props);

  // There is no way to access the current search value in the Table
  // so we need to track that for the save view fuctionality.
  const searchValue = useRef(view?.toolbar?.search?.defaultValue);

  const initialRendering = useRef(true);

  // The save/load view functionality needs access to the latest view configuration
  // and also needs to know when the configuration has changed for the StatefulTable.
  // This effect satifies both those needs.
  useDeepCompareEffect(() => {
    if (options.hasUserViewManagement && onUserViewModified) {
      if (!initialRendering.current) {
        onUserViewModified({
          view,
          columns,
          state: {
            currentSearchValue: searchValue.current === undefined ? '' : searchValue.current,
          },
        });
      } else {
        initialRendering.current = false;
      }
    }
  }, [
    // Props of type React.Element or React.Node must not be included in
    // useDeepCompareEffect dependency arrays, their object signature is
    // massive and will throw out of memory errors if compared.
    // https://github.com/kentcdodds/use-deep-compare-effect/issues/7
    // https://twitter.com/dan_abramov/status/1104415855612432384
    view.pagination,
    view.filters,
    view.toolbar.activeBar,
    // Remove the icon as it's a React.Element which can not be compared
    view.toolbar.batchActions.map((action) => {
      const { icon, ...nonElements } = action;
      return nonElements;
    }),
    view.toolbar.initialDefaultSearch,
    view.toolbar.search,
    view.toolbar.isDisabled,
    view.table.isSelectAllSelected,
    view.table.isSelectAllIndeterminate,
    view.table.selectedIds,
    view.table.loadingMoreIds,
    view.table.sort,
    view.table.ordering,
    // Remove the error as it's a React.Element/Node which can not be compared
    view.table.rowActions.map((action) => {
      const { error: errorElement, ...nonElements } = action;
      return nonElements;
    }),
    view.table.expandedIds,
    view.table.loadingState,
    view.table.filteredData,
    columns,
    searchValue?.current,
  ]);

  const { maxPages, ...paginationProps } = view.pagination;
  const langDir = useLangDirection();
  const hasMultiSelect = options.hasRowSelection === 'multi';

  const [tableId] = useState(() => uniqueId('table-'));
  const [, forceUpdateCellTextWidth] = useState(0);

  const cellTextOverflow = useMemo(() => {
    const fixedTableLayout = !options?.useAutoTableLayoutForResize;
    const hasInitalColumnWidths = columns.some((col) => col.hasOwnProperty('width'));
    const hasCalculatedColumnWidths = options.hasResize && fixedTableLayout;
    const dynamicCellWidths = !hasInitalColumnWidths && !hasCalculatedColumnWidths;

    switch (options?.wrapCellText) {
      case 'alwaysTruncate':
        return CELL_TEXT_OVERFLOW.TRUNCATE;
      case 'never':
        return dynamicCellWidths ? CELL_TEXT_OVERFLOW.GROW : CELL_TEXT_OVERFLOW.TRUNCATE;
      case 'auto':
        return dynamicCellWidths ? CELL_TEXT_OVERFLOW.WRAP : CELL_TEXT_OVERFLOW.TRUNCATE;
      case 'always':
      default:
        return CELL_TEXT_OVERFLOW.WRAP;
    }
  }, [options, columns]);

  const handleClearFilters = () => {
    if (actions.toolbar && actions.toolbar.onClearAllFilters) {
      actions.toolbar.onClearAllFilters();
    }
    if (actions.toolbar && actions.toolbar.onApplySearch) {
      actions.toolbar.onApplySearch('');
    }
  };

  const handleOnColumnResize = (resizedCols) => {
    if (actions.table && actions.table.onColumnResize) {
      actions.table.onColumnResize(resizedCols);
    }
    forceUpdateCellTextWidth((n) => !n);
  };

  const minItemInView =
    options.hasPagination && !options.hasOnlyPageData && view.pagination
      ? (view.pagination.page - 1) * view.pagination.pageSize
      : 0;
  const maxItemInView =
    options.hasPagination && !options.hasOnlyPageData && view.pagination
      ? view.pagination.page * view.pagination.pageSize
      : data.length;
  const visibleData = data.slice(minItemInView, maxItemInView);

  const visibleColumns = columns.filter(
    (c) =>
      !(
        view.table.ordering.find((o) => o.columnId === c.id) || {
          isHidden: false,
        }
      ).isHidden
  );

  const aggregationsProp = view.aggregations;
  const getColumnNumbers = (tableData, columnId) =>
    tableData.map((row) => row.values[columnId]).filter((value) => Number.isFinite(value));

  const aggregationsAreHidden =
    aggregationsProp?.isHidden !== undefined ? aggregationsProp.isHidden : false;

  const aggregations = useMemo(() => {
    return options.hasAggregations && aggregationsProp.columns
      ? {
          label: aggregationsProp.label,
          columns: aggregationsProp.columns.map((col) => {
            let aggregatedValue;
            const isFunction = typeof col.value === 'function';
            const calculateValue = isFunction || col.value === undefined;

            if (calculateValue) {
              const numbers = getColumnNumbers(data, col.id);
              aggregatedValue = isFunction
                ? col.value(numbers)
                : numbers.reduce((total, num) => total + num, 0);
            }
            return calculateValue ? { ...col, value: aggregatedValue.toString() } : col;
          }),
          isHidden: aggregationsAreHidden,
        }
      : undefined;
  }, [
    options.hasAggregations,
    aggregationsProp.columns,
    aggregationsProp.label,
    aggregationsAreHidden,
    data,
  ]);

  const showExpanderColumn = useShowExpanderColumn({
    hasResize: options.hasResize,
    useAutoTableLayoutForResize: options.useAutoTableLayoutForResize,
    ordering: view.table.ordering,
    columns,
  });

  const totalColumns =
    visibleColumns.length +
    (hasMultiSelect ? 1 : 0) +
    (options.hasRowExpansion ? 1 : 0) +
    (options.hasRowActions ? 1 : 0) +
    (showExpanderColumn ? 1 : 0);

  const isFiltered =
    view.filters.length > 0 ||
    view.selectedAdvancedFilterIds.length ||
    (view?.toolbar?.search?.value ?? '') !== '' ||
    (view?.toolbar?.search?.defaultValue ?? '') !== '';

  const rowEditMode = view.toolbar.activeBar === 'rowEdit';
  const singleRowEditMode = !!view.table.rowActions.find((action) => action.isEditMode);

  const allRowsAreSelected = view.table.selectedIds.length === visibleData.length;
  const someRowsAreSelected = view.table.selectedIds.length > 0 && !allRowsAreSelected;

  const noSelectAllProp = view.table.isSelectAllSelected === undefined;
  const isSelectAllSelected = noSelectAllProp ? allRowsAreSelected : view.table.isSelectAllSelected;

  const noIndeterminateProp = view.table.isSelectAllIndeterminate === undefined;
  const isSelectAllIndeterminate =
    noIndeterminateProp && noSelectAllProp
      ? someRowsAreSelected
      : view.table.isSelectAllIndeterminate;

  const minHeaderSizeIsLarge = visibleColumns.some((col) => col.isSortable);

  if (__DEV__ && columnGroups.length && options.hasColumnSelection) {
    warning(
      false,
      'Column grouping (columnGroups) cannot be combined with the option hasColumnSelection:true'
    );
  }

  const multiSortColumns = useMemo(() => {
    const arrayifiedSort = Array.isArray(view.table.sort)
      ? view.table.sort
      : view.table.sort !== undefined
      ? [view.table.sort]
      : [];

    if (view.table.multiSortModal?.anticipatedColumn) {
      return [...arrayifiedSort, view.table.multiSortModal.anticipatedColumn];
    }

    return arrayifiedSort;
  }, [view.table.multiSortModal, view.table.sort]);

  return (
    <TableContainer
      style={style}
      data-testid={`${id || testId}-table-container`}
      className={classnames(className, `${iotPrefix}--table-container`)}
    >
      {
        /* If there is no items being rendered in the toolbar, don't render the toolbar */
        options.hasAggregations ||
        options.hasFilter ||
        options.hasAdvancedFilter ||
        options.hasSearch ||
        (hasMultiSelect && view.table.selectedIds.length > 0) ||
        options.hasRowCountInHeader ||
        options.hasColumnSelection ||
        options.hasRowEdit ||
        actions.toolbar.onDownloadCSV ||
        secondaryTitle ||
        view.toolbar.customToolbarContent ||
        tooltip ? (
          <TableToolbar
            tableId={id || tableId}
            secondaryTitle={secondaryTitle}
            tooltip={tooltip}
            i18n={{
              clearAllFilters: i18n.clearAllFilters,
              columnSelectionButtonAria: i18n.columnSelectionButtonAria,
              filterButtonAria: i18n.filterButtonAria,
              editButtonAria: i18n.editButtonAria,
              searchLabel: i18n.searchLabel,
              searchPlaceholder: i18n.searchPlaceholder,
              batchCancel: i18n.batchCancel,
              itemsSelected: i18n.itemsSelected,
              itemSelected: i18n.itemSelected,
              filterNone: i18n.filterNone,
              filterAscending: i18n.filterAscending,
              filterDescending: i18n.filterDescending,
              downloadIconDescription: i18n.downloadIconDescription,
              rowCountInHeader: i18n.rowCountInHeader,
              toggleAggregations: i18n.toggleAggregations,
              toolbarLabelAria: i18n.toolbarLabelAria,
            }}
            actions={{
              ...pick(
                actions.toolbar,
                'onCancelBatchAction',
                'onApplyBatchAction',
                'onClearAllFilters',
                'onToggleColumnSelection',
                'onToggleFilter',
                'onShowRowEdit',
                'onDownloadCSV',
                'onApplyFilter',
                'onApplyAdvancedFilter',
                'onCancelAdvancedFilter',
                'onCreateAdvancedFilter',
                'onChangeAdvancedFilter',
                'onRemoveAdvancedFilter',
                'onToggleAdvancedFilter'
              ),
              onToggleAggregations: actions.toolbar.onToggleAggregations,
              onApplySearch: (value) => {
                searchValue.current = value;
                if (actions.toolbar?.onApplySearch) {
                  actions.toolbar.onApplySearch(value);
                }
              },
            }}
            options={{
              ...pick(
                options,
                'hasAggregations',
                'hasColumnSelection',
                'hasSearch',
                'hasRowSelection',
                'hasRowCountInHeader',
                'hasRowEdit',
                'hasUserViewManagement'
              ),
              hasFilter: Boolean(options?.hasFilter),
              hasAdvancedFilter: Boolean(options?.hasAdvancedFilter),
            }}
            tableState={{
              totalSelected: view.table.selectedIds.length,
              totalFilters:
                (view.filters ? view.filters.length : 0) +
                (view.selectedAdvancedFilterIds.length ? view.selectedAdvancedFilterIds.length : 0),
              totalItemsCount: view.pagination.totalItems,
              isDisabled: singleRowEditMode || view.toolbar.isDisabled,
              ordering: view.table.ordering,
              columns,
              ...pick(view, 'filters', 'advancedFilters', 'selectedAdvancedFilterIds'),
              ...pick(
                view.toolbar,
                'batchActions',
                'search',
                'activeBar',
                'customToolbarContent',
                'rowEditBarButtons',
                'advancedFilterFlyoutOpen'
              ),
            }}
            data={data}
            // TODO: remove id in V3.
            testId={`${id || testId}-table-toolbar`}
          />
        ) : null
      }
      {view.selectedAdvancedFilterIds.length ? (
        <section className={`${iotPrefix}--table__advanced-filters-container`}>
          <FilterTags
            // TODO: remove id in V3.
            testId={`${id || testId}-filter-tags`}
          >
            {view.advancedFilters
              .filter((advFilter) => view.selectedAdvancedFilterIds.includes(advFilter.filterId))
              .map((advancedFilter) => {
                return (
                  <Tag
                    key={advancedFilter.filterId}
                    filter
                    title={advancedFilter.filterTitleText}
                    onClose={(e) => {
                      if (typeof actions?.toolbar?.onRemoveAdvancedFilter === 'function') {
                        actions.toolbar.onRemoveAdvancedFilter(e, advancedFilter.filterId);
                      }
                    }}
                    // TODO: remove id in V3.
                    data-testid={`${id || testId}-filter-tag-${advancedFilter.filterId}`}
                  >
                    {advancedFilter.filterTitleText}
                  </Tag>
                );
              })}
          </FilterTags>
        </section>
      ) : null}
      <div
        className={classnames('addons-iot-table-container', {
          // workaround hack to prevent double scrolling of the table and a filter dropdown
          // because the Dropdown and Multiselect components don't support opening the menu
          // items outside of the parent. This sets a minimum height for the table and applies
          // a max-height to the dropdown list container based on that minimum height to prevent
          // this issue.
          [`${iotPrefix}-table-container--dropdown-height-fix`]: options.hasFilter,
        })}
      >
        <CarbonTable
          id={id}
          // TODO: remove id in v3
          data-testid={id || testId}
          className={classnames({
            [`${iotPrefix}--data-table--column-groups`]: columnGroups.length,
            [`${iotPrefix}--data-table--column-groups--min-size-large`]:
              columnGroups.length && minHeaderSizeIsLarge,
            [`${iotPrefix}--data-table--resize`]: options.hasResize,
            [`${iotPrefix}--data-table--fixed`]:
              options.hasResize && !options.useAutoTableLayoutForResize,
            [`${iotPrefix}--data-table--row-actions`]: options.hasRowActions,
          })}
          {...others}
        >
          {columns.length ? (
            <TableHead
              {...others}
              i18n={i18n}
              lightweight={lightweight}
              options={{
                ...pick(
                  options,
                  'hasAggregations',
                  'hasColumnSelectionConfig',
                  'hasResize',
                  'hasRowActions',
                  'hasRowNesting',
                  'hasSingleRowEdit',
                  'hasRowSelection',
                  'useAutoTableLayoutForResize',
                  'hasMultiSort',
                  'preserveColumnWidths'
                ),
<<<<<<< HEAD
                cellTextOverflow,
=======
                hasRowExpansion: !!options.hasRowExpansion,
                wrapCellText: options.wrapCellText,
                truncateCellText: useCellTextTruncate,
>>>>>>> c3f84ebc
              }}
              columns={columns}
              columnGroups={columnGroups}
              filters={view.filters}
              actions={{
                ...pick(actions.toolbar, 'onApplyFilter'),
                ...pick(
                  actions.table,
                  'onSelectAll',
                  'onChangeSort',
                  'onChangeOrdering',
                  'onColumnSelectionConfig',
                  'onOverflowItemClicked'
                ),
                onColumnResize: handleOnColumnResize,
              }}
              selectAllText={i18n.selectAllAria}
              clearFilterText={i18n.clearFilterAria}
              filterText={i18n.filterAria}
              clearSelectionText={i18n.clearSelectionAria}
              openMenuText={i18n.openMenuAria}
              closeMenuText={i18n.closeMenuAria}
              tableId={id || tableId}
              tableState={{
                isDisabled: rowEditMode || singleRowEditMode,
                activeBar: view.toolbar.activeBar,
                filters: view.filters,
                ...view.table,
                selection: { isSelectAllSelected, isSelectAllIndeterminate },
              }}
              hasFastFilter={options?.hasFilter === 'onKeyPress'}
              // TODO: remove id in v3
              testId={`${id || testId}-table-head`}
              showExpanderColumn={showExpanderColumn}
            />
          ) : null}

          {
            // Table contents
            view.table.loadingState.isLoading ? (
              <TableSkeletonWithHeaders
                columns={visibleColumns}
                {...pick(options, 'hasRowSelection', 'hasRowActions')}
                hasRowExpansion={!!options.hasRowExpansion}
                rowCount={view.table.loadingState.rowCount}
                columnCount={view.table.loadingState.columnCount}
                // TODO: remove 'id' in v3.
                testId={`${id || testId}-table-skeleton`}
                showExpanderColumn={showExpanderColumn}
              />
            ) : error ? (
              <ErrorTable
                id={id}
                testId={`${id || testId}-table-error-body`}
                i18n={i18n}
                totalColumns={totalColumns}
                error={error}
                errorState={view.table.errorState}
                onErrorStateAction={actions.table.onErrorStateAction}
              />
            ) : visibleData && visibleData.length ? (
              <TableBody
                langDir={langDir}
                tableId={id || tableId}
                rows={visibleData}
                locale={locale}
                rowActionsState={view.table.rowActions}
                singleRowEditButtons={view.table.singleRowEditButtons}
                expandedRows={expandedData}
                columns={visibleColumns}
                expandedIds={view.table.expandedIds}
                selectedIds={view.table.selectedIds}
                loadingMoreIds={view.table.loadingMoreIds}
                {...pick(
                  i18n,
                  'overflowMenuAria',
                  'clickToExpandAria',
                  'clickToCollapseAria',
                  'inProgressText',
                  'actionFailedText',
                  'learnMoreText',
                  'dismissText',
                  'selectRowAria',
                  'loadMoreText'
                )}
                totalColumns={totalColumns}
                {...pick(
                  options,
                  'hasRowSelection',
                  'hasRowActions',
                  'hasRowNesting',
                  'shouldExpandOnRowClick',
                  'shouldLazyRender'
                )}
<<<<<<< HEAD
                cellTextOverflow={cellTextOverflow}
=======
                hasRowExpansion={!!options.hasRowExpansion}
                wrapCellText={options.wrapCellText}
                truncateCellText={useCellTextTruncate}
>>>>>>> c3f84ebc
                ordering={view.table.ordering}
                rowEditMode={rowEditMode}
                actions={pick(
                  actions.table,
                  'onRowSelected',
                  'onApplyRowAction',
                  'onClearRowError',
                  'onRowExpanded',
                  'onRowClicked',
                  'onRowLoadMore'
                )}
                // TODO: remove 'id' in v3.
                testId={`${id || testId}-table-body`}
                showExpanderColumn={showExpanderColumn}
              />
            ) : (
              <EmptyTable
                id={id}
                totalColumns={totalColumns}
                isFiltered={isFiltered}
                emptyState={
                  // only show emptyState if no filters or search is applied
                  view.table.emptyState && !isFiltered
                    ? view.table.emptyState
                    : {
                        message: i18n.emptyMessage,
                        messageBody: i18n.emptyMessageBody,
                        messageWithFilters: i18n.emptyMessageWithFilters,
                        messageWithFiltersBody: i18n.emptyMessageWithFiltersBody,
                        buttonLabel: i18n.emptyButtonLabel,
                        buttonLabelWithFilters: i18n.emptyButtonLabelWithFilters,
                      }
                }
                onEmptyStateAction={
                  isFiltered && i18n.emptyButtonLabelWithFilters
                    ? handleClearFilters // show clear filters
                    : !isFiltered && actions.table.onEmptyStateAction
                    ? actions.table.onEmptyStateAction
                    : undefined // if not filtered then show normal empty state
                }
                // TODO: remove 'id' in v3.
                testId={`${id || testId}-table-empty`}
              />
            )
          }

          {options.hasAggregations && !aggregationsAreHidden ? (
            <TableFoot
              options={{
                ...pick(options, 'hasRowSelection', 'hasRowActions', 'hasRowNesting'),
                hasRowExpansion: !!options.hasRowExpansion,
              }}
              tableState={{
                aggregations,
                ordering: view.table.ordering,
              }}
              testId={`${id || testId}-table-foot`}
              showExpanderColumn={showExpanderColumn}
            />
          ) : null}
        </CarbonTable>
      </div>
      {options.hasPagination && !view.table.loadingState.isLoading && visibleData?.length ? ( // don't show pagination row while loading
        <Pagination
          pageSize={paginationProps.pageSize}
          pageSizes={paginationProps.pageSizes}
          page={paginationProps.page}
          isItemPerPageHidden={paginationProps.isItemPerPageHidden}
          totalItems={
            paginationProps.totalItems < maxPages * paginationProps.pageSize
              ? paginationProps.totalItems
              : maxPages * paginationProps.pageSize
          }
          onChange={actions.pagination.onChangePage}
          backwardText={i18n.pageBackwardAria}
          forwardText={i18n.pageForwardAria}
          pageNumberText={i18n.pageNumberAria}
          itemsPerPageText={i18n.itemsPerPage}
          itemRangeText={i18n.itemsRangeWithTotal}
          pageRangeText={i18n.pageRange}
          preventInteraction={rowEditMode || singleRowEditMode}
          testId={`${id || testId}-table-pagination`}
        />
      ) : null}
      {options.hasMultiSort && (
        <TableMultiSortModal
          testId={`${id}-multi-sort-modal`}
          columns={columns}
          ordering={view.table.ordering}
          sort={multiSortColumns}
          actions={{
            ...pick(
              actions.table,
              'onSaveMultiSortColumns',
              'onCancelMultiSortColumns',
              'onAddMultiSortColumn',
              'onRemoveMultiSortColumn',
              'onClearMultiSortColumns'
            ),
          }}
          showMultiSortModal={view.table.showMultiSortModal}
          i18n={i18n}
        />
      )}
    </TableContainer>
  );
};

Table.propTypes = propTypes;
Table.defaultProps = defaultProps({});

export default Table;<|MERGE_RESOLUTION|>--- conflicted
+++ resolved
@@ -925,13 +925,8 @@
                   'hasMultiSort',
                   'preserveColumnWidths'
                 ),
-<<<<<<< HEAD
                 cellTextOverflow,
-=======
                 hasRowExpansion: !!options.hasRowExpansion,
-                wrapCellText: options.wrapCellText,
-                truncateCellText: useCellTextTruncate,
->>>>>>> c3f84ebc
               }}
               columns={columns}
               columnGroups={columnGroups}
@@ -1026,13 +1021,8 @@
                   'shouldExpandOnRowClick',
                   'shouldLazyRender'
                 )}
-<<<<<<< HEAD
                 cellTextOverflow={cellTextOverflow}
-=======
                 hasRowExpansion={!!options.hasRowExpansion}
-                wrapCellText={options.wrapCellText}
-                truncateCellText={useCellTextTruncate}
->>>>>>> c3f84ebc
                 ordering={view.table.ordering}
                 rowEditMode={rowEditMode}
                 actions={pick(
