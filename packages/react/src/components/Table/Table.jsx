import React, { useMemo, useState, useRef, useCallback, useEffect } from 'react';
import PropTypes from 'prop-types';
import { merge, pick, uniqueId } from 'lodash-es';
import useDeepCompareEffect from 'use-deep-compare-effect';
import { Table as CarbonTable, TableContainer, Tag } from 'carbon-components-react';
import classnames from 'classnames';
import { useLangDirection } from 'use-lang-direction';
import warning from 'warning';
import { FilterEdit16 } from '@carbon/icons-react';

import { defaultFunction } from '../../utils/componentUtilityFunctions';
import { settings } from '../../constants/Settings';
import { WrapCellTextPropTypes } from '../../constants/SharedPropTypes';
import FilterTags from '../FilterTags/FilterTags';
import { RuleGroupPropType } from '../RuleBuilder/RuleBuilderPropTypes';
import experimental from '../../internal/experimental';
import deprecate from '../../internal/deprecate';

import {
  TableColumnsPropTypes,
  ExpandedRowsPropTypes,
  EmptyStatePropTypes,
  TableSearchPropTypes,
  I18NPropTypes,
  RowActionsStatePropTypes,
  ActiveTableToolbarPropType,
  TableSortPropType,
  TableColumnGroupPropType,
  TableOrderingPropType,
  TableFiltersPropType,
  TableToolbarActionsPropType,
  TableRowsPropTypes,
} from './TablePropTypes';
import TableHead from './TableHead/TableHead';
import TableToolbar from './TableToolbar/TableToolbar';
import EmptyTable from './EmptyTable/EmptyTable';
import TableSkeletonWithHeaders from './TableSkeletonWithHeaders/TableSkeletonWithHeaders';
import TableBody from './TableBody/TableBody';
import Pagination from './Pagination';
import TableFoot from './TableFoot/TableFoot';
import TableMultiSortModal from './TableMultiSortModal/TableMultiSortModal';
import { useShowExpanderColumn } from './expanderColumnHook';
import ErrorTable from './ErrorTable/ErrorTable';

const { iotPrefix } = settings;

const propTypes = {
  /** DOM ID for component */
  id: PropTypes.string,
  /** Displays smaller title in header */
  secondaryTitle: PropTypes.string,
  tooltip: PropTypes.node,
  /** render zebra stripes or not */
  useZebraStyles: PropTypes.bool,
  /**  lighter styling where regular table too visually heavy. Deprecated. */
  lightweight: deprecate(
    PropTypes.bool,
    `The 'lightweight' prop has been deprecated and will be removed in the next major version.`
  ),
  /** Specify the properties of each column in the table */
  columns: TableColumnsPropTypes.isRequired,
  /** Specify the properties of each column group in the table. Defaults to empty array. */
  columnGroups: TableColumnGroupPropType,
  /** Row value data for the body of the table */
  data: TableRowsPropTypes.isRequired,
  /** Expanded data for the table details */
  expandedData: ExpandedRowsPropTypes,

  /** Experimental: Turns on the carbon sticky-header feature. */
  stickyHeader: experimental('stickyHeader'),
  /** Optional properties to customize how the table should be rendered */
  options: PropTypes.shape({
    /** If true allows the table to aggregate values of columns in a special row */
    hasAggregations: PropTypes.bool,
    /** If true, search is applied as typed. If false, only after 'Enter' is pressed */
    hasFastSearch: PropTypes.bool,
    hasPagination: PropTypes.bool,
    hasRowSelection: PropTypes.oneOf(['multi', 'single', false]),
    /** @TODO: Remove in major release and just show action bar when no actions are defined */
    /* option to hide batch action toolbar */
    hasBatchActionToolbar: PropTypes.bool,
    /** True if the rows should be expandable */
    hasRowExpansion: PropTypes.oneOfType([
      PropTypes.bool,
      PropTypes.shape({
        /** True if any previously expanded rows should be collapsed when a new row is expanded */
        expandRowsExclusively: PropTypes.bool,
      }),
    ]),
    hasRowNesting: PropTypes.oneOfType([
      PropTypes.bool,
      PropTypes.shape({
        /** If the hierarchy only has 1 nested level of children */
        hasSingleNestedHierarchy: PropTypes.bool,
      }),
    ]),
    hasMultiSort: PropTypes.bool,
    hasRowActions: PropTypes.bool,
    hasFilter: PropTypes.oneOfType([
      PropTypes.bool,
      PropTypes.oneOf(['onKeyPress', 'onEnterAndBlur']),
    ]),
    /* Turns on the Advanced Rule Builder Filtering. Is a boolean value */
    // eslint-disable-next-line consistent-return
    hasAdvancedFilter: (props, propName, componentName) => {
      if (__DEV__) {
        if (props?.hasFilter && props?.hasAdvancedFilter) {
          return new Error(
            `Only one of props 'options.hasFilter' or 'options.hasAdvancedFilter' can be specified in '${componentName}'.`
          );
        }

        if (![true, false, undefined].includes(props?.hasAdvancedFilter)) {
          return new Error(`'options.hasAdvancedFilter' should be a boolean or undefined.`);
        }
      }
    },
    /** if true, the data prop will be assumed to only represent the currently visible page */
    hasOnlyPageData: PropTypes.bool,
    /** has simple search capability */
    hasSearch: PropTypes.bool,
    hasColumnSelection: PropTypes.bool,
    hasColumnSelectionConfig: PropTypes.bool,
    shouldLazyRender: PropTypes.bool,
    hasRowCountInHeader: PropTypes.bool,
    /** If true enables the row edit toolbar button and functionality */
    hasRowEdit: PropTypes.bool,
    hasResize: PropTypes.bool,
    hasSingleRowEdit: PropTypes.bool,
    hasUserViewManagement: PropTypes.bool,
    /** Preserves the widths of existing columns when one or more columns are added, removed, hidden, shown or resized. */
    preserveColumnWidths: PropTypes.bool,
    /* If true, fire the onRowExpanded callback with the rowId when a row is clicked */
    shouldExpandOnRowClick: PropTypes.bool,
    /** If true removes the "table-layout: fixed" for resizable tables  */
    useAutoTableLayoutForResize: PropTypes.bool,
    /**
     * auto - Wrap for tables with dynamic columns widths and truncate for tables with fixed or resizable columns
     * always - Wrap if needed for all table column configurations
     * never - Tables with dynamic columns widths grow larger and tables with fixed or resizable columns truncate.
     * alwaysTruncate - Always truncate if needed for all table column configurations
     * expand - Expand to fit text width (by horizontal scrollbar) for table with fixed columns
     */
    wrapCellText: WrapCellTextPropTypes,
    /** use white-space: pre; css when true */
    preserveCellWhiteSpace: PropTypes.bool,
    /** display icon button in filter row */
    hasFilterRowIcon: PropTypes.bool,
  }),

  /** Size prop from Carbon to shrink row height (and header height in some instances) */
  size: function checkProps(props, propName, componentName) {
    if (['compact', 'short', 'normal', 'tall'].includes(props[propName])) {
      warning(
        false,
        `The value \`${props[propName]}\` has been deprecated for the ` +
          `\`${propName}\` prop on the ${componentName} component. It will be removed in the next major ` +
          `release. Please use 'xs', 'sm', 'md', 'lg', or 'xl' instead.`
      );
    }
  },

  /** Initial state of the table, should be updated via a local state wrapper component implementation or via a central store/redux see StatefulTable component for an example */
  view: PropTypes.shape({
    aggregations: PropTypes.shape({
      label: PropTypes.string,
      columns: PropTypes.arrayOf(
        PropTypes.shape({
          /** id of the column that should have its values aggregated */
          id: PropTypes.string.isRequired,
          /** the primitive value or function that will receive an array of values and returns an aggregated value */
          value: PropTypes.oneOfType([PropTypes.func, PropTypes.string]),
          /** allow aligning the results the same as the column */
          align: PropTypes.oneOf(['start', 'center', 'end']),
          /** allows the aggregation to align with sortable columns extra padding */
          isSortable: PropTypes.bool,
        })
      ),
      /** hide the aggregation row without removing the aggregations object */
      isHidden: PropTypes.bool,
    }),
    pagination: PropTypes.shape({
      pageSize: PropTypes.number,
      pageSizes: PropTypes.arrayOf(PropTypes.number),
      page: PropTypes.number,
      totalItems: PropTypes.number,
      /** Number of pages rendered in pagination */
      maxPages: (props, propName, componentName) => {
        if (__DEV__) {
          if (typeof props[propName] !== 'number') {
            return new Error(
              `Invalid type of \`${propName}\` supplied to \`${componentName}\`. \`${propName}\` must be a positive integer.`
            );
          }
          if (props[propName] < 0 || !Number.isInteger(props[propName])) {
            const roundedStr = `${props[propName]} will be rounded to ${Math.ceil(
              props[propName]
            )}`;
            return new Error(
              `Invalid prop \`${propName}\` supplied to \`${componentName}\`. \`${propName}\` must be a positive integer. ${roundedStr}.`
            );
          }
        }

        return '';
      },
      isItemPerPageHidden: PropTypes.bool,
      /**
       * Specify the size of the Pagination buttons. Currently supports either `sm`, 'md' (default) or 'lg` as an option.
       */
      size: PropTypes.oneOf(['sm', 'md', 'lg']),
    }),
    filters: TableFiltersPropType,
    /** a stripped down version of the RuleBuilderFilterPropType */
    advancedFilters: PropTypes.arrayOf(
      PropTypes.shape({
        /** Unique id for particular filter */
        filterId: PropTypes.string.isRequired,
        /** Text for main title of page */
        filterTitleText: PropTypes.string.isRequired,
        filterRules: RuleGroupPropType.isRequired,
      })
    ),
    selectedAdvancedFilterIds: PropTypes.arrayOf(PropTypes.string),
    toolbar: PropTypes.shape({
      /** Specify which header row to display, will display default header row if null */
      activeBar: ActiveTableToolbarPropType,
      /** optional content to render inside the toolbar  */
      customToolbarContent: PropTypes.node,
      /** Specify which batch actions to render in the batch action bar. If empty, no batch action toolbar will display */
      batchActions: PropTypes.arrayOf(
        PropTypes.shape({
          id: PropTypes.string.isRequired,
          labelText: PropTypes.string.isRequired,
          icon: PropTypes.element,
          iconDescription: PropTypes.string,
        })
      ),
      /** Simple search state */
      search: TableSearchPropTypes,
      /** is the toolbar currently disabled */
      isDisabled: PropTypes.bool,
      /** buttons to be shown with when activeBar is 'rowEdit' */
      rowEditBarButtons: PropTypes.node,
      /** extra actions that can appear in an overflow menu in the toolbar (same menu as toggle aggregations) */
      toolbarActions: TableToolbarActionsPropType,
      /** force hide Clear all filters button in toolbar */
      hideClearAllFiltersButton: PropTypes.bool,
    }),
    table: PropTypes.shape({
      isSelectAllSelected: PropTypes.bool,
      isSelectAllIndeterminate: PropTypes.bool,
      selectedIds: PropTypes.arrayOf(PropTypes.string),
      sort: PropTypes.oneOfType([TableSortPropType, PropTypes.arrayOf(TableSortPropType)]),
      /** Specify the order, visibility and group belonging of the table columns */
      ordering: TableOrderingPropType,
      /** what is the current state of the row actions */
      rowActions: RowActionsStatePropTypes,
      singleRowEditButtons: PropTypes.element,
      expandedIds: PropTypes.arrayOf(PropTypes.string),
      emptyState: EmptyStatePropTypes,
      /** use custom error state or use error message directly */
      errorState: PropTypes.element,
      loadingState: PropTypes.shape({
        isLoading: PropTypes.bool,
        rowCount: PropTypes.number,
        columnCount: PropTypes.number,
      }),
      /* show the modal for selecting multi-sort columns */
      showMultiSortModal: PropTypes.bool,
      multiSortModal: PropTypes.shape({
        /**
         * The anticipatedColumn is used to add the most recently click columnId to the UI of the
         * MultiSort modal. This gives the user a better experience by preemptively adding the column
         * they clicked multi-sort on to the multisort modal without changing state. They still have to
         * click "Sort" to save it, or can click 'Cancel' or the 'X' to clear it.
         */
        anticipatedColumn: PropTypes.shape({
          columnId: PropTypes.string,
          direction: PropTypes.oneOf(['ASC', 'DESC']),
        }),
      }),
      /** Array with rowIds that are with loading active */
      loadingMoreIds: PropTypes.arrayOf(PropTypes.string),
      /** icon element for filter row icon */
      filterRowIcon: PropTypes.oneOfType([PropTypes.func, PropTypes.object]),
    }),
  }),
  /** Callbacks for actions of the table, can be used to update state in wrapper component to update `view` props */
  actions: PropTypes.shape({
    pagination: PropTypes.shape({
      /** Specify a callback for when the current page or page size is changed.
       * This callback is passed an object parameter containing the current page and the current page size */
      onChangePage: PropTypes.func,
    }),
    toolbar: PropTypes.shape({
      onApplyFilter: PropTypes.func,
      onToggleFilter: PropTypes.func,
      onShowRowEdit: PropTypes.func,
      onToggleColumnSelection: PropTypes.func,
      /** Specify a callback for when the user clicks toolbar button to clear all filters.
       * Receives a parameter of the current filter values for each column */
      onClearAllFilters: PropTypes.func,
      /** Callback for when the automatcally generated Cancel action in the batch actions bar is clicked */
      onCancelBatchAction: PropTypes.func,
      /** Callback for all the batch actions except the cancel. Is called with the id of the clicked action.
       *  For the StatefulTable the current selections are received as second parameter  */
      onApplyBatchAction: PropTypes.func,
      /** Apply a search criteria to the table */
      onApplySearch: PropTypes.func,
      /** Download the table contents */
      onDownloadCSV: PropTypes.func,
      /** When advanced filters are applied */
      onApplyAdvancedFilter: PropTypes.func,
      /** Toggles the advanced filter flyout open */
      onToggleAdvancedFilter: PropTypes.func,
      /** Remove the selected advancedFilter from the table */
      onRemoveAdvancedFilter: PropTypes.func,
      /** Fired the 'create new advanced filter' button is clicked. */
      onCreateAdvancedFilter: PropTypes.func,
      /** Fired when then 'Cancel' button is clicked in the advanced filter flyout menu */
      onCancelAdvancedFilter: PropTypes.func,
      /** Fired when an advanced filter is selected or removed. */
      onChangeAdvancedFilter: PropTypes.func,
      /** fired when 'Toggle aggregations' is clicked in the overflow menu */
      onToggleAggregations: PropTypes.func,
      /** fired when clicking a 'toolbarAction' in the table toolbar */
      onApplyToolbarAction: PropTypes.func,
      /** fired when focus/blur on search bar in the table toolbar */
      onSearchExpand: PropTypes.func,
    }),
    /** table wide actions */
    table: PropTypes.shape({
      onRowSelected: PropTypes.func,
      onRowClicked: PropTypes.func,
      onRowExpanded: PropTypes.func,
      onSelectAll: PropTypes.func,
      onChangeSort: PropTypes.func,
      /** callback if a row action is clicked called with the id of the action then the id of the row if you
       * return a promise from apply row action the stateful table will assume you're asynchronous and give a spinner */
      onApplyRowAction: PropTypes.func,
      onClearRowError: PropTypes.func,
      onEmptyStateAction: PropTypes.func,
      onChangeOrdering: PropTypes.func,
      onColumnSelectionConfig: PropTypes.func,
      onColumnResize: PropTypes.func,
      onOverflowItemClicked: PropTypes.func,
      /* (multiSortedColumns) => {} */
      onSaveMultiSortColumns: PropTypes.func,
      /* () => {} */
      onCancelMultiSortColumns: PropTypes.func,
      /* () => {} */
      onClearMultiSortColumns: PropTypes.func,
      /* (index) => {} */
      onAddMultiSortColumn: PropTypes.func,
      /* (index) => {} */
      onRemoveMultiSortColumn: PropTypes.func,
      onTableErrorStateAction: PropTypes.func,

      /** call back function for when load more row is clicked  (rowId) => {} */
      onRowLoadMore: PropTypes.func,
      /** call back function for when icon button in filter row is clicked  (evt) => {} */
      onFilterRowIconClick: PropTypes.func,
    }).isRequired,
    /** callback for actions relevant for view management */
    onUserViewModified: PropTypes.func,
  }),
  /** what locale should we use to format table values if left empty no locale formatting happens */
  locale: PropTypes.string,
  i18n: I18NPropTypes,
  /** Specify the error message that need to be displayed by default.
   * Incase we use view.table.errorState property then the error state will be displayed instead of error message */
  error: PropTypes.string,

  testId: PropTypes.string,
};

export const defaultProps = (baseProps) => ({
  columnGroups: [],
  id: null,
  useZebraStyles: false,
  lightweight: undefined,
  title: null,
  tooltip: null,
  secondaryTitle: null,
  options: {
    hasAggregations: false,
    hasPagination: false,
    hasRowSelection: false,
    hasRowExpansion: false,
    hasBatchActionToolbar: true,
    hasRowActions: false,
    hasRowNesting: false,
    hasRowEdit: false,
    hasFilter: false,
    hasAdvancedFilter: false,
    hasOnlyPageData: false,
    hasFastSearch: true,
    hasSearch: false,
    hasColumnSelection: false,
    hasColumnSelectionConfig: false,
    hasResize: false,
    hasSingleRowEdit: false,
    hasUserViewManagement: false,
    preserveColumnWidths: false,
    useAutoTableLayoutForResize: false,
    shouldLazyRender: false,
    shouldExpandOnRowClick: false,
    wrapCellText: 'always',
    preserveCellWhiteSpace: false,
    hasFilterRowIcon: false,
  },
  size: undefined,
  view: {
    aggregations: { columns: [] },
    pagination: {
      pageSize: 10,
      pageSizes: [10, 20, 30],
      page: 1,
      totalItems: baseProps.data && baseProps.data.length,
      maxPages: 100,
      isItemPerPageHidden: false,
      size: 'lg',
    },
    filters: [],
    advancedFilters: [],
    selectedAdvancedFilterIds: [],
    toolbar: {
      advancedFilterFlyoutOpen: false,
      batchActions: [],
      search: {},
      hideClearAllFiltersButton: false,
    },
    table: {
      expandedIds: [],
      isSelectAllSelected: undefined,
      selectedIds: [],
      rowActions: [],
      sort: {},
      ordering: baseProps.columns && baseProps.columns.map((i) => ({ columnId: i.id })),
      loadingState: {
        rowCount: 5,
        columnCount: 5,
      },
      singleRowEditButtons: null,
      loadingMoreIds: [],
      showMultiSortModal: false,
      multiSortModal: undefined,
      filterRowIcon: FilterEdit16,
    },
  },
  actions: {
    pagination: {
      onChangePage: defaultFunction('actions.pagination.onChangePage'),
    },
    toolbar: {
      onToggleFilter: defaultFunction('actions.toolbar.onToggleFilter'),
      onShowRowEdit: defaultFunction('actions.toolbar.onShowRowEdit'),
      onToggleColumnSelection: defaultFunction('actions.toolbar.onToggleColumnSelection'),
      onApplyBatchAction: defaultFunction('actions.toolbar.onApplyBatchAction'),
      onCancelBatchAction: defaultFunction('actions.toolbar.onCancelBatchAction'),
      onApplyToolbarAction: defaultFunction('actions.toolbar.onApplyToolbarAction'),
      onRemoveAdvancedFilter: defaultFunction('actions.toolbar.onRemoveAdvancedFilter'),
      onCancelAdvancedFilter: defaultFunction('actions.toolbar.onCancelFilter'),
      onCreateAdvancedFilter: defaultFunction('actions.toolbar.onCreateAdvancedFilter'),
      onApplyAdvancedFilter: defaultFunction('actions.toolbar.onApplyAdvancedFilter'),
      onChangeAdvancedFilter: defaultFunction('actions.toolbar.onChangeAdvancedFilter'),
      onToggleAdvancedFilter: defaultFunction('actions.toolbar.onToggleAdvancedFilter'),

      // TODO: removed to mimic the current state of consumers in the wild
      // since they won't be adding this prop to any of their components
      // can be readded in V3.
      // onToggleAggregations: defaultFunction('actions.toolbar.onToggleAggregations'),
    },
    table: {
      onChangeSort: defaultFunction('actions.table.onChangeSort'),
      onRowExpanded: defaultFunction('actions.table.onRowExpanded'),
      onRowClicked: defaultFunction('actions.table.onRowClicked'),
      onApplyRowAction: defaultFunction('actions.table.onApplyRowAction'),
      onEmptyStateAction: null,
      onErrorStateAction: null,
      onChangeOrdering: defaultFunction('actions.table.onChangeOrdering'),
      onColumnSelectionConfig: defaultFunction('actions.table.onColumnSelectionConfig'),
      onColumnResize: defaultFunction('actions.table.onColumnResize'),
      onOverflowItemClicked: defaultFunction('actions.table.onOverflowItemClicked'),
      onSaveMultiSortColumns: defaultFunction('actions.table.onSaveMultiSortColumns'),
      onCancelMultiSortColumns: defaultFunction('actions.table.onCancelMultiSortColumns'),
      onAddMultiSortColumn: defaultFunction('actions.table.onAddMultiSortColumn'),
      onRemoveMultiSortColumn: defaultFunction('actions.table.onRemoveMultiSortColumn'),
      onFilterRowIconClick: defaultFunction('actions.table.onFilterRowIconClick'),
    },
    onUserViewModified: null,
  },
  locale: null,
  i18n: {
    /** pagination */
    pageBackwardAria: 'Previous page',
    pageForwardAria: 'Next page',
    pageNumberAria: 'Page Number',
    itemsPerPage: 'Items per page:',
    itemsRangeWithTotal: (min, max, total) => `${min}–${max} of ${total} items`,
    pageRange: (current, total) => `${current} of ${total} pages`,
    /** table body */
    overflowMenuAria: 'More actions',
    clickToExpandAria: 'Click to expand content',
    clickToCollapseAria: 'Click to collapse content',
    selectAllAria: 'Select all items',
    selectRowAria: 'Select row',
    /** toolbar */
    clearAllFilters: 'Clear all filters',
    columnSelectionButtonAria: 'Column Selection',
    columnSelectionConfig: 'Manage Columns',
    filterButtonAria: 'Filters',
    editButtonAria: 'Edit rows',
    searchLabel: 'Search',
    searchPlaceholder: 'Search',
    clearFilterAria: 'Clear filter',
    filterAria: 'Filter',
    openMenuAria: 'Open menu',
    closeMenuAria: 'Close menu',
    clearSelectionAria: 'Clear selection',
    batchCancel: 'Cancel',
    itemsSelected: (selectedCount) => `${selectedCount} items selected`,
    itemSelected: (selectedCount) => `${selectedCount} item selected`,
    rowCountInHeader: (totalRowCount) => `Results: ${totalRowCount}`,
    toggleAggregations: 'Toggle aggregations',
    toolbarLabelAria: undefined,
    /** empty state */
    emptyMessage: 'There is no data',
    emptyMessageBody: '',
    emptyMessageWithFilters: 'No results match the current filters',
    emptyMessageWithFiltersBody: 'Try another search or use column filter criteria',
    emptyButtonLabel: 'Create some data',
    downloadIconDescription: 'Download table content',
    filterNone: 'Unsort rows by this header',
    filterAscending: 'Sort rows by this header in ascending order',
    filterDescending: 'Sort rows by this header in descending order',
    multiSortModalTitle: 'Select columns to sort',
    multiSortModalPrimaryLabel: 'Sort',
    multiSortModalSecondaryLabel: 'Cancel',
    multiSortModalClearLabel: 'Clear sorting',
    multiSortSelectColumnLabel: 'Select a column',
    multiSortSelectColumnSortByTitle: 'Sort by',
    multiSortSelectColumnThenByTitle: 'Then by',
    multiSortDirectionLabel: 'Select a direction',
    multiSortDirectionTitle: 'Sort order',
    multiSortAddColumn: 'Add column',
    multiSortRemoveColumn: 'Remove column',
    multiSortAscending: 'Ascending',
    multiSortDescending: 'Descending',
    multiSortOverflowItem: 'Multi-sort',
    multiSortDragHandle: 'Drag handle',
    // table error state
    tableErrorStateTitle: 'Unable to load the page',
    buttonLabelOnTableError: 'Refresh the page',
    /* table load more */
    loadMoreText: 'Load more...',
    learnMoreText: 'Learn more',
    inProgressText: 'In progress',
    dismissText: 'Dismiss',
    actionFailedText: 'Action failed',
    toolbarTooltipLabel: 'Toolbar tooltip',
    filterRowIconDescription: 'Edit filters',
    batchActionsOverflowMenuText: '',
<<<<<<< HEAD
    toolbarSearchIconDescription: 'Search',
=======
    filterTagsOverflowMenuText: '+{n}',
>>>>>>> 83b9feca
  },
  error: null,
  // TODO: set default in v3. Leaving null for backwards compat. to match 'id' which was
  // previously used as testId.
  testId: null,
});

const Table = (props) => {
  const {
    id,
    columns,
    columnGroups,
    data,
    expandedData,
    locale,
    view,
    actions: { onUserViewModified },
    actions,
    options,
    lightweight,
    className,
    style,
    i18n,
    // Table Toolbar props
    secondaryTitle,
    tooltip,
    error,
    testId,
    size,
    ...others
  } = merge({}, defaultProps(props), props);

  // There is no way to access the current search value in the Table
  // so we need to track that for the save view functionality.
  const searchValue = useRef(view?.toolbar?.search?.defaultValue);

  const initialRendering = useRef(true);

  // The save/load view functionality needs access to the latest view configuration
  // and also needs to know when the configuration has changed for the StatefulTable.
  // This effect satisfies both those needs.
  useDeepCompareEffect(() => {
    if (options.hasUserViewManagement && onUserViewModified) {
      if (!initialRendering.current) {
        onUserViewModified({
          view,
          columns,
          state: {
            currentSearchValue: searchValue.current === undefined ? '' : searchValue.current,
          },
        });
      } else {
        initialRendering.current = false;
      }
    }
  }, [
    // Props of type React.Element or React.Node must not be included in
    // useDeepCompareEffect dependency arrays, their object signature is
    // massive and will throw out of memory errors if compared.
    // https://github.com/kentcdodds/use-deep-compare-effect/issues/7
    // https://twitter.com/dan_abramov/status/1104415855612432384
    view.pagination,
    view.filters,
    view.toolbar.activeBar,
    // Remove the icon as it's a React.Element which can not be compared
    view.toolbar.batchActions.map((action) => {
      const { icon, ...nonElements } = action;
      return nonElements;
    }),
    view.toolbar.initialDefaultSearch,
    view.toolbar.search,
    view.toolbar.isDisabled,
    view.table.isSelectAllSelected,
    view.table.isSelectAllIndeterminate,
    view.table.selectedIds,
    view.table.loadingMoreIds,
    view.table.sort,
    view.table.ordering,
    // Remove the error as it's a React.Element/Node which can not be compared
    view.table.rowActions.map((action) => {
      const { error: errorElement, ...nonElements } = action;
      return nonElements;
    }),
    view.table.expandedIds,
    view.table.loadingState,
    view.table.filteredData,
    columns,
    searchValue?.current,
  ]);

  const { maxPages, ...paginationProps } = view.pagination;
  const langDir = useLangDirection();
  const hasMultiSelect = options.hasRowSelection === 'multi';

  const [tableId] = useState(() => uniqueId('table-'));
  const [, forceUpdateCellTextWidth] = useState(0);

  const useCellTextTruncate = useMemo(
    () =>
      options
        ? options.wrapCellText === 'alwaysTruncate' ||
          (options.wrapCellText !== 'always' &&
            options.wrapCellText !== 'expand' &&
            ((options.hasResize && !options.useAutoTableLayoutForResize) ||
              columns.some((col) => col.hasOwnProperty('width'))))
        : undefined,
    [options, columns]
  );

  const handleClearFilters = () => {
    if (actions.toolbar && actions.toolbar.onClearAllFilters) {
      actions.toolbar.onClearAllFilters();
    }
    if (actions.toolbar && actions.toolbar.onApplySearch) {
      actions.toolbar.onApplySearch('');
    }

    if (searchValue.current) {
      searchValue.current = '';
    }
  };

  const handleOnColumnResize = (resizedCols) => {
    if (actions.table && actions.table.onColumnResize) {
      actions.table.onColumnResize(resizedCols);
    }
    forceUpdateCellTextWidth((n) => !n);
  };

  const minItemInView =
    options.hasPagination && !options.hasOnlyPageData && view.pagination
      ? (view.pagination.page - 1) * view.pagination.pageSize
      : 0;
  const maxItemInView =
    options.hasPagination && !options.hasOnlyPageData && view.pagination
      ? view.pagination.page * view.pagination.pageSize
      : data.length;
  const visibleData = data.slice(minItemInView, maxItemInView);

  const visibleColumns = columns.filter(
    (c) =>
      !(
        view.table.ordering.find((o) => o.columnId === c.id) || {
          isHidden: false,
        }
      ).isHidden
  );

  const aggregationsProp = view.aggregations;
  const getColumnNumbers = (tableData, columnId) =>
    tableData.map((row) => row.values[columnId]).filter((value) => Number.isFinite(value));

  /**
   * All of this was written incorrectly the first time, and needs to be removed in v3. However,
   * to maintain backwards compatibility for a minor release the state management is left in
   * the Table here, and a useEffect is added. If the onToggleAggregations callback is not supplied
   * by the consumer we manage the aggregations state here in the table, but if it is provided,
   * we push the management of the aggregations.isHidden prop to the consumer to manage. Once
   * we move to v3. The useState, useCallback, and useEffects can all be removed and just call
   * the onToggleAggregations from the actions.toolbar prop.
   */
  const [hideAggregations, setHideAggregations] = useState(!options.hasAggregations);
  const statefulOnToggleAggregations = useCallback(() => setHideAggregations((prev) => !prev), [
    setHideAggregations,
  ]);

  useEffect(() => {
    if (!actions.toolbar.onToggleAggregations) {
      setHideAggregations(!options.hasAggregations);
    }
  }, [actions.toolbar.onToggleAggregations, options.hasAggregations]);

  const onToggleAggregations = actions.toolbar.onToggleAggregations
    ? actions.toolbar.onToggleAggregations
    : statefulOnToggleAggregations;

  const aggregationsAreHidden =
    aggregationsProp?.isHidden !== undefined ? aggregationsProp.isHidden : hideAggregations;

  const aggregations = useMemo(() => {
    return options.hasAggregations && aggregationsProp.columns
      ? {
          label: aggregationsProp.label,
          columns: aggregationsProp.columns.map((col) => {
            let aggregatedValue;
            const isFunction = typeof col.value === 'function';
            const calculateValue = isFunction || col.value === undefined;

            if (calculateValue) {
              const numbers = getColumnNumbers(data, col.id);
              aggregatedValue = isFunction
                ? col.value(numbers)
                : numbers.reduce((total, num) => total + num, 0);
            }
            return calculateValue ? { ...col, value: aggregatedValue.toString() } : col;
          }),
          isHidden: aggregationsAreHidden,
        }
      : undefined;
  }, [
    options.hasAggregations,
    aggregationsProp.columns,
    aggregationsProp.label,
    aggregationsAreHidden,
    data,
  ]);

  const showExpanderColumn = useShowExpanderColumn({
    hasResize: options.hasResize,
    useAutoTableLayoutForResize: options.useAutoTableLayoutForResize,
    ordering: view.table.ordering,
    columns,
  });

  const totalColumns =
    visibleColumns.length +
    (hasMultiSelect ? 1 : 0) +
    (options.hasRowExpansion || options.hasRowNesting ? 1 : 0) +
    (options.hasRowActions ? 1 : 0) +
    (showExpanderColumn ? 1 : 0);

  const isFiltered =
    view.filters.length > 0 ||
    view.selectedAdvancedFilterIds.length ||
    (view?.toolbar?.search?.value ?? '') !== '' ||
    (view?.toolbar?.search?.defaultValue ?? '') !== '';

  const rowEditMode = view.toolbar.activeBar === 'rowEdit';
  const singleRowEditMode = !!view.table.rowActions.find((action) => action.isEditMode);

  const allRowsAreSelected = view.table.selectedIds.length === visibleData.length;
  const someRowsAreSelected = view.table.selectedIds.length > 0 && !allRowsAreSelected;

  const noSelectAllProp = view.table.isSelectAllSelected === undefined;
  const isSelectAllSelected = noSelectAllProp ? allRowsAreSelected : view.table.isSelectAllSelected;

  const noIndeterminateProp = view.table.isSelectAllIndeterminate === undefined;
  const isSelectAllIndeterminate =
    noIndeterminateProp && noSelectAllProp
      ? someRowsAreSelected
      : view.table.isSelectAllIndeterminate;

  const minHeaderSizeIsLarge = visibleColumns.some((col) => col.isSortable);

  if (__DEV__ && columnGroups.length && options.hasColumnSelection) {
    warning(
      false,
      'Column grouping (columnGroups) cannot be combined with the option hasColumnSelection:true'
    );
  }

  const multiSortColumns = useMemo(() => {
    const arrayifiedSort = Array.isArray(view.table.sort)
      ? view.table.sort
      : view.table.sort !== undefined
      ? [view.table.sort]
      : [];

    const anticipatedColumn = view.table.multiSortModal?.anticipatedColumn;

    if (anticipatedColumn) {
      const columnNotSortedYet = arrayifiedSort.every(
        (sort) => sort.columnId !== anticipatedColumn.columnId
      );

      if (columnNotSortedYet) {
        return [...arrayifiedSort, anticipatedColumn];
      }
    }

    return arrayifiedSort;
  }, [view.table.multiSortModal, view.table.sort]);

  return (
    <TableContainer
      style={style}
      data-testid={`${id || testId}-table-container`}
      className={classnames(className, `${iotPrefix}--table-container`)}
    >
      {
        /* If there is no items being rendered in the toolbar, don't render the toolbar */
        options.hasAggregations ||
        options.hasFilter ||
        options.hasAdvancedFilter ||
        options.hasSearch ||
        (hasMultiSelect && view.table.selectedIds.length > 0) ||
        options.hasRowCountInHeader ||
        options.hasColumnSelection ||
        options.hasRowEdit ||
        actions.toolbar.onDownloadCSV ||
        secondaryTitle ||
        view.toolbar.customToolbarContent ||
        tooltip ? (
          <TableToolbar
            tableId={id || tableId}
            secondaryTitle={secondaryTitle}
            tooltip={tooltip}
            i18n={{
              clearAllFilters: i18n.clearAllFilters,
              columnSelectionButtonAria: i18n.columnSelectionButtonAria,
              filterButtonAria: i18n.filterButtonAria,
              editButtonAria: i18n.editButtonAria,
              searchLabel: i18n.searchLabel,
              searchPlaceholder: i18n.searchPlaceholder,
              batchCancel: i18n.batchCancel,
              itemsSelected: i18n.itemsSelected,
              itemSelected: i18n.itemSelected,
              filterNone: i18n.filterNone,
              filterAscending: i18n.filterAscending,
              filterDescending: i18n.filterDescending,
              downloadIconDescription: i18n.downloadIconDescription,
              rowCountInHeader: i18n.rowCountInHeader,
              toggleAggregations: i18n.toggleAggregations,
              toolbarLabelAria: i18n.toolbarLabelAria,
              toolbarTooltipLabel: i18n.toolbarTooltipLabel,
              batchActionsOverflowMenuText: i18n.batchActionsOverflowMenuText,
              toolbarSearchIconDescription: i18n.toolbarSearchIconDescription,
            }}
            actions={{
              ...pick(
                actions.toolbar,
                'onCancelBatchAction',
                'onApplyBatchAction',
                'onClearAllFilters',
                'onToggleColumnSelection',
                'onToggleFilter',
                'onShowRowEdit',
                'onDownloadCSV',
                'onApplyFilter',
                'onApplyAdvancedFilter',
                'onCancelAdvancedFilter',
                'onCreateAdvancedFilter',
                'onChangeAdvancedFilter',
                'onRemoveAdvancedFilter',
                'onToggleAdvancedFilter',
                'onApplyToolbarAction',
                'onSearchExpand'
              ),
              onToggleAggregations,
              onApplySearch: (value) => {
                searchValue.current = value;
                if (actions.toolbar?.onApplySearch) {
                  actions.toolbar.onApplySearch(value);
                }
              },
            }}
            options={{
              ...pick(
                options,
                'hasAggregations',
                'hasColumnSelection',
                'hasFastSearch',
                'hasSearch',
                'hasRowSelection',
                'hasRowCountInHeader',
                'hasRowEdit',
                'hasUserViewManagement',
                'hasBatchActionToolbar'
              ),
              hasFilter: Boolean(options?.hasFilter),
              hasAdvancedFilter: Boolean(options?.hasAdvancedFilter),
            }}
            tableState={{
              totalSelected: view.table.selectedIds.length,
              totalFilters:
                (view.filters ? view.filters.length : 0) +
                (view.selectedAdvancedFilterIds.length ? view.selectedAdvancedFilterIds.length : 0),
              totalItemsCount: view.pagination.totalItems,
              isDisabled: singleRowEditMode || view.toolbar.isDisabled,
              ordering: view.table.ordering,
              columns,
              ...pick(view, 'filters', 'advancedFilters', 'selectedAdvancedFilterIds'),
              ...pick(
                view.toolbar,
                'batchActions',
                'search',
                'activeBar',
                'customToolbarContent',
                'rowEditBarButtons',
                'advancedFilterFlyoutOpen',
                'toolbarActions'
              ),
              hideClearAllFiltersButton: view.toolbar.hideClearAllFiltersButton,
            }}
            data={data}
            // TODO: remove id in V3.
            testId={`${id || testId}-table-toolbar`}
          />
        ) : null
      }
      {view.selectedAdvancedFilterIds.length ? (
        <section className={`${iotPrefix}--table__advanced-filters-container`}>
          <FilterTags
            // TODO: remove id in V3.
            testId={`${id || testId}-filter-tags`}
            i18n={{
              filterTagsOverflowMenuText: i18n.filterTagsOverflowMenuText,
            }}
          >
            {view.advancedFilters
              .filter((advFilter) => view.selectedAdvancedFilterIds.includes(advFilter.filterId))
              .map((advancedFilter) => {
                return (
                  <Tag
                    key={advancedFilter.filterId}
                    filter
                    title={advancedFilter.filterTitleText}
                    onClose={(e) => {
                      if (typeof actions?.toolbar?.onRemoveAdvancedFilter === 'function') {
                        actions.toolbar.onRemoveAdvancedFilter(e, advancedFilter.filterId);
                      }
                    }}
                    // TODO: remove id in V3.
                    data-testid={`${id || testId}-filter-tag-${advancedFilter.filterId}`}
                    type="blue"
                  >
                    {advancedFilter.filterTitleText}
                  </Tag>
                );
              })}
          </FilterTags>
        </section>
      ) : null}
      <div
        className={classnames('addons-iot-table-container', {
          // workaround hack to prevent double scrolling of the table and a filter dropdown
          // because the Dropdown and Multiselect components don't support opening the menu
          // items outside of the parent. This sets a minimum height for the table and applies
          // a max-height to the dropdown list container based on that minimum height to prevent
          // this issue.
          [`${iotPrefix}-table-container--dropdown-height-fix`]: options.hasFilter,
        })}
      >
        <CarbonTable
          id={id}
          // TODO: remove id in v3
          data-testid={id || testId}
          className={classnames({
            [`${iotPrefix}--data-table--column-groups`]: columnGroups.length,
            [`${iotPrefix}--data-table--column-groups--min-size-large`]:
              columnGroups.length && minHeaderSizeIsLarge,
            [`${iotPrefix}--data-table--resize`]: options.hasResize,
            [`${iotPrefix}--data-table--fixed`]:
              options.hasResize && !options.useAutoTableLayoutForResize,
            [`${iotPrefix}--data-table--row-actions`]: options.hasRowActions,
          })}
          size={size}
          {...others}
        >
          {columns.length ? (
            <TableHead
              size={size}
              {...others}
              i18n={i18n}
              lightweight={lightweight}
              options={{
                ...pick(
                  options,
                  'hasAggregations',
                  'hasColumnSelectionConfig',
                  'hasResize',
                  'hasRowActions',
                  'hasRowNesting',
                  'hasSingleRowEdit',
                  'hasRowSelection',
                  'useRadioButtonSingleSelect',
                  'useAutoTableLayoutForResize',
                  'hasMultiSort',
                  'preserveColumnWidths',
                  'hasFilterRowIcon'
                ),
                hasRowExpansion: !!options.hasRowExpansion,
                wrapCellText: options.wrapCellText,
                truncateCellText: useCellTextTruncate,
              }}
              columns={columns}
              columnGroups={columnGroups}
              filters={view.filters}
              actions={{
                ...pick(actions.toolbar, 'onApplyFilter'),
                ...pick(
                  actions.table,
                  'onSelectAll',
                  'onChangeSort',
                  'onChangeOrdering',
                  'onColumnSelectionConfig',
                  'onOverflowItemClicked',
                  'onFilterRowIconClick'
                ),
                onColumnResize: handleOnColumnResize,
              }}
              selectAllText={i18n.selectAllAria}
              clearFilterText={i18n.clearFilterAria}
              filterText={i18n.filterAria}
              clearSelectionText={i18n.clearSelectionAria}
              openMenuText={i18n.openMenuAria}
              closeMenuText={i18n.closeMenuAria}
              tableId={id || tableId}
              tableState={{
                isDisabled: rowEditMode || singleRowEditMode,
                activeBar: view.toolbar.activeBar,
                filters: view.filters,
                ...view.table,
                selection: { isSelectAllSelected, isSelectAllIndeterminate },
              }}
              hasFastFilter={options?.hasFilter === 'onKeyPress'}
              // TODO: remove id in v3
              testId={`${id || testId}-table-head`}
              showExpanderColumn={showExpanderColumn}
              filterRowIcon={view.table.filterRowIcon}
              filterRowIconDescription={i18n.filterRowIconDescription}
            />
          ) : null}

          {
            // Table contents
            view.table.loadingState.isLoading ? (
              <TableSkeletonWithHeaders
                columns={visibleColumns}
                {...pick(options, 'hasRowSelection', 'hasRowActions')}
                hasRowExpansion={!!options.hasRowExpansion}
                hasRowNesting={!!options.hasRowNesting}
                rowCount={view.table.loadingState.rowCount}
                columnCount={view.table.loadingState.columnCount}
                // TODO: remove 'id' in v3.
                testId={`${id || testId}-table-skeleton`}
                showExpanderColumn={showExpanderColumn}
              />
            ) : error ? (
              <ErrorTable
                id={id}
                testId={`${id || testId}-table-error-body`}
                i18n={i18n}
                totalColumns={totalColumns}
                error={error}
                errorState={view.table.errorState}
                onErrorStateAction={actions.table.onErrorStateAction}
              />
            ) : visibleData && visibleData.length ? (
              <TableBody
                langDir={langDir}
                tableId={id || tableId}
                rows={visibleData}
                locale={locale}
                rowActionsState={view.table.rowActions}
                singleRowEditButtons={view.table.singleRowEditButtons}
                expandedRows={expandedData}
                columns={visibleColumns}
                expandedIds={view.table.expandedIds}
                selectedIds={view.table.selectedIds}
                loadingMoreIds={view.table.loadingMoreIds}
                {...pick(
                  i18n,
                  'overflowMenuAria',
                  'clickToExpandAria',
                  'clickToCollapseAria',
                  'inProgressText',
                  'actionFailedText',
                  'learnMoreText',
                  'dismissText',
                  'selectRowAria',
                  'loadMoreText'
                )}
                totalColumns={totalColumns}
                {...pick(
                  options,
                  'hasRowSelection',
                  'hasRowActions',
                  'hasRowNesting',
                  'shouldExpandOnRowClick',
                  'shouldLazyRender',
                  'preserveCellWhiteSpace',
                  'useRadioButtonSingleSelect'
                )}
                hasRowExpansion={!!options.hasRowExpansion}
                wrapCellText={options.wrapCellText}
                truncateCellText={useCellTextTruncate}
                ordering={view.table.ordering}
                rowEditMode={rowEditMode}
                actions={pick(
                  actions.table,
                  'onRowSelected',
                  'onApplyRowAction',
                  'onClearRowError',
                  'onRowExpanded',
                  'onRowClicked',
                  'onRowLoadMore'
                )}
                // TODO: remove 'id' in v3.
                testId={`${id || testId}-table-body`}
                showExpanderColumn={showExpanderColumn}
                size={size}
              />
            ) : (
              <EmptyTable
                id={id}
                totalColumns={totalColumns}
                isFiltered={isFiltered}
                emptyState={
                  // only show emptyState if no filters or search is applied
                  view.table.emptyState && !isFiltered
                    ? view.table.emptyState
                    : {
                        message: i18n.emptyMessage,
                        messageBody: i18n.emptyMessageBody,
                        messageWithFilters: i18n.emptyMessageWithFilters,
                        messageWithFiltersBody: i18n.emptyMessageWithFiltersBody,
                        buttonLabel: i18n.emptyButtonLabel,
                        buttonLabelWithFilters: i18n.emptyButtonLabelWithFilters,
                      }
                }
                onEmptyStateAction={
                  isFiltered && i18n.emptyButtonLabelWithFilters
                    ? handleClearFilters // show clear filters
                    : !isFiltered && actions.table.onEmptyStateAction
                    ? actions.table.onEmptyStateAction
                    : undefined // if not filtered then show normal empty state
                }
                // TODO: remove 'id' in v3.
                testId={`${id || testId}-table-empty`}
              />
            )
          }

          {options.hasAggregations && !aggregationsAreHidden ? (
            <TableFoot
              options={{
                ...pick(options, 'hasRowSelection', 'hasRowActions', 'hasRowNesting'),
                hasRowExpansion: !!options.hasRowExpansion,
              }}
              tableState={{
                aggregations,
                ordering: view.table.ordering,
              }}
              testId={`${id || testId}-table-foot`}
              showExpanderColumn={showExpanderColumn}
            />
          ) : null}
        </CarbonTable>
      </div>
      {options.hasPagination && !view.table.loadingState.isLoading && visibleData?.length ? ( // don't show pagination row while loading
        <Pagination
          pageSize={paginationProps.pageSize}
          pageSizes={paginationProps.pageSizes}
          page={paginationProps.page}
          isItemPerPageHidden={paginationProps.isItemPerPageHidden}
          totalItems={
            paginationProps.totalItems < Math.ceil(maxPages * paginationProps.pageSize)
              ? paginationProps.totalItems
              : Math.ceil(maxPages * paginationProps.pageSize)
          }
          onChange={actions.pagination.onChangePage}
          backwardText={i18n.pageBackwardAria}
          forwardText={i18n.pageForwardAria}
          pageNumberText={i18n.pageNumberAria}
          itemsPerPageText={i18n.itemsPerPage}
          itemRangeText={i18n.itemsRangeWithTotal}
          pageRangeText={i18n.pageRange}
          preventInteraction={rowEditMode || singleRowEditMode}
          testId={`${id || testId}-table-pagination`}
          size={paginationProps.size}
        />
      ) : null}
      {options.hasMultiSort && (
        <TableMultiSortModal
          testId={`${id}-multi-sort-modal`}
          columns={columns}
          ordering={view.table.ordering}
          sort={multiSortColumns}
          actions={{
            ...pick(
              actions.table,
              'onSaveMultiSortColumns',
              'onCancelMultiSortColumns',
              'onAddMultiSortColumn',
              'onRemoveMultiSortColumn',
              'onClearMultiSortColumns'
            ),
          }}
          showMultiSortModal={view.table.showMultiSortModal}
          i18n={i18n}
        />
      )}
    </TableContainer>
  );
};

Table.propTypes = propTypes;
Table.defaultProps = defaultProps({});

export default Table;<|MERGE_RESOLUTION|>--- conflicted
+++ resolved
@@ -562,11 +562,8 @@
     toolbarTooltipLabel: 'Toolbar tooltip',
     filterRowIconDescription: 'Edit filters',
     batchActionsOverflowMenuText: '',
-<<<<<<< HEAD
+    filterTagsOverflowMenuText: '+{n}',
     toolbarSearchIconDescription: 'Search',
-=======
-    filterTagsOverflowMenuText: '+{n}',
->>>>>>> 83b9feca
   },
   error: null,
   // TODO: set default in v3. Leaving null for backwards compat. to match 'id' which was
