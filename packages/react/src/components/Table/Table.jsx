--- conflicted
+++ resolved
@@ -146,13 +146,10 @@
     wrapCellText: WrapCellTextPropTypes,
     /** use white-space: pre; css when true */
     preserveCellWhiteSpace: PropTypes.bool,
-<<<<<<< HEAD
+    /** display icon button in filter row */
+    hasFilterRowIcon: PropTypes.bool,
     /** column to pin in the table */
     pinColumn: PinColumnPropTypes,
-=======
-    /** display icon button in filter row */
-    hasFilterRowIcon: PropTypes.bool,
->>>>>>> e7718648
   }),
 
   /** Size prop from Carbon to shrink row height (and header height in some instances) */
@@ -415,11 +412,8 @@
     shouldExpandOnRowClick: false,
     wrapCellText: 'always',
     preserveCellWhiteSpace: false,
-<<<<<<< HEAD
+    hasFilterRowIcon: false,
     pinColumn: PIN_COLUMN.NONE,
-=======
-    hasFilterRowIcon: false,
->>>>>>> e7718648
   },
   size: undefined,
   view: {
@@ -1036,11 +1030,8 @@
                   'useAutoTableLayoutForResize',
                   'hasMultiSort',
                   'preserveColumnWidths',
-<<<<<<< HEAD
+                  'hasFilterRowIcon',
                   'pinColumn'
-=======
-                  'hasFilterRowIcon'
->>>>>>> e7718648
                 ),
                 hasRowExpansion: !!options.hasRowExpansion,
                 wrapCellText: options.wrapCellText,
