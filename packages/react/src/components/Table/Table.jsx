--- conflicted
+++ resolved
@@ -561,11 +561,8 @@
     actionFailedText: 'Action failed',
     toolbarTooltipLabel: 'Toolbar tooltip',
     filterRowIconDescription: 'Edit filters',
-<<<<<<< HEAD
+    batchActionsOverflowMenuText: '',
     filterTagsOverflowMenuText: '+{n}',
-=======
-    batchActionsOverflowMenuText: '',
->>>>>>> d0878c18
   },
   error: null,
   // TODO: set default in v3. Leaving null for backwards compat. to match 'id' which was
