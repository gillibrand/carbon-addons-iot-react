--- conflicted
+++ resolved
@@ -206,11 +206,7 @@
       loadingState: PropTypes.shape({
         isLoading: PropTypes.bool,
         rowCount: PropTypes.number,
-<<<<<<< HEAD
-        isLoadingMore: PropTypes.bool,
-=======
         columnCount: PropTypes.number,
->>>>>>> 8670ff53
       }),
       /* show the modal for selecting multi-sort columns */
       showMultiSortModal: PropTypes.bool,
@@ -350,11 +346,7 @@
       ordering: baseProps.columns && baseProps.columns.map((i) => ({ columnId: i.id })),
       loadingState: {
         rowCount: 5,
-<<<<<<< HEAD
-        isLoadingMore: false,
-=======
         columnCount: 5,
->>>>>>> 8670ff53
       },
       singleRowEditButtons: null,
       loadingMoreIds: [],
