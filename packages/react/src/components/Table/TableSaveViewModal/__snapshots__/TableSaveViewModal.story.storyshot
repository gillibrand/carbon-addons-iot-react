// Jest Snapshot v1, https://goo.gl/fbAQLP

exports[`Storybook Snapshot tests and console checks Storyshots 1 - Watson IoT/Table/TableSaveViewModal Custom description and public checkbox (using overrides) 1`] = `
<div
  className="storybook-container"
>
  <div
    className="bx--modal is-visible iot--composed-modal"
    data-floating-menu-container={true}
    data-testid="TableSaveViewModal"
    onBlur={[Function]}
    onClick={[Function]}
    onClose={[Function]}
    onKeyDown={[Function]}
    onTransitionEnd={[Function]}
    open={true}
    role="presentation"
  >
    <span
      className="bx--visually-hidden"
      role="link"
      tabIndex="0"
    >
      Focus sentinel
    </span>
    <div
      aria-modal="true"
      className="bx--modal-container"
      role="dialog"
    >
      <div
        className="bx--modal-header"
      >
        <h3
          className="bx--modal-header__heading bx--type-beta"
        >
          Save new view
        </h3>
        <button
          aria-label="Close"
          className="bx--modal-close"
          onClick={[Function]}
          title="Close"
          type="button"
        >
          <svg
            aria-hidden={true}
            className="bx--modal-close__icon"
            fill="currentColor"
            focusable="false"
            height={20}
            preserveAspectRatio="xMidYMid meet"
            viewBox="0 0 32 32"
            width={20}
            xmlns="http://www.w3.org/2000/svg"
          >
            <path
              d="M24 9.4L22.6 8 16 14.6 9.4 8 8 9.4 14.6 16 8 22.6 9.4 24 16 17.4 22.6 24 24 22.6 17.4 16 24 9.4z"
            />
          </svg>
        </button>
      </div>
      <div
        className="bx--modal-content"
      >
        <p
          className="iot--save-view-modal__body-text"
        >
          You can save the current view's settings including applied filters and search.
        </p>
        <form
          data-testid="TableSaveViewModal-form"
          onSubmit={[Function]}
        >
          <div
            className="bx--form-item bx--text-input-wrapper"
          >
            <label
              className="bx--label"
              htmlFor="save-view-modal-view-title"
            >
              View title
            </label>
            <div
              className="bx--text-input__field-outer-wrapper"
            >
              <div
                className="bx--text-input__field-wrapper"
                data-invalid={null}
              >
                <input
                  className="bx--text-input bx--text__input"
                  data-testid="TableSaveViewModal-form-title-input"
                  disabled={false}
                  id="save-view-modal-view-title"
                  name="title"
                  onChange={[Function]}
                  onClick={[Function]}
                  type="text"
                  value=""
                />
              </div>
            </div>
          </div>
          <ul
            className="bx--accordion iot--save-view-modal__view-description bx--accordion--end"
          >
            <li
              className="bx--accordion__item"
              onAnimationEnd={[Function]}
            >
              <button
<<<<<<< HEAD
                aria-controls="accordion-item-1379"
=======
                aria-controls="accordion-item-1388"
>>>>>>> 8313432e
                aria-expanded={false}
                className="bx--accordion__heading"
                onClick={[Function]}
                onKeyDown={[Function]}
                type="button"
              >
                <svg
                  aria-hidden={true}
                  className="bx--accordion__arrow"
                  fill="currentColor"
                  focusable="false"
                  height={16}
                  preserveAspectRatio="xMidYMid meet"
                  viewBox="0 0 16 16"
                  width={16}
                  xmlns="http://www.w3.org/2000/svg"
                >
                  <path
                    d="M11 8L6 13 5.3 12.3 9.6 8 5.3 3.7 6 3z"
                  />
                </svg>
                <div
                  className="bx--accordion__title"
                >
                  4 active filters
                </div>
              </button>
              <div
                className="bx--accordion__content"
<<<<<<< HEAD
                id="accordion-item-1379"
=======
                id="accordion-item-1388"
>>>>>>> 8313432e
              >
                <p>
                  Lorem ipsum dolor sit amet, consectetur adipiscing elit, sed do eiusmod tempor incididunt ut labore et dolore magna aliqua.
                </p>
              </div>
            </li>
            <li
              className="bx--accordion__item"
              onAnimationEnd={[Function]}
            >
              <button
<<<<<<< HEAD
                aria-controls="accordion-item-1380"
=======
                aria-controls="accordion-item-1389"
>>>>>>> 8313432e
                aria-expanded={false}
                className="bx--accordion__heading"
                onClick={[Function]}
                onKeyDown={[Function]}
                type="button"
              >
                <svg
                  aria-hidden={true}
                  className="bx--accordion__arrow"
                  fill="currentColor"
                  focusable="false"
                  height={16}
                  preserveAspectRatio="xMidYMid meet"
                  viewBox="0 0 16 16"
                  width={16}
                  xmlns="http://www.w3.org/2000/svg"
                >
                  <path
                    d="M11 8L6 13 5.3 12.3 9.6 8 5.3 3.7 6 3z"
                  />
                </svg>
                <div
                  className="bx--accordion__title"
                >
                  1 hidden column
                </div>
              </button>
              <div
                className="bx--accordion__content"
<<<<<<< HEAD
                id="accordion-item-1380"
=======
                id="accordion-item-1389"
>>>>>>> 8313432e
              >
                <p>
                  Ut enim ad minim veniam, quis nostrud exercitation ullamco laboris nisi ut aliquip ex ea commodo consequat.
                </p>
              </div>
            </li>
          </ul>
          <fieldset
            className="bx--fieldset"
          >
            <div
              className="bx--form-item bx--checkbox-wrapper iot--save-view-modal__default-view-checkbox"
            >
              <input
                checked={false}
                className="bx--checkbox"
                data-testid="TableSaveViewModal-form-default-checkbox"
                disabled={false}
                id="save-view-modal-default-checkbox-label"
                name="isDefault"
                onChange={[Function]}
                type="checkbox"
              />
              <label
                className="bx--checkbox-label"
                htmlFor="save-view-modal-default-checkbox-label"
                title={null}
              >
                <span
                  className="bx--checkbox-label-text"
                >
                  Save as my default view
                </span>
              </label>
            </div>
            <div
              className="bx--form-item bx--checkbox-wrapper iot--save-view-modal__public-checkbox"
            >
              <input
                checked={false}
                className="bx--checkbox"
                data-testid="TableSaveViewModal-form-public-checkbox"
                disabled={true}
                id="save-view-modal-public-checkbox-label"
                name="isPublic"
                onChange={[Function]}
                type="checkbox"
              />
              <label
                className="bx--checkbox-label"
                htmlFor="save-view-modal-public-checkbox-label"
                title={null}
              >
                <span
                  className="bx--checkbox-label-text"
                >
                  Public view
                </span>
              </label>
            </div>
          </fieldset>
        </form>
      </div>
      <div
        className="bx--modal-footer iot--composed-modal-footer bx--btn-set"
      >
        <button
          aria-describedby={null}
          aria-pressed={null}
          className="iot--btn bx--btn bx--btn--secondary"
          data-testid="TableSaveViewModal-modal-secondary-button"
          disabled={false}
          onBlur={[Function]}
          onClick={[Function]}
          onFocus={[Function]}
          onMouseEnter={[Function]}
          onMouseLeave={[Function]}
          tabIndex={0}
          type="button"
        >
          Cancel
        </button>
        <button
          aria-describedby={null}
          aria-pressed={null}
          className="iot--btn bx--btn bx--btn--primary bx--btn--disabled"
          data-testid="TableSaveViewModal-modal-primary-button"
          disabled={true}
          onBlur={[Function]}
          onClick={[Function]}
          onFocus={[Function]}
          onMouseEnter={[Function]}
          onMouseLeave={[Function]}
          tabIndex={0}
          type="button"
        >
          Save
        </button>
      </div>
    </div>
    <span
      className="bx--visually-hidden"
      role="link"
      tabIndex="0"
    >
      Focus sentinel
    </span>
  </div>
</div>
`;

exports[`Storybook Snapshot tests and console checks Storyshots 1 - Watson IoT/Table/TableSaveViewModal Custom form (using overrides) 1`] = `
<div
  className="storybook-container"
>
  <div
    className="bx--modal is-visible iot--composed-modal"
    data-floating-menu-container={true}
    data-testid="TableSaveViewModal"
    onBlur={[Function]}
    onClick={[Function]}
    onClose={[Function]}
    onKeyDown={[Function]}
    onTransitionEnd={[Function]}
    open={true}
    role="presentation"
  >
    <span
      className="bx--visually-hidden"
      role="link"
      tabIndex="0"
    >
      Focus sentinel
    </span>
    <div
      aria-modal="true"
      className="bx--modal-container"
      role="dialog"
    >
      <div
        className="bx--modal-header"
      >
        <h3
          className="bx--modal-header__heading bx--type-beta"
        >
          Save new view
        </h3>
        <button
          aria-label="Close"
          className="bx--modal-close"
          onClick={[Function]}
          title="Close"
          type="button"
        >
          <svg
            aria-hidden={true}
            className="bx--modal-close__icon"
            fill="currentColor"
            focusable="false"
            height={20}
            preserveAspectRatio="xMidYMid meet"
            viewBox="0 0 32 32"
            width={20}
            xmlns="http://www.w3.org/2000/svg"
          >
            <path
              d="M24 9.4L22.6 8 16 14.6 9.4 8 8 9.4 14.6 16 8 22.6 9.4 24 16 17.4 22.6 24 24 22.6 17.4 16 24 9.4z"
            />
          </svg>
        </button>
      </div>
      <div
        className="bx--modal-content"
      >
        <p
          className="iot--save-view-modal__body-text"
        >
          You can save whatever you want
        </p>
        <form>
          <div
            className="bx--form-item"
          >
            <label
              className="bx--label"
              htmlFor="myTextArea"
            >
              My custom form element
            </label>
            <div
              className="bx--text-area__wrapper"
              data-invalid={null}
            >
              <textarea
                aria-describedby={null}
                aria-invalid={null}
                className="bx--text-area"
                cols={50}
                disabled={false}
                id="myTextArea"
                onChange={[Function]}
                onClick={[Function]}
                placeholder={null}
                rows={4}
              />
            </div>
          </div>
        </form>
      </div>
      <div
        className="bx--modal-footer iot--composed-modal-footer bx--btn-set"
      >
        <button
          aria-describedby={null}
          aria-pressed={null}
          className="iot--btn bx--btn bx--btn--secondary"
          data-testid="TableSaveViewModal-modal-secondary-button"
          disabled={false}
          onBlur={[Function]}
          onClick={[Function]}
          onFocus={[Function]}
          onMouseEnter={[Function]}
          onMouseLeave={[Function]}
          tabIndex={0}
          type="button"
        >
          Cancel
        </button>
        <button
          aria-describedby={null}
          aria-pressed={null}
          className="iot--btn bx--btn bx--btn--primary"
          data-testid="TableSaveViewModal-modal-primary-button"
          disabled={false}
          onBlur={[Function]}
          onClick={[Function]}
          onFocus={[Function]}
          onMouseEnter={[Function]}
          onMouseLeave={[Function]}
          tabIndex={0}
          type="button"
        >
          Save
        </button>
      </div>
    </div>
    <span
      className="bx--visually-hidden"
      role="link"
      tabIndex="0"
    >
      Focus sentinel
    </span>
  </div>
</div>
`;

exports[`Storybook Snapshot tests and console checks Storyshots 1 - Watson IoT/Table/TableSaveViewModal Default with knobs 1`] = `
<div
  className="storybook-container"
>
  <div
    className="bx--modal is-visible iot--composed-modal"
    data-floating-menu-container={true}
    data-testid="TableSaveViewModal"
    onBlur={[Function]}
    onClick={[Function]}
    onClose={[Function]}
    onKeyDown={[Function]}
    onTransitionEnd={[Function]}
    open={true}
    role="presentation"
  >
    <span
      className="bx--visually-hidden"
      role="link"
      tabIndex="0"
    >
      Focus sentinel
    </span>
    <div
      aria-modal="true"
      className="bx--modal-container"
      role="dialog"
    >
      <div
        className="bx--modal-header"
      >
        <h3
          className="bx--modal-header__heading bx--type-beta"
        >
          Save new view
        </h3>
        <button
          aria-label="Close"
          className="bx--modal-close"
          onClick={[Function]}
          title="Close"
          type="button"
        >
          <svg
            aria-hidden={true}
            className="bx--modal-close__icon"
            fill="currentColor"
            focusable="false"
            height={20}
            preserveAspectRatio="xMidYMid meet"
            viewBox="0 0 32 32"
            width={20}
            xmlns="http://www.w3.org/2000/svg"
          >
            <path
              d="M24 9.4L22.6 8 16 14.6 9.4 8 8 9.4 14.6 16 8 22.6 9.4 24 16 17.4 22.6 24 24 22.6 17.4 16 24 9.4z"
            />
          </svg>
        </button>
      </div>
      <div
        className="bx--modal-content"
      >
        <p
          className="iot--save-view-modal__body-text"
        >
          You can save the current view's settings including applied filters and search.
        </p>
        <form
          data-testid="TableSaveViewModal-form"
          onSubmit={[Function]}
        >
          <div
            className="bx--form-item bx--text-input-wrapper"
          >
            <label
              className="bx--label"
              htmlFor="save-view-modal-view-title"
            >
              View title
            </label>
            <div
              className="bx--text-input__field-outer-wrapper"
            >
              <div
                className="bx--text-input__field-wrapper"
                data-invalid={null}
              >
                <input
                  className="bx--text-input bx--text__input"
                  data-testid="TableSaveViewModal-form-title-input"
                  disabled={false}
                  id="save-view-modal-view-title"
                  name="title"
                  onChange={[Function]}
                  onClick={[Function]}
                  type="text"
                  value=""
                />
              </div>
            </div>
          </div>
          <p
            className="iot--save-view-modal__view-description"
          >
            Entities: 2 filters, Alerts: 3 filters
          </p>
          <fieldset
            className="bx--fieldset"
          >
            <div
              className="bx--form-item bx--checkbox-wrapper iot--save-view-modal__default-view-checkbox"
            >
              <input
                checked={false}
                className="bx--checkbox"
                data-testid="TableSaveViewModal-form-default-checkbox"
                disabled={false}
                id="save-view-modal-default-checkbox-label"
                name="isDefault"
                onChange={[Function]}
                type="checkbox"
              />
              <label
                className="bx--checkbox-label"
                htmlFor="save-view-modal-default-checkbox-label"
                title={null}
              >
                <span
                  className="bx--checkbox-label-text"
                >
                  Save as my default view
                </span>
              </label>
            </div>
            <div
              className="bx--form-item bx--checkbox-wrapper iot--save-view-modal__public-checkbox"
            >
              <input
                checked={false}
                className="bx--checkbox"
                data-testid="TableSaveViewModal-form-public-checkbox"
                disabled={false}
                id="save-view-modal-public-checkbox-label"
                name="isPublic"
                onChange={[Function]}
                type="checkbox"
              />
              <label
                className="bx--checkbox-label"
                htmlFor="save-view-modal-public-checkbox-label"
                title={null}
              >
                <span
                  className="bx--checkbox-label-text"
                >
                  Public view
                </span>
              </label>
            </div>
          </fieldset>
        </form>
      </div>
      <div
        className="bx--modal-footer iot--composed-modal-footer bx--btn-set"
      >
        <button
          aria-describedby={null}
          aria-pressed={null}
          className="iot--btn bx--btn bx--btn--secondary"
          data-testid="TableSaveViewModal-modal-secondary-button"
          disabled={false}
          onBlur={[Function]}
          onClick={[Function]}
          onFocus={[Function]}
          onMouseEnter={[Function]}
          onMouseLeave={[Function]}
          tabIndex={0}
          type="button"
        >
          Cancel
        </button>
        <button
          aria-describedby={null}
          aria-pressed={null}
          className="iot--btn bx--btn bx--btn--primary bx--btn--disabled"
          data-testid="TableSaveViewModal-modal-primary-button"
          disabled={true}
          onBlur={[Function]}
          onClick={[Function]}
          onFocus={[Function]}
          onMouseEnter={[Function]}
          onMouseLeave={[Function]}
          tabIndex={0}
          type="button"
        >
          Save
        </button>
      </div>
    </div>
    <span
      className="bx--visually-hidden"
      role="link"
      tabIndex="0"
    >
      Focus sentinel
    </span>
  </div>
</div>
`;

exports[`Storybook Snapshot tests and console checks Storyshots 1 - Watson IoT/Table/TableSaveViewModal Prefilled 1`] = `
<div
  className="storybook-container"
>
  <div
    className="bx--modal is-visible iot--composed-modal"
    data-floating-menu-container={true}
    data-testid="TableSaveViewModal"
    onBlur={[Function]}
    onClick={[Function]}
    onClose={[Function]}
    onKeyDown={[Function]}
    onTransitionEnd={[Function]}
    open={true}
    role="presentation"
  >
    <span
      className="bx--visually-hidden"
      role="link"
      tabIndex="0"
    >
      Focus sentinel
    </span>
    <div
      aria-modal="true"
      className="bx--modal-container"
      role="dialog"
    >
      <div
        className="bx--modal-header"
      >
        <h3
          className="bx--modal-header__heading bx--type-beta"
        >
          Save new view
        </h3>
        <button
          aria-label="Close"
          className="bx--modal-close"
          onClick={[Function]}
          title="Close"
          type="button"
        >
          <svg
            aria-hidden={true}
            className="bx--modal-close__icon"
            fill="currentColor"
            focusable="false"
            height={20}
            preserveAspectRatio="xMidYMid meet"
            viewBox="0 0 32 32"
            width={20}
            xmlns="http://www.w3.org/2000/svg"
          >
            <path
              d="M24 9.4L22.6 8 16 14.6 9.4 8 8 9.4 14.6 16 8 22.6 9.4 24 16 17.4 22.6 24 24 22.6 17.4 16 24 9.4z"
            />
          </svg>
        </button>
      </div>
      <div
        className="bx--modal-content"
      >
        <p
          className="iot--save-view-modal__body-text"
        >
          You can save the current view's settings including applied filters and search.
        </p>
        <form
          data-testid="TableSaveViewModal-form"
          onSubmit={[Function]}
        >
          <div
            className="bx--form-item bx--text-input-wrapper"
          >
            <label
              className="bx--label"
              htmlFor="save-view-modal-view-title"
            >
              View title
            </label>
            <div
              className="bx--text-input__field-outer-wrapper"
            >
              <div
                className="bx--text-input__field-wrapper"
                data-invalid={null}
              >
                <input
                  className="bx--text-input bx--text__input"
                  data-testid="TableSaveViewModal-form-title-input"
                  disabled={false}
                  id="save-view-modal-view-title"
                  name="title"
                  onChange={[Function]}
                  onClick={[Function]}
                  type="text"
                  value="My view 1"
                />
              </div>
            </div>
          </div>
          <p
            className="iot--save-view-modal__view-description"
          />
          <fieldset
            className="bx--fieldset"
          >
            <div
              className="bx--form-item bx--checkbox-wrapper iot--save-view-modal__default-view-checkbox"
            >
              <input
                checked={true}
                className="bx--checkbox"
                data-testid="TableSaveViewModal-form-default-checkbox"
                disabled={false}
                id="save-view-modal-default-checkbox-label"
                name="isDefault"
                onChange={[Function]}
                type="checkbox"
              />
              <label
                className="bx--checkbox-label"
                htmlFor="save-view-modal-default-checkbox-label"
                title={null}
              >
                <span
                  className="bx--checkbox-label-text"
                >
                  Save as my default view
                </span>
              </label>
            </div>
            <div
              className="bx--form-item bx--checkbox-wrapper iot--save-view-modal__public-checkbox"
            >
              <input
                checked={false}
                className="bx--checkbox"
                data-testid="TableSaveViewModal-form-public-checkbox"
                disabled={false}
                id="save-view-modal-public-checkbox-label"
                name="isPublic"
                onChange={[Function]}
                type="checkbox"
              />
              <label
                className="bx--checkbox-label"
                htmlFor="save-view-modal-public-checkbox-label"
                title={null}
              >
                <span
                  className="bx--checkbox-label-text"
                >
                  Public view
                </span>
              </label>
            </div>
          </fieldset>
        </form>
      </div>
      <div
        className="bx--modal-footer iot--composed-modal-footer bx--btn-set"
      >
        <button
          aria-describedby={null}
          aria-pressed={null}
          className="iot--btn bx--btn bx--btn--secondary"
          data-testid="TableSaveViewModal-modal-secondary-button"
          disabled={false}
          onBlur={[Function]}
          onClick={[Function]}
          onFocus={[Function]}
          onMouseEnter={[Function]}
          onMouseLeave={[Function]}
          tabIndex={0}
          type="button"
        >
          Cancel
        </button>
        <button
          aria-describedby={null}
          aria-pressed={null}
          className="iot--btn bx--btn bx--btn--primary"
          data-testid="TableSaveViewModal-modal-primary-button"
          disabled={false}
          onBlur={[Function]}
          onClick={[Function]}
          onFocus={[Function]}
          onMouseEnter={[Function]}
          onMouseLeave={[Function]}
          tabIndex={0}
          type="button"
        >
          Save
        </button>
      </div>
    </div>
    <span
      className="bx--visually-hidden"
      role="link"
      tabIndex="0"
    >
      Focus sentinel
    </span>
  </div>
</div>
`;<|MERGE_RESOLUTION|>--- conflicted
+++ resolved
@@ -110,11 +110,7 @@
               onAnimationEnd={[Function]}
             >
               <button
-<<<<<<< HEAD
-                aria-controls="accordion-item-1379"
-=======
-                aria-controls="accordion-item-1388"
->>>>>>> 8313432e
+                aria-controls="accordion-item-1261"
                 aria-expanded={false}
                 className="bx--accordion__heading"
                 onClick={[Function]}
@@ -144,11 +140,7 @@
               </button>
               <div
                 className="bx--accordion__content"
-<<<<<<< HEAD
-                id="accordion-item-1379"
-=======
-                id="accordion-item-1388"
->>>>>>> 8313432e
+                id="accordion-item-1261"
               >
                 <p>
                   Lorem ipsum dolor sit amet, consectetur adipiscing elit, sed do eiusmod tempor incididunt ut labore et dolore magna aliqua.
@@ -160,11 +152,7 @@
               onAnimationEnd={[Function]}
             >
               <button
-<<<<<<< HEAD
-                aria-controls="accordion-item-1380"
-=======
-                aria-controls="accordion-item-1389"
->>>>>>> 8313432e
+                aria-controls="accordion-item-1262"
                 aria-expanded={false}
                 className="bx--accordion__heading"
                 onClick={[Function]}
@@ -194,11 +182,7 @@
               </button>
               <div
                 className="bx--accordion__content"
-<<<<<<< HEAD
-                id="accordion-item-1380"
-=======
-                id="accordion-item-1389"
->>>>>>> 8313432e
+                id="accordion-item-1262"
               >
                 <p>
                   Ut enim ad minim veniam, quis nostrud exercitation ullamco laboris nisi ut aliquip ex ea commodo consequat.
