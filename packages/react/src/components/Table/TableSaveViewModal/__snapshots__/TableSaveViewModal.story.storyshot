// Jest Snapshot v1, https://goo.gl/fbAQLP

exports[`Storybook Snapshot tests and console checks Storyshots 1 - Watson IoT/Table/User view management/TableSaveViewModal Playground 1`] = `
<div
  className="storybook-container"
>
  <div
    className="bx--modal is-visible iot--composed-modal"
    data-floating-menu-container={true}
    data-testid="TableSaveViewModal"
    onBlur={[Function]}
    onClick={[Function]}
    onClose={[Function]}
    onKeyDown={[Function]}
    onTransitionEnd={[Function]}
    open={true}
    role="presentation"
  >
    <span
      className="bx--visually-hidden"
      role="link"
      tabIndex="0"
    >
      Focus sentinel
    </span>
    <div
      aria-modal="true"
      className="bx--modal-container"
      role="dialog"
    >
      <div
        className="bx--modal-header"
      >
        <h3
          className="bx--modal-header__heading bx--type-beta"
        >
          Save new view
        </h3>
        <button
          aria-label="Close"
          className="bx--modal-close"
          onClick={[Function]}
          title="Close"
          type="button"
        >
          <svg
            aria-hidden={true}
            className="bx--modal-close__icon"
            fill="currentColor"
            focusable="false"
            height={20}
            preserveAspectRatio="xMidYMid meet"
            viewBox="0 0 32 32"
            width={20}
            xmlns="http://www.w3.org/2000/svg"
          >
            <path
              d="M24 9.4L22.6 8 16 14.6 9.4 8 8 9.4 14.6 16 8 22.6 9.4 24 16 17.4 22.6 24 24 22.6 17.4 16 24 9.4z"
            />
          </svg>
        </button>
      </div>
      <div
        className="bx--modal-content"
      >
        <p
          className="iot--save-view-modal__body-text"
        >
          You can save the current view's settings including applied filters and search.
        </p>
        <form
          data-testid="TableSaveViewModal-form"
          onSubmit={[Function]}
        >
          <div
            className="bx--form-item bx--text-input-wrapper"
          >
            <label
              className="bx--label"
              htmlFor="save-view-modal-view-title"
            >
              View title
            </label>
            <div
              className="bx--text-input__field-outer-wrapper"
            >
              <div
                className="bx--text-input__field-wrapper"
                data-invalid={null}
              >
                <input
                  aria-describedby=""
                  className="bx--text-input"
                  data-testid="TableSaveViewModal-form-title-input"
                  disabled={false}
                  id="save-view-modal-view-title"
                  name="title"
                  onChange={[Function]}
                  onClick={[Function]}
                  type="text"
                  value=""
                />
              </div>
            </div>
          </div>
          <p
            className="iot--save-view-modal__view-description"
          >
            Entities: 2 filters, Alerts: 3 filters
          </p>
          <fieldset
            className="bx--fieldset"
          >
            <div
              className="bx--form-item bx--checkbox-wrapper iot--save-view-modal__default-view-checkbox"
              onClick={[Function]}
            >
              <input
                checked={false}
                className="bx--checkbox"
                data-testid="TableSaveViewModal-form-default-checkbox"
                disabled={false}
                id="save-view-modal-default-checkbox-label"
                name="isDefault"
                onChange={[Function]}
                type="checkbox"
              />
              <label
                className="bx--checkbox-label"
                htmlFor="save-view-modal-default-checkbox-label"
                title={null}
              >
                <span
                  className="bx--checkbox-label-text"
                  dir="auto"
                >
                  Save as my default view
                </span>
              </label>
            </div>
            <div
              className="bx--form-item bx--checkbox-wrapper iot--save-view-modal__public-checkbox"
              onClick={[Function]}
            >
              <input
                checked={false}
                className="bx--checkbox"
                data-testid="TableSaveViewModal-form-public-checkbox"
                disabled={false}
                id="save-view-modal-public-checkbox-label"
                name="isPublic"
                onChange={[Function]}
                type="checkbox"
              />
              <label
                className="bx--checkbox-label"
                htmlFor="save-view-modal-public-checkbox-label"
                title={null}
              >
                <span
                  className="bx--checkbox-label-text"
                  dir="auto"
                >
                  Public view
                </span>
              </label>
            </div>
          </fieldset>
        </form>
      </div>
      <div
        className="bx--modal-footer iot--composed-modal-footer bx--btn-set"
      >
        <button
          aria-describedby={null}
          aria-pressed={null}
          className="iot--btn bx--btn bx--btn--secondary"
          data-testid="TableSaveViewModal-modal-secondary-button"
          disabled={false}
          onBlur={[Function]}
          onClick={[Function]}
          onFocus={[Function]}
          onMouseEnter={[Function]}
          onMouseLeave={[Function]}
          tabIndex={0}
          type="button"
        >
          Cancel
        </button>
        <button
          aria-describedby={null}
          aria-pressed={null}
          className="iot--btn bx--btn bx--btn--primary bx--btn--disabled"
          data-testid="TableSaveViewModal-modal-primary-button"
          disabled={true}
          onBlur={[Function]}
          onClick={[Function]}
          onFocus={[Function]}
          onMouseEnter={[Function]}
          onMouseLeave={[Function]}
          tabIndex={0}
          type="button"
        >
          Save
        </button>
      </div>
    </div>
    <span
      className="bx--visually-hidden"
      role="link"
      tabIndex="0"
    >
      Focus sentinel
    </span>
  </div>
</div>
`;

exports[`Storybook Snapshot tests and console checks Storyshots 1 - Watson IoT/Table/User view management/TableSaveViewModal With custom description and public checkbox using overrides 1`] = `
<div
  className="storybook-container"
>
  <div
    className="bx--modal is-visible iot--composed-modal"
    data-floating-menu-container={true}
    data-testid="TableSaveViewModal"
    onBlur={[Function]}
    onClick={[Function]}
    onClose={[Function]}
    onKeyDown={[Function]}
    onTransitionEnd={[Function]}
    open={true}
    role="presentation"
  >
    <span
      className="bx--visually-hidden"
      role="link"
      tabIndex="0"
    >
      Focus sentinel
    </span>
    <div
      aria-modal="true"
      className="bx--modal-container"
      role="dialog"
    >
      <div
        className="bx--modal-header"
      >
        <h3
          className="bx--modal-header__heading bx--type-beta"
        >
          Save new view
        </h3>
        <button
          aria-label="Close"
          className="bx--modal-close"
          onClick={[Function]}
          title="Close"
          type="button"
        >
          <svg
            aria-hidden={true}
            className="bx--modal-close__icon"
            fill="currentColor"
            focusable="false"
            height={20}
            preserveAspectRatio="xMidYMid meet"
            viewBox="0 0 32 32"
            width={20}
            xmlns="http://www.w3.org/2000/svg"
          >
            <path
              d="M24 9.4L22.6 8 16 14.6 9.4 8 8 9.4 14.6 16 8 22.6 9.4 24 16 17.4 22.6 24 24 22.6 17.4 16 24 9.4z"
            />
          </svg>
        </button>
      </div>
      <div
        className="bx--modal-content"
      >
        <p
          className="iot--save-view-modal__body-text"
        >
          You can save the current view's settings including applied filters and search.
        </p>
        <form
          data-testid="TableSaveViewModal-form"
          onSubmit={[Function]}
        >
          <div
            className="bx--form-item bx--text-input-wrapper"
          >
            <label
              className="bx--label"
              htmlFor="save-view-modal-view-title"
            >
              View title
            </label>
            <div
              className="bx--text-input__field-outer-wrapper"
            >
              <div
                className="bx--text-input__field-wrapper"
                data-invalid={null}
              >
                <input
                  aria-describedby=""
                  className="bx--text-input"
                  data-testid="TableSaveViewModal-form-title-input"
                  disabled={false}
                  id="save-view-modal-view-title"
                  name="title"
                  onChange={[Function]}
                  onClick={[Function]}
                  type="text"
                  value=""
                />
              </div>
            </div>
          </div>
          <ul
            className="bx--accordion iot--save-view-modal__view-description bx--accordion--end"
          >
            <li
              className="bx--accordion__item"
              onAnimationEnd={[Function]}
            >
              <button
<<<<<<< HEAD
                aria-controls="accordion-item-1578"
=======
                aria-controls="accordion-item-1571"
>>>>>>> 1af9a723
                aria-expanded={false}
                className="bx--accordion__heading"
                onClick={[Function]}
                onKeyDown={[Function]}
                type="button"
              >
                <svg
                  aria-hidden={true}
                  className="bx--accordion__arrow"
                  fill="currentColor"
                  focusable="false"
                  height={16}
                  preserveAspectRatio="xMidYMid meet"
                  viewBox="0 0 16 16"
                  width={16}
                  xmlns="http://www.w3.org/2000/svg"
                >
                  <path
                    d="M11 8L6 13 5.3 12.3 9.6 8 5.3 3.7 6 3z"
                  />
                </svg>
                <div
                  className="bx--accordion__title"
                  dir="auto"
                >
                  4 active filters
                </div>
              </button>
              <div
                className="bx--accordion__content"
<<<<<<< HEAD
                id="accordion-item-1578"
=======
                id="accordion-item-1571"
>>>>>>> 1af9a723
              >
                <p>
                  Lorem ipsum dolor sit amet, consectetur adipiscing elit, sed do eiusmod tempor incididunt ut labore et dolore magna aliqua.
                </p>
              </div>
            </li>
            <li
              className="bx--accordion__item"
              onAnimationEnd={[Function]}
            >
              <button
<<<<<<< HEAD
                aria-controls="accordion-item-1579"
=======
                aria-controls="accordion-item-1572"
>>>>>>> 1af9a723
                aria-expanded={false}
                className="bx--accordion__heading"
                onClick={[Function]}
                onKeyDown={[Function]}
                type="button"
              >
                <svg
                  aria-hidden={true}
                  className="bx--accordion__arrow"
                  fill="currentColor"
                  focusable="false"
                  height={16}
                  preserveAspectRatio="xMidYMid meet"
                  viewBox="0 0 16 16"
                  width={16}
                  xmlns="http://www.w3.org/2000/svg"
                >
                  <path
                    d="M11 8L6 13 5.3 12.3 9.6 8 5.3 3.7 6 3z"
                  />
                </svg>
                <div
                  className="bx--accordion__title"
                  dir="auto"
                >
                  1 hidden column
                </div>
              </button>
              <div
                className="bx--accordion__content"
<<<<<<< HEAD
                id="accordion-item-1579"
=======
                id="accordion-item-1572"
>>>>>>> 1af9a723
              >
                <p>
                  Ut enim ad minim veniam, quis nostrud exercitation ullamco laboris nisi ut aliquip ex ea commodo consequat.
                </p>
              </div>
            </li>
          </ul>
          <fieldset
            className="bx--fieldset"
          >
            <div
              className="bx--form-item bx--checkbox-wrapper iot--save-view-modal__default-view-checkbox"
              onClick={[Function]}
            >
              <input
                checked={false}
                className="bx--checkbox"
                data-testid="TableSaveViewModal-form-default-checkbox"
                disabled={false}
                id="save-view-modal-default-checkbox-label"
                name="isDefault"
                onChange={[Function]}
                type="checkbox"
              />
              <label
                className="bx--checkbox-label"
                htmlFor="save-view-modal-default-checkbox-label"
                title={null}
              >
                <span
                  className="bx--checkbox-label-text"
                  dir="auto"
                >
                  Save as my default view
                </span>
              </label>
            </div>
            <div
              className="bx--form-item bx--checkbox-wrapper iot--save-view-modal__public-checkbox"
              onClick={[Function]}
            >
              <input
                checked={false}
                className="bx--checkbox"
                data-testid="TableSaveViewModal-form-public-checkbox"
                disabled={true}
                id="save-view-modal-public-checkbox-label"
                name="isPublic"
                onChange={[Function]}
                type="checkbox"
              />
              <label
                className="bx--checkbox-label"
                htmlFor="save-view-modal-public-checkbox-label"
                title={null}
              >
                <span
                  className="bx--checkbox-label-text"
                  dir="auto"
                >
                  Public view
                </span>
              </label>
            </div>
          </fieldset>
        </form>
      </div>
      <div
        className="bx--modal-footer iot--composed-modal-footer bx--btn-set"
      >
        <button
          aria-describedby={null}
          aria-pressed={null}
          className="iot--btn bx--btn bx--btn--secondary"
          data-testid="TableSaveViewModal-modal-secondary-button"
          disabled={false}
          onBlur={[Function]}
          onClick={[Function]}
          onFocus={[Function]}
          onMouseEnter={[Function]}
          onMouseLeave={[Function]}
          tabIndex={0}
          type="button"
        >
          Cancel
        </button>
        <button
          aria-describedby={null}
          aria-pressed={null}
          className="iot--btn bx--btn bx--btn--primary bx--btn--disabled"
          data-testid="TableSaveViewModal-modal-primary-button"
          disabled={true}
          onBlur={[Function]}
          onClick={[Function]}
          onFocus={[Function]}
          onMouseEnter={[Function]}
          onMouseLeave={[Function]}
          tabIndex={0}
          type="button"
        >
          Save
        </button>
      </div>
    </div>
    <span
      className="bx--visually-hidden"
      role="link"
      tabIndex="0"
    >
      Focus sentinel
    </span>
  </div>
</div>
`;

exports[`Storybook Snapshot tests and console checks Storyshots 1 - Watson IoT/Table/User view management/TableSaveViewModal With custom overriden form 1`] = `
<div
  className="storybook-container"
>
  <div
    className="bx--modal is-visible iot--composed-modal"
    data-floating-menu-container={true}
    data-testid="TableSaveViewModal"
    onBlur={[Function]}
    onClick={[Function]}
    onClose={[Function]}
    onKeyDown={[Function]}
    onTransitionEnd={[Function]}
    open={true}
    role="presentation"
  >
    <span
      className="bx--visually-hidden"
      role="link"
      tabIndex="0"
    >
      Focus sentinel
    </span>
    <div
      aria-modal="true"
      className="bx--modal-container"
      role="dialog"
    >
      <div
        className="bx--modal-header"
      >
        <h3
          className="bx--modal-header__heading bx--type-beta"
        >
          Save new view
        </h3>
        <button
          aria-label="Close"
          className="bx--modal-close"
          onClick={[Function]}
          title="Close"
          type="button"
        >
          <svg
            aria-hidden={true}
            className="bx--modal-close__icon"
            fill="currentColor"
            focusable="false"
            height={20}
            preserveAspectRatio="xMidYMid meet"
            viewBox="0 0 32 32"
            width={20}
            xmlns="http://www.w3.org/2000/svg"
          >
            <path
              d="M24 9.4L22.6 8 16 14.6 9.4 8 8 9.4 14.6 16 8 22.6 9.4 24 16 17.4 22.6 24 24 22.6 17.4 16 24 9.4z"
            />
          </svg>
        </button>
      </div>
      <div
        className="bx--modal-content"
      >
        <p
          className="iot--save-view-modal__body-text"
        >
          You can save whatever you want
        </p>
        <form>
          <div
            className="bx--form-item"
          >
            <label
              className="bx--label"
              htmlFor="myTextArea"
            >
              My custom form element
            </label>
            <div
              className="bx--text-area__wrapper"
              data-invalid={null}
            >
              <textarea
                aria-describedby={null}
                aria-invalid={null}
                className="bx--text-area"
                cols={50}
                disabled={false}
                id="myTextArea"
                onChange={[Function]}
                onClick={[Function]}
                placeholder={null}
                rows={4}
              />
            </div>
          </div>
        </form>
      </div>
      <div
        className="bx--modal-footer iot--composed-modal-footer bx--btn-set"
      >
        <button
          aria-describedby={null}
          aria-pressed={null}
          className="iot--btn bx--btn bx--btn--secondary"
          data-testid="TableSaveViewModal-modal-secondary-button"
          disabled={false}
          onBlur={[Function]}
          onClick={[Function]}
          onFocus={[Function]}
          onMouseEnter={[Function]}
          onMouseLeave={[Function]}
          tabIndex={0}
          type="button"
        >
          Cancel
        </button>
        <button
          aria-describedby={null}
          aria-pressed={null}
          className="iot--btn bx--btn bx--btn--primary"
          data-testid="TableSaveViewModal-modal-primary-button"
          disabled={false}
          onBlur={[Function]}
          onClick={[Function]}
          onFocus={[Function]}
          onMouseEnter={[Function]}
          onMouseLeave={[Function]}
          tabIndex={0}
          type="button"
        >
          Save
        </button>
      </div>
    </div>
    <span
      className="bx--visually-hidden"
      role="link"
      tabIndex="0"
    >
      Focus sentinel
    </span>
  </div>
</div>
`;

exports[`Storybook Snapshot tests and console checks Storyshots 1 - Watson IoT/Table/User view management/TableSaveViewModal With demo states 1`] = `
<div
  className="storybook-container"
>
  <div
    className="bx--modal is-visible iot--composed-modal"
    data-floating-menu-container={true}
    data-testid="TableSaveViewModal"
    onBlur={[Function]}
    onClick={[Function]}
    onClose={[Function]}
    onKeyDown={[Function]}
    onTransitionEnd={[Function]}
    open={true}
    role="presentation"
  >
    <span
      className="bx--visually-hidden"
      role="link"
      tabIndex="0"
    >
      Focus sentinel
    </span>
    <div
      aria-modal="true"
      className="bx--modal-container"
      role="dialog"
    >
      <div
        className="bx--modal-header"
      >
        <h3
          className="bx--modal-header__heading bx--type-beta"
        >
          Save new view
        </h3>
        <button
          aria-label="Close"
          className="bx--modal-close"
          onClick={[Function]}
          title="Close"
          type="button"
        >
          <svg
            aria-hidden={true}
            className="bx--modal-close__icon"
            fill="currentColor"
            focusable="false"
            height={20}
            preserveAspectRatio="xMidYMid meet"
            viewBox="0 0 32 32"
            width={20}
            xmlns="http://www.w3.org/2000/svg"
          >
            <path
              d="M24 9.4L22.6 8 16 14.6 9.4 8 8 9.4 14.6 16 8 22.6 9.4 24 16 17.4 22.6 24 24 22.6 17.4 16 24 9.4z"
            />
          </svg>
        </button>
      </div>
      <div
        className="bx--modal-content"
      >
        <p
          className="iot--save-view-modal__body-text"
        >
          You can save the current view's settings including applied filters and search.
        </p>
        <form
          data-testid="TableSaveViewModal-form"
          onSubmit={[Function]}
        >
          <div
            className="bx--form-item bx--text-input-wrapper"
          >
            <label
              className="bx--label"
              htmlFor="save-view-modal-view-title"
            >
              View title
            </label>
            <div
              className="bx--text-input__field-outer-wrapper"
            >
              <div
                className="bx--text-input__field-wrapper"
                data-invalid={null}
              >
                <input
                  aria-describedby=""
                  className="bx--text-input"
                  data-testid="TableSaveViewModal-form-title-input"
                  disabled={false}
                  id="save-view-modal-view-title"
                  name="title"
                  onChange={[Function]}
                  onClick={[Function]}
                  type="text"
                  value=""
                />
              </div>
            </div>
          </div>
          <p
            className="iot--save-view-modal__view-description"
          >
            Filters: 0, Search: pinoc
          </p>
          <fieldset
            className="bx--fieldset"
          >
            <div
              className="bx--form-item bx--checkbox-wrapper iot--save-view-modal__default-view-checkbox"
              onClick={[Function]}
            >
              <input
                checked={false}
                className="bx--checkbox"
                data-testid="TableSaveViewModal-form-default-checkbox"
                disabled={false}
                id="save-view-modal-default-checkbox-label"
                name="isDefault"
                onChange={[Function]}
                type="checkbox"
              />
              <label
                className="bx--checkbox-label"
                htmlFor="save-view-modal-default-checkbox-label"
                title={null}
              >
                <span
                  className="bx--checkbox-label-text"
                  dir="auto"
                >
                  Save as my default view
                </span>
              </label>
            </div>
            <div
              className="bx--form-item bx--checkbox-wrapper iot--save-view-modal__public-checkbox"
              onClick={[Function]}
            >
              <input
                checked={false}
                className="bx--checkbox"
                data-testid="TableSaveViewModal-form-public-checkbox"
                disabled={false}
                id="save-view-modal-public-checkbox-label"
                name="isPublic"
                onChange={[Function]}
                type="checkbox"
              />
              <label
                className="bx--checkbox-label"
                htmlFor="save-view-modal-public-checkbox-label"
                title={null}
              >
                <span
                  className="bx--checkbox-label-text"
                  dir="auto"
                >
                  Public view
                </span>
              </label>
            </div>
          </fieldset>
        </form>
      </div>
      <div
        className="bx--modal-footer iot--composed-modal-footer bx--btn-set"
      >
        <button
          aria-describedby={null}
          aria-pressed={null}
          className="iot--btn bx--btn bx--btn--secondary"
          data-testid="TableSaveViewModal-modal-secondary-button"
          disabled={false}
          onBlur={[Function]}
          onClick={[Function]}
          onFocus={[Function]}
          onMouseEnter={[Function]}
          onMouseLeave={[Function]}
          tabIndex={0}
          type="button"
        >
          Cancel
        </button>
        <button
          aria-describedby={null}
          aria-pressed={null}
          className="iot--btn bx--btn bx--btn--primary bx--btn--disabled"
          data-testid="TableSaveViewModal-modal-primary-button"
          disabled={true}
          onBlur={[Function]}
          onClick={[Function]}
          onFocus={[Function]}
          onMouseEnter={[Function]}
          onMouseLeave={[Function]}
          tabIndex={0}
          type="button"
        >
          Save
        </button>
      </div>
    </div>
    <span
      className="bx--visually-hidden"
      role="link"
      tabIndex="0"
    >
      Focus sentinel
    </span>
  </div>
</div>
`;

exports[`Storybook Snapshot tests and console checks Storyshots 1 - Watson IoT/Table/User view management/TableSaveViewModal With prefilled values 1`] = `
<div
  className="storybook-container"
>
  <div
    className="bx--modal is-visible iot--composed-modal"
    data-floating-menu-container={true}
    data-testid="TableSaveViewModal"
    onBlur={[Function]}
    onClick={[Function]}
    onClose={[Function]}
    onKeyDown={[Function]}
    onTransitionEnd={[Function]}
    open={true}
    role="presentation"
  >
    <span
      className="bx--visually-hidden"
      role="link"
      tabIndex="0"
    >
      Focus sentinel
    </span>
    <div
      aria-modal="true"
      className="bx--modal-container"
      role="dialog"
    >
      <div
        className="bx--modal-header"
      >
        <h3
          className="bx--modal-header__heading bx--type-beta"
        >
          Save new view
        </h3>
        <button
          aria-label="Close"
          className="bx--modal-close"
          onClick={[Function]}
          title="Close"
          type="button"
        >
          <svg
            aria-hidden={true}
            className="bx--modal-close__icon"
            fill="currentColor"
            focusable="false"
            height={20}
            preserveAspectRatio="xMidYMid meet"
            viewBox="0 0 32 32"
            width={20}
            xmlns="http://www.w3.org/2000/svg"
          >
            <path
              d="M24 9.4L22.6 8 16 14.6 9.4 8 8 9.4 14.6 16 8 22.6 9.4 24 16 17.4 22.6 24 24 22.6 17.4 16 24 9.4z"
            />
          </svg>
        </button>
      </div>
      <div
        className="bx--modal-content"
      >
        <p
          className="iot--save-view-modal__body-text"
        >
          You can save the current view's settings including applied filters and search.
        </p>
        <form
          data-testid="TableSaveViewModal-form"
          onSubmit={[Function]}
        >
          <div
            className="bx--form-item bx--text-input-wrapper"
          >
            <label
              className="bx--label"
              htmlFor="save-view-modal-view-title"
            >
              View title
            </label>
            <div
              className="bx--text-input__field-outer-wrapper"
            >
              <div
                className="bx--text-input__field-wrapper"
                data-invalid={null}
              >
                <input
                  aria-describedby=""
                  className="bx--text-input"
                  data-testid="TableSaveViewModal-form-title-input"
                  disabled={false}
                  id="save-view-modal-view-title"
                  name="title"
                  onChange={[Function]}
                  onClick={[Function]}
                  type="text"
                  value="My view 1"
                />
              </div>
            </div>
          </div>
          <p
            className="iot--save-view-modal__view-description"
          />
          <fieldset
            className="bx--fieldset"
          >
            <div
              className="bx--form-item bx--checkbox-wrapper iot--save-view-modal__default-view-checkbox"
              onClick={[Function]}
            >
              <input
                checked={true}
                className="bx--checkbox"
                data-testid="TableSaveViewModal-form-default-checkbox"
                disabled={false}
                id="save-view-modal-default-checkbox-label"
                name="isDefault"
                onChange={[Function]}
                type="checkbox"
              />
              <label
                className="bx--checkbox-label"
                htmlFor="save-view-modal-default-checkbox-label"
                title={null}
              >
                <span
                  className="bx--checkbox-label-text"
                  dir="auto"
                >
                  Save as my default view
                </span>
              </label>
            </div>
            <div
              className="bx--form-item bx--checkbox-wrapper iot--save-view-modal__public-checkbox"
              onClick={[Function]}
            >
              <input
                checked={false}
                className="bx--checkbox"
                data-testid="TableSaveViewModal-form-public-checkbox"
                disabled={false}
                id="save-view-modal-public-checkbox-label"
                name="isPublic"
                onChange={[Function]}
                type="checkbox"
              />
              <label
                className="bx--checkbox-label"
                htmlFor="save-view-modal-public-checkbox-label"
                title={null}
              >
                <span
                  className="bx--checkbox-label-text"
                  dir="auto"
                >
                  Public view
                </span>
              </label>
            </div>
          </fieldset>
        </form>
      </div>
      <div
        className="bx--modal-footer iot--composed-modal-footer bx--btn-set"
      >
        <button
          aria-describedby={null}
          aria-pressed={null}
          className="iot--btn bx--btn bx--btn--secondary"
          data-testid="TableSaveViewModal-modal-secondary-button"
          disabled={false}
          onBlur={[Function]}
          onClick={[Function]}
          onFocus={[Function]}
          onMouseEnter={[Function]}
          onMouseLeave={[Function]}
          tabIndex={0}
          type="button"
        >
          Cancel
        </button>
        <button
          aria-describedby={null}
          aria-pressed={null}
          className="iot--btn bx--btn bx--btn--primary"
          data-testid="TableSaveViewModal-modal-primary-button"
          disabled={false}
          onBlur={[Function]}
          onClick={[Function]}
          onFocus={[Function]}
          onMouseEnter={[Function]}
          onMouseLeave={[Function]}
          tabIndex={0}
          type="button"
        >
          Save
        </button>
      </div>
    </div>
    <span
      className="bx--visually-hidden"
      role="link"
      tabIndex="0"
    >
      Focus sentinel
    </span>
  </div>
</div>
`;<|MERGE_RESOLUTION|>--- conflicted
+++ resolved
@@ -327,11 +327,7 @@
               onAnimationEnd={[Function]}
             >
               <button
-<<<<<<< HEAD
-                aria-controls="accordion-item-1578"
-=======
-                aria-controls="accordion-item-1571"
->>>>>>> 1af9a723
+                aria-controls="accordion-item-1579"
                 aria-expanded={false}
                 className="bx--accordion__heading"
                 onClick={[Function]}
@@ -362,11 +358,7 @@
               </button>
               <div
                 className="bx--accordion__content"
-<<<<<<< HEAD
-                id="accordion-item-1578"
-=======
-                id="accordion-item-1571"
->>>>>>> 1af9a723
+                id="accordion-item-1579"
               >
                 <p>
                   Lorem ipsum dolor sit amet, consectetur adipiscing elit, sed do eiusmod tempor incididunt ut labore et dolore magna aliqua.
@@ -378,11 +370,7 @@
               onAnimationEnd={[Function]}
             >
               <button
-<<<<<<< HEAD
-                aria-controls="accordion-item-1579"
-=======
-                aria-controls="accordion-item-1572"
->>>>>>> 1af9a723
+                aria-controls="accordion-item-1580"
                 aria-expanded={false}
                 className="bx--accordion__heading"
                 onClick={[Function]}
@@ -413,11 +401,7 @@
               </button>
               <div
                 className="bx--accordion__content"
-<<<<<<< HEAD
-                id="accordion-item-1579"
-=======
-                id="accordion-item-1572"
->>>>>>> 1af9a723
+                id="accordion-item-1580"
               >
                 <p>
                   Ut enim ad minim veniam, quis nostrud exercitation ullamco laboris nisi ut aliquip ex ea commodo consequat.
