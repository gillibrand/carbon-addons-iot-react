// Jest Snapshot v1, https://goo.gl/fbAQLP

exports[`Storybook Snapshot tests and console checks Storyshots 1 - Watson IoT/Table/TableSaveViewModal Custom description and public checkbox (using overrides) 1`] = `
<div
  className="storybook-container"
>
  <div
    className="bx--modal is-visible iot--composed-modal"
    data-floating-menu-container={true}
    data-testid="TableSaveViewModal"
    onBlur={[Function]}
    onClick={[Function]}
    onClose={[Function]}
    onKeyDown={[Function]}
    onTransitionEnd={[Function]}
    open={true}
    role="presentation"
  >
    <span
      className="bx--visually-hidden"
      role="link"
      tabIndex="0"
    >
      Focus sentinel
    </span>
    <div
      aria-modal="true"
      className="bx--modal-container"
      role="dialog"
    >
      <div
        className="bx--modal-header"
      >
        <h3
          className="bx--modal-header__heading bx--type-beta"
        >
          Save new view
        </h3>
        <button
          aria-label="Close"
          className="bx--modal-close"
          onClick={[Function]}
          title="Close"
          type="button"
        >
          <svg
            aria-hidden={true}
            className="bx--modal-close__icon"
            fill="currentColor"
            focusable="false"
            height={20}
            preserveAspectRatio="xMidYMid meet"
            viewBox="0 0 32 32"
            width={20}
            xmlns="http://www.w3.org/2000/svg"
          >
            <path
              d="M24 9.4L22.6 8 16 14.6 9.4 8 8 9.4 14.6 16 8 22.6 9.4 24 16 17.4 22.6 24 24 22.6 17.4 16 24 9.4z"
            />
          </svg>
        </button>
      </div>
      <div
        className="bx--modal-content"
      >
        <p
          className="iot--save-view-modal__body-text"
        >
          You can save the current view's settings including applied filters and search.
        </p>
        <form
          data-testid="TableSaveViewModal-form"
          onSubmit={[Function]}
        >
          <div
            className="bx--form-item bx--text-input-wrapper"
          >
            <label
              className="bx--label"
              htmlFor="save-view-modal-view-title"
            >
              View title
            </label>
            <div
              className="bx--text-input__field-outer-wrapper"
            >
              <div
                className="bx--text-input__field-wrapper"
                data-invalid={null}
              >
                <input
                  className="bx--text-input bx--text__input"
                  data-testid="TableSaveViewModal-form-title-input"
                  disabled={false}
                  id="save-view-modal-view-title"
                  name="title"
                  onChange={[Function]}
                  onClick={[Function]}
                  type="text"
                  value=""
                />
              </div>
            </div>
          </div>
          <ul
            className="bx--accordion iot--save-view-modal__view-description bx--accordion--end"
          >
            <li
              className="bx--accordion__item"
              onAnimationEnd={[Function]}
            >
              <button
<<<<<<< HEAD
                aria-controls="accordion-item-1455"
=======
                aria-controls="accordion-item-1494"
>>>>>>> a7a6627e
                aria-expanded={false}
                className="bx--accordion__heading"
                onClick={[Function]}
                onKeyDown={[Function]}
                type="button"
              >
                <svg
                  aria-hidden={true}
                  className="bx--accordion__arrow"
                  fill="currentColor"
                  focusable="false"
                  height={16}
                  preserveAspectRatio="xMidYMid meet"
                  viewBox="0 0 16 16"
                  width={16}
                  xmlns="http://www.w3.org/2000/svg"
                >
                  <path
                    d="M11 8L6 13 5.3 12.3 9.6 8 5.3 3.7 6 3z"
                  />
                </svg>
                <div
                  className="bx--accordion__title"
                >
                  4 active filters
                </div>
              </button>
              <div
                className="bx--accordion__content"
<<<<<<< HEAD
                id="accordion-item-1455"
=======
                id="accordion-item-1494"
>>>>>>> a7a6627e
              >
                <p>
                  Lorem ipsum dolor sit amet, consectetur adipiscing elit, sed do eiusmod tempor incididunt ut labore et dolore magna aliqua.
                </p>
              </div>
            </li>
            <li
              className="bx--accordion__item"
              onAnimationEnd={[Function]}
            >
              <button
<<<<<<< HEAD
                aria-controls="accordion-item-1456"
=======
                aria-controls="accordion-item-1495"
>>>>>>> a7a6627e
                aria-expanded={false}
                className="bx--accordion__heading"
                onClick={[Function]}
                onKeyDown={[Function]}
                type="button"
              >
                <svg
                  aria-hidden={true}
                  className="bx--accordion__arrow"
                  fill="currentColor"
                  focusable="false"
                  height={16}
                  preserveAspectRatio="xMidYMid meet"
                  viewBox="0 0 16 16"
                  width={16}
                  xmlns="http://www.w3.org/2000/svg"
                >
                  <path
                    d="M11 8L6 13 5.3 12.3 9.6 8 5.3 3.7 6 3z"
                  />
                </svg>
                <div
                  className="bx--accordion__title"
                >
                  1 hidden column
                </div>
              </button>
              <div
                className="bx--accordion__content"
<<<<<<< HEAD
                id="accordion-item-1456"
=======
                id="accordion-item-1495"
>>>>>>> a7a6627e
              >
                <p>
                  Ut enim ad minim veniam, quis nostrud exercitation ullamco laboris nisi ut aliquip ex ea commodo consequat.
                </p>
              </div>
            </li>
          </ul>
          <fieldset
            className="bx--fieldset"
          >
            <div
              className="bx--form-item bx--checkbox-wrapper iot--save-view-modal__default-view-checkbox"
            >
              <input
                checked={false}
                className="bx--checkbox"
                data-testid="TableSaveViewModal-form-default-checkbox"
                disabled={false}
                id="save-view-modal-default-checkbox-label"
                name="isDefault"
                onChange={[Function]}
                type="checkbox"
              />
              <label
                className="bx--checkbox-label"
                htmlFor="save-view-modal-default-checkbox-label"
                title={null}
              >
                <span
                  className="bx--checkbox-label-text"
                >
                  Save as my default view
                </span>
              </label>
            </div>
            <div
              className="bx--form-item bx--checkbox-wrapper iot--save-view-modal__public-checkbox"
            >
              <input
                checked={false}
                className="bx--checkbox"
                data-testid="TableSaveViewModal-form-public-checkbox"
                disabled={true}
                id="save-view-modal-public-checkbox-label"
                name="isPublic"
                onChange={[Function]}
                type="checkbox"
              />
              <label
                className="bx--checkbox-label"
                htmlFor="save-view-modal-public-checkbox-label"
                title={null}
              >
                <span
                  className="bx--checkbox-label-text"
                >
                  Public view
                </span>
              </label>
            </div>
          </fieldset>
        </form>
      </div>
      <div
        className="bx--modal-footer iot--composed-modal-footer bx--btn-set"
      >
        <button
          aria-describedby={null}
          aria-pressed={null}
          className="iot--btn bx--btn bx--btn--secondary"
          data-testid="TableSaveViewModal-modal-secondary-button"
          disabled={false}
          onBlur={[Function]}
          onClick={[Function]}
          onFocus={[Function]}
          onMouseEnter={[Function]}
          onMouseLeave={[Function]}
          tabIndex={0}
          type="button"
        >
          Cancel
        </button>
        <button
          aria-describedby={null}
          aria-pressed={null}
          className="iot--btn bx--btn bx--btn--primary bx--btn--disabled"
          data-testid="TableSaveViewModal-modal-primary-button"
          disabled={true}
          onBlur={[Function]}
          onClick={[Function]}
          onFocus={[Function]}
          onMouseEnter={[Function]}
          onMouseLeave={[Function]}
          tabIndex={0}
          type="button"
        >
          Save
        </button>
      </div>
    </div>
    <span
      className="bx--visually-hidden"
      role="link"
      tabIndex="0"
    >
      Focus sentinel
    </span>
  </div>
</div>
`;

exports[`Storybook Snapshot tests and console checks Storyshots 1 - Watson IoT/Table/TableSaveViewModal Custom form (using overrides) 1`] = `
<div
  className="storybook-container"
>
  <div
    className="bx--modal is-visible iot--composed-modal"
    data-floating-menu-container={true}
    data-testid="TableSaveViewModal"
    onBlur={[Function]}
    onClick={[Function]}
    onClose={[Function]}
    onKeyDown={[Function]}
    onTransitionEnd={[Function]}
    open={true}
    role="presentation"
  >
    <span
      className="bx--visually-hidden"
      role="link"
      tabIndex="0"
    >
      Focus sentinel
    </span>
    <div
      aria-modal="true"
      className="bx--modal-container"
      role="dialog"
    >
      <div
        className="bx--modal-header"
      >
        <h3
          className="bx--modal-header__heading bx--type-beta"
        >
          Save new view
        </h3>
        <button
          aria-label="Close"
          className="bx--modal-close"
          onClick={[Function]}
          title="Close"
          type="button"
        >
          <svg
            aria-hidden={true}
            className="bx--modal-close__icon"
            fill="currentColor"
            focusable="false"
            height={20}
            preserveAspectRatio="xMidYMid meet"
            viewBox="0 0 32 32"
            width={20}
            xmlns="http://www.w3.org/2000/svg"
          >
            <path
              d="M24 9.4L22.6 8 16 14.6 9.4 8 8 9.4 14.6 16 8 22.6 9.4 24 16 17.4 22.6 24 24 22.6 17.4 16 24 9.4z"
            />
          </svg>
        </button>
      </div>
      <div
        className="bx--modal-content"
      >
        <p
          className="iot--save-view-modal__body-text"
        >
          You can save whatever you want
        </p>
        <form>
          <div
            className="bx--form-item"
          >
            <label
              className="bx--label"
              htmlFor="myTextArea"
            >
              My custom form element
            </label>
            <div
              className="bx--text-area__wrapper"
              data-invalid={null}
            >
              <textarea
                aria-describedby={null}
                aria-invalid={null}
                className="bx--text-area"
                cols={50}
                disabled={false}
                id="myTextArea"
                onChange={[Function]}
                onClick={[Function]}
                placeholder={null}
                rows={4}
              />
            </div>
          </div>
        </form>
      </div>
      <div
        className="bx--modal-footer iot--composed-modal-footer bx--btn-set"
      >
        <button
          aria-describedby={null}
          aria-pressed={null}
          className="iot--btn bx--btn bx--btn--secondary"
          data-testid="TableSaveViewModal-modal-secondary-button"
          disabled={false}
          onBlur={[Function]}
          onClick={[Function]}
          onFocus={[Function]}
          onMouseEnter={[Function]}
          onMouseLeave={[Function]}
          tabIndex={0}
          type="button"
        >
          Cancel
        </button>
        <button
          aria-describedby={null}
          aria-pressed={null}
          className="iot--btn bx--btn bx--btn--primary"
          data-testid="TableSaveViewModal-modal-primary-button"
          disabled={false}
          onBlur={[Function]}
          onClick={[Function]}
          onFocus={[Function]}
          onMouseEnter={[Function]}
          onMouseLeave={[Function]}
          tabIndex={0}
          type="button"
        >
          Save
        </button>
      </div>
    </div>
    <span
      className="bx--visually-hidden"
      role="link"
      tabIndex="0"
    >
      Focus sentinel
    </span>
  </div>
</div>
`;

exports[`Storybook Snapshot tests and console checks Storyshots 1 - Watson IoT/Table/TableSaveViewModal Default with knobs 1`] = `
<div
  className="storybook-container"
>
  <div
    className="bx--modal is-visible iot--composed-modal"
    data-floating-menu-container={true}
    data-testid="TableSaveViewModal"
    onBlur={[Function]}
    onClick={[Function]}
    onClose={[Function]}
    onKeyDown={[Function]}
    onTransitionEnd={[Function]}
    open={true}
    role="presentation"
  >
    <span
      className="bx--visually-hidden"
      role="link"
      tabIndex="0"
    >
      Focus sentinel
    </span>
    <div
      aria-modal="true"
      className="bx--modal-container"
      role="dialog"
    >
      <div
        className="bx--modal-header"
      >
        <h3
          className="bx--modal-header__heading bx--type-beta"
        >
          Save new view
        </h3>
        <button
          aria-label="Close"
          className="bx--modal-close"
          onClick={[Function]}
          title="Close"
          type="button"
        >
          <svg
            aria-hidden={true}
            className="bx--modal-close__icon"
            fill="currentColor"
            focusable="false"
            height={20}
            preserveAspectRatio="xMidYMid meet"
            viewBox="0 0 32 32"
            width={20}
            xmlns="http://www.w3.org/2000/svg"
          >
            <path
              d="M24 9.4L22.6 8 16 14.6 9.4 8 8 9.4 14.6 16 8 22.6 9.4 24 16 17.4 22.6 24 24 22.6 17.4 16 24 9.4z"
            />
          </svg>
        </button>
      </div>
      <div
        className="bx--modal-content"
      >
        <p
          className="iot--save-view-modal__body-text"
        >
          You can save the current view's settings including applied filters and search.
        </p>
        <form
          data-testid="TableSaveViewModal-form"
          onSubmit={[Function]}
        >
          <div
            className="bx--form-item bx--text-input-wrapper"
          >
            <label
              className="bx--label"
              htmlFor="save-view-modal-view-title"
            >
              View title
            </label>
            <div
              className="bx--text-input__field-outer-wrapper"
            >
              <div
                className="bx--text-input__field-wrapper"
                data-invalid={null}
              >
                <input
                  className="bx--text-input bx--text__input"
                  data-testid="TableSaveViewModal-form-title-input"
                  disabled={false}
                  id="save-view-modal-view-title"
                  name="title"
                  onChange={[Function]}
                  onClick={[Function]}
                  type="text"
                  value=""
                />
              </div>
            </div>
          </div>
          <p
            className="iot--save-view-modal__view-description"
          >
            Entities: 2 filters, Alerts: 3 filters
          </p>
          <fieldset
            className="bx--fieldset"
          >
            <div
              className="bx--form-item bx--checkbox-wrapper iot--save-view-modal__default-view-checkbox"
            >
              <input
                checked={false}
                className="bx--checkbox"
                data-testid="TableSaveViewModal-form-default-checkbox"
                disabled={false}
                id="save-view-modal-default-checkbox-label"
                name="isDefault"
                onChange={[Function]}
                type="checkbox"
              />
              <label
                className="bx--checkbox-label"
                htmlFor="save-view-modal-default-checkbox-label"
                title={null}
              >
                <span
                  className="bx--checkbox-label-text"
                >
                  Save as my default view
                </span>
              </label>
            </div>
            <div
              className="bx--form-item bx--checkbox-wrapper iot--save-view-modal__public-checkbox"
            >
              <input
                checked={false}
                className="bx--checkbox"
                data-testid="TableSaveViewModal-form-public-checkbox"
                disabled={false}
                id="save-view-modal-public-checkbox-label"
                name="isPublic"
                onChange={[Function]}
                type="checkbox"
              />
              <label
                className="bx--checkbox-label"
                htmlFor="save-view-modal-public-checkbox-label"
                title={null}
              >
                <span
                  className="bx--checkbox-label-text"
                >
                  Public view
                </span>
              </label>
            </div>
          </fieldset>
        </form>
      </div>
      <div
        className="bx--modal-footer iot--composed-modal-footer bx--btn-set"
      >
        <button
          aria-describedby={null}
          aria-pressed={null}
          className="iot--btn bx--btn bx--btn--secondary"
          data-testid="TableSaveViewModal-modal-secondary-button"
          disabled={false}
          onBlur={[Function]}
          onClick={[Function]}
          onFocus={[Function]}
          onMouseEnter={[Function]}
          onMouseLeave={[Function]}
          tabIndex={0}
          type="button"
        >
          Cancel
        </button>
        <button
          aria-describedby={null}
          aria-pressed={null}
          className="iot--btn bx--btn bx--btn--primary bx--btn--disabled"
          data-testid="TableSaveViewModal-modal-primary-button"
          disabled={true}
          onBlur={[Function]}
          onClick={[Function]}
          onFocus={[Function]}
          onMouseEnter={[Function]}
          onMouseLeave={[Function]}
          tabIndex={0}
          type="button"
        >
          Save
        </button>
      </div>
    </div>
    <span
      className="bx--visually-hidden"
      role="link"
      tabIndex="0"
    >
      Focus sentinel
    </span>
  </div>
</div>
`;

exports[`Storybook Snapshot tests and console checks Storyshots 1 - Watson IoT/Table/TableSaveViewModal Prefilled 1`] = `
<div
  className="storybook-container"
>
  <div
    className="bx--modal is-visible iot--composed-modal"
    data-floating-menu-container={true}
    data-testid="TableSaveViewModal"
    onBlur={[Function]}
    onClick={[Function]}
    onClose={[Function]}
    onKeyDown={[Function]}
    onTransitionEnd={[Function]}
    open={true}
    role="presentation"
  >
    <span
      className="bx--visually-hidden"
      role="link"
      tabIndex="0"
    >
      Focus sentinel
    </span>
    <div
      aria-modal="true"
      className="bx--modal-container"
      role="dialog"
    >
      <div
        className="bx--modal-header"
      >
        <h3
          className="bx--modal-header__heading bx--type-beta"
        >
          Save new view
        </h3>
        <button
          aria-label="Close"
          className="bx--modal-close"
          onClick={[Function]}
          title="Close"
          type="button"
        >
          <svg
            aria-hidden={true}
            className="bx--modal-close__icon"
            fill="currentColor"
            focusable="false"
            height={20}
            preserveAspectRatio="xMidYMid meet"
            viewBox="0 0 32 32"
            width={20}
            xmlns="http://www.w3.org/2000/svg"
          >
            <path
              d="M24 9.4L22.6 8 16 14.6 9.4 8 8 9.4 14.6 16 8 22.6 9.4 24 16 17.4 22.6 24 24 22.6 17.4 16 24 9.4z"
            />
          </svg>
        </button>
      </div>
      <div
        className="bx--modal-content"
      >
        <p
          className="iot--save-view-modal__body-text"
        >
          You can save the current view's settings including applied filters and search.
        </p>
        <form
          data-testid="TableSaveViewModal-form"
          onSubmit={[Function]}
        >
          <div
            className="bx--form-item bx--text-input-wrapper"
          >
            <label
              className="bx--label"
              htmlFor="save-view-modal-view-title"
            >
              View title
            </label>
            <div
              className="bx--text-input__field-outer-wrapper"
            >
              <div
                className="bx--text-input__field-wrapper"
                data-invalid={null}
              >
                <input
                  className="bx--text-input bx--text__input"
                  data-testid="TableSaveViewModal-form-title-input"
                  disabled={false}
                  id="save-view-modal-view-title"
                  name="title"
                  onChange={[Function]}
                  onClick={[Function]}
                  type="text"
                  value="My view 1"
                />
              </div>
            </div>
          </div>
          <p
            className="iot--save-view-modal__view-description"
          />
          <fieldset
            className="bx--fieldset"
          >
            <div
              className="bx--form-item bx--checkbox-wrapper iot--save-view-modal__default-view-checkbox"
            >
              <input
                checked={true}
                className="bx--checkbox"
                data-testid="TableSaveViewModal-form-default-checkbox"
                disabled={false}
                id="save-view-modal-default-checkbox-label"
                name="isDefault"
                onChange={[Function]}
                type="checkbox"
              />
              <label
                className="bx--checkbox-label"
                htmlFor="save-view-modal-default-checkbox-label"
                title={null}
              >
                <span
                  className="bx--checkbox-label-text"
                >
                  Save as my default view
                </span>
              </label>
            </div>
            <div
              className="bx--form-item bx--checkbox-wrapper iot--save-view-modal__public-checkbox"
            >
              <input
                checked={false}
                className="bx--checkbox"
                data-testid="TableSaveViewModal-form-public-checkbox"
                disabled={false}
                id="save-view-modal-public-checkbox-label"
                name="isPublic"
                onChange={[Function]}
                type="checkbox"
              />
              <label
                className="bx--checkbox-label"
                htmlFor="save-view-modal-public-checkbox-label"
                title={null}
              >
                <span
                  className="bx--checkbox-label-text"
                >
                  Public view
                </span>
              </label>
            </div>
          </fieldset>
        </form>
      </div>
      <div
        className="bx--modal-footer iot--composed-modal-footer bx--btn-set"
      >
        <button
          aria-describedby={null}
          aria-pressed={null}
          className="iot--btn bx--btn bx--btn--secondary"
          data-testid="TableSaveViewModal-modal-secondary-button"
          disabled={false}
          onBlur={[Function]}
          onClick={[Function]}
          onFocus={[Function]}
          onMouseEnter={[Function]}
          onMouseLeave={[Function]}
          tabIndex={0}
          type="button"
        >
          Cancel
        </button>
        <button
          aria-describedby={null}
          aria-pressed={null}
          className="iot--btn bx--btn bx--btn--primary"
          data-testid="TableSaveViewModal-modal-primary-button"
          disabled={false}
          onBlur={[Function]}
          onClick={[Function]}
          onFocus={[Function]}
          onMouseEnter={[Function]}
          onMouseLeave={[Function]}
          tabIndex={0}
          type="button"
        >
          Save
        </button>
      </div>
    </div>
    <span
      className="bx--visually-hidden"
      role="link"
      tabIndex="0"
    >
      Focus sentinel
    </span>
  </div>
</div>
`;<|MERGE_RESOLUTION|>--- conflicted
+++ resolved
@@ -110,11 +110,7 @@
               onAnimationEnd={[Function]}
             >
               <button
-<<<<<<< HEAD
-                aria-controls="accordion-item-1455"
-=======
-                aria-controls="accordion-item-1494"
->>>>>>> a7a6627e
+                aria-controls="accordion-item-1495"
                 aria-expanded={false}
                 className="bx--accordion__heading"
                 onClick={[Function]}
@@ -144,11 +140,7 @@
               </button>
               <div
                 className="bx--accordion__content"
-<<<<<<< HEAD
-                id="accordion-item-1455"
-=======
-                id="accordion-item-1494"
->>>>>>> a7a6627e
+                id="accordion-item-1495"
               >
                 <p>
                   Lorem ipsum dolor sit amet, consectetur adipiscing elit, sed do eiusmod tempor incididunt ut labore et dolore magna aliqua.
@@ -160,11 +152,7 @@
               onAnimationEnd={[Function]}
             >
               <button
-<<<<<<< HEAD
-                aria-controls="accordion-item-1456"
-=======
-                aria-controls="accordion-item-1495"
->>>>>>> a7a6627e
+                aria-controls="accordion-item-1496"
                 aria-expanded={false}
                 className="bx--accordion__heading"
                 onClick={[Function]}
@@ -194,11 +182,7 @@
               </button>
               <div
                 className="bx--accordion__content"
-<<<<<<< HEAD
-                id="accordion-item-1456"
-=======
-                id="accordion-item-1495"
->>>>>>> a7a6627e
+                id="accordion-item-1496"
               >
                 <p>
                   Ut enim ad minim veniam, quis nostrud exercitation ullamco laboris nisi ut aliquip ex ea commodo consequat.
