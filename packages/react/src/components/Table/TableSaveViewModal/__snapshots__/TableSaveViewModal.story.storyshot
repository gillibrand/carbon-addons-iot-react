--- conflicted
+++ resolved
@@ -118,11 +118,7 @@
                 onAnimationEnd={[Function]}
               >
                 <button
-<<<<<<< HEAD
-                  aria-controls="accordion-item-108"
-=======
-                  aria-controls="accordion-item-118"
->>>>>>> 9becccc8
+                  aria-controls="accordion-item-111"
                   aria-expanded={false}
                   className="bx--accordion__heading"
                   onClick={[Function]}
@@ -152,11 +148,7 @@
                 </button>
                 <div
                   className="bx--accordion__content"
-<<<<<<< HEAD
-                  id="accordion-item-108"
-=======
-                  id="accordion-item-118"
->>>>>>> 9becccc8
+                  id="accordion-item-111"
                 >
                   <p>
                     Lorem ipsum dolor sit amet, consectetur adipiscing elit, sed do eiusmod tempor incididunt ut labore et dolore magna aliqua.
@@ -168,11 +160,7 @@
                 onAnimationEnd={[Function]}
               >
                 <button
-<<<<<<< HEAD
-                  aria-controls="accordion-item-109"
-=======
-                  aria-controls="accordion-item-119"
->>>>>>> 9becccc8
+                  aria-controls="accordion-item-112"
                   aria-expanded={false}
                   className="bx--accordion__heading"
                   onClick={[Function]}
@@ -202,11 +190,7 @@
                 </button>
                 <div
                   className="bx--accordion__content"
-<<<<<<< HEAD
-                  id="accordion-item-109"
-=======
-                  id="accordion-item-119"
->>>>>>> 9becccc8
+                  id="accordion-item-112"
                 >
                   <p>
                     Ut enim ad minim veniam, quis nostrud exercitation ullamco laboris nisi ut aliquip ex ea commodo consequat.
