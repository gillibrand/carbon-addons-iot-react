--- conflicted
+++ resolved
@@ -8,13 +8,7 @@
 import TableSaveViewModal from './TableSaveViewModal';
 
 export default {
-<<<<<<< HEAD
-  title: 'Watson IoT/Table/TableSaveViewModal',
-=======
-  title: __DEV__
-    ? '1 - Watson IoT/⚠️ Table/TableSaveViewModal'
-    : '1 - Watson IoT/Table/TableSaveViewModal',
->>>>>>> b1cff5ec
+  title: '1 - Watson IoT/Table/TableSaveViewModal',
 
   parameters: {
     component: TableSaveViewModal,
