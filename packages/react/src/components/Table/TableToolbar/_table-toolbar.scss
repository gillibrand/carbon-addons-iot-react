@use '../../../globals/theme';
@use '../../../globals/spacing';
@use '../../../globals/vars';
@use '../../../globals/typography';
@use './table-toolbar-svg-button';
@use './advanced-filter-flyout';

div.#{vars.$prefix}--toolbar-action.#{vars.$prefix}--toolbar-search-container-expandable {
  > div.#{vars.$prefix}--search.#{vars.$prefix}--search--sm.table-toolbar-search {
    flex-grow: 2;
  }
}

.#{vars.$iot-prefix}--table-toolbar-secondary-title {
  padding: spacing.$spacing-05;
  @include typography.type-style('productive-heading-01');
  overflow: hidden;
  text-overflow: ellipsis;
  white-space: nowrap;
}

.#{vars.$iot-prefix}--table-toolbar {
  width: 100%;
  padding-top: spacing.$spacing-01;
}

<<<<<<< HEAD
.#{vars.$iot-prefix}--table-toolbar-content {
=======
.#{$prefix}--table-toolbar {
  height: $spacing-09;
}

.#{$iot-prefix}--table-toolbar-content {
>>>>>>> 16b32569
  flex: 1;
  font-size: 0.875rem;
  // Z-index higher than 1 is needed to have Dropdown components correctly show
  // the listbox on top of the relatively positioned table columns and reszie handle.
  z-index: 2;
}

.#{vars.$prefix}--batch-actions:not(.#{vars.$prefix}--batch-actions--active)
  ~ .#{vars.$prefix}--toolbar-content {
  // The carbon clip-path is hiding the menus for Dropdowns placed in the toolbar,
  // but the clip-path is only needed when batch actions are active.
  clip-path: unset;
}

.#{vars.$iot-prefix}--table-batch-actions {
  z-index: 3;

  & + .#{vars.$prefix}--toolbar-action {
    padding: 0;
  }
<<<<<<< HEAD

  // TODO - remove this entire selector once we've upgraded to Carbon v10.18.0+
  // https://github.com/carbon-design-system/carbon/pull/6660
  .#{vars.$prefix}--action-list {
    position: absolute;
    right: 0;
  }

  // TODO - remove this entire selector once we've upgraded to Carbon v10.18.0+
  // https://github.com/carbon-design-system/carbon/pull/6660
  .#{vars.$prefix}--batch-summary {
    position: absolute;
    left: 0;
  }
=======
>>>>>>> 16b32569
}

.#{vars.$iot-prefix}--table-tooltip-container {
  padding: spacing.$spacing-05 0;
}

.#{vars.$iot-prefix}--table-row-edit-actions {
  display: flex;
  justify-content: flex-end;
  flex-grow: 1;
  padding: spacing.$spacing-03;
}

html[dir='rtl'] {
  .#{vars.$iot-prefix}--table-batch-actions {
    .#{vars.$prefix}--action-list {
      left: 0;
      right: auto;
    }

    .#{vars.$prefix}--batch-summary {
      left: auto;
      margin-left: 0;
      margin-right: spacing.$spacing-05;
      right: 0;
    }

    .#{vars.$prefix}--btn--primary.#{vars.$prefix}--batch-summary__cancel::before {
      left: auto;
      right: 0;
    }
  }
}

.#{vars.$iot-prefix}--table-toolbar-aggregations__overflow-menu {
  min-height: spacing.$spacing-09;
  width: spacing.$spacing-09;
}

.#{vars.$iot-prefix}--table-toolbar-aggregations__overflow-icon {
  height: initial;
  width: initial;
}<|MERGE_RESOLUTION|>--- conflicted
+++ resolved
@@ -24,19 +24,15 @@
   padding-top: spacing.$spacing-01;
 }
 
-<<<<<<< HEAD
-.#{vars.$iot-prefix}--table-toolbar-content {
-=======
-.#{$prefix}--table-toolbar {
-  height: $spacing-09;
+.#{vars.$prefix}--table-toolbar {
+  height: spacing.$spacing-09;
 }
 
-.#{$iot-prefix}--table-toolbar-content {
->>>>>>> 16b32569
+.#{vars.$iot-prefix}--table-toolbar-content {
   flex: 1;
   font-size: 0.875rem;
   // Z-index higher than 1 is needed to have Dropdown components correctly show
-  // the listbox on top of the relatively positioned table columns and reszie handle.
+  // the listbox on top of the relatively positioned table columns and resize handle.
   z-index: 2;
 }
 
@@ -53,23 +49,6 @@
   & + .#{vars.$prefix}--toolbar-action {
     padding: 0;
   }
-<<<<<<< HEAD
-
-  // TODO - remove this entire selector once we've upgraded to Carbon v10.18.0+
-  // https://github.com/carbon-design-system/carbon/pull/6660
-  .#{vars.$prefix}--action-list {
-    position: absolute;
-    right: 0;
-  }
-
-  // TODO - remove this entire selector once we've upgraded to Carbon v10.18.0+
-  // https://github.com/carbon-design-system/carbon/pull/6660
-  .#{vars.$prefix}--batch-summary {
-    position: absolute;
-    left: 0;
-  }
-=======
->>>>>>> 16b32569
 }
 
 .#{vars.$iot-prefix}--table-tooltip-container {
