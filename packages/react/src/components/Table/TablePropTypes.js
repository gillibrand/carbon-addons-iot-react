import PropTypes from 'prop-types';

import { SvgPropType } from '../../constants/SharedPropTypes';
import deprecate from '../../internal/deprecate';
import { bundledIconNames } from '../../utils/bundledIcons';

export const RowActionPropTypes = PropTypes.arrayOf(
  PropTypes.shape({
    /** Unique id of the action */
    id: PropTypes.string.isRequired,
    /** icon ultimately gets passed through all the way to <Button>, or is rendered in the OverflowMenu, this definition handles both cases, including custom svg as a function */
    renderIcon: PropTypes.oneOfType([
      PropTypes.shape({
        width: PropTypes.string,
        height: PropTypes.string,
        viewBox: PropTypes.string.isRequired,
        svgData: SvgPropType.isRequired,
      }),
      PropTypes.oneOf(bundledIconNames),
      PropTypes.node,
      PropTypes.object,
      PropTypes.func,
    ]),
    disabled: PropTypes.bool,
    labelText: PropTypes.string,
    /** Action should go into the overflow menu, not be rendered inline in the row */
    isOverflow: PropTypes.bool,
    hasDivider: PropTypes.bool,
    isDelete: PropTypes.bool,
    isEdit: PropTypes.bool,
  })
);

export const RowActionErrorPropTypes = PropTypes.shape({
  title: PropTypes.node,
  message: PropTypes.node,
  learnMoreURL: PropTypes.string,
});

export const RowActionsStatePropTypes = PropTypes.arrayOf(
  PropTypes.shape({
    rowId: PropTypes.string,
    isRunning: PropTypes.bool,
    isEditMode: PropTypes.bool,
    error: RowActionErrorPropTypes,
  })
);

export const EmptyStatePropTypes = PropTypes.oneOfType([
  PropTypes.shape({
    message: PropTypes.node.isRequired,
    messageBody: PropTypes.node,
    /* Show a different message if no content is in the table matching the filters */
    messageWithFilters: PropTypes.node,
    messageWithFiltersBody: PropTypes.node,
    /* If a label is not provided, no action button will be rendered */
    buttonLabel: PropTypes.node,
    /* Show a different button label if no content is in the table matching the filters */
    buttonLabelWithFilters: PropTypes.node,
  }),
  /* If a React element is provided, it will be rendered in place of the default */
  PropTypes.element,
]);

/** Construct ahead of time with correct content */
export const ExpandedRowsPropTypes = PropTypes.arrayOf(
  PropTypes.shape({
    rowId: PropTypes.string,
    content: PropTypes.node,
  })
);

export const TableRowPropTypes = PropTypes.arrayOf(
  PropTypes.shape({
    /** id is sent back on each event callback as users interact with the row */
    id: PropTypes.string.isRequired,
    /** {key: value} object where each key is a column identifier so that it can be dynamically ordered and value is the underlying data value of the each field.
     * If the item is a boolean, string, or number, it can be searched, filtered, and sorted. Else, it will not be able to. */
    values: PropTypes.objectOf(PropTypes.any).isRequired,
    /** Optional array of rows (TableDataPropTypes) nested beneath this one */
    children: PropTypes.oneOfType([
      PropTypes.array, // an array of TableRowPropTypes or elements
    ]),
    /** Optional list of actions visible on row hover or expansion */
    rowActions: RowActionPropTypes,
    /** is this particular row selectable */
    isSelectable: PropTypes.bool,
    /** boolean to define load more row */
    hasLoadMore: PropTypes.bool,
  })
);

export const TableColumnsPropTypes = PropTypes.arrayOf(
  PropTypes.shape({
    id: PropTypes.string.isRequired,
    name: PropTypes.string.isRequired,
    isSortable: PropTypes.bool,
    /** optional sort function for this column, called back with the column to sort on and the in-memory data as parameters
     * { columnId: PropTypes.string, direction: PropTypes.oneOf(['ASC','DESC']), data: PropTypes.array }
     * You should return the updated data
     */
    sortFunction: PropTypes.func,
    width: PropTypes.string, // ex: 150px, or 2rem
    align: PropTypes.oneOf(['start', 'center', 'end']), // ex: start, center, end
    /** for each column you can register a render callback function that is called with this object payload
     * {
     *    value: PropTypes.any (current cell value),
     *    columnId: PropTypes.string,
     *    rowId: PropTypes.string,
     *    row: PropTypes.object like this {col: value, col2: value}
     * }, you should return the node that should render within that cell */
    renderDataFunction: PropTypes.func,
    /** tooltip to show with the column, for instance to provide more information */
    tooltip: PropTypes.string,
    /**
     * If omitted, no filter input will be shown for this column
     */
    filter: PropTypes.shape({
      /** I18N text for the filter */
      placeholderText: PropTypes.string,
      /** if isMultiselect is true, the table is filtered based on a multiselect */
      isMultiselect: PropTypes.bool,
      options: PropTypes.arrayOf(
        PropTypes.shape({
          id: PropTypes.oneOfType([PropTypes.string, PropTypes.number, PropTypes.bool]).isRequired,
          text: PropTypes.string.isRequired,
        })
      ),
      /** custom filtration function, called back with (columnValue, filterValue) */
      filterFunction: PropTypes.func,
    }),

    /**
     * If omitted, column overflow menu will not render
     */
    overflowMenuItems: PropTypes.arrayOf(
      PropTypes.shape({
        id: PropTypes.oneOfType([PropTypes.string, PropTypes.number, PropTypes.bool]).isRequired,
        text: PropTypes.string.isRequired,
      })
    ),
  })
);

export const I18NPropTypes = PropTypes.shape({
  /** pagination */
  pageBackwardAria: PropTypes.string,
  pageForwardAria: PropTypes.string,
  pageNumberAria: PropTypes.string,
  itemsPerPage: PropTypes.string,
  /** (min, max, total) => `${min}-${max} of ${total} items` */
  itemsRangeWithTotal: PropTypes.func,
  /** (current, total) => `${current} of ${total} pages` */
  /** table body */
  pageRange: PropTypes.func,
  overflowMenuAria: PropTypes.string,
  clickToExpandAria: PropTypes.string,
  clickToCollapseAria: PropTypes.string,
  selectAllAria: PropTypes.string,
  selectRowAria: PropTypes.string,
  /** toolbar */
  searchLabel: PropTypes.string,
  searchPlaceholder: PropTypes.string,
  clearAllFilters: PropTypes.string,
  columnSelectionButtonAria: PropTypes.string,
  columnSelectionConfig: PropTypes.string,
  filterButtonAria: PropTypes.string,
  editButtonAria: PropTypes.string,
  clearFilterAria: PropTypes.string,
  filterAria: PropTypes.string,
  downloadIconDescription: PropTypes.string,
  openMenuAria: PropTypes.string,
  closeMenuAria: PropTypes.string,
  clearSelectionAria: PropTypes.string,
  batchCancel: PropTypes.string,
  toolbarLabelAria: PropTypes.string,
  /** String 'items selected' or function receiving the selectedCount as param:
   * (selectedCount) => `${selectedCount} items selected` */
  itemsSelected: PropTypes.oneOfType([PropTypes.string, PropTypes.func]),
  /** String 'item selected' or function receiving the selectedCount as param:
   * (selectedCount) => `${selectedCount} item selected` */
  itemSelected: PropTypes.oneOfType([PropTypes.string, PropTypes.func]),
  /** Row actions in table body */
  /** I18N label for in progress */
  inProgressText: PropTypes.string,
  /** I18N label for action failed */
  actionFailedText: PropTypes.string,
  /** I18N label for learn more */
  learnMoreText: PropTypes.string,
  /** I18N label for dismiss */
  dismissText: PropTypes.string,
  filterNone: PropTypes.string,
  filterAscending: PropTypes.string,
  filterDescending: PropTypes.string,
  rowCountInHeader: PropTypes.func,
  toggleAggregations: PropTypes.string,
  multiSortModalTitle: PropTypes.string,
  multiSortModalPrimaryLabel: PropTypes.string,
  multiSortModalSecondaryLabel: PropTypes.string,
  multiSortModalClearLabel: PropTypes.string,
  multiSortSelectColumnLabel: PropTypes.string,
  multiSortSelectColumnSortByTitle: PropTypes.string,
  multiSortSelectColumnThenByTitle: PropTypes.string,
  multiSortDirectionLabel: PropTypes.string,
  multiSortDirectionTitle: PropTypes.string,
  multiSortAddColumn: PropTypes.string,
  multiSortRemoveColumn: PropTypes.string,
  multiSortAscending: PropTypes.string,
  multiSortDescending: PropTypes.string,
  multiSortCloseModal: PropTypes.string,
  multiSortOpenMenu: PropTypes.string,
  multiSortCloseMenu: PropTypes.string,
  multiSortDragHandle: PropTypes.string,
  /** I18N label for load more row */
  loadMoreText: PropTypes.string,
});

export const defaultI18NPropTypes = {
  /** pagination */
  pageBackwardAria: 'Previous page',
  pageForwardAria: 'Next page',
  pageNumberAria: 'Page Number',
  itemsPerPage: 'Items per page:',
  itemsRangeWithTotal: (min, max, total) => `${min}–${max} of ${total} items`,
  pageRange: (current, total) => `${current} of ${total} pages`,
  /** table body */
  overflowMenuAria: 'More actions',
  clickToExpandAria: 'Click to expand content',
  clickToCollapseAria: 'Click to collapse content',
  selectAllAria: 'Select all items',
  selectRowAria: 'Select row',
  /** toolbar */
  clearAllFilters: 'Clear all filters',
  columnSelectionButtonAria: 'Column Selection',
  columnSelectionConfig: 'Manage columns',
  filterButtonAria: 'Filters',
  editButtonAria: 'Edit rows',
  searchLabel: 'Search',
  searchPlaceholder: 'Search',
  clearFilterAria: 'Clear filter',
  filterAria: 'Filter',
  openMenuAria: 'Open menu',
  closeMenuAria: 'Close menu',
  clearSelectionAria: 'Clear selection',
  batchCancel: 'Cancel',
  itemsSelected: (selectedCount) => `${selectedCount} items selected`,
  itemSelected: (selectedCount) => `${selectedCount} item selected`,
  applyButtonText: 'Apply filters',
  cancelButtonText: 'Cancel',
  advancedFilterLabelText: 'Select an existing filter or',
  createNewAdvancedFilterText: 'create a new advanced filter',
  advancedFilterPlaceholderText: 'Select a filter',
  simpleFiltersTabLabel: 'Simple filters',
  advancedFiltersTabLabel: 'Advanced filters',
  /** empty state */
  emptyMessage: 'There is no data',
  emptyMessageWithFilters: 'No results match the current filters',
  emptyButtonLabel: 'Create some data',
  emptyButtonLabelWithFilters: 'Clear all filters',
  filterNone: 'Unsort rows by this header',
  filterAscending: 'Sort rows by this header in ascending order',
  filterDescending: 'Sort rows by this header in descending order',
  rowCountInHeader: (totalRowCount) => `Results: ${totalRowCount}`,
  toggleAggregations: 'Toggle aggregations',
  multiSortModalTitle: 'Select columns to sort',
  multiSortModalPrimaryLabel: 'Sort',
  multiSortModalSecondaryLabel: 'Cancel',
  multiSortSelectColumnLabel: 'Select a column',
  multiSortSelectColumnSortByTitle: 'Sort by',
  multiSortSelectColumnThenByTitle: 'Then by',
  multiSortDirectionLabel: 'Select a direction',
  multiSortDirectionTitle: 'Sort order',
  multiSortAddColumn: 'Add column',
  multiSortRemoveColumn: 'Remove column',
  multiSortAscending: 'Ascending',
  multiSortDescending: 'Descending',
  multiSortCloseModal: 'Close',
  multiSortOpenMenu: 'Open menu',
  multiSortCloseMenu: 'Close menu',
  multiSortDragHandle: 'Drag handle',
};

export const TableSearchPropTypes = PropTypes.shape({
  value: deprecate(
    PropTypes.string,
    '\n The prop `value` has been deprecated in favor of `defaultValue`'
  ),
  defaultValue: PropTypes.string,
  defaultExpanded: PropTypes.bool,
  onChange: PropTypes.func,
  onExpand: PropTypes.func,
});

/** Which toolbar is currently active */
export const ActiveTableToolbarPropType = PropTypes.oneOf(['column', 'filter', 'rowEdit']);

export const TableSortPropType = PropTypes.shape({
  columnId: PropTypes.string,
  direction: PropTypes.oneOf(['NONE', 'ASC', 'DESC']),
});

<<<<<<< HEAD
/** How should long cell texts be handled, the implicit default is wrapping */
export const CellTextOverflowPropType = PropTypes.oneOf(['grow', 'truncate', 'wrap']);
=======
/** Specify the properties of each column group in the table */
export const TableColumnGroupPropType = PropTypes.arrayOf(
  PropTypes.shape({
    id: PropTypes.string,
    name: PropTypes.string,
  })
);

/** Specify the order, visibility and group belonging of the table columns */
export const TableOrderingPropType = PropTypes.arrayOf(
  PropTypes.shape({
    columnId: PropTypes.string.isRequired,
    /* Visibility of column in table, defaults to false */
    isHidden: PropTypes.bool,
    /* The id of the column group this column belongs to if any */
    columnGroupId: PropTypes.string,
  })
);

export const TableFiltersPropType = PropTypes.arrayOf(
  PropTypes.shape({
    columnId: PropTypes.string.isRequired,
    value: PropTypes.oneOfType([
      PropTypes.string,
      PropTypes.number,
      PropTypes.bool,
      PropTypes.arrayOf(PropTypes.string),
    ]).isRequired,
  })
);
>>>>>>> c3f84ebc
<|MERGE_RESOLUTION|>--- conflicted
+++ resolved
@@ -299,10 +299,9 @@
   direction: PropTypes.oneOf(['NONE', 'ASC', 'DESC']),
 });
 
-<<<<<<< HEAD
 /** How should long cell texts be handled, the implicit default is wrapping */
 export const CellTextOverflowPropType = PropTypes.oneOf(['grow', 'truncate', 'wrap']);
-=======
+
 /** Specify the properties of each column group in the table */
 export const TableColumnGroupPropType = PropTypes.arrayOf(
   PropTypes.shape({
@@ -332,5 +331,4 @@
       PropTypes.arrayOf(PropTypes.string),
     ]).isRequired,
   })
-);
->>>>>>> c3f84ebc
+);