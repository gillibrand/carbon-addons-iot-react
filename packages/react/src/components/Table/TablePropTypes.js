--- conflicted
+++ resolved
@@ -225,13 +225,10 @@
   toolbarTooltipLabel: PropTypes.string,
   /** tooltip text for filter row icon button */
   filterRowIconDescription: PropTypes.string,
-<<<<<<< HEAD
+  /** button label for batch action overflow menu */
+  batchActionsOverflowMenuText: PropTypes.string,
   /** overflow menu text callback for truncated filter tags */
   filterTagsOverflowMenuText: PropTypes.oneOfType([PropTypes.func, PropTypes.string]),
-=======
-  /** button label for batch action overflow menu */
-  batchActionsOverflowMenuText: PropTypes.string,
->>>>>>> d0878c18
 });
 
 export const defaultI18NPropTypes = {
