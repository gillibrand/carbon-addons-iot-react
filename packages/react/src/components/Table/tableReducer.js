import update from 'immutability-helper';
import isNil from 'lodash/isNil';
import isEmpty from 'lodash/isEmpty';
import get from 'lodash/get';
import find from 'lodash/find';
import { firstBy } from 'thenby';

import {
  getSortedData,
  caseInsensitiveSearch,
  sortTableData,
} from '../../utils/componentUtilityFunctions';

import {
  TABLE_PAGE_CHANGE,
  TABLE_FILTER_APPLY,
  TABLE_TOOLBAR_TOGGLE,
  TABLE_FILTER_CLEAR,
  TABLE_ACTION_CANCEL,
  TABLE_ACTION_APPLY,
  TABLE_COLUMN_SORT,
  TABLE_ROW_SELECT,
  TABLE_ROW_SELECT_ALL,
  TABLE_ROW_EXPAND,
  TABLE_ROW_ACTION_START,
  TABLE_ROW_ACTION_EDIT,
  TABLE_ROW_ACTION_COMPLETE,
  TABLE_ROW_ACTION_ERROR,
  TABLE_COLUMN_ORDER,
  TABLE_COLUMN_RESIZE,
  TABLE_REGISTER,
  TABLE_SEARCH_APPLY,
  TABLE_ADVANCED_FILTER_REMOVE,
  TABLE_ADVANCED_FILTER_CHANGE,
  TABLE_ADVANCED_FILTER_CREATE,
  TABLE_ADVANCED_FILTER_TOGGLE,
  TABLE_ADVANCED_FILTER_CANCEL,
  TABLE_ADVANCED_FILTER_APPLY,
<<<<<<< HEAD
  TABLE_TOGGLE_AGGREGATIONS,
=======
  TABLE_MULTI_SORT_TOGGLE_MODAL,
  TABLE_MULTI_SORT_SAVE,
  TABLE_MULTI_SORT_CANCEL,
  TABLE_MULTI_SORT_ADD_COLUMN,
  TABLE_MULTI_SORT_REMOVE_COLUMN,
  TABLE_MULTI_SORT_CLEAR,
>>>>>>> 105c0b4e
} from './tableActionCreators';
import { baseTableReducer } from './baseTableReducer';

/**
 * Default function to compare value 1 and 2
 * @param {*} value1, filter value
 * @param {*} value2, actual
 * returns true if value1 contains value2 for strings, and true if value1 === value2 for numbers
 */
export const defaultComparison = (value1, value2) =>
  !isNil(value1) && typeof value1 === 'number' // only if the column value filter is not null/undefined
    ? value1 === Number(value2) // for a number type, attempt to convert filter to number and direct compare
    : !isNil(value1) && // type string do a lowercase includes comparison
      caseInsensitiveSearch([value1?.toString()], value2?.toString());

export const runSimpleFilters = (data, filters, columns) => {
  return data.filter(({ values }) =>
    // return false if a value doesn't match a valid filter
    filters.reduce((acc, { columnId, value }) => {
      if (
        typeof value === 'number' ||
        typeof value === 'string' ||
        typeof value === 'boolean' ||
        Array.isArray(value)
      ) {
        if (!isNil(columns)) {
          const { filter } = find(columns, { id: columnId }) || {};
          const filterFunction = filter?.filterFunction;
          if (Array.isArray(value) && !isEmpty(value)) {
            return (
              acc &&
              (filterFunction
                ? filterFunction(values[columnId], value)
                : value.includes(values[columnId]))
            );
          }
          return (
            acc &&
            (filterFunction
              ? filterFunction(values[columnId], value)
              : defaultComparison(values[columnId], value))
          );
        }
        if (Array.isArray(value) && !isEmpty(value)) {
          return acc && value.includes(values[columnId]);
        }
        return acc && defaultComparison(values[columnId], value);
      }
      return false;
    }, true)
  );
};

const operands = {
  NEQ: (a, b) => a !== b,
  LT: (a, b) => a < b,
  LTOET: (a, b) => a <= b,
  EQ: (a, b) => a === b,
  GTOET: (a, b) => a >= b,
  GT: (a, b) => a > b,
  CONTAINS: (a, b) => a.includes(b),
};

/**
 * Recursively check each rule and determine if it's a normal rule or a ruleGroup.
 * If it's a group dig deeper into the tree passing the values and logic down as we go.
 * If it's a normal rule just run `every` on all the rules for 'ALL' logic and `some`
 * for 'ANY' logic.
 *
 * @param {string} logic 'ALL' or 'ANY'
 * @param {Array<Object>} rules Array of all the rules in this group
 * @param {object} values The values for each column in this row of the data
 *
 * @returns boolean
 */
const reduceRuleGroup = (logic, rules, values) => {
  const processRules = ({
    columnId,
    operand,
    groupLogic: childLogic,
    rules: childRules,
    value: filterValue,
  }) => {
    if (childLogic && Array.isArray(childRules)) {
      return reduceRuleGroup(childLogic, childRules, values);
    }

    const columnValue = values[columnId]?.toString();
    const comparitor = operands[operand];

    return comparitor(columnValue, filterValue);
  };

  if (logic === 'ALL') {
    return rules.every(processRules);
  }

  if (logic === 'ANY') {
    return rules.some(processRules);
  }

  return false;
};

/**
 * Loop through all the currently active advanced filters TREATING THEM AS 'AND' CONDITIONS
 * to determine which rows should be shown.
 *
 * @param {Array<Object>} data tableData
 * @param {Array<{filterId: string; filterTitleText: string; filterRules: Object}>} advancedFilters All the currently active filters
 * @returns boolean
 */
export const runAdvancedFilters = (data, advancedFilters) => {
  return data.filter(({ values }) => {
    return advancedFilters.every(({ filterRules: { groupLogic, rules } }) => {
      return reduceRuleGroup(groupLogic, rules, values);
    });
  });
};

/**
 * Little utility to filter data
 * @param {Array<Object>} data data to filter
 * @param {Array<{columnId: string, value: any}>} filters
 * @param {Array<Object>} columns AKA headers
 */
export const filterData = (data, filters, columns, advancedFilters) => {
  const hasSimpleFilters = Array.isArray(filters) && filters.length;
  const hasAdvancedFilters = Array.isArray(advancedFilters) && advancedFilters.length;

  if (!hasSimpleFilters && !hasAdvancedFilters) {
    return data;
  }

  if (!hasAdvancedFilters) {
    return runSimpleFilters(data, filters, columns);
  }

  if (!hasSimpleFilters) {
    return runAdvancedFilters(data, advancedFilters);
  }

  return runSimpleFilters(runAdvancedFilters(data, advancedFilters), filters, columns);
};

// Little utility to search
export const searchData = (data, searchString) =>
  searchString && searchString !== ''
    ? data.filter((
        { values } // globally check row values for a match
      ) =>
        // eslint-disable-next-line array-callback-return, consistent-return
        Object.values(values).find((value) => {
          if (
            typeof value === 'number' ||
            typeof value === 'string' ||
            typeof value === 'boolean'
          ) {
            if (!isNil(value)) {
              return caseInsensitiveSearch([value.toString()], searchString.toString());
            }
          }
        })
      )
    : data;

export const getCustomColumnSort = (columns, columnId) => {
  const currentlySortedColumn =
    columnId && columns && columns.find((column) => column.id === columnId);
  return currentlySortedColumn && currentlySortedColumn.sortFunction; // see if there's a custom sort function passed
};

/**
 * multi-sort helper for more readable code.
 *
 * @param {array} sort An array of sort objects [{columnId: string, direction: 'ASC' | 'DESC'}]
 * @param {array} columns An array of table columns matching the table column prop
 * @param {array} data An array of row data for the Table
 *
 * @returns the table data sorted by multiple dimensions
 */
const handleMultiSort = (sort, columns, data) => {
  // setup the stack with a inert firstBy, so that we can jump straight into the
  // thenBys below from the sort array
  let sortStack = firstBy(() => 0);
  sort.forEach(({ columnId, direction }) => {
    const customSortFn = getCustomColumnSort(columns, columnId);
    if (customSortFn) {
      const sortedValues = customSortFn({ data, columnId, direction }).map(({ values }) => values);
      sortStack = sortStack.thenBy((row) => row.values[columnId], {
        cmp: (a, b) => {
          return (
            sortedValues.findIndex((row) => row[columnId] === a) -
            sortedValues.findIndex((row) => row[columnId] === b)
          );
        },
      });
    } else {
      sortStack = sortStack.thenBy((row) => row.values[columnId], {
        cmp: sortTableData(columnId),
        direction: direction === 'ASC' ? 'asc' : 'desc',
      });
    }
  });

  return data.sort(sortStack);
};

// little utility to both sort and filter
export const filterSearchAndSort = (
  data,
  sort = {},
  search = {},
  filters = [],
  columns,
  advancedFilters = []
) => {
  const { value: searchValue } = search;
  const filteredData = filterData(data, filters, columns, advancedFilters);
  const searchedData =
    searchValue && searchValue !== '' ? searchData(filteredData, searchValue) : filteredData;

  if (isEmpty(sort)) {
    return searchedData;
  }

  if (Array.isArray(sort)) {
    return handleMultiSort(sort, columns, searchedData);
  }

  const { columnId, direction } = sort;
  return getCustomColumnSort(columns, columnId)
    ? getCustomColumnSort(columns, columnId)({ data: searchedData, columnId, direction })
    : getSortedData(searchedData, columnId, direction);
};

/** This reducer handles sort, filter and search that needs data otherwise it proxies for the baseTableReducer */
export const tableReducer = (state = {}, action) => {
  switch (action.type) {
    // Filter Actions
    case TABLE_FILTER_APPLY: {
      const newFilters = Object.entries(action.payload)
        .map(([key, value]) =>
          value !== ''
            ? {
                columnId: key,
                value,
              }
            : null
        )
        .filter((i) => i);

      return baseTableReducer(
        update(state, {
          view: {
            table: {
              filteredData: {
                $set: filterSearchAndSort(
                  state.data,
                  get(state, 'view.table.sort'),
                  get(state, 'view.toolbar.search'),
                  newFilters,
                  get(state, 'columns')
                ),
              },
            },
          },
        }),
        action
      );
    }
    case TABLE_FILTER_CLEAR:
      return baseTableReducer(
        update(state, {
          view: {
            selectedAdvancedFilterIds: {
              $set: [],
            },
            table: {
              filteredData: {
                $set: filterSearchAndSort(
                  state.data,
                  get(state, 'view.table.sort'),
                  get(state, 'view.toolbar.search'),
                  [],
                  get(state, 'columns'),
                  []
                ),
              },
            },
          },
        }),
        action
      );
    case TABLE_SEARCH_APPLY: {
      // Quick search should search within the filtered and sorted data
      const data = filterSearchAndSort(
        state.data,
        get(state, 'view.table.sort'),
        { value: action.payload },
        get(state, 'view.filters'),
        get(state, 'columns')
      );
      return baseTableReducer(
        update(state, {
          view: {
            table: {
              filteredData: {
                $set: data,
              },
            },
          },
        }),
        action
      );
    }

    // Batch Actions
    case TABLE_ACTION_CANCEL:
      return baseTableReducer(state, action);
    case TABLE_ACTION_APPLY: {
      const { filteredData } = state.view.table;
      const data = filteredData || state.data;
      // only update the data and filtered data if deleted
      if (action.payload === 'delete') {
        return baseTableReducer(
          update(state, {
            data: {
              $set: state.data.filter((i) => !state.view.table.selectedIds.includes(i.id)),
            },
            view: {
              table: {
                filteredData: {
                  $set: data.filter((i) => !state.view.table.selectedIds.includes(i.id)),
                },
              },
            },
          }),
          action
        );
      }
      return baseTableReducer(state, action);
    }
    // Column operations
    case TABLE_COLUMN_SORT: {
      // TODO should check that columnId actually is valid
      const columnId = action.payload;
      const sorts = ['NONE', 'ASC', 'DESC'];
      const currentSort = get(state, 'view.table.sort');
      const isInMultiSort =
        Array.isArray(currentSort) && currentSort.some((column) => column.columnId === columnId);
      const currentSortDir = isInMultiSort
        ? currentSort.find((sort) => sort.columnId === columnId).direction
        : currentSort && currentSort.columnId === columnId
        ? currentSort.direction
        : 'NONE';

      const nextSortDir = isInMultiSort
        ? currentSortDir === 'ASC'
          ? 'DESC'
          : 'ASC'
        : sorts[(sorts.findIndex((i) => i === currentSortDir) + 1) % sorts.length];

      // validate if there is any column of timestamp type
      const isTimestampColumn =
        action.columns &&
        action.columns.filter((column) => column.id === columnId && column.type === 'TIMESTAMP')
          .length > 0;

      const customColumnSort = getCustomColumnSort(get(state, 'columns'), columnId);

      let filteredData;
      let nextSort;
      if (isInMultiSort) {
        nextSort = currentSort.reduce((carry, column) => {
          if (column.columnId === columnId) {
            return [...carry, { ...column, direction: nextSortDir }];
          }

          return [...carry, column];
        }, []);
        filteredData = handleMultiSort(nextSort, state.columns, state.data);
      } else {
        filteredData =
          nextSortDir !== 'NONE'
            ? customColumnSort // if there's a custom column sort apply it
              ? customColumnSort({
                  data: state.view.table.filteredData || state.data,
                  columnId,
                  direction: nextSortDir,
                })
              : getSortedData(
                  state.view.table.filteredData || state.data,
                  columnId,
                  nextSortDir,
                  isTimestampColumn
                )
            : filterData(state.data, state.view.filters, state.columns); // reset to original filters
      }
      return baseTableReducer(
        update(state, {
          view: {
            table: {
              filteredData: {
                $set: filteredData,
              },
            },
          },
        }),
        action
      );
    }

    case TABLE_ROW_SELECT: {
      const data = state.view.table.filteredData || state.data;
      return baseTableReducer({ ...state, data }, action);
    }
    case TABLE_ROW_SELECT_ALL: {
      const data = state.view.table.filteredData || state.data;
      return baseTableReducer({ ...state, data }, action);
    }
    // By default we need to setup our sorted and filteredData and turn off the loading state
    case TABLE_REGISTER: {
      const updatedData = action.payload.data || state.data;
      const { view, totalItems, hasUserViewManagement } = action.payload;
      const { pageSize, pageSizes } = get(view, 'pagination') || {};
      const paginationFromState = get(state, 'view.pagination');
      const initialDefaultSearch =
        get(view, 'toolbar.search.defaultValue') || get(view, 'toolbar.search.value');
      // update the column ordering if I'm passed new columns
      // but only if hasUserViewManagement is not active.
      const ordering = hasUserViewManagement
        ? get(state, 'view.table.ordering')
        : get(view, 'table.ordering') || get(state, 'view.table.ordering');

      // update the search if a new one is passed
      const searchFromState = get(state, 'view.toolbar.search');

      // if hasUserViewManagement is active we rely on defaultValue
      const searchTermFromState = hasUserViewManagement
        ? searchFromState?.defaultValue
        : searchFromState?.value;

      const pagination = get(state, 'view.pagination')
        ? {
            totalItems: { $set: totalItems || updatedData.length },
            pageSize: { $set: paginationFromState.pageSize || pageSize },
            pageSizes: { $set: pageSizes },
          }
        : {};

      const advancedFilters = get(view, 'advancedFilters', []);
      const selectedAdvancedFilterIds =
        get(view, 'selectedAdvancedFilterIds') || get(state, 'view.selectedAdvancedFilterIds', []);
      const selectedAdvancedFilters = advancedFilters.filter((advFilter) =>
        selectedAdvancedFilterIds.includes(advFilter.filterId)
      );
      return update(state, {
        data: {
          $set: updatedData,
        },
        view: {
          pagination,
          advancedFilters: {
            $set: advancedFilters,
          },
          toolbar: {
            initialDefaultSearch: { $set: initialDefaultSearch },
            search: { $set: searchFromState },
          },
          table: {
            ordering: { $set: ordering },
            filteredData: {
              $set: filterSearchAndSort(
                updatedData,
                get(state, 'view.table.sort'),
                { value: searchTermFromState },
                get(state, 'view.filters'),
                get(state, 'columns'),
                selectedAdvancedFilters
              ),
            },
            loadingState: {
              $set: {
                isLoading: action.payload.isLoading,
                rowCount: get(state, 'view.table.loadingState.rowCount') || 0,
              },
            },
            // Reset the selection to the previous values
            selectedIds: {
              $set: view ? view.table.selectedIds : [],
            },
            isSelectAllIndeterminate: {
              $set: view ? view.table.isSelectAllIndeterminate : false,
            },
            isSelectAllSelected: {
              $set: view ? view.table.isSelectAllSelected : false,
            },
          },
        },
      });
    }

    case TABLE_ADVANCED_FILTER_TOGGLE: {
      const isOpen = state.view.toolbar.advancedFilterFlyoutOpen === true;
      return update(state, {
        view: {
          toolbar: {
            $set: {
              advancedFilterFlyoutOpen: !isOpen,
            },
          },
        },
      });
    }
    case TABLE_ADVANCED_FILTER_REMOVE: {
      const { filterId } = action.payload;
      const newSelectedFilters = state.view.selectedAdvancedFilterIds.filter(
        (id) => id !== filterId
      );
      return update(state, {
        view: {
          selectedAdvancedFilterIds: {
            $set: newSelectedFilters,
          },
        },
      });
    }

    case TABLE_ADVANCED_FILTER_CHANGE: {
      return state;
    }

    case TABLE_ADVANCED_FILTER_CREATE: {
      return state;
    }

    case TABLE_ADVANCED_FILTER_CANCEL: {
      const isOpen = state.view.toolbar.advancedFilterFlyoutOpen === true;
      return update(state, {
        view: {
          toolbar: {
            $set: {
              advancedFilterFlyoutOpen: !isOpen,
            },
          },
        },
      });
    }

    case TABLE_ADVANCED_FILTER_APPLY: {
      const newSimpleFilters = Object.entries(action.payload?.simple ?? {})
        .map(([key, value]) =>
          value !== ''
            ? {
                columnId: key,
                value,
              }
            : null
        )
        .filter((i) => i);

      const newAdvancedFilters = state.view.advancedFilters.filter((advFilter) =>
        action?.payload?.advanced?.filterIds?.includes(advFilter.filterId)
      );

      return baseTableReducer(
        update(state, {
          view: {
            selectedAdvancedFilterIds: {
              $set: newAdvancedFilters.map((advFilter) => advFilter.filterId),
            },
            table: {
              filteredData: {
                $set: filterSearchAndSort(
                  state.data,
                  get(state, 'view.table.sort'),
                  get(state, 'view.toolbar.search'),
                  newSimpleFilters,
                  get(state, 'columns'),
                  newAdvancedFilters
                ),
              },
            },
            toolbar: {
              advancedFilterFlyoutOpen: {
                $set: false,
              },
            },
          },
        }),
        action
      );
    }

<<<<<<< HEAD
    case TABLE_TOGGLE_AGGREGATIONS: {
      return update(state, {
        view: {
          aggregations: {
            isHidden: {
              $set: !state.view.aggregations.isHidden,
            },
          },
        },
      });
    }

=======
    case TABLE_MULTI_SORT_TOGGLE_MODAL: {
      return update(state, {
        view: {
          table: {
            showMultiSortModal: {
              $set: !state.view.table.showMultiSortModal,
            },
          },
        },
      });
    }

    case TABLE_MULTI_SORT_SAVE: {
      return update(state, {
        view: {
          table: {
            sort: {
              $set: action.payload,
            },
            filteredData: {
              $set: filterSearchAndSort(
                state.data,
                action.payload,
                get(state, 'view.toolbar.search'),
                get(state, 'view.filters'),
                get(state, 'columns'),
                get(state, 'view.advancedFilters')
              ),
            },
            showMultiSortModal: {
              $set: false,
            },
          },
        },
      });
    }

    case TABLE_MULTI_SORT_CANCEL: {
      return update(state, {
        view: {
          table: {
            showMultiSortModal: {
              $set: false,
            },
          },
        },
      });
    }

    case TABLE_MULTI_SORT_CLEAR: {
      return update(state, {
        view: {
          table: {
            showMultiSortModal: {
              $set: false,
            },
            sort: {
              $set: undefined,
            },
            filteredData: {
              $set: filterData(state.data, state.view.filters, state.columns),
            },
          },
        },
      });
    }

    case TABLE_MULTI_SORT_ADD_COLUMN: {
      return state;
    }

    case TABLE_MULTI_SORT_REMOVE_COLUMN: {
      return state;
    }

>>>>>>> 105c0b4e
    // Actions that are handled by the base reducer
    case TABLE_PAGE_CHANGE:
    case TABLE_ROW_ACTION_START:
    case TABLE_ROW_ACTION_EDIT:
    case TABLE_ROW_ACTION_COMPLETE:
    case TABLE_ROW_ACTION_ERROR:
    case TABLE_TOOLBAR_TOGGLE:
    case TABLE_COLUMN_ORDER:
    case TABLE_ROW_EXPAND:
    case TABLE_COLUMN_RESIZE:
      return baseTableReducer(state, action);
    default:
      return state;
  }
};<|MERGE_RESOLUTION|>--- conflicted
+++ resolved
@@ -36,16 +36,13 @@
   TABLE_ADVANCED_FILTER_TOGGLE,
   TABLE_ADVANCED_FILTER_CANCEL,
   TABLE_ADVANCED_FILTER_APPLY,
-<<<<<<< HEAD
   TABLE_TOGGLE_AGGREGATIONS,
-=======
   TABLE_MULTI_SORT_TOGGLE_MODAL,
   TABLE_MULTI_SORT_SAVE,
   TABLE_MULTI_SORT_CANCEL,
   TABLE_MULTI_SORT_ADD_COLUMN,
   TABLE_MULTI_SORT_REMOVE_COLUMN,
   TABLE_MULTI_SORT_CLEAR,
->>>>>>> 105c0b4e
 } from './tableActionCreators';
 import { baseTableReducer } from './baseTableReducer';
 
@@ -641,7 +638,6 @@
       );
     }
 
-<<<<<<< HEAD
     case TABLE_TOGGLE_AGGREGATIONS: {
       return update(state, {
         view: {
@@ -654,7 +650,6 @@
       });
     }
 
-=======
     case TABLE_MULTI_SORT_TOGGLE_MODAL: {
       return update(state, {
         view: {
@@ -730,7 +725,6 @@
       return state;
     }
 
->>>>>>> 105c0b4e
     // Actions that are handled by the base reducer
     case TABLE_PAGE_CHANGE:
     case TABLE_ROW_ACTION_START:
