// Jest Snapshot v1, https://goo.gl/fbAQLP

exports[`Storybook Snapshot tests and console checks Storyshots 1 - Watson IoT/Table/Column customization Playground 1`] = `
<div
  className="storybook-container"
>
  <div
    style={
      Object {
        "width": "auto",
      }
    }
  >
    <div
      className="iot--table-container bx--data-table-container"
      data-testid="null-table-container"
    >
      <section
        aria-label="data table toolbar"
        className="bx--table-toolbar"
        data-testid="null-table-toolbar"
      >
        <div
          aria-hidden={true}
          className="bx--batch-actions iot--table-batch-actions"
          data-testid="null-table-toolbar-batch-actions"
          onScroll={[Function]}
        >
          <div
            className="bx--batch-summary"
          >
            <p
              className="bx--batch-summary__para"
            >
              <span
                dir="auto"
              >
                0 items selected
              </span>
            </p>
          </div>
          <div
            className="bx--action-list"
          >
            <button
              aria-describedby={null}
              aria-pressed={null}
              className="bx--batch-summary__cancel bx--btn bx--btn--primary"
              disabled={false}
              onBlur={[Function]}
              onClick={[Function]}
              onFocus={[Function]}
              onMouseEnter={[Function]}
              onMouseLeave={[Function]}
              tabIndex={-1}
              type="button"
            >
              Cancel
            </button>
          </div>
        </div>
        <div
          className="bx--toolbar-content iot--table-toolbar-content"
          data-testid="null-table-toolbar-content"
        >
          <button
            aria-describedby={null}
            className="iot--btn bx--btn bx--btn--ghost bx--tooltip--hidden bx--btn--icon-only bx--tooltip__trigger bx--tooltip--a11y bx--btn--icon-only--top bx--tooltip--align-center"
            data-testid="Button"
            disabled={false}
            onBlur={[Function]}
            onClick={[Function]}
            onFocus={[Function]}
            onMouseEnter={[Function]}
            onMouseLeave={[Function]}
            tabIndex={0}
            type="button"
          >
            <div
              className="bx--assistive-text"
              onMouseEnter={[Function]}
            >
              Customize columns
            </div>
            <svg
              aria-hidden="true"
              aria-label="Customize columns"
              className="bx--btn__icon"
              fill="currentColor"
              focusable="false"
              height={20}
              preserveAspectRatio="xMidYMid meet"
              role="img"
              viewBox="0 0 32 32"
              width={20}
              xmlns="http://www.w3.org/2000/svg"
            >
              <path
                d="M24 4H26V28H24zM18 6V26H14V6h4m0-2H14a2 2 0 00-2 2V26a2 2 0 002 2h4a2 2 0 002-2V6a2 2 0 00-2-2zM6 4H8V28H6z"
              />
            </svg>
          </button>
        </div>
      </section>
      <div
        className="addons-iot-table-container"
      >
        <div
          className="bx--data-table-content"
        >
          <table
            className="bx--data-table iot--data-table--resize iot--data-table--fixed bx--data-table--no-border"
            data-testid={null}
            id={null}
            title={null}
          >
            <thead
              data-testid="null-table-head"
              onMouseMove={[Function]}
              onMouseUp={[Function]}
            >
              <tr>
                <th
                  align="start"
                  className="table-header-label-start iot--table-head--table-header iot--table-header-resize iot--table-head--table-header--with-overflow"
                  data-column="string"
                  data-floating-menu-container={true}
                  data-testid="null-table-head-column-string"
                  id="column-string"
                  scope="col"
                  style={
                    Object {
                      "width": 150,
                    }
                  }
                >
                  <span
                    className="bx--table-header-label"
                  >
                    <span
                      className=""
                      title="String"
                    >
                      String
                    </span>
                    <button
                      aria-expanded={false}
                      aria-haspopup={true}
                      aria-label="open and close list of options"
                      className="iot--table-head--overflow bx--overflow-menu bx--overflow-menu--lg"
                      data-testid="table-head--overflow"
                      onClick={[Function]}
                      onClose={[Function]}
                      onKeyDown={[Function]}
                      open={false}
                      type="button"
                    >
                      <svg
                        aria-label="open and close list of options"
                        className="bx--overflow-menu__icon"
                        fill="currentColor"
                        focusable="false"
                        height={16}
                        preserveAspectRatio="xMidYMid meet"
                        role="img"
                        viewBox="0 0 32 32"
                        width={16}
                        xmlns="http://www.w3.org/2000/svg"
                      >
                        <circle
                          cx="16"
                          cy="8"
                          r="2"
                        />
                        <circle
                          cx="16"
                          cy="16"
                          r="2"
                        />
                        <circle
                          cx="16"
                          cy="24"
                          r="2"
                        />
                        <title>
                          open and close list of options
                        </title>
                      </svg>
                    </button>
                    <div
                      aria-label="Resize column"
                      className="iot--column-resize-handle"
                      onClick={[Function]}
                      onMouseDown={[Function]}
                      role="button"
                      style={
                        Object {
                          "left": "auto",
                          "width": 4,
                        }
                      }
                      tabIndex="0"
                    />
                  </span>
                </th>
                <th
                  align="start"
                  className="table-header-label-start iot--table-head--table-header iot--table-header-resize iot--table-head--table-header--with-overflow"
                  data-column="date"
                  data-floating-menu-container={true}
                  data-testid="null-table-head-column-date"
                  id="column-date"
                  scope="col"
                  style={
                    Object {
                      "width": 150,
                    }
                  }
                >
                  <span
                    className="bx--table-header-label"
                  >
                    <span
                      className=""
                      title="Date"
                    >
                      Date
                    </span>
                    <button
                      aria-expanded={false}
                      aria-haspopup={true}
                      aria-label="open and close list of options"
                      className="iot--table-head--overflow bx--overflow-menu bx--overflow-menu--lg"
                      data-testid="table-head--overflow"
                      onClick={[Function]}
                      onClose={[Function]}
                      onKeyDown={[Function]}
                      open={false}
                      type="button"
                    >
                      <svg
                        aria-label="open and close list of options"
                        className="bx--overflow-menu__icon"
                        fill="currentColor"
                        focusable="false"
                        height={16}
                        preserveAspectRatio="xMidYMid meet"
                        role="img"
                        viewBox="0 0 32 32"
                        width={16}
                        xmlns="http://www.w3.org/2000/svg"
                      >
                        <circle
                          cx="16"
                          cy="8"
                          r="2"
                        />
                        <circle
                          cx="16"
                          cy="16"
                          r="2"
                        />
                        <circle
                          cx="16"
                          cy="24"
                          r="2"
                        />
                        <title>
                          open and close list of options
                        </title>
                      </svg>
                    </button>
                    <div
                      aria-label="Resize column"
                      className="iot--column-resize-handle"
                      onClick={[Function]}
                      onMouseDown={[Function]}
                      role="button"
                      style={
                        Object {
                          "left": "auto",
                          "width": 4,
                        }
                      }
                      tabIndex="0"
                    />
                  </span>
                </th>
                <th
                  align="start"
                  className="table-header-label-start iot--table-head--table-header iot--table-header-resize iot--table-head--table-header--with-overflow"
                  data-column="select"
                  data-floating-menu-container={true}
                  data-testid="null-table-head-column-select"
                  id="column-select"
                  scope="col"
                  style={
                    Object {
                      "width": 150,
                    }
                  }
                >
                  <span
                    className="bx--table-header-label"
                  >
                    <span
                      className=""
                      title="Select"
                    >
                      Select
                    </span>
                    <button
                      aria-expanded={false}
                      aria-haspopup={true}
                      aria-label="open and close list of options"
                      className="iot--table-head--overflow bx--overflow-menu bx--overflow-menu--lg"
                      data-testid="table-head--overflow"
                      onClick={[Function]}
                      onClose={[Function]}
                      onKeyDown={[Function]}
                      open={false}
                      type="button"
                    >
                      <svg
                        aria-label="open and close list of options"
                        className="bx--overflow-menu__icon"
                        fill="currentColor"
                        focusable="false"
                        height={16}
                        preserveAspectRatio="xMidYMid meet"
                        role="img"
                        viewBox="0 0 32 32"
                        width={16}
                        xmlns="http://www.w3.org/2000/svg"
                      >
                        <circle
                          cx="16"
                          cy="8"
                          r="2"
                        />
                        <circle
                          cx="16"
                          cy="16"
                          r="2"
                        />
                        <circle
                          cx="16"
                          cy="24"
                          r="2"
                        />
                        <title>
                          open and close list of options
                        </title>
                      </svg>
                    </button>
                    <div
                      aria-label="Resize column"
                      className="iot--column-resize-handle"
                      onClick={[Function]}
                      onMouseDown={[Function]}
                      role="button"
                      style={
                        Object {
                          "left": "auto",
                          "width": 4,
                        }
                      }
                      tabIndex="0"
                    />
                  </span>
                </th>
                <th
                  align="start"
                  className="table-header-label-start iot--table-head--table-header iot--table-header-resize iot--table-head--table-header--with-overflow"
                  data-column="status"
                  data-floating-menu-container={true}
                  data-testid="null-table-head-column-status"
                  id="column-status"
                  scope="col"
                  style={
                    Object {
                      "width": 150,
                    }
                  }
                >
                  <span
                    className="bx--table-header-label"
                  >
                    <span
                      className=""
                      title="Status"
                    >
                      Status
                    </span>
                    <button
                      aria-expanded={false}
                      aria-haspopup={true}
                      aria-label="open and close list of options"
                      className="iot--table-head--overflow bx--overflow-menu bx--overflow-menu--lg"
                      data-testid="table-head--overflow"
                      onClick={[Function]}
                      onClose={[Function]}
                      onKeyDown={[Function]}
                      open={false}
                      type="button"
                    >
                      <svg
                        aria-label="open and close list of options"
                        className="bx--overflow-menu__icon"
                        fill="currentColor"
                        focusable="false"
                        height={16}
                        preserveAspectRatio="xMidYMid meet"
                        role="img"
                        viewBox="0 0 32 32"
                        width={16}
                        xmlns="http://www.w3.org/2000/svg"
                      >
                        <circle
                          cx="16"
                          cy="8"
                          r="2"
                        />
                        <circle
                          cx="16"
                          cy="16"
                          r="2"
                        />
                        <circle
                          cx="16"
                          cy="24"
                          r="2"
                        />
                        <title>
                          open and close list of options
                        </title>
                      </svg>
                    </button>
                    <div
                      aria-label="Resize column"
                      className="iot--column-resize-handle"
                      onClick={[Function]}
                      onMouseDown={[Function]}
                      role="button"
                      style={
                        Object {
                          "left": "auto",
                          "width": 4,
                        }
                      }
                      tabIndex="0"
                    />
                  </span>
                </th>
                <th
                  align="start"
                  className="table-header-label-start iot--table-head--table-header iot--table-header-resize iot--table-head--table-header--with-overflow"
                  data-column="number"
                  data-floating-menu-container={true}
                  data-testid="null-table-head-column-number"
                  id="column-number"
                  scope="col"
                  style={
                    Object {
                      "width": 150,
                    }
                  }
                >
                  <span
                    className="bx--table-header-label"
                  >
                    <span
                      className=""
                      title="Number"
                    >
                      Number
                    </span>
                    <button
                      aria-expanded={false}
                      aria-haspopup={true}
                      aria-label="open and close list of options"
                      className="iot--table-head--overflow bx--overflow-menu bx--overflow-menu--lg"
                      data-testid="table-head--overflow"
                      onClick={[Function]}
                      onClose={[Function]}
                      onKeyDown={[Function]}
                      open={false}
                      type="button"
                    >
                      <svg
                        aria-label="open and close list of options"
                        className="bx--overflow-menu__icon"
                        fill="currentColor"
                        focusable="false"
                        height={16}
                        preserveAspectRatio="xMidYMid meet"
                        role="img"
                        viewBox="0 0 32 32"
                        width={16}
                        xmlns="http://www.w3.org/2000/svg"
                      >
                        <circle
                          cx="16"
                          cy="8"
                          r="2"
                        />
                        <circle
                          cx="16"
                          cy="16"
                          r="2"
                        />
                        <circle
                          cx="16"
                          cy="24"
                          r="2"
                        />
                        <title>
                          open and close list of options
                        </title>
                      </svg>
                    </button>
                    <div
                      aria-label="Resize column"
                      className="iot--column-resize-handle"
                      onClick={[Function]}
                      onMouseDown={[Function]}
                      role="button"
                      style={
                        Object {
                          "left": "auto",
                          "width": 4,
                        }
                      }
                      tabIndex="0"
                    />
                  </span>
                </th>
                <th
                  className="iot--table-header-expander-column"
                  data-testid="null-table-head-expander-column"
                  scope="col"
                  style={Object {}}
                >
                  <span
                    className="bx--table-header-label"
                  >
                    
                  </span>
                </th>
              </tr>
            </thead>
            <tbody
              aria-live="polite"
              data-testid="null-table-body"
            >
              <tr
                className="iot--table__row iot--table__row--selectable"
                onClick={[Function]}
              >
                <td
                  align="start"
                  className="data-table-start"
                  data-column="string"
                  data-offset={0}
                  id="cell-table-52-row-0-string"
                  offset={0}
                >
                  <span
                    className="iot--table__cell__offset"
                    style={
                      Object {
                        "--row-nesting-offset": "0px",
                      }
                    }
                  >
                    <span
                      className=""
                      title="toyota toyota toyota 0"
                    >
                      toyota toyota toyota 0
                    </span>
                  </span>
                </td>
                <td
                  align="start"
                  className="data-table-start"
                  data-column="date"
                  data-offset={0}
                  id="cell-table-52-row-0-date"
                  offset={0}
                >
                  <span
                    className="iot--table__cell__offset"
                    style={
                      Object {
                        "--row-nesting-offset": "0px",
                      }
                    }
                  >
                    <span
                      className=""
                      title="1973-03-03T09:46:40.000Z"
                    >
                      1973-03-03T09:46:40.000Z
                    </span>
                  </span>
                </td>
                <td
                  align="start"
                  className="data-table-start"
                  data-column="select"
                  data-offset={0}
                  id="cell-table-52-row-0-select"
                  offset={0}
                >
                  <span
                    className="iot--table__cell__offset"
                    style={
                      Object {
                        "--row-nesting-offset": "0px",
                      }
                    }
                  >
                    <span
                      className=""
                      title="option-A"
                    >
                      option-A
                    </span>
                  </span>
                </td>
                <td
                  align="start"
                  className="data-table-start"
                  data-column="status"
                  data-offset={0}
                  id="cell-table-52-row-0-status"
                  offset={0}
                >
                  <span
                    className="iot--table__cell__offset"
                    style={
                      Object {
                        "--row-nesting-offset": "0px",
                      }
                    }
                  >
                    <span
                      className=""
                    >
                      <svg
                        height="10"
                        width="10"
                      >
                        <circle
                          cx="5"
                          cy="5"
                          fill="green"
                          r="3"
                          stroke="none"
                          strokeWidth="1"
                        />
                      </svg>
                    </span>
                  </span>
                </td>
                <td
                  align="start"
                  className="data-table-start"
                  data-column="number"
                  data-offset={0}
                  id="cell-table-52-row-0-number"
                  offset={0}
                >
                  <span
                    className="iot--table__cell__offset"
                    style={
                      Object {
                        "--row-nesting-offset": "0px",
                      }
                    }
                  />
                </td>
                <td />
              </tr>
              <tr
                className="iot--table__row iot--table__row--selectable"
                onClick={[Function]}
              >
                <td
                  align="start"
                  className="data-table-start"
                  data-column="string"
                  data-offset={0}
                  id="cell-table-52-row-1-string"
                  offset={0}
                >
                  <span
                    className="iot--table__cell__offset"
                    style={
                      Object {
                        "--row-nesting-offset": "0px",
                      }
                    }
                  >
                    <span
                      className=""
                      title="helping whiteboard as 1"
                    >
                      helping whiteboard as 1
                    </span>
                  </span>
                </td>
                <td
                  align="start"
                  className="data-table-start"
                  data-column="date"
                  data-offset={0}
                  id="cell-table-52-row-1-date"
                  offset={0}
                >
                  <span
                    className="iot--table__cell__offset"
                    style={
                      Object {
                        "--row-nesting-offset": "0px",
                      }
                    }
                  >
                    <span
                      className=""
                      title="1973-03-14T23:33:20.000Z"
                    >
                      1973-03-14T23:33:20.000Z
                    </span>
                  </span>
                </td>
                <td
                  align="start"
                  className="data-table-start"
                  data-column="select"
                  data-offset={0}
                  id="cell-table-52-row-1-select"
                  offset={0}
                >
                  <span
                    className="iot--table__cell__offset"
                    style={
                      Object {
                        "--row-nesting-offset": "0px",
                      }
                    }
                  >
                    <span
                      className=""
                      title="option-B"
                    >
                      option-B
                    </span>
                  </span>
                </td>
                <td
                  align="start"
                  className="data-table-start"
                  data-column="status"
                  data-offset={0}
                  id="cell-table-52-row-1-status"
                  offset={0}
                >
                  <span
                    className="iot--table__cell__offset"
                    style={
                      Object {
                        "--row-nesting-offset": "0px",
                      }
                    }
                  >
                    <span
                      className=""
                    >
                      <svg
                        height="10"
                        width="10"
                      >
                        <circle
                          cx="5"
                          cy="5"
                          fill="gray"
                          r="3"
                          stroke="none"
                          strokeWidth="1"
                        />
                      </svg>
                    </span>
                  </span>
                </td>
                <td
                  align="start"
                  className="data-table-start"
                  data-column="number"
                  data-offset={0}
                  id="cell-table-52-row-1-number"
                  offset={0}
                >
                  <span
                    className="iot--table__cell__offset"
                    style={
                      Object {
                        "--row-nesting-offset": "0px",
                      }
                    }
                  >
                    <span
                      className=""
                      title={1}
                    >
                      1
                    </span>
                  </span>
                </td>
                <td />
              </tr>
              <tr
                className="iot--table__row iot--table__row--selectable"
                onClick={[Function]}
              >
                <td
                  align="start"
                  className="data-table-start"
                  data-column="string"
                  data-offset={0}
                  id="cell-table-52-row-2-string"
                  offset={0}
                >
                  <span
                    className="iot--table__cell__offset"
                    style={
                      Object {
                        "--row-nesting-offset": "0px",
                      }
                    }
                  >
                    <span
                      className=""
                      title="whiteboard can eat 2"
                    >
                      whiteboard can eat 2
                    </span>
                  </span>
                </td>
                <td
                  align="start"
                  className="data-table-start"
                  data-column="date"
                  data-offset={0}
                  id="cell-table-52-row-2-date"
                  offset={0}
                >
                  <span
                    className="iot--table__cell__offset"
                    style={
                      Object {
                        "--row-nesting-offset": "0px",
                      }
                    }
                  >
                    <span
                      className=""
                      title="1973-04-18T16:53:20.000Z"
                    >
                      1973-04-18T16:53:20.000Z
                    </span>
                  </span>
                </td>
                <td
                  align="start"
                  className="data-table-start"
                  data-column="select"
                  data-offset={0}
                  id="cell-table-52-row-2-select"
                  offset={0}
                >
                  <span
                    className="iot--table__cell__offset"
                    style={
                      Object {
                        "--row-nesting-offset": "0px",
                      }
                    }
                  >
                    <span
                      className=""
                      title="option-C"
                    >
                      option-C
                    </span>
                  </span>
                </td>
                <td
                  align="start"
                  className="data-table-start"
                  data-column="status"
                  data-offset={0}
                  id="cell-table-52-row-2-status"
                  offset={0}
                >
                  <span
                    className="iot--table__cell__offset"
                    style={
                      Object {
                        "--row-nesting-offset": "0px",
                      }
                    }
                  >
                    <span
                      className=""
                    >
                      <svg
                        height="10"
                        width="10"
                      >
                        <circle
                          cx="5"
                          cy="5"
                          fill="red"
                          r="3"
                          stroke="none"
                          strokeWidth="1"
                        />
                      </svg>
                    </span>
                  </span>
                </td>
                <td
                  align="start"
                  className="data-table-start"
                  data-column="number"
                  data-offset={0}
                  id="cell-table-52-row-2-number"
                  offset={0}
                >
                  <span
                    className="iot--table__cell__offset"
                    style={
                      Object {
                        "--row-nesting-offset": "0px",
                      }
                    }
                  >
                    <span
                      className=""
                      title={4}
                    >
                      4
                    </span>
                  </span>
                </td>
                <td />
              </tr>
              <tr
                className="iot--table__row iot--table__row--selectable"
                onClick={[Function]}
              >
                <td
                  align="start"
                  className="data-table-start"
                  data-column="string"
                  data-offset={0}
                  id="cell-table-52-row-3-string"
                  offset={0}
                >
                  <span
                    className="iot--table__cell__offset"
                    style={
                      Object {
                        "--row-nesting-offset": "0px",
                      }
                    }
                  >
                    <span
                      className=""
                      title="as eat scott 3"
                    >
                      as eat scott 3
                    </span>
                  </span>
                </td>
                <td
                  align="start"
                  className="data-table-start"
                  data-column="date"
                  data-offset={0}
                  id="cell-table-52-row-3-date"
                  offset={0}
                >
                  <span
                    className="iot--table__cell__offset"
                    style={
                      Object {
                        "--row-nesting-offset": "0px",
                      }
                    }
                  >
                    <span
                      className=""
                      title="1973-06-15T13:46:40.000Z"
                    >
                      1973-06-15T13:46:40.000Z
                    </span>
                  </span>
                </td>
                <td
                  align="start"
                  className="data-table-start"
                  data-column="select"
                  data-offset={0}
                  id="cell-table-52-row-3-select"
                  offset={0}
                >
                  <span
                    className="iot--table__cell__offset"
                    style={
                      Object {
                        "--row-nesting-offset": "0px",
                      }
                    }
                  >
                    <span
                      className=""
                      title="option-A"
                    >
                      option-A
                    </span>
                  </span>
                </td>
                <td
                  align="start"
                  className="data-table-start"
                  data-column="status"
                  data-offset={0}
                  id="cell-table-52-row-3-status"
                  offset={0}
                >
                  <span
                    className="iot--table__cell__offset"
                    style={
                      Object {
                        "--row-nesting-offset": "0px",
                      }
                    }
                  >
                    <span
                      className=""
                    >
                      <svg
                        height="10"
                        width="10"
                      >
                        <circle
                          cx="5"
                          cy="5"
                          fill="green"
                          r="3"
                          stroke="none"
                          strokeWidth="1"
                        />
                      </svg>
                    </span>
                  </span>
                </td>
                <td
                  align="start"
                  className="data-table-start"
                  data-column="number"
                  data-offset={0}
                  id="cell-table-52-row-3-number"
                  offset={0}
                >
                  <span
                    className="iot--table__cell__offset"
                    style={
                      Object {
                        "--row-nesting-offset": "0px",
                      }
                    }
                  />
                </td>
                <td />
              </tr>
              <tr
                className="iot--table__row iot--table__row--selectable"
                onClick={[Function]}
              >
                <td
                  align="start"
                  className="data-table-start"
                  data-column="string"
                  data-offset={0}
                  id="cell-table-52-row-4-string"
                  offset={0}
                >
                  <span
                    className="iot--table__cell__offset"
                    style={
                      Object {
                        "--row-nesting-offset": "0px",
                      }
                    }
                  >
                    <span
                      className=""
                      title="can pinocchio whiteboard 4"
                    >
                      can pinocchio whiteboard 4
                    </span>
                  </span>
                </td>
                <td
                  align="start"
                  className="data-table-start"
                  data-column="date"
                  data-offset={0}
                  id="cell-table-52-row-4-date"
                  offset={0}
                >
                  <span
                    className="iot--table__cell__offset"
                    style={
                      Object {
                        "--row-nesting-offset": "0px",
                      }
                    }
                  >
                    <span
                      className=""
                      title="1973-09-04T14:13:20.000Z"
                    >
                      1973-09-04T14:13:20.000Z
                    </span>
                  </span>
                </td>
                <td
                  align="start"
                  className="data-table-start"
                  data-column="select"
                  data-offset={0}
                  id="cell-table-52-row-4-select"
                  offset={0}
                >
                  <span
                    className="iot--table__cell__offset"
                    style={
                      Object {
                        "--row-nesting-offset": "0px",
                      }
                    }
                  >
                    <span
                      className=""
                      title="option-B"
                    >
                      option-B
                    </span>
                  </span>
                </td>
                <td
                  align="start"
                  className="data-table-start"
                  data-column="status"
                  data-offset={0}
                  id="cell-table-52-row-4-status"
                  offset={0}
                >
                  <span
                    className="iot--table__cell__offset"
                    style={
                      Object {
                        "--row-nesting-offset": "0px",
                      }
                    }
                  >
                    <span
                      className=""
                    >
                      <svg
                        height="10"
                        width="10"
                      >
                        <circle
                          cx="5"
                          cy="5"
                          fill="gray"
                          r="3"
                          stroke="none"
                          strokeWidth="1"
                        />
                      </svg>
                    </span>
                  </span>
                </td>
                <td
                  align="start"
                  className="data-table-start"
                  data-column="number"
                  data-offset={0}
                  id="cell-table-52-row-4-number"
                  offset={0}
                >
                  <span
                    className="iot--table__cell__offset"
                    style={
                      Object {
                        "--row-nesting-offset": "0px",
                      }
                    }
                  >
                    <span
                      className=""
                      title={16}
                    >
                      16
                    </span>
                  </span>
                </td>
                <td />
              </tr>
            </tbody>
          </table>
        </div>
      </div>
    </div>
  </div>
  <div>
    <div
      className="bx--modal iot--column-customization-modal iot--composed-modal"
      data-floating-menu-container={true}
      data-testid="table-column-customization-modal"
      onBlur={[Function]}
      onClick={[Function]}
      onClose={[Function]}
      onKeyDown={[Function]}
      open={false}
      role="presentation"
    >
      <span
        className="bx--visually-hidden"
        role="link"
        tabIndex="0"
      >
        Focus sentinel
      </span>
      <div
        aria-label="Customize columns"
        aria-modal="true"
        className="bx--modal-container"
        role="dialog"
      >
        <div
          className="bx--modal-header"
        >
          <h2
            className="bx--modal-header__label bx--type-delta"
          >
            Customize columns
          </h2>
          <h3
            className="bx--modal-header__heading bx--type-beta"
          >
            Customize columns
          </h3>
          <p
            className="bx--modal-content__text"
          >
            Select the available columns to be displayed on the table. Drag the selected columns to reorder them.
          </p>
          <button
            aria-label="Close"
            className="bx--modal-close"
            onClick={[Function]}
            title="Close"
            type="button"
          >
            <svg
              aria-hidden={true}
              className="bx--modal-close__icon"
              fill="currentColor"
              focusable="false"
              height={20}
              preserveAspectRatio="xMidYMid meet"
              viewBox="0 0 32 32"
              width={20}
              xmlns="http://www.w3.org/2000/svg"
            >
              <path
                d="M24 9.4L22.6 8 16 14.6 9.4 8 8 9.4 14.6 16 8 22.6 9.4 24 16 17.4 22.6 24 24 22.6 17.4 16 24 9.4z"
              />
            </svg>
          </button>
        </div>
        <div
          className="bx--modal-content"
          style={
            Object {
              "maxHeight": "calc(0px - 3rem)",
            }
          }
        >
          <div
            className="iot--list-builder__container"
            data-testid="table-column-customization-modal-list-builder"
          >
            <div
              className="iot--list-builder__all"
              data-testid="table-column-customization-modal-list-builder__all"
            >
              <div
                className="iot--list iot--list--virtual"
                data-testid="list"
              >
                <div
                  className="iot--list-header-container"
                  data-testid="list-header"
                >
                  <div
                    className="iot--list-header"
                  >
                    <div
                      className="iot--list-header--title"
                    >
                      Available columns
                    </div>
                    <div
                      className="iot--list-header--btn-container"
                    />
                  </div>
                </div>
                <div
                  className="iot--list--content iot--list--content--virtual"
                  onScroll={[Function]}
                  style={
                    Object {
                      "WebkitOverflowScrolling": "touch",
                      "direction": "ltr",
                      "height": 0,
                      "overflow": "auto",
                      "position": "relative",
                      "width": undefined,
                      "willChange": "transform",
                    }
                  }
                >
                  <div
                    style={
                      Object {
                        "height": 320,
                        "pointerEvents": undefined,
                        "width": "100%",
                      }
                    }
                  >
                    <div
                      className="iot--list-item-parent"
                      style={
                        Object {
                          "height": 40,
                          "left": 0,
                          "position": "absolute",
                          "right": undefined,
                          "top": 0,
                          "width": "100%",
                        }
                      }
                    >
                      <div
                        className="iot--list-item iot--list-item__selectable iot--list-item__selected"
                        data-testid="list-item__selected"
                        onClick={[Function]}
                        onKeyPress={[Function]}
                        role="button"
                        tabIndex={-1}
                      >
                        <div
                          className="iot--list-item--content iot--list-item--content__selected"
                        >
                          <div
<<<<<<< HEAD
                            className="iot--list-item--content--icon iot--list-item--content--icon__left"
                          >
                            <div
                              className="bx--form-item bx--checkbox-wrapper"
                              onClick={[Function]}
=======
                            className="bx--form-item bx--checkbox-wrapper"
                          >
                            <input
                              checked={true}
                              className="bx--checkbox"
                              data-testid="string-checkbox"
                              disabled={false}
                              id="string-checkbox"
                              onChange={[Function]}
                              onClick={[Function]}
                              type="checkbox"
                            />
                            <label
                              className="bx--checkbox-label"
                              htmlFor="string-checkbox"
                              title={null}
>>>>>>> 5dd9c2a0
                            >
                              <input
                                checked={true}
                                className="bx--checkbox"
                                data-testid="string-checkbox"
                                disabled={false}
                                id="string-checkbox"
                                onChange={[Function]}
                                type="checkbox"
                              />
                              <label
                                className="bx--checkbox-label"
                                htmlFor="string-checkbox"
                                title={null}
                              >
                                <span
                                  className="bx--checkbox-label-text"
                                  dir="auto"
                                >
                                  
                                </span>
                              </label>
                            </div>
                          </div>
                          <div
                            className="iot--list-item--content--values"
                          >
                            <div
                              className="iot--list-item--content--values--main"
                            >
                              <div
                                className="iot--list-item--content--values--value"
                                title="String"
                              >
                                String
                              </div>
                            </div>
                          </div>
                        </div>
                      </div>
                    </div>
                    <div
                      className="iot--list-item-parent"
                      style={
                        Object {
                          "height": 40,
                          "left": 0,
                          "position": "absolute",
                          "right": undefined,
                          "top": 40,
                          "width": "100%",
                        }
                      }
                    >
                      <div
                        className="iot--list-item iot--list-item__selectable iot--list-item__selected"
                        data-testid="list-item__selected"
                        onClick={[Function]}
                        onKeyPress={[Function]}
                        role="button"
                        tabIndex={-1}
                      >
                        <div
                          className="iot--list-item--content iot--list-item--content__selected"
                        >
                          <div
<<<<<<< HEAD
                            className="iot--list-item--content--icon iot--list-item--content--icon__left"
                          >
                            <div
                              className="bx--form-item bx--checkbox-wrapper"
                              onClick={[Function]}
=======
                            className="bx--form-item bx--checkbox-wrapper"
                          >
                            <input
                              checked={true}
                              className="bx--checkbox"
                              data-testid="date-checkbox"
                              disabled={false}
                              id="date-checkbox"
                              onChange={[Function]}
                              onClick={[Function]}
                              type="checkbox"
                            />
                            <label
                              className="bx--checkbox-label"
                              htmlFor="date-checkbox"
                              title={null}
>>>>>>> 5dd9c2a0
                            >
                              <input
                                checked={true}
                                className="bx--checkbox"
                                data-testid="date-checkbox"
                                disabled={false}
                                id="date-checkbox"
                                onChange={[Function]}
                                type="checkbox"
                              />
                              <label
                                className="bx--checkbox-label"
                                htmlFor="date-checkbox"
                                title={null}
                              >
                                <span
                                  className="bx--checkbox-label-text"
                                  dir="auto"
                                >
                                  
                                </span>
                              </label>
                            </div>
                          </div>
                          <div
                            className="iot--list-item--content--values"
                          >
                            <div
                              className="iot--list-item--content--values--main"
                            >
                              <div
                                className="iot--list-item--content--values--value"
                                title="Date"
                              >
                                Date
                              </div>
                            </div>
                          </div>
                        </div>
                      </div>
                    </div>
                    <div
                      className="iot--list-item-parent"
                      style={
                        Object {
                          "height": 40,
                          "left": 0,
                          "position": "absolute",
                          "right": undefined,
                          "top": 80,
                          "width": "100%",
                        }
                      }
                    >
                      <div
                        className="iot--list-item iot--list-item__selectable iot--list-item__selected"
                        data-testid="list-item__selected"
                        onClick={[Function]}
                        onKeyPress={[Function]}
                        role="button"
                        tabIndex={-1}
                      >
                        <div
                          className="iot--list-item--content iot--list-item--content__selected"
                        >
                          <div
<<<<<<< HEAD
                            className="iot--list-item--content--icon iot--list-item--content--icon__left"
                          >
                            <div
                              className="bx--form-item bx--checkbox-wrapper"
                              onClick={[Function]}
=======
                            className="bx--form-item bx--checkbox-wrapper"
                          >
                            <input
                              checked={true}
                              className="bx--checkbox"
                              data-testid="select-checkbox"
                              disabled={false}
                              id="select-checkbox"
                              onChange={[Function]}
                              onClick={[Function]}
                              type="checkbox"
                            />
                            <label
                              className="bx--checkbox-label"
                              htmlFor="select-checkbox"
                              title={null}
>>>>>>> 5dd9c2a0
                            >
                              <input
                                checked={true}
                                className="bx--checkbox"
                                data-testid="select-checkbox"
                                disabled={false}
                                id="select-checkbox"
                                onChange={[Function]}
                                type="checkbox"
                              />
                              <label
                                className="bx--checkbox-label"
                                htmlFor="select-checkbox"
                                title={null}
                              >
                                <span
                                  className="bx--checkbox-label-text"
                                  dir="auto"
                                >
                                  
                                </span>
                              </label>
                            </div>
                          </div>
                          <div
                            className="iot--list-item--content--values"
                          >
                            <div
                              className="iot--list-item--content--values--main"
                            >
                              <div
                                className="iot--list-item--content--values--value"
                                title="Select"
                              >
                                Select
                              </div>
                            </div>
                          </div>
                        </div>
                      </div>
                    </div>
                  </div>
                </div>
              </div>
            </div>
            <div
              className="iot--list-builder__selected"
              data-testid="table-column-customization-modal-list-builder__selected"
            >
              <div
                className="iot--list"
                data-testid="list"
              >
                <div
                  className="iot--list-header-container"
                  data-testid="list-header"
                >
                  <div
                    className="iot--list-header"
                  >
                    <div
                      className="iot--list-header--title"
                    >
                      Selected columns
                    </div>
                    <div
                      className="iot--list-header--btn-container"
                    >
                      <button
                        aria-describedby={null}
                        aria-pressed={null}
                        className="iot--list-builder__reset-button iot--btn bx--btn bx--btn--sm bx--btn--ghost"
                        data-testid="table-column-customization-modal-list-builder__selected__reset-button"
                        disabled={false}
                        onBlur={[Function]}
                        onClick={[Function]}
                        onFocus={[Function]}
                        onMouseEnter={[Function]}
                        onMouseLeave={[Function]}
                        tabIndex={0}
                        type="button"
                      >
                        Reset
                        <svg
                          aria-hidden="true"
                          aria-label="Reset"
                          className="bx--btn__icon"
                          fill="currentColor"
                          focusable="false"
                          height={16}
                          preserveAspectRatio="xMidYMid meet"
                          role="img"
                          viewBox="0 0 32 32"
                          width={16}
                          xmlns="http://www.w3.org/2000/svg"
                        >
                          <path
                            d="M18,28A12,12,0,1,0,6,16v6.2L2.4,18.6,1,20l6,6,6-6-1.4-1.4L8,22.2V16H8A10,10,0,1,1,18,26Z"
                          />
                        </svg>
                      </button>
                    </div>
                  </div>
                </div>
                <div
                  className="iot--list--content"
                >
                  <div
                    className="iot--list-item-parent"
                    data-floating-menu-container={true}
                  >
                    <div
                      className="iot--list-item-editable--drag-container"
                      role="listitem"
                    >
                      <div
                        className="iot--list-item iot--list-item-editable"
                      >
                        <div
                          className="iot--list-item-editable--drag-preview"
                        >
                          String
                        </div>
                        <div
                          title="Drag handle"
                        >
                          <svg
                            aria-hidden={true}
                            className="iot--list-item--handle"
                            data-testid="list-item-editable"
                            fill="currentColor"
                            focusable="false"
                            height={16}
                            preserveAspectRatio="xMidYMid meet"
                            viewBox="0 0 32 32"
                            width={16}
                            xmlns="http://www.w3.org/2000/svg"
                          >
                            <path
                              d="M10 6H14V10H10zM18 6H22V10H18zM10 14H14V18H10zM18 14H22V18H18zM10 22H14V26H10zM18 22H22V26H18z"
                            />
                          </svg>
                        </div>
                        <div
                          className="iot--list-item--content"
                        >
                          <div
                            className="iot--list-item--content--values"
                          >
                            <div
                              className="iot--list-item--content--values--main"
                            >
                              <div
                                className="iot--list-item--content--values--value"
                                title="String"
                              >
                                String
                              </div>
                            </div>
                            <div
                              className="iot--list-item--content--row-actions"
                              onClick={[Function]}
                              onKeyPress={[Function]}
                            >
                              <button
                                aria-describedby={null}
                                className="iot--btn bx--btn bx--btn--sm bx--btn--ghost bx--tooltip--hidden bx--btn--icon-only bx--tooltip__trigger bx--tooltip--a11y bx--btn--icon-only--top bx--tooltip--align-center"
                                data-testid="table-column-customization-modal-list-builder-remove-button-string"
                                disabled={false}
                                onBlur={[Function]}
                                onClick={[Function]}
                                onFocus={[Function]}
                                onMouseEnter={[Function]}
                                onMouseLeave={[Function]}
                                tabIndex={0}
                                type="button"
                              >
                                <div
                                  className="bx--assistive-text"
                                  onMouseEnter={[Function]}
                                >
                                  Remove from list
                                </div>
                                <svg
                                  aria-hidden="true"
                                  aria-label="Remove from list"
                                  className="bx--btn__icon"
                                  fill="currentColor"
                                  focusable="false"
                                  height={16}
                                  preserveAspectRatio="xMidYMid meet"
                                  role="img"
                                  viewBox="0 0 32 32"
                                  width={16}
                                  xmlns="http://www.w3.org/2000/svg"
                                >
                                  <path
                                    d="M16,2C8.2,2,2,8.2,2,16s6.2,14,14,14s14-6.2,14-14S23.8,2,16,2z M16,28C9.4,28,4,22.6,4,16S9.4,4,16,4s12,5.4,12,12	S22.6,28,16,28z"
                                  />
                                  <path
                                    d="M21.4 23L16 17.6 10.6 23 9 21.4 14.4 16 9 10.6 10.6 9 16 14.4 21.4 9 23 10.6 17.6 16 23 21.4z"
                                  />
                                </svg>
                              </button>
                            </div>
                          </div>
                        </div>
                      </div>
                    </div>
                  </div>
                  <div
                    className="iot--list-item-parent"
                    data-floating-menu-container={true}
                  >
                    <div
                      className="iot--list-item-editable--drag-container"
                      role="listitem"
                    >
                      <div
                        className="iot--list-item iot--list-item-editable"
                      >
                        <div
                          className="iot--list-item-editable--drag-preview"
                        >
                          Date
                        </div>
                        <div
                          title="Drag handle"
                        >
                          <svg
                            aria-hidden={true}
                            className="iot--list-item--handle"
                            data-testid="list-item-editable"
                            fill="currentColor"
                            focusable="false"
                            height={16}
                            preserveAspectRatio="xMidYMid meet"
                            viewBox="0 0 32 32"
                            width={16}
                            xmlns="http://www.w3.org/2000/svg"
                          >
                            <path
                              d="M10 6H14V10H10zM18 6H22V10H18zM10 14H14V18H10zM18 14H22V18H18zM10 22H14V26H10zM18 22H22V26H18z"
                            />
                          </svg>
                        </div>
                        <div
                          className="iot--list-item--content"
                        >
                          <div
                            className="iot--list-item--content--values"
                          >
                            <div
                              className="iot--list-item--content--values--main"
                            >
                              <div
                                className="iot--list-item--content--values--value"
                                title="Date"
                              >
                                Date
                              </div>
                            </div>
                            <div
                              className="iot--list-item--content--row-actions"
                              onClick={[Function]}
                              onKeyPress={[Function]}
                            >
                              <button
                                aria-describedby={null}
                                className="iot--btn bx--btn bx--btn--sm bx--btn--ghost bx--tooltip--hidden bx--btn--icon-only bx--tooltip__trigger bx--tooltip--a11y bx--btn--icon-only--top bx--tooltip--align-center"
                                data-testid="table-column-customization-modal-list-builder-remove-button-date"
                                disabled={false}
                                onBlur={[Function]}
                                onClick={[Function]}
                                onFocus={[Function]}
                                onMouseEnter={[Function]}
                                onMouseLeave={[Function]}
                                tabIndex={0}
                                type="button"
                              >
                                <div
                                  className="bx--assistive-text"
                                  onMouseEnter={[Function]}
                                >
                                  Remove from list
                                </div>
                                <svg
                                  aria-hidden="true"
                                  aria-label="Remove from list"
                                  className="bx--btn__icon"
                                  fill="currentColor"
                                  focusable="false"
                                  height={16}
                                  preserveAspectRatio="xMidYMid meet"
                                  role="img"
                                  viewBox="0 0 32 32"
                                  width={16}
                                  xmlns="http://www.w3.org/2000/svg"
                                >
                                  <path
                                    d="M16,2C8.2,2,2,8.2,2,16s6.2,14,14,14s14-6.2,14-14S23.8,2,16,2z M16,28C9.4,28,4,22.6,4,16S9.4,4,16,4s12,5.4,12,12	S22.6,28,16,28z"
                                  />
                                  <path
                                    d="M21.4 23L16 17.6 10.6 23 9 21.4 14.4 16 9 10.6 10.6 9 16 14.4 21.4 9 23 10.6 17.6 16 23 21.4z"
                                  />
                                </svg>
                              </button>
                            </div>
                          </div>
                        </div>
                      </div>
                    </div>
                  </div>
                  <div
                    className="iot--list-item-parent"
                    data-floating-menu-container={true}
                  >
                    <div
                      className="iot--list-item-editable--drag-container"
                      role="listitem"
                    >
                      <div
                        className="iot--list-item iot--list-item-editable"
                      >
                        <div
                          className="iot--list-item-editable--drag-preview"
                        >
                          Select
                        </div>
                        <div
                          title="Drag handle"
                        >
                          <svg
                            aria-hidden={true}
                            className="iot--list-item--handle"
                            data-testid="list-item-editable"
                            fill="currentColor"
                            focusable="false"
                            height={16}
                            preserveAspectRatio="xMidYMid meet"
                            viewBox="0 0 32 32"
                            width={16}
                            xmlns="http://www.w3.org/2000/svg"
                          >
                            <path
                              d="M10 6H14V10H10zM18 6H22V10H18zM10 14H14V18H10zM18 14H22V18H18zM10 22H14V26H10zM18 22H22V26H18z"
                            />
                          </svg>
                        </div>
                        <div
                          className="iot--list-item--content"
                        >
                          <div
                            className="iot--list-item--content--values"
                          >
                            <div
                              className="iot--list-item--content--values--main"
                            >
                              <div
                                className="iot--list-item--content--values--value"
                                title="Select"
                              >
                                Select
                              </div>
                            </div>
                            <div
                              className="iot--list-item--content--row-actions"
                              onClick={[Function]}
                              onKeyPress={[Function]}
                            >
                              <button
                                aria-describedby={null}
                                className="iot--btn bx--btn bx--btn--sm bx--btn--ghost bx--tooltip--hidden bx--btn--icon-only bx--tooltip__trigger bx--tooltip--a11y bx--btn--icon-only--top bx--tooltip--align-center"
                                data-testid="table-column-customization-modal-list-builder-remove-button-select"
                                disabled={false}
                                onBlur={[Function]}
                                onClick={[Function]}
                                onFocus={[Function]}
                                onMouseEnter={[Function]}
                                onMouseLeave={[Function]}
                                tabIndex={0}
                                type="button"
                              >
                                <div
                                  className="bx--assistive-text"
                                  onMouseEnter={[Function]}
                                >
                                  Remove from list
                                </div>
                                <svg
                                  aria-hidden="true"
                                  aria-label="Remove from list"
                                  className="bx--btn__icon"
                                  fill="currentColor"
                                  focusable="false"
                                  height={16}
                                  preserveAspectRatio="xMidYMid meet"
                                  role="img"
                                  viewBox="0 0 32 32"
                                  width={16}
                                  xmlns="http://www.w3.org/2000/svg"
                                >
                                  <path
                                    d="M16,2C8.2,2,2,8.2,2,16s6.2,14,14,14s14-6.2,14-14S23.8,2,16,2z M16,28C9.4,28,4,22.6,4,16S9.4,4,16,4s12,5.4,12,12	S22.6,28,16,28z"
                                  />
                                  <path
                                    d="M21.4 23L16 17.6 10.6 23 9 21.4 14.4 16 9 10.6 10.6 9 16 14.4 21.4 9 23 10.6 17.6 16 23 21.4z"
                                  />
                                </svg>
                              </button>
                            </div>
                          </div>
                        </div>
                      </div>
                    </div>
                  </div>
                  <div
                    className="iot--list-item-parent"
                    data-floating-menu-container={true}
                  >
                    <div
                      className="iot--list-item-editable--drag-container"
                      role="listitem"
                    >
                      <div
                        className="iot--list-item iot--list-item-editable"
                      >
                        <div
                          className="iot--list-item-editable--drag-preview"
                        >
                          Secret Information
                        </div>
                        <div
                          title="Drag handle"
                        >
                          <svg
                            aria-hidden={true}
                            className="iot--list-item--handle"
                            data-testid="list-item-editable"
                            fill="currentColor"
                            focusable="false"
                            height={16}
                            preserveAspectRatio="xMidYMid meet"
                            viewBox="0 0 32 32"
                            width={16}
                            xmlns="http://www.w3.org/2000/svg"
                          >
                            <path
                              d="M10 6H14V10H10zM18 6H22V10H18zM10 14H14V18H10zM18 14H22V18H18zM10 22H14V26H10zM18 22H22V26H18z"
                            />
                          </svg>
                        </div>
                        <div
                          className="iot--list-item--content"
                        >
                          <div
                            className="iot--list-item--content--values"
                          >
                            <div
                              className="iot--list-item--content--values--main"
                            >
                              <div
                                className="iot--list-item--content--values--value"
                                title="Secret Information"
                              >
                                Secret Information
                              </div>
                            </div>
                            <div
                              className="iot--list-item--content--row-actions"
                              onClick={[Function]}
                              onKeyPress={[Function]}
                            >
                              <button
                                aria-describedby={null}
                                className="iot--btn bx--btn bx--btn--sm bx--btn--ghost bx--tooltip--hidden bx--btn--icon-only bx--tooltip__trigger bx--tooltip--a11y bx--btn--icon-only--top bx--tooltip--align-center"
                                data-testid="table-column-customization-modal-list-builder-remove-button-secretField"
                                disabled={false}
                                onBlur={[Function]}
                                onClick={[Function]}
                                onFocus={[Function]}
                                onMouseEnter={[Function]}
                                onMouseLeave={[Function]}
                                tabIndex={0}
                                type="button"
                              >
                                <div
                                  className="bx--assistive-text"
                                  onMouseEnter={[Function]}
                                >
                                  Remove from list
                                </div>
                                <svg
                                  aria-hidden="true"
                                  aria-label="Remove from list"
                                  className="bx--btn__icon"
                                  fill="currentColor"
                                  focusable="false"
                                  height={16}
                                  preserveAspectRatio="xMidYMid meet"
                                  role="img"
                                  viewBox="0 0 32 32"
                                  width={16}
                                  xmlns="http://www.w3.org/2000/svg"
                                >
                                  <path
                                    d="M16,2C8.2,2,2,8.2,2,16s6.2,14,14,14s14-6.2,14-14S23.8,2,16,2z M16,28C9.4,28,4,22.6,4,16S9.4,4,16,4s12,5.4,12,12	S22.6,28,16,28z"
                                  />
                                  <path
                                    d="M21.4 23L16 17.6 10.6 23 9 21.4 14.4 16 9 10.6 10.6 9 16 14.4 21.4 9 23 10.6 17.6 16 23 21.4z"
                                  />
                                </svg>
                              </button>
                            </div>
                          </div>
                        </div>
                      </div>
                    </div>
                  </div>
                  <div
                    className="iot--list-item-parent"
                    data-floating-menu-container={true}
                  >
                    <div
                      className="iot--list-item-editable--drag-container"
                      role="listitem"
                    >
                      <div
                        className="iot--list-item iot--list-item-editable"
                      >
                        <div
                          className="iot--list-item-editable--drag-preview"
                        >
                          Status
                        </div>
                        <div
                          title="Drag handle"
                        >
                          <svg
                            aria-hidden={true}
                            className="iot--list-item--handle"
                            data-testid="list-item-editable"
                            fill="currentColor"
                            focusable="false"
                            height={16}
                            preserveAspectRatio="xMidYMid meet"
                            viewBox="0 0 32 32"
                            width={16}
                            xmlns="http://www.w3.org/2000/svg"
                          >
                            <path
                              d="M10 6H14V10H10zM18 6H22V10H18zM10 14H14V18H10zM18 14H22V18H18zM10 22H14V26H10zM18 22H22V26H18z"
                            />
                          </svg>
                        </div>
                        <div
                          className="iot--list-item--content"
                        >
                          <div
                            className="iot--list-item--content--values"
                          >
                            <div
                              className="iot--list-item--content--values--main"
                            >
                              <div
                                className="iot--list-item--content--values--value"
                                title="Status"
                              >
                                Status
                              </div>
                            </div>
                            <div
                              className="iot--list-item--content--row-actions"
                              onClick={[Function]}
                              onKeyPress={[Function]}
                            >
                              <button
                                aria-describedby={null}
                                className="iot--btn bx--btn bx--btn--sm bx--btn--ghost bx--tooltip--hidden bx--btn--icon-only bx--tooltip__trigger bx--tooltip--a11y bx--btn--icon-only--top bx--tooltip--align-center"
                                data-testid="table-column-customization-modal-list-builder-remove-button-status"
                                disabled={false}
                                onBlur={[Function]}
                                onClick={[Function]}
                                onFocus={[Function]}
                                onMouseEnter={[Function]}
                                onMouseLeave={[Function]}
                                tabIndex={0}
                                type="button"
                              >
                                <div
                                  className="bx--assistive-text"
                                  onMouseEnter={[Function]}
                                >
                                  Remove from list
                                </div>
                                <svg
                                  aria-hidden="true"
                                  aria-label="Remove from list"
                                  className="bx--btn__icon"
                                  fill="currentColor"
                                  focusable="false"
                                  height={16}
                                  preserveAspectRatio="xMidYMid meet"
                                  role="img"
                                  viewBox="0 0 32 32"
                                  width={16}
                                  xmlns="http://www.w3.org/2000/svg"
                                >
                                  <path
                                    d="M16,2C8.2,2,2,8.2,2,16s6.2,14,14,14s14-6.2,14-14S23.8,2,16,2z M16,28C9.4,28,4,22.6,4,16S9.4,4,16,4s12,5.4,12,12	S22.6,28,16,28z"
                                  />
                                  <path
                                    d="M21.4 23L16 17.6 10.6 23 9 21.4 14.4 16 9 10.6 10.6 9 16 14.4 21.4 9 23 10.6 17.6 16 23 21.4z"
                                  />
                                </svg>
                              </button>
                            </div>
                          </div>
                        </div>
                      </div>
                    </div>
                  </div>
                  <div
                    className="iot--list-item-parent"
                    data-floating-menu-container={true}
                  >
                    <div
                      className="iot--list-item-editable--drag-container"
                      role="listitem"
                    >
                      <div
                        className="iot--list-item iot--list-item-editable"
                      >
                        <div
                          className="iot--list-item-editable--drag-preview"
                        >
                          Number
                        </div>
                        <div
                          title="Drag handle"
                        >
                          <svg
                            aria-hidden={true}
                            className="iot--list-item--handle"
                            data-testid="list-item-editable"
                            fill="currentColor"
                            focusable="false"
                            height={16}
                            preserveAspectRatio="xMidYMid meet"
                            viewBox="0 0 32 32"
                            width={16}
                            xmlns="http://www.w3.org/2000/svg"
                          >
                            <path
                              d="M10 6H14V10H10zM18 6H22V10H18zM10 14H14V18H10zM18 14H22V18H18zM10 22H14V26H10zM18 22H22V26H18z"
                            />
                          </svg>
                        </div>
                        <div
                          className="iot--list-item--content"
                        >
                          <div
                            className="iot--list-item--content--values"
                          >
                            <div
                              className="iot--list-item--content--values--main"
                            >
                              <div
                                className="iot--list-item--content--values--value"
                                title="Number"
                              >
                                Number
                              </div>
                            </div>
                            <div
                              className="iot--list-item--content--row-actions"
                              onClick={[Function]}
                              onKeyPress={[Function]}
                            >
                              <button
                                aria-describedby={null}
                                className="iot--btn bx--btn bx--btn--sm bx--btn--ghost bx--tooltip--hidden bx--btn--icon-only bx--tooltip__trigger bx--tooltip--a11y bx--btn--icon-only--top bx--tooltip--align-center"
                                data-testid="table-column-customization-modal-list-builder-remove-button-number"
                                disabled={false}
                                onBlur={[Function]}
                                onClick={[Function]}
                                onFocus={[Function]}
                                onMouseEnter={[Function]}
                                onMouseLeave={[Function]}
                                tabIndex={0}
                                type="button"
                              >
                                <div
                                  className="bx--assistive-text"
                                  onMouseEnter={[Function]}
                                >
                                  Remove from list
                                </div>
                                <svg
                                  aria-hidden="true"
                                  aria-label="Remove from list"
                                  className="bx--btn__icon"
                                  fill="currentColor"
                                  focusable="false"
                                  height={16}
                                  preserveAspectRatio="xMidYMid meet"
                                  role="img"
                                  viewBox="0 0 32 32"
                                  width={16}
                                  xmlns="http://www.w3.org/2000/svg"
                                >
                                  <path
                                    d="M16,2C8.2,2,2,8.2,2,16s6.2,14,14,14s14-6.2,14-14S23.8,2,16,2z M16,28C9.4,28,4,22.6,4,16S9.4,4,16,4s12,5.4,12,12	S22.6,28,16,28z"
                                  />
                                  <path
                                    d="M21.4 23L16 17.6 10.6 23 9 21.4 14.4 16 9 10.6 10.6 9 16 14.4 21.4 9 23 10.6 17.6 16 23 21.4z"
                                  />
                                </svg>
                              </button>
                            </div>
                          </div>
                        </div>
                      </div>
                    </div>
                  </div>
                </div>
              </div>
            </div>
          </div>
        </div>
        <div
          className="bx--modal-footer iot--composed-modal-footer bx--btn-set"
        >
          <button
            aria-describedby={null}
            aria-pressed={null}
            className="iot--btn bx--btn bx--btn--secondary"
            data-testid="table-column-customization-modal-modal-secondary-button"
            disabled={false}
            onBlur={[Function]}
            onClick={[Function]}
            onFocus={[Function]}
            onMouseEnter={[Function]}
            onMouseLeave={[Function]}
            tabIndex={0}
            type="button"
          >
            Cancel
          </button>
          <button
            aria-describedby={null}
            aria-pressed={null}
            className="iot--btn bx--btn bx--btn--primary"
            data-testid="table-column-customization-modal-modal-primary-button"
            disabled={false}
            onBlur={[Function]}
            onClick={[Function]}
            onFocus={[Function]}
            onMouseEnter={[Function]}
            onMouseLeave={[Function]}
            tabIndex={0}
            type="button"
          >
            Save
          </button>
        </div>
      </div>
      <span
        className="bx--visually-hidden"
        role="link"
        tabIndex="0"
      >
        Focus sentinel
      </span>
    </div>
  </div>
</div>
`;

exports[`Storybook Snapshot tests and console checks Storyshots 1 - Watson IoT/Table/Column customization With column grouping 1`] = `
<div
  className="storybook-container"
>
  <div
    className="iot--table-container bx--data-table-container"
    data-testid="table-table-container"
  >
    <div
      className="addons-iot-table-container"
    >
      <div
        className="bx--data-table-content"
      >
        <table
          className="bx--data-table iot--data-table--column-groups bx--data-table--no-border"
          data-testid="table"
          id="table"
          title={null}
        >
          <thead
            className="iot--table-head--with-column-groups"
            data-testid="table-table-head"
            onMouseMove={null}
            onMouseUp={null}
          >
            <tr
              className="iot--table-header__column-row iot--table-header__column-row--prevent-small-sizes"
            >
              <th
                align="start"
                className="table-header-label-start iot--table-head--table-header"
                data-column="string"
                data-floating-menu-container={true}
                data-testid="table-table-head-column-string"
                id="column-string"
                scope="col"
                style={
                  Object {
                    "width": undefined,
                  }
                }
              >
                <span
                  className="bx--table-header-label"
                >
                  <span
                    className=""
                    title="String"
                  >
                    String
                  </span>
                </span>
              </th>
              <th
                align="start"
                className="table-header-label-start iot--table-head--table-header"
                data-column="date"
                data-floating-menu-container={true}
                data-testid="table-table-head-column-date"
                id="column-date"
                scope="col"
                style={
                  Object {
                    "width": undefined,
                  }
                }
              >
                <span
                  className="bx--table-header-label"
                >
                  <span
                    className=""
                    title="Date"
                  >
                    Date
                  </span>
                </span>
              </th>
              <th
                align="start"
                className="table-header-label-start iot--table-head--table-header"
                data-column="select"
                data-floating-menu-container={true}
                data-testid="table-table-head-column-select"
                id="column-select"
                scope="col"
                style={
                  Object {
                    "width": undefined,
                  }
                }
              >
                <span
                  className="bx--table-header-label"
                >
                  <span
                    className=""
                    title="Select"
                  >
                    Select
                  </span>
                </span>
              </th>
              <th
                align="start"
                className="table-header-label-start iot--table-head--table-header iot--table-header--last-data-column"
                data-column="secretField"
                data-floating-menu-container={true}
                data-testid="table-table-head-column-secretField"
                id="column-secretField"
                scope="col"
                style={
                  Object {
                    "width": undefined,
                  }
                }
              >
                <span
                  className="bx--table-header-label"
                >
                  <span
                    className=""
                    title="Secret Information"
                  >
                    Secret Information
                  </span>
                </span>
              </th>
            </tr>
            <tr
              className="iot--table-header__group-row"
              data-testid="table-table-head-column-grouping"
            >
              <th
                className="iot--table-header__column-group"
                colSpan={2}
                data-testid="table-table-head-column-grouping-column-group-groupA"
                scope="col"
                style={Object {}}
                title="Group A"
              >
                <span
                  className="bx--table-header-label"
                >
                  Group A
                </span>
              </th>
              <th
                className="iot--table-header__column-group iot--table-header__column-group--last-data-column"
                colSpan={2}
                data-testid="table-table-head-column-grouping-column-group-groupB"
                scope="col"
                style={Object {}}
                title="Group B"
              >
                <span
                  className="bx--table-header-label"
                >
                  Group B
                </span>
              </th>
            </tr>
          </thead>
          <tbody
            aria-live="polite"
            data-testid="table-table-body"
          >
            <tr
              className="iot--table__row iot--table__row--selectable"
              onClick={[Function]}
            >
              <td
                align="start"
                className="data-table-start"
                data-column="string"
                data-offset={0}
                id="cell-table-row-0-string"
                offset={0}
              >
                <span
                  className="iot--table__cell__offset"
                  style={
                    Object {
                      "--row-nesting-offset": "0px",
                    }
                  }
                >
                  <span
                    className=""
                    title="toyota toyota toyota 0"
                  >
                    toyota toyota toyota 0
                  </span>
                </span>
              </td>
              <td
                align="start"
                className="data-table-start"
                data-column="date"
                data-offset={0}
                id="cell-table-row-0-date"
                offset={0}
              >
                <span
                  className="iot--table__cell__offset"
                  style={
                    Object {
                      "--row-nesting-offset": "0px",
                    }
                  }
                >
                  <span
                    className=""
                    title="1973-03-03T09:46:40.000Z"
                  >
                    1973-03-03T09:46:40.000Z
                  </span>
                </span>
              </td>
              <td
                align="start"
                className="data-table-start"
                data-column="select"
                data-offset={0}
                id="cell-table-row-0-select"
                offset={0}
              >
                <span
                  className="iot--table__cell__offset"
                  style={
                    Object {
                      "--row-nesting-offset": "0px",
                    }
                  }
                >
                  <span
                    className=""
                    title="option-A"
                  >
                    option-A
                  </span>
                </span>
              </td>
              <td
                align="start"
                className="data-table-start"
                data-column="secretField"
                data-offset={0}
                id="cell-table-row-0-secretField"
                offset={0}
              >
                <span
                  className="iot--table__cell__offset"
                  style={
                    Object {
                      "--row-nesting-offset": "0px",
                    }
                  }
                >
                  <span
                    className=""
                    title="AAAAAAAAAA"
                  >
                    AAAAAAAAAA
                  </span>
                </span>
              </td>
            </tr>
            <tr
              className="iot--table__row iot--table__row--selectable"
              onClick={[Function]}
            >
              <td
                align="start"
                className="data-table-start"
                data-column="string"
                data-offset={0}
                id="cell-table-row-1-string"
                offset={0}
              >
                <span
                  className="iot--table__cell__offset"
                  style={
                    Object {
                      "--row-nesting-offset": "0px",
                    }
                  }
                >
                  <span
                    className=""
                    title="helping whiteboard as 1"
                  >
                    helping whiteboard as 1
                  </span>
                </span>
              </td>
              <td
                align="start"
                className="data-table-start"
                data-column="date"
                data-offset={0}
                id="cell-table-row-1-date"
                offset={0}
              >
                <span
                  className="iot--table__cell__offset"
                  style={
                    Object {
                      "--row-nesting-offset": "0px",
                    }
                  }
                >
                  <span
                    className=""
                    title="1973-03-14T23:33:20.000Z"
                  >
                    1973-03-14T23:33:20.000Z
                  </span>
                </span>
              </td>
              <td
                align="start"
                className="data-table-start"
                data-column="select"
                data-offset={0}
                id="cell-table-row-1-select"
                offset={0}
              >
                <span
                  className="iot--table__cell__offset"
                  style={
                    Object {
                      "--row-nesting-offset": "0px",
                    }
                  }
                >
                  <span
                    className=""
                    title="option-B"
                  >
                    option-B
                  </span>
                </span>
              </td>
              <td
                align="start"
                className="data-table-start"
                data-column="secretField"
                data-offset={0}
                id="cell-table-row-1-secretField"
                offset={0}
              >
                <span
                  className="iot--table__cell__offset"
                  style={
                    Object {
                      "--row-nesting-offset": "0px",
                    }
                  }
                >
                  <span
                    className=""
                    title="OewGc0QsMs"
                  >
                    OewGc0QsMs
                  </span>
                </span>
              </td>
            </tr>
            <tr
              className="iot--table__row iot--table__row--selectable"
              onClick={[Function]}
            >
              <td
                align="start"
                className="data-table-start"
                data-column="string"
                data-offset={0}
                id="cell-table-row-2-string"
                offset={0}
              >
                <span
                  className="iot--table__cell__offset"
                  style={
                    Object {
                      "--row-nesting-offset": "0px",
                    }
                  }
                >
                  <span
                    className=""
                    title="whiteboard can eat 2"
                  >
                    whiteboard can eat 2
                  </span>
                </span>
              </td>
              <td
                align="start"
                className="data-table-start"
                data-column="date"
                data-offset={0}
                id="cell-table-row-2-date"
                offset={0}
              >
                <span
                  className="iot--table__cell__offset"
                  style={
                    Object {
                      "--row-nesting-offset": "0px",
                    }
                  }
                >
                  <span
                    className=""
                    title="1973-04-18T16:53:20.000Z"
                  >
                    1973-04-18T16:53:20.000Z
                  </span>
                </span>
              </td>
              <td
                align="start"
                className="data-table-start"
                data-column="select"
                data-offset={0}
                id="cell-table-row-2-select"
                offset={0}
              >
                <span
                  className="iot--table__cell__offset"
                  style={
                    Object {
                      "--row-nesting-offset": "0px",
                    }
                  }
                >
                  <span
                    className=""
                    title="option-C"
                  >
                    option-C
                  </span>
                </span>
              </td>
              <td
                align="start"
                className="data-table-start"
                data-column="secretField"
                data-offset={0}
                id="cell-table-row-2-secretField"
                offset={0}
              >
                <span
                  className="iot--table__cell__offset"
                  style={
                    Object {
                      "--row-nesting-offset": "0px",
                    }
                  }
                >
                  <span
                    className=""
                    title="c8iM4qgaYa"
                  >
                    c8iM4qgaYa
                  </span>
                </span>
              </td>
            </tr>
            <tr
              className="iot--table__row iot--table__row--selectable"
              onClick={[Function]}
            >
              <td
                align="start"
                className="data-table-start"
                data-column="string"
                data-offset={0}
                id="cell-table-row-3-string"
                offset={0}
              >
                <span
                  className="iot--table__cell__offset"
                  style={
                    Object {
                      "--row-nesting-offset": "0px",
                    }
                  }
                >
                  <span
                    className=""
                    title="as eat scott 3"
                  >
                    as eat scott 3
                  </span>
                </span>
              </td>
              <td
                align="start"
                className="data-table-start"
                data-column="date"
                data-offset={0}
                id="cell-table-row-3-date"
                offset={0}
              >
                <span
                  className="iot--table__cell__offset"
                  style={
                    Object {
                      "--row-nesting-offset": "0px",
                    }
                  }
                >
                  <span
                    className=""
                    title="1973-06-15T13:46:40.000Z"
                  >
                    1973-06-15T13:46:40.000Z
                  </span>
                </span>
              </td>
              <td
                align="start"
                className="data-table-start"
                data-column="select"
                data-offset={0}
                id="cell-table-row-3-select"
                offset={0}
              >
                <span
                  className="iot--table__cell__offset"
                  style={
                    Object {
                      "--row-nesting-offset": "0px",
                    }
                  }
                >
                  <span
                    className=""
                    title="option-A"
                  >
                    option-A
                  </span>
                </span>
              </td>
              <td
                align="start"
                className="data-table-start"
                data-column="secretField"
                data-offset={0}
                id="cell-table-row-3-secretField"
                offset={0}
              >
                <span
                  className="iot--table__cell__offset"
                  style={
                    Object {
                      "--row-nesting-offset": "0px",
                    }
                  }
                >
                  <span
                    className=""
                    title="qcUSWgwIkI"
                  >
                    qcUSWgwIkI
                  </span>
                </span>
              </td>
            </tr>
            <tr
              className="iot--table__row iot--table__row--selectable"
              onClick={[Function]}
            >
              <td
                align="start"
                className="data-table-start"
                data-column="string"
                data-offset={0}
                id="cell-table-row-4-string"
                offset={0}
              >
                <span
                  className="iot--table__cell__offset"
                  style={
                    Object {
                      "--row-nesting-offset": "0px",
                    }
                  }
                >
                  <span
                    className=""
                    title="can pinocchio whiteboard 4"
                  >
                    can pinocchio whiteboard 4
                  </span>
                </span>
              </td>
              <td
                align="start"
                className="data-table-start"
                data-column="date"
                data-offset={0}
                id="cell-table-row-4-date"
                offset={0}
              >
                <span
                  className="iot--table__cell__offset"
                  style={
                    Object {
                      "--row-nesting-offset": "0px",
                    }
                  }
                >
                  <span
                    className=""
                    title="1973-09-04T14:13:20.000Z"
                  >
                    1973-09-04T14:13:20.000Z
                  </span>
                </span>
              </td>
              <td
                align="start"
                className="data-table-start"
                data-column="select"
                data-offset={0}
                id="cell-table-row-4-select"
                offset={0}
              >
                <span
                  className="iot--table__cell__offset"
                  style={
                    Object {
                      "--row-nesting-offset": "0px",
                    }
                  }
                >
                  <span
                    className=""
                    title="option-B"
                  >
                    option-B
                  </span>
                </span>
              </td>
              <td
                align="start"
                className="data-table-start"
                data-column="secretField"
                data-offset={0}
                id="cell-table-row-4-secretField"
                offset={0}
              >
                <span
                  className="iot--table__cell__offset"
                  style={
                    Object {
                      "--row-nesting-offset": "0px",
                    }
                  }
                >
                  <span
                    className=""
                    title="46GYyWC0w0"
                  >
                    46GYyWC0w0
                  </span>
                </span>
              </td>
            </tr>
            <tr
              className="iot--table__row iot--table__row--selectable"
              onClick={[Function]}
            >
              <td
                align="start"
                className="data-table-start"
                data-column="string"
                data-offset={0}
                id="cell-table-row-5-string"
                offset={0}
              >
                <span
                  className="iot--table__cell__offset"
                  style={
                    Object {
                      "--row-nesting-offset": "0px",
                    }
                  }
                >
                  <span
                    className=""
                    title="bottle toyota bottle 5"
                  >
                    bottle toyota bottle 5
                  </span>
                </span>
              </td>
              <td
                align="start"
                className="data-table-start"
                data-column="date"
                data-offset={0}
                id="cell-table-row-5-date"
                offset={0}
              >
                <span
                  className="iot--table__cell__offset"
                  style={
                    Object {
                      "--row-nesting-offset": "0px",
                    }
                  }
                >
                  <span
                    className=""
                    title="1973-12-17T18:13:20.000Z"
                  >
                    1973-12-17T18:13:20.000Z
                  </span>
                </span>
              </td>
              <td
                align="start"
                className="data-table-start"
                data-column="select"
                data-offset={0}
                id="cell-table-row-5-select"
                offset={0}
              >
                <span
                  className="iot--table__cell__offset"
                  style={
                    Object {
                      "--row-nesting-offset": "0px",
                    }
                  }
                >
                  <span
                    className=""
                    title="option-C"
                  >
                    option-C
                  </span>
                </span>
              </td>
              <td
                align="start"
                className="data-table-start"
                data-column="secretField"
                data-offset={0}
                id="cell-table-row-5-secretField"
                offset={0}
              >
                <span
                  className="iot--table__cell__offset"
                  style={
                    Object {
                      "--row-nesting-offset": "0px",
                    }
                  }
                >
                  <span
                    className=""
                    title="Ia2eQMSi8i"
                  >
                    Ia2eQMSi8i
                  </span>
                </span>
              </td>
            </tr>
            <tr
              className="iot--table__row iot--table__row--selectable"
              onClick={[Function]}
            >
              <td
                align="start"
                className="data-table-start"
                data-column="string"
                data-offset={0}
                id="cell-table-row-6-string"
                offset={0}
              >
                <span
                  className="iot--table__cell__offset"
                  style={
                    Object {
                      "--row-nesting-offset": "0px",
                    }
                  }
                >
                  <span
                    className=""
                    title="eat whiteboard pinocchio 6"
                  >
                    eat whiteboard pinocchio 6
                  </span>
                </span>
              </td>
              <td
                align="start"
                className="data-table-start"
                data-column="date"
                data-offset={0}
                id="cell-table-row-6-date"
                offset={0}
              >
                <span
                  className="iot--table__cell__offset"
                  style={
                    Object {
                      "--row-nesting-offset": "0px",
                    }
                  }
                >
                  <span
                    className=""
                    title="1974-04-24T01:46:40.000Z"
                  >
                    1974-04-24T01:46:40.000Z
                  </span>
                </span>
              </td>
              <td
                align="start"
                className="data-table-start"
                data-column="select"
                data-offset={0}
                id="cell-table-row-6-select"
                offset={0}
              >
                <span
                  className="iot--table__cell__offset"
                  style={
                    Object {
                      "--row-nesting-offset": "0px",
                    }
                  }
                >
                  <span
                    className=""
                    title="option-A"
                  >
                    option-A
                  </span>
                </span>
              </td>
              <td
                align="start"
                className="data-table-start"
                data-column="secretField"
                data-offset={0}
                id="cell-table-row-6-secretField"
                offset={0}
              >
                <span
                  className="iot--table__cell__offset"
                  style={
                    Object {
                      "--row-nesting-offset": "0px",
                    }
                  }
                >
                  <span
                    className=""
                    title="W4oksCiQKQ"
                  >
                    W4oksCiQKQ
                  </span>
                </span>
              </td>
            </tr>
            <tr
              className="iot--table__row iot--table__row--selectable"
              onClick={[Function]}
            >
              <td
                align="start"
                className="data-table-start"
                data-column="string"
                data-offset={0}
                id="cell-table-row-7-string"
                offset={0}
              >
                <span
                  className="iot--table__cell__offset"
                  style={
                    Object {
                      "--row-nesting-offset": "0px",
                    }
                  }
                >
                  <span
                    className=""
                    title="chocolate can helping 7"
                  >
                    chocolate can helping 7
                  </span>
                </span>
              </td>
              <td
                align="start"
                className="data-table-start"
                data-column="date"
                data-offset={0}
                id="cell-table-row-7-date"
                offset={0}
              >
                <span
                  className="iot--table__cell__offset"
                  style={
                    Object {
                      "--row-nesting-offset": "0px",
                    }
                  }
                >
                  <span
                    className=""
                    title="1974-09-21T12:53:20.000Z"
                  >
                    1974-09-21T12:53:20.000Z
                  </span>
                </span>
              </td>
              <td
                align="start"
                className="data-table-start"
                data-column="select"
                data-offset={0}
                id="cell-table-row-7-select"
                offset={0}
              >
                <span
                  className="iot--table__cell__offset"
                  style={
                    Object {
                      "--row-nesting-offset": "0px",
                    }
                  }
                >
                  <span
                    className=""
                    title="option-B"
                  >
                    option-B
                  </span>
                </span>
              </td>
              <td
                align="start"
                className="data-table-start"
                data-column="secretField"
                data-offset={0}
                id="cell-table-row-7-secretField"
                offset={0}
              >
                <span
                  className="iot--table__cell__offset"
                  style={
                    Object {
                      "--row-nesting-offset": "0px",
                    }
                  }
                >
                  <span
                    className=""
                    title="kYaqK2y8W8"
                  >
                    kYaqK2y8W8
                  </span>
                </span>
              </td>
            </tr>
            <tr
              className="iot--table__row iot--table__row--selectable"
              onClick={[Function]}
            >
              <td
                align="start"
                className="data-table-start"
                data-column="string"
                data-offset={0}
                id="cell-table-row-8-string"
                offset={0}
              >
                <span
                  className="iot--table__cell__offset"
                  style={
                    Object {
                      "--row-nesting-offset": "0px",
                    }
                  }
                >
                  <span
                    className=""
                    title="pinocchio eat can 8"
                  >
                    pinocchio eat can 8
                  </span>
                </span>
              </td>
              <td
                align="start"
                className="data-table-start"
                data-column="date"
                data-offset={0}
                id="cell-table-row-8-date"
                offset={0}
              >
                <span
                  className="iot--table__cell__offset"
                  style={
                    Object {
                      "--row-nesting-offset": "0px",
                    }
                  }
                >
                  <span
                    className=""
                    title="1975-03-14T03:33:20.000Z"
                  >
                    1975-03-14T03:33:20.000Z
                  </span>
                </span>
              </td>
              <td
                align="start"
                className="data-table-start"
                data-column="select"
                data-offset={0}
                id="cell-table-row-8-select"
                offset={0}
              >
                <span
                  className="iot--table__cell__offset"
                  style={
                    Object {
                      "--row-nesting-offset": "0px",
                    }
                  }
                >
                  <span
                    className=""
                    title="option-C"
                  >
                    option-C
                  </span>
                </span>
              </td>
              <td
                align="start"
                className="data-table-start"
                data-column="secretField"
                data-offset={0}
                id="cell-table-row-8-secretField"
                offset={0}
              >
                <span
                  className="iot--table__cell__offset"
                  style={
                    Object {
                      "--row-nesting-offset": "0px",
                    }
                  }
                >
                  <span
                    className=""
                    title="y2MwmsEqiq"
                  >
                    y2MwmsEqiq
                  </span>
                </span>
              </td>
            </tr>
            <tr
              className="iot--table__row iot--table__row--selectable"
              onClick={[Function]}
            >
              <td
                align="start"
                className="data-table-start"
                data-column="string"
                data-offset={0}
                id="cell-table-row-9-string"
                offset={0}
              >
                <span
                  className="iot--table__cell__offset"
                  style={
                    Object {
                      "--row-nesting-offset": "0px",
                    }
                  }
                >
                  <span
                    className=""
                    title="scott pinocchio chocolate 9"
                  >
                    scott pinocchio chocolate 9
                  </span>
                </span>
              </td>
              <td
                align="start"
                className="data-table-start"
                data-column="date"
                data-offset={0}
                id="cell-table-row-9-date"
                offset={0}
              >
                <span
                  className="iot--table__cell__offset"
                  style={
                    Object {
                      "--row-nesting-offset": "0px",
                    }
                  }
                >
                  <span
                    className=""
                    title="1975-09-26T21:46:40.000Z"
                  >
                    1975-09-26T21:46:40.000Z
                  </span>
                </span>
              </td>
              <td
                align="start"
                className="data-table-start"
                data-column="select"
                data-offset={0}
                id="cell-table-row-9-select"
                offset={0}
              >
                <span
                  className="iot--table__cell__offset"
                  style={
                    Object {
                      "--row-nesting-offset": "0px",
                    }
                  }
                >
                  <span
                    className=""
                    title="option-A"
                  >
                    option-A
                  </span>
                </span>
              </td>
              <td
                align="start"
                className="data-table-start"
                data-column="secretField"
                data-offset={0}
                id="cell-table-row-9-secretField"
                offset={0}
              >
                <span
                  className="iot--table__cell__offset"
                  style={
                    Object {
                      "--row-nesting-offset": "0px",
                    }
                  }
                >
                  <span
                    className=""
                    title="CW82EiUYuY"
                  >
                    CW82EiUYuY
                  </span>
                </span>
              </td>
            </tr>
          </tbody>
        </table>
      </div>
    </div>
  </div>
</div>
`;

exports[`Storybook Snapshot tests and console checks Storyshots 1 - Watson IoT/Table/Column customization With legacy column management 1`] = `
<div
  className="storybook-container"
>
  <div
    className="iot--table-container bx--data-table-container"
    data-testid="table-table-container"
  >
    <section
      aria-label="data table toolbar"
      className="bx--table-toolbar"
      data-testid="table-table-toolbar"
    >
      <div
        aria-hidden={true}
        className="bx--batch-actions iot--table-batch-actions"
        data-testid="table-table-toolbar-batch-actions"
        onScroll={[Function]}
      >
        <div
          className="bx--batch-summary"
        >
          <p
            className="bx--batch-summary__para"
          >
            <span
              dir="auto"
            >
              0 items selected
            </span>
          </p>
        </div>
        <div
          className="bx--action-list"
        >
          <button
            aria-describedby={null}
            aria-pressed={null}
            className="bx--batch-summary__cancel bx--btn bx--btn--primary"
            disabled={false}
            onBlur={[Function]}
            onClick={[Function]}
            onFocus={[Function]}
            onMouseEnter={[Function]}
            onMouseLeave={[Function]}
            tabIndex={-1}
            type="button"
          >
            Cancel
          </button>
        </div>
      </div>
      <div
        className="bx--toolbar-content iot--table-toolbar-content"
        data-testid="table-table-toolbar-content"
      >
        <button
          aria-describedby={null}
          aria-pressed={null}
          className="bx--btn--icon-only iot--tooltip-svg-wrapper iot--btn bx--btn bx--btn--ghost"
          data-testid="column-selection-button"
          disabled={false}
          onBlur={[Function]}
          onClick={[Function]}
          onFocus={[Function]}
          onMouseEnter={[Function]}
          onMouseLeave={[Function]}
          tabIndex={0}
          title="Column Selection"
          type="button"
        >
          <svg
            aria-hidden="true"
            aria-label="Column Selection"
            className="bx--btn__icon"
            fill="currentColor"
            focusable="false"
            height={20}
            preserveAspectRatio="xMidYMid meet"
            role="img"
            viewBox="0 0 32 32"
            width={20}
            xmlns="http://www.w3.org/2000/svg"
          >
            <path
              d="M24 4H26V28H24zM18 6V26H14V6h4m0-2H14a2 2 0 00-2 2V26a2 2 0 002 2h4a2 2 0 002-2V6a2 2 0 00-2-2zM6 4H8V28H6z"
            />
          </svg>
        </button>
      </div>
    </section>
    <div
      className="addons-iot-table-container"
    >
      <div
        className="bx--data-table-content"
      >
        <table
          className="bx--data-table bx--data-table--no-border"
          data-testid="table"
          id="table"
          title={null}
        >
          <thead
            data-testid="table-table-head"
            onMouseMove={null}
            onMouseUp={null}
          >
            <tr>
              <th
                align="start"
                className="table-header-label-start iot--table-head--table-header"
                data-column="string"
                data-floating-menu-container={true}
                data-testid="table-table-head-column-string"
                id="column-string"
                scope="col"
                style={
                  Object {
                    "width": undefined,
                  }
                }
              >
                <span
                  className="bx--table-header-label"
                >
                  <span
                    className=""
                    title="String"
                  >
                    String
                  </span>
                </span>
              </th>
              <th
                align="start"
                className="table-header-label-start iot--table-head--table-header"
                data-column="date"
                data-floating-menu-container={true}
                data-testid="table-table-head-column-date"
                id="column-date"
                scope="col"
                style={
                  Object {
                    "width": undefined,
                  }
                }
              >
                <span
                  className="bx--table-header-label"
                >
                  <span
                    className=""
                    title="Date"
                  >
                    Date
                  </span>
                </span>
              </th>
              <th
                align="start"
                className="table-header-label-start iot--table-head--table-header"
                data-column="select"
                data-floating-menu-container={true}
                data-testid="table-table-head-column-select"
                id="column-select"
                scope="col"
                style={
                  Object {
                    "width": undefined,
                  }
                }
              >
                <span
                  className="bx--table-header-label"
                >
                  <span
                    className=""
                    title="Select"
                  >
                    Select
                  </span>
                </span>
              </th>
              <th
                align="start"
                className="table-header-label-start iot--table-head--table-header"
                data-column="secretField"
                data-floating-menu-container={true}
                data-testid="table-table-head-column-secretField"
                id="column-secretField"
                scope="col"
                style={
                  Object {
                    "width": undefined,
                  }
                }
              >
                <span
                  className="bx--table-header-label"
                >
                  <span
                    className=""
                    title="Secret Information"
                  >
                    Secret Information
                  </span>
                </span>
              </th>
              <th
                align="start"
                className="table-header-label-start iot--table-head--table-header"
                data-column="status"
                data-floating-menu-container={true}
                data-testid="table-table-head-column-status"
                id="column-status"
                scope="col"
                style={
                  Object {
                    "width": undefined,
                  }
                }
              >
                <span
                  className="bx--table-header-label"
                >
                  <span
                    className=""
                    title="Status"
                  >
                    Status
                  </span>
                </span>
              </th>
              <th
                align="start"
                className="table-header-label-start iot--table-head--table-header"
                data-column="number"
                data-floating-menu-container={true}
                data-testid="table-table-head-column-number"
                id="column-number"
                scope="col"
                style={
                  Object {
                    "width": undefined,
                  }
                }
              >
                <span
                  className="bx--table-header-label"
                >
                  <span
                    className=""
                    title="Number"
                  >
                    Number
                  </span>
                </span>
              </th>
              <th
                align="start"
                className="table-header-label-start iot--table-head--table-header"
                data-column="boolean"
                data-floating-menu-container={true}
                data-testid="table-table-head-column-boolean"
                id="column-boolean"
                scope="col"
                style={
                  Object {
                    "width": undefined,
                  }
                }
              >
                <span
                  className="bx--table-header-label"
                >
                  <span
                    className=""
                    title="Boolean"
                  >
                    Boolean
                  </span>
                </span>
              </th>
              <th
                align="start"
                className="table-header-label-start iot--table-head--table-header"
                data-column="node"
                data-floating-menu-container={true}
                data-testid="table-table-head-column-node"
                id="column-node"
                scope="col"
                style={
                  Object {
                    "width": undefined,
                  }
                }
              >
                <span
                  className="bx--table-header-label"
                >
                  <span
                    className=""
                    title="React Node"
                  >
                    React Node
                  </span>
                </span>
              </th>
              <th
                align="start"
                className="table-header-label-start iot--table-head--table-header"
                data-column="object"
                data-floating-menu-container={true}
                data-testid="table-table-head-column-object"
                id="column-object"
                scope="col"
                style={
                  Object {
                    "width": undefined,
                  }
                }
              >
                <span
                  className="bx--table-header-label"
                >
                  <span
                    className=""
                    title="Object Id"
                  >
                    Object Id
                  </span>
                </span>
              </th>
            </tr>
          </thead>
          <tbody
            aria-live="polite"
            data-testid="table-table-body"
          >
            <tr
              className="iot--table__row iot--table__row--selectable"
              onClick={[Function]}
            >
              <td
                align="start"
                className="data-table-start"
                data-column="string"
                data-offset={0}
                id="cell-table-row-0-string"
                offset={0}
              >
                <span
                  className="iot--table__cell__offset"
                  style={
                    Object {
                      "--row-nesting-offset": "0px",
                    }
                  }
                >
                  <span
                    className=""
                    title="toyota toyota toyota 0"
                  >
                    toyota toyota toyota 0
                  </span>
                </span>
              </td>
              <td
                align="start"
                className="data-table-start"
                data-column="date"
                data-offset={0}
                id="cell-table-row-0-date"
                offset={0}
              >
                <span
                  className="iot--table__cell__offset"
                  style={
                    Object {
                      "--row-nesting-offset": "0px",
                    }
                  }
                >
                  <span
                    className=""
                    title="1973-03-03T09:46:40.000Z"
                  >
                    1973-03-03T09:46:40.000Z
                  </span>
                </span>
              </td>
              <td
                align="start"
                className="data-table-start"
                data-column="select"
                data-offset={0}
                id="cell-table-row-0-select"
                offset={0}
              >
                <span
                  className="iot--table__cell__offset"
                  style={
                    Object {
                      "--row-nesting-offset": "0px",
                    }
                  }
                >
                  <span
                    className=""
                    title="option-A"
                  >
                    option-A
                  </span>
                </span>
              </td>
              <td
                align="start"
                className="data-table-start"
                data-column="secretField"
                data-offset={0}
                id="cell-table-row-0-secretField"
                offset={0}
              >
                <span
                  className="iot--table__cell__offset"
                  style={
                    Object {
                      "--row-nesting-offset": "0px",
                    }
                  }
                >
                  <span
                    className=""
                    title="AAAAAAAAAA"
                  >
                    AAAAAAAAAA
                  </span>
                </span>
              </td>
              <td
                align="start"
                className="data-table-start"
                data-column="status"
                data-offset={0}
                id="cell-table-row-0-status"
                offset={0}
              >
                <span
                  className="iot--table__cell__offset"
                  style={
                    Object {
                      "--row-nesting-offset": "0px",
                    }
                  }
                >
                  <span
                    className=""
                  >
                    <svg
                      height="10"
                      width="10"
                    >
                      <circle
                        cx="5"
                        cy="5"
                        fill="green"
                        r="3"
                        stroke="none"
                        strokeWidth="1"
                      />
                    </svg>
                  </span>
                </span>
              </td>
              <td
                align="start"
                className="data-table-start"
                data-column="number"
                data-offset={0}
                id="cell-table-row-0-number"
                offset={0}
              >
                <span
                  className="iot--table__cell__offset"
                  style={
                    Object {
                      "--row-nesting-offset": "0px",
                    }
                  }
                />
              </td>
              <td
                align="start"
                className="data-table-start"
                data-column="boolean"
                data-offset={0}
                id="cell-table-row-0-boolean"
                offset={0}
              >
                <span
                  className="iot--table__cell__offset"
                  style={
                    Object {
                      "--row-nesting-offset": "0px",
                    }
                  }
                >
                  <span
                    className=""
                    title="true"
                  >
                    true
                  </span>
                </span>
              </td>
              <td
                align="start"
                className="data-table-start"
                data-column="node"
                data-offset={0}
                id="cell-table-row-0-node"
                offset={0}
              >
                <span
                  className="iot--table__cell__offset"
                  style={
                    Object {
                      "--row-nesting-offset": "0px",
                    }
                  }
                >
                  <svg
                    aria-hidden={true}
                    fill="currentColor"
                    focusable="false"
                    height={20}
                    preserveAspectRatio="xMidYMid meet"
                    viewBox="0 0 32 32"
                    width={20}
                    xmlns="http://www.w3.org/2000/svg"
                  >
                    <path
                      d="M17 15L17 8 15 8 15 15 8 15 8 17 15 17 15 24 17 24 17 17 24 17 24 15z"
                    />
                  </svg>
                </span>
              </td>
              <td
                align="start"
                className="data-table-start"
                data-column="object"
                data-offset={0}
                id="cell-table-row-0-object"
                offset={0}
              >
                <span
                  className="iot--table__cell__offset"
                  style={
                    Object {
                      "--row-nesting-offset": "0px",
                    }
                  }
                >
                  <span
                    className=""
                    title="AAAAA"
                  >
                    AAAAA
                  </span>
                </span>
              </td>
            </tr>
            <tr
              className="iot--table__row iot--table__row--selectable"
              onClick={[Function]}
            >
              <td
                align="start"
                className="data-table-start"
                data-column="string"
                data-offset={0}
                id="cell-table-row-1-string"
                offset={0}
              >
                <span
                  className="iot--table__cell__offset"
                  style={
                    Object {
                      "--row-nesting-offset": "0px",
                    }
                  }
                >
                  <span
                    className=""
                    title="helping whiteboard as 1"
                  >
                    helping whiteboard as 1
                  </span>
                </span>
              </td>
              <td
                align="start"
                className="data-table-start"
                data-column="date"
                data-offset={0}
                id="cell-table-row-1-date"
                offset={0}
              >
                <span
                  className="iot--table__cell__offset"
                  style={
                    Object {
                      "--row-nesting-offset": "0px",
                    }
                  }
                >
                  <span
                    className=""
                    title="1973-03-14T23:33:20.000Z"
                  >
                    1973-03-14T23:33:20.000Z
                  </span>
                </span>
              </td>
              <td
                align="start"
                className="data-table-start"
                data-column="select"
                data-offset={0}
                id="cell-table-row-1-select"
                offset={0}
              >
                <span
                  className="iot--table__cell__offset"
                  style={
                    Object {
                      "--row-nesting-offset": "0px",
                    }
                  }
                >
                  <span
                    className=""
                    title="option-B"
                  >
                    option-B
                  </span>
                </span>
              </td>
              <td
                align="start"
                className="data-table-start"
                data-column="secretField"
                data-offset={0}
                id="cell-table-row-1-secretField"
                offset={0}
              >
                <span
                  className="iot--table__cell__offset"
                  style={
                    Object {
                      "--row-nesting-offset": "0px",
                    }
                  }
                >
                  <span
                    className=""
                    title="OewGc0QsMs"
                  >
                    OewGc0QsMs
                  </span>
                </span>
              </td>
              <td
                align="start"
                className="data-table-start"
                data-column="status"
                data-offset={0}
                id="cell-table-row-1-status"
                offset={0}
              >
                <span
                  className="iot--table__cell__offset"
                  style={
                    Object {
                      "--row-nesting-offset": "0px",
                    }
                  }
                >
                  <span
                    className=""
                  >
                    <svg
                      height="10"
                      width="10"
                    >
                      <circle
                        cx="5"
                        cy="5"
                        fill="gray"
                        r="3"
                        stroke="none"
                        strokeWidth="1"
                      />
                    </svg>
                  </span>
                </span>
              </td>
              <td
                align="start"
                className="data-table-start"
                data-column="number"
                data-offset={0}
                id="cell-table-row-1-number"
                offset={0}
              >
                <span
                  className="iot--table__cell__offset"
                  style={
                    Object {
                      "--row-nesting-offset": "0px",
                    }
                  }
                >
                  <span
                    className=""
                    title={1}
                  >
                    1
                  </span>
                </span>
              </td>
              <td
                align="start"
                className="data-table-start"
                data-column="boolean"
                data-offset={0}
                id="cell-table-row-1-boolean"
                offset={0}
              >
                <span
                  className="iot--table__cell__offset"
                  style={
                    Object {
                      "--row-nesting-offset": "0px",
                    }
                  }
                >
                  <span
                    className=""
                    title="false"
                  >
                    false
                  </span>
                </span>
              </td>
              <td
                align="start"
                className="data-table-start"
                data-column="node"
                data-offset={0}
                id="cell-table-row-1-node"
                offset={0}
              >
                <span
                  className="iot--table__cell__offset"
                  style={
                    Object {
                      "--row-nesting-offset": "0px",
                    }
                  }
                >
                  <svg
                    aria-hidden={true}
                    fill="currentColor"
                    focusable="false"
                    height={20}
                    preserveAspectRatio="xMidYMid meet"
                    viewBox="0 0 32 32"
                    width={20}
                    xmlns="http://www.w3.org/2000/svg"
                  >
                    <path
                      d="M17 15L17 8 15 8 15 15 8 15 8 17 15 17 15 24 17 24 17 17 24 17 24 15z"
                    />
                  </svg>
                </span>
              </td>
              <td
                align="start"
                className="data-table-start"
                data-column="object"
                data-offset={0}
                id="cell-table-row-1-object"
                offset={0}
              >
                <span
                  className="iot--table__cell__offset"
                  style={
                    Object {
                      "--row-nesting-offset": "0px",
                    }
                  }
                >
                  <span
                    className=""
                    title="OewGc"
                  >
                    OewGc
                  </span>
                </span>
              </td>
            </tr>
            <tr
              className="iot--table__row iot--table__row--selectable"
              onClick={[Function]}
            >
              <td
                align="start"
                className="data-table-start"
                data-column="string"
                data-offset={0}
                id="cell-table-row-2-string"
                offset={0}
              >
                <span
                  className="iot--table__cell__offset"
                  style={
                    Object {
                      "--row-nesting-offset": "0px",
                    }
                  }
                >
                  <span
                    className=""
                    title="whiteboard can eat 2"
                  >
                    whiteboard can eat 2
                  </span>
                </span>
              </td>
              <td
                align="start"
                className="data-table-start"
                data-column="date"
                data-offset={0}
                id="cell-table-row-2-date"
                offset={0}
              >
                <span
                  className="iot--table__cell__offset"
                  style={
                    Object {
                      "--row-nesting-offset": "0px",
                    }
                  }
                >
                  <span
                    className=""
                    title="1973-04-18T16:53:20.000Z"
                  >
                    1973-04-18T16:53:20.000Z
                  </span>
                </span>
              </td>
              <td
                align="start"
                className="data-table-start"
                data-column="select"
                data-offset={0}
                id="cell-table-row-2-select"
                offset={0}
              >
                <span
                  className="iot--table__cell__offset"
                  style={
                    Object {
                      "--row-nesting-offset": "0px",
                    }
                  }
                >
                  <span
                    className=""
                    title="option-C"
                  >
                    option-C
                  </span>
                </span>
              </td>
              <td
                align="start"
                className="data-table-start"
                data-column="secretField"
                data-offset={0}
                id="cell-table-row-2-secretField"
                offset={0}
              >
                <span
                  className="iot--table__cell__offset"
                  style={
                    Object {
                      "--row-nesting-offset": "0px",
                    }
                  }
                >
                  <span
                    className=""
                    title="c8iM4qgaYa"
                  >
                    c8iM4qgaYa
                  </span>
                </span>
              </td>
              <td
                align="start"
                className="data-table-start"
                data-column="status"
                data-offset={0}
                id="cell-table-row-2-status"
                offset={0}
              >
                <span
                  className="iot--table__cell__offset"
                  style={
                    Object {
                      "--row-nesting-offset": "0px",
                    }
                  }
                >
                  <span
                    className=""
                  >
                    <svg
                      height="10"
                      width="10"
                    >
                      <circle
                        cx="5"
                        cy="5"
                        fill="red"
                        r="3"
                        stroke="none"
                        strokeWidth="1"
                      />
                    </svg>
                  </span>
                </span>
              </td>
              <td
                align="start"
                className="data-table-start"
                data-column="number"
                data-offset={0}
                id="cell-table-row-2-number"
                offset={0}
              >
                <span
                  className="iot--table__cell__offset"
                  style={
                    Object {
                      "--row-nesting-offset": "0px",
                    }
                  }
                >
                  <span
                    className=""
                    title={4}
                  >
                    4
                  </span>
                </span>
              </td>
              <td
                align="start"
                className="data-table-start"
                data-column="boolean"
                data-offset={0}
                id="cell-table-row-2-boolean"
                offset={0}
              >
                <span
                  className="iot--table__cell__offset"
                  style={
                    Object {
                      "--row-nesting-offset": "0px",
                    }
                  }
                >
                  <span
                    className=""
                    title="true"
                  >
                    true
                  </span>
                </span>
              </td>
              <td
                align="start"
                className="data-table-start"
                data-column="node"
                data-offset={0}
                id="cell-table-row-2-node"
                offset={0}
              >
                <span
                  className="iot--table__cell__offset"
                  style={
                    Object {
                      "--row-nesting-offset": "0px",
                    }
                  }
                >
                  <svg
                    aria-hidden={true}
                    fill="currentColor"
                    focusable="false"
                    height={20}
                    preserveAspectRatio="xMidYMid meet"
                    viewBox="0 0 32 32"
                    width={20}
                    xmlns="http://www.w3.org/2000/svg"
                  >
                    <path
                      d="M17 15L17 8 15 8 15 15 8 15 8 17 15 17 15 24 17 24 17 17 24 17 24 15z"
                    />
                  </svg>
                </span>
              </td>
              <td
                align="start"
                className="data-table-start"
                data-column="object"
                data-offset={0}
                id="cell-table-row-2-object"
                offset={0}
              >
                <span
                  className="iot--table__cell__offset"
                  style={
                    Object {
                      "--row-nesting-offset": "0px",
                    }
                  }
                >
                  <span
                    className=""
                    title="c8iM4"
                  >
                    c8iM4
                  </span>
                </span>
              </td>
            </tr>
            <tr
              className="iot--table__row iot--table__row--selectable"
              onClick={[Function]}
            >
              <td
                align="start"
                className="data-table-start"
                data-column="string"
                data-offset={0}
                id="cell-table-row-3-string"
                offset={0}
              >
                <span
                  className="iot--table__cell__offset"
                  style={
                    Object {
                      "--row-nesting-offset": "0px",
                    }
                  }
                >
                  <span
                    className=""
                    title="as eat scott 3"
                  >
                    as eat scott 3
                  </span>
                </span>
              </td>
              <td
                align="start"
                className="data-table-start"
                data-column="date"
                data-offset={0}
                id="cell-table-row-3-date"
                offset={0}
              >
                <span
                  className="iot--table__cell__offset"
                  style={
                    Object {
                      "--row-nesting-offset": "0px",
                    }
                  }
                >
                  <span
                    className=""
                    title="1973-06-15T13:46:40.000Z"
                  >
                    1973-06-15T13:46:40.000Z
                  </span>
                </span>
              </td>
              <td
                align="start"
                className="data-table-start"
                data-column="select"
                data-offset={0}
                id="cell-table-row-3-select"
                offset={0}
              >
                <span
                  className="iot--table__cell__offset"
                  style={
                    Object {
                      "--row-nesting-offset": "0px",
                    }
                  }
                >
                  <span
                    className=""
                    title="option-A"
                  >
                    option-A
                  </span>
                </span>
              </td>
              <td
                align="start"
                className="data-table-start"
                data-column="secretField"
                data-offset={0}
                id="cell-table-row-3-secretField"
                offset={0}
              >
                <span
                  className="iot--table__cell__offset"
                  style={
                    Object {
                      "--row-nesting-offset": "0px",
                    }
                  }
                >
                  <span
                    className=""
                    title="qcUSWgwIkI"
                  >
                    qcUSWgwIkI
                  </span>
                </span>
              </td>
              <td
                align="start"
                className="data-table-start"
                data-column="status"
                data-offset={0}
                id="cell-table-row-3-status"
                offset={0}
              >
                <span
                  className="iot--table__cell__offset"
                  style={
                    Object {
                      "--row-nesting-offset": "0px",
                    }
                  }
                >
                  <span
                    className=""
                  >
                    <svg
                      height="10"
                      width="10"
                    >
                      <circle
                        cx="5"
                        cy="5"
                        fill="green"
                        r="3"
                        stroke="none"
                        strokeWidth="1"
                      />
                    </svg>
                  </span>
                </span>
              </td>
              <td
                align="start"
                className="data-table-start"
                data-column="number"
                data-offset={0}
                id="cell-table-row-3-number"
                offset={0}
              >
                <span
                  className="iot--table__cell__offset"
                  style={
                    Object {
                      "--row-nesting-offset": "0px",
                    }
                  }
                />
              </td>
              <td
                align="start"
                className="data-table-start"
                data-column="boolean"
                data-offset={0}
                id="cell-table-row-3-boolean"
                offset={0}
              >
                <span
                  className="iot--table__cell__offset"
                  style={
                    Object {
                      "--row-nesting-offset": "0px",
                    }
                  }
                >
                  <span
                    className=""
                    title="false"
                  >
                    false
                  </span>
                </span>
              </td>
              <td
                align="start"
                className="data-table-start"
                data-column="node"
                data-offset={0}
                id="cell-table-row-3-node"
                offset={0}
              >
                <span
                  className="iot--table__cell__offset"
                  style={
                    Object {
                      "--row-nesting-offset": "0px",
                    }
                  }
                >
                  <svg
                    aria-hidden={true}
                    fill="currentColor"
                    focusable="false"
                    height={20}
                    preserveAspectRatio="xMidYMid meet"
                    viewBox="0 0 32 32"
                    width={20}
                    xmlns="http://www.w3.org/2000/svg"
                  >
                    <path
                      d="M17 15L17 8 15 8 15 15 8 15 8 17 15 17 15 24 17 24 17 17 24 17 24 15z"
                    />
                  </svg>
                </span>
              </td>
              <td
                align="start"
                className="data-table-start"
                data-column="object"
                data-offset={0}
                id="cell-table-row-3-object"
                offset={0}
              >
                <span
                  className="iot--table__cell__offset"
                  style={
                    Object {
                      "--row-nesting-offset": "0px",
                    }
                  }
                >
                  <span
                    className=""
                    title="qcUSW"
                  >
                    qcUSW
                  </span>
                </span>
              </td>
            </tr>
            <tr
              className="iot--table__row iot--table__row--selectable"
              onClick={[Function]}
            >
              <td
                align="start"
                className="data-table-start"
                data-column="string"
                data-offset={0}
                id="cell-table-row-4-string"
                offset={0}
              >
                <span
                  className="iot--table__cell__offset"
                  style={
                    Object {
                      "--row-nesting-offset": "0px",
                    }
                  }
                >
                  <span
                    className=""
                    title="can pinocchio whiteboard 4"
                  >
                    can pinocchio whiteboard 4
                  </span>
                </span>
              </td>
              <td
                align="start"
                className="data-table-start"
                data-column="date"
                data-offset={0}
                id="cell-table-row-4-date"
                offset={0}
              >
                <span
                  className="iot--table__cell__offset"
                  style={
                    Object {
                      "--row-nesting-offset": "0px",
                    }
                  }
                >
                  <span
                    className=""
                    title="1973-09-04T14:13:20.000Z"
                  >
                    1973-09-04T14:13:20.000Z
                  </span>
                </span>
              </td>
              <td
                align="start"
                className="data-table-start"
                data-column="select"
                data-offset={0}
                id="cell-table-row-4-select"
                offset={0}
              >
                <span
                  className="iot--table__cell__offset"
                  style={
                    Object {
                      "--row-nesting-offset": "0px",
                    }
                  }
                >
                  <span
                    className=""
                    title="option-B"
                  >
                    option-B
                  </span>
                </span>
              </td>
              <td
                align="start"
                className="data-table-start"
                data-column="secretField"
                data-offset={0}
                id="cell-table-row-4-secretField"
                offset={0}
              >
                <span
                  className="iot--table__cell__offset"
                  style={
                    Object {
                      "--row-nesting-offset": "0px",
                    }
                  }
                >
                  <span
                    className=""
                    title="46GYyWC0w0"
                  >
                    46GYyWC0w0
                  </span>
                </span>
              </td>
              <td
                align="start"
                className="data-table-start"
                data-column="status"
                data-offset={0}
                id="cell-table-row-4-status"
                offset={0}
              >
                <span
                  className="iot--table__cell__offset"
                  style={
                    Object {
                      "--row-nesting-offset": "0px",
                    }
                  }
                >
                  <span
                    className=""
                  >
                    <svg
                      height="10"
                      width="10"
                    >
                      <circle
                        cx="5"
                        cy="5"
                        fill="gray"
                        r="3"
                        stroke="none"
                        strokeWidth="1"
                      />
                    </svg>
                  </span>
                </span>
              </td>
              <td
                align="start"
                className="data-table-start"
                data-column="number"
                data-offset={0}
                id="cell-table-row-4-number"
                offset={0}
              >
                <span
                  className="iot--table__cell__offset"
                  style={
                    Object {
                      "--row-nesting-offset": "0px",
                    }
                  }
                >
                  <span
                    className=""
                    title={16}
                  >
                    16
                  </span>
                </span>
              </td>
              <td
                align="start"
                className="data-table-start"
                data-column="boolean"
                data-offset={0}
                id="cell-table-row-4-boolean"
                offset={0}
              >
                <span
                  className="iot--table__cell__offset"
                  style={
                    Object {
                      "--row-nesting-offset": "0px",
                    }
                  }
                >
                  <span
                    className=""
                    title="true"
                  >
                    true
                  </span>
                </span>
              </td>
              <td
                align="start"
                className="data-table-start"
                data-column="node"
                data-offset={0}
                id="cell-table-row-4-node"
                offset={0}
              >
                <span
                  className="iot--table__cell__offset"
                  style={
                    Object {
                      "--row-nesting-offset": "0px",
                    }
                  }
                >
                  <svg
                    aria-hidden={true}
                    fill="currentColor"
                    focusable="false"
                    height={20}
                    preserveAspectRatio="xMidYMid meet"
                    viewBox="0 0 32 32"
                    width={20}
                    xmlns="http://www.w3.org/2000/svg"
                  >
                    <path
                      d="M17 15L17 8 15 8 15 15 8 15 8 17 15 17 15 24 17 24 17 17 24 17 24 15z"
                    />
                  </svg>
                </span>
              </td>
              <td
                align="start"
                className="data-table-start"
                data-column="object"
                data-offset={0}
                id="cell-table-row-4-object"
                offset={0}
              >
                <span
                  className="iot--table__cell__offset"
                  style={
                    Object {
                      "--row-nesting-offset": "0px",
                    }
                  }
                >
                  <span
                    className=""
                    title="46GYy"
                  >
                    46GYy
                  </span>
                </span>
              </td>
            </tr>
            <tr
              className="iot--table__row iot--table__row--selectable"
              onClick={[Function]}
            >
              <td
                align="start"
                className="data-table-start"
                data-column="string"
                data-offset={0}
                id="cell-table-row-5-string"
                offset={0}
              >
                <span
                  className="iot--table__cell__offset"
                  style={
                    Object {
                      "--row-nesting-offset": "0px",
                    }
                  }
                >
                  <span
                    className=""
                    title="bottle toyota bottle 5"
                  >
                    bottle toyota bottle 5
                  </span>
                </span>
              </td>
              <td
                align="start"
                className="data-table-start"
                data-column="date"
                data-offset={0}
                id="cell-table-row-5-date"
                offset={0}
              >
                <span
                  className="iot--table__cell__offset"
                  style={
                    Object {
                      "--row-nesting-offset": "0px",
                    }
                  }
                >
                  <span
                    className=""
                    title="1973-12-17T18:13:20.000Z"
                  >
                    1973-12-17T18:13:20.000Z
                  </span>
                </span>
              </td>
              <td
                align="start"
                className="data-table-start"
                data-column="select"
                data-offset={0}
                id="cell-table-row-5-select"
                offset={0}
              >
                <span
                  className="iot--table__cell__offset"
                  style={
                    Object {
                      "--row-nesting-offset": "0px",
                    }
                  }
                >
                  <span
                    className=""
                    title="option-C"
                  >
                    option-C
                  </span>
                </span>
              </td>
              <td
                align="start"
                className="data-table-start"
                data-column="secretField"
                data-offset={0}
                id="cell-table-row-5-secretField"
                offset={0}
              >
                <span
                  className="iot--table__cell__offset"
                  style={
                    Object {
                      "--row-nesting-offset": "0px",
                    }
                  }
                >
                  <span
                    className=""
                    title="Ia2eQMSi8i"
                  >
                    Ia2eQMSi8i
                  </span>
                </span>
              </td>
              <td
                align="start"
                className="data-table-start"
                data-column="status"
                data-offset={0}
                id="cell-table-row-5-status"
                offset={0}
              >
                <span
                  className="iot--table__cell__offset"
                  style={
                    Object {
                      "--row-nesting-offset": "0px",
                    }
                  }
                >
                  <span
                    className=""
                  >
                    <svg
                      height="10"
                      width="10"
                    >
                      <circle
                        cx="5"
                        cy="5"
                        fill="red"
                        r="3"
                        stroke="none"
                        strokeWidth="1"
                      />
                    </svg>
                  </span>
                </span>
              </td>
              <td
                align="start"
                className="data-table-start"
                data-column="number"
                data-offset={0}
                id="cell-table-row-5-number"
                offset={0}
              >
                <span
                  className="iot--table__cell__offset"
                  style={
                    Object {
                      "--row-nesting-offset": "0px",
                    }
                  }
                >
                  <span
                    className=""
                    title={25}
                  >
                    25
                  </span>
                </span>
              </td>
              <td
                align="start"
                className="data-table-start"
                data-column="boolean"
                data-offset={0}
                id="cell-table-row-5-boolean"
                offset={0}
              >
                <span
                  className="iot--table__cell__offset"
                  style={
                    Object {
                      "--row-nesting-offset": "0px",
                    }
                  }
                >
                  <span
                    className=""
                    title="false"
                  >
                    false
                  </span>
                </span>
              </td>
              <td
                align="start"
                className="data-table-start"
                data-column="node"
                data-offset={0}
                id="cell-table-row-5-node"
                offset={0}
              >
                <span
                  className="iot--table__cell__offset"
                  style={
                    Object {
                      "--row-nesting-offset": "0px",
                    }
                  }
                >
                  <svg
                    aria-hidden={true}
                    fill="currentColor"
                    focusable="false"
                    height={20}
                    preserveAspectRatio="xMidYMid meet"
                    viewBox="0 0 32 32"
                    width={20}
                    xmlns="http://www.w3.org/2000/svg"
                  >
                    <path
                      d="M17 15L17 8 15 8 15 15 8 15 8 17 15 17 15 24 17 24 17 17 24 17 24 15z"
                    />
                  </svg>
                </span>
              </td>
              <td
                align="start"
                className="data-table-start"
                data-column="object"
                data-offset={0}
                id="cell-table-row-5-object"
                offset={0}
              >
                <span
                  className="iot--table__cell__offset"
                  style={
                    Object {
                      "--row-nesting-offset": "0px",
                    }
                  }
                >
                  <span
                    className=""
                    title="Ia2eQ"
                  >
                    Ia2eQ
                  </span>
                </span>
              </td>
            </tr>
            <tr
              className="iot--table__row iot--table__row--selectable"
              onClick={[Function]}
            >
              <td
                align="start"
                className="data-table-start"
                data-column="string"
                data-offset={0}
                id="cell-table-row-6-string"
                offset={0}
              >
                <span
                  className="iot--table__cell__offset"
                  style={
                    Object {
                      "--row-nesting-offset": "0px",
                    }
                  }
                >
                  <span
                    className=""
                    title="eat whiteboard pinocchio 6"
                  >
                    eat whiteboard pinocchio 6
                  </span>
                </span>
              </td>
              <td
                align="start"
                className="data-table-start"
                data-column="date"
                data-offset={0}
                id="cell-table-row-6-date"
                offset={0}
              >
                <span
                  className="iot--table__cell__offset"
                  style={
                    Object {
                      "--row-nesting-offset": "0px",
                    }
                  }
                >
                  <span
                    className=""
                    title="1974-04-24T01:46:40.000Z"
                  >
                    1974-04-24T01:46:40.000Z
                  </span>
                </span>
              </td>
              <td
                align="start"
                className="data-table-start"
                data-column="select"
                data-offset={0}
                id="cell-table-row-6-select"
                offset={0}
              >
                <span
                  className="iot--table__cell__offset"
                  style={
                    Object {
                      "--row-nesting-offset": "0px",
                    }
                  }
                >
                  <span
                    className=""
                    title="option-A"
                  >
                    option-A
                  </span>
                </span>
              </td>
              <td
                align="start"
                className="data-table-start"
                data-column="secretField"
                data-offset={0}
                id="cell-table-row-6-secretField"
                offset={0}
              >
                <span
                  className="iot--table__cell__offset"
                  style={
                    Object {
                      "--row-nesting-offset": "0px",
                    }
                  }
                >
                  <span
                    className=""
                    title="W4oksCiQKQ"
                  >
                    W4oksCiQKQ
                  </span>
                </span>
              </td>
              <td
                align="start"
                className="data-table-start"
                data-column="status"
                data-offset={0}
                id="cell-table-row-6-status"
                offset={0}
              >
                <span
                  className="iot--table__cell__offset"
                  style={
                    Object {
                      "--row-nesting-offset": "0px",
                    }
                  }
                >
                  <span
                    className=""
                  >
                    <svg
                      height="10"
                      width="10"
                    >
                      <circle
                        cx="5"
                        cy="5"
                        fill="green"
                        r="3"
                        stroke="none"
                        strokeWidth="1"
                      />
                    </svg>
                  </span>
                </span>
              </td>
              <td
                align="start"
                className="data-table-start"
                data-column="number"
                data-offset={0}
                id="cell-table-row-6-number"
                offset={0}
              >
                <span
                  className="iot--table__cell__offset"
                  style={
                    Object {
                      "--row-nesting-offset": "0px",
                    }
                  }
                />
              </td>
              <td
                align="start"
                className="data-table-start"
                data-column="boolean"
                data-offset={0}
                id="cell-table-row-6-boolean"
                offset={0}
              >
                <span
                  className="iot--table__cell__offset"
                  style={
                    Object {
                      "--row-nesting-offset": "0px",
                    }
                  }
                >
                  <span
                    className=""
                    title="true"
                  >
                    true
                  </span>
                </span>
              </td>
              <td
                align="start"
                className="data-table-start"
                data-column="node"
                data-offset={0}
                id="cell-table-row-6-node"
                offset={0}
              >
                <span
                  className="iot--table__cell__offset"
                  style={
                    Object {
                      "--row-nesting-offset": "0px",
                    }
                  }
                >
                  <svg
                    aria-hidden={true}
                    fill="currentColor"
                    focusable="false"
                    height={20}
                    preserveAspectRatio="xMidYMid meet"
                    viewBox="0 0 32 32"
                    width={20}
                    xmlns="http://www.w3.org/2000/svg"
                  >
                    <path
                      d="M17 15L17 8 15 8 15 15 8 15 8 17 15 17 15 24 17 24 17 17 24 17 24 15z"
                    />
                  </svg>
                </span>
              </td>
              <td
                align="start"
                className="data-table-start"
                data-column="object"
                data-offset={0}
                id="cell-table-row-6-object"
                offset={0}
              >
                <span
                  className="iot--table__cell__offset"
                  style={
                    Object {
                      "--row-nesting-offset": "0px",
                    }
                  }
                >
                  <span
                    className=""
                    title="W4oks"
                  >
                    W4oks
                  </span>
                </span>
              </td>
            </tr>
            <tr
              className="iot--table__row iot--table__row--selectable"
              onClick={[Function]}
            >
              <td
                align="start"
                className="data-table-start"
                data-column="string"
                data-offset={0}
                id="cell-table-row-7-string"
                offset={0}
              >
                <span
                  className="iot--table__cell__offset"
                  style={
                    Object {
                      "--row-nesting-offset": "0px",
                    }
                  }
                >
                  <span
                    className=""
                    title="chocolate can helping 7"
                  >
                    chocolate can helping 7
                  </span>
                </span>
              </td>
              <td
                align="start"
                className="data-table-start"
                data-column="date"
                data-offset={0}
                id="cell-table-row-7-date"
                offset={0}
              >
                <span
                  className="iot--table__cell__offset"
                  style={
                    Object {
                      "--row-nesting-offset": "0px",
                    }
                  }
                >
                  <span
                    className=""
                    title="1974-09-21T12:53:20.000Z"
                  >
                    1974-09-21T12:53:20.000Z
                  </span>
                </span>
              </td>
              <td
                align="start"
                className="data-table-start"
                data-column="select"
                data-offset={0}
                id="cell-table-row-7-select"
                offset={0}
              >
                <span
                  className="iot--table__cell__offset"
                  style={
                    Object {
                      "--row-nesting-offset": "0px",
                    }
                  }
                >
                  <span
                    className=""
                    title="option-B"
                  >
                    option-B
                  </span>
                </span>
              </td>
              <td
                align="start"
                className="data-table-start"
                data-column="secretField"
                data-offset={0}
                id="cell-table-row-7-secretField"
                offset={0}
              >
                <span
                  className="iot--table__cell__offset"
                  style={
                    Object {
                      "--row-nesting-offset": "0px",
                    }
                  }
                >
                  <span
                    className=""
                    title="kYaqK2y8W8"
                  >
                    kYaqK2y8W8
                  </span>
                </span>
              </td>
              <td
                align="start"
                className="data-table-start"
                data-column="status"
                data-offset={0}
                id="cell-table-row-7-status"
                offset={0}
              >
                <span
                  className="iot--table__cell__offset"
                  style={
                    Object {
                      "--row-nesting-offset": "0px",
                    }
                  }
                >
                  <span
                    className=""
                  >
                    <svg
                      height="10"
                      width="10"
                    >
                      <circle
                        cx="5"
                        cy="5"
                        fill="gray"
                        r="3"
                        stroke="none"
                        strokeWidth="1"
                      />
                    </svg>
                  </span>
                </span>
              </td>
              <td
                align="start"
                className="data-table-start"
                data-column="number"
                data-offset={0}
                id="cell-table-row-7-number"
                offset={0}
              >
                <span
                  className="iot--table__cell__offset"
                  style={
                    Object {
                      "--row-nesting-offset": "0px",
                    }
                  }
                >
                  <span
                    className=""
                    title={49}
                  >
                    49
                  </span>
                </span>
              </td>
              <td
                align="start"
                className="data-table-start"
                data-column="boolean"
                data-offset={0}
                id="cell-table-row-7-boolean"
                offset={0}
              >
                <span
                  className="iot--table__cell__offset"
                  style={
                    Object {
                      "--row-nesting-offset": "0px",
                    }
                  }
                >
                  <span
                    className=""
                    title="false"
                  >
                    false
                  </span>
                </span>
              </td>
              <td
                align="start"
                className="data-table-start"
                data-column="node"
                data-offset={0}
                id="cell-table-row-7-node"
                offset={0}
              >
                <span
                  className="iot--table__cell__offset"
                  style={
                    Object {
                      "--row-nesting-offset": "0px",
                    }
                  }
                >
                  <svg
                    aria-hidden={true}
                    fill="currentColor"
                    focusable="false"
                    height={20}
                    preserveAspectRatio="xMidYMid meet"
                    viewBox="0 0 32 32"
                    width={20}
                    xmlns="http://www.w3.org/2000/svg"
                  >
                    <path
                      d="M17 15L17 8 15 8 15 15 8 15 8 17 15 17 15 24 17 24 17 17 24 17 24 15z"
                    />
                  </svg>
                </span>
              </td>
              <td
                align="start"
                className="data-table-start"
                data-column="object"
                data-offset={0}
                id="cell-table-row-7-object"
                offset={0}
              >
                <span
                  className="iot--table__cell__offset"
                  style={
                    Object {
                      "--row-nesting-offset": "0px",
                    }
                  }
                >
                  <span
                    className=""
                    title="kYaqK"
                  >
                    kYaqK
                  </span>
                </span>
              </td>
            </tr>
            <tr
              className="iot--table__row iot--table__row--selectable"
              onClick={[Function]}
            >
              <td
                align="start"
                className="data-table-start"
                data-column="string"
                data-offset={0}
                id="cell-table-row-8-string"
                offset={0}
              >
                <span
                  className="iot--table__cell__offset"
                  style={
                    Object {
                      "--row-nesting-offset": "0px",
                    }
                  }
                >
                  <span
                    className=""
                    title="pinocchio eat can 8"
                  >
                    pinocchio eat can 8
                  </span>
                </span>
              </td>
              <td
                align="start"
                className="data-table-start"
                data-column="date"
                data-offset={0}
                id="cell-table-row-8-date"
                offset={0}
              >
                <span
                  className="iot--table__cell__offset"
                  style={
                    Object {
                      "--row-nesting-offset": "0px",
                    }
                  }
                >
                  <span
                    className=""
                    title="1975-03-14T03:33:20.000Z"
                  >
                    1975-03-14T03:33:20.000Z
                  </span>
                </span>
              </td>
              <td
                align="start"
                className="data-table-start"
                data-column="select"
                data-offset={0}
                id="cell-table-row-8-select"
                offset={0}
              >
                <span
                  className="iot--table__cell__offset"
                  style={
                    Object {
                      "--row-nesting-offset": "0px",
                    }
                  }
                >
                  <span
                    className=""
                    title="option-C"
                  >
                    option-C
                  </span>
                </span>
              </td>
              <td
                align="start"
                className="data-table-start"
                data-column="secretField"
                data-offset={0}
                id="cell-table-row-8-secretField"
                offset={0}
              >
                <span
                  className="iot--table__cell__offset"
                  style={
                    Object {
                      "--row-nesting-offset": "0px",
                    }
                  }
                >
                  <span
                    className=""
                    title="y2MwmsEqiq"
                  >
                    y2MwmsEqiq
                  </span>
                </span>
              </td>
              <td
                align="start"
                className="data-table-start"
                data-column="status"
                data-offset={0}
                id="cell-table-row-8-status"
                offset={0}
              >
                <span
                  className="iot--table__cell__offset"
                  style={
                    Object {
                      "--row-nesting-offset": "0px",
                    }
                  }
                >
                  <span
                    className=""
                  >
                    <svg
                      height="10"
                      width="10"
                    >
                      <circle
                        cx="5"
                        cy="5"
                        fill="red"
                        r="3"
                        stroke="none"
                        strokeWidth="1"
                      />
                    </svg>
                  </span>
                </span>
              </td>
              <td
                align="start"
                className="data-table-start"
                data-column="number"
                data-offset={0}
                id="cell-table-row-8-number"
                offset={0}
              >
                <span
                  className="iot--table__cell__offset"
                  style={
                    Object {
                      "--row-nesting-offset": "0px",
                    }
                  }
                >
                  <span
                    className=""
                    title={64}
                  >
                    64
                  </span>
                </span>
              </td>
              <td
                align="start"
                className="data-table-start"
                data-column="boolean"
                data-offset={0}
                id="cell-table-row-8-boolean"
                offset={0}
              >
                <span
                  className="iot--table__cell__offset"
                  style={
                    Object {
                      "--row-nesting-offset": "0px",
                    }
                  }
                >
                  <span
                    className=""
                    title="true"
                  >
                    true
                  </span>
                </span>
              </td>
              <td
                align="start"
                className="data-table-start"
                data-column="node"
                data-offset={0}
                id="cell-table-row-8-node"
                offset={0}
              >
                <span
                  className="iot--table__cell__offset"
                  style={
                    Object {
                      "--row-nesting-offset": "0px",
                    }
                  }
                >
                  <svg
                    aria-hidden={true}
                    fill="currentColor"
                    focusable="false"
                    height={20}
                    preserveAspectRatio="xMidYMid meet"
                    viewBox="0 0 32 32"
                    width={20}
                    xmlns="http://www.w3.org/2000/svg"
                  >
                    <path
                      d="M17 15L17 8 15 8 15 15 8 15 8 17 15 17 15 24 17 24 17 17 24 17 24 15z"
                    />
                  </svg>
                </span>
              </td>
              <td
                align="start"
                className="data-table-start"
                data-column="object"
                data-offset={0}
                id="cell-table-row-8-object"
                offset={0}
              >
                <span
                  className="iot--table__cell__offset"
                  style={
                    Object {
                      "--row-nesting-offset": "0px",
                    }
                  }
                >
                  <span
                    className=""
                    title="y2Mwm"
                  >
                    y2Mwm
                  </span>
                </span>
              </td>
            </tr>
            <tr
              className="iot--table__row iot--table__row--selectable"
              onClick={[Function]}
            >
              <td
                align="start"
                className="data-table-start"
                data-column="string"
                data-offset={0}
                id="cell-table-row-9-string"
                offset={0}
              >
                <span
                  className="iot--table__cell__offset"
                  style={
                    Object {
                      "--row-nesting-offset": "0px",
                    }
                  }
                >
                  <span
                    className=""
                    title="scott pinocchio chocolate 9"
                  >
                    scott pinocchio chocolate 9
                  </span>
                </span>
              </td>
              <td
                align="start"
                className="data-table-start"
                data-column="date"
                data-offset={0}
                id="cell-table-row-9-date"
                offset={0}
              >
                <span
                  className="iot--table__cell__offset"
                  style={
                    Object {
                      "--row-nesting-offset": "0px",
                    }
                  }
                >
                  <span
                    className=""
                    title="1975-09-26T21:46:40.000Z"
                  >
                    1975-09-26T21:46:40.000Z
                  </span>
                </span>
              </td>
              <td
                align="start"
                className="data-table-start"
                data-column="select"
                data-offset={0}
                id="cell-table-row-9-select"
                offset={0}
              >
                <span
                  className="iot--table__cell__offset"
                  style={
                    Object {
                      "--row-nesting-offset": "0px",
                    }
                  }
                >
                  <span
                    className=""
                    title="option-A"
                  >
                    option-A
                  </span>
                </span>
              </td>
              <td
                align="start"
                className="data-table-start"
                data-column="secretField"
                data-offset={0}
                id="cell-table-row-9-secretField"
                offset={0}
              >
                <span
                  className="iot--table__cell__offset"
                  style={
                    Object {
                      "--row-nesting-offset": "0px",
                    }
                  }
                >
                  <span
                    className=""
                    title="CW82EiUYuY"
                  >
                    CW82EiUYuY
                  </span>
                </span>
              </td>
              <td
                align="start"
                className="data-table-start"
                data-column="status"
                data-offset={0}
                id="cell-table-row-9-status"
                offset={0}
              >
                <span
                  className="iot--table__cell__offset"
                  style={
                    Object {
                      "--row-nesting-offset": "0px",
                    }
                  }
                >
                  <span
                    className=""
                  >
                    <svg
                      height="10"
                      width="10"
                    >
                      <circle
                        cx="5"
                        cy="5"
                        fill="green"
                        r="3"
                        stroke="none"
                        strokeWidth="1"
                      />
                    </svg>
                  </span>
                </span>
              </td>
              <td
                align="start"
                className="data-table-start"
                data-column="number"
                data-offset={0}
                id="cell-table-row-9-number"
                offset={0}
              >
                <span
                  className="iot--table__cell__offset"
                  style={
                    Object {
                      "--row-nesting-offset": "0px",
                    }
                  }
                />
              </td>
              <td
                align="start"
                className="data-table-start"
                data-column="boolean"
                data-offset={0}
                id="cell-table-row-9-boolean"
                offset={0}
              >
                <span
                  className="iot--table__cell__offset"
                  style={
                    Object {
                      "--row-nesting-offset": "0px",
                    }
                  }
                >
                  <span
                    className=""
                    title="false"
                  >
                    false
                  </span>
                </span>
              </td>
              <td
                align="start"
                className="data-table-start"
                data-column="node"
                data-offset={0}
                id="cell-table-row-9-node"
                offset={0}
              >
                <span
                  className="iot--table__cell__offset"
                  style={
                    Object {
                      "--row-nesting-offset": "0px",
                    }
                  }
                >
                  <svg
                    aria-hidden={true}
                    fill="currentColor"
                    focusable="false"
                    height={20}
                    preserveAspectRatio="xMidYMid meet"
                    viewBox="0 0 32 32"
                    width={20}
                    xmlns="http://www.w3.org/2000/svg"
                  >
                    <path
                      d="M17 15L17 8 15 8 15 15 8 15 8 17 15 17 15 24 17 24 17 17 24 17 24 15z"
                    />
                  </svg>
                </span>
              </td>
              <td
                align="start"
                className="data-table-start"
                data-column="object"
                data-offset={0}
                id="cell-table-row-9-object"
                offset={0}
              >
                <span
                  className="iot--table__cell__offset"
                  style={
                    Object {
                      "--row-nesting-offset": "0px",
                    }
                  }
                >
                  <span
                    className=""
                    title="CW82E"
                  >
                    CW82E
                  </span>
                </span>
              </td>
            </tr>
          </tbody>
        </table>
      </div>
    </div>
  </div>
</div>
`;

exports[`Storybook Snapshot tests and console checks Storyshots 1 - Watson IoT/Table/Column customization With predefined widths and resize 1`] = `
<div
  className="storybook-container"
>
  <div
    style={
      Object {
        "width": "none",
      }
    }
  >
    <div
      className="iot--table-container bx--data-table-container"
      data-testid="table-table-container"
    >
      <div
        className="addons-iot-table-container"
      >
        <div
          className="bx--data-table-content"
        >
          <table
            className="bx--data-table iot--data-table--resize iot--data-table--fixed bx--data-table--no-border"
            data-testid="table"
            id="table"
            title={null}
          >
            <thead
              data-testid="table-table-head"
              onMouseMove={[Function]}
              onMouseUp={[Function]}
            >
              <tr>
                <th
                  align="start"
                  className="table-header-label-start iot--table-head--table-header iot--table-header-resize"
                  data-column="string"
                  data-floating-menu-container={true}
                  data-testid="table-table-head-column-string"
                  id="column-string"
                  scope="col"
                  style={
                    Object {
                      "width": 150,
                    }
                  }
                >
                  <span
                    className="bx--table-header-label"
                  >
                    <span
                      className=""
                      title="String"
                    >
                      String
                    </span>
                    <div
                      aria-label="Resize column"
                      className="iot--column-resize-handle"
                      onClick={[Function]}
                      onMouseDown={[Function]}
                      role="button"
                      style={
                        Object {
                          "left": "auto",
                          "width": 4,
                        }
                      }
                      tabIndex="0"
                    />
                  </span>
                </th>
                <th
                  align="start"
                  className="table-header-label-start iot--table-head--table-header iot--table-header-resize"
                  data-column="date"
                  data-floating-menu-container={true}
                  data-testid="table-table-head-column-date"
                  id="column-date"
                  scope="col"
                  style={
                    Object {
                      "width": 150,
                    }
                  }
                >
                  <span
                    className="bx--table-header-label"
                  >
                    <span
                      className=""
                      title="Date"
                    >
                      Date
                    </span>
                    <div
                      aria-label="Resize column"
                      className="iot--column-resize-handle"
                      onClick={[Function]}
                      onMouseDown={[Function]}
                      role="button"
                      style={
                        Object {
                          "left": "auto",
                          "width": 4,
                        }
                      }
                      tabIndex="0"
                    />
                  </span>
                </th>
                <th
                  align="start"
                  className="table-header-label-start iot--table-head--table-header iot--table-header-resize"
                  data-column="select"
                  data-floating-menu-container={true}
                  data-testid="table-table-head-column-select"
                  id="column-select"
                  scope="col"
                  style={
                    Object {
                      "width": 150,
                    }
                  }
                >
                  <span
                    className="bx--table-header-label"
                  >
                    <span
                      className=""
                      title="Select"
                    >
                      Select
                    </span>
                    <div
                      aria-label="Resize column"
                      className="iot--column-resize-handle"
                      onClick={[Function]}
                      onMouseDown={[Function]}
                      role="button"
                      style={
                        Object {
                          "left": "auto",
                          "width": 4,
                        }
                      }
                      tabIndex="0"
                    />
                  </span>
                </th>
                <th
                  align="start"
                  className="table-header-label-start iot--table-head--table-header iot--table-header-resize"
                  data-column="secretField"
                  data-floating-menu-container={true}
                  data-testid="table-table-head-column-secretField"
                  id="column-secretField"
                  scope="col"
                  style={
                    Object {
                      "width": 300,
                    }
                  }
                >
                  <span
                    className="bx--table-header-label"
                  >
                    <span
                      className=""
                      title="Secret Information"
                    >
                      Secret Information
                    </span>
                    <div
                      aria-label="Resize column"
                      className="iot--column-resize-handle"
                      onClick={[Function]}
                      onMouseDown={[Function]}
                      role="button"
                      style={
                        Object {
                          "left": "auto",
                          "width": 4,
                        }
                      }
                      tabIndex="0"
                    />
                  </span>
                </th>
                <th
                  className="iot--table-header-expander-column"
                  data-testid="table-table-head-expander-column"
                  scope="col"
                  style={Object {}}
                >
                  <span
                    className="bx--table-header-label"
                  >
                    
                  </span>
                </th>
              </tr>
            </thead>
            <tbody
              aria-live="polite"
              data-testid="table-table-body"
            >
              <tr
                className="iot--table__row iot--table__row--selectable"
                onClick={[Function]}
              >
                <td
                  align="start"
                  className="data-table-start"
                  data-column="string"
                  data-offset={0}
                  id="cell-table-row-0-string"
                  offset={0}
                  width="100px"
                >
                  <span
                    className="iot--table__cell__offset"
                    style={
                      Object {
                        "--row-nesting-offset": "0px",
                      }
                    }
                  >
                    <span
                      className=""
                      title="toyota toyota toyota 0"
                    >
                      toyota toyota toyota 0
                    </span>
                  </span>
                </td>
                <td
                  align="start"
                  className="data-table-start"
                  data-column="date"
                  data-offset={0}
                  id="cell-table-row-0-date"
                  offset={0}
                  width="250px"
                >
                  <span
                    className="iot--table__cell__offset"
                    style={
                      Object {
                        "--row-nesting-offset": "0px",
                      }
                    }
                  >
                    <span
                      className=""
                      title="1973-03-03T09:46:40.000Z"
                    >
                      1973-03-03T09:46:40.000Z
                    </span>
                  </span>
                </td>
                <td
                  align="start"
                  className="data-table-start"
                  data-column="select"
                  data-offset={0}
                  id="cell-table-row-0-select"
                  offset={0}
                  width="100px"
                >
                  <span
                    className="iot--table__cell__offset"
                    style={
                      Object {
                        "--row-nesting-offset": "0px",
                      }
                    }
                  >
                    <span
                      className=""
                      title="option-A"
                    >
                      option-A
                    </span>
                  </span>
                </td>
                <td
                  align="start"
                  className="data-table-start"
                  data-column="secretField"
                  data-offset={0}
                  id="cell-table-row-0-secretField"
                  offset={0}
                  width="300px"
                >
                  <span
                    className="iot--table__cell__offset"
                    style={
                      Object {
                        "--row-nesting-offset": "0px",
                      }
                    }
                  >
                    <span
                      className=""
                      title="AAAAAAAAAA"
                    >
                      AAAAAAAAAA
                    </span>
                  </span>
                </td>
                <td />
              </tr>
              <tr
                className="iot--table__row iot--table__row--selectable"
                onClick={[Function]}
              >
                <td
                  align="start"
                  className="data-table-start"
                  data-column="string"
                  data-offset={0}
                  id="cell-table-row-1-string"
                  offset={0}
                  width="100px"
                >
                  <span
                    className="iot--table__cell__offset"
                    style={
                      Object {
                        "--row-nesting-offset": "0px",
                      }
                    }
                  >
                    <span
                      className=""
                      title="helping whiteboard as 1"
                    >
                      helping whiteboard as 1
                    </span>
                  </span>
                </td>
                <td
                  align="start"
                  className="data-table-start"
                  data-column="date"
                  data-offset={0}
                  id="cell-table-row-1-date"
                  offset={0}
                  width="250px"
                >
                  <span
                    className="iot--table__cell__offset"
                    style={
                      Object {
                        "--row-nesting-offset": "0px",
                      }
                    }
                  >
                    <span
                      className=""
                      title="1973-03-14T23:33:20.000Z"
                    >
                      1973-03-14T23:33:20.000Z
                    </span>
                  </span>
                </td>
                <td
                  align="start"
                  className="data-table-start"
                  data-column="select"
                  data-offset={0}
                  id="cell-table-row-1-select"
                  offset={0}
                  width="100px"
                >
                  <span
                    className="iot--table__cell__offset"
                    style={
                      Object {
                        "--row-nesting-offset": "0px",
                      }
                    }
                  >
                    <span
                      className=""
                      title="option-B"
                    >
                      option-B
                    </span>
                  </span>
                </td>
                <td
                  align="start"
                  className="data-table-start"
                  data-column="secretField"
                  data-offset={0}
                  id="cell-table-row-1-secretField"
                  offset={0}
                  width="300px"
                >
                  <span
                    className="iot--table__cell__offset"
                    style={
                      Object {
                        "--row-nesting-offset": "0px",
                      }
                    }
                  >
                    <span
                      className=""
                      title="OewGc0QsMs"
                    >
                      OewGc0QsMs
                    </span>
                  </span>
                </td>
                <td />
              </tr>
              <tr
                className="iot--table__row iot--table__row--selectable"
                onClick={[Function]}
              >
                <td
                  align="start"
                  className="data-table-start"
                  data-column="string"
                  data-offset={0}
                  id="cell-table-row-2-string"
                  offset={0}
                  width="100px"
                >
                  <span
                    className="iot--table__cell__offset"
                    style={
                      Object {
                        "--row-nesting-offset": "0px",
                      }
                    }
                  >
                    <span
                      className=""
                      title="whiteboard can eat 2"
                    >
                      whiteboard can eat 2
                    </span>
                  </span>
                </td>
                <td
                  align="start"
                  className="data-table-start"
                  data-column="date"
                  data-offset={0}
                  id="cell-table-row-2-date"
                  offset={0}
                  width="250px"
                >
                  <span
                    className="iot--table__cell__offset"
                    style={
                      Object {
                        "--row-nesting-offset": "0px",
                      }
                    }
                  >
                    <span
                      className=""
                      title="1973-04-18T16:53:20.000Z"
                    >
                      1973-04-18T16:53:20.000Z
                    </span>
                  </span>
                </td>
                <td
                  align="start"
                  className="data-table-start"
                  data-column="select"
                  data-offset={0}
                  id="cell-table-row-2-select"
                  offset={0}
                  width="100px"
                >
                  <span
                    className="iot--table__cell__offset"
                    style={
                      Object {
                        "--row-nesting-offset": "0px",
                      }
                    }
                  >
                    <span
                      className=""
                      title="option-C"
                    >
                      option-C
                    </span>
                  </span>
                </td>
                <td
                  align="start"
                  className="data-table-start"
                  data-column="secretField"
                  data-offset={0}
                  id="cell-table-row-2-secretField"
                  offset={0}
                  width="300px"
                >
                  <span
                    className="iot--table__cell__offset"
                    style={
                      Object {
                        "--row-nesting-offset": "0px",
                      }
                    }
                  >
                    <span
                      className=""
                      title="c8iM4qgaYa"
                    >
                      c8iM4qgaYa
                    </span>
                  </span>
                </td>
                <td />
              </tr>
              <tr
                className="iot--table__row iot--table__row--selectable"
                onClick={[Function]}
              >
                <td
                  align="start"
                  className="data-table-start"
                  data-column="string"
                  data-offset={0}
                  id="cell-table-row-3-string"
                  offset={0}
                  width="100px"
                >
                  <span
                    className="iot--table__cell__offset"
                    style={
                      Object {
                        "--row-nesting-offset": "0px",
                      }
                    }
                  >
                    <span
                      className=""
                      title="as eat scott 3"
                    >
                      as eat scott 3
                    </span>
                  </span>
                </td>
                <td
                  align="start"
                  className="data-table-start"
                  data-column="date"
                  data-offset={0}
                  id="cell-table-row-3-date"
                  offset={0}
                  width="250px"
                >
                  <span
                    className="iot--table__cell__offset"
                    style={
                      Object {
                        "--row-nesting-offset": "0px",
                      }
                    }
                  >
                    <span
                      className=""
                      title="1973-06-15T13:46:40.000Z"
                    >
                      1973-06-15T13:46:40.000Z
                    </span>
                  </span>
                </td>
                <td
                  align="start"
                  className="data-table-start"
                  data-column="select"
                  data-offset={0}
                  id="cell-table-row-3-select"
                  offset={0}
                  width="100px"
                >
                  <span
                    className="iot--table__cell__offset"
                    style={
                      Object {
                        "--row-nesting-offset": "0px",
                      }
                    }
                  >
                    <span
                      className=""
                      title="option-A"
                    >
                      option-A
                    </span>
                  </span>
                </td>
                <td
                  align="start"
                  className="data-table-start"
                  data-column="secretField"
                  data-offset={0}
                  id="cell-table-row-3-secretField"
                  offset={0}
                  width="300px"
                >
                  <span
                    className="iot--table__cell__offset"
                    style={
                      Object {
                        "--row-nesting-offset": "0px",
                      }
                    }
                  >
                    <span
                      className=""
                      title="qcUSWgwIkI"
                    >
                      qcUSWgwIkI
                    </span>
                  </span>
                </td>
                <td />
              </tr>
              <tr
                className="iot--table__row iot--table__row--selectable"
                onClick={[Function]}
              >
                <td
                  align="start"
                  className="data-table-start"
                  data-column="string"
                  data-offset={0}
                  id="cell-table-row-4-string"
                  offset={0}
                  width="100px"
                >
                  <span
                    className="iot--table__cell__offset"
                    style={
                      Object {
                        "--row-nesting-offset": "0px",
                      }
                    }
                  >
                    <span
                      className=""
                      title="can pinocchio whiteboard 4"
                    >
                      can pinocchio whiteboard 4
                    </span>
                  </span>
                </td>
                <td
                  align="start"
                  className="data-table-start"
                  data-column="date"
                  data-offset={0}
                  id="cell-table-row-4-date"
                  offset={0}
                  width="250px"
                >
                  <span
                    className="iot--table__cell__offset"
                    style={
                      Object {
                        "--row-nesting-offset": "0px",
                      }
                    }
                  >
                    <span
                      className=""
                      title="1973-09-04T14:13:20.000Z"
                    >
                      1973-09-04T14:13:20.000Z
                    </span>
                  </span>
                </td>
                <td
                  align="start"
                  className="data-table-start"
                  data-column="select"
                  data-offset={0}
                  id="cell-table-row-4-select"
                  offset={0}
                  width="100px"
                >
                  <span
                    className="iot--table__cell__offset"
                    style={
                      Object {
                        "--row-nesting-offset": "0px",
                      }
                    }
                  >
                    <span
                      className=""
                      title="option-B"
                    >
                      option-B
                    </span>
                  </span>
                </td>
                <td
                  align="start"
                  className="data-table-start"
                  data-column="secretField"
                  data-offset={0}
                  id="cell-table-row-4-secretField"
                  offset={0}
                  width="300px"
                >
                  <span
                    className="iot--table__cell__offset"
                    style={
                      Object {
                        "--row-nesting-offset": "0px",
                      }
                    }
                  >
                    <span
                      className=""
                      title="46GYyWC0w0"
                    >
                      46GYyWC0w0
                    </span>
                  </span>
                </td>
                <td />
              </tr>
              <tr
                className="iot--table__row iot--table__row--selectable"
                onClick={[Function]}
              >
                <td
                  align="start"
                  className="data-table-start"
                  data-column="string"
                  data-offset={0}
                  id="cell-table-row-5-string"
                  offset={0}
                  width="100px"
                >
                  <span
                    className="iot--table__cell__offset"
                    style={
                      Object {
                        "--row-nesting-offset": "0px",
                      }
                    }
                  >
                    <span
                      className=""
                      title="bottle toyota bottle 5"
                    >
                      bottle toyota bottle 5
                    </span>
                  </span>
                </td>
                <td
                  align="start"
                  className="data-table-start"
                  data-column="date"
                  data-offset={0}
                  id="cell-table-row-5-date"
                  offset={0}
                  width="250px"
                >
                  <span
                    className="iot--table__cell__offset"
                    style={
                      Object {
                        "--row-nesting-offset": "0px",
                      }
                    }
                  >
                    <span
                      className=""
                      title="1973-12-17T18:13:20.000Z"
                    >
                      1973-12-17T18:13:20.000Z
                    </span>
                  </span>
                </td>
                <td
                  align="start"
                  className="data-table-start"
                  data-column="select"
                  data-offset={0}
                  id="cell-table-row-5-select"
                  offset={0}
                  width="100px"
                >
                  <span
                    className="iot--table__cell__offset"
                    style={
                      Object {
                        "--row-nesting-offset": "0px",
                      }
                    }
                  >
                    <span
                      className=""
                      title="option-C"
                    >
                      option-C
                    </span>
                  </span>
                </td>
                <td
                  align="start"
                  className="data-table-start"
                  data-column="secretField"
                  data-offset={0}
                  id="cell-table-row-5-secretField"
                  offset={0}
                  width="300px"
                >
                  <span
                    className="iot--table__cell__offset"
                    style={
                      Object {
                        "--row-nesting-offset": "0px",
                      }
                    }
                  >
                    <span
                      className=""
                      title="Ia2eQMSi8i"
                    >
                      Ia2eQMSi8i
                    </span>
                  </span>
                </td>
                <td />
              </tr>
              <tr
                className="iot--table__row iot--table__row--selectable"
                onClick={[Function]}
              >
                <td
                  align="start"
                  className="data-table-start"
                  data-column="string"
                  data-offset={0}
                  id="cell-table-row-6-string"
                  offset={0}
                  width="100px"
                >
                  <span
                    className="iot--table__cell__offset"
                    style={
                      Object {
                        "--row-nesting-offset": "0px",
                      }
                    }
                  >
                    <span
                      className=""
                      title="eat whiteboard pinocchio 6"
                    >
                      eat whiteboard pinocchio 6
                    </span>
                  </span>
                </td>
                <td
                  align="start"
                  className="data-table-start"
                  data-column="date"
                  data-offset={0}
                  id="cell-table-row-6-date"
                  offset={0}
                  width="250px"
                >
                  <span
                    className="iot--table__cell__offset"
                    style={
                      Object {
                        "--row-nesting-offset": "0px",
                      }
                    }
                  >
                    <span
                      className=""
                      title="1974-04-24T01:46:40.000Z"
                    >
                      1974-04-24T01:46:40.000Z
                    </span>
                  </span>
                </td>
                <td
                  align="start"
                  className="data-table-start"
                  data-column="select"
                  data-offset={0}
                  id="cell-table-row-6-select"
                  offset={0}
                  width="100px"
                >
                  <span
                    className="iot--table__cell__offset"
                    style={
                      Object {
                        "--row-nesting-offset": "0px",
                      }
                    }
                  >
                    <span
                      className=""
                      title="option-A"
                    >
                      option-A
                    </span>
                  </span>
                </td>
                <td
                  align="start"
                  className="data-table-start"
                  data-column="secretField"
                  data-offset={0}
                  id="cell-table-row-6-secretField"
                  offset={0}
                  width="300px"
                >
                  <span
                    className="iot--table__cell__offset"
                    style={
                      Object {
                        "--row-nesting-offset": "0px",
                      }
                    }
                  >
                    <span
                      className=""
                      title="W4oksCiQKQ"
                    >
                      W4oksCiQKQ
                    </span>
                  </span>
                </td>
                <td />
              </tr>
              <tr
                className="iot--table__row iot--table__row--selectable"
                onClick={[Function]}
              >
                <td
                  align="start"
                  className="data-table-start"
                  data-column="string"
                  data-offset={0}
                  id="cell-table-row-7-string"
                  offset={0}
                  width="100px"
                >
                  <span
                    className="iot--table__cell__offset"
                    style={
                      Object {
                        "--row-nesting-offset": "0px",
                      }
                    }
                  >
                    <span
                      className=""
                      title="chocolate can helping 7"
                    >
                      chocolate can helping 7
                    </span>
                  </span>
                </td>
                <td
                  align="start"
                  className="data-table-start"
                  data-column="date"
                  data-offset={0}
                  id="cell-table-row-7-date"
                  offset={0}
                  width="250px"
                >
                  <span
                    className="iot--table__cell__offset"
                    style={
                      Object {
                        "--row-nesting-offset": "0px",
                      }
                    }
                  >
                    <span
                      className=""
                      title="1974-09-21T12:53:20.000Z"
                    >
                      1974-09-21T12:53:20.000Z
                    </span>
                  </span>
                </td>
                <td
                  align="start"
                  className="data-table-start"
                  data-column="select"
                  data-offset={0}
                  id="cell-table-row-7-select"
                  offset={0}
                  width="100px"
                >
                  <span
                    className="iot--table__cell__offset"
                    style={
                      Object {
                        "--row-nesting-offset": "0px",
                      }
                    }
                  >
                    <span
                      className=""
                      title="option-B"
                    >
                      option-B
                    </span>
                  </span>
                </td>
                <td
                  align="start"
                  className="data-table-start"
                  data-column="secretField"
                  data-offset={0}
                  id="cell-table-row-7-secretField"
                  offset={0}
                  width="300px"
                >
                  <span
                    className="iot--table__cell__offset"
                    style={
                      Object {
                        "--row-nesting-offset": "0px",
                      }
                    }
                  >
                    <span
                      className=""
                      title="kYaqK2y8W8"
                    >
                      kYaqK2y8W8
                    </span>
                  </span>
                </td>
                <td />
              </tr>
              <tr
                className="iot--table__row iot--table__row--selectable"
                onClick={[Function]}
              >
                <td
                  align="start"
                  className="data-table-start"
                  data-column="string"
                  data-offset={0}
                  id="cell-table-row-8-string"
                  offset={0}
                  width="100px"
                >
                  <span
                    className="iot--table__cell__offset"
                    style={
                      Object {
                        "--row-nesting-offset": "0px",
                      }
                    }
                  >
                    <span
                      className=""
                      title="pinocchio eat can 8"
                    >
                      pinocchio eat can 8
                    </span>
                  </span>
                </td>
                <td
                  align="start"
                  className="data-table-start"
                  data-column="date"
                  data-offset={0}
                  id="cell-table-row-8-date"
                  offset={0}
                  width="250px"
                >
                  <span
                    className="iot--table__cell__offset"
                    style={
                      Object {
                        "--row-nesting-offset": "0px",
                      }
                    }
                  >
                    <span
                      className=""
                      title="1975-03-14T03:33:20.000Z"
                    >
                      1975-03-14T03:33:20.000Z
                    </span>
                  </span>
                </td>
                <td
                  align="start"
                  className="data-table-start"
                  data-column="select"
                  data-offset={0}
                  id="cell-table-row-8-select"
                  offset={0}
                  width="100px"
                >
                  <span
                    className="iot--table__cell__offset"
                    style={
                      Object {
                        "--row-nesting-offset": "0px",
                      }
                    }
                  >
                    <span
                      className=""
                      title="option-C"
                    >
                      option-C
                    </span>
                  </span>
                </td>
                <td
                  align="start"
                  className="data-table-start"
                  data-column="secretField"
                  data-offset={0}
                  id="cell-table-row-8-secretField"
                  offset={0}
                  width="300px"
                >
                  <span
                    className="iot--table__cell__offset"
                    style={
                      Object {
                        "--row-nesting-offset": "0px",
                      }
                    }
                  >
                    <span
                      className=""
                      title="y2MwmsEqiq"
                    >
                      y2MwmsEqiq
                    </span>
                  </span>
                </td>
                <td />
              </tr>
              <tr
                className="iot--table__row iot--table__row--selectable"
                onClick={[Function]}
              >
                <td
                  align="start"
                  className="data-table-start"
                  data-column="string"
                  data-offset={0}
                  id="cell-table-row-9-string"
                  offset={0}
                  width="100px"
                >
                  <span
                    className="iot--table__cell__offset"
                    style={
                      Object {
                        "--row-nesting-offset": "0px",
                      }
                    }
                  >
                    <span
                      className=""
                      title="scott pinocchio chocolate 9"
                    >
                      scott pinocchio chocolate 9
                    </span>
                  </span>
                </td>
                <td
                  align="start"
                  className="data-table-start"
                  data-column="date"
                  data-offset={0}
                  id="cell-table-row-9-date"
                  offset={0}
                  width="250px"
                >
                  <span
                    className="iot--table__cell__offset"
                    style={
                      Object {
                        "--row-nesting-offset": "0px",
                      }
                    }
                  >
                    <span
                      className=""
                      title="1975-09-26T21:46:40.000Z"
                    >
                      1975-09-26T21:46:40.000Z
                    </span>
                  </span>
                </td>
                <td
                  align="start"
                  className="data-table-start"
                  data-column="select"
                  data-offset={0}
                  id="cell-table-row-9-select"
                  offset={0}
                  width="100px"
                >
                  <span
                    className="iot--table__cell__offset"
                    style={
                      Object {
                        "--row-nesting-offset": "0px",
                      }
                    }
                  >
                    <span
                      className=""
                      title="option-A"
                    >
                      option-A
                    </span>
                  </span>
                </td>
                <td
                  align="start"
                  className="data-table-start"
                  data-column="secretField"
                  data-offset={0}
                  id="cell-table-row-9-secretField"
                  offset={0}
                  width="300px"
                >
                  <span
                    className="iot--table__cell__offset"
                    style={
                      Object {
                        "--row-nesting-offset": "0px",
                      }
                    }
                  >
                    <span
                      className=""
                      title="CW82EiUYuY"
                    >
                      CW82EiUYuY
                    </span>
                  </span>
                </td>
                <td />
              </tr>
            </tbody>
          </table>
        </div>
      </div>
    </div>
  </div>
</div>
`;<|MERGE_RESOLUTION|>--- conflicted
+++ resolved
@@ -1383,30 +1383,10 @@
                           className="iot--list-item--content iot--list-item--content__selected"
                         >
                           <div
-<<<<<<< HEAD
                             className="iot--list-item--content--icon iot--list-item--content--icon__left"
                           >
                             <div
                               className="bx--form-item bx--checkbox-wrapper"
-                              onClick={[Function]}
-=======
-                            className="bx--form-item bx--checkbox-wrapper"
-                          >
-                            <input
-                              checked={true}
-                              className="bx--checkbox"
-                              data-testid="string-checkbox"
-                              disabled={false}
-                              id="string-checkbox"
-                              onChange={[Function]}
-                              onClick={[Function]}
-                              type="checkbox"
-                            />
-                            <label
-                              className="bx--checkbox-label"
-                              htmlFor="string-checkbox"
-                              title={null}
->>>>>>> 5dd9c2a0
                             >
                               <input
                                 checked={true}
@@ -1415,6 +1395,7 @@
                                 disabled={false}
                                 id="string-checkbox"
                                 onChange={[Function]}
+                                onClick={[Function]}
                                 type="checkbox"
                               />
                               <label
@@ -1473,30 +1454,10 @@
                           className="iot--list-item--content iot--list-item--content__selected"
                         >
                           <div
-<<<<<<< HEAD
                             className="iot--list-item--content--icon iot--list-item--content--icon__left"
                           >
                             <div
                               className="bx--form-item bx--checkbox-wrapper"
-                              onClick={[Function]}
-=======
-                            className="bx--form-item bx--checkbox-wrapper"
-                          >
-                            <input
-                              checked={true}
-                              className="bx--checkbox"
-                              data-testid="date-checkbox"
-                              disabled={false}
-                              id="date-checkbox"
-                              onChange={[Function]}
-                              onClick={[Function]}
-                              type="checkbox"
-                            />
-                            <label
-                              className="bx--checkbox-label"
-                              htmlFor="date-checkbox"
-                              title={null}
->>>>>>> 5dd9c2a0
                             >
                               <input
                                 checked={true}
@@ -1505,6 +1466,7 @@
                                 disabled={false}
                                 id="date-checkbox"
                                 onChange={[Function]}
+                                onClick={[Function]}
                                 type="checkbox"
                               />
                               <label
@@ -1563,30 +1525,10 @@
                           className="iot--list-item--content iot--list-item--content__selected"
                         >
                           <div
-<<<<<<< HEAD
                             className="iot--list-item--content--icon iot--list-item--content--icon__left"
                           >
                             <div
                               className="bx--form-item bx--checkbox-wrapper"
-                              onClick={[Function]}
-=======
-                            className="bx--form-item bx--checkbox-wrapper"
-                          >
-                            <input
-                              checked={true}
-                              className="bx--checkbox"
-                              data-testid="select-checkbox"
-                              disabled={false}
-                              id="select-checkbox"
-                              onChange={[Function]}
-                              onClick={[Function]}
-                              type="checkbox"
-                            />
-                            <label
-                              className="bx--checkbox-label"
-                              htmlFor="select-checkbox"
-                              title={null}
->>>>>>> 5dd9c2a0
                             >
                               <input
                                 checked={true}
@@ -1595,6 +1537,7 @@
                                 disabled={false}
                                 id="select-checkbox"
                                 onChange={[Function]}
+                                onClick={[Function]}
                                 type="checkbox"
                               />
                               <label
