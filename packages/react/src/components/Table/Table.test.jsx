import { mount } from 'enzyme';
import { render, fireEvent, screen, waitFor, within } from '@testing-library/react';
import userEvent from '@testing-library/user-event';
import '@testing-library/jest-dom/extend-expect';
import React from 'react';
import merge from 'lodash/merge';
import { ArrowRight16 } from '@carbon/icons-react';

import { settings } from '../../constants/Settings';
import { Modal } from '../Modal';

import {
  getTableColumns,
  getMockActions,
  getNestedRows,
  getNestedRowIds,
  getTableData,
  addRowActions,
  getSelectData,
  getWords,
} from './Table.test.helpers';
import Table, { defaultProps } from './Table';
import TableToolbar from './TableToolbar/TableToolbar';
import TableBodyRow from './TableBody/TableBodyRow/TableBodyRow';
import TableHead from './TableHead/TableHead';
import { initialState } from './Table.story';

const { iotPrefix, prefix } = settings;

const mockActions = getMockActions(jest.fn);
const words = getWords();
const selectData = getSelectData();
const tableColumns = getTableColumns(selectData);
const tableData = addRowActions(getTableData(20, words, selectData));
const largeTableData = getTableData(100, words, selectData);

const i18nTest = {
  /** table body */
  overflowMenuAria: 'overflow-menu',
  clickToExpandAria: 'expand-aria',
  clickToCollapseAria: 'collapse-aria',
  selectAllAria: 'select-all',
  selectRowAria: 'select-row',
  /** toolbar */
  clearAllFilters: 'clear-filters',
  columnSelectionButtonAria: 'column-select-aria',
  columnSelectionConfig: 'column-select-config',
  filterButtonAria: 'filter-aria',
  editButtonAria: 'edit-button',
  searchLabel: 'search-label',
  searchPlaceholder: 'search-placeholder',
  clearFilterAria: 'clear-filter',
  filterAria: 'filter-aria',
  openMenuAria: 'open-menu',
  batchCancel: 'cancel',
  itemSelected: 'item-selected',
  itemsSelected: 'items-selected',
  /** empty state */
  emptyMessage: 'empty-message',
  emptyMessageWithFilters: 'empty-filters',
  emptyButtonLabel: 'empty-button',
  downloadIconDescription: 'download-descript',
};

const i18nDefault = defaultProps({}).i18n;

describe('Table', () => {
  beforeAll(() => {
    jest.spyOn(console, 'error').mockImplementation(() => {});
  });
  afterEach(() => {
    jest.clearAllMocks();
  });
  afterAll(() => {
    console.error.mockRestore();
  });

  const options = {
    hasRowExpansion: true,
    hasRowCountInHeader: true,
    hasRowActions: true,
  };
  const options2 = {
    hasRowExpansion: true,
    hasRowCountInHeader: false,
  };

  const tableState = {
    totalSelected: 0,
    batchActions: [],
  };
  const view = {
    filters: [],
    pagination: {
      totalItems: tableData.length,
    },
    table: {
      expandedIds: ['row-1'],
    },
  };

  const expandedData = [
    {
      rowId: 'row-1',
      content: <div style={{ padding: '8px' }}>Expanded content</div>,
    },
  ];

  it('should be selectable with testId or id', () => {
    const { rerender } = render(
      <Table
        columns={tableColumns}
        data={tableData.slice(0, 1)}
        expandedData={expandedData}
        actions={mockActions}
        options={{
          ...options,
          hasAggregations: true,
        }}
        view={{
          ...view,
          aggregations: {
            label: 'Total: ',
            columns: [
              {
                id: 'number',
              },
            ],
          },
        }}
        testId="__table__"
      />
    );
    expect(screen.getByTestId('__table__')).toBeDefined();
    expect(screen.getByTestId('__table__-table-container')).toBeDefined();
    expect(screen.getByTestId('__table__-table-toolbar')).toBeDefined();
    expect(screen.getByTestId('__table__-table-toolbar-content')).toBeDefined();
    expect(screen.getByTestId('__table__-table-toolbar-batch-actions')).toBeDefined();
    expect(screen.getByTestId('download-button')).toBeDefined();
    expect(screen.getByTestId('__table__-table-head')).toBeDefined();
    expect(screen.getByTestId('__table__-table-head-column-string')).toBeDefined();
    expect(screen.getByTestId('__table__-table-body')).toBeDefined();
    expect(screen.getByTestId('__table__-table-head-row-expansion-column')).toBeDefined();
    expect(screen.getByTestId('table-head--overflow')).toBeDefined();
    userEvent.click(screen.getByTestId('table-head--overflow'));
    expect(
      screen.getByTestId(`__table__-table-toolbar-toolbar-overflow-menu-item-aggregations`)
    ).toBeDefined();
    // close menu
    userEvent.click(screen.getByTestId('table-head--overflow'));
    rerender(
      <Table
        columns={tableColumns}
        data={tableData.slice(0, 1)}
        expandedData={expandedData}
        actions={mockActions}
        options={{
          ...options,
          hasAggregations: true,
        }}
        view={{
          ...view,
          aggregations: {
            label: 'Total: ',
            columns: [
              {
                id: 'number',
              },
            ],
          },
        }}
        id="__TABLE__"
      />
    );

    expect(screen.getByTestId('__TABLE__')).toBeDefined();
    expect(screen.getByTestId('__TABLE__-table-container')).toBeDefined();
    expect(screen.getByTestId('__TABLE__-table-toolbar')).toBeDefined();
    expect(screen.getByTestId('__TABLE__-table-toolbar-content')).toBeDefined();
    expect(screen.getByTestId('__TABLE__-table-toolbar-batch-actions')).toBeDefined();
    expect(screen.getByTestId('download-button')).toBeDefined();
    expect(screen.getByTestId('__TABLE__-table-head')).toBeDefined();
    expect(screen.getByTestId('__TABLE__-table-head-column-string')).toBeDefined();
    expect(screen.getByTestId('__TABLE__-table-body')).toBeDefined();
    expect(screen.getByTestId('__TABLE__-table-head-row-expansion-column')).toBeDefined();
    expect(screen.getByTestId('table-head--overflow')).toBeDefined();
    userEvent.click(screen.getByTestId('table-head--overflow'));
    expect(
      screen.getByTestId(`__TABLE__-table-toolbar-toolbar-overflow-menu-item-aggregations`)
    ).toBeDefined();
  });

  it('limits the number of pagination select options', () => {
    // 100 records should have 10 pages. With max pages option we expect 5.
    const wrapper = mount(
      <Table
        columns={tableColumns}
        data={largeTableData}
        expandedData={expandedData}
        actions={mockActions}
        options={{ hasPagination: true }}
        view={{ ...view, pagination: { ...view.pagination, maxPages: 5 } }}
      />
    );
    expect(wrapper.find('.bx--select-option')).toHaveLength(5);
  });

  it('handles row collapse', () => {
    const wrapper = mount(
      <Table
        columns={tableColumns}
        data={tableData}
        expandedData={expandedData}
        actions={mockActions}
        options={options}
        view={view}
      />
    );
    wrapper.find('.bx--table-expand__button').at(0).simulate('click');
    expect(mockActions.table.onRowExpanded).toHaveBeenCalled();
  });

  it('handles row expansion', () => {
    const wrapper = mount(
      <Table
        columns={tableColumns}
        data={tableData}
        actions={mockActions}
        options={options}
        view={view}
      />
    );
    wrapper.find('.bx--table-expand__button').at(1).simulate('click');
    expect(mockActions.table.onRowExpanded).toHaveBeenCalled();
  });

  it('handles column sort', () => {
    const wrapper = mount(
      <Table
        columns={tableColumns}
        data={tableData}
        actions={mockActions}
        options={options}
        view={view}
      />
    );
    wrapper.find('button#column-string').simulate('click');
    expect(mockActions.table.onChangeSort).toHaveBeenCalled();
  });

  it('custom emptystate only renders with no filters', () => {
    const { rerender } = render(
      <Table
        columns={tableColumns}
        data={[]}
        actions={mockActions}
        options={options}
        view={merge({}, view, {
          table: { emptyState: <div id="customEmptyState">My empty state</div> },
        })}
      />
    );
    // Should render the custom empty state
    expect(screen.getByText('My empty state')).toBeTruthy();

    rerender(
      <Table
        columns={tableColumns}
        data={[]}
        actions={mockActions}
        options={options}
        i18n={{ emptyButtonLabelWithFilters: 'Clear all my filters' }}
        view={merge({}, view, {
          filters: [{ columnId: 'col', value: 'value' }],
          table: { emptyState: <div id="customEmptyState">My empty state</div> },
        })}
      />
    );
    // Should not render the empty state
    expect(screen.queryByText('My empty state')).not.toBeTruthy();

    userEvent.click(screen.getByRole('button', { name: 'Clear all my filters' }));
    expect(mockActions.toolbar.onApplySearch).toHaveBeenCalled();
    expect(mockActions.toolbar.onClearAllFilters).toHaveBeenCalled();
  });

  it('can handle missing actions for custom emptystate with filters', () => {
    render(
      <Table
        columns={tableColumns}
        data={[]}
        actions={{}}
        options={options}
        i18n={{ emptyButtonLabelWithFilters: 'Clear all my filters' }}
        view={merge({}, view, {
          filters: [{ columnId: 'col', value: 'value' }],
          table: { emptyState: <div id="customEmptyState">My empty state</div> },
        })}
      />
    );
    userEvent.click(screen.getByRole('button', { name: 'Clear all my filters' }));
    expect(mockActions.toolbar.onApplySearch).not.toHaveBeenCalled();
    expect(mockActions.toolbar.onClearAllFilters).not.toHaveBeenCalled();
  });

  it('triggers onColumnResize callback when column is toggled', () => {
    const originalGetBoundingClientRect = Element.prototype.getBoundingClientRect;
    const mockGetBoundingClientRect = jest.fn();
    Element.prototype.getBoundingClientRect = mockGetBoundingClientRect;
    mockGetBoundingClientRect.mockImplementation(() => ({ width: 100 }));

    const ordering = [
      { columnId: 'col1', isHidden: false },
      { columnId: 'col2', isHidden: false },
      { columnId: 'col3', isHidden: false },
    ];
    const columns = [
      { id: 'col1', name: 'Column 1', width: '100px' },
      { id: 'col2', name: 'Column 2', width: '100px' },
      { id: 'col3', name: 'Column 3', width: '100px' },
    ];

    render(
      <Table
        columns={columns}
        data={[{ id: 'row-1', values: { col1: 'a', col2: 'b', col3: 'c' } }]}
        actions={mockActions}
        options={{ hasResize: true, hasColumnSelection: true }}
        view={{ table: { ordering }, toolbar: { activeBar: 'column' } }}
      />
    );

    const toggleHideCol2Button = screen.getAllByText('Column 2')[1];
    fireEvent.click(toggleHideCol2Button);

    expect(mockActions.table.onColumnResize).toHaveBeenCalledWith([
      { id: 'col1', name: 'Column 1', width: '150px' },
      { id: 'col2', name: 'Column 2', width: '100px' },
      { id: 'col3', name: 'Column 3', width: '150px' },
    ]);

    Element.prototype.getBoundingClientRect = originalGetBoundingClientRect;
  });

  it('does not trigger onColumnResize callback when column is toggled and preserveColumnWidths:true', () => {
    const originalGetBoundingClientRect = Element.prototype.getBoundingClientRect;
    const mockGetBoundingClientRect = jest.fn();
    Element.prototype.getBoundingClientRect = mockGetBoundingClientRect;
    mockGetBoundingClientRect.mockImplementation(() => ({ width: 100 }));

    const ordering = [
      { columnId: 'col1', isHidden: false },
      { columnId: 'col2', isHidden: false },
      { columnId: 'col3', isHidden: false },
    ];
    const columns = [
      { id: 'col1', name: 'Column 1', width: '100px' },
      { id: 'col2', name: 'Column 2', width: '100px' },
      { id: 'col3', name: 'Column 3', width: '100px' },
    ];

    render(
      <Table
        columns={columns}
        data={[{ id: 'row-1', values: { col1: 'a', col2: 'b', col3: 'c' } }]}
        actions={mockActions}
        options={{ hasResize: true, hasColumnSelection: true, preserveColumnWidths: true }}
        view={{ table: { ordering }, toolbar: { activeBar: 'column' } }}
      />
    );

    const toggleHideCol2Button = screen.getAllByText('Column 2')[1];
    fireEvent.click(toggleHideCol2Button);

    expect(mockActions.table.onColumnResize).not.toHaveBeenCalled();

    Element.prototype.getBoundingClientRect = originalGetBoundingClientRect;
  });

  it('validate row count function ', () => {
    render(
      <Table
        columns={tableColumns}
        data={tableData}
        actions={mockActions}
        options={options}
        view={view}
      />
    );

    const rowCounts = view.pagination.totalItems;
    expect(screen.getByText(`Results: ${rowCounts}`)).toBeVisible();
  });

  it('validate show/hide hasRowCountInHeader property ', () => {
    const tableHeaderWrapper = mount(
      <TableToolbar actions={mockActions} options={options} tableState={tableState} />
    );
    //  Should render Row count label when hasRowCountInHeader (option) property is true
    const renderRowCountLabel = tableHeaderWrapper.find(
      `.${iotPrefix}--table-toolbar-secondary-title`
    );
    expect(renderRowCountLabel).toHaveLength(1);

    const tableHeaderWrapper2 = mount(
      <TableToolbar actions={mockActions} options={options2} tableState={tableState} />
    );
    //  Should not render Row count label when hasRowCountInHeader (option2) property is false
    const renderRowCountLabel2 = tableHeaderWrapper2.find(
      `.${iotPrefix}--table-toolbar-secondary-title`
    );
    expect(renderRowCountLabel2).toHaveLength(0);
  });

  it('click should trigger onDownload', () => {
    render(
      <TableToolbar actions={mockActions.toolbar} options={options2} tableState={tableState} />
    );

    const downloadButton = screen.getByTestId('download-button');
    expect(downloadButton).toBeTruthy();
    fireEvent.click(downloadButton);
    expect(mockActions.toolbar.onDownloadCSV).toHaveBeenCalledTimes(1);
  });

  it('click should trigger onColumnSelection', () => {
    render(
      <TableToolbar
        actions={mockActions.toolbar}
        options={{ hasColumnSelection: true }}
        tableState={tableState}
      />
    );

    const columnSelectButton = screen.getByTestId('column-selection-button');
    expect(columnSelectButton).toBeTruthy();
    fireEvent.click(columnSelectButton);
    expect(mockActions.toolbar.onToggleColumnSelection).toHaveBeenCalledTimes(1);
  });

  it('click should trigger onFilter', () => {
    render(
      <TableToolbar
        actions={mockActions.toolbar}
        options={{ hasFilter: true }}
        tableState={tableState}
      />
    );

    const filterButton = screen.getByTestId('filter-button');
    expect(filterButton).toBeTruthy();
    fireEvent.click(filterButton);
    expect(mockActions.toolbar.onToggleFilter).toHaveBeenCalledTimes(1);
  });

  it('mouse click should trigger rowEdit toolbar', () => {
    render(
      <TableToolbar
        actions={mockActions.toolbar}
        options={{ hasRowEdit: true }}
        tableState={tableState}
      />
    );

    const rowEditButton = screen.getByTestId('row-edit-button');
    expect(rowEditButton).toBeTruthy();

    fireEvent.click(rowEditButton);
    expect(mockActions.toolbar.onShowRowEdit).toHaveBeenCalledTimes(1);
  });

  it('rowEdit toolbar should contain external rowEditBarButtons', () => {
    render(
      <TableToolbar
        actions={mockActions.toolbar}
        options={{ hasRowEdit: true }}
        tableState={{
          ...tableState,
          activeBar: 'rowEdit',
          rowEditBarButtons: <button type="button" data-testid="row-edit-bar-button" />,
        }}
      />
    );

    const rowEditBarButton = screen.getByTestId('row-edit-bar-button');
    expect(rowEditBarButton).toBeTruthy();
  });

  it('toolbar search should render with default value', () => {
    const wrapper = mount(
      <Table
        columns={tableColumns}
        data={tableData}
        actions={mockActions}
        options={{
          hasSearch: true,
        }}
        view={{
          toolbar: {
            search: {
              defaultValue: '',
            },
          },
        }}
      />
    );

    expect(wrapper.find('.bx--search-input')).toHaveLength(1);
    expect(wrapper.find('.bx--search-input').prop('value')).toEqual('');

    wrapper.setProps({
      view: { toolbar: { search: { defaultValue: 'ferrari' } } },
    });
    wrapper.update();

    expect(wrapper.find('.bx--search-input').prop('value')).toEqual('ferrari');

    wrapper.setProps({ view: { toolbar: { search: { defaultValue: '' } } } });
    wrapper.update();

    expect(wrapper.find('.bx--search-input').prop('value')).toEqual('');
  });

  it('cells should always wrap by default', () => {
    const wrapper = mount(
      <Table columns={tableColumns} data={[tableData[0]]} options={{ hasResize: true }} />
    );
    expect(wrapper.find(TableBodyRow).prop('options').wrapCellText).toEqual('always');
    expect(wrapper.find(TableHead).prop('options').wrapCellText).toEqual('always');

    const wrapper2 = mount(
      <Table
        columns={tableColumns.map((col) => ({ ...col, width: '100px' }))}
        data={[tableData[0]]}
        options={{ hasResize: false }}
      />
    );
    expect(wrapper2.find(TableBodyRow).prop('options').wrapCellText).toEqual('always');
    expect(wrapper2.find(TableHead).prop('options').wrapCellText).toEqual('always');

    const wrapper3 = mount(<Table columns={tableColumns} data={[tableData[0]]} />);
    expect(wrapper3.find(TableBodyRow).prop('options').wrapCellText).toEqual('always');
    expect(wrapper3.find(TableHead).prop('options').wrapCellText).toEqual('always');
  });

  it('cells should truncate with wrapCellText:auto if resize or fixed col widths', () => {
    const wrapper = mount(
      <Table
        columns={tableColumns}
        data={[tableData[0]]}
        options={{ hasResize: true, wrapCellText: 'auto' }}
      />
    );
    expect(wrapper.find(TableBodyRow).prop('options').truncateCellText).toBeTruthy();
    expect(wrapper.find(TableHead).prop('options').truncateCellText).toBeTruthy();

    const wrapper2 = mount(
      <Table
        columns={tableColumns.map((col) => ({ ...col, width: '100px' }))}
        data={[tableData[0]]}
        options={{ hasResize: false, wrapCellText: 'auto' }}
      />
    );
    expect(wrapper2.find(TableBodyRow).prop('options').truncateCellText).toBeTruthy();
    expect(wrapper2.find(TableHead).prop('options').truncateCellText).toBeTruthy();

    const wrapper3 = mount(
      <Table
        columns={tableColumns.map((col) => ({
          ...col,
          width: undefined,
          renderDataFunction: () => 'hello this is a custom rendered long string',
        }))}
        data={[tableData[0]]}
        options={{ hasResize: false, wrapCellText: 'auto' }}
      />
    );
    expect(
      wrapper3
        .find('TableCell .iot--table__cell--truncate .iot--table__cell-text--truncate')
        .first()
    ).toHaveLength(1);
  });

  it('cells should wrap (not truncate) with wrapCellText:auto if no resize nor fixed col widths', () => {
    const wrapper3 = mount(
      <Table
        columns={tableColumns}
        data={[tableData[0]]}
        options={{ hasResize: false, wrapCellText: 'auto' }}
      />
    );
    expect(wrapper3.find(TableBodyRow).prop('options').truncateCellText).toBeFalsy();
    expect(wrapper3.find(TableHead).prop('options').truncateCellText).toBeFalsy();
    expect(wrapper3.find(TableBodyRow).prop('options').wrapCellText).toEqual('auto');
    expect(wrapper3.find(TableHead).prop('options').wrapCellText).toEqual('auto');
  });

  it('should render RowActionsCell dropdowns in the right direction for different language directions ', async () => {
    const id = 'TableId3';
    // Should render correctly by default even if no lang attribute exist
    const { unmount, rerender, baseElement } = render(
      <Table id={id} columns={tableColumns} data={[tableData[0]]} options={options} />
    );
    await fireEvent.click(screen.getByTestId(`${id}-row-0-row-actions-cell-overflow`));
    await waitFor(() => {
      // the menu is rendered via a portal outside of the container/screen
      expect(baseElement.querySelector('ul[role="menu"][class*=overflow-menu]')).toHaveClass(
        'bx--overflow-menu--flip'
      );
    });
    document.documentElement.setAttribute('dir', 'rtl');

    rerender(<Table id={id} columns={tableColumns} data={[tableData[1]]} options={options} />);
    await fireEvent.click(screen.getByTestId(`${id}-row-1-row-actions-cell-overflow`));
    await waitFor(() => {
      // the menu is rendered via a portal outside of the container/screen
      expect(baseElement.querySelector('ul[role="menu"][class*=overflow-menu]')).not.toHaveClass(
        'bx--overflow-menu--flip'
      );
    });

    // unmounting to be sure to clean up the documentElement
    unmount();
  });

  it('cells should wrap (not truncate) for wrapCellText:auto + resize + table-layout:auto', () => {
    const wrapper = mount(
      <Table
        columns={tableColumns}
        data={[tableData[0]]}
        options={{
          wrapCellText: 'auto',
          hasResize: true,
          useAutoTableLayoutForResize: true,
        }}
      />
    );
    expect(wrapper.find(TableBodyRow).prop('options').wrapCellText).toEqual('auto');
    expect(wrapper.find(TableHead).prop('options').wrapCellText).toEqual('auto');
    expect(wrapper.find(TableBodyRow).prop('options').truncateCellText).toBeFalsy();
    expect(wrapper.find(TableHead).prop('options').truncateCellText).toBeFalsy();
  });

  it('cells should always wrap when wrapCellText is always', () => {
    const wrapper = mount(
      <Table
        columns={tableColumns}
        data={[tableData[0]]}
        options={{ hasResize: true, wrapCellText: 'always' }}
      />
    );
    expect(wrapper.find(TableBodyRow).prop('options').wrapCellText).toEqual('always');
    expect(wrapper.find(TableHead).prop('options').wrapCellText).toEqual('always');
    expect(wrapper.find(TableBodyRow).prop('options').truncateCellText).toBeFalsy();
    expect(wrapper.find(TableHead).prop('options').truncateCellText).toBeFalsy();

    const wrapper2 = mount(
      <Table
        columns={tableColumns.map((col) => ({ ...col, width: '100px' }))}
        data={[tableData[0]]}
        options={{ wrapCellText: 'always' }}
      />
    );
    expect(wrapper2.find(TableBodyRow).prop('options').wrapCellText).toEqual('always');
    expect(wrapper2.find(TableHead).prop('options').wrapCellText).toEqual('always');
    expect(wrapper2.find(TableBodyRow).prop('options').truncateCellText).toBeFalsy();
    expect(wrapper2.find(TableHead).prop('options').truncateCellText).toBeFalsy();

    const wrapper3 = mount(
      <Table columns={tableColumns} data={[tableData[0]]} options={{ wrapCellText: 'always' }} />
    );
    expect(wrapper3.find(TableBodyRow).prop('options').wrapCellText).toEqual('always');
    expect(wrapper3.find(TableHead).prop('options').wrapCellText).toEqual('always');
    expect(wrapper3.find(TableBodyRow).prop('options').truncateCellText).toBeFalsy();
    expect(wrapper3.find(TableHead).prop('options').truncateCellText).toBeFalsy();
  });

  describe('Text truncation and wrapping', () => {
    const columnHeaderText = 'String';
    const bodyRowCellText = 'toyota toyota toyota 0';
    const textTruncateClassName = `${iotPrefix}--table__cell-text--truncate`;
    const tdTruncateClassName = `${iotPrefix}--table__cell--truncate`;
    const textNoWrapClassName = `${iotPrefix}--table__cell-text--no-wrap`;

    const expectWrapping = () => {
      expect(screen.getByText(bodyRowCellText)).not.toHaveClass(textNoWrapClassName);
      expect(screen.getByText(columnHeaderText)).not.toHaveClass(textNoWrapClassName);
    };
    const expectExplicitNoWrapping = () => {
      expect(screen.getByText(bodyRowCellText)).toHaveClass(textNoWrapClassName);
      expect(screen.getByText(columnHeaderText)).toHaveClass(textNoWrapClassName);
    };
    const expectTruncation = (myBodyRowCellText = bodyRowCellText) => {
      expect(screen.getByText(myBodyRowCellText)).toHaveClass(textTruncateClassName);
      expect(screen.getByText(myBodyRowCellText).closest('td')).toHaveClass(tdTruncateClassName);
      expect(screen.getByText(columnHeaderText)).toHaveClass(textTruncateClassName);
    };
    const expectNoTruncation = () => {
      expect(screen.getByText(bodyRowCellText)).not.toHaveClass(textTruncateClassName);
      expect(screen.getByText(bodyRowCellText).closest('td')).not.toHaveClass(tdTruncateClassName);
      expect(screen.getByText(columnHeaderText)).not.toHaveClass(textTruncateClassName);
    };

    const renderDefaultTable = (options = {}, columns = tableColumns) => {
      render(<Table columns={columns} data={[tableData[0]]} options={options} />);
    };

    it('wraps cell text when there are no options', () => {
      render(<Table columns={tableColumns} data={[tableData[0]]} options={false} />);
      expectWrapping();
      expectNoTruncation();
      expect.assertions(5);
    });

    it('wraps cell text by default', () => {
      renderDefaultTable();
      expectWrapping();
      expectNoTruncation();
      expect.assertions(5);
    });

    it('wraps cell text if resize & table-layout:auto', () => {
      renderDefaultTable({
        hasResize: true,
        useAutoTableLayoutForResize: true,
      });
      expectWrapping();
      expectNoTruncation();
      expect.assertions(5);
    });

    it('wraps cell text if hasResize', () => {
      renderDefaultTable({ hasResize: true });
      expectWrapping();
      expectNoTruncation();
      expect.assertions(5);
    });

    it('wraps cell text if column widths', () => {
      renderDefaultTable(
        {},
        tableColumns.map((col) => ({ ...col, width: '100px' }))
      );
      expectWrapping();
      expectNoTruncation();
      expect.assertions(5);
    });

    describe('wrapCellText:auto', () => {
      const renderAutoWrappingTable = (options = {}, columns = tableColumns) => {
        render(
          <Table
            columns={columns}
            data={[tableData[0]]}
            options={{ wrapCellText: 'auto', ...options }}
          />
        );
      };

      it('wraps cell text by default', () => {
        renderAutoWrappingTable();
        expectWrapping();
        expectNoTruncation();
        expect.assertions(5);
      });

      it('wraps cell text if hasResize & table-layout:auto', () => {
        renderAutoWrappingTable({
          hasResize: true,
          useAutoTableLayoutForResize: true,
        });
        expectWrapping();
        expectNoTruncation();
        expect.assertions(5);
      });

      it('truncates cell text if hasResize', () => {
        renderAutoWrappingTable({ hasResize: true });
        expectTruncation();
        expect.assertions(3);
      });

      it('truncates cell text if column widths', () => {
        renderAutoWrappingTable(
          {},
          tableColumns.map((col) => ({ ...col, width: '100px' }))
        );
        expectTruncation();
        expect.assertions(3);
      });

      it('truncates cell text if renderDataFunction & column widths present but undefined', () => {
        const customCellText = 'hello this is a custom rendered long string';
        renderAutoWrappingTable(
          {},
          tableColumns.map((col) => ({
            ...col,
            width: undefined,
            renderDataFunction: col.id === 'string' ? () => customCellText : undefined,
          }))
        );
        expectTruncation(customCellText);
        expect.assertions(3);
      });
    });

    describe('wrapCellText:always', () => {
      const renderAlwaysWrappingTable = (options = {}, columns = tableColumns) => {
        render(
          <Table
            columns={columns}
            data={[tableData[0]]}
            options={{ wrapCellText: 'always', ...options }}
          />
        );
      };

      it('wraps cell text by default', () => {
        renderAlwaysWrappingTable();
        expectWrapping();
        expectNoTruncation();
        expect.assertions(5);
      });

      it('wraps cell text if hasResize & table-layout:auto', () => {
        renderAlwaysWrappingTable({
          hasResize: true,
          useAutoTableLayoutForResize: true,
        });
        expectWrapping();
        expectNoTruncation();
        expect.assertions(5);
      });

      it('wraps cell text if hasResize', () => {
        renderAlwaysWrappingTable({ hasResize: true });
        expectWrapping();
        expectNoTruncation();
        expect.assertions(5);
      });

      it('wraps cell text if column widths', () => {
        renderAlwaysWrappingTable(
          {},
          tableColumns.map((col) => ({ ...col, width: '100px' }))
        );
        expectWrapping();
        expectNoTruncation();
        expect.assertions(5);
      });
    });

    describe('wrapCellText:never', () => {
      const renderNeverWrappingTable = (options = {}, columns = tableColumns) => {
        render(
          <Table
            columns={columns}
            data={[tableData[0]]}
            options={{ wrapCellText: 'never', ...options }}
          />
        );
      };

      it('does not wrap cell text', () => {
        renderNeverWrappingTable();
        expectExplicitNoWrapping();
        expect.assertions(2);
      });

      it('truncates resize & table-layout:auto & column widths', () => {
        renderNeverWrappingTable(
          { hasResize: true, useAutoTableLayoutForResize: true },
          tableColumns.map((col) => ({ ...col, width: '100px' }))
        );
        expectTruncation();
        expect.assertions(3);
      });
    });

    describe('wrapCellText:alwaysTruncate', () => {
      const renderAlwaysTruncatTable = (options = {}, columns = tableColumns) => {
        render(
          <Table
            columns={columns}
            data={[tableData[0]]}
            options={{ wrapCellText: 'alwaysTruncate', ...options }}
          />
        );
      };

      it('truncates cell text', () => {
        renderAlwaysTruncatTable();
        expectTruncation();
        expect.assertions(3);
      });

      it('truncates cell text if table-layout:auto', () => {
        renderAlwaysTruncatTable({ useAutoTableLayoutForResize: true });
        expectTruncation();
        expect.assertions(3);
      });

      it('truncates cell text if renderDataFunction', () => {
        const customCellText = 'hello this is a custom rendered long string';
        renderAlwaysTruncatTable(
          {},
          tableColumns.map((col) => ({
            ...col,
            renderDataFunction: col.id === 'string' ? () => customCellText : undefined,
          }))
        );
        expectTruncation(customCellText);
        expect.assertions(3);
      });
    });
  });

  it('table should get row-actions HTML class only when rowActions are enabled', () => {
    const wrapper = mount(
      <Table columns={tableColumns} data={[tableData[0]]} options={{ hasRowActions: true }} />
    );
    expect(wrapper.exists(`table.${iotPrefix}--data-table--row-actions`)).toBeTruthy();

    const wrapper2 = mount(
      <Table columns={tableColumns} data={[tableData[0]]} options={{ hasRowActions: false }} />
    );
    expect(wrapper2.exists(`table.${iotPrefix}--data-table--row-actions`)).toBeFalsy();
  });

  it('i18n string test 1', () => {
    const additionalProps = {
      options: {
        ...initialState.options,
        hasRowActions: true,
        hasFilter: true,
        hasSingleRowEdit: true,
      },
      actions: {
        toolbar: {
          onDownloadCSV: () => {},
        },
      },
      view: {
        ...initialState.view,
        table: {
          expandedIds: ['row-3', 'row-7'],
          selectedIds: ['row-3', 'row-4'],
        },
      },
    };

    const { rerender } = render(
      <Table {...initialState} {...additionalProps} isSortable i18n={i18nTest} />
    );

    expect(screen.getAllByLabelText(i18nTest.overflowMenuAria)[0]).toBeInTheDocument();
    expect(screen.getAllByLabelText(i18nTest.clickToExpandAria)[0]).toBeInTheDocument();
    expect(screen.getAllByLabelText(i18nTest.clickToCollapseAria)[0]).toBeInTheDocument();
    expect(screen.getAllByLabelText(i18nTest.selectAllAria)[0]).toBeInTheDocument();
    expect(screen.getAllByLabelText(i18nTest.selectRowAria)[0]).toBeInTheDocument();
    expect(screen.getAllByLabelText(i18nTest.downloadIconDescription)[0]).toBeInTheDocument();

    expect(screen.getAllByText(i18nTest.clearAllFilters)[0]).toBeInTheDocument();
    expect(screen.getAllByLabelText(i18nTest.columnSelectionButtonAria)[0]).toBeInTheDocument();
    expect(screen.getAllByLabelText(i18nTest.filterButtonAria)[0]).toBeInTheDocument();
    expect(screen.getAllByLabelText(i18nTest.editButtonAria)[0]).toBeInTheDocument();
    expect(screen.getAllByText(i18nTest.searchLabel)[0]).toBeInTheDocument();
    expect(screen.getAllByPlaceholderText(i18nTest.searchPlaceholder)[0]).toBeInTheDocument();
    expect(screen.getAllByTitle(i18nTest.clearFilterAria)[0]).toBeInTheDocument();
    expect(screen.getAllByLabelText(i18nTest.filterAria)[0]).toBeInTheDocument();
    expect(screen.getAllByLabelText(i18nTest.openMenuAria)[0]).toBeInTheDocument();
    expect(screen.getAllByText(i18nTest.batchCancel)[0]).toBeInTheDocument();
    expect(screen.getByText(`2 ${i18nTest.itemsSelected}`)).toBeInTheDocument();

    expect(screen.queryByLabelText(i18nDefault.overflowMenuAria)).not.toBeInTheDocument();
    expect(screen.queryByLabelText(i18nDefault.clickToExpandAria)).not.toBeInTheDocument();
    expect(screen.queryByLabelText(i18nDefault.clickToCollapseAria)).not.toBeInTheDocument();
    expect(screen.queryByLabelText(i18nDefault.selectAllAria)).not.toBeInTheDocument();
    expect(screen.queryByLabelText(i18nDefault.selectRowAria)).not.toBeInTheDocument();
    expect(screen.queryByLabelText(i18nDefault.downloadIconDescription)).not.toBeInTheDocument();

    expect(screen.queryByText(i18nDefault.clearAllFilters)).not.toBeInTheDocument();
    expect(screen.queryByLabelText(i18nDefault.columnSelectionButtonAria)).not.toBeInTheDocument();
    expect(screen.queryByLabelText(i18nDefault.filterButtonAria)).not.toBeInTheDocument();
    expect(screen.queryByLabelText(i18nDefault.editButtonAria)).not.toBeInTheDocument();
    expect(screen.queryByText(i18nDefault.searchLabel)).not.toBeInTheDocument();
    expect(screen.queryByPlaceholderText(i18nDefault.searchPlaceholder)).not.toBeInTheDocument();
    expect(screen.queryByTitle(i18nDefault.clearFilterAria)).not.toBeInTheDocument();
    expect(screen.queryByLabelText(i18nDefault.filterAria)).not.toBeInTheDocument();
    expect(screen.queryByLabelText(i18nDefault.openMenuAria)).not.toBeInTheDocument();
    expect(screen.queryByText(i18nDefault.batchCancel)).not.toBeInTheDocument();

    rerender(
      <Table
        {...initialState}
        options={{
          ...initialState.options,
          hasColumnSelectionConfig: true,
        }}
        i18n={i18nTest}
        view={{
          ...initialState.view,
          toolbar: {
            activeBar: 'column',
          },
          table: {
            selectedIds: ['row-3'],
          },
        }}
      />
    );
    expect(screen.getByText(`1 ${i18nTest.itemSelected}`)).toBeInTheDocument();
    expect(screen.getAllByText(i18nTest.columnSelectionConfig)[0]).toBeInTheDocument();
    expect(screen.queryByText(i18nDefault.columnSelectionConfig)).not.toBeInTheDocument();
  });

  it('i18n string test 2', () => {
    const { rerender } = render(
      <Table
        columns={tableColumns}
        data={[]}
        view={{
          filters: [{ columnId: 'select', value: 'option-B' }],
        }}
        i18n={i18nTest}
        options={{
          hasFilter: true,
        }}
      />
    );
    expect(screen.getAllByText(i18nTest.emptyMessageWithFilters)[0]).toBeInTheDocument();
    expect(screen.queryByText(i18nDefault.emptyMessageWithFilters)).not.toBeInTheDocument();

    rerender(
      <Table
        columns={tableColumns}
        data={[]}
        actions={{
          table: {
            onEmptyStateAction: () => {},
          },
        }}
        i18n={i18nTest}
      />
    );
    expect(screen.getAllByText(i18nTest.emptyMessage)[0]).toBeInTheDocument();
    expect(screen.getAllByText(i18nTest.emptyButtonLabel)[0]).toBeInTheDocument();
    expect(screen.queryByText(i18nDefault.emptyMessage)).not.toBeInTheDocument();
    expect(screen.queryByText(i18nDefault.emptyButtonLabel)).not.toBeInTheDocument();
  });

  it('has defaults for i18n functions', () => {
    const additionalProps = {
      options: {
        ...initialState.options,
        hasRowCountInHeader: true,
      },
      view: {
        ...initialState.view,
        table: {
          selectedIds: ['row-1', 'row-2'],
        },
      },
    };

    const { rerender } = render(<Table {...initialState} {...additionalProps} isSortable />);

    expect(screen.getByText(i18nDefault.itemsSelected(2))).toBeInTheDocument();
    expect(screen.getByText(i18nDefault.pageRange(1, 10))).toBeInTheDocument();
    expect(screen.getByText(i18nDefault.itemsRangeWithTotal(1, 10, 100))).toBeInTheDocument();
    expect(screen.getByText(i18nDefault.rowCountInHeader(100))).toBeInTheDocument();

    additionalProps.view.table.selectedIds = ['row-1'];
    rerender(<Table {...initialState} {...additionalProps} isSortable />);
    expect(screen.getByText(i18nDefault.itemSelected(1))).toBeInTheDocument();
  });

  it('supports external i18n functions', () => {
    const i18nFunctions = {
      itemSelected: (i) => `${i} test-item-selected`,
      itemsSelected: (i) => `${i} test-items-selected`,
      itemsRangeWithTotal: (min, max, total) => `${min}–${max} of ${total} test-items`,
      pageRange: (current, total) => `${current} of ${total} test-pages`,
      rowCountInHeader: (totalRowCount) => `test-results: ${totalRowCount}`,
    };

    const additionalProps = {
      options: {
        ...initialState.options,
        hasRowCountInHeader: true,
      },
      view: {
        ...initialState.view,
        table: {
          selectedIds: ['row-1', 'row-2'],
        },
      },
    };

    const { rerender } = render(
      <Table {...initialState} {...additionalProps} isSortable i18n={i18nFunctions} />
    );
    expect(screen.getByText(i18nFunctions.itemsSelected(2))).toBeInTheDocument();
    expect(screen.getByText(i18nFunctions.pageRange(1, 10))).toBeInTheDocument();
    expect(screen.getByText(i18nFunctions.itemsRangeWithTotal(1, 10, 100))).toBeInTheDocument();
    expect(screen.getByText(i18nFunctions.rowCountInHeader(100))).toBeInTheDocument();

    additionalProps.view.table.selectedIds = ['row-1'];
    rerender(<Table {...initialState} {...additionalProps} isSortable i18n={i18nFunctions} />);
    expect(screen.getByText(i18nFunctions.itemSelected(1))).toBeInTheDocument();
  });

  it('Table in modal select all', () => {
    const inModal = jest.fn();
    const notInModal = jest.fn();
    const table1Text = 'select1';
    const table2Text = 'select2;';
    render(
      <div>
        <Table
          id="tableid1"
          columns={tableColumns}
          data={[tableData[0]]}
          options={{ hasRowSelection: 'multi' }}
          actions={{ table: { onSelectAll: notInModal } }}
          i18n={{ selectAllAria: table1Text }}
        />
        <Modal open>
          <Table
            id="tableid2"
            columns={tableColumns}
            data={[tableData[0]]}
            options={{ hasRowSelection: 'multi' }}
            actions={{ table: { onSelectAll: inModal } }}
            i18n={{ selectAllAria: table2Text }}
          />
        </Modal>
      </div>
    );

    expect(inModal.mock.calls.length).toBe(0);
    expect(notInModal.mock.calls.length).toBe(0);
    fireEvent.click(screen.getByText(table2Text).parentElement);
    expect(inModal.mock.calls.length).toBe(1);
    expect(notInModal.mock.calls.length).toBe(0);
  });

  it('will fire row actions when Table is in modal', () => {
    const inModal = jest.fn();
    const { container } = render(
      <Modal open>
        <Table
          id="tableid1"
          columns={tableColumns}
          data={[
            {
              ...tableData[0],
              rowActions: [
                ...tableData[0].rowActions,
                {
                  id: 'drilldown',
                  renderIcon: ArrowRight16,
                  iconDescription: 'Drill in 2',
                  labelText: 'Drill in 2',
                  isOverflow: false,
                },
              ],
            },
          ]}
          options={{ hasRowActions: true }}
          actions={{ table: { onApplyRowAction: inModal } }}
        />
      </Modal>
    );

    expect(inModal.mock.calls.length).toBe(0);
    fireEvent.click(screen.getByText('Drill in 2').closest('button'));
    expect(inModal.mock.calls.length).toBe(1);
    fireEvent.click(container.querySelector('.iot--row-actions-cell--overflow-menu'));
    fireEvent.click(screen.queryByText('Drill in').closest('button'));
    expect(inModal.mock.calls.length).toBe(2);
  });

  it('calls onUserViewModified when view or columns prop changes', () => {
    const onUserViewModified = jest.fn();
    const { rerender } = render(
      <Table
        id="tableid1"
        columns={tableColumns}
        data={[tableData[0]]}
        options={{ hasUserViewManagement: true }}
        actions={{ onUserViewModified }}
      />
    );
    // Modify data prop should NOT trigger calback
    rerender(
      <Table
        id="tableid1"
        columns={tableColumns}
        data={[tableData[1]]}
        options={{ hasUserViewManagement: true }}
        actions={{ onUserViewModified }}
      />
    );
    expect(onUserViewModified).toHaveBeenCalledTimes(0);

    // Modify columns prop should trigger callback
    rerender(
      <Table
        id="tableid1"
        columns={[tableColumns[1]]}
        data={[tableData[0]]}
        options={{ hasUserViewManagement: true }}
        actions={{ onUserViewModified }}
      />
    );
    expect(onUserViewModified).toHaveBeenCalledTimes(1);

    // Modify view prop should trigger callback
    rerender(
      <Table
        id="tableid1"
        view={{
          toolbar: {
            activeBar: 'filter',
          },
        }}
        columns={[tableColumns[1]]}
        data={[tableData[0]]}
        options={{ hasUserViewManagement: true }}
        actions={{ onUserViewModified }}
      />
    );
    expect(onUserViewModified).toHaveBeenCalledTimes(2);
  });

  it('returns columns, view and search value in callback onUserViewModified', () => {
    const onUserViewModified = jest.fn();
    const updatedColumns = [tableColumns[1]];
    const expectedViewProps = defaultProps({ columns: updatedColumns }).view;
    expectedViewProps.pagination.totalItems = tableData.length;

    const { rerender } = render(
      <Table
        id="tableid1"
        columns={tableColumns}
        data={tableData}
        options={{ hasUserViewManagement: true }}
        actions={{ onUserViewModified }}
      />
    );
    rerender(
      <Table
        id="tableid1"
        columns={updatedColumns}
        data={tableData}
        options={{ hasUserViewManagement: true }}
        actions={{ onUserViewModified }}
      />
    );

    expect(onUserViewModified).toHaveBeenCalledWith({
      columns: updatedColumns,
      state: { currentSearchValue: '' },
      view: expectedViewProps,
    });
  });

  it('renders header with overflow menu', () => {
    const overflowData = [
      {
        id: 'option-A',
        text: 'option-A',
      },
    ];

    render(
      <Table
        columns={tableColumns.map((col) => ({
          ...col,
          width: '100px',
        }))}
        data={tableData}
      />
    );

    expect(screen.queryAllByTestId('table-head--overflow').length).toBe(0);

    render(
      <Table
        columns={tableColumns.map((col) => ({
          ...col,
          width: '100px',
          overflowMenuItems: overflowData,
        }))}
        data={tableData}
      />
    );

    expect(screen.queryAllByTestId('table-head--overflow').length).toBe(8);
  });

  describe('Row selection', () => {
    const getTableColumns = () => [
      {
        id: 'string',
        name: 'String',
        isSortable: false,
      },
    ];

    it('selects all child rows when a parent row is selected', () => {
      const onRowSelectedMock = jest.fn();
      render(
        <Table
          columns={getTableColumns()}
          data={getNestedRows()}
          options={{ hasRowSelection: 'multi', hasRowNesting: true }}
          view={{
            table: {
              selectedIds: [],
              expandedIds: ['row-0', 'row-1', 'row-1_B', 'row-1_B-2', 'row-1_D'],
            },
          }}
          actions={{ table: { onRowSelected: onRowSelectedMock } }}
        />
      );

      const row0Checkbox = screen.getAllByLabelText(i18nDefault.selectRowAria)[
        getNestedRowIds().indexOf('row-0')
      ];
      fireEvent.click(row0Checkbox);
      expect(onRowSelectedMock).toHaveBeenCalledWith('row-0', true, [
        'row-0',
        'row-0_A',
        'row-0_B',
      ]);

      const row1Checkbox = screen.getAllByLabelText(i18nDefault.selectRowAria)[
        getNestedRowIds().indexOf('row-1')
      ];
      fireEvent.click(row1Checkbox);
      expect(onRowSelectedMock).toHaveBeenCalledWith('row-1', true, [
        'row-1',
        'row-1_A',
        'row-1_B',
        'row-1_B-1',
        'row-1_B-2',
        'row-1_B-2-A',
        'row-1_B-2-B',
        'row-1_B-3',
        'row-1_C',
        'row-1_D',
        'row-1_D-1',
        'row-1_D-2',
        'row-1_D-3',
      ]);
    });

    it('selects the parent if all child rows are selected', () => {
      const onRowSelectedMock = jest.fn();
      const { rerender } = render(
        <Table
          columns={getTableColumns()}
          data={getNestedRows()}
          options={{ hasRowSelection: 'multi', hasRowNesting: true }}
          view={{
            table: {
              selectedIds: ['row-0_A'],
              expandedIds: ['row-0', 'row-1', 'row-1_B', 'row-1_B-2', 'row-1_D'],
            },
          }}
          actions={{ table: { onRowSelected: onRowSelectedMock } }}
        />
      );

      fireEvent.click(
        screen.getAllByLabelText(i18nDefault.selectRowAria)[getNestedRowIds().indexOf('row-0_B')]
      );

      expect(onRowSelectedMock).toHaveBeenCalledWith('row-0_B', true, [
        'row-0',
        'row-0_A',
        'row-0_B',
      ]);

      rerender(
        <Table
          columns={getTableColumns()}
          data={getNestedRows()}
          options={{ hasRowSelection: 'multi', hasRowNesting: true }}
          view={{
            table: {
              selectedIds: [
                'row-1_A',
                'row-1_B-1',
                'row-1_B-2-B',
                'row-1_B-3',
                'row-1_C',
                'row-1_D',
                'row-1_D-1',
                'row-1_D-2',
                'row-1_D-3',
              ],
              expandedIds: ['row-0', 'row-1', 'row-1_B', 'row-1_B-2', 'row-1_D'],
            },
          }}
          actions={{ table: { onRowSelected: onRowSelectedMock } }}
        />
      );

      fireEvent.click(
        screen.getAllByLabelText(i18nDefault.selectRowAria)[
          getNestedRowIds().indexOf('row-1_B-2-A')
        ]
      );

      expect(onRowSelectedMock).toHaveBeenCalledWith('row-1_B-2-A', true, [
        'row-1',
        'row-1_A',
        'row-1_B',
        'row-1_B-1',
        'row-1_B-2',
        'row-1_B-2-A',
        'row-1_B-2-B',
        'row-1_B-3',
        'row-1_C',
        'row-1_D',
        'row-1_D-1',
        'row-1_D-2',
        'row-1_D-3',
      ]);
    });

    it('deselects all child rows and parent rows when a row is deselected', () => {
      const onRowSelectedMock = jest.fn();
      const allRows = getNestedRows();
      const row0AndChildren = ['row-0', 'row-0_A', 'row-0_B'];
      const row1AndChildren = [
        'row-1',
        'row-1_A',
        'row-1_B',
        'row-1_B-1',
        'row-1_B-2',
        'row-1_B-2-A',
        'row-1_B-2-B',
        'row-1_B-3',
        'row-1_C',
        'row-1_D',
        'row-1_D-1',
        'row-1_D-2',
        'row-1_D-3',
      ];
      const expandedIds = ['row-0', 'row-1', 'row-1_B', 'row-1_B-2', 'row-1_D'];
      const { rerender } = render(
        <Table
          columns={getTableColumns()}
          data={allRows}
          options={{ hasRowSelection: 'multi', hasRowNesting: true }}
          view={{
            table: {
              selectedIds: [...row0AndChildren, ...row1AndChildren],
              expandedIds,
            },
          }}
          actions={{ table: { onRowSelected: onRowSelectedMock } }}
        />
      );

      const row0Checkbox = screen.getAllByLabelText(i18nDefault.selectRowAria)[
        getNestedRowIds().indexOf('row-0')
      ];
      fireEvent.click(row0Checkbox);
      expect(onRowSelectedMock).toHaveBeenCalledWith('row-0', false, [...row1AndChildren]);

      rerender(
        <Table
          columns={tableColumns}
          data={getNestedRows()}
          options={{ hasRowSelection: 'multi', hasRowNesting: true }}
          view={{
            table: {
              selectedIds: [...row1AndChildren],
              expandedIds,
            },
          }}
          actions={{ table: { onRowSelected: onRowSelectedMock } }}
        />
      );

      const row1BCheckbox = screen.getAllByLabelText(i18nDefault.selectRowAria)[
        getNestedRowIds().indexOf('row-1_B')
      ];
      fireEvent.click(row1BCheckbox);

      expect(onRowSelectedMock).toHaveBeenCalledWith('row-1_B', false, [
        'row-1_A',
        'row-1_C',
        'row-1_D',
        'row-1_D-1',
        'row-1_D-2',
        'row-1_D-3',
      ]);
    });

    it('shows selected as indeterminate if some but not all children are selected', () => {
      const onRowSelectedMock = jest.fn();
      render(
        <Table
          columns={getTableColumns()}
          data={getNestedRows()}
          options={{ hasRowSelection: 'multi', hasRowNesting: true }}
          view={{
            table: {
              selectedIds: ['row-0_B', 'row-1_B-2-B'],
              expandedIds: ['row-0', 'row-1', 'row-1_B', 'row-1_B-2', 'row-1_D'],
            },
          }}
          actions={{ table: { onRowSelected: onRowSelectedMock } }}
        />
      );
      expect(
        screen.getAllByLabelText(i18nDefault.selectRowAria)[getNestedRowIds().indexOf('row-0')]
      ).toBePartiallyChecked();
      expect(
        screen.getAllByLabelText(i18nDefault.selectRowAria)[getNestedRowIds().indexOf('row-1')]
      ).toBePartiallyChecked();
      expect(
        screen.getAllByLabelText(i18nDefault.selectRowAria)[getNestedRowIds().indexOf('row-1_B')]
      ).toBePartiallyChecked();
      expect(
        screen.getAllByLabelText(i18nDefault.selectRowAria)[getNestedRowIds().indexOf('row-1_B-2')]
      ).toBePartiallyChecked();
    });

    it('new selection replaces previous in single hasRowSelection mode', () => {
      const onRowSelectedMock = jest.fn();
      const initialSelection = ['row-0'];
      render(
        <Table
          columns={getTableColumns()}
          data={getNestedRows()}
          options={{ hasRowSelection: 'single', hasRowNesting: false }}
          view={{
            table: {
              selectedIds: initialSelection,
            },
          }}
          actions={{ table: { onRowSelected: onRowSelectedMock } }}
        />
      );
      const row1 = screen.getByText('row-1');
      fireEvent.click(row1);
      expect(onRowSelectedMock).toHaveBeenCalledWith('row-1', true, ['row-1']);
    });

    it('automatically checks "select all" if all rows are selected', () => {
      const rows = tableData.slice(0, 5);
      const selectedIds = rows.map((row) => row.id);
      const { rerender } = render(
        <Table
          id="tableid1"
          columns={tableColumns}
          data={rows}
          options={{ hasRowSelection: 'multi' }}
          view={{
            table: { selectedIds },
          }}
        />
      );

      const selectAllCheckbox = screen.getByLabelText('Select all items');
      expect(selectAllCheckbox).toBeInTheDocument();
      expect(selectAllCheckbox).toHaveProperty('checked', true);

      rerender(
        <Table
          id="tableid2"
          columns={tableColumns}
          data={rows}
          options={{ hasRowSelection: 'multi' }}
          view={{
            table: { selectedIds: selectedIds.slice(1, 5) },
          }}
        />
      );
      expect(screen.getByLabelText('Select all items')).toHaveProperty('checked', false);
    });

    it('overrides automatic "select all" check if "isSelectAllSelected" is used', () => {
      const rows = tableData.slice(0, 5);
      const selectedIds = rows.map((row) => row.id);
      const { rerender } = render(
        <Table
          id="tableid1"
          columns={tableColumns}
          data={rows}
          options={{ hasRowSelection: 'multi' }}
          view={{
            table: {
              selectedIds: selectedIds.slice(1, 5),
              isSelectAllSelected: true,
            },
          }}
        />
      );

      const selectAllCheckbox = screen.getByLabelText('Select all items');
      expect(selectAllCheckbox).toBeInTheDocument();
      expect(selectAllCheckbox).toHaveProperty('checked', true);

      rerender(
        <Table
          id="tableid2"
          columns={tableColumns}
          data={rows}
          options={{ hasRowSelection: 'multi' }}
          view={{
            table: { selectedIds, isSelectAllSelected: false },
          }}
        />
      );
      expect(screen.getByLabelText('Select all items')).toHaveProperty('checked', false);
    });

    it('automatically marks "select all" as Indeterminate if some but not all rows are selected', () => {
      const rows = tableData.slice(0, 5);
      const selectedIds = rows.map((row) => row.id);
      const onApplyBatchAction = jest.fn();
      const { rerender } = render(
        <Table
          id="tableid1"
          columns={tableColumns}
          data={rows}
          options={{ hasRowSelection: 'multi' }}
          view={{
            table: { selectedIds: selectedIds.slice(1, 5) },
            toolbar: {
              batchActions: [
                {
                  id: 'test-batch-action',
                  labelText: 'test batch action',
                  iconDescription: 'test batch action',
                },
              ],
            },
          }}
          actions={{
            toolbar: {
              onApplyBatchAction,
            },
          }}
        />
      );

      const selectAllCheckbox = screen.getByLabelText('Select all items');
      expect(selectAllCheckbox).toBeInTheDocument();
      expect(selectAllCheckbox).toHaveProperty('indeterminate', true);

      // add extra check to ensure onApplyBatchAction is called correctly to help
      // us meet test requirements.
      const alertAction = screen.getByRole('button', { name: 'test batch action' });
      expect(alertAction).toBeVisible();
      userEvent.click(alertAction);
      expect(onApplyBatchAction).toHaveBeenCalledWith('test-batch-action');

      rerender(
        <Table
          id="tableid2"
          columns={tableColumns}
          data={rows}
          options={{ hasRowSelection: 'multi' }}
          view={{
            table: { selectedIds },
          }}
        />
      );
      expect(screen.getByLabelText('Select all items')).toHaveProperty('indeterminate', false);
    });

    it('overrides automatically indeterminate state for "select all" if "isSelectAllSelected" or "isSelectAllIndeterminate" is used', () => {
      const rows = tableData.slice(0, 5);
      const selectedIds = rows.map((row) => row.id);
      const selectionThatWouldCauseAnIndeterminateState = selectedIds.slice(1, 5);
      const { rerender } = render(
        <Table
          id="tableid1"
          columns={tableColumns}
          data={rows}
          options={{ hasRowSelection: 'multi' }}
          view={{
            table: {
              selectedIds: selectionThatWouldCauseAnIndeterminateState,
              isSelectAllSelected: false,
            },
          }}
        />
      );

      const selectAllCheckbox = screen.getByLabelText('Select all items');
      expect(selectAllCheckbox).toBeInTheDocument();
      expect(selectAllCheckbox).toHaveProperty('indeterminate', false);

      rerender(
        <Table
          id="tableid2"
          columns={tableColumns}
          data={rows}
          options={{ hasRowSelection: 'multi' }}
          view={{
            table: {
              selectedIds: selectionThatWouldCauseAnIndeterminateState,
              isSelectAllSelected: true,
            },
          }}
        />
      );
      expect(screen.getByLabelText('Select all items')).toHaveProperty('indeterminate', false);

      rerender(
        <Table
          id="tableid3"
          columns={tableColumns}
          data={rows}
          options={{ hasRowSelection: 'multi' }}
          view={{
            table: {
              selectedIds: selectionThatWouldCauseAnIndeterminateState,
              isSelectAllIndeterminate: false,
            },
          }}
        />
      );
      expect(screen.getByLabelText('Select all items')).toHaveProperty('indeterminate', false);
    });
  });

  describe('Foot', () => {
    const tableTestId = 'test';
    const tableFootTestId = 'table-foot-aggregation';
    const columnId = 'number';

    it('shows aggregation for specified columns with sum as default', () => {
      render(
        <Table
          id={tableTestId}
          columns={tableColumns}
          data={tableData}
          options={{ hasAggregations: true }}
          view={{
            aggregations: { columns: [{ id: columnId }] },
          }}
        />
      );

      expect(
        screen.getByTestId(`${tableTestId}-${tableFootTestId}-${columnId}`).textContent
      ).toEqual('2470');
    });

    it('shows aggregation for specified columns using custom aggregation function', () => {
      const sumFunction = jest.fn((values) => {
        const sum = values.reduce((total, num) => total + num, 0);
        return `${sum + 1}`;
      });

      const onToggleAggregations = jest.fn();

      render(
        <Table
          id="test"
          columns={tableColumns}
          data={tableData}
          tooltip="this is a tooltip"
          options={{ hasAggregations: true }}
          actions={{
            toolbar: {
              onToggleAggregations,
            },
          }}
          view={{
            aggregations: {
              columns: [
                {
                  id: columnId,
                  value: sumFunction,
                },
              ],
            },
          }}
          i18n={{
            toggleAggregations: '__Toggle aggregations__',
          }}
        />
      );

      expect(
        screen.getByTestId(`${tableTestId}-${tableFootTestId}-${columnId}`).textContent
      ).toEqual('2471');
      expect(sumFunction).toHaveBeenCalled();

      const overflow = screen.getByTestId('table-head--overflow');

      userEvent.click(overflow);

      userEvent.click(screen.getByText('__Toggle aggregations__'));
      expect(onToggleAggregations).toHaveBeenCalled();

      // simple extra test to confirm the tooltip is there and help us
      // meet testing requirements.
      const buttons = screen.getAllByRole('button');
      const tooltipButton = buttons.find((button) =>
        button.classList.contains(`${prefix}--tooltip__trigger`)
      );

      expect(tooltipButton).toBeInTheDocument();
      userEvent.click(tooltipButton);
      expect(screen.getByText('this is a tooltip')).toBeVisible();
    });
  });

  describe('TableToolbarAdvancedFilterFlyout', () => {
    const originalGetBoundingClientRect = Element.prototype.getBoundingClientRect;
    beforeAll(() => {
      Element.prototype.getBoundingClientRect = jest.fn(() => ({
        x: 900,
        y: 300,
        height: 200,
        width: 400,
        top: 300,
        bottom: 500,
        left: 500,
        right: 900,
      }));
    });
    afterAll(() => {
      Element.prototype.getBoundingClientRect = originalGetBoundingClientRect;
    });
    it('throws an error when using both hasFilter and hasAdvancedFilter props', () => {
      const { __DEV__ } = global;
      global.__DEV__ = true;
      render(
        <Table
          id="test"
          columns={tableColumns}
          data={tableData}
          options={{ hasFilter: true, hasAdvancedFilter: true }}
        />
      );
      expect(console.error).toHaveBeenCalledWith(
        expect.stringContaining(
          `Only one of props 'options.hasFilter' or 'options.hasAdvancedFilter' can be specified in 'Table'.`
        )
      );
      global.__DEV__ = __DEV__;
    });

    it('throws an error when hasAdvancedFilter is not boolean or undefined', () => {
      const { __DEV__ } = global;
      global.__DEV__ = true;
      render(
        <Table
          id="test"
          columns={tableColumns}
          data={tableData}
          options={{ hasAdvancedFilter: 'true' }}
        />
      );
      expect(console.error).toHaveBeenCalledWith(
        expect.stringContaining(`'options.hasAdvancedFilter' should be a boolean or undefined.`)
      );
      global.__DEV__ = __DEV__;
    });

    it('shows the filter button when hasAdvancedFilter is true and onToggleFilter is called on click', () => {
      const handleToggleFilters = jest.fn();
      render(
        <Table
          id="test"
          columns={tableColumns}
          data={tableData}
          actions={{
            toolbar: {
              onToggleAdvancedFilter: handleToggleFilters,
            },
          }}
          options={{ hasAdvancedFilter: true }}
        />
      );
      const filterButton = screen.getByTestId('advanced-filter-flyout-button');
      expect(filterButton).toBeVisible();
      userEvent.click(filterButton);
      expect(handleToggleFilters).toHaveBeenCalledTimes(1);
    });

    it('handles the callbacks for the advancedfilterflyout properly', () => {
      const handleApplyFilter = jest.fn();
      const handleCancelFilter = jest.fn();
      const handleRemoveAdvancedFilter = jest.fn();
      const handleCreateAdvancedFilter = jest.fn();
      const handleChangeAdvancedFiler = jest.fn();
      const handleToggleFilter = jest.fn();
      const { rerender } = render(
        <Table
          id="test"
          columns={tableColumns}
          data={tableData}
          actions={{
            toolbar: {
              onApplyAdvancedFilter: handleApplyFilter,
              onCancelAdvancedFilter: handleCancelFilter,
              onRemoveAdvancedFilter: handleRemoveAdvancedFilter,
              onCreateAdvancedFilter: handleCreateAdvancedFilter,
              onChangeAdvancedFilter: handleChangeAdvancedFiler,
              onToggleAdvancedFilter: handleToggleFilter,
            },
          }}
          options={{ hasAdvancedFilter: true }}
          view={{
            toolbar: {
              advancedFilterFlyoutOpen: true,
            },
          }}
        />
      );
      const filterButton = screen.getByTestId('advanced-filter-flyout-button');
      const filterFlyout = screen.getByTestId('advanced-filter-flyout');
      expect(filterButton).toBeVisible();
      expect(filterFlyout).toHaveAttribute('open');
      userEvent.click(filterButton);
      expect(handleToggleFilter).toHaveBeenCalledTimes(1);
      // it should still be open b/c this component is controlled via the advancedFilterFlyoutOpen prop
      expect(filterFlyout).toHaveAttribute('open');

      userEvent.click(screen.getByTestId('flyout-menu-apply'));
      expect(handleApplyFilter).toBeCalledWith({
        simple: {},
        advanced: {
          filterIds: [],
        },
      });
      userEvent.click(screen.getByTestId('flyout-menu-cancel'));
      expect(handleCancelFilter).toBeCalledTimes(1);
      userEvent.click(screen.getByRole('tab', { name: 'Advanced filters' }));
      userEvent.click(screen.getByRole('button', { name: 'create a new advanced filter' }));
      expect(handleCreateAdvancedFilter).toBeCalledTimes(1);
      expect(screen.getByText('Select a filter')).toBeVisible();

      rerender(
        <Table
          id="test"
          columns={tableColumns}
          data={tableData}
          actions={{
            toolbar: {
              onApplyAdvancedFilter: handleApplyFilter,
              onCancelAdvancedFilter: handleCancelFilter,
              onRemoveAdvancedFilter: handleRemoveAdvancedFilter,
              onCreateAdvancedFilter: handleCreateAdvancedFilter,
              onChangeAdvancedFilter: handleChangeAdvancedFiler,
              onToggleAdvancedFilter: handleToggleFilter,
            },
          }}
          options={{ hasAdvancedFilter: true }}
          view={{
            toolbar: {
              advancedFilterFlyoutOpen: false,
            },
          }}
        />
      );
      expect(screen.queryByTestId('advanced-filter-flyout')).toBeNull();
    });

    it('calls onApplyFilter when simple filters are updated.', async () => {
      const handleApplyFilter = jest.fn();
      const handleCancelFilter = jest.fn();
      const handleRemoveAdvancedFilter = jest.fn();
      const handleCreateAdvancedFilter = jest.fn();
      const handleChangeAdvancedFiler = jest.fn();
      const handleToggleFilter = jest.fn();
      render(
        <Table
          id="test"
          columns={tableColumns}
          data={tableData}
          actions={{
            toolbar: {
              onApplyAdvancedFilter: handleApplyFilter,
              onCancelAdvancedFilter: handleCancelFilter,
              onRemoveAdvancedFilter: handleRemoveAdvancedFilter,
              onCreateAdvancedFilter: handleCreateAdvancedFilter,
              onChangeAdvancedFilter: handleChangeAdvancedFiler,
              onToggleAdvancedFilter: handleToggleFilter,
            },
          }}
          options={{
            hasAdvancedFilter: true,
          }}
          view={{
            filters: [
              {
                columnId: 'string',
                value: 'whiteboard',
              },
              {
                columnId: 'select',
                value: 'option-B',
              },
            ],
            advancedFilters: [
              {
                filterId: 'my-filter',
                filterTitleText: 'My Filter',
              },
              {
                filterId: 'next-filter',
                filterTitleText: 'Next Filter',
              },
            ],
            toolbar: {
              advancedFilterFlyoutOpen: true,
            },
          }}
        />
      );
      userEvent.click(screen.getAllByRole('button', { name: 'Clear filter' })[0]);
      fireEvent.change(screen.getByPlaceholderText('pick a number'), { target: { value: '16' } });
      // ensure keyDown events also get called with hasFastFilter is false
      fireEvent.keyDown(screen.getByPlaceholderText('pick a number'), {
        key: 'Enter',
        code: 'Enter',
        keyCode: 13,
        charCode: 13,
      });
      userEvent.click(screen.getByRole('button', { name: 'Apply filters' }));
      expect(handleApplyFilter).toHaveBeenLastCalledWith({
        advanced: {
          filterIds: [],
        },
        simple: {
          string: '',
          select: 'option-B',
          number: '16',
        },
      });
      userEvent.click(screen.getAllByRole('button', { name: 'Clear selection' })[0]);
      userEvent.click(screen.getByRole('button', { name: 'Apply filters' }));
      expect(handleApplyFilter).toHaveBeenLastCalledWith({
        advanced: {
          filterIds: [],
        },
        simple: {
          string: '',
          select: '',
          number: '16',
        },
      });
      const withinFlyout = within(screen.getByTestId('advanced-filter-flyout'));
      userEvent.click(screen.getByPlaceholderText('pick an option'));
      userEvent.click(withinFlyout.getByText('option-A'));
      userEvent.click(screen.getByRole('button', { name: 'Apply filters' }));
      expect(handleApplyFilter).toHaveBeenLastCalledWith({
        advanced: {
          filterIds: [],
        },
        simple: {
          string: '',
          select: 'option-A',
          number: '16',
        },
      });
      userEvent.click(screen.getByRole('tab', { name: 'Advanced filters' }));
      userEvent.click(screen.getByText('Select a filter'));
      userEvent.click(withinFlyout.getByText('My Filter'));
      userEvent.click(screen.getByRole('button', { name: 'Apply filters' }));
      expect(handleApplyFilter).toHaveBeenLastCalledWith({
        simple: {
          string: '',
          select: 'option-A',
          number: '16',
        },
        advanced: {
          filterIds: ['my-filter'],
        },
      });
    });

    it('calls onApplyFilter when fastfiltering is enabled', async () => {
      const handleApplyFilter = jest.fn();
      const handleCancelFilter = jest.fn();
      const handleRemoveAdvancedFilter = jest.fn();
      const handleCreateAdvancedFilter = jest.fn();
      const handleChangeAdvancedFiler = jest.fn();
      const handleToggleFilter = jest.fn();
      render(
        <Table
          id="test"
          columns={tableColumns}
          data={tableData}
          actions={{
            toolbar: {
              onApplyAdvancedFilter: handleApplyFilter,
              onCancelAdvancedFilter: handleCancelFilter,
              onRemoveAdvancedFilter: handleRemoveAdvancedFilter,
              onCreateAdvancedFilter: handleCreateAdvancedFilter,
              onChangeAdvancedFilter: handleChangeAdvancedFiler,
              onToggleAdvancedFilter: handleToggleFilter,
            },
          }}
          options={{
            hasAdvancedFilter: 'onKeyPress',
          }}
          view={{
            filters: [
              {
                columnId: 'string',
                value: 'whiteboard',
              },
              {
                columnId: 'select',
                value: 'option-B',
              },
            ],
            selectedAdvancedFilterIds: ['my-filter'],
            advancedFilters: [
              {
                filterId: 'my-filter',
                filterTitleText: 'My Filter',
              },
              {
                filterId: 'next-filter',
                filterTitleText: 'Next Filter',
              },
            ],
            toolbar: {
              advancedFilterFlyoutOpen: true,
            },
          }}
        />
      );

      fireEvent.focus(screen.getByPlaceholderText('pick a number'));
      fireEvent.change(screen.getByPlaceholderText('pick a number'), { target: { value: '16' } });
      fireEvent.blur(screen.getByPlaceholderText('pick a number'));
      userEvent.click(screen.getByRole('button', { name: 'Apply filters' }));
      expect(handleApplyFilter).toHaveBeenLastCalledWith({
        advanced: {
          filterIds: ['my-filter'],
        },
        simple: {
          string: 'whiteboard',
          select: 'option-B',
          number: '16',
        },
      });
      const numberInputClear = screen.getAllByRole('button', { name: 'Clear filter' })[1];
      fireEvent.focus(numberInputClear);
      fireEvent.keyDown(numberInputClear, {
        key: 'Enter',
        code: 'Enter',
        keyCode: 13,
        charCode: 13,
      });
      userEvent.click(screen.getByRole('button', { name: 'Apply filters' }));
      expect(handleApplyFilter).toHaveBeenLastCalledWith({
        advanced: {
          filterIds: ['my-filter'],
        },
        simple: {
          string: 'whiteboard',
          select: 'option-B',
          number: '',
        },
      });
    });
  });

  it('should render a loading state without columns', () => {
    const { container } = render(
      <Table
        id="loading-table"
        columns={[]}
        data={[]}
        view={{ table: { loadingState: { isLoading: true, rowCount: 10, columnCount: 3 } } }}
      />
    );

    const headerRows = container.querySelectorAll(
      `.${iotPrefix}--table-skeleton-with-headers--table-row--head`
    );
    expect(headerRows).toHaveLength(1);
    expect(headerRows[0].querySelectorAll('td')).toHaveLength(3);

    const allRows = container.querySelectorAll(
      `.${iotPrefix}--table-skeleton-with-headers--table-row`
    );
    expect(allRows).toHaveLength(10);
  });

  it('should show data after loading is finished', () => {
    const { container, rerender } = render(
      <Table
        id="loading-table"
        columns={[]}
        data={[]}
        view={{ table: { loadingState: { isLoading: true, rowCount: 10, columnCount: 3 } } }}
      />
    );

    const allRows = container.querySelectorAll(
      `.${iotPrefix}--table-skeleton-with-headers--table-row`
    );
    expect(allRows).toHaveLength(10);
    expect(screen.queryByTitle('String')).toBeNull();
    expect(screen.queryByTitle('Date')).toBeNull();

    rerender(
      <Table
        id="loading-table"
        columns={tableColumns}
        data={tableData}
        view={{ table: { loadingState: { isLoading: false, rowCount: 10, columnCount: 3 } } }}
      />
    );
    expect(
      container.querySelectorAll(`.${iotPrefix}--table-skeleton-with-headers--table-row`)
    ).toHaveLength(0);

    // 20 rows plus the header
    expect(container.querySelectorAll('tr')).toHaveLength(21);
    expect(screen.getByTitle('String')).toBeVisible();
    expect(screen.getByTitle('Date')).toBeVisible();
  });
<<<<<<< HEAD

  it('should show a deprecation warning for old size props', () => {
    jest.spyOn(console, 'error').mockImplementation(() => {});
    const { rerender } = render(
      <Table id="loading-table" columns={tableColumns} data={tableData} size="compact" />
    );
    expect(console.error).toHaveBeenLastCalledWith(
      expect.stringContaining(
        'The value `compact` has been deprecated for the `size` prop on the Table component.'
      )
    );
    rerender(<Table id="loading-table" columns={tableColumns} data={tableData} size="short" />);
    expect(console.error).toHaveBeenLastCalledWith(
      expect.stringContaining(
        'The value `short` has been deprecated for the `size` prop on the Table component.'
      )
    );
    rerender(<Table id="loading-table" columns={tableColumns} data={tableData} size="normal" />);
    expect(console.error).toHaveBeenLastCalledWith(
      expect.stringContaining(
        'The value `normal` has been deprecated for the `size` prop on the Table component.'
      )
    );
    rerender(<Table id="loading-table" columns={tableColumns} data={tableData} size="tall" />);
    expect(console.error).toHaveBeenLastCalledWith(
      expect.stringContaining(
        'The value `tall` has been deprecated for the `size` prop on the Table component.'
      )
    );
    rerender(
      <Table id="loading-table" columns={tableColumns} data={tableData} size="unsupported" />
    );
    expect(console.error).toHaveBeenLastCalledWith(
      expect.stringContaining(
        'Failed prop type: Invalid prop `size` of value `unsupported` supplied to `Table`'
      )
    );
    jest.clearAllMocks();
    rerender(<Table id="loading-table" columns={tableColumns} data={tableData} size="lg" />);
    expect(console.error).not.toHaveBeenCalled();
=======
  it('should render Load more row', () => {
    const testId = 'testId01';
    const loadMoreText = 'Load more...';
    render(
      <Table
        columns={tableColumns}
        data={getNestedRows()}
        testId={testId}
        i18n={{ loadMoreText }}
        options={{ hasRowNesting: true }}
        view={{
          table: {
            expandedIds: ['row-1', 'row-1_B'],
          },
        }}
        actions={mockActions}
      />
    );

    expect(screen.getAllByRole('button', { name: loadMoreText })[0]).toBeInTheDocument();

    userEvent.click(screen.getAllByRole('button', { name: loadMoreText })[0]);

    expect(mockActions.table.onRowLoadMore).toHaveBeenCalled();
>>>>>>> 711ebfd5
  });
});<|MERGE_RESOLUTION|>--- conflicted
+++ resolved
@@ -2233,48 +2233,7 @@
     expect(screen.getByTitle('String')).toBeVisible();
     expect(screen.getByTitle('Date')).toBeVisible();
   });
-<<<<<<< HEAD
-
-  it('should show a deprecation warning for old size props', () => {
-    jest.spyOn(console, 'error').mockImplementation(() => {});
-    const { rerender } = render(
-      <Table id="loading-table" columns={tableColumns} data={tableData} size="compact" />
-    );
-    expect(console.error).toHaveBeenLastCalledWith(
-      expect.stringContaining(
-        'The value `compact` has been deprecated for the `size` prop on the Table component.'
-      )
-    );
-    rerender(<Table id="loading-table" columns={tableColumns} data={tableData} size="short" />);
-    expect(console.error).toHaveBeenLastCalledWith(
-      expect.stringContaining(
-        'The value `short` has been deprecated for the `size` prop on the Table component.'
-      )
-    );
-    rerender(<Table id="loading-table" columns={tableColumns} data={tableData} size="normal" />);
-    expect(console.error).toHaveBeenLastCalledWith(
-      expect.stringContaining(
-        'The value `normal` has been deprecated for the `size` prop on the Table component.'
-      )
-    );
-    rerender(<Table id="loading-table" columns={tableColumns} data={tableData} size="tall" />);
-    expect(console.error).toHaveBeenLastCalledWith(
-      expect.stringContaining(
-        'The value `tall` has been deprecated for the `size` prop on the Table component.'
-      )
-    );
-    rerender(
-      <Table id="loading-table" columns={tableColumns} data={tableData} size="unsupported" />
-    );
-    expect(console.error).toHaveBeenLastCalledWith(
-      expect.stringContaining(
-        'Failed prop type: Invalid prop `size` of value `unsupported` supplied to `Table`'
-      )
-    );
-    jest.clearAllMocks();
-    rerender(<Table id="loading-table" columns={tableColumns} data={tableData} size="lg" />);
-    expect(console.error).not.toHaveBeenCalled();
-=======
+
   it('should render Load more row', () => {
     const testId = 'testId01';
     const loadMoreText = 'Load more...';
@@ -2299,6 +2258,46 @@
     userEvent.click(screen.getAllByRole('button', { name: loadMoreText })[0]);
 
     expect(mockActions.table.onRowLoadMore).toHaveBeenCalled();
->>>>>>> 711ebfd5
+  });
+
+  it('should show a deprecation warning for old size props', () => {
+    jest.spyOn(console, 'error').mockImplementation(() => {});
+    const { rerender } = render(
+      <Table id="loading-table" columns={tableColumns} data={tableData} size="compact" />
+    );
+    expect(console.error).toHaveBeenLastCalledWith(
+      expect.stringContaining(
+        'The value `compact` has been deprecated for the `size` prop on the Table component.'
+      )
+    );
+    rerender(<Table id="loading-table" columns={tableColumns} data={tableData} size="short" />);
+    expect(console.error).toHaveBeenLastCalledWith(
+      expect.stringContaining(
+        'The value `short` has been deprecated for the `size` prop on the Table component.'
+      )
+    );
+    rerender(<Table id="loading-table" columns={tableColumns} data={tableData} size="normal" />);
+    expect(console.error).toHaveBeenLastCalledWith(
+      expect.stringContaining(
+        'The value `normal` has been deprecated for the `size` prop on the Table component.'
+      )
+    );
+    rerender(<Table id="loading-table" columns={tableColumns} data={tableData} size="tall" />);
+    expect(console.error).toHaveBeenLastCalledWith(
+      expect.stringContaining(
+        'The value `tall` has been deprecated for the `size` prop on the Table component.'
+      )
+    );
+    rerender(
+      <Table id="loading-table" columns={tableColumns} data={tableData} size="unsupported" />
+    );
+    expect(console.error).toHaveBeenLastCalledWith(
+      expect.stringContaining(
+        'Failed prop type: Invalid prop `size` of value `unsupported` supplied to `Table`'
+      )
+    );
+    jest.clearAllMocks();
+    rerender(<Table id="loading-table" columns={tableColumns} data={tableData} size="lg" />);
+    expect(console.error).not.toHaveBeenCalled();
   });
 });