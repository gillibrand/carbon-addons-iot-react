import { mount } from 'enzyme';
import { render, fireEvent, screen, waitFor, within } from '@testing-library/react';
import userEvent from '@testing-library/user-event';
import '@testing-library/jest-dom/extend-expect';
import React from 'react';
import merge from 'lodash/merge';
import { ArrowRight16 } from '@carbon/icons-react';

import { settings } from '../../constants/Settings';
import { Modal } from '../Modal';

import {
  getTableColumns,
  getMockActions,
  getNestedRows,
  getNestedRowIds,
  getTableData,
  addRowActions,
  getSelectData,
  getWords,
} from './Table.test.helpers';
import Table, { defaultProps } from './Table';
import TableToolbar from './TableToolbar/TableToolbar';
import TableBodyRow from './TableBody/TableBodyRow/TableBodyRow';
import TableHead from './TableHead/TableHead';
import { initialState } from './Table.story';

const { iotPrefix, prefix } = settings;

const mockActions = getMockActions(jest.fn);
const words = getWords();
const selectData = getSelectData();
const tableColumns = getTableColumns(selectData);
const tableData = addRowActions(getTableData(20, words, selectData));
const largeTableData = getTableData(100, words, selectData);

const i18nTest = {
  /** table body */
  overflowMenuAria: 'overflow-menu',
  clickToExpandAria: 'expand-aria',
  clickToCollapseAria: 'collapse-aria',
  selectAllAria: 'select-all',
  selectRowAria: 'select-row',
  /** toolbar */
  clearAllFilters: 'clear-filters',
  columnSelectionButtonAria: 'column-select-aria',
  columnSelectionConfig: 'column-select-config',
  filterButtonAria: 'filter-aria',
  editButtonAria: 'edit-button',
  searchLabel: 'search-label',
  searchPlaceholder: 'search-placeholder',
  clearFilterAria: 'clear-filter',
  filterAria: 'filter-aria',
  openMenuAria: 'open-menu',
  batchCancel: 'cancel',
  itemSelected: 'item-selected',
  itemsSelected: 'items-selected',
  /** empty state */
  emptyMessage: 'empty-message',
  emptyMessageWithFilters: 'empty-filters',
  emptyButtonLabel: 'empty-button',
  downloadIconDescription: 'download-descript',
};

const i18nDefault = defaultProps({}).i18n;

describe('Table', () => {
  beforeAll(() => {
    jest.spyOn(console, 'error').mockImplementation(() => {});
  });
  afterEach(() => {
    jest.clearAllMocks();
  });
  afterAll(() => {
    console.error.mockRestore();
  });

  const options = {
    hasRowExpansion: true,
    hasRowCountInHeader: true,
    hasRowActions: true,
  };
  const options2 = {
    hasRowExpansion: true,
    hasRowCountInHeader: false,
  };

  const tableState = {
    totalSelected: 0,
    batchActions: [],
  };
  const view = {
    filters: [],
    pagination: {
      totalItems: tableData.length,
    },
    table: {
      expandedIds: ['row-1'],
    },
  };

  const expandedData = [
    {
      rowId: 'row-1',
      content: <div style={{ padding: '8px' }}>Expanded content</div>,
    },
  ];

  it('should be selectable with testId or id', () => {
    const { rerender } = render(
      <Table
        columns={tableColumns}
        data={tableData.slice(0, 1)}
        expandedData={expandedData}
        actions={mockActions}
        options={{
          ...options,
          hasAggregations: true,
        }}
        view={{
          ...view,
          aggregations: {
            label: 'Total: ',
            columns: [
              {
                id: 'number',
              },
            ],
          },
        }}
        testId="__table__"
      />
    );
    expect(screen.getByTestId('__table__')).toBeDefined();
    expect(screen.getByTestId('__table__-table-container')).toBeDefined();
    expect(screen.getByTestId('__table__-table-toolbar')).toBeDefined();
    expect(screen.getByTestId('__table__-table-toolbar-content')).toBeDefined();
    expect(screen.getByTestId('__table__-table-toolbar-batch-actions')).toBeDefined();
    expect(screen.getByTestId('download-button')).toBeDefined();
    expect(screen.getByTestId('__table__-table-head')).toBeDefined();
    expect(screen.getByTestId('__table__-table-head-column-string')).toBeDefined();
    expect(screen.getByTestId('__table__-table-body')).toBeDefined();
    expect(screen.getByTestId('__table__-table-head-row-expansion-column')).toBeDefined();
    expect(screen.getByTestId('table-head--overflow')).toBeDefined();
    userEvent.click(screen.getByTestId('table-head--overflow'));
    expect(
      screen.getByTestId(`__table__-table-toolbar-toolbar-overflow-menu-item-aggregations`)
    ).toBeDefined();
    // close menu
    userEvent.click(screen.getByTestId('table-head--overflow'));
    rerender(
      <Table
        columns={tableColumns}
        data={tableData.slice(0, 1)}
        expandedData={expandedData}
        actions={mockActions}
        options={{
          ...options,
          hasAggregations: true,
        }}
        view={{
          ...view,
          aggregations: {
            label: 'Total: ',
            columns: [
              {
                id: 'number',
              },
            ],
          },
        }}
        id="__TABLE__"
      />
    );

    expect(screen.getByTestId('__TABLE__')).toBeDefined();
    expect(screen.getByTestId('__TABLE__-table-container')).toBeDefined();
    expect(screen.getByTestId('__TABLE__-table-toolbar')).toBeDefined();
    expect(screen.getByTestId('__TABLE__-table-toolbar-content')).toBeDefined();
    expect(screen.getByTestId('__TABLE__-table-toolbar-batch-actions')).toBeDefined();
    expect(screen.getByTestId('download-button')).toBeDefined();
    expect(screen.getByTestId('__TABLE__-table-head')).toBeDefined();
    expect(screen.getByTestId('__TABLE__-table-head-column-string')).toBeDefined();
    expect(screen.getByTestId('__TABLE__-table-body')).toBeDefined();
    expect(screen.getByTestId('__TABLE__-table-head-row-expansion-column')).toBeDefined();
    expect(screen.getByTestId('table-head--overflow')).toBeDefined();
    userEvent.click(screen.getByTestId('table-head--overflow'));
    expect(
      screen.getByTestId(`__TABLE__-table-toolbar-toolbar-overflow-menu-item-aggregations`)
    ).toBeDefined();
  });

  it('limits the number of pagination select options', () => {
    // 100 records should have 10 pages. With max pages option we expect 5.
    const wrapper = mount(
      <Table
        columns={tableColumns}
        data={largeTableData}
        expandedData={expandedData}
        actions={mockActions}
        options={{ hasPagination: true }}
        view={{ ...view, pagination: { ...view.pagination, maxPages: 5 } }}
      />
    );
    expect(wrapper.find('.bx--select-option')).toHaveLength(5);
  });

  it('handles row collapse', () => {
    const wrapper = mount(
      <Table
        columns={tableColumns}
        data={tableData}
        expandedData={expandedData}
        actions={mockActions}
        options={options}
        view={view}
      />
    );
    wrapper.find('.bx--table-expand__button').at(0).simulate('click');
    expect(mockActions.table.onRowExpanded).toHaveBeenCalled();
  });

  it('handles row expansion', () => {
    const wrapper = mount(
      <Table
        columns={tableColumns}
        data={tableData}
        actions={mockActions}
        options={options}
        view={view}
      />
    );
    wrapper.find('.bx--table-expand__button').at(1).simulate('click');
    expect(mockActions.table.onRowExpanded).toHaveBeenCalled();
  });

  it('handles column sort', () => {
    const wrapper = mount(
      <Table
        columns={tableColumns}
        data={tableData}
        actions={mockActions}
        options={options}
        view={view}
      />
    );
    wrapper.find('button#column-string').simulate('click');
    expect(mockActions.table.onChangeSort).toHaveBeenCalled();
  });

  it('custom emptystate only renders with no filters', () => {
    const { rerender } = render(
      <Table
        columns={tableColumns}
        data={[]}
        actions={mockActions}
        options={options}
        view={merge({}, view, {
          table: { emptyState: <div id="customEmptyState">My empty state</div> },
        })}
      />
    );
    // Should render the custom empty state
    expect(screen.getByText('My empty state')).toBeTruthy();

    rerender(
      <Table
        columns={tableColumns}
        data={[]}
        actions={mockActions}
        options={options}
        i18n={{ emptyButtonLabelWithFilters: 'Clear all my filters' }}
        view={merge({}, view, {
          filters: [{ columnId: 'col', value: 'value' }],
          table: { emptyState: <div id="customEmptyState">My empty state</div> },
        })}
      />
    );
    // Should not render the empty state
    expect(screen.queryByText('My empty state')).not.toBeTruthy();

    userEvent.click(screen.getByRole('button', { name: 'Clear all my filters' }));
    expect(mockActions.toolbar.onApplySearch).toHaveBeenCalled();
    expect(mockActions.toolbar.onClearAllFilters).toHaveBeenCalled();
  });

  it('can handle missing actions for custom emptystate with filters', () => {
    render(
      <Table
        columns={tableColumns}
        data={[]}
        actions={{}}
        options={options}
        i18n={{ emptyButtonLabelWithFilters: 'Clear all my filters' }}
        view={merge({}, view, {
          filters: [{ columnId: 'col', value: 'value' }],
          table: { emptyState: <div id="customEmptyState">My empty state</div> },
        })}
      />
    );
    userEvent.click(screen.getByRole('button', { name: 'Clear all my filters' }));
    expect(mockActions.toolbar.onApplySearch).not.toHaveBeenCalled();
    expect(mockActions.toolbar.onClearAllFilters).not.toHaveBeenCalled();
  });

  it('triggers onColumnResize callback when column is toggled', () => {
    const originalGetBoundingClientRect = Element.prototype.getBoundingClientRect;
    const mockGetBoundingClientRect = jest.fn();
    Element.prototype.getBoundingClientRect = mockGetBoundingClientRect;
    mockGetBoundingClientRect.mockImplementation(() => ({ width: 100 }));

    const ordering = [
      { columnId: 'col1', isHidden: false },
      { columnId: 'col2', isHidden: false },
      { columnId: 'col3', isHidden: false },
    ];
    const columns = [
      { id: 'col1', name: 'Column 1', width: '100px' },
      { id: 'col2', name: 'Column 2', width: '100px' },
      { id: 'col3', name: 'Column 3', width: '100px' },
    ];

    render(
      <Table
        columns={columns}
        data={[{ id: 'row-1', values: { col1: 'a', col2: 'b', col3: 'c' } }]}
        actions={mockActions}
        options={{ hasResize: true, hasColumnSelection: true }}
        view={{ table: { ordering }, toolbar: { activeBar: 'column' } }}
      />
    );

    const toggleHideCol2Button = screen.getAllByText('Column 2')[1];
    fireEvent.click(toggleHideCol2Button);

    expect(mockActions.table.onColumnResize).toHaveBeenCalledWith([
      { id: 'col1', name: 'Column 1', width: '150px' },
      { id: 'col2', name: 'Column 2', width: '100px' },
      { id: 'col3', name: 'Column 3', width: '150px' },
    ]);

    Element.prototype.getBoundingClientRect = originalGetBoundingClientRect;
  });

  it('does not trigger onColumnResize callback when column is toggled and preserveColumnWidths:true', () => {
    const originalGetBoundingClientRect = Element.prototype.getBoundingClientRect;
    const mockGetBoundingClientRect = jest.fn();
    Element.prototype.getBoundingClientRect = mockGetBoundingClientRect;
    mockGetBoundingClientRect.mockImplementation(() => ({ width: 100 }));

    const ordering = [
      { columnId: 'col1', isHidden: false },
      { columnId: 'col2', isHidden: false },
      { columnId: 'col3', isHidden: false },
    ];
    const columns = [
      { id: 'col1', name: 'Column 1', width: '100px' },
      { id: 'col2', name: 'Column 2', width: '100px' },
      { id: 'col3', name: 'Column 3', width: '100px' },
    ];

    render(
      <Table
        columns={columns}
        data={[{ id: 'row-1', values: { col1: 'a', col2: 'b', col3: 'c' } }]}
        actions={mockActions}
        options={{ hasResize: true, hasColumnSelection: true, preserveColumnWidths: true }}
        view={{ table: { ordering }, toolbar: { activeBar: 'column' } }}
      />
    );

    const toggleHideCol2Button = screen.getAllByText('Column 2')[1];
    fireEvent.click(toggleHideCol2Button);

    expect(mockActions.table.onColumnResize).not.toHaveBeenCalled();

    Element.prototype.getBoundingClientRect = originalGetBoundingClientRect;
  });

  it('validate row count function ', () => {
    render(
      <Table
        columns={tableColumns}
        data={tableData}
        actions={mockActions}
        options={options}
        view={view}
      />
    );

    const rowCounts = view.pagination.totalItems;
    expect(screen.getByText(`Results: ${rowCounts}`)).toBeVisible();
  });

  it('validate show/hide hasRowCountInHeader property ', () => {
    const tableHeaderWrapper = mount(
      <TableToolbar actions={mockActions} options={options} tableState={tableState} />
    );
    //  Should render Row count label when hasRowCountInHeader (option) property is true
    const renderRowCountLabel = tableHeaderWrapper.find(
      `.${iotPrefix}--table-toolbar-secondary-title`
    );
    expect(renderRowCountLabel).toHaveLength(1);

    const tableHeaderWrapper2 = mount(
      <TableToolbar actions={mockActions} options={options2} tableState={tableState} />
    );
    //  Should not render Row count label when hasRowCountInHeader (option2) property is false
    const renderRowCountLabel2 = tableHeaderWrapper2.find(
      `.${iotPrefix}--table-toolbar-secondary-title`
    );
    expect(renderRowCountLabel2).toHaveLength(0);
  });

  it('click should trigger onDownload', () => {
    render(
      <TableToolbar actions={mockActions.toolbar} options={options2} tableState={tableState} />
    );

    const downloadButton = screen.getByTestId('download-button');
    expect(downloadButton).toBeTruthy();
    fireEvent.click(downloadButton);
    expect(mockActions.toolbar.onDownloadCSV).toHaveBeenCalledTimes(1);
  });

  it('click should trigger onColumnSelection', () => {
    render(
      <TableToolbar
        actions={mockActions.toolbar}
        options={{ hasColumnSelection: true }}
        tableState={tableState}
      />
    );

    const columnSelectButton = screen.getByTestId('column-selection-button');
    expect(columnSelectButton).toBeTruthy();
    fireEvent.click(columnSelectButton);
    expect(mockActions.toolbar.onToggleColumnSelection).toHaveBeenCalledTimes(1);
  });

  it('click should trigger onFilter', () => {
    render(
      <TableToolbar
        actions={mockActions.toolbar}
        options={{ hasFilter: true }}
        tableState={tableState}
      />
    );

    const filterButton = screen.getByTestId('filter-button');
    expect(filterButton).toBeTruthy();
    fireEvent.click(filterButton);
    expect(mockActions.toolbar.onToggleFilter).toHaveBeenCalledTimes(1);
  });

  it('mouse click should trigger rowEdit toolbar', () => {
    render(
      <TableToolbar
        actions={mockActions.toolbar}
        options={{ hasRowEdit: true }}
        tableState={tableState}
      />
    );

    const rowEditButton = screen.getByTestId('row-edit-button');
    expect(rowEditButton).toBeTruthy();

    fireEvent.click(rowEditButton);
    expect(mockActions.toolbar.onShowRowEdit).toHaveBeenCalledTimes(1);
  });

  it('rowEdit toolbar should contain external rowEditBarButtons', () => {
    render(
      <TableToolbar
        actions={mockActions.toolbar}
        options={{ hasRowEdit: true }}
        tableState={{
          ...tableState,
          activeBar: 'rowEdit',
          rowEditBarButtons: <button type="button" data-testid="row-edit-bar-button" />,
        }}
      />
    );

    const rowEditBarButton = screen.getByTestId('row-edit-bar-button');
    expect(rowEditBarButton).toBeTruthy();
  });

  it('toolbar search should render with default value', () => {
    const wrapper = mount(
      <Table
        columns={tableColumns}
        data={tableData}
        actions={mockActions}
        options={{
          hasSearch: true,
        }}
        view={{
          toolbar: {
            search: {
              defaultValue: '',
            },
          },
        }}
      />
    );

    expect(wrapper.find('.bx--search-input')).toHaveLength(1);
    expect(wrapper.find('.bx--search-input').prop('value')).toEqual('');

    wrapper.setProps({
      view: { toolbar: { search: { defaultValue: 'ferrari' } } },
    });
    wrapper.update();

    expect(wrapper.find('.bx--search-input').prop('value')).toEqual('ferrari');

    wrapper.setProps({ view: { toolbar: { search: { defaultValue: '' } } } });
    wrapper.update();

    expect(wrapper.find('.bx--search-input').prop('value')).toEqual('');
  });

  it('cells should always wrap by default', () => {
    const wrapper = mount(
      <Table columns={tableColumns} data={[tableData[0]]} options={{ hasResize: true }} />
    );
    expect(wrapper.find(TableBodyRow).prop('options').wrapCellText).toEqual('always');
    expect(wrapper.find(TableHead).prop('options').wrapCellText).toEqual('always');

    const wrapper2 = mount(
      <Table
        columns={tableColumns.map((col) => ({ ...col, width: '100px' }))}
        data={[tableData[0]]}
        options={{ hasResize: false }}
      />
    );
    expect(wrapper2.find(TableBodyRow).prop('options').wrapCellText).toEqual('always');
    expect(wrapper2.find(TableHead).prop('options').wrapCellText).toEqual('always');

    const wrapper3 = mount(<Table columns={tableColumns} data={[tableData[0]]} />);
    expect(wrapper3.find(TableBodyRow).prop('options').wrapCellText).toEqual('always');
    expect(wrapper3.find(TableHead).prop('options').wrapCellText).toEqual('always');
  });

  it('cells should truncate with wrapCellText:auto if resize or fixed col widths', () => {
    const wrapper = mount(
      <Table
        columns={tableColumns}
        data={[tableData[0]]}
        options={{ hasResize: true, wrapCellText: 'auto' }}
      />
    );
    expect(wrapper.find(TableBodyRow).prop('options').truncateCellText).toBeTruthy();
    expect(wrapper.find(TableHead).prop('options').truncateCellText).toBeTruthy();

    const wrapper2 = mount(
      <Table
        columns={tableColumns.map((col) => ({ ...col, width: '100px' }))}
        data={[tableData[0]]}
        options={{ hasResize: false, wrapCellText: 'auto' }}
      />
    );
    expect(wrapper2.find(TableBodyRow).prop('options').truncateCellText).toBeTruthy();
    expect(wrapper2.find(TableHead).prop('options').truncateCellText).toBeTruthy();

    const wrapper3 = mount(
      <Table
        columns={tableColumns.map((col) => ({
          ...col,
          width: undefined,
          renderDataFunction: () => 'hello this is a custom rendered long string',
        }))}
        data={[tableData[0]]}
        options={{ hasResize: false, wrapCellText: 'auto' }}
      />
    );
    expect(
      wrapper3
        .find('TableCell .iot--table__cell--truncate .iot--table__cell-text--truncate')
        .first()
    ).toHaveLength(1);
  });

  it('cells should wrap (not truncate) with wrapCellText:auto if no resize nor fixed col widths', () => {
    const wrapper3 = mount(
      <Table
        columns={tableColumns}
        data={[tableData[0]]}
        options={{ hasResize: false, wrapCellText: 'auto' }}
      />
    );
    expect(wrapper3.find(TableBodyRow).prop('options').truncateCellText).toBeFalsy();
    expect(wrapper3.find(TableHead).prop('options').truncateCellText).toBeFalsy();
    expect(wrapper3.find(TableBodyRow).prop('options').wrapCellText).toEqual('auto');
    expect(wrapper3.find(TableHead).prop('options').wrapCellText).toEqual('auto');
  });

  it('should render RowActionsCell dropdowns in the right direction for different language directions ', async () => {
    const id = 'TableId3';
    // Should render correctly by default even if no lang attribute exist
    const { unmount, rerender, baseElement } = render(
      <Table id={id} columns={tableColumns} data={[tableData[0]]} options={options} />
    );
    await fireEvent.click(screen.getByTestId(`${id}-row-0-row-actions-cell-overflow`));
    await waitFor(() => {
      // the menu is rendered via a portal outside of the container/screen
      expect(baseElement.querySelector('ul[role="menu"][class*=overflow-menu]')).toHaveClass(
        'bx--overflow-menu--flip'
      );
    });
    document.documentElement.setAttribute('dir', 'rtl');

    rerender(<Table id={id} columns={tableColumns} data={[tableData[1]]} options={options} />);
    await fireEvent.click(screen.getByTestId(`${id}-row-1-row-actions-cell-overflow`));
    await waitFor(() => {
      // the menu is rendered via a portal outside of the container/screen
      expect(baseElement.querySelector('ul[role="menu"][class*=overflow-menu]')).not.toHaveClass(
        'bx--overflow-menu--flip'
      );
    });

    // unmounting to be sure to clean up the documentElement
    unmount();
  });

  it('cells should wrap (not truncate) for wrapCellText:auto + resize + table-layout:auto', () => {
    const wrapper = mount(
      <Table
        columns={tableColumns}
        data={[tableData[0]]}
        options={{
          wrapCellText: 'auto',
          hasResize: true,
          useAutoTableLayoutForResize: true,
        }}
      />
    );
    expect(wrapper.find(TableBodyRow).prop('options').wrapCellText).toEqual('auto');
    expect(wrapper.find(TableHead).prop('options').wrapCellText).toEqual('auto');
    expect(wrapper.find(TableBodyRow).prop('options').truncateCellText).toBeFalsy();
    expect(wrapper.find(TableHead).prop('options').truncateCellText).toBeFalsy();
  });

  it('cells should always wrap when wrapCellText is always', () => {
    const wrapper = mount(
      <Table
        columns={tableColumns}
        data={[tableData[0]]}
        options={{ hasResize: true, wrapCellText: 'always' }}
      />
    );
    expect(wrapper.find(TableBodyRow).prop('options').wrapCellText).toEqual('always');
    expect(wrapper.find(TableHead).prop('options').wrapCellText).toEqual('always');
    expect(wrapper.find(TableBodyRow).prop('options').truncateCellText).toBeFalsy();
    expect(wrapper.find(TableHead).prop('options').truncateCellText).toBeFalsy();

    const wrapper2 = mount(
      <Table
        columns={tableColumns.map((col) => ({ ...col, width: '100px' }))}
        data={[tableData[0]]}
        options={{ wrapCellText: 'always' }}
      />
    );
    expect(wrapper2.find(TableBodyRow).prop('options').wrapCellText).toEqual('always');
    expect(wrapper2.find(TableHead).prop('options').wrapCellText).toEqual('always');
    expect(wrapper2.find(TableBodyRow).prop('options').truncateCellText).toBeFalsy();
    expect(wrapper2.find(TableHead).prop('options').truncateCellText).toBeFalsy();

    const wrapper3 = mount(
      <Table columns={tableColumns} data={[tableData[0]]} options={{ wrapCellText: 'always' }} />
    );
    expect(wrapper3.find(TableBodyRow).prop('options').wrapCellText).toEqual('always');
    expect(wrapper3.find(TableHead).prop('options').wrapCellText).toEqual('always');
    expect(wrapper3.find(TableBodyRow).prop('options').truncateCellText).toBeFalsy();
    expect(wrapper3.find(TableHead).prop('options').truncateCellText).toBeFalsy();
  });

  describe('Text truncation and wrapping', () => {
    const columnHeaderText = 'String';
    const bodyRowCellText = 'toyota toyota toyota 0';
    const textTruncateClassName = `${iotPrefix}--table__cell-text--truncate`;
    const tdTruncateClassName = `${iotPrefix}--table__cell--truncate`;
    const textNoWrapClassName = `${iotPrefix}--table__cell-text--no-wrap`;

    const expectWrapping = () => {
      expect(screen.getByText(bodyRowCellText)).not.toHaveClass(textNoWrapClassName);
      expect(screen.getByText(columnHeaderText)).not.toHaveClass(textNoWrapClassName);
    };
    const expectExplicitNoWrapping = () => {
      expect(screen.getByText(bodyRowCellText)).toHaveClass(textNoWrapClassName);
      expect(screen.getByText(columnHeaderText)).toHaveClass(textNoWrapClassName);
    };
    const expectTruncation = (myBodyRowCellText = bodyRowCellText) => {
      expect(screen.getByText(myBodyRowCellText)).toHaveClass(textTruncateClassName);
      expect(screen.getByText(myBodyRowCellText).closest('td')).toHaveClass(tdTruncateClassName);
      expect(screen.getByText(columnHeaderText)).toHaveClass(textTruncateClassName);
    };
    const expectNoTruncation = () => {
      expect(screen.getByText(bodyRowCellText)).not.toHaveClass(textTruncateClassName);
      expect(screen.getByText(bodyRowCellText).closest('td')).not.toHaveClass(tdTruncateClassName);
      expect(screen.getByText(columnHeaderText)).not.toHaveClass(textTruncateClassName);
    };

    const renderDefaultTable = (options = {}, columns = tableColumns) => {
      render(<Table columns={columns} data={[tableData[0]]} options={options} />);
    };

    it('wraps cell text when there are no options', () => {
      render(<Table columns={tableColumns} data={[tableData[0]]} options={false} />);
      expectWrapping();
      expectNoTruncation();
      expect.assertions(5);
    });

    it('wraps cell text by default', () => {
      renderDefaultTable();
      expectWrapping();
      expectNoTruncation();
      expect.assertions(5);
    });

    it('wraps cell text if resize & table-layout:auto', () => {
      renderDefaultTable({
        hasResize: true,
        useAutoTableLayoutForResize: true,
      });
      expectWrapping();
      expectNoTruncation();
      expect.assertions(5);
    });

    it('wraps cell text if hasResize', () => {
      renderDefaultTable({ hasResize: true });
      expectWrapping();
      expectNoTruncation();
      expect.assertions(5);
    });

    it('wraps cell text if column widths', () => {
      renderDefaultTable(
        {},
        tableColumns.map((col) => ({ ...col, width: '100px' }))
      );
      expectWrapping();
      expectNoTruncation();
      expect.assertions(5);
    });

    describe('wrapCellText:auto', () => {
      const renderAutoWrappingTable = (options = {}, columns = tableColumns) => {
        render(
          <Table
            columns={columns}
            data={[tableData[0]]}
            options={{ wrapCellText: 'auto', ...options }}
          />
        );
      };

      it('wraps cell text by default', () => {
        renderAutoWrappingTable();
        expectWrapping();
        expectNoTruncation();
        expect.assertions(5);
      });

      it('wraps cell text if hasResize & table-layout:auto', () => {
        renderAutoWrappingTable({
          hasResize: true,
          useAutoTableLayoutForResize: true,
        });
        expectWrapping();
        expectNoTruncation();
        expect.assertions(5);
      });

      it('truncates cell text if hasResize', () => {
        renderAutoWrappingTable({ hasResize: true });
        expectTruncation();
        expect.assertions(3);
      });

      it('truncates cell text if column widths', () => {
        renderAutoWrappingTable(
          {},
          tableColumns.map((col) => ({ ...col, width: '100px' }))
        );
        expectTruncation();
        expect.assertions(3);
      });

      it('truncates cell text if renderDataFunction & column widths present but undefined', () => {
        const customCellText = 'hello this is a custom rendered long string';
        renderAutoWrappingTable(
          {},
          tableColumns.map((col) => ({
            ...col,
            width: undefined,
            renderDataFunction: col.id === 'string' ? () => customCellText : undefined,
          }))
        );
        expectTruncation(customCellText);
        expect.assertions(3);
      });
    });

    describe('wrapCellText:always', () => {
      const renderAlwaysWrappingTable = (options = {}, columns = tableColumns) => {
        render(
          <Table
            columns={columns}
            data={[tableData[0]]}
            options={{ wrapCellText: 'always', ...options }}
          />
        );
      };

      it('wraps cell text by default', () => {
        renderAlwaysWrappingTable();
        expectWrapping();
        expectNoTruncation();
        expect.assertions(5);
      });

      it('wraps cell text if hasResize & table-layout:auto', () => {
        renderAlwaysWrappingTable({
          hasResize: true,
          useAutoTableLayoutForResize: true,
        });
        expectWrapping();
        expectNoTruncation();
        expect.assertions(5);
      });

      it('wraps cell text if hasResize', () => {
        renderAlwaysWrappingTable({ hasResize: true });
        expectWrapping();
        expectNoTruncation();
        expect.assertions(5);
      });

      it('wraps cell text if column widths', () => {
        renderAlwaysWrappingTable(
          {},
          tableColumns.map((col) => ({ ...col, width: '100px' }))
        );
        expectWrapping();
        expectNoTruncation();
        expect.assertions(5);
      });
    });

    describe('wrapCellText:never', () => {
      const renderNeverWrappingTable = (options = {}, columns = tableColumns) => {
        render(
          <Table
            columns={columns}
            data={[tableData[0]]}
            options={{ wrapCellText: 'never', ...options }}
          />
        );
      };

      it('does not wrap cell text', () => {
        renderNeverWrappingTable();
        expectExplicitNoWrapping();
        expect.assertions(2);
      });

      it('truncates resize & table-layout:auto & column widths', () => {
        renderNeverWrappingTable(
          { hasResize: true, useAutoTableLayoutForResize: true },
          tableColumns.map((col) => ({ ...col, width: '100px' }))
        );
        expectTruncation();
        expect.assertions(3);
      });
    });

    describe('wrapCellText:alwaysTruncate', () => {
      const renderAlwaysTruncatTable = (options = {}, columns = tableColumns) => {
        render(
          <Table
            columns={columns}
            data={[tableData[0]]}
            options={{ wrapCellText: 'alwaysTruncate', ...options }}
          />
        );
      };

      it('truncates cell text', () => {
        renderAlwaysTruncatTable();
        expectTruncation();
        expect.assertions(3);
      });

      it('truncates cell text if table-layout:auto', () => {
        renderAlwaysTruncatTable({ useAutoTableLayoutForResize: true });
        expectTruncation();
        expect.assertions(3);
      });

      it('truncates cell text if renderDataFunction', () => {
        const customCellText = 'hello this is a custom rendered long string';
        renderAlwaysTruncatTable(
          {},
          tableColumns.map((col) => ({
            ...col,
            renderDataFunction: col.id === 'string' ? () => customCellText : undefined,
          }))
        );
        expectTruncation(customCellText);
        expect.assertions(3);
      });
    });
  });

  it('table should get row-actions HTML class only when rowActions are enabled', () => {
    const wrapper = mount(
      <Table columns={tableColumns} data={[tableData[0]]} options={{ hasRowActions: true }} />
    );
    expect(wrapper.exists(`table.${iotPrefix}--data-table--row-actions`)).toBeTruthy();

    const wrapper2 = mount(
      <Table columns={tableColumns} data={[tableData[0]]} options={{ hasRowActions: false }} />
    );
    expect(wrapper2.exists(`table.${iotPrefix}--data-table--row-actions`)).toBeFalsy();
  });

  it('i18n string test 1', () => {
    const additionalProps = {
      options: {
        ...initialState.options,
        hasRowActions: true,
        hasFilter: true,
        hasSingleRowEdit: true,
      },
      actions: {
        toolbar: {
          onDownloadCSV: () => {},
        },
      },
      view: {
        ...initialState.view,
        table: {
          expandedIds: ['row-3', 'row-7'],
          selectedIds: ['row-3', 'row-4'],
        },
      },
    };

    const { rerender } = render(
      <Table {...initialState} {...additionalProps} isSortable i18n={i18nTest} />
    );

    expect(screen.getAllByLabelText(i18nTest.overflowMenuAria)[0]).toBeInTheDocument();
    expect(screen.getAllByLabelText(i18nTest.clickToExpandAria)[0]).toBeInTheDocument();
    expect(screen.getAllByLabelText(i18nTest.clickToCollapseAria)[0]).toBeInTheDocument();
    expect(screen.getAllByLabelText(i18nTest.selectAllAria)[0]).toBeInTheDocument();
    expect(screen.getAllByLabelText(i18nTest.selectRowAria)[0]).toBeInTheDocument();
    expect(screen.getAllByLabelText(i18nTest.downloadIconDescription)[0]).toBeInTheDocument();

    expect(screen.getAllByText(i18nTest.clearAllFilters)[0]).toBeInTheDocument();
    expect(screen.getAllByLabelText(i18nTest.columnSelectionButtonAria)[0]).toBeInTheDocument();
    expect(screen.getAllByLabelText(i18nTest.filterButtonAria)[0]).toBeInTheDocument();
    expect(screen.getAllByLabelText(i18nTest.editButtonAria)[0]).toBeInTheDocument();
    expect(screen.getAllByText(i18nTest.searchLabel)[0]).toBeInTheDocument();
    expect(screen.getAllByPlaceholderText(i18nTest.searchPlaceholder)[0]).toBeInTheDocument();
    expect(screen.getAllByTitle(i18nTest.clearFilterAria)[0]).toBeInTheDocument();
    expect(screen.getAllByLabelText(i18nTest.filterAria)[0]).toBeInTheDocument();
    expect(screen.getAllByLabelText(i18nTest.openMenuAria)[0]).toBeInTheDocument();
    expect(screen.getAllByText(i18nTest.batchCancel)[0]).toBeInTheDocument();
    expect(screen.getByText(`2 ${i18nTest.itemsSelected}`)).toBeInTheDocument();

    expect(screen.queryByLabelText(i18nDefault.overflowMenuAria)).not.toBeInTheDocument();
    expect(screen.queryByLabelText(i18nDefault.clickToExpandAria)).not.toBeInTheDocument();
    expect(screen.queryByLabelText(i18nDefault.clickToCollapseAria)).not.toBeInTheDocument();
    expect(screen.queryByLabelText(i18nDefault.selectAllAria)).not.toBeInTheDocument();
    expect(screen.queryByLabelText(i18nDefault.selectRowAria)).not.toBeInTheDocument();
    expect(screen.queryByLabelText(i18nDefault.downloadIconDescription)).not.toBeInTheDocument();

    expect(screen.queryByText(i18nDefault.clearAllFilters)).not.toBeInTheDocument();
    expect(screen.queryByLabelText(i18nDefault.columnSelectionButtonAria)).not.toBeInTheDocument();
    expect(screen.queryByLabelText(i18nDefault.filterButtonAria)).not.toBeInTheDocument();
    expect(screen.queryByLabelText(i18nDefault.editButtonAria)).not.toBeInTheDocument();
    expect(screen.queryByText(i18nDefault.searchLabel)).not.toBeInTheDocument();
    expect(screen.queryByPlaceholderText(i18nDefault.searchPlaceholder)).not.toBeInTheDocument();
    expect(screen.queryByTitle(i18nDefault.clearFilterAria)).not.toBeInTheDocument();
    expect(screen.queryByLabelText(i18nDefault.filterAria)).not.toBeInTheDocument();
    expect(screen.queryByLabelText(i18nDefault.openMenuAria)).not.toBeInTheDocument();
    expect(screen.queryByText(i18nDefault.batchCancel)).not.toBeInTheDocument();

    rerender(
      <Table
        {...initialState}
        options={{
          ...initialState.options,
          hasColumnSelectionConfig: true,
        }}
        i18n={i18nTest}
        view={{
          ...initialState.view,
          toolbar: {
            activeBar: 'column',
          },
          table: {
            selectedIds: ['row-3'],
          },
        }}
      />
    );
    expect(screen.getByText(`1 ${i18nTest.itemSelected}`)).toBeInTheDocument();
    expect(screen.getAllByText(i18nTest.columnSelectionConfig)[0]).toBeInTheDocument();
    expect(screen.queryByText(i18nDefault.columnSelectionConfig)).not.toBeInTheDocument();
  });

  it('i18n string test 2', () => {
    const { rerender } = render(
      <Table
        columns={tableColumns}
        data={[]}
        view={{
          filters: [{ columnId: 'select', value: 'option-B' }],
        }}
        i18n={i18nTest}
        options={{
          hasFilter: true,
        }}
      />
    );
    expect(screen.getAllByText(i18nTest.emptyMessageWithFilters)[0]).toBeInTheDocument();
    expect(screen.queryByText(i18nDefault.emptyMessageWithFilters)).not.toBeInTheDocument();

    rerender(
      <Table
        columns={tableColumns}
        data={[]}
        actions={{
          table: {
            onEmptyStateAction: () => {},
          },
        }}
        i18n={i18nTest}
      />
    );
    expect(screen.getAllByText(i18nTest.emptyMessage)[0]).toBeInTheDocument();
    expect(screen.getAllByText(i18nTest.emptyButtonLabel)[0]).toBeInTheDocument();
    expect(screen.queryByText(i18nDefault.emptyMessage)).not.toBeInTheDocument();
    expect(screen.queryByText(i18nDefault.emptyButtonLabel)).not.toBeInTheDocument();
  });

  it('has defaults for i18n functions', () => {
    const additionalProps = {
      options: {
        ...initialState.options,
        hasRowCountInHeader: true,
      },
      view: {
        ...initialState.view,
        table: {
          selectedIds: ['row-1', 'row-2'],
        },
      },
    };

    const { rerender } = render(<Table {...initialState} {...additionalProps} isSortable />);

    expect(screen.getByText(i18nDefault.itemsSelected(2))).toBeInTheDocument();
    expect(screen.getByText(i18nDefault.pageRange(1, 10))).toBeInTheDocument();
    expect(screen.getByText(i18nDefault.itemsRangeWithTotal(1, 10, 100))).toBeInTheDocument();
    expect(screen.getByText(i18nDefault.rowCountInHeader(100))).toBeInTheDocument();

    additionalProps.view.table.selectedIds = ['row-1'];
    rerender(<Table {...initialState} {...additionalProps} isSortable />);
    expect(screen.getByText(i18nDefault.itemSelected(1))).toBeInTheDocument();
  });

  it('supports external i18n functions', () => {
    const i18nFunctions = {
      itemSelected: (i) => `${i} test-item-selected`,
      itemsSelected: (i) => `${i} test-items-selected`,
      itemsRangeWithTotal: (min, max, total) => `${min}–${max} of ${total} test-items`,
      pageRange: (current, total) => `${current} of ${total} test-pages`,
      rowCountInHeader: (totalRowCount) => `test-results: ${totalRowCount}`,
    };

    const additionalProps = {
      options: {
        ...initialState.options,
        hasRowCountInHeader: true,
      },
      view: {
        ...initialState.view,
        table: {
          selectedIds: ['row-1', 'row-2'],
        },
      },
    };

    const { rerender } = render(
      <Table {...initialState} {...additionalProps} isSortable i18n={i18nFunctions} />
    );
    expect(screen.getByText(i18nFunctions.itemsSelected(2))).toBeInTheDocument();
    expect(screen.getByText(i18nFunctions.pageRange(1, 10))).toBeInTheDocument();
    expect(screen.getByText(i18nFunctions.itemsRangeWithTotal(1, 10, 100))).toBeInTheDocument();
    expect(screen.getByText(i18nFunctions.rowCountInHeader(100))).toBeInTheDocument();

    additionalProps.view.table.selectedIds = ['row-1'];
    rerender(<Table {...initialState} {...additionalProps} isSortable i18n={i18nFunctions} />);
    expect(screen.getByText(i18nFunctions.itemSelected(1))).toBeInTheDocument();
  });

  it('Table in modal select all', () => {
    const inModal = jest.fn();
    const notInModal = jest.fn();
    const table1Text = 'select1';
    const table2Text = 'select2;';
    render(
      <div>
        <Table
          id="tableid1"
          columns={tableColumns}
          data={[tableData[0]]}
          options={{ hasRowSelection: 'multi' }}
          actions={{ table: { onSelectAll: notInModal } }}
          i18n={{ selectAllAria: table1Text }}
        />
        <Modal open>
          <Table
            id="tableid2"
            columns={tableColumns}
            data={[tableData[0]]}
            options={{ hasRowSelection: 'multi' }}
            actions={{ table: { onSelectAll: inModal } }}
            i18n={{ selectAllAria: table2Text }}
          />
        </Modal>
      </div>
    );

    expect(inModal.mock.calls.length).toBe(0);
    expect(notInModal.mock.calls.length).toBe(0);
    fireEvent.click(screen.getByText(table2Text).parentElement);
    expect(inModal.mock.calls.length).toBe(1);
    expect(notInModal.mock.calls.length).toBe(0);
  });

  it('will fire row actions when Table is in modal', () => {
    const inModal = jest.fn();
    const { container } = render(
      <Modal open>
        <Table
          id="tableid1"
          columns={tableColumns}
          data={[
            {
              ...tableData[0],
              rowActions: [
                ...tableData[0].rowActions,
                {
                  id: 'drilldown',
                  renderIcon: ArrowRight16,
                  iconDescription: 'Drill in 2',
                  labelText: 'Drill in 2',
                  isOverflow: false,
                },
              ],
            },
          ]}
          options={{ hasRowActions: true }}
          actions={{ table: { onApplyRowAction: inModal } }}
        />
      </Modal>
    );

    expect(inModal.mock.calls.length).toBe(0);
    fireEvent.click(screen.getByText('Drill in 2').closest('button'));
    expect(inModal.mock.calls.length).toBe(1);
    fireEvent.click(container.querySelector('.iot--row-actions-cell--overflow-menu'));
    fireEvent.click(screen.queryByText('Drill in').closest('button'));
    expect(inModal.mock.calls.length).toBe(2);
  });

  it('calls onUserViewModified when view or columns prop changes', () => {
    const onUserViewModified = jest.fn();
    const { rerender } = render(
      <Table
        id="tableid1"
        columns={tableColumns}
        data={[tableData[0]]}
        options={{ hasUserViewManagement: true }}
        actions={{ onUserViewModified }}
      />
    );
    // Modify data prop should NOT trigger calback
    rerender(
      <Table
        id="tableid1"
        columns={tableColumns}
        data={[tableData[1]]}
        options={{ hasUserViewManagement: true }}
        actions={{ onUserViewModified }}
      />
    );
    expect(onUserViewModified).toHaveBeenCalledTimes(0);

    // Modify columns prop should trigger callback
    rerender(
      <Table
        id="tableid1"
        columns={[tableColumns[1]]}
        data={[tableData[0]]}
        options={{ hasUserViewManagement: true }}
        actions={{ onUserViewModified }}
      />
    );
    expect(onUserViewModified).toHaveBeenCalledTimes(1);

    // Modify view prop should trigger callback
    rerender(
      <Table
        id="tableid1"
        view={{
          toolbar: {
            activeBar: 'filter',
          },
        }}
        columns={[tableColumns[1]]}
        data={[tableData[0]]}
        options={{ hasUserViewManagement: true }}
        actions={{ onUserViewModified }}
      />
    );
    expect(onUserViewModified).toHaveBeenCalledTimes(2);
  });

  it('returns columns, view and search value in callback onUserViewModified', () => {
    const onUserViewModified = jest.fn();
    const updatedColumns = [tableColumns[1]];
    const expectedViewProps = defaultProps({ columns: updatedColumns }).view;
    expectedViewProps.pagination.totalItems = tableData.length;

    const { rerender } = render(
      <Table
        id="tableid1"
        columns={tableColumns}
        data={tableData}
        options={{ hasUserViewManagement: true }}
        actions={{ onUserViewModified }}
      />
    );
    rerender(
      <Table
        id="tableid1"
        columns={updatedColumns}
        data={tableData}
        options={{ hasUserViewManagement: true }}
        actions={{ onUserViewModified }}
      />
    );

    expect(onUserViewModified).toHaveBeenCalledWith({
      columns: updatedColumns,
      state: { currentSearchValue: '' },
      view: expectedViewProps,
    });
  });

  it('renders header with overflow menu', () => {
    const overflowData = [
      {
        id: 'option-A',
        text: 'option-A',
      },
    ];

    render(
      <Table
        columns={tableColumns.map((col) => ({
          ...col,
          width: '100px',
        }))}
        data={tableData}
      />
    );

    expect(screen.queryAllByTestId('table-head--overflow').length).toBe(0);

    render(
      <Table
        columns={tableColumns.map((col) => ({
          ...col,
          width: '100px',
          overflowMenuItems: overflowData,
        }))}
        data={tableData}
      />
    );

    expect(screen.queryAllByTestId('table-head--overflow').length).toBe(8);
  });

  describe('Row selection', () => {
    const getTableColumns = () => [
      {
        id: 'string',
        name: 'String',
        isSortable: false,
      },
    ];

    it('selects all child rows when a parent row is selected', () => {
      const onRowSelectedMock = jest.fn();
      render(
        <Table
          columns={getTableColumns()}
          data={getNestedRows()}
          options={{ hasRowSelection: 'multi', hasRowNesting: true }}
          view={{
            table: {
              selectedIds: [],
              expandedIds: ['row-0', 'row-1', 'row-1_B', 'row-1_B-2', 'row-1_D'],
            },
          }}
          actions={{ table: { onRowSelected: onRowSelectedMock } }}
        />
      );

      const row0Checkbox = screen.getAllByLabelText(i18nDefault.selectRowAria)[
        getNestedRowIds().indexOf('row-0')
      ];
      fireEvent.click(row0Checkbox);
      expect(onRowSelectedMock).toHaveBeenCalledWith('row-0', true, [
        'row-0',
        'row-0_A',
        'row-0_B',
      ]);

      const row1Checkbox = screen.getAllByLabelText(i18nDefault.selectRowAria)[
        getNestedRowIds().indexOf('row-1')
      ];
      fireEvent.click(row1Checkbox);
      expect(onRowSelectedMock).toHaveBeenCalledWith('row-1', true, [
        'row-1',
        'row-1_A',
        'row-1_B',
        'row-1_B-1',
        'row-1_B-2',
        'row-1_B-2-A',
        'row-1_B-2-B',
        'row-1_B-3',
        'row-1_C',
        'row-1_D',
        'row-1_D-1',
        'row-1_D-2',
        'row-1_D-3',
      ]);
    });

    it('selects the parent if all child rows are selected', () => {
      const onRowSelectedMock = jest.fn();
      const { rerender } = render(
        <Table
          columns={getTableColumns()}
          data={getNestedRows()}
          options={{ hasRowSelection: 'multi', hasRowNesting: true }}
          view={{
            table: {
              selectedIds: ['row-0_A'],
              expandedIds: ['row-0', 'row-1', 'row-1_B', 'row-1_B-2', 'row-1_D'],
            },
          }}
          actions={{ table: { onRowSelected: onRowSelectedMock } }}
        />
      );

      fireEvent.click(
        screen.getAllByLabelText(i18nDefault.selectRowAria)[getNestedRowIds().indexOf('row-0_B')]
      );

      expect(onRowSelectedMock).toHaveBeenCalledWith('row-0_B', true, [
        'row-0',
        'row-0_A',
        'row-0_B',
      ]);

      rerender(
        <Table
          columns={getTableColumns()}
          data={getNestedRows()}
          options={{ hasRowSelection: 'multi', hasRowNesting: true }}
          view={{
            table: {
              selectedIds: [
                'row-1_A',
                'row-1_B-1',
                'row-1_B-2-B',
                'row-1_B-3',
                'row-1_C',
                'row-1_D',
                'row-1_D-1',
                'row-1_D-2',
                'row-1_D-3',
              ],
              expandedIds: ['row-0', 'row-1', 'row-1_B', 'row-1_B-2', 'row-1_D'],
            },
          }}
          actions={{ table: { onRowSelected: onRowSelectedMock } }}
        />
      );

      fireEvent.click(
        screen.getAllByLabelText(i18nDefault.selectRowAria)[
          getNestedRowIds().indexOf('row-1_B-2-A')
        ]
      );

      expect(onRowSelectedMock).toHaveBeenCalledWith('row-1_B-2-A', true, [
        'row-1',
        'row-1_A',
        'row-1_B',
        'row-1_B-1',
        'row-1_B-2',
        'row-1_B-2-A',
        'row-1_B-2-B',
        'row-1_B-3',
        'row-1_C',
        'row-1_D',
        'row-1_D-1',
        'row-1_D-2',
        'row-1_D-3',
      ]);
    });

    it('deselects all child rows and parent rows when a row is deselected', () => {
      const onRowSelectedMock = jest.fn();
      const allRows = getNestedRows();
      const row0AndChildren = ['row-0', 'row-0_A', 'row-0_B'];
      const row1AndChildren = [
        'row-1',
        'row-1_A',
        'row-1_B',
        'row-1_B-1',
        'row-1_B-2',
        'row-1_B-2-A',
        'row-1_B-2-B',
        'row-1_B-3',
        'row-1_C',
        'row-1_D',
        'row-1_D-1',
        'row-1_D-2',
        'row-1_D-3',
      ];
      const expandedIds = ['row-0', 'row-1', 'row-1_B', 'row-1_B-2', 'row-1_D'];
      const { rerender } = render(
        <Table
          columns={getTableColumns()}
          data={allRows}
          options={{ hasRowSelection: 'multi', hasRowNesting: true }}
          view={{
            table: {
              selectedIds: [...row0AndChildren, ...row1AndChildren],
              expandedIds,
            },
          }}
          actions={{ table: { onRowSelected: onRowSelectedMock } }}
        />
      );

      const row0Checkbox = screen.getAllByLabelText(i18nDefault.selectRowAria)[
        getNestedRowIds().indexOf('row-0')
      ];
      fireEvent.click(row0Checkbox);
      expect(onRowSelectedMock).toHaveBeenCalledWith('row-0', false, [...row1AndChildren]);

      rerender(
        <Table
          columns={tableColumns}
          data={getNestedRows()}
          options={{ hasRowSelection: 'multi', hasRowNesting: true }}
          view={{
            table: {
              selectedIds: [...row1AndChildren],
              expandedIds,
            },
          }}
          actions={{ table: { onRowSelected: onRowSelectedMock } }}
        />
      );

      const row1BCheckbox = screen.getAllByLabelText(i18nDefault.selectRowAria)[
        getNestedRowIds().indexOf('row-1_B')
      ];
      fireEvent.click(row1BCheckbox);

      expect(onRowSelectedMock).toHaveBeenCalledWith('row-1_B', false, [
        'row-1_A',
        'row-1_C',
        'row-1_D',
        'row-1_D-1',
        'row-1_D-2',
        'row-1_D-3',
      ]);
    });

    it('shows selected as indeterminate if some but not all children are selected', () => {
      const onRowSelectedMock = jest.fn();
      render(
        <Table
          columns={getTableColumns()}
          data={getNestedRows()}
          options={{ hasRowSelection: 'multi', hasRowNesting: true }}
          view={{
            table: {
              selectedIds: ['row-0_B', 'row-1_B-2-B'],
              expandedIds: ['row-0', 'row-1', 'row-1_B', 'row-1_B-2', 'row-1_D'],
            },
          }}
          actions={{ table: { onRowSelected: onRowSelectedMock } }}
        />
      );
      expect(
        screen.getAllByLabelText(i18nDefault.selectRowAria)[getNestedRowIds().indexOf('row-0')]
      ).toBePartiallyChecked();
      expect(
        screen.getAllByLabelText(i18nDefault.selectRowAria)[getNestedRowIds().indexOf('row-1')]
      ).toBePartiallyChecked();
      expect(
        screen.getAllByLabelText(i18nDefault.selectRowAria)[getNestedRowIds().indexOf('row-1_B')]
      ).toBePartiallyChecked();
      expect(
        screen.getAllByLabelText(i18nDefault.selectRowAria)[getNestedRowIds().indexOf('row-1_B-2')]
      ).toBePartiallyChecked();
    });

    it('new selection replaces previous in single hasRowSelection mode', () => {
      const onRowSelectedMock = jest.fn();
      const initialSelection = ['row-0'];
      render(
        <Table
          columns={getTableColumns()}
          data={getNestedRows()}
          options={{ hasRowSelection: 'single', hasRowNesting: false }}
          view={{
            table: {
              selectedIds: initialSelection,
            },
          }}
          actions={{ table: { onRowSelected: onRowSelectedMock } }}
        />
      );
      const row1 = screen.getByText('row-1');
      fireEvent.click(row1);
      expect(onRowSelectedMock).toHaveBeenCalledWith('row-1', true, ['row-1']);
    });

    it('automatically checks "select all" if all rows are selected', () => {
      const rows = tableData.slice(0, 5);
      const selectedIds = rows.map((row) => row.id);
      const { rerender } = render(
        <Table
          id="tableid1"
          columns={tableColumns}
          data={rows}
          options={{ hasRowSelection: 'multi' }}
          view={{
            table: { selectedIds },
          }}
        />
      );

      const selectAllCheckbox = screen.getByLabelText('Select all items');
      expect(selectAllCheckbox).toBeInTheDocument();
      expect(selectAllCheckbox).toHaveProperty('checked', true);

      rerender(
        <Table
          id="tableid2"
          columns={tableColumns}
          data={rows}
          options={{ hasRowSelection: 'multi' }}
          view={{
            table: { selectedIds: selectedIds.slice(1, 5) },
          }}
        />
      );
      expect(screen.getByLabelText('Select all items')).toHaveProperty('checked', false);
    });

    it('overrides automatic "select all" check if "isSelectAllSelected" is used', () => {
      const rows = tableData.slice(0, 5);
      const selectedIds = rows.map((row) => row.id);
      const { rerender } = render(
        <Table
          id="tableid1"
          columns={tableColumns}
          data={rows}
          options={{ hasRowSelection: 'multi' }}
          view={{
            table: {
              selectedIds: selectedIds.slice(1, 5),
              isSelectAllSelected: true,
            },
          }}
        />
      );

      const selectAllCheckbox = screen.getByLabelText('Select all items');
      expect(selectAllCheckbox).toBeInTheDocument();
      expect(selectAllCheckbox).toHaveProperty('checked', true);

      rerender(
        <Table
          id="tableid2"
          columns={tableColumns}
          data={rows}
          options={{ hasRowSelection: 'multi' }}
          view={{
            table: { selectedIds, isSelectAllSelected: false },
          }}
        />
      );
      expect(screen.getByLabelText('Select all items')).toHaveProperty('checked', false);
    });

    it('automatically marks "select all" as Indeterminate if some but not all rows are selected', () => {
      const rows = tableData.slice(0, 5);
      const selectedIds = rows.map((row) => row.id);
      const onApplyBatchAction = jest.fn();
      const { rerender } = render(
        <Table
          id="tableid1"
          columns={tableColumns}
          data={rows}
          options={{ hasRowSelection: 'multi' }}
          view={{
            table: { selectedIds: selectedIds.slice(1, 5) },
            toolbar: {
              batchActions: [
                {
                  id: 'test-batch-action',
                  labelText: 'test batch action',
                  iconDescription: 'test batch action',
                },
              ],
            },
          }}
          actions={{
            toolbar: {
              onApplyBatchAction,
            },
          }}
        />
      );

      const selectAllCheckbox = screen.getByLabelText('Select all items');
      expect(selectAllCheckbox).toBeInTheDocument();
      expect(selectAllCheckbox).toHaveProperty('indeterminate', true);

      // add extra check to ensure onApplyBatchAction is called correctly to help
      // us meet test requirements.
      const alertAction = screen.getByRole('button', { name: 'test batch action' });
      expect(alertAction).toBeVisible();
      userEvent.click(alertAction);
      expect(onApplyBatchAction).toHaveBeenCalledWith('test-batch-action');

      rerender(
        <Table
          id="tableid2"
          columns={tableColumns}
          data={rows}
          options={{ hasRowSelection: 'multi' }}
          view={{
            table: { selectedIds },
          }}
        />
      );
      expect(screen.getByLabelText('Select all items')).toHaveProperty('indeterminate', false);
    });

    it('overrides automatically indeterminate state for "select all" if "isSelectAllSelected" or "isSelectAllIndeterminate" is used', () => {
      const rows = tableData.slice(0, 5);
      const selectedIds = rows.map((row) => row.id);
      const selectionThatWouldCauseAnIndeterminateState = selectedIds.slice(1, 5);
      const { rerender } = render(
        <Table
          id="tableid1"
          columns={tableColumns}
          data={rows}
          options={{ hasRowSelection: 'multi' }}
          view={{
            table: {
              selectedIds: selectionThatWouldCauseAnIndeterminateState,
              isSelectAllSelected: false,
            },
          }}
        />
      );

      const selectAllCheckbox = screen.getByLabelText('Select all items');
      expect(selectAllCheckbox).toBeInTheDocument();
      expect(selectAllCheckbox).toHaveProperty('indeterminate', false);

      rerender(
        <Table
          id="tableid2"
          columns={tableColumns}
          data={rows}
          options={{ hasRowSelection: 'multi' }}
          view={{
            table: {
              selectedIds: selectionThatWouldCauseAnIndeterminateState,
              isSelectAllSelected: true,
            },
          }}
        />
      );
      expect(screen.getByLabelText('Select all items')).toHaveProperty('indeterminate', false);

      rerender(
        <Table
          id="tableid3"
          columns={tableColumns}
          data={rows}
          options={{ hasRowSelection: 'multi' }}
          view={{
            table: {
              selectedIds: selectionThatWouldCauseAnIndeterminateState,
              isSelectAllIndeterminate: false,
            },
          }}
        />
      );
      expect(screen.getByLabelText('Select all items')).toHaveProperty('indeterminate', false);
    });
  });

  describe('Foot', () => {
    const tableTestId = 'test';
    const tableFootTestId = 'table-foot-aggregation';
    const columnId = 'number';

    it('shows aggregation for specified columns with sum as default', () => {
      render(
        <Table
          id={tableTestId}
          columns={tableColumns}
          data={tableData}
          options={{ hasAggregations: true }}
          view={{
            aggregations: { columns: [{ id: columnId }] },
          }}
        />
      );

      expect(
        screen.getByTestId(`${tableTestId}-${tableFootTestId}-${columnId}`).textContent
      ).toEqual('2470');
    });

    it('shows aggregation for specified columns using custom aggregation function', () => {
      const sumFunction = jest.fn((values) => {
        const sum = values.reduce((total, num) => total + num, 0);
        return `${sum + 1}`;
      });

      const onToggleAggregations = jest.fn();

      render(
        <Table
          id="test"
          columns={tableColumns}
          data={tableData}
          tooltip="this is a tooltip"
          options={{ hasAggregations: true }}
          actions={{
            toolbar: {
              onToggleAggregations,
            },
          }}
          view={{
            aggregations: {
              columns: [
                {
                  id: columnId,
                  value: sumFunction,
                },
              ],
            },
          }}
          i18n={{
            toggleAggregations: '__Toggle aggregations__',
          }}
        />
      );

      expect(
        screen.getByTestId(`${tableTestId}-${tableFootTestId}-${columnId}`).textContent
      ).toEqual('2471');
      expect(sumFunction).toHaveBeenCalled();

      const overflow = screen.getByTestId('table-head--overflow');

      userEvent.click(overflow);

      userEvent.click(screen.getByText('__Toggle aggregations__'));
      expect(onToggleAggregations).toHaveBeenCalled();

      // simple extra test to confirm the tooltip is there and help us
      // meet testing requirements.
      const buttons = screen.getAllByRole('button');
      const tooltipButton = buttons.find((button) =>
        button.classList.contains(`${prefix}--tooltip__trigger`)
      );

      expect(tooltipButton).toBeInTheDocument();
      userEvent.click(tooltipButton);
      expect(screen.getByText('this is a tooltip')).toBeVisible();
    });
  });

  describe('TableToolbarAdvancedFilterFlyout', () => {
    const originalGetBoundingClientRect = Element.prototype.getBoundingClientRect;
    beforeAll(() => {
      Element.prototype.getBoundingClientRect = jest.fn(() => ({
        x: 900,
        y: 300,
        height: 200,
        width: 400,
        top: 300,
        bottom: 500,
        left: 500,
        right: 900,
      }));
    });
    afterAll(() => {
      Element.prototype.getBoundingClientRect = originalGetBoundingClientRect;
    });
    it('throws an error when using both hasFilter and hasAdvancedFilter props', () => {
      const { __DEV__ } = global;
      global.__DEV__ = true;
      render(
        <Table
          id="test"
          columns={tableColumns}
          data={tableData}
          options={{ hasFilter: true, hasAdvancedFilter: true }}
        />
      );
      expect(console.error).toHaveBeenCalledWith(
        expect.stringContaining(
          `Only one of props 'options.hasFilter' or 'options.hasAdvancedFilter' can be specified in 'Table'.`
        )
      );
      global.__DEV__ = __DEV__;
    });

    it('throws an error when hasAdvancedFilter is not boolean or undefined', () => {
      const { __DEV__ } = global;
      global.__DEV__ = true;
      render(
        <Table
          id="test"
          columns={tableColumns}
          data={tableData}
          options={{ hasAdvancedFilter: 'true' }}
        />
      );
      expect(console.error).toHaveBeenCalledWith(
        expect.stringContaining(`'options.hasAdvancedFilter' should be a boolean or undefined.`)
      );
      global.__DEV__ = __DEV__;
    });

    it('shows the filter button when hasAdvancedFilter is true and onToggleFilter is called on click', () => {
      const handleToggleFilters = jest.fn();
      render(
        <Table
          id="test"
          columns={tableColumns}
          data={tableData}
          actions={{
            toolbar: {
              onToggleAdvancedFilter: handleToggleFilters,
            },
          }}
          options={{ hasAdvancedFilter: true }}
        />
      );
      const filterButton = screen.getByTestId('advanced-filter-flyout-button');
      expect(filterButton).toBeVisible();
      userEvent.click(filterButton);
      expect(handleToggleFilters).toHaveBeenCalledTimes(1);
    });

    it('handles the callbacks for the advancedfilterflyout properly', () => {
      const handleApplyFilter = jest.fn();
      const handleCancelFilter = jest.fn();
      const handleRemoveAdvancedFilter = jest.fn();
      const handleCreateAdvancedFilter = jest.fn();
      const handleChangeAdvancedFiler = jest.fn();
      const handleToggleFilter = jest.fn();
      const { rerender } = render(
        <Table
          id="test"
          columns={tableColumns}
          data={tableData}
          actions={{
            toolbar: {
              onApplyAdvancedFilter: handleApplyFilter,
              onCancelAdvancedFilter: handleCancelFilter,
              onRemoveAdvancedFilter: handleRemoveAdvancedFilter,
              onCreateAdvancedFilter: handleCreateAdvancedFilter,
              onChangeAdvancedFilter: handleChangeAdvancedFiler,
              onToggleAdvancedFilter: handleToggleFilter,
            },
          }}
          options={{ hasAdvancedFilter: true }}
          view={{
            toolbar: {
              advancedFilterFlyoutOpen: true,
            },
          }}
        />
      );
      const filterButton = screen.getByTestId('advanced-filter-flyout-button');
      const filterFlyout = screen.getByTestId('advanced-filter-flyout');
      expect(filterButton).toBeVisible();
      expect(filterFlyout).toHaveAttribute('open');
      userEvent.click(filterButton);
      expect(handleToggleFilter).toHaveBeenCalledTimes(1);
      // it should still be open b/c this component is controlled via the advancedFilterFlyoutOpen prop
      expect(filterFlyout).toHaveAttribute('open');

      userEvent.click(screen.getByTestId('flyout-menu-apply'));
      expect(handleApplyFilter).toBeCalledWith({
        simple: {},
        advanced: {
          filterIds: [],
        },
      });
      userEvent.click(screen.getByTestId('flyout-menu-cancel'));
      expect(handleCancelFilter).toBeCalledTimes(1);
      userEvent.click(screen.getByRole('tab', { name: 'Advanced filters' }));
      userEvent.click(screen.getByRole('button', { name: 'create a new advanced filter' }));
      expect(handleCreateAdvancedFilter).toBeCalledTimes(1);
      expect(screen.getByText('Select a filter')).toBeVisible();

      rerender(
        <Table
          id="test"
          columns={tableColumns}
          data={tableData}
          actions={{
            toolbar: {
              onApplyAdvancedFilter: handleApplyFilter,
              onCancelAdvancedFilter: handleCancelFilter,
              onRemoveAdvancedFilter: handleRemoveAdvancedFilter,
              onCreateAdvancedFilter: handleCreateAdvancedFilter,
              onChangeAdvancedFilter: handleChangeAdvancedFiler,
              onToggleAdvancedFilter: handleToggleFilter,
            },
          }}
          options={{ hasAdvancedFilter: true }}
          view={{
            toolbar: {
              advancedFilterFlyoutOpen: false,
            },
          }}
        />
      );
      expect(screen.queryByTestId('advanced-filter-flyout')).toBeNull();
    });

    it('calls onApplyFilter when simple filters are updated.', async () => {
      const handleApplyFilter = jest.fn();
      const handleCancelFilter = jest.fn();
      const handleRemoveAdvancedFilter = jest.fn();
      const handleCreateAdvancedFilter = jest.fn();
      const handleChangeAdvancedFiler = jest.fn();
      const handleToggleFilter = jest.fn();
      render(
        <Table
          id="test"
          columns={tableColumns}
          data={tableData}
          actions={{
            toolbar: {
              onApplyAdvancedFilter: handleApplyFilter,
              onCancelAdvancedFilter: handleCancelFilter,
              onRemoveAdvancedFilter: handleRemoveAdvancedFilter,
              onCreateAdvancedFilter: handleCreateAdvancedFilter,
              onChangeAdvancedFilter: handleChangeAdvancedFiler,
              onToggleAdvancedFilter: handleToggleFilter,
            },
          }}
          options={{
            hasAdvancedFilter: true,
          }}
          view={{
            filters: [
              {
                columnId: 'string',
                value: 'whiteboard',
              },
              {
                columnId: 'select',
                value: 'option-B',
              },
            ],
            advancedFilters: [
              {
                filterId: 'my-filter',
                filterTitleText: 'My Filter',
              },
              {
                filterId: 'next-filter',
                filterTitleText: 'Next Filter',
              },
            ],
            toolbar: {
              advancedFilterFlyoutOpen: true,
            },
          }}
        />
      );
      userEvent.click(screen.getAllByRole('button', { name: 'Clear filter' })[0]);
      fireEvent.change(screen.getByPlaceholderText('pick a number'), { target: { value: '16' } });
      // ensure keyDown events also get called with hasFastFilter is false
      fireEvent.keyDown(screen.getByPlaceholderText('pick a number'), {
        key: 'Enter',
        code: 'Enter',
        keyCode: 13,
        charCode: 13,
      });
      userEvent.click(screen.getByRole('button', { name: 'Apply filters' }));
      expect(handleApplyFilter).toHaveBeenLastCalledWith({
        advanced: {
          filterIds: [],
        },
        simple: {
          string: '',
          select: 'option-B',
          number: '16',
        },
      });
      userEvent.click(screen.getAllByRole('button', { name: 'Clear selection' })[0]);
      userEvent.click(screen.getByRole('button', { name: 'Apply filters' }));
      expect(handleApplyFilter).toHaveBeenLastCalledWith({
        advanced: {
          filterIds: [],
        },
        simple: {
          string: '',
          select: '',
          number: '16',
        },
      });
      const withinFlyout = within(screen.getByTestId('advanced-filter-flyout'));
      userEvent.click(screen.getByPlaceholderText('pick an option'));
      userEvent.click(withinFlyout.getByText('option-A'));
      userEvent.click(screen.getByRole('button', { name: 'Apply filters' }));
      expect(handleApplyFilter).toHaveBeenLastCalledWith({
        advanced: {
          filterIds: [],
        },
        simple: {
          string: '',
          select: 'option-A',
          number: '16',
        },
      });
      userEvent.click(screen.getByRole('tab', { name: 'Advanced filters' }));
      userEvent.click(screen.getByText('Select a filter'));
      userEvent.click(withinFlyout.getByText('My Filter'));
      userEvent.click(screen.getByRole('button', { name: 'Apply filters' }));
      expect(handleApplyFilter).toHaveBeenLastCalledWith({
        simple: {
          string: '',
          select: 'option-A',
          number: '16',
        },
        advanced: {
          filterIds: ['my-filter'],
        },
      });
    });

    it('calls onApplyFilter when fastfiltering is enabled', async () => {
      const handleApplyFilter = jest.fn();
      const handleCancelFilter = jest.fn();
      const handleRemoveAdvancedFilter = jest.fn();
      const handleCreateAdvancedFilter = jest.fn();
      const handleChangeAdvancedFiler = jest.fn();
      const handleToggleFilter = jest.fn();
      render(
        <Table
          id="test"
          columns={tableColumns}
          data={tableData}
          actions={{
            toolbar: {
              onApplyAdvancedFilter: handleApplyFilter,
              onCancelAdvancedFilter: handleCancelFilter,
              onRemoveAdvancedFilter: handleRemoveAdvancedFilter,
              onCreateAdvancedFilter: handleCreateAdvancedFilter,
              onChangeAdvancedFilter: handleChangeAdvancedFiler,
              onToggleAdvancedFilter: handleToggleFilter,
            },
          }}
          options={{
            hasAdvancedFilter: 'onKeyPress',
          }}
          view={{
            filters: [
              {
                columnId: 'string',
                value: 'whiteboard',
              },
              {
                columnId: 'select',
                value: 'option-B',
              },
            ],
            selectedAdvancedFilterIds: ['my-filter'],
            advancedFilters: [
              {
                filterId: 'my-filter',
                filterTitleText: 'My Filter',
              },
              {
                filterId: 'next-filter',
                filterTitleText: 'Next Filter',
              },
            ],
            toolbar: {
              advancedFilterFlyoutOpen: true,
            },
          }}
        />
      );

      fireEvent.focus(screen.getByPlaceholderText('pick a number'));
      fireEvent.change(screen.getByPlaceholderText('pick a number'), { target: { value: '16' } });
      fireEvent.blur(screen.getByPlaceholderText('pick a number'));
      userEvent.click(screen.getByRole('button', { name: 'Apply filters' }));
      expect(handleApplyFilter).toHaveBeenLastCalledWith({
        advanced: {
          filterIds: ['my-filter'],
        },
        simple: {
          string: 'whiteboard',
          select: 'option-B',
          number: '16',
        },
      });
      const numberInputClear = screen.getAllByRole('button', { name: 'Clear filter' })[1];
      fireEvent.focus(numberInputClear);
      fireEvent.keyDown(numberInputClear, {
        key: 'Enter',
        code: 'Enter',
        keyCode: 13,
        charCode: 13,
      });
      userEvent.click(screen.getByRole('button', { name: 'Apply filters' }));
      expect(handleApplyFilter).toHaveBeenLastCalledWith({
        advanced: {
          filterIds: ['my-filter'],
        },
        simple: {
          string: 'whiteboard',
          select: 'option-B',
          number: '',
        },
      });
    });
  });

  it('should render a loading state without columns', () => {
    const { container } = render(
      <Table
        id="loading-table"
        columns={[]}
        data={[]}
        view={{ table: { loadingState: { isLoading: true, rowCount: 10, columnCount: 3 } } }}
      />
    );

    const headerRows = container.querySelectorAll(
      `.${iotPrefix}--table-skeleton-with-headers--table-row--head`
    );
    expect(headerRows).toHaveLength(1);
    expect(headerRows[0].querySelectorAll('td')).toHaveLength(3);

    const allRows = container.querySelectorAll(
      `.${iotPrefix}--table-skeleton-with-headers--table-row`
    );
    expect(allRows).toHaveLength(10);
  });

  it('should show data after loading is finished', () => {
    const { container, rerender } = render(
      <Table
        id="loading-table"
        columns={[]}
        data={[]}
        view={{ table: { loadingState: { isLoading: true, rowCount: 10, columnCount: 3 } } }}
      />
    );

    const allRows = container.querySelectorAll(
      `.${iotPrefix}--table-skeleton-with-headers--table-row`
    );
    expect(allRows).toHaveLength(10);
    expect(screen.queryByTitle('String')).toBeNull();
    expect(screen.queryByTitle('Date')).toBeNull();

    rerender(
      <Table
        id="loading-table"
        columns={tableColumns}
        data={tableData}
        view={{ table: { loadingState: { isLoading: false, rowCount: 10, columnCount: 3 } } }}
      />
    );
    expect(
      container.querySelectorAll(`.${iotPrefix}--table-skeleton-with-headers--table-row`)
    ).toHaveLength(0);

    // 20 rows plus the header
    expect(container.querySelectorAll('tr')).toHaveLength(21);
    expect(screen.getByTitle('String')).toBeVisible();
    expect(screen.getByTitle('Date')).toBeVisible();
  });
<<<<<<< HEAD
=======

>>>>>>> 3e0e6c27
  it('should render Load more row', () => {
    const testId = 'testId01';
    const loadMoreText = 'Load more...';
    render(
      <Table
        columns={tableColumns}
        data={getNestedRows()}
        testId={testId}
        i18n={{ loadMoreText }}
        options={{ hasRowNesting: true }}
        view={{
          table: {
            expandedIds: ['row-1', 'row-1_B'],
          },
        }}
        actions={mockActions}
      />
    );

    expect(screen.getAllByRole('button', { name: loadMoreText })[0]).toBeInTheDocument();

    userEvent.click(screen.getAllByRole('button', { name: loadMoreText })[0]);

    expect(mockActions.table.onRowLoadMore).toHaveBeenCalled();
  });
<<<<<<< HEAD
=======

  it('should show a deprecation warning for old size props', () => {
    jest.spyOn(console, 'error').mockImplementation(() => {});
    const { rerender } = render(
      <Table id="loading-table" columns={tableColumns} data={tableData} size="compact" />
    );
    expect(console.error).toHaveBeenLastCalledWith(
      expect.stringContaining(
        'The value `compact` has been deprecated for the `size` prop on the Table component.'
      )
    );
    rerender(<Table id="loading-table" columns={tableColumns} data={tableData} size="short" />);
    expect(console.error).toHaveBeenLastCalledWith(
      expect.stringContaining(
        'The value `short` has been deprecated for the `size` prop on the Table component.'
      )
    );
    rerender(<Table id="loading-table" columns={tableColumns} data={tableData} size="normal" />);
    expect(console.error).toHaveBeenLastCalledWith(
      expect.stringContaining(
        'The value `normal` has been deprecated for the `size` prop on the Table component.'
      )
    );
    rerender(<Table id="loading-table" columns={tableColumns} data={tableData} size="tall" />);
    expect(console.error).toHaveBeenLastCalledWith(
      expect.stringContaining(
        'The value `tall` has been deprecated for the `size` prop on the Table component.'
      )
    );
    rerender(
      <Table id="loading-table" columns={tableColumns} data={tableData} size="unsupported" />
    );
    expect(console.error).toHaveBeenLastCalledWith(
      expect.stringContaining(
        'Failed prop type: Invalid prop `size` of value `unsupported` supplied to `Table`'
      )
    );
    jest.clearAllMocks();
    rerender(<Table id="loading-table" columns={tableColumns} data={tableData} size="lg" />);
    expect(console.error).not.toHaveBeenCalled();
  });
>>>>>>> 3e0e6c27
});<|MERGE_RESOLUTION|>--- conflicted
+++ resolved
@@ -2233,10 +2233,7 @@
     expect(screen.getByTitle('String')).toBeVisible();
     expect(screen.getByTitle('Date')).toBeVisible();
   });
-<<<<<<< HEAD
-=======
-
->>>>>>> 3e0e6c27
+
   it('should render Load more row', () => {
     const testId = 'testId01';
     const loadMoreText = 'Load more...';
@@ -2262,8 +2259,6 @@
 
     expect(mockActions.table.onRowLoadMore).toHaveBeenCalled();
   });
-<<<<<<< HEAD
-=======
 
   it('should show a deprecation warning for old size props', () => {
     jest.spyOn(console, 'error').mockImplementation(() => {});
@@ -2305,5 +2300,4 @@
     rerender(<Table id="loading-table" columns={tableColumns} data={tableData} size="lg" />);
     expect(console.error).not.toHaveBeenCalled();
   });
->>>>>>> 3e0e6c27
 });