--- conflicted
+++ resolved
@@ -3,13 +3,8 @@
 import userEvent from '@testing-library/user-event';
 import '@testing-library/jest-dom/extend-expect';
 import React from 'react';
-<<<<<<< HEAD
-import merge from 'lodash/merge';
 import { ArrowRight16, Screen16, ViewOff16 } from '@carbon/icons-react';
-=======
 import { merge } from 'lodash-es';
-import { ArrowRight16 } from '@carbon/icons-react';
->>>>>>> 0ab9fa54
 
 import { settings } from '../../constants/Settings';
 import { Modal } from '../Modal';
@@ -2582,7 +2577,45 @@
     expect(screen.getByText('Total:')).toBeVisible();
     jest.resetAllMocks();
   });
-<<<<<<< HEAD
+
+  it('should throw a prop-type warning if float used for maxPages', () => {
+    const { __DEV__ } = global;
+    global.__DEV__ = true;
+    jest.spyOn(console, 'error').mockImplementation(() => {});
+
+    render(
+      <Table
+        columns={tableColumns}
+        data={tableData.slice(0, 10)}
+        expandedData={expandedData}
+        actions={mockActions}
+        options={{
+          ...options,
+          hasPagination: true,
+        }}
+        view={{
+          ...view,
+          pagination: {
+            pageSize: 5,
+            pageSizes: [5, 10],
+            maxPages: 1.5,
+          },
+        }}
+      />
+    );
+
+    expect(screen.getByText('1 of 2 pages')).toBeVisible();
+    // 5 * 1.5 = 7.5, rounded is 8 items.
+    expect(screen.getByText('1–5 of 8 items')).toBeVisible();
+
+    expect(console.error).toHaveBeenLastCalledWith(
+      expect.stringContaining(
+        'Warning: Failed prop type: Invalid prop `maxPages` supplied to `Table`. `maxPages` must be a positive integer.'
+      )
+    );
+    global.__DEV__ = __DEV__;
+    jest.resetAllMocks();
+  });
 
   describe('toolbarActions in toolbar', () => {
     const toolbarActions = [
@@ -2882,44 +2915,5 @@
       );
       expect(screen.getByRole('menuitem', { name: 'Just text' })).toBeVisible();
     });
-=======
-  it('should throw a prop-type warning if float used for maxPages', () => {
-    const { __DEV__ } = global;
-    global.__DEV__ = true;
-    jest.spyOn(console, 'error').mockImplementation(() => {});
-
-    render(
-      <Table
-        columns={tableColumns}
-        data={tableData.slice(0, 10)}
-        expandedData={expandedData}
-        actions={mockActions}
-        options={{
-          ...options,
-          hasPagination: true,
-        }}
-        view={{
-          ...view,
-          pagination: {
-            pageSize: 5,
-            pageSizes: [5, 10],
-            maxPages: 1.5,
-          },
-        }}
-      />
-    );
-
-    expect(screen.getByText('1 of 2 pages')).toBeVisible();
-    // 5 * 1.5 = 7.5, rounded is 8 items.
-    expect(screen.getByText('1–5 of 8 items')).toBeVisible();
-
-    expect(console.error).toHaveBeenLastCalledWith(
-      expect.stringContaining(
-        'Warning: Failed prop type: Invalid prop `maxPages` supplied to `Table`. `maxPages` must be a positive integer.'
-      )
-    );
-    global.__DEV__ = __DEV__;
-    jest.resetAllMocks();
->>>>>>> 0ab9fa54
   });
 });