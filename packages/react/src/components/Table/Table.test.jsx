--- conflicted
+++ resolved
@@ -526,8 +526,6 @@
     expect(wrapper.find(`.${prefix}--search-input`).prop('value')).toEqual('');
   });
 
-<<<<<<< HEAD
-=======
   it('should call onApplySearch when typing in the search box with hasFastSearch:true', () => {
     render(
       <Table
@@ -623,84 +621,6 @@
     mockActions.toolbar.onApplySearch.mockClear();
   });
 
-  it('cells should always wrap by default', () => {
-    const wrapper = mount(
-      <Table columns={tableColumns} data={[tableData[0]]} options={{ hasResize: true }} />
-    );
-    expect(wrapper.find(TableBodyRow).prop('options').wrapCellText).toEqual('always');
-    expect(wrapper.find(TableHead).prop('options').wrapCellText).toEqual('always');
-
-    const wrapper2 = mount(
-      <Table
-        columns={tableColumns.map((col) => ({ ...col, width: '100px' }))}
-        data={[tableData[0]]}
-        options={{ hasResize: false }}
-      />
-    );
-    expect(wrapper2.find(TableBodyRow).prop('options').wrapCellText).toEqual('always');
-    expect(wrapper2.find(TableHead).prop('options').wrapCellText).toEqual('always');
-
-    const wrapper3 = mount(<Table columns={tableColumns} data={[tableData[0]]} />);
-    expect(wrapper3.find(TableBodyRow).prop('options').wrapCellText).toEqual('always');
-    expect(wrapper3.find(TableHead).prop('options').wrapCellText).toEqual('always');
-  });
-
-  it('cells should truncate with wrapCellText:auto if resize or fixed col widths', () => {
-    const wrapper = mount(
-      <Table
-        columns={tableColumns}
-        data={[tableData[0]]}
-        options={{ hasResize: true, wrapCellText: 'auto' }}
-      />
-    );
-    expect(wrapper.find(TableBodyRow).prop('options').truncateCellText).toBeTruthy();
-    expect(wrapper.find(TableHead).prop('options').truncateCellText).toBeTruthy();
-
-    const wrapper2 = mount(
-      <Table
-        columns={tableColumns.map((col) => ({ ...col, width: '100px' }))}
-        data={[tableData[0]]}
-        options={{ hasResize: false, wrapCellText: 'auto' }}
-      />
-    );
-    expect(wrapper2.find(TableBodyRow).prop('options').truncateCellText).toBeTruthy();
-    expect(wrapper2.find(TableHead).prop('options').truncateCellText).toBeTruthy();
-
-    const wrapper3 = mount(
-      <Table
-        columns={tableColumns.map((col) => ({
-          ...col,
-          width: undefined,
-          renderDataFunction: () => 'hello this is a custom rendered long string',
-        }))}
-        data={[tableData[0]]}
-        options={{ hasResize: false, wrapCellText: 'auto' }}
-      />
-    );
-    expect(
-      wrapper3
-        .find(
-          `TableCell .${iotPrefix}--table__cell--truncate .${iotPrefix}--table__cell-text--truncate`
-        )
-        .first()
-    ).toHaveLength(1);
-  });
-
-  it('cells should wrap (not truncate) with wrapCellText:auto if no resize nor fixed col widths', () => {
-    const wrapper3 = mount(
-      <Table
-        columns={tableColumns}
-        data={[tableData[0]]}
-        options={{ hasResize: false, wrapCellText: 'auto' }}
-      />
-    );
-    expect(wrapper3.find(TableBodyRow).prop('options').truncateCellText).toBeFalsy();
-    expect(wrapper3.find(TableHead).prop('options').truncateCellText).toBeFalsy();
-    expect(wrapper3.find(TableBodyRow).prop('options').wrapCellText).toEqual('auto');
-    expect(wrapper3.find(TableHead).prop('options').wrapCellText).toEqual('auto');
-  });
-
->>>>>>> e87c578d
   it('should render RowActionsCell dropdowns in the right direction for different language directions ', async () => {
     const id = 'TableId3';
     // Should render correctly by default even if no lang attribute exist
