--- conflicted
+++ resolved
@@ -2301,7 +2301,6 @@
     expect(console.error).not.toHaveBeenCalled();
   });
 
-<<<<<<< HEAD
   it('adds --column-groups class to the CarbonTable if columnGroups are present', () => {
     render(
       <Table
@@ -2387,7 +2386,8 @@
       )
     );
     global.__DEV__ = __DEV__;
-=======
+  });
+
   it('should not show toggle aggregations when toolbar is disabled', async () => {
     jest
       .spyOn(HTMLElement.prototype, 'getBoundingClientRect')
@@ -2460,6 +2460,5 @@
     expect(toggleButton).not.toBeDisabled();
     expect(screen.getByText('Total:')).toBeVisible();
     jest.resetAllMocks();
->>>>>>> ce26f489
   });
 });