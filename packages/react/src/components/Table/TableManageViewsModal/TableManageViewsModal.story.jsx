--- conflicted
+++ resolved
@@ -99,13 +99,8 @@
   const pagination = {
     page: currentPageNumber,
     onPage,
-<<<<<<< HEAD
-    maxPage: Math.ceil(filteredViews.length / rowPerPage),
+    maxPage: Math.ceil(filteredViews.length / rowsPerPage),
     i18n: { pageOfPagesText: (pageNumber) => `Page ${pageNumber}` },
-=======
-    maxPage: Math.ceil(filteredViews.length / rowsPerPage),
-    pageOfPagesText: (pageNumber) => `Page ${pageNumber}`,
->>>>>>> c9104e6d
   };
 
   return (
@@ -131,116 +126,12 @@
 WithCallbacksImplemented.storyName = 'With callbacks implemented';
 WithCallbacksImplemented.decorators = [createElement];
 
-<<<<<<< HEAD
-WithCallbacksImplemented.parameters = {
-  info: {
-    text: `
-      This TableManageViewsModal story demonstrates a fully implemented example with data
-      and actions working properly in the default configuration. The avaiability of
-      'Delete' and 'Edit' actions are determined by the respective views data properties.
-
-      ~~~js
-      return React.createElement(() => {
-        const rowPerPage = 10;
-        const [currentPageNumber, setCurrentPageNumber] = useState(1);
-        const [currentFilters, setCurrentFilters] = useState({ searchTerm: '', showPublic: true });
-        const [isOpen, setIsOpen] = useState(true);
-        const [filteredViews, setFilteredViews] = useState(demoViews);
-        const [viewsToShow, setViewsToShow] = useState(demoViews.slice(0, rowPerPage));
-
-        const showPage = (pageNumber, views) => {
-          const rowUpperLimit = pageNumber * rowPerPage;
-          const currentItemsOnPage = views.slice(rowUpperLimit - rowPerPage, rowUpperLimit);
-          setCurrentPageNumber(pageNumber);
-          setViewsToShow(currentItemsOnPage);
-        };
-
-        const applyFiltering = ({ searchTerm, showPublic }) => {
-          const views = demoViews
-            .filter(
-              view =>
-                searchTerm === '' ||
-                view.title.toLowerCase().search(searchTerm.toLowerCase()) !== -1
-            )
-            .filter(view => (showPublic ? view : !view.isPublic));
-
-          setFilteredViews(views);
-          showPage(1, views);
-        };
-
-        const onDelete = viewId => {
-          const deleteIndex = demoViews.findIndex(view => view.id === viewId);
-          demoViews.splice(deleteIndex, 1);
-          setFilteredViews(demoViews);
-          showPage(1, demoViews);
-        };
-
-        const onClose = () => {
-          setIsOpen(false);
-        };
-
-        const onEdit = viewId => {
-          /* eslint-disable-next-line no-alert */
-          alert(
-            'This action should close this modal and open TableSaveViewModal with the data of this view prefilled.'
-          );
-        };
-
-        const onPage = pageNumber => showPage(pageNumber, filteredViews);
-
-        const onSearchChange = val => {
-          const searchTerm = val === undefined ? '' : val;
-          const newFilters = { ...currentFilters, searchTerm };
-          setCurrentFilters(newFilters);
-          applyFiltering(newFilters);
-        };
-
-        const onDisplayPublicChange = showPublic => {
-          const newFilters = { ...currentFilters, showPublic };
-          setCurrentFilters(newFilters);
-          applyFiltering(newFilters);
-        };
-
-        const pagination = {
-          page: currentPageNumber,
-          onPage,
-          maxPage: Math.ceil(filteredViews.length / rowPerPage),
-          i18n: { pageOfPagesText: pageNumber => 'Page ' + pageNumber },
-        };
-
-        return (
-          <TableManageViewsModal
-            actions={{
-              onDisplayPublicChange,
-              onSearchChange,
-              onEdit,
-              onDelete,
-              onClearError: action('onClearError'),
-              onClose,
-            }}
-            defaultViewId="id1"
-            error={select('error', [undefined, 'My error msg'], undefined)}
-            isLoading={boolean('isLoading', false)}
-            open={isOpen}
-            views={viewsToShow}
-            pagination={pagination}
-          />
-        );
-      });
-      ~~~
-      `,
-    propTables: [TableManageViewsModal],
-  },
-};
-
-=======
 /**
  * This TableManageViewsModal story demonstrates how the component and subcomponents can
  * be customized using the 'overrides pattern'. Here we override the rendering props
  * for the internal TableManageViewsList to get different row actions and modify the row
  * rendering in general. We also override the internal component List to make the rows small.`,
  */
->>>>>>> c9104e6d
 export const WithCustomRowActionsCustomRenderingAndNoPagination = () => {
   const defaultViewId = 'id1';
   const myViews = demoViews.map((view) => ({ ...view, isClonable: true }));
