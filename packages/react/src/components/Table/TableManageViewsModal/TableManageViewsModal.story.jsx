import React, { useState, createElement } from 'react';
import { action } from '@storybook/addon-actions';
import { boolean, select } from '@storybook/addon-knobs';
import { Button } from 'carbon-components-react';
import { TrashCan16, Edit16, Copy16 } from '@carbon/icons-react';

import { Tag } from '../../Tag';

import TableManageViewsModal from './TableManageViewsModal';

const demoViews = Array(100)
  .fill({
    isDeleteable: true,
    isEditable: true,
    description: 'Entities: 2 filters, Alerts: 3 filters',
  })
  .map((view, index) => ({
    ...view,
    id: `id${index}`,
    title: `myView${index}`,
    isPublic: !!(index % 2),
  }));

export default {
<<<<<<< HEAD
  title: 'Watson IoT/Table/TableManageViewsModal',
=======
  title: __DEV__
    ? '1 - Watson IoT/⚠️ Table/TableManageViewsModal'
    : '1 - Watson IoT/Table/TableManageViewsModal',
>>>>>>> b1cff5ec

  parameters: {
    component: TableManageViewsModal,
  },
};

export const WithCallbacksImplemented = () => {
  const rowPerPage = 10;
  const [currentPageNumber, setCurrentPageNumber] = useState(1);
  const [currentFilters, setCurrentFilters] = useState({
    searchTerm: '',
    showPublic: true,
  });
  const [isOpen, setIsOpen] = useState(true);
  const [filteredViews, setFilteredViews] = useState(demoViews);
  const [viewsToShow, setViewsToShow] = useState(demoViews.slice(0, rowPerPage));

  const showPage = (pageNumber, views) => {
    const rowUpperLimit = pageNumber * rowPerPage;
    const currentItemsOnPage = views.slice(rowUpperLimit - rowPerPage, rowUpperLimit);
    setCurrentPageNumber(pageNumber);
    setViewsToShow(currentItemsOnPage);
  };

  const applyFiltering = ({ searchTerm, showPublic }) => {
    const views = demoViews
      .filter(
        (view) =>
          searchTerm === '' || view.title.toLowerCase().search(searchTerm.toLowerCase()) !== -1
      )
      .filter((view) => (showPublic ? view : !view.isPublic));

    setFilteredViews(views);
    showPage(1, views);
  };

  const onDelete = (viewId) => {
    const deleteIndex = demoViews.findIndex((view) => view.id === viewId);
    demoViews.splice(deleteIndex, 1);
    setFilteredViews(demoViews);
    showPage(1, demoViews);
  };

  const onClose = () => {
    setIsOpen(false);
  };

  const onEdit = (viewId) => {
    /* eslint-disable-next-line no-alert */
    alert(
      `EDIT ${viewId} \nThis action should close this modal and open TableSaveViewModal with the data of this view prefilled.`
    );
  };

  const onPage = (pageNumber) => showPage(pageNumber, filteredViews);

  const onSearchChange = (val) => {
    const searchTerm = val === undefined ? '' : val;
    const newFilters = { ...currentFilters, searchTerm };
    setCurrentFilters(newFilters);
    applyFiltering(newFilters);
  };

  const onDisplayPublicChange = (showPublic) => {
    const newFilters = { ...currentFilters, showPublic };
    setCurrentFilters(newFilters);
    applyFiltering(newFilters);
  };

  const pagination = {
    page: currentPageNumber,
    onPage,
    maxPage: Math.ceil(filteredViews.length / rowPerPage),
    pageOfPagesText: (pageNumber) => `Page ${pageNumber}`,
  };

  return (
    <TableManageViewsModal
      actions={{
        onDisplayPublicChange,
        onSearchChange,
        onEdit,
        onDelete,
        onClearError: action('onClearError'),
        onClose,
      }}
      defaultViewId="id1"
      error={select('error', [undefined, 'My error msg'], undefined)}
      isLoading={boolean('isLoading', false)}
      open={isOpen}
      views={viewsToShow}
      pagination={pagination}
    />
  );
};

WithCallbacksImplemented.story = {
  name: 'With callbacks implemented',
  decorators: [createElement],
  parameters: {
    info: {
      text: `
        This TableManageViewsModal story demonstrates a fully implemented example with data
        and actions working properly in the default configuration. The avaiability of
        'Delete' and 'Edit' actions are determined by the respective views data properties.

        ~~~js
        return React.createElement(() => {
          const rowPerPage = 10;
          const [currentPageNumber, setCurrentPageNumber] = useState(1);
          const [currentFilters, setCurrentFilters] = useState({ searchTerm: '', showPublic: true });
          const [isOpen, setIsOpen] = useState(true);
          const [filteredViews, setFilteredViews] = useState(demoViews);
          const [viewsToShow, setViewsToShow] = useState(demoViews.slice(0, rowPerPage));

          const showPage = (pageNumber, views) => {
            const rowUpperLimit = pageNumber * rowPerPage;
            const currentItemsOnPage = views.slice(rowUpperLimit - rowPerPage, rowUpperLimit);
            setCurrentPageNumber(pageNumber);
            setViewsToShow(currentItemsOnPage);
          };

          const applyFiltering = ({ searchTerm, showPublic }) => {
            const views = demoViews
              .filter(
                view =>
                  searchTerm === '' ||
                  view.title.toLowerCase().search(searchTerm.toLowerCase()) !== -1
              )
              .filter(view => (showPublic ? view : !view.isPublic));

            setFilteredViews(views);
            showPage(1, views);
          };

          const onDelete = viewId => {
            const deleteIndex = demoViews.findIndex(view => view.id === viewId);
            demoViews.splice(deleteIndex, 1);
            setFilteredViews(demoViews);
            showPage(1, demoViews);
          };

          const onClose = () => {
            setIsOpen(false);
          };

          const onEdit = viewId => {
            /* eslint-disable-next-line no-alert */
            alert(
              'This action should close this modal and open TableSaveViewModal with the data of this view prefilled.'
            );
          };

          const onPage = pageNumber => showPage(pageNumber, filteredViews);

          const onSearchChange = val => {
            const searchTerm = val === undefined ? '' : val;
            const newFilters = { ...currentFilters, searchTerm };
            setCurrentFilters(newFilters);
            applyFiltering(newFilters);
          };

          const onDisplayPublicChange = showPublic => {
            const newFilters = { ...currentFilters, showPublic };
            setCurrentFilters(newFilters);
            applyFiltering(newFilters);
          };

          const pagination = {
            page: currentPageNumber,
            onPage,
            maxPage: Math.ceil(filteredViews.length / rowPerPage),
            pageOfPagesText: pageNumber => 'Page ' + pageNumber,
          };

          return (
            <TableManageViewsModal
              actions={{
                onDisplayPublicChange,
                onSearchChange,
                onEdit,
                onDelete,
                onClearError: action('onClearError'),
                onClose,
              }}
              defaultViewId="id1"
              error={select('error', [undefined, 'My error msg'], undefined)}
              isLoading={boolean('isLoading', false)}
              open={isOpen}
              views={viewsToShow}
              pagination={pagination}
            />
          );
        });
        ~~~
        `,
      propTables: [TableManageViewsModal],
    },
  },
};

export const WithCustomRowActionsCustomRenderingAndNoPagination = () => {
  const defaultViewId = 'id1';
  const myViews = demoViews.map((view) => ({ ...view, isClonable: true }));
  const renderButton = (id, onClick, icon, key, iconText) => (
    <Button
      key={key}
      data-testid={key}
      hasIconOnly
      iconDescription={iconText}
      kind="ghost"
      onClick={() => onClick(id)}
      renderIcon={icon}
      size="small"
      tooltipAlignment="center"
      tooltipPosition="left"
    />
  );

  const getCustomRowActions = ({ id, isEditable, isDeleteable, isClonable }) => {
    const rowActions = [];
    if (isEditable) {
      rowActions.push(renderButton(id, action('onEdit'), Edit16, 'editItemKey', 'Edit'));
    }
    if (isDeleteable) {
      rowActions.push(renderButton(id, action('onDelete'), TrashCan16, 'deleteKey', 'Delete'));
    }
    if (isClonable) {
      rowActions.push(renderButton(id, action('onClone'), Copy16, 'copyKey', 'Copy'));
    }
    return rowActions;
  };

  const getCustomRowTitle = ({ title }) => title;

  const getCustomRowDescription = ({ description }) => `PREFIXED - ${description}`;

  const getRowTags = ({ id, isPublic }, { i18n: { defaultLabelText } }) => {
    const tags =
      id === defaultViewId
        ? [
            <Tag type="blue" key="defaultTag">
              {defaultLabelText}
            </Tag>,
          ]
        : [];
    tags.push(
      isPublic ? (
        <Tag type="red" key="publicTag">
          public
        </Tag>
      ) : (
        <Tag type="green" key="privateTag">
          private
        </Tag>
      )
    );
    return tags;
  };

  return (
    <TableManageViewsModal
      actions={{
        onDisplayPublicChange: action('onDisplayPublicChange'),
        onSearchChange: action('onSearchChange'),
        onClearError: action('onClearError'),
        onClose: action('onClose'),
      }}
      error={select('error', [undefined, 'My error msg'], undefined)}
      isLoading={boolean('isLoading', false)}
      open={boolean('open', true)}
      views={myViews}
      overrides={{
        tableManageViewsList: {
          props: {
            rowActionsRenderer: getCustomRowActions,
            rowDescriptionInterpolation: getCustomRowDescription,
            rowTagsRenderer: getRowTags,
            rowTitleInterpolation: getCustomRowTitle,
            overrides: {
              list: {
                props: {
                  isLargeRow: false,
                },
              },
            },
          },
        },
      }}
    />
  );
};

WithCustomRowActionsCustomRenderingAndNoPagination.story = {
  name: 'with custom row actions, custom rendering and no Pagination',

  parameters: {
    info: {
      text: `
      This TableManageViewsModal story demonstrates how the component and subcomponents can
      be customized using the 'overrides pattern'. Here we override the rendering props
      for the internal TableManageViewsList to get different row actions and modify the row
      rendering in general. We also override the internal component List to make the rows small.`,
    },
  },
};<|MERGE_RESOLUTION|>--- conflicted
+++ resolved
@@ -22,13 +22,7 @@
   }));
 
 export default {
-<<<<<<< HEAD
-  title: 'Watson IoT/Table/TableManageViewsModal',
-=======
-  title: __DEV__
-    ? '1 - Watson IoT/⚠️ Table/TableManageViewsModal'
-    : '1 - Watson IoT/Table/TableManageViewsModal',
->>>>>>> b1cff5ec
+  title: '1 - Watson IoT/Table/TableManageViewsModal',
 
   parameters: {
     component: TableManageViewsModal,
