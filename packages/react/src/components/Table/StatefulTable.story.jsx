--- conflicted
+++ resolved
@@ -207,12 +207,8 @@
         ),
         hasPagination: boolean('Enables pagination for the table (options.hasPagination)', false),
         hasResize: boolean('Enables resizing of column widths (options.hasResize)', false),
-<<<<<<< HEAD
+        hasRowActions: boolean('Enables row actions (options.hasRowActions)', false),
         hasRowExpansion: select(
-=======
-        hasRowActions: boolean('Enables row actions (options.hasRowActions)', false),
-        hasRowExpansion: boolean(
->>>>>>> d727bfb6
           'Enables expanding rows to show additional content (options.hasRowExpansion)',
           {
             true: true,
