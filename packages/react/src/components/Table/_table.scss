--- conflicted
+++ resolved
@@ -102,14 +102,6 @@
   background-color: $ui-01;
   padding: $spacing-02 $spacing-04;
   border-top: 1px solid $ui-03;
-<<<<<<< HEAD
-
-  .#{$prefix}--tag {
-    color: $interactive-01;
-    background-color: $blue-20;
-  }
-=======
->>>>>>> 822b06ea
 }
 
 // needed specificity to override .iot--tooltip-svg-wrapper and allow flyout to align
@@ -122,7 +114,7 @@
   }
 }
 
-// regression fix for tiny expand chrevron on some expandable table rows
+// regression fix for tiny expand chevron on some expandable table rows
 .#{$prefix}--data-table thead th.#{$prefix}--table-expand,
 .#{$prefix}--data-table tbody td.#{$prefix}--table-expand {
   height: $spacing-07;
