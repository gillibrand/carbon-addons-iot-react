--- conflicted
+++ resolved
@@ -28,16 +28,13 @@
   tableAdvancedFiltersApply,
   tableAdvancedFiltersCancel,
   tableAdvancedFiltersCreate,
-<<<<<<< HEAD
   tableToggleAggregations,
-=======
   tableMultiSortToggleModal,
   tableSaveMultiSortColumns,
   tableCancelMultiSortColumns,
   tableAddMultiSortColumn,
   tableRemoveMultiSortColumn,
   tableClearMultiSortColumns,
->>>>>>> 105c0b4e
 } from './tableActionCreators';
 import Table, { defaultProps } from './Table';
 
