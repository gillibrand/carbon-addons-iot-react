--- conflicted
+++ resolved
@@ -880,31 +880,13 @@
 
 ### Table Props
 
-<<<<<<< HEAD
-| Name           | Type   | Default | Description                                                                                                                                                                                            |
-| :------------- | :----- | :------ | :----------------------------------------------------------------------------------------------------------------------------------------------------------------------------------------------------- |
-| id             | string |         | DOM ID for component                                                                                                                                                                                   |
-| secondaryTitle | string |         | Displays smaller title in header                                                                                                                                                                       |
-| tooltip        | node   |         |                                                                                                                                                                                                        |
-| useZebraStyles | bool   |         | render zebra stripes or not                                                                                                                                                                            |
-| lightweight    | bool   |         | Deprecated. Lighter styling where regular table too visually heavy                                                                                                                                     |
-| columns        | object |         | (see [column prop](#column-prop))                                                                                                                                                                      |
-| data           | object |         | Row value data for the body of the table (see [data prop](#data-prop))                                                                                                                                 |
-| expandedData   | object |         | Expanded data for the table details (see [expandedData prop](#expandeddata-prop))                                                                                                                      |
-| options        | object |         | Optional properties to customize how the table should be rendered (see [options prop](#options-prop))                                                                                                  |
-| view           | object |         | Initial state of the table, should be updated via a local state wrapper component implementation or via a central store/redux see StatefulTable component for an example (see [view prop](#view-prop)) |
-| actions        | object |         | Callbacks for actions of the table, can be used to update state in wrapper component to update `view` props (see [actions prop](#actions-prop))                                                        |
-| locale         | string |         | what locale should we use to format table values if left empty no locale formatting happens                                                                                                            |
-| i18n           | object |         | (see [i18n prop](#i18n-prop))                                                                                                                                                                          |
-| error          | string |         | Specify the error message that need to be displayed by default. Incase we use `view.table.errorState` property then the error state element will be rendered instead of error message                  |
-=======
 | Name                 | Type            | Default | Description                                                                                                                                                                                            |
 | :------------------- | :-------------- | :------ | :----------------------------------------------------------------------------------------------------------------------------------------------------------------------------------------------------- |
 | id                   | string          |         | DOM ID for component                                                                                                                                                                                   |
 | secondaryTitle       | string          |         | Displays smaller title in header                                                                                                                                                                       |
 | tooltip              | node            |         |                                                                                                                                                                                                        |
 | useZebraStyles       | bool            |         | render zebra stripes or not                                                                                                                                                                            |
-| lightweight          | bool            |         | lighter styling where regular table too visually heavy                                                                                                                                                 |
+| lightweight          | bool            |         | Deprecated. Lighter styling where regular table too visually heavy                                                                                                                                                 |
 | columns              | object          |         | (see [column prop](#column-prop))                                                                                                                                                                      |
 | columnsGroups        | arrayOf(object) | []      | Array of objects representing column groups                                                                                                                                                            |
 | columnsGroups[].id   | string          |         | The id of the column group                                                                                                                                                                             |
@@ -917,7 +899,6 @@
 | locale               | string          |         | what locale should we use to format table values if left empty no locale formatting happens                                                                                                            |
 | i18n                 | object          |         | (see [i18n prop](#i18n-prop))                                                                                                                                                                          |
 | error                | string          |         | Specify the error message that need to be displayed by default. Incase we use `view.table.errorState` property then the error state element will be rendered instead of error message                  |
->>>>>>> d727bfb6
 
 ### Column Prop
 
