--- conflicted
+++ resolved
@@ -13,21 +13,16 @@
 - [Row expansion](#row-expansion)
   - [Programmatic expansion](#programmatic-expansion)
   - [Additional configuration](#additional-configuration)
-<<<<<<< HEAD
+- [Row nesting](#row-nesting)
+  - [Row nesting code example](#row-nesting-code-example)
+  - [Handling the onRowExpanded event](#handling-the-onrowexpanded-event)
+  - [Load more child rows](#load-more-child-rows)
 - [Selection and batch actions](#selection-and-batch-actions)
   - [Selections](#selections)
   - [Batch actions](#batch-actions)
   - [Programmatic selection and batch actions](#programmatic-selection-and-batch-actions)
 - [Inline actions](#inline-actions)
   - [Handling the onApplyRowAction event](#handling-the-onapplyrowaction-event)
-=======
-- [Row nesting](#row-nesting)
-  - [Row nesting code example](#row-nesting-code-example)
-  - [Handling the onRowExpanded event](#handling-the-onrowexpanded-event)
-  - [Load more child rows](#load-more-child-rows)
-- [Selection](#selection)
-  - [Programmatic selection](#programmatic-selection)
->>>>>>> 1af9a723
 - [Filtering](#filtering)
   - [Simple Filtering](#simple-filtering)
   - [☢️ Advanced Filtering Experimental](#%EF%B8%8F-advanced-filtering-experimental)
@@ -342,15 +337,11 @@
 
 <RowExpansion />
 
-<<<<<<< HEAD
+import RowNesting from './RowNesting.mdx';
+
+<RowNesting />
+
 import SelectionAndBatchActions from './SelectionAndBatchActions.mdx';
-=======
-import RowNesting from './RowNesting.mdx';
-
-<RowNesting />
-
-## Selection
->>>>>>> 1af9a723
 
 <SelectionAndBatchActions />
 
