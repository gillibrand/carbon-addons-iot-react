import React, {
  useState,
  useLayoutEffect,
  useRef,
  useMemo,
  useEffect,
  useCallback,
  createElement,
} from 'react';
import { action } from '@storybook/addon-actions';
import { boolean, text, number, select, array } from '@storybook/addon-knobs';
import styled from 'styled-components';
import Arrow from '@carbon/icons-react/lib/arrow--right/16';
import Add from '@carbon/icons-react/lib/add/16';
import Edit from '@carbon/icons-react/lib/edit/16';
import { spacing03 } from '@carbon/layout';
import { Add20, TrashCan16, SettingsAdjust16 as SettingsAdjust } from '@carbon/icons-react';
import cloneDeep from 'lodash/cloneDeep';
import assign from 'lodash/assign';
import isEqual from 'lodash/isEqual';
import { withReadme } from 'storybook-readme';

import RuleBuilder from '../RuleBuilder/RuleBuilder';
import {
  Tooltip,
  TextInput,
  Checkbox,
  ToastNotification,
  Button,
  FormGroup,
  Form,
} from '../../index';
import { getSortedData, csvDownloadHandler } from '../../utils/componentUtilityFunctions';
import FullWidthWrapper from '../../internal/FullWidthWrapper';
import FlyoutMenu, { FlyoutMenuDirection } from '../FlyoutMenu/FlyoutMenu';
import StoryNotice from '../../internal/StoryNotice';

import README from './README.md';
import Table from './Table';
import StatefulTable from './StatefulTable';
import AsyncTable from './AsyncTable/AsyncTable';
import MockApiClient from './AsyncTable/MockApiClient';
import TableViewDropdown from './TableViewDropdown/TableViewDropdown';
import TableSaveViewModal from './TableSaveViewModal/TableSaveViewModal';
import TableManageViewsModal from './TableManageViewsModal/TableManageViewsModal';

const selectData = [
  {
    id: 'option-A',
    text: 'option-A',
  },
  {
    id: 'option-B',
    text: 'option-B',
  },
  {
    id: 'option-C',
    text: 'option-C',
  },
  {
    id: 'option-D',
    text: 'option-D',
  },
  {
    id: 'option-E',
    text: 'option-E',
  },
  {
    id: 'option-F',
    text: 'option-F',
  },
];

const STATUS = {
  RUNNING: 'RUNNING',
  NOT_RUNNING: 'NOT_RUNNING',
  BROKEN: 'BROKEN',
};

const selectTextWrapping = ['always', 'never', 'auto', 'alwaysTruncate'];

const renderStatusIcon = ({ value: status }) => {
  switch (status) {
    case STATUS.RUNNING:
    default:
      return (
        <svg height="10" width="10">
          <circle cx="5" cy="5" r="3" stroke="none" strokeWidth="1" fill="green" />
        </svg>
      );
    case STATUS.NOT_RUNNING:
      return (
        <svg height="10" width="10">
          <circle cx="5" cy="5" r="3" stroke="none" strokeWidth="1" fill="gray" />
        </svg>
      );
    case STATUS.BROKEN:
      return (
        <svg height="10" width="10">
          <circle cx="5" cy="5" r="3" stroke="none" strokeWidth="1" fill="red" />
        </svg>
      );
  }
};
// Example custom sort method for the status field.  Will sort the broken to the top, then the running, then the not_running
const customColumnSort = ({ data, columnId, direction }) => {
  // clone inputData because sort mutates the array
  const sortedData = data.map((i) => i);
  sortedData.sort((a, b) => {
    let compare = -1;
    // same status
    if (a.values[columnId] === b.values[columnId]) {
      compare = 0;
    } else if (a.values[columnId] === STATUS.RUNNING && b.values[columnId] === STATUS.NOT_RUNNING) {
      compare = -1;
    } else if (a.values[columnId] === STATUS.NOT_RUNNING && b.values[columnId] === STATUS.RUNNING) {
      compare = 1;
    } else if (b.values[columnId] === STATUS.BROKEN) {
      compare = 1;
    } else if (a.values[columnId] === STATUS.BROKEN) {
      compare = -1;
    }

    return direction === 'ASC' ? compare : -compare;
  });
  return sortedData;
};

export const tableColumns = [
  {
    id: 'string',
    name: 'String',
    filter: { placeholderText: 'enter a string' },
  },

  {
    id: 'date',
    name: 'Date',
    filter: { placeholderText: 'enter a date' },
  },
  {
    id: 'select',
    name: 'Select',
    filter: { placeholderText: 'pick an option', options: selectData },
  },
  {
    id: 'secretField',
    name: 'Secret Information',
  },
  {
    id: 'status',
    name: 'Status',
    renderDataFunction: renderStatusIcon,
    sortFunction: customColumnSort,
  },
  {
    id: 'number',
    name: 'Number',
    filter: { placeholderText: 'enter a number' },
  },
  {
    id: 'boolean',
    name: 'Boolean',
    filter: { placeholderText: 'true or false' },
  },
  {
    id: 'node',
    name: 'React Node',
  },
];

export const tableColumnsWithAlignment = [
  {
    id: 'string',
    name: 'String',
    filter: { placeholderText: 'enter a string' },
    align: 'start',
    isSortable: true,
  },
  {
    id: 'date',
    name: 'Date',
    filter: { placeholderText: 'enter a date' },
    align: 'center',
    isSortable: true,
  },
  {
    id: 'select',
    name: 'Select',
    filter: { placeholderText: 'pick an option', options: selectData },
    align: 'end',
  },
  {
    id: 'secretField',
    name: 'Secret Information',
    align: 'start',
  },
  {
    id: 'status',
    name: 'Status',
    renderDataFunction: renderStatusIcon,
    align: 'center',
  },
  {
    id: 'number',
    name: 'Number',
    filter: { placeholderText: 'enter a number' },
    align: 'end',
    isSortable: true,
  },
];

export const tableColumnsFixedWidth = tableColumns.map((i) => ({
  ...i,
  name: `${i.name} long text should get truncated`,
  width:
    i.id === 'string'
      ? '50px'
      : i.id === 'date'
      ? '180px'
      : i.id === 'select'
      ? '120px'
      : i.id === 'secretField'
      ? '300px'
      : i.id === 'status'
      ? '100px'
      : i.id === 'number'
      ? '80px'
      : i.id === 'boolean'
      ? '80px'
      : undefined,
}));

export const tableColumnsWithOverflowMenu = [
  {
    id: 'string',
    name: 'String',
    isSortable: true,
    filter: { placeholderText: 'enter a string' },
    overflowMenuItems: selectData,
  },

  {
    id: 'date',
    name: 'Date',
    filter: { placeholderText: 'enter a date' },
    overflowMenuItems: selectData,
  },
  {
    id: 'select',
    name: 'Select',
    filter: { placeholderText: 'pick an option', options: selectData },
  },
  {
    id: 'secretField',
    name: 'Secret Information',
    overflowMenuItems: selectData,
  },
  {
    id: 'status',
    name: 'Status',
    renderDataFunction: renderStatusIcon,
    sortFunction: customColumnSort,
    overflowMenuItems: selectData,
  },
  {
    id: 'number',
    name: 'Number',
    filter: { placeholderText: 'enter a number' },
    overflowMenuItems: selectData,
    align: 'end',
  },
  {
    id: 'boolean',
    name: 'Boolean',
    filter: { placeholderText: 'true or false' },
    overflowMenuItems: selectData,
  },
  {
    id: 'node',
    name: 'React Node',
    overflowMenuItems: selectData,
  },
];

const defaultOrdering = tableColumns.map((c) => ({
  columnId: c.id,
  isHidden: c.id === 'secretField',
}));

const words = [
  'toyota',
  'helping',
  'whiteboard',
  'as',
  'can',
  'bottle',
  'eat',
  'chocolate',
  'pinocchio',
  'scott',
];
const getLetter = (index) =>
  'ABCDEFGHIJKLMNOPQRSTUVWXYZabcdefghijklmnopqrstuvwxyz0123456789'.charAt(index % 62);
const getWord = (index, step = 1) => words[(step * index) % words.length];
const getSentence = (index) =>
  `${getWord(index, 1)} ${getWord(index, 2)} ${getWord(index, 3)} ${index}`;
const getString = (index, length) =>
  Array(length)
    .fill(0)
    .map((i, idx) => getLetter(index * (idx + 14) * (idx + 1)))
    .join('');

const getStatus = (idx) => {
  const modStatus = idx % 3;
  switch (modStatus) {
    case 0:
    default:
      return STATUS.RUNNING;
    case 1:
      return STATUS.NOT_RUNNING;
    case 2:
      return STATUS.BROKEN;
  }
};

const getBoolean = (index) => {
  return index % 2 === 0;
};

const getNewRow = (idx, suffix = '', withActions = false) => ({
  id: `row-${idx}${suffix ? `_${suffix}` : ''}`,
  values: {
    string: getSentence(idx) + suffix,
    date: new Date(100000000000 + 1000000000 * idx * idx).toISOString(),
    select: selectData[idx % 3].id,
    secretField: getString(idx, 10) + suffix,
    number: idx * idx,
    status: getStatus(idx),
    boolean: getBoolean(idx),
    node: <Add20 />,
  },
  rowActions: withActions
    ? [
        {
          id: 'drilldown',
          renderIcon: Arrow,
          iconDescription: 'Drill in',
          labelText: 'Drill in',
        },
        {
          id: 'Add',
          renderIcon: Add,
          iconDescription: 'Add',
          labelText: 'Add',
          isOverflow: true,
        },
      ]
    : undefined,
});

const tableData = Array(100)
  .fill(0)
  .map((i, idx) => getNewRow(idx));

/** Sample expanded row component */
const RowExpansionContent = ({ rowId }) => (
  <div key={`${rowId}-expansion`} style={{ padding: 20 }}>
    <h3 key={`${rowId}-title`}>{rowId}</h3>
    <ul style={{ lineHeight: '22px' }}>
      {Object.entries(tableData.find((i) => i.id === rowId).values).map(([key, value]) => (
        <li key={`${rowId}-${key}`}>
          <b>{key}</b>: {value}
        </li>
      ))}
    </ul>
  </div>
);

const StyledTableCustomRowHeight = styled(Table)`
  &&& {
    & tr {
      height: 5rem;
    }
  }
`;

const StyledCustomToolbarContent = styled.div`
  &&& {
    align-items: center;
    display: flex;
    padding: 0 1rem; /* stylelint-disable-line declaration-property-unit-blacklist */
  }
`;

const actions = {
  pagination: {
    /** Specify a callback for when the current page or page size is changed. This callback is passed an object parameter containing the current page and the current page size */
    onChangePage: action('onChangePage'),
  },
  toolbar: {
    onApplyFilter: action('onApplyFilter'),
    onToggleFilter: action('onToggleFilter'),
    onShowRowEdit: action('onShowRowEdit'),
    onToggleColumnSelection: action('onToggleColumnSelection'),
    /** Specify a callback for when the user clicks toolbar button to clear all filters. Recieves a parameter of the current filter values for each column */
    onClearAllFilters: action('onClearAllFilters'),
    onCancelBatchAction: action('onCancelBatchAction'),
    onApplyBatchAction: action('onApplyBatchAction'),
    onApplySearch: action('onApplySearch'),
    /** advanced filter actions */
    onCancelAdvancedFilter: action('onCancelAdvancedFilter'),
    onRemoveAdvancedFilter: action('onRemoveAdvancedFilter'),
    onCreateAdvancedFilter: action('onCreateAdvancedFilter'),
    onChangeAdvancedFilter: action('onChangeAdvancedFilter'),
    onApplyAdvancedFilter: action('onApplyAdvancedFilter'),
    onToggleAdvancedFilter: action('onToggleAdvancedFilter'),
  },
  table: {
    onRowClicked: action('onRowClicked'),
    onRowSelected: action('onRowSelected'),
    onSelectAll: action('onSelectAll'),
    onEmptyStateAction: action('onEmptyStateAction'),
    onApplyRowAction: action('onApplyRowAction'),
    onRowExpanded: action('onRowExpanded'),
    onChangeOrdering: action('onChangeOrdering'),
    onColumnSelectionConfig: action('onColumnSelectionConfig'),
    onChangeSort: action('onChangeSort'),
    onColumnResize: action('onColumnResize'),
    onOverflowItemClicked: action('onOverflowItemClicked'),
  },
};

/** This would be loaded from your fetch */
export const initialState = {
  columns: tableColumns.map((i, idx) => ({
    ...i,
    isSortable: idx !== 1,
  })),
  data: tableData.map((i, idx) => ({
    ...i,
    rowActions: [
      idx % 4 !== 0
        ? {
            id: 'drilldown',
            renderIcon: Arrow,
            iconDescription: 'Drill in',
            labelText: 'Drill in to find out more after observing',
          }
        : null,
      {
        id: 'edit',
        renderIcon: Edit,
        labelText: 'Edit',
        isOverflow: true,
        iconDescription: 'Edit',
        isDelete: false,
        isEdit: true,
        disabled: true,
      },
      {
        id: 'Add',
        renderIcon: Add,
        iconDescription: 'Add',
        labelText: 'Add',
        isOverflow: true,
        hasDivider: true,
      },
      {
        id: 'delete',
        renderIcon: TrashCan16,
        labelText: 'Delete',
        isOverflow: true,
        iconDescription: 'Delete',
        isDelete: true,
      },
      {
        id: 'textOnly',
        labelText: 'Text only sample action',
        isOverflow: true,
      },
    ].filter((i) => i),
  })),
  expandedData: tableData.map((data) => ({
    rowId: data.id,
    content: <RowExpansionContent rowId={data.id} />,
  })),
  options: {
    hasFilter: true,
    hasSearch: true,
    hasPagination: true,
    hasRowSelection: 'multi',
    hasRowExpansion: true,
    hasRowActions: true,
    hasColumnSelection: true,
    shouldExpandOnRowClick: false,
    hasRowEdit: true,
    wrapCellText: select('wrapCellText', selectTextWrapping, 'always'),
  },
  view: {
    filters: [
      {
        columnId: 'string',
        value: 'whiteboard',
      },
      {
        columnId: 'select',
        value: 'option-B',
      },
    ],
    pagination: {
      pageSize: 10,
      pageSizes: [10, 20, 30],
      page: 1,
    },
    table: {
      isSelectAllSelected: false,
      selectedIds: [],
      sort: undefined,
      ordering: tableColumns.map(({ id }) => ({
        columnId: id,
        isHidden: id === 'secretField',
      })),
      expandedIds: [],
      rowActions: [],
      singleRowEditButtons: <span>singleRowEditButtons implementation needed</span>,
    },
    toolbar: {
      activeBar: 'filter',
      batchActions: [
        {
          id: 'delete',
          labelText: 'Delete',
          renderIcon: TrashCan16,
          iconDescription: 'Delete',
        },
      ],
      rowEditBarButtons: <div>App implementation of rowEdit bar buttons expected</div>,
    },
  },
};

export const StatefulTableWithNestedRowItems = (props) => {
  const tableData = initialState.data.map((i, idx) => ({
    ...i,
    children:
      idx % 4 !== 0
        ? [getNewRow(idx, 'A', true), getNewRow(idx, 'B', true)]
        : idx === 4
        ? [
            getNewRow(idx, 'A', true),
            {
              ...getNewRow(idx, 'B'),
              children: [
                getNewRow(idx, 'B-1', true),
                {
                  ...getNewRow(idx, 'B-2'),
                  children: [getNewRow(idx, 'B-2-A', true), getNewRow(idx, 'B-2-B', true)],
                },
                getNewRow(idx, 'B-3', true),
              ],
            },
            getNewRow(idx, 'C', true),
            {
              ...getNewRow(idx, 'D', true),
              children: [
                getNewRow(idx, 'D-1', true),
                getNewRow(idx, 'D-2', true),
                getNewRow(idx, 'D-3', true),
              ],
            },
          ]
        : undefined,
  }));
  return (
    <div>
      <StatefulTable
        id="table"
        {...initialState}
        secondaryTitle={text('Secondary Title', `Row count: ${initialState.data.length}`)}
        columns={tableColumnsFixedWidth}
        data={tableData}
        options={{
          ...initialState.options,
          hasRowNesting: true,
          hasFilter: true,
          wrapCellText: select('wrapCellText', selectTextWrapping, 'always'),
        }}
        view={{
          ...initialState.view,
          filters: [],
          toolbar: {
            activeBar: null,
          },
        }}
        actions={actions}
        lightweight={boolean('lightweight', false)}
        {...props}
      />
    </div>
  );
};

export default {
  title: 'Watson IoT/Table',

  parameters: {
    component: Table,
  },

  excludeStories: [
    'tableColumns',
    'tableColumnsWithAlignment',
    'tableColumnsFixedWidth',
    'tableColumnsWithOverflowMenu',
    'initialState',
    'StatefulTableWithNestedRowItems',
  ],
};

export const SimpleStatefulExample = withReadme(README, () => (
  <FullWidthWrapper>
    <StatefulTable
      id="table"
      {...initialState}
      actions={actions}
      lightweight={boolean('lightweight', false)}
      options={{
        hasRowSelection: select('hasRowSelection', ['multi', 'single'], 'multi'),
        hasRowExpansion: boolean('hasRowExpansion', false),
        hasRowNesting: boolean('hasRowNesting', false),
        wrapCellText: select('wrapCellText', selectTextWrapping, 'always'),
      }}
      view={{ table: { selectedIds: array('selectedIds', []) } }}
    />
  </FullWidthWrapper>
));

SimpleStatefulExample.story = {
  parameters: {
    info: {
      text:
        'This is an example of the <StatefulTable> component that uses local state to handle all the table actions. This is produced by wrapping the <Table> in a container component and managing the state associated with features such the toolbar, filters, row select, etc. For more robust documentation on the prop model and source, see the other "with function" stories.',
      propTables: [Table],
      propTablesExclude: [StatefulTable],
    },
  },
};

<<<<<<< HEAD
export const StatefulExampleWithColumnTooltip = () => (
  <FullWidthWrapper>
    <StatefulTable
      id="table"
      {...initialState}
      columns={tableColumns.map((column) => ({
        ...column,
        tooltip: column.id === 'select' ? 'Select an option' : undefined,
      }))}
      actions={actions}
      lightweight={boolean('lightweight', false)}
      options={{
        hasRowSelection: select('hasRowSelection', ['multi', 'single'], 'multi'),
        hasRowExpansion: boolean('hasRowExpansion', false),
        hasRowNesting: boolean('hasRowNesting', false),
        wrapCellText: 'alwaysTruncate',
      }}
      view={{ table: { selectedIds: array('selectedIds', []) } }}
    />
  </FullWidthWrapper>
);

StatefulExampleWithColumnTooltip.story = {
  parameters: {
    info: {
      propTables: [Table],
      propTablesExclude: [StatefulTable],
    },
  },
};

export const SimpleStatefulExampleWithAlignment = () => (
=======
export const SimpleStatefulExampleWithAlignment = withReadme(README, () => (
>>>>>>> 7b65e8e6
  <FullWidthWrapper>
    <StatefulTable
      id="table"
      {...initialState}
      secondaryTitle={text('Secondary Title', `Row count: ${initialState.data.length}`)}
      columns={tableColumnsWithAlignment}
      actions={actions}
      lightweight={boolean('lightweight', false)}
      options={{
        hasRowSelection: select('hasRowSelection', ['multi', 'single'], 'multi'),
        hasRowExpansion: false,
      }}
      view={{ table: { selectedIds: array('selectedIds', []) } }}
    />
  </FullWidthWrapper>
));

SimpleStatefulExampleWithAlignment.story = {
  name: 'Simple Stateful Example with alignment',

  parameters: {
    info: {
      text:
        'This is an example of the <StatefulTable> component that uses local state to handle all the table actions. This is produced by wrapping the <Table> in a container component and managing the state associated with features such the toolbar, filters, row select, etc. For more robust documentation on the prop model and source, see the other "with function" stories.',
      propTables: [Table],
      propTablesExclude: [StatefulTable],
    },
  },
};

export const StatefulExampleWithEveryThirdRowUnselectable = withReadme(README, () => (
  <StatefulTable
    id="table"
    {...initialState}
    secondaryTitle={text('Secondary Title', `Row count: ${initialState.data.length}`)}
    data={initialState.data.map((eachRow, index) => ({
      ...eachRow,
      isSelectable: index % 3 !== 0,
    }))}
    actions={actions}
    lightweight={boolean('lightweight', false)}
    options={{
      hasRowSelection: select('hasRowSelection', ['multi', 'single'], 'multi'),
      hasRowExpansion: false,
    }}
    view={{ table: { selectedIds: array('selectedIds', []) } }}
  />
));

StatefulExampleWithEveryThirdRowUnselectable.story = {
  name: 'Stateful Example with every third row unselectable',

  parameters: {
    info: {
      text:
        'This is an example of the <StatefulTable> component that uses local state to handle all the table actions. This is produced by wrapping the <Table> in a container component and managing the state associated with features such the toolbar, filters, row select, etc. For more robust documentation on the prop model and source, see the other "with function" stories.',
      propTables: [Table],
      propTablesExclude: [StatefulTable],
    },
  },
};

export const StatefulExampleWithExpansionMaxPagesAndColumnResize = withReadme(README, () => (
  <FullWidthWrapper>
    <StatefulTable
      id="table"
      {...initialState}
      view={{
        ...initialState.view,
        pagination: {
          ...initialState.view.pagination,
          maxPages: 5,
        },
        toolbar: {
          activeBar: 'filter',
          customToolbarContent: (
            <FlyoutMenu
              direction={FlyoutMenuDirection.BottomEnd}
              buttonProps={{ size: 'default', renderIcon: SettingsAdjust }}
              iconDescription="Helpful description"
              triggerId="test-flyout-id"
              transactional={boolean('Flyout Transactional', true)}
              onApply={action('Flyout Menu Apply Clicked')}
              onCancel={action('Flyout Menu Cancel Clicked')}
            >
              Example Flyout Content
            </FlyoutMenu>
          ),
        },
      }}
      secondaryTitle={text('Secondary Title', `Row count: ${initialState.data.length}`)}
      actions={{
        ...actions,
        toolbar: {
          ...actions.toolbar,
          onDownloadCSV: (filteredData) => csvDownloadHandler(filteredData, 'my table data'),
        },
      }}
      isSortable
      lightweight={boolean('lightweight', false)}
      options={{
        ...initialState.options,
        hasResize: true,
        hasFilter: select('hasFilter', ['onKeyPress', 'onEnterAndBlur'], 'onKeyPress'),
        wrapCellText: select('wrapCellText', selectTextWrapping, 'always'),
        hasSingleRowEdit: true,
      }}
    />
  </FullWidthWrapper>
));

StatefulExampleWithExpansionMaxPagesAndColumnResize.story = {
  name: 'Stateful Example with expansion, maxPages, and column resize',

  parameters: {
    info: {
      text: `

      This table has expanded rows.  To support expanded rows, make sure to pass the expandedData prop to the table and set options.hasRowExpansion=true.

      <br />

      ~~~js
      expandedData={[
        {rowId: 'row-0',content: <RowExpansionContent />},
        {rowId: 'row-1',content: <RowExpansionContent />},
        {rowId: 'row-2',content: <RowExpansionContent />},
        …
      ]}

      options = {
        hasRowExpansion:true
      }

      view={{
        pagination: {
          maxPages: 5,
        }
      }}

      ~~~

      <br />

      `,
      propTables: [Table],
      propTablesExclude: [StatefulTable],
    },
  },
};

export const StatefulExampleWithCreateSaveViews = withReadme(README, () => {
  // The initial default state for this story is one with no active filters
  // and no default search value etc, i.e. a view all scenario.
  const defaultState = {
    ...initialState,
    columns: initialState.columns.map((col) => ({
      ...col,
      width: '150px',
    })),
    view: {
      ...initialState.view,
      filters: [],
      toolbar: {
        activeBar: 'filter',
        search: { defaultValue: '' },
      },
    },
  };

  // Create some mockdata to represent previously saved views.
  // The props can be any subset of the view and columns prop that
  // you need in order to successfully save and load your views.
  const viewExample = {
    description: 'Columns: 7, Filters: 0, Search: pinoc',
    id: 'view1',
    isPublic: true,
    isDeleteable: true,
    isEditable: true,
    title: 'My view 1',
    props: {
      view: {
        filters: [],
        table: {
          ordering: defaultState.view.table.ordering,
          sort: {},
        },
        toolbar: {
          activeBar: 'column',
          search: { defaultValue: text('defaultSearchValue', 'pinoc') },
        },
      },
      columns: defaultState.columns,
    },
  };
  const viewExample2 = {
    description: 'Columns: 7, Filters: 1, Search:',
    id: 'view2',
    isPublic: false,
    isDeleteable: true,
    isEditable: true,
    title: 'My view 2',
    props: {
      view: {
        filters: [{ columnId: 'string', value: 'helping' }],
        table: {
          ordering: defaultState.view.table.ordering,
          sort: {
            columnId: 'select',
            direction: 'DESC',
          },
        },
        toolbar: {
          activeBar: 'filter',
          search: { defaultValue: '' },
        },
      },
      columns: defaultState.columns,
    },
  };

  /** The "store" that holds all the existing views */
  const [viewsStorage, setViewsStorage] = useState([viewExample, viewExample2]);
  /** Tracks if the user has modified the view since it was selected */
  const [selectedViewEdited, setSelectedViewEdited] = useState(false);
  /** The props & metadata of the view currently selected */
  const [selectedView, setSelectedView] = useState(viewExample2);
  /** The props & metadata representing the current state needed by SaveViewModal  */
  const [viewToSave, setViewToSave] = useState(undefined);
  /** The id of the view that is currently the default */
  const [defaultViewId, setDefaultViewId] = useState('view2');
  /** Number of views per page in the TableManageViewModal */
  const manageViewsRowsPerPage = 10;
  /** Current page number in the TableManageViewModal */
  const [manageViewsCurrentPageNumber, setManageViewsCurrentPageNumber] = useState(1);
  /** Current filters in the TableManageViewModal. Can hold 'searchTerm' and 'showPublic' */
  const [manageViewsCurrentFilters, setManageViewsCurrentFilters] = useState({
    searchTerm: '',
    showPublic: true,
  });
  /** Flag needed to open and close the TableManageViewModal */
  const [manageViewsModalOpen, setManageViewsModalOpen] = useState(false);
  /** Collection of filtered views needed for the pagination in the TableManageViewModal */
  const [manageViewsFilteredViews, setManageViewsFilteredViews] = useState(viewsStorage);
  /** Collection of views on the current page in the TableManageViewModal */
  const [manageViewsCurrentPageItems, setManageViewsCurrentPageItems] = useState(
    viewsStorage.slice(0, manageViewsRowsPerPage)
  );

  // The seletable items to be presented by the ViewDropDown.
  const selectableViews = useMemo(
    () => viewsStorage.map(({ id, title }) => ({ id, text: title })),
    [viewsStorage]
  );

  // A helper method for currentUserViewRef that extracts a relevant subset of the
  // properties avilable in the "view" prop. It also extracts the columns since they
  // potentially hold the column widths.
  const extractViewRefData = ({ view, columns }) => {
    return {
      columns,
      view: {
        filters: view.filters,
        table: {
          ordering: view.table.ordering,
          sort: view.table.sort || {},
        },
        toolbar: {
          activeBar: view.toolbar.activeBar,
          search: { ...view.toolbar.search },
        },
      },
    };
  };

  // The table's current user view configuration (inlcuding unsaved changes to the selected view).
  // useRef is preferred over useState so that the value can be updated without causing a
  // rerender of the table.
  const currentUserViewRef = useRef({
    props: {
      ...(selectedView ? selectedView.props : extractViewRefData(defaultState)),
    },
  });

  // Callback from the StatefulTable when view, columns or search value have
  // been modified and we need to update our ref that holds the latest view config.
  const onUserViewModified = (newState) => {
    const {
      view,
      columns,
      // The default search value is not updated just because the user modifies
      // the actual search input so in order to set the defaultValue we can access
      // the internal "currentSearchValue" via a special state prop
      state: { currentSearchValue },
    } = newState;

    const props = extractViewRefData({ view, columns });
    props.view.toolbar.search = {
      ...props.view.toolbar.search,
      defaultValue: currentSearchValue,
    };
    currentUserViewRef.current = { props };

    if (!selectedView) {
      setSelectedViewEdited(!isEqual(props, extractViewRefData(defaultState)));
    } else {
      setSelectedViewEdited(!isEqual(props, selectedView.props));
    }
  };

  /**
   * The TableManageViewsModal is an external component that can be placed outside
   * the table. It is highly customizable and is used to list existing views and
   * provide the used the option to delete and edit the view's metadata. See the
   * TableManageViewsModal story for a more detailed documentation.
   */
  const renderManageViewsModal = () => {
    const showPage = (pageNumber, views) => {
      const rowUpperLimit = pageNumber * manageViewsRowsPerPage;
      const currentItemsOnPage = views.slice(rowUpperLimit - manageViewsRowsPerPage, rowUpperLimit);
      setManageViewsCurrentPageNumber(pageNumber);
      setManageViewsCurrentPageItems(currentItemsOnPage);
    };

    const applyFiltering = ({ searchTerm, showPublic }) => {
      const views = viewsStorage
        .filter(
          (view) =>
            searchTerm === '' || view.title.toLowerCase().search(searchTerm.toLowerCase()) !== -1
        )
        .filter((view) => (showPublic ? view : !view.isPublic));

      setManageViewsFilteredViews(views);
      showPage(1, views);
    };

    const onDelete = (viewId) => {
      if (selectedView?.id === viewId) {
        currentUserViewRef.current = {
          props: { ...extractViewRefData(defaultState) },
        };
        setSelectedViewEdited(false);
        setSelectedView(undefined);
      }

      const deleteIndex = viewsStorage.findIndex((view) => view.id === viewId);
      setViewsStorage((existingViews) => {
        const modifiedViews = [...existingViews];
        modifiedViews.splice(deleteIndex, 1);
        setManageViewsFilteredViews(modifiedViews);
        showPage(1, modifiedViews);
        return modifiedViews;
      });
    };

    return (
      <TableManageViewsModal
        actions={{
          onDisplayPublicChange: (showPublic) => {
            const newFilters = {
              ...manageViewsCurrentFilters,
              showPublic,
            };
            setManageViewsCurrentFilters(newFilters);
            applyFiltering(newFilters);
          },
          onSearchChange: (searchTerm = '') => {
            const newFilters = {
              ...manageViewsCurrentFilters,
              searchTerm,
            };
            setManageViewsCurrentFilters(newFilters);
            applyFiltering(newFilters);
          },
          onEdit: (viewId) => {
            setManageViewsModalOpen(false);
            const viewToEdit = viewsStorage.find((view) => view.id === viewId);
            setSelectedView(viewToEdit);
            setViewToSave(viewToEdit);
          },
          onDelete,
          onClearError: action('onClearManageViewsModalError'),
          onClose: () => setManageViewsModalOpen(false),
        }}
        defaultViewId={defaultViewId}
        error={select('error', [undefined, 'My error msg'], undefined)}
        isLoading={boolean('isLoading', false)}
        open={manageViewsModalOpen}
        views={manageViewsCurrentPageItems}
        pagination={{
          page: manageViewsCurrentPageNumber,
          onPage: (pageNumber) => showPage(pageNumber, manageViewsFilteredViews),
          maxPage: Math.ceil(manageViewsFilteredViews.length / manageViewsRowsPerPage),
          pageOfPagesText: (pageNumber) => `Page ${pageNumber}`,
        }}
      />
    );
  };

  /**
   * The TableViewDropdown is an external component that needs to be passed in
   * via the customToolbarContent and positioned according to the applications needs.
   * Most of the functionality in the TableViewDropdown can be overwritten. See the
   * TableViewDropdown story for a more detailed documentation.
   */

  const renderViewDropdown = () => {
    return (
      <TableViewDropdown
        style={{ order: '-1', width: '300px' }}
        selectedViewId={selectedView?.id}
        selectedViewEdited={selectedViewEdited}
        views={selectableViews}
        actions={{
          onSaveAsNewView: () => {
            setViewToSave({
              id: undefined,
              ...currentUserViewRef.current,
            });
          },
          onManageViews: () => {
            setManageViewsModalOpen(true);
            setManageViewsCurrentPageItems(viewsStorage.slice(0, manageViewsRowsPerPage));
          },
          onChangeView: ({ id }) => {
            const selected = viewsStorage.find((view) => view.id === id);
            setSelectedView(selected);
            setSelectedViewEdited(false);
            currentUserViewRef.current = selected?.props || {
              props: extractViewRefData(defaultState),
            };
          },
          onSaveChanges: () => {
            setViewToSave({
              ...selectedView,
              ...currentUserViewRef.current,
            });
          },
        }}
      />
    );
  };

  /**
   * The TableSaveViewModal is a an external component that can be placed
   * outside the table. Is is used both for saving new views and for
   * updating existing ones. See the TableSaveViewModal story for a more
   * detailed documentation.
   */
  const renderSaveViewModal = () => {
    const saveView = (viewMetaData) => {
      setViewsStorage((existingViews) => {
        const modifiedStorage = [];
        const saveNew = viewToSave.id === undefined;
        const { isDefault, ...metaDataToSave } = viewMetaData;
        const generatedId = new Date().getTime().toString();

        if (saveNew) {
          const newViewToStore = {
            ...viewToSave,
            ...metaDataToSave,
            id: generatedId,
            isDeleteable: true,
            isEditable: true,
          };
          modifiedStorage.push(...existingViews, newViewToStore);
          setSelectedView(newViewToStore);
        } else {
          const indexToUpdate = existingViews.findIndex((view) => view.id === viewToSave.id);
          const viewsCopy = [...existingViews];
          const modifiedViewToStore = {
            ...viewToSave,
            ...metaDataToSave,
          };
          viewsCopy[indexToUpdate] = modifiedViewToStore;
          setSelectedView(modifiedViewToStore);
          modifiedStorage.push(...viewsCopy);
        }

        if (isDefault) {
          setDefaultViewId(saveNew ? generatedId : viewToSave.id);
        }

        setSelectedViewEdited(false);
        return modifiedStorage;
      });
      setViewToSave(undefined);
    };

    // Simple description example that can be replaced by any string or node.
    // See the TableSaveViewModal story for more examples.
    const getDescription = ({ table, filters, toolbar }) =>
      `Columns: ${table.ordering.filter((col) => !col.isHidden).length},
        Filters: ${filters?.length || 0},
        Search: ${toolbar?.search?.defaultValue}`;

    return (
      viewToSave && (
        <TableSaveViewModal
          actions={{
            onSave: saveView,
            onClose: () => {
              setViewToSave(undefined);
            },
            onClearError: action('onClearError'),
            onChange: action('onChange'),
          }}
          sendingData={boolean('sendingData', false)}
          error={select('error', [undefined, 'My error msg'], undefined)}
          open
          titleInputInvalid={boolean('titleInputInvalid', false)}
          titleInputInvalidText={text('titleInputInvalidText', undefined)}
          viewDescription={getDescription(viewToSave.props.view)}
          initialFormValues={{
            title: viewToSave.title,
            isPublic: viewToSave.isPublic,
            isDefault: viewToSave.id === defaultViewId,
          }}
          i18n={{
            modalTitle: viewToSave.id ? 'Update view' : 'Save new view',
          }}
        />
      )
    );
  };

  // We need to merge (using assign) the view properties from a few sources as
  // explained below in order to get the desired result. This is written as a
  // more general function, but it can just as well be written as an explicit
  // object literal picking the right properties from the differentsources.
  const mergedViewProp = useMemo(() => {
    const merged = assign(
      {},
      // The default state view contains properties that are not
      // part of this Save View example, e.g. pagination, so we include
      // the default state as a baseline view configuration.
      defaultState.view,
      // These are the properties specific for the currently selected view
      selectedView?.props?.view,
      // These are the properties of an unsaved modified view that already
      // have to be rendered before they become part of the selected view.
      viewToSave?.props?.view
    );
    return merged;
  }, [defaultState, selectedView, viewToSave]);

  return (
    <FullWidthWrapper>
      {renderManageViewsModal()}
      {renderSaveViewModal()}
      <StatefulTable
        key={`table-story-${selectedView?.id}`}
        id="table"
        {...defaultState}
        columns={viewToSave?.props?.columns || selectedView?.props?.columns || defaultState.columns}
        view={{
          ...mergedViewProp,
          // The TableViewDropdown should be inserted as customToolbarContent
          toolbar: {
            ...mergedViewProp.toolbar,
            customToolbarContent: renderViewDropdown(),
          },
        }}
        secondaryTitle="Table with user view management"
        actions={{
          ...actions,
          onUserViewModified,
        }}
        isSortable
        lightweight={boolean('lightweight', false)}
        options={{
          ...defaultState.options,
          hasResize: true,
          hasFilter: select('hasFilter', ['onKeyPress', 'onEnterAndBlur'], 'onKeyPress'),
          wrapCellText: select('wrapCellText', selectTextWrapping, 'always'),
          // Enables the behaviour in StatefulTable and Table required
          // to fully implement Create and Save Views
          hasUserViewManagement: true,
        }}
      />
    </FullWidthWrapper>
  );
});

StatefulExampleWithCreateSaveViews.story = {
  name: 'Stateful Example with Create & Save Views',
  decorators: [createElement],
  parameters: {
    info: {
      text: `
      This story shows a complete implementation of user configurable View Management.
      The story's source code is too complex to successfully be shown here, please view
      the actual source code.
      `,
      propTables: [Table],
      propTablesExclude: [StatefulTable],
    },
  },
};

export const TableExampleWithCreateSaveViews = withReadme(README, () => {
  // The initial default state for this story is one with no active filters
  // and no default search value etc, i.e. a view all scenario.
  const baseState = {
    ...initialState,
    columns: initialState.columns.map((col) => ({
      ...col,
      width: '150px',
    })),
    view: {
      ...initialState.view,
      filters: [],
      toolbar: {
        activeBar: 'filter',
        search: { defaultValue: '' },
      },
    },
  };

  // Create some mockdata to represent previously saved views.
  // The props can be any subset of the view and columns prop that
  // you need in order to successfully save and load your views.
  const viewExample = {
    description: 'Columns: 7, Filters: 0, Search: pinoc',
    id: 'view1',
    isPublic: true,
    isDeleteable: true,
    isEditable: true,
    title: 'My view 1',
    props: {
      view: {
        filters: [],
        table: {
          ordering: baseState.view.table.ordering,
          sort: {},
        },
        toolbar: {
          activeBar: 'column',
          search: { defaultValue: 'pinoc' },
        },
      },
      columns: baseState.columns,
    },
  };
  const viewExample2 = {
    description: 'Columns: 7, Filters: 1, Search:',
    id: 'view2',
    isPublic: false,
    isDeleteable: true,
    isEditable: true,
    title: 'My view 2',
    props: {
      view: {
        filters: [{ columnId: 'string', value: 'helping' }],
        table: {
          ordering: baseState.view.table.ordering,
          sort: {
            columnId: 'select',
            direction: 'DESC',
          },
        },
        toolbar: {
          activeBar: 'filter',
          search: { defaultValue: '' },
        },
      },
      columns: baseState.columns,
    },
  };

  /** The "store" that holds all the existing views */
  const [viewsStorage, setViewsStorage] = useState([viewExample, viewExample2]);
  /** Tracks if the user has modified the view since it was selected */
  const [selectedViewEdited, setSelectedViewEdited] = useState(false);
  /** The props & metadata of the view currently selected */
  const [selectedView, setSelectedView] = useState(viewExample2);
  /** The props & metadata representing the current state needed by SaveViewModal  */
  const [viewToSave, setViewToSave] = useState(undefined);
  /** The id of the view that is currently the default */
  const [defaultViewId, setDefaultViewId] = useState('view2');
  /** Number of views per page in the TableManageViewModal */
  const manageViewsRowsPerPage = 10;
  /** Current page number in the TableManageViewModal */
  const [manageViewsCurrentPageNumber, setManageViewsCurrentPageNumber] = useState(1);
  /** Current filters in the TableManageViewModal. Can hold 'searchTerm' and 'showPublic' */
  const [manageViewsCurrentFilters, setManageViewsCurrentFilters] = useState({
    searchTerm: '',
    showPublic: true,
  });
  /** Flag needed to open and close the TableManageViewModal */
  const [manageViewsModalOpen, setManageViewsModalOpen] = useState(false);
  /** Collection of filtered views needed for the pagination in the TableManageViewModal */
  const [manageViewsFilteredViews, setManageViewsFilteredViews] = useState(viewsStorage);
  /** Collection of views on the current page in the TableManageViewModal */
  const [manageViewsCurrentPageItems, setManageViewsCurrentPageItems] = useState(
    viewsStorage.slice(0, manageViewsRowsPerPage)
  );

  // This is the state of the current table.
  const [currentTableState, setCurrentTableState] = useState(
    assign({}, baseState, viewsStorage.find((view) => view.id === defaultViewId)?.props)
  );

  // The seletable items to be presented by the ViewDropDown.
  const selectableViews = useMemo(
    () => viewsStorage.map(({ id, title }) => ({ id, text: title })),
    [viewsStorage]
  );

  // A helper method used to extract the relevat properties from the view and column
  // props. For our example story this is what we store in a saved view.
  const extractCurrentUserView = useCallback(
    ({ view, columns }) => ({
      props: {
        columns,
        view: {
          filters: view.filters,
          table: {
            ordering: view.table.ordering,
            sort: view.table.sort || {},
          },
          toolbar: {
            activeBar: view.toolbar.activeBar,
            search: {
              ...view.toolbar.search,
              defaultValue: currentTableState.view.toolbar?.search?.defaultValue || '',
            },
          },
        },
      },
    }),
    [currentTableState]
  );

  // This effect is needed to determine if the current view has been changed
  // so that this can be reflected in the TableViewDropdown.
  useEffect(() => {
    const currentUserView = extractCurrentUserView(currentTableState);
    const compareView = selectedView || extractCurrentUserView(baseState);
    setSelectedViewEdited(!isEqual(currentUserView.props, compareView.props));
  }, [baseState, currentTableState, extractCurrentUserView, selectedView]);

  /**
   * The TableManageViewsModal is an external component that can be placed outside
   * the table. It is highly customizable and is used to list existing views and
   * provide the used the option to delete and edit the view's metadata. See the
   * TableManageViewsModal story for a more detailed documentation.
   */
  const renderManageViewsModal = () => {
    const showPage = (pageNumber, views) => {
      const rowUpperLimit = pageNumber * manageViewsRowsPerPage;
      const currentItemsOnPage = views.slice(rowUpperLimit - manageViewsRowsPerPage, rowUpperLimit);
      setManageViewsCurrentPageNumber(pageNumber);
      setManageViewsCurrentPageItems(currentItemsOnPage);
    };

    const applyFiltering = ({ searchTerm, showPublic }) => {
      const views = viewsStorage
        .filter(
          (view) =>
            searchTerm === '' || view.title.toLowerCase().search(searchTerm.toLowerCase()) !== -1
        )
        .filter((view) => (showPublic ? view : !view.isPublic));

      setManageViewsFilteredViews(views);
      showPage(1, views);
    };

    const onDelete = (viewId) => {
      if (viewId === selectedView?.id) {
        setSelectedViewEdited(false);
        setSelectedView(undefined);
        setCurrentTableState(baseState);
      }

      const deleteIndex = viewsStorage.findIndex((view) => view.id === viewId);
      setViewsStorage((existingViews) => {
        const modifiedViews = [...existingViews];
        modifiedViews.splice(deleteIndex, 1);
        setManageViewsFilteredViews(modifiedViews);
        showPage(1, modifiedViews);
        return modifiedViews;
      });
    };

    return (
      <TableManageViewsModal
        actions={{
          onDisplayPublicChange: (showPublic) => {
            const newFilters = {
              ...manageViewsCurrentFilters,
              showPublic,
            };
            setManageViewsCurrentFilters(newFilters);
            applyFiltering(newFilters);
          },
          onSearchChange: (searchTerm = '') => {
            const newFilters = {
              ...manageViewsCurrentFilters,
              searchTerm,
            };
            setManageViewsCurrentFilters(newFilters);
            applyFiltering(newFilters);
          },
          onEdit: (viewId) => {
            setManageViewsModalOpen(false);
            const viewToEdit = viewsStorage.find((view) => view.id === viewId);
            setSelectedView(viewToEdit);
            setViewToSave(viewToEdit);
          },
          onDelete,
          onClearError: action('onClearManageViewsModalError'),
          onClose: () => setManageViewsModalOpen(false),
        }}
        defaultViewId={defaultViewId}
        error={select('error', [undefined, 'My error msg'], undefined)}
        isLoading={boolean('isLoading', false)}
        open={manageViewsModalOpen}
        views={manageViewsCurrentPageItems}
        pagination={{
          page: manageViewsCurrentPageNumber,
          onPage: (pageNumber) => showPage(pageNumber, manageViewsFilteredViews),
          maxPage: Math.ceil(manageViewsFilteredViews.length / manageViewsRowsPerPage),
          pageOfPagesText: (pageNumber) => `Page ${pageNumber}`,
        }}
      />
    );
  };

  /**
   * The TableViewDropdown is an external component that needs to be passed in
   * via the customToolbarContent and positioned according to the applications needs.
   * Most of the functionality in the TableViewDropdown can be overwritten. See the
   * TableViewDropdown story for a more detailed documentation.
   */
  const renderViewDropdown = () => {
    return (
      <TableViewDropdown
        style={{ order: '-1', width: '300px' }}
        selectedViewId={selectedView?.id}
        selectedViewEdited={selectedViewEdited}
        views={selectableViews}
        actions={{
          onSaveAsNewView: () => {
            setViewToSave({
              id: undefined,
              ...extractCurrentUserView(currentTableState),
            });
          },
          onManageViews: () => {
            setManageViewsModalOpen(true);
            setManageViewsCurrentPageItems(viewsStorage.slice(0, manageViewsRowsPerPage));
          },
          onChangeView: ({ id }) => {
            const selectedView = viewsStorage.find((view) => view.id === id);
            setCurrentTableState(assign({}, baseState, selectedView?.props));
            setSelectedView(selectedView);
            setSelectedViewEdited(false);
          },
          onSaveChanges: () => {
            setViewToSave({
              ...selectedView,
              ...extractCurrentUserView(currentTableState),
            });
          },
        }}
      />
    );
  };

  /**
   * The TableSaveViewModal is a an external component that can be placed
   * outside the table. Is is used both for saving new views and for
   * updating existing ones. See the TableSaveViewModal story for a more
   * detailed documentation.
   */
  const renderSaveViewModal = () => {
    const saveView = (viewMetaData) => {
      setViewsStorage((existingViews) => {
        const modifiedStorage = [];
        const saveNew = viewToSave.id === undefined;
        const { isDefault, ...metaDataToSave } = viewMetaData;
        const generatedId = new Date().getTime().toString();

        if (saveNew) {
          const newViewToStore = {
            ...viewToSave,
            ...metaDataToSave,
            id: generatedId,
            isDeleteable: true,
            isEditable: true,
          };
          modifiedStorage.push(...existingViews, newViewToStore);
          setSelectedView(newViewToStore);
        } else {
          const indexToUpdate = existingViews.findIndex((view) => view.id === viewToSave.id);
          const viewsCopy = [...existingViews];
          const modifiedViewToStore = {
            ...viewToSave,
            ...metaDataToSave,
          };
          viewsCopy[indexToUpdate] = modifiedViewToStore;
          setSelectedView(modifiedViewToStore);
          modifiedStorage.push(...viewsCopy);
        }

        if (isDefault) {
          setDefaultViewId(saveNew ? generatedId : viewToSave.id);
        }

        setSelectedViewEdited(false);
        return modifiedStorage;
      });
      setViewToSave(undefined);
    };

    // Simple description example that can be replaced by any string or node.
    // See the TableSaveViewModal story for more examples.
    const getDescription = ({ table, filters, toolbar }) =>
      `Columns: ${table.ordering.filter((col) => !col.isHidden).length},
        Filters: ${filters?.length || 0},
        Search: ${toolbar?.search?.defaultValue}`;

    return (
      viewToSave && (
        <TableSaveViewModal
          actions={{
            onSave: saveView,
            onClose: () => {
              setViewToSave(undefined);
            },
            onClearError: action('onClearError'),
            onChange: action('onChange'),
          }}
          sendingData={boolean('sendingData', false)}
          error={select('error', [undefined, 'My error msg'], undefined)}
          open
          titleInputInvalid={boolean('titleInputInvalid', false)}
          titleInputInvalidText={text('titleInputInvalidText', undefined)}
          viewDescription={getDescription(viewToSave.props.view)}
          initialFormValues={{
            title: viewToSave.title,
            isPublic: viewToSave.isPublic,
            isDefault: viewToSave.id === defaultViewId,
          }}
          i18n={{
            modalTitle: viewToSave.id ? 'Update view' : 'Save new view',
          }}
        />
      )
    );
  };

  return (
    <FullWidthWrapper>
      {renderManageViewsModal()}
      {renderSaveViewModal()}
      <Table
        key={`table-story-${selectedView?.id}`}
        id="table"
        {...baseState}
        columns={currentTableState.columns}
        view={{
          ...currentTableState.view,
          // The TableViewDropdown should be inserted as customToolbarContent
          toolbar: {
            ...currentTableState.view.toolbar,
            customToolbarContent: renderViewDropdown(),
          },
        }}
        secondaryTitle="Table with user view management"
        actions={{
          ...actions,
          table: {
            ...action.table,
            onColumnResize: (columns) => {
              setCurrentTableState((state) => ({
                ...state,
                columns,
              }));
            },
            // Simplified sorting for this story. It does not update the data of the table
            // and it ignores direction.
            onChangeSort: (sortOnColumnId) => {
              setCurrentTableState((state) => ({
                ...state,
                view: {
                  ...state.view,
                  table: {
                    ...state.view.table,
                    sort: {
                      columnId: sortOnColumnId,
                      direction: 'DESC',
                    },
                  },
                },
              }));
            },
          },
          toolbar: {
            ...actions.toolbar,
            onApplySearch: (currentSearchValue) => {
              // Here you can use debounce and call the backend to properly filter
              // your data. For this story we simply update the search defaultValue.
              setCurrentTableState((state) => ({
                ...state,
                view: {
                  ...state.view,
                  toolbar: {
                    ...state.view.toolbar,
                    search: { defaultValue: currentSearchValue },
                  },
                },
              }));
            },
            onApplyFilter: (filters) => {
              // Simplified filtering for this story. It does not update the data of
              // the table only the actual filters.
              setCurrentTableState((state) => ({
                ...state,
                view: {
                  ...state.view,
                  filters: Object.entries(filters)
                    .filter(([, value]) => value !== '')
                    .map(([key, value]) => ({
                      columnId: key,
                      value,
                    })),
                },
              }));
            },
          },
        }}
        isSortable
        lightweight={boolean('lightweight', false)}
        options={{
          ...baseState.options,
          hasResize: true,
          hasFilter: select('hasFilter', ['onKeyPress', 'onEnterAndBlur'], 'onKeyPress'),
          wrapCellText: select('wrapCellText', selectTextWrapping, 'always'),
          // Enables the behaviour in Table required
          // to fully implement Create and Save Views
          hasUserViewManagement: true,
        }}
      />
    </FullWidthWrapper>
  );
});

TableExampleWithCreateSaveViews.story = {
  name: 'Table Example with Create & Save Views',
  decorators: [createElement],
  parameters: {
    info: {
      text: `
      This story shows a partial implementation of how to add user View Management,
      but the implemented examples should be enough to give you an idea on how to use it
      together with your own state manager. We examplify by providing shallow implementations
      for onChangeSort, onApplySearch and onApplyFilter. The story is using a simple state
      object currentTableState and the data objects in the callbacks are just appended to that
      state using the same ref, but in a real situation the state management would be more complex.
      The story's source code is too complex to successfully be shown here, please view
      the actual source code.
      `,
      propTables: [Table],
      propTablesExclude: [StatefulTable],
    },
  },
};

export const StatefulExampleWithPreSetMultiselectFiltering = withReadme(README, () => (
  <FullWidthWrapper>
    <StatefulTable
      id="table"
      {...initialState}
      columns={initialState.columns.map((column) => {
        if (column.filter) {
          return {
            ...column,
            filter: {
              ...column.filter,
              isMultiselect: !!column.filter?.options,
            },
          };
        }
        return column;
      })}
      view={{
        ...initialState.view,
        pagination: {
          ...initialState.view.pagination,
          maxPages: 5,
        },
        toolbar: {
          activeBar: 'filter',
        },
      }}
      secondaryTitle={text('Secondary Title', `Row count: ${initialState.data.length}`)}
      actions={actions}
      isSortable
      lightweight={boolean('lightweight', false)}
      options={{
        ...initialState.options,
        hasFilter: select('hasFilter', ['onKeyPress', 'onEnterAndBlur'], 'onKeyPress'),
        wrapCellText: select('wrapCellText', selectTextWrapping, 'always'),
        hasSingleRowEdit: true,
      }}
    />
  </FullWidthWrapper>
));

StatefulExampleWithPreSetMultiselectFiltering.story = {
  name: 'Stateful Example with pre-set multiselect filtering',

  parameters: {
    info: {
      text: `This table has a multiselect filter. To support multiselect filtering, make sure to pass isMultiselect: true to the filter prop on the table.`,
      propTables: [Table],
      propTablesExclude: [StatefulTable],
    },
  },
};

export const StatefulExampleWithMultiselectFiltering = withReadme(README, () => (
  <FullWidthWrapper>
    <StatefulTable
      id="table"
      {...initialState}
      columns={initialState.columns.map((column) => {
        if (column.filter) {
          return {
            ...column,
            filter: {
              ...column.filter,
              isMultiselect: !!column.filter?.options,
            },
          };
        }
        return column;
      })}
      view={{
        ...initialState.view,
        pagination: {
          ...initialState.view.pagination,
          maxPages: 5,
        },
        toolbar: {
          activeBar: 'filter',
        },
        filters: [],
      }}
      secondaryTitle={text('Secondary Title', `Row count: ${initialState.data.length}`)}
      actions={actions}
      isSortable
      lightweight={boolean('lightweight', false)}
      options={{
        ...initialState.options,
        hasFilter: select('hasFilter', ['onKeyPress', 'onEnterAndBlur'], 'onKeyPress'),
        wrapCellText: select('wrapCellText', selectTextWrapping, 'always'),
        hasSingleRowEdit: true,
      }}
    />
  </FullWidthWrapper>
));

StatefulExampleWithMultiselectFiltering.story = {
  name: 'Stateful Example with multiselect filtering',

  parameters: {
    info: {
      text: `This table has a multiselect filter. To support multiselect filtering, make sure to pass isMultiselect: true to the filter prop on the table.`,
      propTables: [Table],
      propTablesExclude: [StatefulTable],
    },
  },
};

export const StatefulExampleWithRowNestingAndFixedColumns = withReadme(README, () => (
  <StatefulTableWithNestedRowItems />
));

StatefulExampleWithRowNestingAndFixedColumns.story = {
  name: 'Stateful Example with row nesting and fixed columns',

  parameters: {
    info: {
      text: `

      This stateful table has nested rows.  To setup your table this way you must pass a children prop along with each of your data rows.

      <br />

      ~~~js
      data=[
        {
          id: 'rowid',
          values: {
            col1: 'value1
          },
          children: [
            {
              id: 'child-rowid,
              values: {
                col1: 'nested-value1'
              }
            }
          ]
        }
      ]
      ~~~

      <br />

      You must also set hasRowNesting to true in your table options

      <br />

      ~~~js
        options={
          hasRowNesting: true
        }
      ~~~

      <br />

      `,
      propTables: [Table],
      propTablesExclude: [StatefulTable],
    },
  },
};

export const StatefulExampleWithSingleNestedHierarchy = withReadme(README, () => {
  const tableData = initialState.data.map((i, idx) => ({
    ...i,
    children: [getNewRow(idx, 'A', true), getNewRow(idx, 'B', true)],
  }));
  return (
    <div>
      <StatefulTable
        id="table"
        {...initialState}
        secondaryTitle={text('Secondary Title', `Row count: ${initialState.data.length}`)}
        columns={tableColumns}
        data={tableData}
        options={{
          ...initialState.options,
          hasRowNesting: {
            hasSingleNestedHierarchy: true,
          },
          wrapCellText: select('wrapCellText', selectTextWrapping, 'always'),
        }}
        actions={actions}
        lightweight={boolean('lightweight', false)}
      />
    </div>
  );
});

StatefulExampleWithSingleNestedHierarchy.story = {
  name: 'Stateful Example with single nested hierarchy',

  parameters: {
    info: {
      text: `

      This stateful table has nested rows.  To setup your table this way you must pass a children prop along with each of your data rows.
      In addition, if there is a single level of row nesting, hasRowNesting can be customized to add additional styling seen in this story

      <br />

      ~~~js
      data=[
        {
          id: 'rowid',
          values: {
            col1: 'value1
          },
          children: [
            {
              id: 'child-rowid,
              values: {
                col1: 'nested-value1'
              }
            }
          ]
        }
      ]
      ~~~

      <br />

      You must also set hasRowExpansion to true and hasRowNesting to an object with hasSingleLevelRowNesting to true in your table options

      <br />

      ~~~js
        options={
          hasRowExpansion: true,
          hasRowNesting: {
            hasSingleLevelRowNesting: true
          }
        }
      ~~~

      <br />

      `,
      propTables: [Table],
      propTablesExclude: [StatefulTable],
    },
  },
};

export const BasicTableWithFullRowEditExample = withReadme(README, () => {
  const [showRowEditBar, setShowRowEditBar] = useState(false);
  const startingData = tableData.map((i) => ({
    ...i,
    rowActions: [
      {
        id: 'edit',
        renderIcon: Edit,
        iconDescription: 'Edit',
        labelText: 'Edit',
        isOverflow: true,
        isEdit: true,
      },
    ],
  }));
  const [currentData, setCurrentData] = useState(startingData);
  const [rowEditedData, setRowEditedData] = useState([]);
  const [previousData, setPreviousData] = useState([]);
  const [showToast, setShowToast] = useState(false);
  const [rowActionsState, setRowActionsState] = useState([]);

  const onDataChange = (e, columnId, rowId) => {
    const newValue = e.currentTarget ? e.currentTarget.value : e;
    rowEditedData.find((row) => row.id === rowId).values[columnId] = newValue;
  };

  const onShowMultiRowEdit = () => {
    setRowEditedData(cloneDeep(currentData));
    setShowRowEditBar(true);
    setShowToast(false);
  };
  const onCancelRowEdit = () => {
    setRowEditedData([]);
    setShowRowEditBar(false);
    setRowActionsState([]);
  };
  const onSaveRowEdit = () => {
    setShowToast(true);
    setPreviousData(currentData);
    setCurrentData(rowEditedData);
    setRowEditedData([]);
    setShowRowEditBar(false);
    setRowActionsState([]);
  };
  const onUndoRowEdit = () => {
    setCurrentData(previousData);
    setPreviousData([]);
    setShowToast(false);
  };

  const onApplyRowAction = (action, rowId) => {
    if (action === 'edit') {
      setRowEditedData(cloneDeep(currentData));
      setRowActionsState([...rowActionsState, { rowId, isEditMode: true }]);
    }
  };

  // The app should handle i18n and button enable state, e.g. that the save button
  // is disabled when the input controls are pristine.
  const saveCancelButtons = (
    <React.Fragment>
      <Button
        key="cancel"
        style={{ marginRight: spacing03 }}
        size="small"
        kind="tertiary"
        onClick={onCancelRowEdit}
      >
        Cancel
      </Button>
      <Button key="save" size="small" onClick={onSaveRowEdit}>
        Save
      </Button>
    </React.Fragment>
  );

  // This is a simplified example.
  // The app should handle input validation and types like dates, select etc
  const editDataFunction = ({ value, columnId, rowId }) => {
    const id = `${columnId}-${rowId}`;
    return React.isValidElement(value) ? (
      value
    ) : typeof value === 'boolean' ? (
      <Checkbox
        defaultChecked={value}
        id={id}
        labelText=""
        hideLabel
        onChange={(e) => onDataChange(e, columnId, rowId)}
      />
    ) : (
      <TextInput
        id={id}
        onChange={(e) => onDataChange(e, columnId, rowId)}
        type="text"
        light
        defaultValue={value}
        labelText=""
        hideLabel
      />
    );
  };

  const myToast = (
    <ToastNotification
      style={{ position: 'absolute', zIndex: '1' }}
      hideCloseButton={false}
      kind="success"
      notificationType="inline"
      role="alert"
      subtitle={
        <div style={{ display: 'flex', alignItems: 'center' }}>
          <span>Changed your mind?</span>
          <Button
            style={{ color: 'white', marginLeft: '12px' }}
            kind="ghost"
            onClick={onUndoRowEdit}
            size="small"
            type="button"
          >
            Undo edits
          </Button>
        </div>
      }
      timeout={5000}
      title="Your changes have been saved."
    />
  );

  return (
    <div>
      {showToast ? myToast : null}
      <Table
        id="table"
        secondaryTitle="My editable table"
        view={{
          toolbar: {
            activeBar: showRowEditBar ? 'rowEdit' : undefined,
            rowEditBarButtons: saveCancelButtons,
          },
          table: {
            rowActions: rowActionsState,
            singleRowEditButtons: saveCancelButtons,
          },
        }}
        data={currentData}
        actions={{
          table: { onApplyRowAction },
          toolbar: { onShowRowEdit: onShowMultiRowEdit },
        }}
        options={{
          hasRowEdit: boolean('hasRowEdit', true),
          hasSingleRowEdit: boolean('hasSingleRowEdit', true),
          hasRowActions: true,
          hasPagination: true,
        }}
        columns={tableColumns.map((i) => ({ ...i, editDataFunction }))}
      />
    </div>
  );
});

BasicTableWithFullRowEditExample.story = {
  name: 'Basic table with full rowEdit example',
  decorators: [createElement],
  parameters: {
    info: {
      text: `

      This table has editable rows. It is wrapped in a component that handles the state of the table data and
      the active bar to serve as a simple example of how to use the 'hasRowEdit' and the 'hasSingleRowEdit'
      functionality with your own data store.

      When the 'hasRowEdit' is true an edit icon will be shown in the
      table toolbar. Clicking the edit icon should enable row edit for all rows, but it requires the
      columns to have an 'editDataFunction' prop defined. For StatefulTable this is handled automatically, for normal tables it
      should be handled manually as shown in this story.

      The 'hasSingleRowEdit' must be combined with a row action that has the "isEdit" property set to true.
      Clicking that row action shoulf turn that specific row editable, and it also requires the columns to have
      provided a 'editDataFunction'. For StatefulTable the row action state is automatically updated with
      isEditMode:true but for normal tables it should be handled manually as shown in this story.


      ~~~js

      view = {
        toolbar: {
          activeBar: // conditionally set to 'rowEdit' using onShowRowEdit action
          rowEditBarButtons: // JSX to show save and cancel buttons in the rowEdit bar
        }
      }

      actions = {
        table: { onApplyRowAction: (action, rowId) => {
          // Handle action === 'edit' to enable the rows edit mode
        } },
        toolbar: { onShowRowEdit: (action, rowId) => {
          // Update your state to enable full table edit mode
        } },
      }

      options = { hasRowEdit: true, hasSingleRowEdit: true }

      columns={columns.map(i => ({
        ...i,
        editDataFunction: () => {
          // Your edit data function here..
        },
      }))}

      The editDataFunction is called with this payload
      {
         value: PropTypes.any (current cell value),
         columnId: PropTypes.string,
         rowId: PropTypes.string,
         row: the full data for this rowPropTypes.object like this {col: value, col2: value}
      }
      ~~~

      `,
      propTables: [Table],
      propTablesExclude: [StatefulTable],
    },
  },
};

export const BasicDumbTable = withReadme(README, () => (
  <Table
    id="table"
    columns={tableColumns}
    data={tableData}
    actions={actions}
    options={{
      hasSearch: boolean('hasSearch', false),
      hasFilter: boolean('hasFilter', false),
      hasPagination: boolean('hasPagination', false),
      hasRowEdit: boolean('hasRowEdit', false),
    }}
  />
));

BasicDumbTable.story = {
  name: 'basic `dumb` table',

  parameters: {
    info: {
      text: `

      For basic table support, you can render the functional <Table/> component with only the columns and data props.  This table does not have any state management built in.  If you want that, use the <StatefulTable/> component or you will need to implement your own listeners and state management.  You can reuse our tableReducer and tableActions with the useReducer hook to update state.

      <br />

      To enable simple search on a table, simply set the prop options.hasSearch=true.  We wouldn't recommend enabling column filters on a table and simple search for UX reasons, but it is supported.

      <br />

      Warning: Searching, filtering, and sorting is only enabled for strings, numbers, and booleans.

      <br />

      ~~~js
      import { tableReducer, tableActions } from 'carbon-addons-iot-react';

      const [state, dispatch] = useReducer(tableReducer, { data: initialData, view: initialState });

      const actions = {
        table: {
          onChangeSort: column => {
            dispatch(tableActions.tableColumnSort(column));
          },
        }
      }

      <Table
        {...state}
        ...
      ~~~

      <br />
      `,
    },
  },
};

export const Minitable = withReadme(README, () => (
  <StatefulTable
    id="table"
    secondaryTitle={text('Secondary Title', `Row count: ${initialState.data.length}`)}
    style={{ maxWidth: '300px' }}
    columns={tableColumns.slice(0, 2)}
    data={tableData}
    actions={actions}
    options={{
      hasSearch: true,
      hasPagination: true,
      hasRowSelection: 'single',
    }}
  />
));

Minitable.story = {
  name: 'minitable',

  parameters: {
    info: {
      text: `The table will automatically adjust to narrow mode if you set a style or class that makes max-width smaller than 600 pixels (which is the width needed to render the full pagination controls) `,
    },
  },
};

export const WithPreFilledSearch = withReadme(README, () => {
  const [defaultValue, setDefaultValue] = useState('toyota');
  const sampleDefaultValues = ['whiteboard', 'scott', 'helping'];
  return (
    <>
      <p>
        Click the button below to demonstrate updating the pre-filled search (defaultValue) via
        state/props
      </p>
      <Button
        onClick={() => {
          setDefaultValue(
            sampleDefaultValues[sampleDefaultValues.indexOf(defaultValue) + 1] ||
              sampleDefaultValues[0]
          );
        }}
        style={{ marginBottom: '1rem' }}
      >
        Update defaultValue prop to new value
      </Button>
      <Button
        onClick={() => {
          setDefaultValue('');
        }}
        style={{ marginBottom: '1rem', marginLeft: '1rem' }}
      >
        Reset defaultValue prop to empty string
      </Button>
      <StatefulTable
        id="table"
        secondaryTitle={text('Secondary Title', `Row count: ${initialState.data.length}`)}
        style={{ maxWidth: '300px' }}
        columns={tableColumns.slice(0, 2)}
        data={tableData}
        actions={actions}
        options={{
          hasSearch: true,
          hasPagination: true,
          hasRowSelection: 'single',
        }}
        view={{
          toolbar: {
            search: {
              defaultValue,
            },
          },
        }}
      />
    </>
  );
});

WithPreFilledSearch.story = {
  name: 'with pre-filled search',
  decorators: [createElement],
  parameters: {
    info: {
      text: `The table will pre-fill a search value, expand the search input and trigger a search`,
    },
  },
};

export const WithMultiSelectAndBatchActions = withReadme(README, () => {
  const selectedTableType = select('Type of Table', ['Table', 'StatefulTable'], 'StatefulTable');
  const MyTable = selectedTableType === 'StatefulTable' ? StatefulTable : Table;

  return (
    <MyTable
      id="table"
      secondaryTitle={text('Secondary Title', `Row count: ${initialState.data.length}`)}
      columns={tableColumns}
      data={tableData.slice(0, 10)}
      actions={actions}
      options={{
        hasFilter: true,
        hasPagination: true,
        hasRowSelection: 'multi',
      }}
      view={{
        filters: [],
        toolbar: {
          batchActions: [
            {
              id: 'delete',
              labelText: 'Delete',
              renderIcon: TrashCan16,
              iconDescription: 'Delete Item',
            },
          ],
        },
        table: {
          ordering: defaultOrdering,
          isSelectAllSelected: select('isSelectAllSelected', [undefined, true, false], undefined),
          isSelectAllIndeterminate: select(
            'isSelectAllIndeterminate',
            [undefined, true, false],
            undefined
          ),
          selectedIds: array('selectedIds', ['row-3', 'row-4', 'row-6', 'row-7']),
        },
      }}
    />
  );
});

WithMultiSelectAndBatchActions.story = {
  name: 'with multi select and batch actions',
};

export const WithSingleSelect = withReadme(README, () => (
  <Table
    id="table"
    columns={tableColumns}
    data={tableData}
    actions={actions}
    options={{ hasRowSelection: 'single' }}
    view={{ table: { selectedIds: ['row-3'] } }}
  />
));

WithSingleSelect.story = {
  name: 'with single select',
};

export const WithSingleSelectAndNestedTableRows = withReadme(README, () => (
  <Table
    id="table"
    columns={tableColumns}
    data={tableData.map((i, idx) => ({
      ...i,
      children:
        idx === 3
          ? [getNewRow(idx, 'A'), getNewRow(idx, 'B')]
          : idx === 7
          ? [
              getNewRow(idx, 'A'),
              {
                ...getNewRow(idx, 'B'),
                children: [getNewRow(idx, 'B-1'), getNewRow(idx, 'B-2')],
              },
              getNewRow(idx, 'C'),
              {
                ...getNewRow(idx, 'D'),
                children: [getNewRow(idx, 'D-1'), getNewRow(idx, 'D-2'), getNewRow(idx, 'D-3')],
              },
            ]
          : undefined,
    }))}
    options={{
      hasPagination: true,
      hasRowSelection: 'multi',
      hasRowExpansion: true,
      hasRowNesting: true,
    }}
    actions={actions}
    view={{
      table: {
        expandedIds: ['row-3', 'row-7', 'row-7_B'],
        selectedIds: ['row-3_A'],
      },
    }}
  />
));

WithSingleSelectAndNestedTableRows.story = {
  name: 'with single select and nested table rows ',
};

export const WithRowExpansionAndOnRowClickExpands = withReadme(README, () => (
  <Table
    id="table"
    columns={tableColumns}
    data={tableData}
    actions={actions}
    options={{
      hasRowExpansion: true,
      shouldExpandOnRowClick: true,
    }}
    view={{
      filters: [],
      table: {
        ordering: defaultOrdering,
        expandedRows: [
          {
            rowId: 'row-2',
            content: <RowExpansionContent rowId="row-2" />,
          },
          {
            rowId: 'row-5',
            content: <RowExpansionContent rowId="row-5" />,
          },
        ],
      },
    }}
  />
));

WithRowExpansionAndOnRowClickExpands.story = {
  name: 'with row expansion and on row click expands',
};

export const WithRowExpansionAndActions = withReadme(README, () => (
  <Table
    id="table"
    columns={tableColumns}
    data={tableData.map((i, idx) => ({
      ...i,
      rowActions:
        idx % 4 === 0 // every 4th row shouldn't have any actions
          ? []
          : [
              {
                id: 'drilldown',
                renderIcon: Arrow,
                iconDescription: 'See more',
                labelText: 'See more',
              },
              {
                id: 'add',
                renderIcon: Add,
                iconDescription: 'Add',
                labelText: 'Add',
                isOverflow: true,
                hasDivider: true,
              },
              {
                id: 'delete',
                renderIcon: TrashCan16,
                iconDescription: 'Delete',
                labelText: 'Delete',
                isOverflow: true,
                isDelete: true,
              },
            ].filter((i) => i),
    }))}
    actions={actions}
    options={{
      hasRowExpansion: true,
      hasRowActions: true,
    }}
    view={{
      filters: [],
      table: {
        ordering: defaultOrdering,
        expandedRows: [
          {
            rowId: 'row-2',
            content: <RowExpansionContent rowId="row-2" />,
          },
          {
            rowId: 'row-5',
            content: <RowExpansionContent rowId="row-5" />,
          },
        ],
        rowActions: [
          {
            rowId: 'row-1',
            isRunning: true,
          },
          {
            rowId: 'row-3',
            error: {
              title: 'Import failed',
              message: 'Contact your administrator',
            },
          },
        ],
      },
    }}
  />
));

WithRowExpansionAndActions.story = {
  name: 'with row expansion and actions',

  parameters: {
    info: {
      text: `

      To add custom row actions to each row you need to pass a rowActions array along with every row of your data.  The RowActionsPropTypes is defined as:

      <br />

      ~~~js
      RowActionPropTypes = PropTypes.arrayOf(
        PropTypes.shape({
          /** Unique id of the action */
          id: PropTypes.string.isRequired,
          /** icon ultimately gets passed through all the way to <Button>, which has this same copied proptype definition for icon */
          icon: PropTypes.oneOfType([
            PropTypes.shape({
              width: PropTypes.string,
              height: PropTypes.string,
              viewBox: PropTypes.string.isRequired,
              svgData: PropTypes.object.isRequired,
            }),
            PropTypes.string,
            PropTypes.node,
          ]),
          disabled: PropTypes.bool,
          labelText: PropTypes.string,
          /** Action should go into the overflow menu, not be rendered inline in the row */
          isOverflow: PropTypes.bool,
        })
      );

      data.map(row=>{id: row.id, values: {id: row.id}, rowActions=[{id: delete, icon: 'icon--delete', labelText: 'Delete'}]})
      ~~~

      <br />

      You also need to set the options prop on the table to get the rowActions to render.

      <br />

      ~~~js
      options = {
        hasRowActions: true
      }
      ~~~

      <br />

      To listen to the row actions and trigger an event you should pass a function to the actions prop:

      <br />

      ~~~js
      actions={
        table: {
          onApplyRowAction: myCustomListener
        }
      }
      ~~~

      <br />

      The onApplyRowAction is called with the actionid, and then the rowid that was clicked.  If you return a promise, the table will assume this is an asynchronous action and will show an In Progress indicator until you resolve or reject the promise.

      <br />

      ~~~js
        const myCustomListener = (actionid, rowid)=> {
          if (actionid === 'myexpectedaction') {
            console.log(\`perform action on row: \${rowid}\`)
          }
        }
      ~~~

      <br />

      `,
    },
  },
};

export const WithSorting = withReadme(README, () => (
  <Table
    columns={tableColumns.map((i, idx) => ({
      ...i,
      isSortable: idx !== 1,
      align: i.id === 'number' ? 'end' : i.id === 'string' ? 'center' : 'start',
    }))}
    data={getSortedData(tableData, 'string', 'ASC')}
    actions={actions}
    options={{
      hasFilter: false,
      hasPagination: true,
      hasRowSelection: 'multi',
      hasAggregations: true,
    }}
    view={{
      filters: [],
      aggregations: {
        label: 'Total',
        columns: [
          {
            id: 'number',
            align: 'end',
            isSortable: true,
          },
        ],
      },
      table: {
        ordering: defaultOrdering,
        sort: {
          columnId: 'string',
          direction: 'ASC',
        },
      },
    }}
  />
));

WithSorting.story = {
  name: 'with sorting',
};

export const WithCustomCellRenderer = withReadme(README, () => {
  const renderDataFunction = ({ value }) => <div style={{ color: 'red' }}>{value}</div>;
  return (
    <Table
      id="table"
      columns={tableColumns.map((i) => ({
        ...i,
        renderDataFunction,
      }))}
      data={tableData}
      actions={actions}
      options={{
        hasFilter: true,
        hasPagination: true,
        hasRowSelection: 'multi',
      }}
      view={{
        filters: [],
        table: {
          ordering: defaultOrdering,
          sort: {
            columnId: 'string',
            direction: 'ASC',
          },
        },
      }}
    />
  );
});

WithCustomCellRenderer.story = {
  name: 'with custom cell renderer',

  parameters: {
    info: {
      text: `To render a custom widget in a table cell, pass a renderDataFunction prop along with your column metadata.

      <br />

      ~~~js
          The renderDataFunction is called with this payload
         {
            value: PropTypes.any (current cell value),
            columnId: PropTypes.string,
            rowId: PropTypes.string,
            row: the full data for this rowPropTypes.object like this {col: value, col2: value}
         }
      ~~~

      <br />
        `,
    },
  },
};

export const WithFilters = withReadme(README, () => {
  const filteredData = tableData.filter(({ values }) =>
    // return false if a value doesn't match a valid filter
    [
      {
        columnId: 'string',
        value: 'whiteboard',
      },
      {
        columnId: 'select',
        value: 'option-B',
      },
    ].reduce((acc, { columnId, value }) => acc && values[columnId].toString().includes(value), true)
  );
  return (
    <Table
      id="table"
      columns={tableColumns}
      data={filteredData}
      actions={actions}
      options={{
        hasFilter: true,
        hasPagination: true,
        hasRowSelection: 'multi',
      }}
      view={{
        filters: [
          {
            columnId: 'string',
            value: 'whiteboard',
          },
          {
            columnId: 'select',
            value: 'option-B',
          },
        ],
        pagination: {
          totalItems: filteredData.length,
        },
        toolbar: {
          activeBar: 'filter',
        },
        table: {
          ordering: defaultOrdering,
        },
      }}
    />
  );
});

WithFilters.story = {
  name: 'with filters',
};

export const WithAdvancedFilters = withReadme(README, () => {
  const operands = {
    IN: (a, b) => a.includes(b),
    NEQ: (a, b) => a !== b,
    LT: (a, b) => a < b,
    LTOET: (a, b) => a <= b,
    EQ: (a, b) => a === b,
    GTOET: (a, b) => a >= b,
    GT: (a, b) => a > b,
  };

  const advancedFilters = [
    {
      filterId: 'story-filter',
      /** Text for main tilte of page */
      filterTitleText: 'Story Filter',
      /** Text for metadata for the filter */
      filterMetaText: `last updated: 2021-03-11 15:34:01`,
      /** tags associated with particular filter */
      filterTags: ['fav', 'other-tag'],
      /** users that have access to particular filter */
      filterAccess: [
        {
          username: 'Example-User',
          email: 'example@pal.com',
          name: 'Example User',
          access: 'edit',
        },
        {
          username: 'Other-User',
          email: 'other@pal.com',
          name: 'Other User',
          access: 'read',
        },
      ],
      /** All possible users that can be granted access */
      filterUsers: [
        {
          id: 'teams',
          name: 'Teams',
          groups: [
            {
              id: 'team-a',
              name: 'Team A',
              users: [
                {
                  username: '@tpeck',
                  email: 'tpeck@pal.com',
                  name: 'Templeton Peck',
                },
                {
                  username: '@jsmith',
                  email: 'jsmith@pal.com',
                  name: 'John Smith',
                },
              ],
            },
          ],
        },
        {
          username: 'Example-User',
          email: 'example@pal.com',
          name: 'Example User',
        },
        {
          username: 'Test-User',
          email: 'test@pal.com',
          name: 'Test User',
        },
        {
          username: 'Other-User',
          email: 'other@pal.com',
          name: 'Other User',
        },
      ],
      /**
       * the rules passed into the component. The RuleBuilder is a controlled component, so
       * this works the same as passing defaultValue to a controlled input component.
       */
      filterRules: {
        id: '14p5ho3pcu',
        groupLogic: 'ALL',
        rules: [
          {
            id: 'rsiru4rjba',
            columnId: 'date',
            operand: 'IN',
            value: '19',
          },
          {
            id: '34bvyub9jq',
            columnId: 'boolean',
            operand: 'EQ',
            value: 'true',
          },
        ],
      },
      filterColumns: tableColumns,
    },
    {
      filterId: 'next-filter',
      /** Text for main tilte of page */
      filterTitleText: 'Next Filter',
      /** Text for metadata for the filter */
      filterMetaText: `last updated: 2021-03-11 15:34:01`,
      /** tags associated with particular filter */
      filterTags: ['fav', 'other-tag'],
      /** users that have access to particular filter */
      filterAccess: [
        {
          username: 'Example-User',
          email: 'example@pal.com',
          name: 'Example User',
          access: 'edit',
        },
        {
          username: 'Other-User',
          email: 'other@pal.com',
          name: 'Other User',
          access: 'read',
        },
      ],
      /** All possible users that can be granted access */
      filterUsers: [
        {
          id: 'teams',
          name: 'Teams',
          groups: [
            {
              id: 'team-a',
              name: 'Team A',
              users: [
                {
                  username: '@tpeck',
                  email: 'tpeck@pal.com',
                  name: 'Templeton Peck',
                },
                {
                  username: '@jsmith',
                  email: 'jsmith@pal.com',
                  name: 'John Smith',
                },
              ],
            },
          ],
        },
        {
          username: 'Example-User',
          email: 'example@pal.com',
          name: 'Example User',
        },
        {
          username: 'Test-User',
          email: 'test@pal.com',
          name: 'Test User',
        },
        {
          username: 'Other-User',
          email: 'other@pal.com',
          name: 'Other User',
        },
      ],
      /**
       * the rules passed into the component. The RuleBuilder is a controlled component, so
       * this works the same as passing defaultValue to a controlled input component.
       */
      filterRules: {
        id: '14p5ho3pcu',
        groupLogic: 'ALL',
        rules: [
          {
            id: 'rsiru4rjba',
            columnId: 'select',
            operand: 'EQ',
            value: 'option-C',
          },
          {
            id: '34bvyub9jq',
            columnId: 'boolean',
            operand: 'EQ',
            value: 'false',
          },
        ],
      },
      filterColumns: tableColumns,
    },
  ];

  const filteredData = tableData.filter(({ values }) => {
    // return false if a value doesn't match a valid filter
    return advancedFilters[0].filterRules.rules.reduce(
      (acc, { columnId, operand, value: filterValue }) => {
        const columnValue = values[columnId].toString();
        const comparitor = operands[operand];
        if (advancedFilters[0].filterRules.groupLogic === 'ALL') {
          return acc && comparitor(columnValue, filterValue);
        }

        return comparitor(columnValue, filterValue);
      },
      true
    );
  });
  return (
    <>
      <StoryNotice experimental componentName="Table with advancedFilters" />
      <Table
        id="table"
        columns={tableColumns}
        data={filteredData}
        actions={actions}
        options={{
          hasPagination: true,
          hasRowSelection: 'multi',
          hasAdvancedFilter: true,
        }}
        view={{
          filters: [
            {
              columnId: 'string',
              value: 'whiteboard',
            },
            {
              columnId: 'select',
              value: 'option-B',
            },
          ],
          advancedFilters,
          selectedAdvancedFilterIds: ['story-filter'],
          pagination: {
            totalItems: filteredData.length,
          },
          table: {
            ordering: defaultOrdering,
          },
          toolbar: {
            advancedFilterFlyoutOpen: true,
          },
        }}
      />
    </>
  );
});

WithAdvancedFilters.story = {
  name: '☢️ with advanced filters',
};

export const StatefulTableWithAdvancedFilters = withReadme(README, () => {
  const [showBuilder, setShowBuilder] = useState(false);

  const [advancedFilters, setAdvancedFilters] = useState([
    {
      filterId: 'story-filter',
      /** Text for main tilte of page */
      filterTitleText: 'Story Filter',
      /** Text for metadata for the filter */
      filterMetaText: `last updated: 2021-03-11 15:34:01`,
      /** tags associated with particular filter */
      filterTags: ['fav', 'other-tag'],
      /** users that have access to particular filter */
      filterAccess: [
        {
          username: 'Example-User',
          email: 'example@pal.com',
          name: 'Example User',
          access: 'edit',
        },
        {
          username: 'Other-User',
          email: 'other@pal.com',
          name: 'Other User',
          access: 'read',
        },
      ],
      /** All possible users that can be granted access */
      filterUsers: [
        {
          id: 'teams',
          name: 'Teams',
          groups: [
            {
              id: 'team-a',
              name: 'Team A',
              users: [
                {
                  username: '@tpeck',
                  email: 'tpeck@pal.com',
                  name: 'Templeton Peck',
                },
                {
                  username: '@jsmith',
                  email: 'jsmith@pal.com',
                  name: 'John Smith',
                },
              ],
            },
          ],
        },
        {
          username: 'Example-User',
          email: 'example@pal.com',
          name: 'Example User',
        },
        {
          username: 'Test-User',
          email: 'test@pal.com',
          name: 'Test User',
        },
        {
          username: 'Other-User',
          email: 'other@pal.com',
          name: 'Other User',
        },
      ],
      /**
       * the rules passed into the component. The RuleBuilder is a controlled component, so
       * this works the same as passing defaultValue to a controlled input component.
       */
      filterRules: {
        id: '14p5ho3pcu',
        groupLogic: 'ALL',
        rules: [
          {
            id: 'rsiru4rjba',
            columnId: 'date',
            operand: 'CONTAINS',
            value: '19',
          },
          {
            id: '34bvyub9jq',
            columnId: 'boolean',
            operand: 'EQ',
            value: 'true',
          },
        ],
      },
      filterColumns: tableColumns,
    },
    {
      filterId: 'next-filter',
      /** Text for main tilte of page */
      filterTitleText: 'Next Filter',
      /** Text for metadata for the filter */
      filterMetaText: `last updated: 2021-03-11 15:34:01`,
      /** tags associated with particular filter */
      filterTags: ['fav', 'other-tag'],
      /** users that have access to particular filter */
      filterAccess: [
        {
          username: 'Example-User',
          email: 'example@pal.com',
          name: 'Example User',
          access: 'edit',
        },
        {
          username: 'Other-User',
          email: 'other@pal.com',
          name: 'Other User',
          access: 'read',
        },
      ],
      /** All possible users that can be granted access */
      filterUsers: [
        {
          id: 'teams',
          name: 'Teams',
          groups: [
            {
              id: 'team-a',
              name: 'Team A',
              users: [
                {
                  username: '@tpeck',
                  email: 'tpeck@pal.com',
                  name: 'Templeton Peck',
                },
                {
                  username: '@jsmith',
                  email: 'jsmith@pal.com',
                  name: 'John Smith',
                },
              ],
            },
          ],
        },
        {
          username: 'Example-User',
          email: 'example@pal.com',
          name: 'Example User',
        },
        {
          username: 'Test-User',
          email: 'test@pal.com',
          name: 'Test User',
        },
        {
          username: 'Other-User',
          email: 'other@pal.com',
          name: 'Other User',
        },
      ],
      /**
       * the rules passed into the component. The RuleBuilder is a controlled component, so
       * this works the same as passing defaultValue to a controlled input component.
       */
      filterRules: {
        id: '14p5ho3pcu',
        groupLogic: 'ALL',
        rules: [
          {
            id: 'rsiru4rjba',
            columnId: 'select',
            operand: 'EQ',
            value: 'option-C',
          },
          {
            id: '34bvyub9jq',
            columnId: 'boolean',
            operand: 'EQ',
            value: 'false',
          },
        ],
      },
      filterColumns: tableColumns,
    },
  ]);

  return (
    <>
      <StoryNotice experimental componentName="StatefulTable with advancedFilters" />

      <div style={{ position: 'relative' }}>
        <StatefulTable
          id="table"
          columns={tableColumns}
          data={tableData}
          actions={{
            ...actions,
            toolbar: {
              ...actions.toolbar,
              onCreateAdvancedFilter: () => {
                setShowBuilder(true);
              },
            },
          }}
          options={{
            hasPagination: true,
            hasRowSelection: 'multi',
            hasAdvancedFilter: true,
          }}
          view={{
            filters: [
              {
                columnId: 'string',
                value: 'whiteboard',
              },
              {
                columnId: 'select',
                value: 'option-B',
              },
            ],
            advancedFilters,
            selectedAdvancedFilterIds: ['story-filter'],
            table: {
              ordering: defaultOrdering,
            },
          }}
        />
        {showBuilder && (
          <div
            style={{
              position: 'absolute',
              inset: 0,
              zIndex: 10,
            }}
          >
            <RuleBuilder
              onSave={(newFilter) => {
                setAdvancedFilters((prev) => [
                  ...prev,
                  {
                    filterId: 'a-new-filter-id',
                    ...newFilter,
                  },
                ]);
                setShowBuilder(false);
              }}
              onCancel={() => {
                setShowBuilder(false);
              }}
              filter={{
                filterColumns: tableColumns.map(({ id, name }) => ({ id, name })),
              }}
            />
          </div>
        )}
      </div>
    </>
  );
});

StatefulTableWithAdvancedFilters.story = {
  name: '☢️ StatefulTable with advanced filters',
  decorators: [createElement],
};

export const WithColumnSelection = withReadme(README, () => (
  <Table
    id="table"
    columns={tableColumns}
    data={tableData}
    actions={actions}
    options={{
      hasPagination: true,
      hasRowSelection: 'multi',
      hasColumnSelection: true,
      hasColumnSelectionConfig: boolean('hasColumnSelectionConfig', true),
    }}
    view={{
      toolbar: {
        activeBar: 'column',
      },
      table: {
        ordering: defaultOrdering,
      },
    }}
    i18n={{
      columnSelectionConfig: text('i18n.columnSelectionConfig', '__Manage columns__'),
    }}
  />
));

WithColumnSelection.story = {
  name: 'with column selection',
};

export const WithNoResults = withReadme(README, () => (
  <Table
    id="table"
    columns={tableColumns}
    data={[]}
    actions={actions}
    view={{
      filters: [
        {
          columnId: 'string',
          value: 'something not matching',
        },
      ],
      toolbar: {
        activeBar: 'filter',
      },
      table: {
        ordering: defaultOrdering,
      },
    }}
    options={{ hasFilter: true, hasPagination: true }}
  />
));

WithNoResults.story = {
  name: 'with no results',
};

export const WithNoData = withReadme(README, () => (
  <Table
    id="table"
    columns={tableColumns}
    data={[]}
    actions={actions}
    view={{
      table: {
        ordering: defaultOrdering,
      },
    }}
    options={{ hasPagination: true }}
  />
));

WithNoData.story = {
  name: 'with no data',
};

export const WithNestedTableRows = withReadme(README, () => (
  <Table
    id="table"
    columns={tableColumns}
    data={tableData.map((i, idx) => ({
      ...i,
      children:
        idx === 3
          ? [getNewRow(idx, 'A'), getNewRow(idx, 'B')]
          : idx === 7
          ? [
              getNewRow(idx, 'A'),
              {
                ...getNewRow(idx, 'B'),
                children: [getNewRow(idx, 'B-1'), getNewRow(idx, 'B-2')],
              },
              getNewRow(idx, 'C'),
              {
                ...getNewRow(idx, 'D'),
                children: [getNewRow(idx, 'D-1'), getNewRow(idx, 'D-2'), getNewRow(idx, 'D-3')],
              },
            ]
          : undefined,
    }))}
    options={{
      hasPagination: true,
      hasRowSelection: 'multi',
      hasRowExpansion: true,
      hasRowNesting: true,
    }}
    actions={actions}
    view={{
      table: {
        expandedIds: ['row-3', 'row-7', 'row-7_B'],
      },
    }}
  />
));

WithNestedTableRows.story = {
  name: 'with nested table rows',
};

export const WithNoDataAndCustomEmptyState = withReadme(README, () => (
  <Table
    id="table"
    columns={tableColumns}
    data={[]}
    actions={actions}
    view={{
      table: {
        ordering: defaultOrdering,
        emptyState: (
          <div key="empty-state">
            <h1 key="empty-state-heading">Custom empty state</h1>
            <p key="empty-state-message">Hey, no data!</p>
          </div>
        ),
      },
    }}
    options={{ hasPagination: true }}
  />
));

WithNoDataAndCustomEmptyState.story = {
  name: 'with no data and custom empty state',
};

export const WithLoadingState = withReadme(README, () => (
  <Table
    id="table"
    columns={tableColumns}
    data={tableData}
    actions={actions}
    view={{
      table: {
        ordering: defaultOrdering,
        loadingState: {
          isLoading: true,
          rowCount: 7,
        },
      },
    }}
  />
));

WithLoadingState.story = {
  name: 'with loading state',
};

export const WithCustomTooltip = withReadme(README, () => (
  <Table
    id="table"
    columns={tableColumns}
    data={tableData}
    secondaryTitle="My title"
    tooltip={<div>Table tooltip content</div>}
    actions={actions}
    view={{
      table: {
        ordering: defaultOrdering,
        loadingState: {
          isLoading: false,
          rowCount: 7,
        },
      },
    }}
  />
));

WithCustomTooltip.story = {
  name: 'with custom tooltip',
};

export const WithZebraStriping = withReadme(README, () => (
  <Table id="table" useZebraStyles columns={tableColumns} data={tableData} actions={actions} />
));

WithZebraStriping.story = {
  name: 'with zebra striping',
};

export const WithResizeAndInitialColumnWidthsOnSimpleStatefulWithRowSelectionSort = withReadme(
  README,
  () => (
    <StatefulTable
      id="table"
      {...initialState}
      actions={actions}
      lightweight={boolean('lightweight', false)}
      columns={tableColumns.map((i, idx) => ({
        width: idx % 2 === 0 ? '100px' : '200px',
        isSortable: true,
        ...i,
      }))}
      options={{
        hasRowSelection: select('hasRowSelection', ['multi', 'single'], 'multi'),
        hasRowExpansion: false,
        hasResize: true,
        wrapCellText: select('wrapCellText', selectTextWrapping, 'always'),
      }}
      view={{ table: { selectedIds: array('selectedIds', []) } }}
    />
  )
);

WithResizeAndInitialColumnWidthsOnSimpleStatefulWithRowSelectionSort.story = {
  name: 'with resize and initial column widths on Simple Stateful with row selection & sort',
};

export const WithResizeAndInitialColumnWidthsAndHiddenColumn = withReadme(README, () => (
  <FullWidthWrapper>
    <Table
      id="table"
      options={{
        hasResize: true,
        wrapCellText: select('wrapCellText', selectTextWrapping, 'always'),
      }}
      columns={tableColumns.map((i, idx) => ({
        width: idx % 2 === 0 ? '100px' : '200px',
        ...i,
      }))}
      data={tableData}
      actions={actions}
      view={{
        table: {
          ordering: defaultOrdering,
        },
      }}
    />
  </FullWidthWrapper>
));

WithResizeAndInitialColumnWidthsAndHiddenColumn.story = {
  name: 'with resize and initial column widths and hidden column',

  parameters: {
    info: {
      source: true,
      propTables: false,
    },
  },
};

export const WithResizeHasColumnSelectionAndInitialColumnWidths = withReadme(README, () => (
  <StatefulTable
    id="table"
    options={{
      hasResize: true,
      hasColumnSelection: true,
      wrapCellText: select('wrapCellText', selectTextWrapping, 'always'),
    }}
    columns={tableColumns.map((i, idx) => ({
      width: idx % 2 === 0 ? '100px' : '200px',
      ...i,
    }))}
    data={tableData}
    actions={actions}
    view={{
      table: {
        ordering: defaultOrdering,
      },
    }}
  />
));

WithResizeHasColumnSelectionAndInitialColumnWidths.story = {
  name: 'with resize, hasColumnSelection and initial column widths',

  parameters: {
    info: {
      source: true,
      propTables: false,
    },
  },
};

export const WithResizeOnColumnResizeCallbackNoInitialColumnWidthAndColumnManagement = withReadme(
  README,
  () => {
    const ColumnsModifier = ({ onAdd, onRemove, columns, ordering }) => {
      const [colsToAddField, setColsToAddField] = useState('colX, colY');
      const [colsToAddWidthField, setColsToAddWidthField] = useState('100px, 150px');
      const [colsToDeleteField, setColsToDeleteField] = useState('select, status');
      const [isHidden, setIsHidden] = useState(false);

      return (
        <div
          style={{
            display: 'flex',
            justifyContent: 'space-between',
            marginBottom: '2rem',
          }}
        >
          <Form style={{ maxWidth: '300px', marginRight: '2rem' }}>
            <TextInput
              labelText="Ids of one or more columns"
              id="colsToAddInput"
              value={colsToAddField}
              type="text"
              onChange={(evt) => setColsToAddField(evt.currentTarget.value)}
            />
            <FormGroup legendText="" style={{ marginBottom: '1rem' }}>
              <Checkbox
                labelText="add as hidden column(s)"
                id="isHiddenCheckbox"
                defaultChecked={isHidden}
                onChange={() => setIsHidden(!isHidden)}
              />
            </FormGroup>
            <TextInput
              labelText="The width of the added columns (if any)"
              id="colsToAddWidthInput"
              value={colsToAddWidthField}
              type="text"
              onChange={(evt) => setColsToAddWidthField(evt.currentTarget.value)}
            />
            <Button
              style={{ marginTop: '1rem' }}
              onClick={() => onAdd(colsToAddField, colsToAddWidthField, isHidden)}
            >
              Add
            </Button>
          </Form>
          <div style={{ maxWidth: '50%' }}>
            <div style={{ margin: '1rem' }}>
              <p>COLUMNS prop</p>
              <samp>{JSON.stringify(columns)}</samp>
            </div>
            <div style={{ margin: '1rem' }}>
              <p>ORDERING prop</p>
              <samp>{JSON.stringify(ordering)}</samp>
            </div>
          </div>

          <Form style={{ maxWidth: '300px' }}>
            <TextInput
              labelText="One or more IDs of columns to delete"
              id="removeColInput"
              value={colsToDeleteField}
              type="text"
              onChange={(evt) => setColsToDeleteField(evt.currentTarget.value)}
            />
            <Button
              style={{ marginTop: '1rem' }}
              id="removeColInput"
              onClick={() => onRemove(colsToDeleteField)}
            >
              Remove
            </Button>
          </Form>
        </div>
      );
    };

    const [myColumns, setMyColumns] = useState(tableColumns.map(({ filter, ...rest }) => rest));
    const [myOrdering, setMyOrdering] = useState(defaultOrdering);

    const onAdd = (colIds, colWidths, isHidden) => {
      const colsToAdd = colIds.split(', ');
      const widths = colWidths.split(', ');
      const newColumns = [];
      const newOrdering = [];
      colsToAdd.forEach((colToAddId, index) => {
        newColumns.push({
          id: colToAddId,
          name: colToAddId,
          width: widths[index] || undefined,
        });
        newOrdering.push({ columnId: colToAddId, isHidden });
      });
      setMyColumns([...myColumns, ...newColumns]);
      setMyOrdering([...myOrdering, ...newOrdering]);
    };

    const onRemove = (colIds) => {
      const colsToDelete = colIds.split(', ');
      setMyColumns(myColumns.filter((col) => !colsToDelete.includes(col.id)));
      setMyOrdering(myOrdering.filter((col) => !colsToDelete.includes(col.columnId)));
    };
    const onColumnResize = (cols) => setMyColumns(cols);

    return (
      <>
        <ColumnsModifier
          onAdd={onAdd}
          onRemove={onRemove}
          columns={myColumns}
          ordering={myOrdering}
        />
        <Table
          id="table"
          options={{
            hasColumnSelection: true,
            hasResize: true,
            wrapCellText: select('wrapCellText', selectTextWrapping, 'always'),
          }}
          columns={myColumns}
          view={{
            filters: [],
            table: {
              ordering: myOrdering,
            },
          }}
          data={tableData}
          actions={{
            ...actions,
            table: { ...actions.table, onColumnResize },
          }}
        />
      </>
    );
  }
);

WithResizeOnColumnResizeCallbackNoInitialColumnWidthAndColumnManagement.story = {
  name: 'with resize, onColumnResize callback, no initial column width and column management',
  decorators: [createElement],
  parameters: {
    info: {
      source: true,
      propTables: false,
    },
  },
};

export const WithResizeAndNoInitialColumnWidthAndAutoAdjustedColumnWidths = withReadme(
  README,
  () => (
    <React.Fragment>
      <p>
        <strong>Note!</strong> <br />
        For this configuration to work, the table must be wrapped in a container that has a width
        defined in other than %. <br />
        E.g. the FullWidthWrapper used by the storybook examples.
      </p>
      <FullWidthWrapper>
        <Table
          id="table"
          options={{
            hasResize: true,
            useAutoTableLayoutForResize: true,
            wrapCellText: select('wrapCellText', selectTextWrapping, 'always'),
          }}
          columns={tableColumns}
          data={tableData}
          actions={actions}
        />
      </FullWidthWrapper>
    </React.Fragment>
  )
);

WithResizeAndNoInitialColumnWidthAndAutoAdjustedColumnWidths.story = {
  name: 'with resize and no initial column width and auto adjusted column widths',

  parameters: {
    info: {
      source: true,
      propTables: false,
    },
  },
};

export const WithFixedColumnWidthAndNoResize = withReadme(README, () => (
  // You don't need to use styled components, just pass a className to the Table component and use selectors to find the correct column
  <FullWidthWrapper>
    <Table
      id="table"
      options={{
        hasResize: false,
        hasColumnSelection: true,
        wrapCellText: select('wrapCellText', selectTextWrapping, 'always'),
      }}
      columns={tableColumns.map((i, idx) => ({
        width: idx % 2 === 0 ? '20rem' : '10rem',
        ...i,
      }))}
      data={tableData}
      actions={actions}
    />
  </FullWidthWrapper>
));

WithFixedColumnWidthAndNoResize.story = {
  name: 'with fixed column width and no resize',

  parameters: {
    info: {
      source: true,
      propTables: false,
    },
  },
};

export const WithResizeAndNoInitialColumns = withReadme(README, () => {
  // Initial render is an empty columns array, which is updated after the first render
  const [columns, setColumns] = useState([]);
  useLayoutEffect(() => {
    setColumns(
      tableColumns.map((i, idx) => ({
        width: idx % 2 === 0 ? '100px' : '100px',
        ...i,
      }))
    );
  }, []);
  return (
    <Table
      id="table"
      options={{
        hasResize: true,
        wrapCellText: select('wrapCellText', selectTextWrapping, 'always'),
      }}
      columns={columns}
      data={tableData}
      actions={actions}
    />
  );
});

WithResizeAndNoInitialColumns.story = {
  name: 'with resize and no initial columns',
  decorators: [createElement],
};

export const WithCustomRowHeight = withReadme(README, () => (
  // You don't need to use styled components, just pass a className to the Table component and use selectors to find the correct column
  <FullWidthWrapper>
    <StyledTableCustomRowHeight
      id="table"
      columns={tableColumns}
      data={tableData}
      actions={actions}
    />
  </FullWidthWrapper>
));

WithCustomRowHeight.story = {
  name: 'with custom row height',

  parameters: {
    info: {
      source: false,
      text: `This is an example of the <Table> component that has a custom row height. Pass a custom className prop to the Table component and use a css selector to change the height of all the rows.
      `,
      propTables: false,
    },
  },
};

export const WithLightweightDesign = withReadme(README, () => (
  <Table
    id="table"
    columns={tableColumns}
    data={tableData}
    options={{ hasPagination: true }}
    actions={actions}
    lightweight={boolean('lightweight', true)}
  />
));

WithLightweightDesign.story = {
  name: 'with lightweight design',
};

export const WithHasOnlyPageData = withReadme(README, () => {
  return (
    <Table
      id="table"
      columns={tableColumns}
      options={{ hasOnlyPageData: true, hasPagination: true }}
      data={tableData.slice(25, 35)} // this isn't the "8267th page", but we just want to indicate that it is not the first page of data
      actions={actions}
      view={{
        pagination: {
          pageSize: 10,
          pageSizes: [10, 20, 30],
          page: 8267,
          totalItems: 97532,
        },
      }}
    />
  );
});

WithHasOnlyPageData.story = {
  name: 'with hasOnlyPageData',

  parameters: {
    info: {
      text:
        'By default, tables with pagination will expect the entire table data to be passed in on the `data` prop; the visible data for a page is calculated dynamically by the table based on the page size and page number.  In the case where the table is rendering a large data set, the `options.hasOnlyPageData` prop can be used change this behavior.  With `options.hasOnlyPageData = true`, the `data` prop will be expected to contain only the rows for the visible page.',
      source: true,
    },
  },
};

export const HorizontalScrollCustomWidth = withReadme(README, () => {
  const tableColumnsConcat = [
    { id: 'test2', name: 'Test 2' },
    { id: 'test3', name: 'Test 3' },
    {
      id: 'test4',
      name: 'Test 4',
    },
  ];
  // You don't n,eed to use styled components, just pass a className to the Table component and use selectors to find the correct column
  return (
    <div style={{ width: '800px' }}>
      <Table
        id="table"
        columns={tableColumns.concat(tableColumnsConcat)}
        options={{
          hasFilter: true,
          hasPagination: true,
          wrapCellText: select('wrapCellText', selectTextWrapping, 'always'),
        }}
        data={tableData}
        actions={actions}
        view={{
          filters: [
            { columnId: 'string', value: 'whiteboard' },
            { columnId: 'select', value: 'option-B' },
          ],
          toolbar: { activeBar: 'filter' },
        }}
      />
    </div>
  );
});

HorizontalScrollCustomWidth.story = {
  name: 'horizontal scroll - custom width',
};

export const HorizontalScrollFullWidthNoWrap = withReadme(README, () => {
  const tableColumnsConcat = [
    { id: 'test2', name: 'Test 2' },
    { id: 'test3', name: 'Test 3' },
    {
      id: 'test4',
      name: 'Test 4',
    },
  ];
  // You don't n,eed to use styled components, just pass a className to the Table component and use selectors to find the correct column
  return (
    <Table
      id="table"
      columns={tableColumns.concat(tableColumnsConcat)}
      options={{
        hasFilter: true,
        hasPagination: true,
        wrapCellText: select('wrapCellText', selectTextWrapping, 'always'),
      }}
      data={tableData}
      actions={actions}
      view={{
        filters: [
          { columnId: 'string', value: 'whiteboard' },
          { columnId: 'select', value: 'option-B' },
        ],
        toolbar: { activeBar: 'filter' },
      }}
    />
  );
});

HorizontalScrollFullWidthNoWrap.story = {
  name: 'horizontal scroll - full width - no wrap',
};

export const FilteredSortedPaginatedTableWithAsynchronousDataSource = withReadme(README, () => {
  const apiClient = new MockApiClient(100, number('Fetch Duration (ms)', 500));
  return <AsyncTable fetchData={apiClient.getData} />;
});

FilteredSortedPaginatedTableWithAsynchronousDataSource.story = {
  name: 'Filtered/Sorted/Paginated table with asynchronous data source',

  parameters: {
    info: {
      text:
        'This is an example of how to use the <Table> component to present data fetched asynchronously from an HTTP API supporting pagination, filtering and sorting. Refer to the source files under /src/components/Table/AsyncTable for details. ',
      source: false,
    },
  },
};

export const CustomToolbarContent = withReadme(README, () => (
  <Table
    id="table"
    columns={tableColumns}
    options={{ hasFilter: true, hasPagination: true }}
    data={tableData}
    actions={actions}
    view={{
      filters: [
        { columnId: 'string', value: 'whiteboard' },
        { columnId: 'select', value: 'option-B' },
      ],
      toolbar: {
        activeBar: 'filter',
        customToolbarContent: <StyledCustomToolbarContent>my custom</StyledCustomToolbarContent>,
      },
    }}
  />
));

CustomToolbarContent.story = {
  name: 'Custom toolbar content',
};

export const StatefulExampleWithI18NStrings = withReadme(README, () => (
  <StatefulTable
    id="table"
    {...initialState}
    secondaryTitle={text('Secondary Title', `Row count: ${initialState.data.length}`)}
    actions={actions}
    options={{
      hasRowActions: true,
    }}
    view={{
      filters: [],
      table: {
        sort: {
          columnId: 'number',
          direction: 'DESC',
        },
        rowActions: [
          {
            rowId: 'row-1',
            isRunning: true,
          },
          {
            rowId: 'row-3',
            error: {
              title: 'Import failed',
              message: 'Contact your administrator',
            },
          },
        ],
      },
    }}
    locale={select('locale', ['fr', 'en'], 'fr')}
    i18n={{
      /** pagination */
      pageBackwardAria: text('i18n.pageBackwardAria', '__Previous page__'),
      pageForwardAria: text('i18n.pageForwardAria', '__Next page__'),
      pageNumberAria: text('i18n.pageNumberAria', '__Page Number__'),
      itemsPerPage: text('i18n.itemsPerPage', '__Items per page:__'),
      itemsRange: (min, max) => `__${min}–${max} items__`,
      currentPage: (page) => `__page ${page}__`,
      itemsRangeWithTotal: (min, max, total) => `__${min}–${max} of ${total} items__`,
      pageRange: (current, total) => `__${current} of ${total} pages__`,
      /** table body */
      overflowMenuAria: text('i18n.overflowMenuAria', '__More actions__'),
      clickToExpandAria: text('i18n.clickToExpandAria', '__Click to expand content__'),
      clickToCollapseAria: text('i18n.clickToCollapseAria', '__Click to collapse content__'),
      selectAllAria: text('i18n.selectAllAria', '__Select all items__'),
      selectRowAria: text('i18n.selectRowAria', '__Select row__'),
      /** toolbar */
      clearAllFilters: text('i18n.clearAllFilters', '__Clear all filters__'),
      searchLabel: text('i18n.searchLabel', '__Search__'),
      searchPlaceholder: text('i18n.searchPlaceholder', '__Search__'),
      columnSelectionButtonAria: text('i18n.columnSelectionButtonAria', '__Column Selection__'),
      filterButtonAria: text('i18n.filterButtonAria', '__Filters__'),
      editButtonAria: text('i18n.editButtonAria', '__Edit rows__'),
      clearFilterAria: text('i18n.clearFilterAria', '__Clear filter__'),
      filterAria: text('i18n.filterAria', '__Filter__'),
      openMenuAria: text('i18n.openMenuAria', '__Open menu__'),
      closeMenuAria: text('i18n.closeMenuAria', '__Close menu__'),
      clearSelectionAria: text('i18n.clearSelectionAria', '__Clear selection__'),
      batchCancel: text('i18n.batchCancel', '__Cancel__'),
      itemsSelected: text('i18n.itemsSelected', '__items selected__'),
      itemSelected: text('i18n.itemSelected', '__item selected__'),
      filterNone: text('i18n.filterNone', '__filterNone__'),
      filterAscending: text('i18n.filterAscending', '__filterAscending__'),
      filterDescending: text('i18n.filterDescending', '__filterDescending__'),
      /** empty state */
      emptyMessage: text('i18n.emptyMessage', '__There is no data__'),
      emptyMessageWithFilters: text(
        'i18n.emptyMessageWithFilters',
        '__No results match the current filters__'
      ),
      emptyButtonLabel: text('i18n.emptyButtonLabel', '__Create some data__'),
      emptyButtonLabelWithFilters: text('i18n.emptyButtonLabel', '__Clear all filters__'),
      inProgressText: text('i18n.inProgressText', '__In Progress__'),
      actionFailedText: text('i18n.actionFailedText', '__Action Failed__'),
      learnMoreText: text('i18n.learnMoreText', '__Learn More__'),
      dismissText: text('i18n.dismissText', '__Dismiss__'),
    }}
  />
));

StatefulExampleWithI18NStrings.story = {
  name: 'Stateful Example with I18N strings',

  parameters: {
    info: {
      text: `

      By default the table shows all of its internal strings in English.  If you want to support multiple languages, you must populate these i18n keys with the appropriate label for the selected UI language.

      <br />

      ~~~js
        i18n={

          /** pagination */
          pageBackwardAria,
          pageForwardAria,
          pageNumberAria,
          itemsPerPage,
          itemsRange,
          currentPage,
          itemsRangeWithTotal,
          pageRange,

          /** table body */
          overflowMenuAria,
          clickToExpandAria,
          clickToCollapseAria,
          selectAllAria,
          selectRowAria,

          /** toolbar */
          clearAllFilters,
          searchPlaceholder,
          columnSelectionButtonAria,
          filterButtonAria,
          editButtonAria,
          clearFilterAria,
          filterAria,
          openMenuAria,
          closeMenuAria,
          clearSelectionAria,

          /** empty state */
          emptyMessage,
          emptyMessageWithFilters,
          emptyButtonLabel,
          emptyButtonLabelWithFilters,
          inProgressText,
          actionFailedText,
          learnMoreText,
          dismissText,
        }

      <br />

      `,
      propTables: [Table],
      propTablesExclude: [StatefulTable],
    },
  },
};

export const WithStickyHeaderExperimentalAndCellTooltipCalculation = withReadme(README, () => {
  const renderDataFunction = ({ value }) => (
    <div style={{ position: 'relative' }} data-floating-menu-container>
      {value}
      <Tooltip
        direction="right"
        tabIndex={0}
        tooltipId="table-tooltip"
        id="table-tooltip"
        triggerId="table-tooltip-trigger"
        triggerText=""
        menuOffset={(menuBody) => {
          const container = menuBody.closest('[data-floating-menu-container]');
          return {
            top: -container.getBoundingClientRect().y - window.pageYOffset + 4,
            left: -container.getBoundingClientRect().x - window.pageXOffset + 10,
          };
        }}
      >
        <p>This scroll with the table body</p>
      </Tooltip>
    </div>
  );
  return (
    <div>
      <Table
        id="table"
        columns={tableColumns.map((i) => ({
          ...i,
          renderDataFunction,
        }))}
        data={tableData}
        actions={actions}
        stickyHeader
        options={{
          hasFilter: true,
          hasPagination: true,
          hasRowSelection: 'multi',
        }}
        view={{
          filters: [],
          table: {
            ordering: defaultOrdering,
            sort: {
              columnId: 'string',
              direction: 'ASC',
            },
          },
        }}
      />
    </div>
  );
});

WithStickyHeaderExperimentalAndCellTooltipCalculation.story = {
  name: 'with sticky header (experimental) and cell tooltip calculation',

  parameters: {
    centered: { disable: true },
    info: {
      text: `StickyHeader is experimental. To properly render a tooltip in a table with sticky headers you need to pass a menuOffset or menuOffsetFlip calculation to <Tooltip>`,
    },
  },
};

export const SimpleStatefulExampleWithColumnOverflowMenu = withReadme(README, () => (
  <FullWidthWrapper>
    <StatefulTable
      id="table"
      {...initialState}
      columns={tableColumnsWithOverflowMenu}
      actions={actions}
      lightweight={boolean('lightweight', false)}
      options={{
        hasAggregations: true,
        hasPagination: boolean('hasPagination', true),
        hasRowSelection: select('hasRowSelection', ['multi', 'single'], 'multi'),
        hasRowExpansion: false,
        hasResize: true,
        wrapCellText: select('wrapCellText', selectTextWrapping, 'always'),
      }}
      view={{
        aggregations: {
          label: 'Total',
          columns: [
            {
              id: 'number',
              align: 'end',
            },
          ],
        },
        table: { selectedIds: array('selectedIds', []) },
      }}
    />
  </FullWidthWrapper>
));

SimpleStatefulExampleWithColumnOverflowMenu.story = {
  name: 'with column overflow menu and aggregate column values',

  parameters: {
    info: {
      text:
        'This is an example of the <StatefulTable> component that implements the overflow menu in the column header. Refer to the source files under /src/components/Table/TableHead for details. ',
      propTables: [Table],
      propTablesExclude: [StatefulTable],
    },
  },
};<|MERGE_RESOLUTION|>--- conflicted
+++ resolved
@@ -647,7 +647,6 @@
   },
 };
 
-<<<<<<< HEAD
 export const StatefulExampleWithColumnTooltip = () => (
   <FullWidthWrapper>
     <StatefulTable
@@ -679,10 +678,7 @@
   },
 };
 
-export const SimpleStatefulExampleWithAlignment = () => (
-=======
 export const SimpleStatefulExampleWithAlignment = withReadme(README, () => (
->>>>>>> 7b65e8e6
   <FullWidthWrapper>
     <StatefulTable
       id="table"
