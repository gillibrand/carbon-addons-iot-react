import React, {
  useState,
  useLayoutEffect,
  useMemo,
  useEffect,
  useCallback,
  createElement,
} from 'react';
import { action } from '@storybook/addon-actions';
import { boolean, text, number, select, array, object } from '@storybook/addon-knobs';
import styled from 'styled-components';
import Arrow from '@carbon/icons-react/lib/arrow--right/16';
import Add from '@carbon/icons-react/lib/add/16';
import Edit from '@carbon/icons-react/lib/edit/16';
import { spacing03 } from '@carbon/layout';
import { Add20, TrashCan16 } from '@carbon/icons-react';
import cloneDeep from 'lodash/cloneDeep';
import assign from 'lodash/assign';
import isEqual from 'lodash/isEqual';
<<<<<<< HEAD
=======
import { withReadme } from 'storybook-readme';
import { firstBy } from 'thenby';
>>>>>>> 3994c718

import {
  Tooltip,
  TextInput,
  Checkbox,
  ToastNotification,
  Button,
  FormGroup,
  Form,
} from '../../index';
import { getSortedData } from '../../utils/componentUtilityFunctions';
import FullWidthWrapper from '../../internal/FullWidthWrapper';
import StoryNotice from '../../internal/StoryNotice';
import EmptyState from '../EmptyState';

import TableREADME from './README.mdx';
import Table from './Table';
import StatefulTable from './StatefulTable';
import AsyncTable from './AsyncTable/AsyncTable';
import MockApiClient from './AsyncTable/MockApiClient';
import TableViewDropdown from './TableViewDropdown/TableViewDropdown';
import TableSaveViewModal from './TableSaveViewModal/TableSaveViewModal';
import TableManageViewsModal from './TableManageViewsModal/TableManageViewsModal';

const selectData = [
  {
    id: 'option-A',
    text: 'option-A',
  },
  {
    id: 'option-B',
    text: 'option-B',
  },
  {
    id: 'option-C',
    text: 'option-C',
  },
  {
    id: 'option-D',
    text: 'option-D',
  },
  {
    id: 'option-E',
    text: 'option-E',
  },
  {
    id: 'option-F',
    text: 'option-F',
  },
];

const STATUS = {
  RUNNING: 'RUNNING',
  NOT_RUNNING: 'NOT_RUNNING',
  BROKEN: 'BROKEN',
};

export const selectTextWrapping = ['always', 'never', 'auto', 'alwaysTruncate'];

const renderStatusIcon = ({ value: status }) => {
  switch (status) {
    case STATUS.NOT_RUNNING:
      return (
        <svg height="10" width="10">
          <circle cx="5" cy="5" r="3" stroke="none" strokeWidth="1" fill="gray" />
        </svg>
      );
    case STATUS.BROKEN:
      return (
        <svg height="10" width="10">
          <circle cx="5" cy="5" r="3" stroke="none" strokeWidth="1" fill="red" />
        </svg>
      );

    case STATUS.RUNNING:
    default:
      return (
        <svg height="10" width="10">
          <circle cx="5" cy="5" r="3" stroke="none" strokeWidth="1" fill="green" />
        </svg>
      );
  }
};
// Example custom sort method for the status field.  Will sort the broken to the top, then the running, then the not_running
const customColumnSort = ({ data, columnId, direction }) => {
  // clone inputData because sort mutates the array
  const sortedData = data.map((i) => i);
  sortedData.sort((a, b) => {
    let compare = -1;
    // same status
    if (a.values[columnId] === b.values[columnId]) {
      compare = 0;
    } else if (a.values[columnId] === STATUS.RUNNING && b.values[columnId] === STATUS.NOT_RUNNING) {
      compare = -1;
    } else if (a.values[columnId] === STATUS.NOT_RUNNING && b.values[columnId] === STATUS.RUNNING) {
      compare = 1;
    } else if (b.values[columnId] === STATUS.BROKEN) {
      compare = 1;
    } else if (a.values[columnId] === STATUS.BROKEN) {
      compare = -1;
    }

    return direction === 'ASC' ? compare : -compare;
  });
  return sortedData;
};

export const tableColumns = [
  {
    id: 'string',
    name: 'String',
    filter: { placeholderText: 'enter a string' },
  },

  {
    id: 'date',
    name: 'Date',
    filter: { placeholderText: 'enter a date' },
  },
  {
    id: 'select',
    name: 'Select',
    filter: { placeholderText: 'pick an option', options: selectData },
  },
  {
    id: 'secretField',
    name: 'Secret Information',
  },
  {
    id: 'status',
    name: 'Status',
    renderDataFunction: renderStatusIcon,
    sortFunction: customColumnSort,
  },
  {
    id: 'number',
    name: 'Number',
    filter: { placeholderText: 'enter a number' },
  },
  {
    id: 'boolean',
    name: 'Boolean',
    filter: { placeholderText: 'true or false' },
  },
  {
    id: 'node',
    name: 'React Node',
  },
];

export const tableColumnsWithAlignment = [
  {
    id: 'string',
    name: 'String',
    filter: { placeholderText: 'enter a string' },
    align: 'start',
    isSortable: true,
  },
  {
    id: 'date',
    name: 'Date',
    filter: { placeholderText: 'enter a date' },
    align: 'center',
    isSortable: true,
  },
  {
    id: 'select',
    name: 'Select',
    filter: { placeholderText: 'pick an option', options: selectData },
    align: 'end',
  },
  {
    id: 'secretField',
    name: 'Secret Information',
    align: 'start',
  },
  {
    id: 'status',
    name: 'Status',
    renderDataFunction: renderStatusIcon,
    align: 'center',
  },
  {
    id: 'number',
    name: 'Number',
    filter: { placeholderText: 'enter a number' },
    align: 'end',
    isSortable: true,
  },
];

export const tableColumnsFixedWidth = tableColumns.map((i) => ({
  ...i,
  name: `${i.name} long text should get truncated`,
  width:
    i.id === 'string'
      ? '50px'
      : i.id === 'date'
      ? '180px'
      : i.id === 'select'
      ? '120px'
      : i.id === 'secretField'
      ? '300px'
      : i.id === 'status'
      ? '100px'
      : i.id === 'number'
      ? '80px'
      : i.id === 'boolean'
      ? '80px'
      : undefined,
}));

export const tableColumnsWithOverflowMenu = [
  {
    id: 'string',
    name: 'String',
    isSortable: true,
    filter: { placeholderText: 'enter a string' },
    overflowMenuItems: selectData,
  },

  {
    id: 'date',
    name: 'Date',
    filter: { placeholderText: 'enter a date' },
    overflowMenuItems: selectData,
  },
  {
    id: 'select',
    name: 'Select',
    filter: { placeholderText: 'pick an option', options: selectData },
  },
  {
    id: 'secretField',
    name: 'Secret Information',
    overflowMenuItems: selectData,
  },
  {
    id: 'status',
    name: 'Status',
    renderDataFunction: renderStatusIcon,
    sortFunction: customColumnSort,
    overflowMenuItems: selectData,
  },
  {
    id: 'number',
    name: 'Number',
    filter: { placeholderText: 'enter a number' },
    overflowMenuItems: selectData,
    align: 'end',
  },
  {
    id: 'boolean',
    name: 'Boolean',
    filter: { placeholderText: 'true or false' },
    overflowMenuItems: selectData,
  },
  {
    id: 'node',
    name: 'React Node',
    overflowMenuItems: selectData,
  },
];

export const defaultOrdering = tableColumns.map((c) => ({
  columnId: c.id,
  isHidden: c.id === 'secretField',
}));

const words = [
  'toyota',
  'helping',
  'whiteboard',
  'as',
  'can',
  'bottle',
  'eat',
  'chocolate',
  'pinocchio',
  'scott',
];
const getLetter = (index) =>
  'ABCDEFGHIJKLMNOPQRSTUVWXYZabcdefghijklmnopqrstuvwxyz0123456789'.charAt(index % 62);
const getWord = (index, step = 1) => words[(step * index) % words.length];
const getSentence = (index) =>
  `${getWord(index, 1)} ${getWord(index, 2)} ${getWord(index, 3)} ${index}`;
const getString = (index, length) =>
  Array(length)
    .fill(0)
    .map((i, idx) => getLetter(index * (idx + 14) * (idx + 1)))
    .join('');

const getStatus = (idx) => {
  const modStatus = idx % 3;
  switch (modStatus) {
    case 1:
      return STATUS.NOT_RUNNING;
    case 2:
      return STATUS.BROKEN;
    case 0:
    default:
      return STATUS.RUNNING;
  }
};

const getBoolean = (index) => {
  return index % 2 === 0;
};

export const getNewRow = (idx, suffix = '', withActions = false) => ({
  id: `row-${idx}${suffix ? `_${suffix}` : ''}`,
  values: {
    string: getSentence(idx) + suffix,
    date: new Date(100000000000 + 1000000000 * idx * idx).toISOString(),
    select: selectData[idx % 3].id,
    secretField: getString(idx, 10) + suffix,
    number: idx % 3 === 0 ? null : idx * idx,
    status: getStatus(idx),
    boolean: getBoolean(idx),
    node: <Add20 />,
  },
  rowActions: withActions
    ? [
        {
          id: 'drilldown',
          renderIcon: Arrow,
          iconDescription: 'Drill in',
          labelText: 'Drill in',
        },
        {
          id: 'Add',
          renderIcon: Add,
          iconDescription: 'Add',
          labelText: 'Add',
          isOverflow: true,
        },
      ]
    : undefined,
});

export const tableData = Array(100)
  .fill(0)
  .map((i, idx) => getNewRow(idx));

/** Sample expanded row component */
const RowExpansionContent = ({ rowId }) => (
  <div key={`${rowId}-expansion`} style={{ padding: 20 }}>
    <h3 key={`${rowId}-title`}>{rowId}</h3>
    <ul style={{ lineHeight: '22px' }}>
      {Object.entries(tableData.find((i) => i.id === rowId).values).map(([key, value]) => (
        <li key={`${rowId}-${key}`}>
          <b>{key}</b>: {value}
        </li>
      ))}
    </ul>
  </div>
);

const StyledTableCustomRowHeight = styled(Table)`
  &&& {
    & tr {
      height: 5rem;
    }
  }
`;

const StyledCustomToolbarContent = styled.div`
  &&& {
    align-items: center;
    display: flex;
    padding: 0 1rem; /* stylelint-disable-line declaration-property-unit-blacklist */
  }
`;

export const tableActions = {
  pagination: {
    /** Specify a callback for when the current page or page size is changed. This callback is passed an object parameter containing the current page and the current page size */
    onChangePage: action('onChangePage'),
  },
  toolbar: {
    onApplyFilter: action('onApplyFilter'),
    onToggleFilter: action('onToggleFilter'),
    onShowRowEdit: action('onShowRowEdit'),
    onToggleColumnSelection: action('onToggleColumnSelection'),
    /** Specify a callback for when the user clicks toolbar button to clear all filters. Recieves a parameter of the current filter values for each column */
    onClearAllFilters: action('onClearAllFilters'),
    onCancelBatchAction: action('onCancelBatchAction'),
    onApplyBatchAction: action('onApplyBatchAction'),
    onApplySearch: action('onApplySearch'),
    /** advanced filter actions */
    onCancelAdvancedFilter: action('onCancelAdvancedFilter'),
    onRemoveAdvancedFilter: action('onRemoveAdvancedFilter'),
    onCreateAdvancedFilter: action('onCreateAdvancedFilter'),
    onChangeAdvancedFilter: action('onChangeAdvancedFilter'),
    onApplyAdvancedFilter: action('onApplyAdvancedFilter'),
    onToggleAdvancedFilter: action('onToggleAdvancedFilter'),
  },
  table: {
    onRowClicked: action('onRowClicked'),
    onRowSelected: action('onRowSelected'),
    onSelectAll: action('onSelectAll'),
    onEmptyStateAction: action('onEmptyStateAction'),
    onErrorStateAction: action('onErrorStateAction'),
    onApplyRowAction: action('onApplyRowAction'),
    onRowExpanded: action('onRowExpanded'),
    onChangeOrdering: action('onChangeOrdering'),
    onColumnSelectionConfig: action('onColumnSelectionConfig'),
    onChangeSort: action('onChangeSort'),
    onColumnResize: action('onColumnResize'),
    onOverflowItemClicked: action('onOverflowItemClicked'),
    onSaveMultiSortColumns: action('onSaveMultiSortColumns'),
    onCancelMultiSortColumns: action('onCancelMultiSortColumns'),
    onAddMultiSortColumn: action('onAddMultiSortColumn'),
    onRemoveMultiSortColumn: action('onRemoveMultiSortColumn'),
  },
};

/** This would be loaded from your fetch */
export const initialState = {
  columns: tableColumns.map((i, idx) => ({
    ...i,
    isSortable: idx !== 1,
  })),
  data: tableData.map((i, idx) => ({
    ...i,
    rowActions: [
      idx % 4 !== 0
        ? {
            id: 'drilldown',
            renderIcon: Arrow,
            iconDescription: 'Drill in',
            labelText: 'Drill in to find out more after observing',
          }
        : null,
      {
        id: 'edit',
        renderIcon: Edit,
        labelText: 'Edit',
        isOverflow: true,
        iconDescription: 'Edit',
        isDelete: false,
        isEdit: true,
        disabled: true,
      },
      {
        id: 'Add',
        renderIcon: Add,
        iconDescription: 'Add',
        labelText: 'Add',
        isOverflow: true,
        hasDivider: true,
      },
      {
        id: 'delete',
        renderIcon: TrashCan16,
        labelText: 'Delete',
        isOverflow: true,
        iconDescription: 'Delete',
        isDelete: true,
      },
      {
        id: 'textOnly',
        labelText: 'Text only sample action',
        isOverflow: true,
      },
    ].filter((i) => i),
  })),
  expandedData: tableData.map((data) => ({
    rowId: data.id,
    content: <RowExpansionContent rowId={data.id} />,
  })),
  options: {
    hasFilter: true,
    hasSearch: true,
    hasPagination: true,
    hasRowSelection: 'multi',
    hasRowExpansion: true,
    hasRowActions: true,
    hasColumnSelection: true,
    shouldExpandOnRowClick: false,
    hasRowEdit: true,
    wrapCellText: select('wrapCellText', selectTextWrapping, 'always'),
  },
  view: {
    filters: [
      {
        columnId: 'string',
        value: 'whiteboard',
      },
      {
        columnId: 'select',
        value: 'option-B',
      },
    ],
    pagination: {
      pageSize: 10,
      pageSizes: [10, 20, 30],
      page: 1,
    },
    table: {
      isSelectAllSelected: false,
      selectedIds: [],
      sort: undefined,
      ordering: tableColumns.map(({ id }) => ({
        columnId: id,
        isHidden: id === 'secretField',
      })),
      expandedIds: [],
      rowActions: [],
      singleRowEditButtons: <span>singleRowEditButtons implementation needed</span>,
    },
    toolbar: {
      activeBar: 'filter',
      batchActions: [
        {
          id: 'delete',
          labelText: 'Delete',
          renderIcon: TrashCan16,
          iconDescription: 'Delete',
        },
      ],
      rowEditBarButtons: <div>App implementation of rowEdit bar buttons expected</div>,
    },
  },
};

export default {
  title: '1 - Watson IoT/Table/Table',

  parameters: {
    component: Table,
    docs: {
      page: TableREADME,
    },
  },

  excludeStories: [
    'tableColumns',
    'tableColumnsWithAlignment',
    'tableColumnsFixedWidth',
    'tableColumnsWithOverflowMenu',
    'initialState',
    'StatefulTableWithNestedRowItems',
    'tableActions',
    'selectTextWrapping',
    'getNewRow',
    'tableData',
    'tableColumns',
    'defaultOrdering',
  ],
};

<<<<<<< HEAD
export const SimpleStatefulExample = () => (
  <FullWidthWrapper>
    <StatefulTable
      id="table"
      {...initialState}
      actions={actions}
      lightweight={boolean('lightweight', false)}
      options={{
        hasRowSelection: select('hasRowSelection', ['multi', 'single'], 'multi'),
        hasRowExpansion: boolean('hasRowExpansion', false),
        hasRowNesting: boolean('hasRowNesting', false),
        wrapCellText: select('wrapCellText', selectTextWrapping, 'always'),
      }}
      view={{ table: { selectedIds: array('selectedIds', []) } }}
    />
  </FullWidthWrapper>
);

SimpleStatefulExample.story = {
  parameters: {
    info: {
      text:
        'This is an example of the <StatefulTable> component that uses local state to handle all the table actions. This is produced by wrapping the <Table> in a container component and managing the state associated with features such the toolbar, filters, row select, etc. For more robust documentation on the prop model and source, see the other "with function" stories.',
      propTables: [Table],
      propTablesExclude: [StatefulTable],
    },
  },
};

export const StatefulExampleWithColumnTooltip = () => (
  <FullWidthWrapper>
    <StatefulTable
      id="table"
      {...initialState}
      columns={tableColumns.map((column) => ({
        ...column,
        tooltip: column.id === 'select' ? 'Select an option' : undefined,
      }))}
      actions={actions}
      lightweight={boolean('lightweight', false)}
      options={{
        hasRowSelection: select('hasRowSelection', ['multi', 'single'], 'multi'),
        hasRowExpansion: boolean('hasRowExpansion', false),
        hasRowNesting: boolean('hasRowNesting', false),
        wrapCellText: 'alwaysTruncate',
      }}
      view={{ table: { selectedIds: array('selectedIds', []) } }}
    />
  </FullWidthWrapper>
);

StatefulExampleWithColumnTooltip.story = {
  parameters: {
    info: {
      propTables: [Table],
      propTablesExclude: [StatefulTable],
    },
  },
};

export const SimpleStatefulExampleWithAlignment = () => (
  <FullWidthWrapper>
    <StatefulTable
      id="table"
      {...initialState}
      secondaryTitle={text('Secondary Title', `Row count: ${initialState.data.length}`)}
      columns={tableColumnsWithAlignment}
      actions={actions}
      lightweight={boolean('lightweight', false)}
      options={{
        hasRowSelection: select('hasRowSelection', ['multi', 'single'], 'multi'),
        hasRowExpansion: false,
      }}
      view={{ table: { selectedIds: array('selectedIds', []) } }}
    />
  </FullWidthWrapper>
);

SimpleStatefulExampleWithAlignment.story = {
  name: 'Simple Stateful Example with alignment',

  parameters: {
    info: {
      text:
        'This is an example of the <StatefulTable> component that uses local state to handle all the table actions. This is produced by wrapping the <Table> in a container component and managing the state associated with features such the toolbar, filters, row select, etc. For more robust documentation on the prop model and source, see the other "with function" stories.',
      propTables: [Table],
      propTablesExclude: [StatefulTable],
    },
  },
};

export const StatefulExampleWithEveryThirdRowUnselectable = () => (
  <StatefulTable
=======
export const BasicDumbTable = withReadme(README, () => (
  <Table
>>>>>>> 3994c718
    id="table"
    useZebraStyles={boolean('useZebraStyles', false)}
    lightweight={boolean('lightweight', false)}
    columns={tableColumns}
    data={tableData}
    actions={tableActions}
    options={{
      hasSearch: boolean('hasSearch', false),
      hasFilter: boolean('hasFilter', false),
      hasPagination: boolean('hasPagination', false),
      hasRowEdit: boolean('hasRowEdit', false),
    }}
  />
);

BasicDumbTable.story = {
  name: 'basic `dumb` table',

  parameters: {
    info: {
      text: `

<<<<<<< HEAD
export const StatefulExampleWithExpansionMaxPagesAndColumnResize = () => (
  <FullWidthWrapper>
    <StatefulTable
      id="table"
      {...initialState}
      view={{
        ...initialState.view,
        pagination: {
          ...initialState.view.pagination,
          maxPages: 5,
        },
        toolbar: {
          activeBar: 'filter',
          customToolbarContent: (
            <FlyoutMenu
              direction={FlyoutMenuDirection.BottomEnd}
              buttonProps={{ size: 'default', renderIcon: SettingsAdjust }}
              iconDescription="Helpful description"
              triggerId="test-flyout-id"
              transactional={boolean('Flyout Transactional', true)}
              onApply={action('Flyout Menu Apply Clicked')}
              onCancel={action('Flyout Menu Cancel Clicked')}
            >
              Example Flyout Content
            </FlyoutMenu>
          ),
        },
      }}
      secondaryTitle={text('Secondary Title', `Row count: ${initialState.data.length}`)}
      actions={{
        ...actions,
        toolbar: {
          ...actions.toolbar,
          onDownloadCSV: (filteredData) => csvDownloadHandler(filteredData, 'my table data'),
        },
      }}
      isSortable
      lightweight={boolean('lightweight', false)}
      options={{
        ...initialState.options,
        hasResize: true,
        hasFilter: select('hasFilter', ['onKeyPress', 'onEnterAndBlur'], 'onKeyPress'),
        wrapCellText: select('wrapCellText', selectTextWrapping, 'always'),
        hasSingleRowEdit: true,
      }}
    />
  </FullWidthWrapper>
);
=======
      For basic table support, you can render the functional <Table/> component with only the columns and data props.  This table does not have any state management built in.  If you want that, use the <StatefulTable/> component or you will need to implement your own listeners and state management.  You can reuse our tableReducer and tableActions with the useReducer hook to update state.
>>>>>>> 3994c718

      <br />

      To enable simple search on a table, simply set the prop options.hasSearch=true.  We wouldn't recommend enabling column filters on a table and simple search for UX reasons, but it is supported.

      <br />

      Warning: Searching, filtering, and sorting is only enabled for strings, numbers, and booleans.

      <br />

      ~~~js
      import { tableReducer, tableActions } from 'carbon-addons-iot-react';

      const [state, dispatch] = useReducer(tableReducer, { data: initialData, view: initialState });

      const actions = {
        table: {
          onChangeSort: column => {
            dispatch(tableActions.tableColumnSort(column));
          },
        }
      }

      <Table
        {...state}
        ...
      ~~~

      <br />
      `,
    },
  },
};

<<<<<<< HEAD
export const StatefulExampleWithCreateSaveViews = () => {
=======
export const TableExampleWithCreateSaveViews = withReadme(README, () => {
>>>>>>> 3994c718
  // The initial default state for this story is one with no active filters
  // and no default search value etc, i.e. a view all scenario.
  const baseState = {
    ...initialState,
    columns: initialState.columns.map((col) => ({
      ...col,
      width: '150px',
    })),
    view: {
      ...initialState.view,
      filters: [],
      toolbar: {
        activeBar: 'filter',
        search: { defaultValue: '' },
      },
    },
  };

  // Create some mockdata to represent previously saved views.
  // The props can be any subset of the view and columns prop that
  // you need in order to successfully save and load your views.
  const viewExample = {
    description: 'Columns: 7, Filters: 0, Search: pinoc',
    id: 'view1',
    isPublic: true,
    isDeleteable: true,
    isEditable: true,
    title: 'My view 1',
    props: {
      view: {
        filters: [],
        table: {
          ordering: baseState.view.table.ordering,
          sort: {},
        },
        toolbar: {
          activeBar: 'column',
          search: { defaultValue: 'pinoc' },
        },
      },
      columns: baseState.columns,
    },
  };
  const viewExample2 = {
    description: 'Columns: 7, Filters: 1, Search:',
    id: 'view2',
    isPublic: false,
    isDeleteable: true,
    isEditable: true,
    title: 'My view 2',
    props: {
      view: {
        filters: [{ columnId: 'string', value: 'helping' }],
        table: {
          ordering: baseState.view.table.ordering,
          sort: {
            columnId: 'select',
            direction: 'DESC',
          },
        },
        toolbar: {
          activeBar: 'filter',
          search: { defaultValue: '' },
        },
      },
      columns: baseState.columns,
    },
  };

  /** The "store" that holds all the existing views */
  const [viewsStorage, setViewsStorage] = useState([viewExample, viewExample2]);
  /** Tracks if the user has modified the view since it was selected */
  const [selectedViewEdited, setSelectedViewEdited] = useState(false);
  /** The props & metadata of the view currently selected */
  const [selectedView, setSelectedView] = useState(viewExample2);
  /** The props & metadata representing the current state needed by SaveViewModal  */
  const [viewToSave, setViewToSave] = useState(undefined);
  /** The id of the view that is currently the default */
  const [defaultViewId, setDefaultViewId] = useState('view2');
  /** Number of views per page in the TableManageViewModal */
  const manageViewsRowsPerPage = 10;
  /** Current page number in the TableManageViewModal */
  const [manageViewsCurrentPageNumber, setManageViewsCurrentPageNumber] = useState(1);
  /** Current filters in the TableManageViewModal. Can hold 'searchTerm' and 'showPublic' */
  const [manageViewsCurrentFilters, setManageViewsCurrentFilters] = useState({
    searchTerm: '',
    showPublic: true,
  });
  /** Flag needed to open and close the TableManageViewModal */
  const [manageViewsModalOpen, setManageViewsModalOpen] = useState(false);
  /** Collection of filtered views needed for the pagination in the TableManageViewModal */
  const [manageViewsFilteredViews, setManageViewsFilteredViews] = useState(viewsStorage);
  /** Collection of views on the current page in the TableManageViewModal */
  const [manageViewsCurrentPageItems, setManageViewsCurrentPageItems] = useState(
    viewsStorage.slice(0, manageViewsRowsPerPage)
  );

  // This is the state of the current table.
  const [currentTableState, setCurrentTableState] = useState(
    assign({}, baseState, viewsStorage.find((view) => view.id === defaultViewId)?.props)
  );

  // The seletable items to be presented by the ViewDropDown.
  const selectableViews = useMemo(
    () => viewsStorage.map(({ id, title }) => ({ id, text: title })),
    [viewsStorage]
  );

  // A helper method used to extract the relevat properties from the view and column
  // props. For our example story this is what we store in a saved view.
  const extractCurrentUserView = useCallback(
    ({ view, columns }) => ({
      props: {
        columns,
        view: {
          filters: view.filters,
          table: {
            ordering: view.table.ordering,
            sort: view.table.sort || {},
          },
          toolbar: {
            activeBar: view.toolbar.activeBar,
            search: {
              ...view.toolbar.search,
              defaultValue: currentTableState.view.toolbar?.search?.defaultValue || '',
            },
          },
        },
      },
    }),
    [currentTableState]
  );

  // This effect is needed to determine if the current view has been changed
  // so that this can be reflected in the TableViewDropdown.
  useEffect(() => {
    const currentUserView = extractCurrentUserView(currentTableState);
    const compareView = selectedView || extractCurrentUserView(baseState);
    setSelectedViewEdited(!isEqual(currentUserView.props, compareView.props));
  }, [baseState, currentTableState, extractCurrentUserView, selectedView]);

  /**
   * The TableManageViewsModal is an external component that can be placed outside
   * the table. It is highly customizable and is used to list existing views and
   * provide the used the option to delete and edit the view's metadata. See the
   * TableManageViewsModal story for a more detailed documentation.
   */
  const renderManageViewsModal = () => {
    const showPage = (pageNumber, views) => {
      const rowUpperLimit = pageNumber * manageViewsRowsPerPage;
      const currentItemsOnPage = views.slice(rowUpperLimit - manageViewsRowsPerPage, rowUpperLimit);
      setManageViewsCurrentPageNumber(pageNumber);
      setManageViewsCurrentPageItems(currentItemsOnPage);
    };

    const applyFiltering = ({ searchTerm, showPublic }) => {
      const views = viewsStorage
        .filter(
          (view) =>
            searchTerm === '' || view.title.toLowerCase().search(searchTerm.toLowerCase()) !== -1
        )
        .filter((view) => (showPublic ? view : !view.isPublic));

      setManageViewsFilteredViews(views);
      showPage(1, views);
    };

    const onDelete = (viewId) => {
      if (viewId === selectedView?.id) {
        setSelectedViewEdited(false);
        setSelectedView(undefined);
        setCurrentTableState(baseState);
      }

      const deleteIndex = viewsStorage.findIndex((view) => view.id === viewId);
      setViewsStorage((existingViews) => {
        const modifiedViews = [...existingViews];
        modifiedViews.splice(deleteIndex, 1);
        setManageViewsFilteredViews(modifiedViews);
        showPage(1, modifiedViews);
        return modifiedViews;
      });
    };

    return (
      <TableManageViewsModal
        actions={{
          onDisplayPublicChange: (showPublic) => {
            const newFilters = {
              ...manageViewsCurrentFilters,
              showPublic,
            };
            setManageViewsCurrentFilters(newFilters);
            applyFiltering(newFilters);
          },
          onSearchChange: (searchTerm = '') => {
            const newFilters = {
              ...manageViewsCurrentFilters,
              searchTerm,
            };
            setManageViewsCurrentFilters(newFilters);
            applyFiltering(newFilters);
          },
          onEdit: (viewId) => {
            setManageViewsModalOpen(false);
            const viewToEdit = viewsStorage.find((view) => view.id === viewId);
            setSelectedView(viewToEdit);
            setViewToSave(viewToEdit);
          },
          onDelete,
          onClearError: action('onClearManageViewsModalError'),
          onClose: () => setManageViewsModalOpen(false),
        }}
        defaultViewId={defaultViewId}
        error={select('error', [undefined, 'My error msg'], undefined)}
        isLoading={boolean('isLoading', false)}
        open={manageViewsModalOpen}
        views={manageViewsCurrentPageItems}
        pagination={{
          page: manageViewsCurrentPageNumber,
          onPage: (pageNumber) => showPage(pageNumber, manageViewsFilteredViews),
          maxPage: Math.ceil(manageViewsFilteredViews.length / manageViewsRowsPerPage),
          pageOfPagesText: (pageNumber) => `Page ${pageNumber}`,
        }}
      />
    );
  };

  /**
   * The TableViewDropdown is an external component that needs to be passed in
   * via the customToolbarContent and positioned according to the applications needs.
   * Most of the functionality in the TableViewDropdown can be overwritten. See the
   * TableViewDropdown story for a more detailed documentation.
   */
  const renderViewDropdown = () => {
    return (
      <TableViewDropdown
        style={{ order: '-1', width: '300px' }}
        selectedViewId={selectedView?.id}
        selectedViewEdited={selectedViewEdited}
        views={selectableViews}
        actions={{
          onSaveAsNewView: () => {
            setViewToSave({
              id: undefined,
              ...extractCurrentUserView(currentTableState),
            });
          },
          onManageViews: () => {
            setManageViewsModalOpen(true);
            setManageViewsCurrentPageItems(viewsStorage.slice(0, manageViewsRowsPerPage));
          },
          onChangeView: ({ id }) => {
            const selectedView = viewsStorage.find((view) => view.id === id);
            setCurrentTableState(assign({}, baseState, selectedView?.props));
            setSelectedView(selectedView);
            setSelectedViewEdited(false);
          },
          onSaveChanges: () => {
            setViewToSave({
              ...selectedView,
              ...extractCurrentUserView(currentTableState),
            });
          },
        }}
      />
    );
  };

  /**
   * The TableSaveViewModal is a an external component that can be placed
   * outside the table. Is is used both for saving new views and for
   * updating existing ones. See the TableSaveViewModal story for a more
   * detailed documentation.
   */
  const renderSaveViewModal = () => {
    const saveView = (viewMetaData) => {
      setViewsStorage((existingViews) => {
        const modifiedStorage = [];
        const saveNew = viewToSave.id === undefined;
        const { isDefault, ...metaDataToSave } = viewMetaData;
        const generatedId = new Date().getTime().toString();

        if (saveNew) {
          const newViewToStore = {
            ...viewToSave,
            ...metaDataToSave,
            id: generatedId,
            isDeleteable: true,
            isEditable: true,
          };
          modifiedStorage.push(...existingViews, newViewToStore);
          setSelectedView(newViewToStore);
        } else {
          const indexToUpdate = existingViews.findIndex((view) => view.id === viewToSave.id);
          const viewsCopy = [...existingViews];
          const modifiedViewToStore = {
            ...viewToSave,
            ...metaDataToSave,
          };
          viewsCopy[indexToUpdate] = modifiedViewToStore;
          setSelectedView(modifiedViewToStore);
          modifiedStorage.push(...viewsCopy);
        }

        if (isDefault) {
          setDefaultViewId(saveNew ? generatedId : viewToSave.id);
        }

        setSelectedViewEdited(false);
        return modifiedStorage;
      });
      setViewToSave(undefined);
    };

    // Simple description example that can be replaced by any string or node.
    // See the TableSaveViewModal story for more examples.
    const getDescription = ({ table, filters, toolbar }) =>
      `Columns: ${table.ordering.filter((col) => !col.isHidden).length},
        Filters: ${filters?.length || 0},
        Search: ${toolbar?.search?.defaultValue}`;

    return (
      viewToSave && (
        <TableSaveViewModal
          actions={{
            onSave: saveView,
            onClose: () => {
              setViewToSave(undefined);
            },
            onClearError: action('onClearError'),
            onChange: action('onChange'),
          }}
          sendingData={boolean('sendingData', false)}
          error={select('error', [undefined, 'My error msg'], undefined)}
          open
          titleInputInvalid={boolean('titleInputInvalid', false)}
          titleInputInvalidText={text('titleInputInvalidText', undefined)}
          viewDescription={getDescription(viewToSave.props.view)}
          initialFormValues={{
            title: viewToSave.title,
            isPublic: viewToSave.isPublic,
            isDefault: viewToSave.id === defaultViewId,
          }}
          i18n={{
            modalTitle: viewToSave.id ? 'Update view' : 'Save new view',
          }}
        />
      )
    );
  };

  return (
    <FullWidthWrapper>
      {renderManageViewsModal()}
      {renderSaveViewModal()}
      <Table
        key={`table-story-${selectedView?.id}`}
        id="table"
        {...baseState}
        columns={currentTableState.columns}
        view={{
          ...currentTableState.view,
          // The TableViewDropdown should be inserted as customToolbarContent
          toolbar: {
            ...currentTableState.view.toolbar,
            customToolbarContent: renderViewDropdown(),
          },
        }}
        secondaryTitle="Table with user view management"
        actions={{
<<<<<<< HEAD
          ...actions,
          onUserViewModified,
        }}
        isSortable
        lightweight={boolean('lightweight', false)}
        options={{
          ...defaultState.options,
          hasResize: true,
          hasFilter: select('hasFilter', ['onKeyPress', 'onEnterAndBlur'], 'onKeyPress'),
          wrapCellText: select('wrapCellText', selectTextWrapping, 'always'),
          // Enables the behaviour in StatefulTable and Table required
          // to fully implement Create and Save Views
          hasUserViewManagement: true,
        }}
      />
    </FullWidthWrapper>
  );
};

StatefulExampleWithCreateSaveViews.story = {
  name: 'Stateful Example with Create & Save Views',
  decorators: [createElement],
  parameters: {
    info: {
      text: `
      This story shows a complete implementation of user configurable View Management.
      The story's source code is too complex to successfully be shown here, please view
      the actual source code.
      `,
      propTables: [Table],
      propTablesExclude: [StatefulTable],
    },
  },
};

export const TableExampleWithCreateSaveViews = () => {
  // The initial default state for this story is one with no active filters
  // and no default search value etc, i.e. a view all scenario.
  const baseState = {
    ...initialState,
    columns: initialState.columns.map((col) => ({
      ...col,
      width: '150px',
    })),
    view: {
      ...initialState.view,
      filters: [],
      toolbar: {
        activeBar: 'filter',
        search: { defaultValue: '' },
      },
    },
  };

  // Create some mockdata to represent previously saved views.
  // The props can be any subset of the view and columns prop that
  // you need in order to successfully save and load your views.
  const viewExample = {
    description: 'Columns: 7, Filters: 0, Search: pinoc',
    id: 'view1',
    isPublic: true,
    isDeleteable: true,
    isEditable: true,
    title: 'My view 1',
    props: {
      view: {
        filters: [],
        table: {
          ordering: baseState.view.table.ordering,
          sort: {},
        },
        toolbar: {
          activeBar: 'column',
          search: { defaultValue: 'pinoc' },
        },
      },
      columns: baseState.columns,
    },
  };
  const viewExample2 = {
    description: 'Columns: 7, Filters: 1, Search:',
    id: 'view2',
    isPublic: false,
    isDeleteable: true,
    isEditable: true,
    title: 'My view 2',
    props: {
      view: {
        filters: [{ columnId: 'string', value: 'helping' }],
        table: {
          ordering: baseState.view.table.ordering,
          sort: {
            columnId: 'select',
            direction: 'DESC',
          },
        },
        toolbar: {
          activeBar: 'filter',
          search: { defaultValue: '' },
        },
      },
      columns: baseState.columns,
    },
  };

  /** The "store" that holds all the existing views */
  const [viewsStorage, setViewsStorage] = useState([viewExample, viewExample2]);
  /** Tracks if the user has modified the view since it was selected */
  const [selectedViewEdited, setSelectedViewEdited] = useState(false);
  /** The props & metadata of the view currently selected */
  const [selectedView, setSelectedView] = useState(viewExample2);
  /** The props & metadata representing the current state needed by SaveViewModal  */
  const [viewToSave, setViewToSave] = useState(undefined);
  /** The id of the view that is currently the default */
  const [defaultViewId, setDefaultViewId] = useState('view2');
  /** Number of views per page in the TableManageViewModal */
  const manageViewsRowsPerPage = 10;
  /** Current page number in the TableManageViewModal */
  const [manageViewsCurrentPageNumber, setManageViewsCurrentPageNumber] = useState(1);
  /** Current filters in the TableManageViewModal. Can hold 'searchTerm' and 'showPublic' */
  const [manageViewsCurrentFilters, setManageViewsCurrentFilters] = useState({
    searchTerm: '',
    showPublic: true,
  });
  /** Flag needed to open and close the TableManageViewModal */
  const [manageViewsModalOpen, setManageViewsModalOpen] = useState(false);
  /** Collection of filtered views needed for the pagination in the TableManageViewModal */
  const [manageViewsFilteredViews, setManageViewsFilteredViews] = useState(viewsStorage);
  /** Collection of views on the current page in the TableManageViewModal */
  const [manageViewsCurrentPageItems, setManageViewsCurrentPageItems] = useState(
    viewsStorage.slice(0, manageViewsRowsPerPage)
  );

  // This is the state of the current table.
  const [currentTableState, setCurrentTableState] = useState(
    assign({}, baseState, viewsStorage.find((view) => view.id === defaultViewId)?.props)
  );

  // The seletable items to be presented by the ViewDropDown.
  const selectableViews = useMemo(
    () => viewsStorage.map(({ id, title }) => ({ id, text: title })),
    [viewsStorage]
  );

  // A helper method used to extract the relevat properties from the view and column
  // props. For our example story this is what we store in a saved view.
  const extractCurrentUserView = useCallback(
    ({ view, columns }) => ({
      props: {
        columns,
        view: {
          filters: view.filters,
          table: {
            ordering: view.table.ordering,
            sort: view.table.sort || {},
          },
          toolbar: {
            activeBar: view.toolbar.activeBar,
            search: {
              ...view.toolbar.search,
              defaultValue: currentTableState.view.toolbar?.search?.defaultValue || '',
            },
          },
        },
      },
    }),
    [currentTableState]
  );

  // This effect is needed to determine if the current view has been changed
  // so that this can be reflected in the TableViewDropdown.
  useEffect(() => {
    const currentUserView = extractCurrentUserView(currentTableState);
    const compareView = selectedView || extractCurrentUserView(baseState);
    setSelectedViewEdited(!isEqual(currentUserView.props, compareView.props));
  }, [baseState, currentTableState, extractCurrentUserView, selectedView]);

  /**
   * The TableManageViewsModal is an external component that can be placed outside
   * the table. It is highly customizable and is used to list existing views and
   * provide the used the option to delete and edit the view's metadata. See the
   * TableManageViewsModal story for a more detailed documentation.
   */
  const renderManageViewsModal = () => {
    const showPage = (pageNumber, views) => {
      const rowUpperLimit = pageNumber * manageViewsRowsPerPage;
      const currentItemsOnPage = views.slice(rowUpperLimit - manageViewsRowsPerPage, rowUpperLimit);
      setManageViewsCurrentPageNumber(pageNumber);
      setManageViewsCurrentPageItems(currentItemsOnPage);
    };

    const applyFiltering = ({ searchTerm, showPublic }) => {
      const views = viewsStorage
        .filter(
          (view) =>
            searchTerm === '' || view.title.toLowerCase().search(searchTerm.toLowerCase()) !== -1
        )
        .filter((view) => (showPublic ? view : !view.isPublic));

      setManageViewsFilteredViews(views);
      showPage(1, views);
    };

    const onDelete = (viewId) => {
      if (viewId === selectedView?.id) {
        setSelectedViewEdited(false);
        setSelectedView(undefined);
        setCurrentTableState(baseState);
      }

      const deleteIndex = viewsStorage.findIndex((view) => view.id === viewId);
      setViewsStorage((existingViews) => {
        const modifiedViews = [...existingViews];
        modifiedViews.splice(deleteIndex, 1);
        setManageViewsFilteredViews(modifiedViews);
        showPage(1, modifiedViews);
        return modifiedViews;
      });
    };

    return (
      <TableManageViewsModal
        actions={{
          onDisplayPublicChange: (showPublic) => {
            const newFilters = {
              ...manageViewsCurrentFilters,
              showPublic,
            };
            setManageViewsCurrentFilters(newFilters);
            applyFiltering(newFilters);
          },
          onSearchChange: (searchTerm = '') => {
            const newFilters = {
              ...manageViewsCurrentFilters,
              searchTerm,
            };
            setManageViewsCurrentFilters(newFilters);
            applyFiltering(newFilters);
          },
          onEdit: (viewId) => {
            setManageViewsModalOpen(false);
            const viewToEdit = viewsStorage.find((view) => view.id === viewId);
            setSelectedView(viewToEdit);
            setViewToSave(viewToEdit);
          },
          onDelete,
          onClearError: action('onClearManageViewsModalError'),
          onClose: () => setManageViewsModalOpen(false),
        }}
        defaultViewId={defaultViewId}
        error={select('error', [undefined, 'My error msg'], undefined)}
        isLoading={boolean('isLoading', false)}
        open={manageViewsModalOpen}
        views={manageViewsCurrentPageItems}
        pagination={{
          page: manageViewsCurrentPageNumber,
          onPage: (pageNumber) => showPage(pageNumber, manageViewsFilteredViews),
          maxPage: Math.ceil(manageViewsFilteredViews.length / manageViewsRowsPerPage),
          pageOfPagesText: (pageNumber) => `Page ${pageNumber}`,
        }}
      />
    );
  };

  /**
   * The TableViewDropdown is an external component that needs to be passed in
   * via the customToolbarContent and positioned according to the applications needs.
   * Most of the functionality in the TableViewDropdown can be overwritten. See the
   * TableViewDropdown story for a more detailed documentation.
   */
  const renderViewDropdown = () => {
    return (
      <TableViewDropdown
        style={{ order: '-1', width: '300px' }}
        selectedViewId={selectedView?.id}
        selectedViewEdited={selectedViewEdited}
        views={selectableViews}
        actions={{
          onSaveAsNewView: () => {
            setViewToSave({
              id: undefined,
              ...extractCurrentUserView(currentTableState),
            });
          },
          onManageViews: () => {
            setManageViewsModalOpen(true);
            setManageViewsCurrentPageItems(viewsStorage.slice(0, manageViewsRowsPerPage));
          },
          onChangeView: ({ id }) => {
            const selectedView = viewsStorage.find((view) => view.id === id);
            setCurrentTableState(assign({}, baseState, selectedView?.props));
            setSelectedView(selectedView);
            setSelectedViewEdited(false);
          },
          onSaveChanges: () => {
            setViewToSave({
              ...selectedView,
              ...extractCurrentUserView(currentTableState),
            });
          },
        }}
      />
    );
  };

  /**
   * The TableSaveViewModal is a an external component that can be placed
   * outside the table. Is is used both for saving new views and for
   * updating existing ones. See the TableSaveViewModal story for a more
   * detailed documentation.
   */
  const renderSaveViewModal = () => {
    const saveView = (viewMetaData) => {
      setViewsStorage((existingViews) => {
        const modifiedStorage = [];
        const saveNew = viewToSave.id === undefined;
        const { isDefault, ...metaDataToSave } = viewMetaData;
        const generatedId = new Date().getTime().toString();

        if (saveNew) {
          const newViewToStore = {
            ...viewToSave,
            ...metaDataToSave,
            id: generatedId,
            isDeleteable: true,
            isEditable: true,
          };
          modifiedStorage.push(...existingViews, newViewToStore);
          setSelectedView(newViewToStore);
        } else {
          const indexToUpdate = existingViews.findIndex((view) => view.id === viewToSave.id);
          const viewsCopy = [...existingViews];
          const modifiedViewToStore = {
            ...viewToSave,
            ...metaDataToSave,
          };
          viewsCopy[indexToUpdate] = modifiedViewToStore;
          setSelectedView(modifiedViewToStore);
          modifiedStorage.push(...viewsCopy);
        }

        if (isDefault) {
          setDefaultViewId(saveNew ? generatedId : viewToSave.id);
        }

        setSelectedViewEdited(false);
        return modifiedStorage;
      });
      setViewToSave(undefined);
    };

    // Simple description example that can be replaced by any string or node.
    // See the TableSaveViewModal story for more examples.
    const getDescription = ({ table, filters, toolbar }) =>
      `Columns: ${table.ordering.filter((col) => !col.isHidden).length},
        Filters: ${filters?.length || 0},
        Search: ${toolbar?.search?.defaultValue}`;

    return (
      viewToSave && (
        <TableSaveViewModal
          actions={{
            onSave: saveView,
            onClose: () => {
              setViewToSave(undefined);
            },
            onClearError: action('onClearError'),
            onChange: action('onChange'),
          }}
          sendingData={boolean('sendingData', false)}
          error={select('error', [undefined, 'My error msg'], undefined)}
          open
          titleInputInvalid={boolean('titleInputInvalid', false)}
          titleInputInvalidText={text('titleInputInvalidText', undefined)}
          viewDescription={getDescription(viewToSave.props.view)}
          initialFormValues={{
            title: viewToSave.title,
            isPublic: viewToSave.isPublic,
            isDefault: viewToSave.id === defaultViewId,
          }}
          i18n={{
            modalTitle: viewToSave.id ? 'Update view' : 'Save new view',
          }}
        />
      )
    );
  };

  return (
    <FullWidthWrapper>
      {renderManageViewsModal()}
      {renderSaveViewModal()}
      <Table
        key={`table-story-${selectedView?.id}`}
        id="table"
        {...baseState}
        columns={currentTableState.columns}
        view={{
          ...currentTableState.view,
          // The TableViewDropdown should be inserted as customToolbarContent
          toolbar: {
            ...currentTableState.view.toolbar,
            customToolbarContent: renderViewDropdown(),
          },
        }}
        secondaryTitle="Table with user view management"
        actions={{
          ...actions,
=======
          ...tableActions,
>>>>>>> 3994c718
          table: {
            ...action.table,
            onColumnResize: (columns) => {
              setCurrentTableState((state) => ({
                ...state,
                columns,
              }));
            },
            // Simplified sorting for this story. It does not update the data of the table
            // and it ignores direction.
            onChangeSort: (sortOnColumnId) => {
              setCurrentTableState((state) => ({
                ...state,
                view: {
                  ...state.view,
                  table: {
                    ...state.view.table,
                    sort: {
                      columnId: sortOnColumnId,
                      direction: 'DESC',
                    },
                  },
                },
              }));
            },
          },
          toolbar: {
            ...tableActions.toolbar,
            onApplySearch: (currentSearchValue) => {
              // Here you can use debounce and call the backend to properly filter
              // your data. For this story we simply update the search defaultValue.
              setCurrentTableState((state) => ({
                ...state,
                view: {
                  ...state.view,
                  toolbar: {
                    ...state.view.toolbar,
                    search: { defaultValue: currentSearchValue },
                  },
                },
              }));
            },
            onApplyFilter: (filters) => {
              // Simplified filtering for this story. It does not update the data of
              // the table only the actual filters.
              setCurrentTableState((state) => ({
                ...state,
                view: {
                  ...state.view,
                  filters: Object.entries(filters)
                    .filter(([, value]) => value !== '')
                    .map(([key, value]) => ({
                      columnId: key,
                      value,
                    })),
                },
              }));
            },
<<<<<<< HEAD
          },
        }}
        isSortable
        lightweight={boolean('lightweight', false)}
        options={{
          ...baseState.options,
          hasResize: true,
          hasFilter: select('hasFilter', ['onKeyPress', 'onEnterAndBlur'], 'onKeyPress'),
          wrapCellText: select('wrapCellText', selectTextWrapping, 'always'),
          // Enables the behaviour in Table required
          // to fully implement Create and Save Views
          hasUserViewManagement: true,
        }}
      />
    </FullWidthWrapper>
  );
};

TableExampleWithCreateSaveViews.story = {
  name: 'Table Example with Create & Save Views',
  decorators: [createElement],
  parameters: {
    info: {
      text: `
      This story shows a partial implementation of how to add user View Management,
      but the implemented examples should be enough to give you an idea on how to use it
      together with your own state manager. We examplify by providing shallow implementations
      for onChangeSort, onApplySearch and onApplyFilter. The story is using a simple state
      object currentTableState and the data objects in the callbacks are just appended to that
      state using the same ref, but in a real situation the state management would be more complex.
      The story's source code is too complex to successfully be shown here, please view
      the actual source code.
      `,
      propTables: [Table],
      propTablesExclude: [StatefulTable],
    },
  },
};

export const StatefulExampleWithPreSetMultiselectFiltering = () => (
  <FullWidthWrapper>
    <StatefulTable
      id="table"
      {...initialState}
      columns={initialState.columns.map((column) => {
        if (column.filter) {
          return {
            ...column,
            filter: {
              ...column.filter,
              isMultiselect: !!column.filter?.options,
            },
          };
        }
        return column;
      })}
      view={{
        ...initialState.view,
        pagination: {
          ...initialState.view.pagination,
          maxPages: 5,
        },
        toolbar: {
          activeBar: 'filter',
        },
      }}
      secondaryTitle={text('Secondary Title', `Row count: ${initialState.data.length}`)}
      actions={actions}
      isSortable
      lightweight={boolean('lightweight', false)}
      options={{
        ...initialState.options,
        hasFilter: select('hasFilter', ['onKeyPress', 'onEnterAndBlur'], 'onKeyPress'),
        wrapCellText: select('wrapCellText', selectTextWrapping, 'always'),
        hasSingleRowEdit: true,
      }}
    />
  </FullWidthWrapper>
);

StatefulExampleWithPreSetMultiselectFiltering.story = {
  name: 'Stateful Example with pre-set multiselect filtering',

  parameters: {
    info: {
      text: `This table has a multiselect filter. To support multiselect filtering, make sure to pass isMultiselect: true to the filter prop on the table.`,
      propTables: [Table],
      propTablesExclude: [StatefulTable],
    },
  },
};

export const StatefulExampleWithMultiselectFiltering = () => (
  <FullWidthWrapper>
    <StatefulTable
      id="table"
      {...initialState}
      columns={initialState.columns.map((column) => {
        if (column.filter) {
          return {
            ...column,
            filter: {
              ...column.filter,
              isMultiselect: !!column.filter?.options,
            },
          };
        }
        return column;
      })}
      view={{
        ...initialState.view,
        pagination: {
          ...initialState.view.pagination,
          maxPages: 5,
        },
        toolbar: {
          activeBar: 'filter',
        },
        filters: [],
      }}
      secondaryTitle={text('Secondary Title', `Row count: ${initialState.data.length}`)}
      actions={actions}
      isSortable
      lightweight={boolean('lightweight', false)}
      options={{
        ...initialState.options,
        hasFilter: select('hasFilter', ['onKeyPress', 'onEnterAndBlur'], 'onKeyPress'),
        wrapCellText: select('wrapCellText', selectTextWrapping, 'always'),
        hasSingleRowEdit: true,
      }}
    />
  </FullWidthWrapper>
);

StatefulExampleWithMultiselectFiltering.story = {
  name: 'Stateful Example with multiselect filtering',

  parameters: {
    info: {
      text: `This table has a multiselect filter. To support multiselect filtering, make sure to pass isMultiselect: true to the filter prop on the table.`,
      propTables: [Table],
      propTablesExclude: [StatefulTable],
    },
  },
};

export const StatefulExampleWithRowNestingAndFixedColumns = () => (
  <StatefulTableWithNestedRowItems />
);

StatefulExampleWithRowNestingAndFixedColumns.story = {
  name: 'Stateful Example with row nesting and fixed columns',

  parameters: {
    info: {
      text: `

      This stateful table has nested rows.  To setup your table this way you must pass a children prop along with each of your data rows.

      <br />

      ~~~js
      data=[
        {
          id: 'rowid',
          values: {
            col1: 'value1
          },
          children: [
            {
              id: 'child-rowid,
              values: {
                col1: 'nested-value1'
              }
            }
          ]
        }
      ]
      ~~~

      <br />

      You must also set hasRowNesting to true in your table options

      <br />

      ~~~js
        options={
          hasRowNesting: true
        }
      ~~~

      <br />

      `,
      propTables: [Table],
      propTablesExclude: [StatefulTable],
    },
  },
};

export const StatefulExampleWithSingleNestedHierarchy = () => {
  const tableData = initialState.data.map((i, idx) => ({
    ...i,
    children: [getNewRow(idx, 'A', true), getNewRow(idx, 'B', true)],
  }));
  return (
    <div>
      <StatefulTable
        id="table"
        {...initialState}
        secondaryTitle={text('Secondary Title', `Row count: ${initialState.data.length}`)}
        columns={tableColumns}
        data={tableData}
        options={{
          ...initialState.options,
          hasRowNesting: {
            hasSingleNestedHierarchy: true,
=======
>>>>>>> 3994c718
          },
        }}
        isSortable
        lightweight={boolean('lightweight', false)}
        options={{
          ...baseState.options,
          hasResize: true,
          hasFilter: select('hasFilter', ['onKeyPress', 'onEnterAndBlur'], 'onKeyPress'),
          wrapCellText: select('wrapCellText', selectTextWrapping, 'always'),
          // Enables the behaviour in Table required
          // to fully implement Create and Save Views
          hasUserViewManagement: true,
        }}
      />
    </FullWidthWrapper>
  );
};

TableExampleWithCreateSaveViews.story = {
  name: 'Table Example with Create & Save Views',
  decorators: [createElement],
  parameters: {
    info: {
      text: `
      This story shows a partial implementation of how to add user View Management,
      but the implemented examples should be enough to give you an idea on how to use it
      together with your own state manager. We examplify by providing shallow implementations
      for onChangeSort, onApplySearch and onApplyFilter. The story is using a simple state
      object currentTableState and the data objects in the callbacks are just appended to that
      state using the same ref, but in a real situation the state management would be more complex.
      The story's source code is too complex to successfully be shown here, please view
      the actual source code.
      `,
      propTables: [Table],
      propTablesExclude: [StatefulTable],
    },
  },
};

export const BasicTableWithFullRowEditExample = () => {
  const [showRowEditBar, setShowRowEditBar] = useState(false);
  const startingData = tableData.map((i) => ({
    ...i,
    rowActions: [
      {
        id: 'edit',
        renderIcon: Edit,
        iconDescription: 'Edit',
        labelText: 'Edit',
        isOverflow: true,
        isEdit: true,
      },
    ],
  }));
  const [currentData, setCurrentData] = useState(startingData);
  const [rowEditedData, setRowEditedData] = useState([]);
  const [previousData, setPreviousData] = useState([]);
  const [showToast, setShowToast] = useState(false);
  const [rowActionsState, setRowActionsState] = useState([]);

  const onDataChange = (e, columnId, rowId) => {
    const newValue = e.currentTarget ? e.currentTarget.value : e;
    rowEditedData.find((row) => row.id === rowId).values[columnId] = newValue;
  };

  const onShowMultiRowEdit = () => {
    setRowEditedData(cloneDeep(currentData));
    setShowRowEditBar(true);
    setShowToast(false);
  };
  const onCancelRowEdit = () => {
    setRowEditedData([]);
    setShowRowEditBar(false);
    setRowActionsState([]);
  };
  const onSaveRowEdit = () => {
    setShowToast(true);
    setPreviousData(currentData);
    setCurrentData(rowEditedData);
    setRowEditedData([]);
    setShowRowEditBar(false);
    setRowActionsState([]);
  };
  const onUndoRowEdit = () => {
    setCurrentData(previousData);
    setPreviousData([]);
    setShowToast(false);
  };

  const onApplyRowAction = (action, rowId) => {
    if (action === 'edit') {
      setRowEditedData(cloneDeep(currentData));
      setRowActionsState([...rowActionsState, { rowId, isEditMode: true }]);
    }
  };

  // The app should handle i18n and button enable state, e.g. that the save button
  // is disabled when the input controls are pristine.
  const saveCancelButtons = (
    <React.Fragment>
      <Button
        key="cancel"
        style={{ marginRight: spacing03 }}
        size="small"
        kind="tertiary"
        onClick={onCancelRowEdit}
      >
        Cancel
      </Button>
      <Button key="save" size="small" onClick={onSaveRowEdit}>
        Save
      </Button>
    </React.Fragment>
  );

  // This is a simplified example.
  // The app should handle input validation and types like dates, select etc
  const editDataFunction = ({ value, columnId, rowId }) => {
    const id = `${columnId}-${rowId}`;
    return React.isValidElement(value) ? (
      value
    ) : typeof value === 'boolean' ? (
      <Checkbox
        defaultChecked={value}
        id={id}
        labelText=""
        hideLabel
        onChange={(e) => onDataChange(e, columnId, rowId)}
      />
    ) : (
      <TextInput
        id={id}
        onChange={(e) => onDataChange(e, columnId, rowId)}
        type="text"
        light
        defaultValue={value}
        labelText=""
        hideLabel
      />
    );
  };

  const myToast = (
    <ToastNotification
      style={{ position: 'absolute', zIndex: '1' }}
      hideCloseButton={false}
      kind="success"
      notificationType="inline"
      role="alert"
      subtitle={
        <div style={{ display: 'flex', alignItems: 'center' }}>
          <span>Changed your mind?</span>
          <Button
            style={{ color: 'white', marginLeft: '12px' }}
            kind="ghost"
            onClick={onUndoRowEdit}
            size="small"
            type="button"
          >
            Undo edits
          </Button>
        </div>
      }
      timeout={5000}
      title="Your changes have been saved."
    />
  );

  return (
    <div>
      {showToast ? myToast : null}
      <Table
        id="table"
        secondaryTitle="My editable table"
        view={{
          toolbar: {
            activeBar: showRowEditBar ? 'rowEdit' : undefined,
            rowEditBarButtons: saveCancelButtons,
          },
          table: {
            rowActions: rowActionsState,
            singleRowEditButtons: saveCancelButtons,
          },
        }}
        data={currentData}
        actions={{
          table: { onApplyRowAction },
          toolbar: { onShowRowEdit: onShowMultiRowEdit },
        }}
        options={{
          hasRowEdit: boolean('hasRowEdit', true),
          hasSingleRowEdit: boolean('hasSingleRowEdit', true),
          hasRowActions: true,
          hasPagination: true,
        }}
        columns={tableColumns.map((i) => ({ ...i, editDataFunction }))}
      />
    </div>
  );
};

BasicTableWithFullRowEditExample.story = {
  name: 'Basic table with full rowEdit example',
  decorators: [createElement],
  parameters: {
    info: {
      text: `

      This table has editable rows. It is wrapped in a component that handles the state of the table data and
      the active bar to serve as a simple example of how to use the 'hasRowEdit' and the 'hasSingleRowEdit'
      functionality with your own data store.

      When the 'hasRowEdit' is true an edit icon will be shown in the
      table toolbar. Clicking the edit icon should enable row edit for all rows, but it requires the
      columns to have an 'editDataFunction' prop defined. For StatefulTable this is handled automatically, for normal tables it
      should be handled manually as shown in this story.

      The 'hasSingleRowEdit' must be combined with a row action that has the "isEdit" property set to true.
      Clicking that row action shoulf turn that specific row editable, and it also requires the columns to have
      provided a 'editDataFunction'. For StatefulTable the row action state is automatically updated with
      isEditMode:true but for normal tables it should be handled manually as shown in this story.


      ~~~js

      view = {
        toolbar: {
          activeBar: // conditionally set to 'rowEdit' using onShowRowEdit action
          rowEditBarButtons: // JSX to show save and cancel buttons in the rowEdit bar
        }
      }

      actions = {
        table: { onApplyRowAction: (action, rowId) => {
          // Handle action === 'edit' to enable the rows edit mode
        } },
        toolbar: { onShowRowEdit: (action, rowId) => {
          // Update your state to enable full table edit mode
        } },
      }

      options = { hasRowEdit: true, hasSingleRowEdit: true }

      columns={columns.map(i => ({
        ...i,
        editDataFunction: () => {
          // Your edit data function here..
        },
      }))}

      The editDataFunction is called with this payload
      {
         value: PropTypes.any (current cell value),
         columnId: PropTypes.string,
         rowId: PropTypes.string,
         row: the full data for this rowPropTypes.object like this {col: value, col2: value}
      }
      ~~~

      `,
      propTables: [Table],
      propTablesExclude: [StatefulTable],
    },
  },
};

<<<<<<< HEAD
export const BasicDumbTable = () => (
  <Table
    id="table"
    columns={tableColumns}
    data={tableData}
    actions={actions}
    options={{
      hasSearch: boolean('hasSearch', false),
      hasFilter: boolean('hasFilter', false),
      hasPagination: boolean('hasPagination', false),
      hasRowEdit: boolean('hasRowEdit', false),
    }}
  />
);

BasicDumbTable.story = {
  name: 'basic `dumb` table',

  parameters: {
    info: {
      text: `

      For basic table support, you can render the functional <Table/> component with only the columns and data props.  This table does not have any state management built in.  If you want that, use the <StatefulTable/> component or you will need to implement your own listeners and state management.  You can reuse our tableReducer and tableActions with the useReducer hook to update state.

      <br />

      To enable simple search on a table, simply set the prop options.hasSearch=true.  We wouldn't recommend enabling column filters on a table and simple search for UX reasons, but it is supported.

      <br />

      Warning: Searching, filtering, and sorting is only enabled for strings, numbers, and booleans.

      <br />

      ~~~js
      import { tableReducer, tableActions } from 'carbon-addons-iot-react';

      const [state, dispatch] = useReducer(tableReducer, { data: initialData, view: initialState });

      const actions = {
        table: {
          onChangeSort: column => {
            dispatch(tableActions.tableColumnSort(column));
          },
        }
      }

      <Table
        {...state}
        ...
      ~~~

      <br />
      `,
    },
  },
};

export const Minitable = () => (
  <StatefulTable
    id="table"
    secondaryTitle={text('Secondary Title', `Row count: ${initialState.data.length}`)}
    style={{ maxWidth: '300px' }}
    columns={tableColumns.slice(0, 2)}
    data={tableData}
    actions={actions}
    options={{
      hasSearch: true,
      hasPagination: true,
      hasRowSelection: 'single',
    }}
  />
);

Minitable.story = {
  name: 'minitable',

  parameters: {
    info: {
      text: `The table will automatically adjust to narrow mode if you set a style or class that makes max-width smaller than 600 pixels (which is the width needed to render the full pagination controls) `,
    },
  },
};

export const WithPreFilledSearch = () => {
  const [defaultValue, setDefaultValue] = useState('toyota');
  const sampleDefaultValues = ['whiteboard', 'scott', 'helping'];
  return (
    <>
      <p>
        Click the button below to demonstrate updating the pre-filled search (defaultValue) via
        state/props
      </p>
      <Button
        onClick={() => {
          setDefaultValue(
            sampleDefaultValues[sampleDefaultValues.indexOf(defaultValue) + 1] ||
              sampleDefaultValues[0]
          );
        }}
        style={{ marginBottom: '1rem' }}
      >
        Update defaultValue prop to new value
      </Button>
      <Button
        onClick={() => {
          setDefaultValue('');
        }}
        style={{ marginBottom: '1rem', marginLeft: '1rem' }}
      >
        Reset defaultValue prop to empty string
      </Button>
      <StatefulTable
        id="table"
        secondaryTitle={text('Secondary Title', `Row count: ${initialState.data.length}`)}
        style={{ maxWidth: '300px' }}
        columns={tableColumns.slice(0, 2)}
        data={tableData}
        actions={actions}
        options={{
          hasSearch: true,
          hasPagination: true,
          hasRowSelection: 'single',
        }}
        view={{
          toolbar: {
            search: {
              defaultValue,
            },
          },
        }}
        i18n={{
          emptyButtonLabelWithFilters: text('i18n.emptyButtonLabel', '__Clear all filters__'),
        }}
      />
    </>
  );
};

WithPreFilledSearch.story = {
  name: 'with pre-filled search',
  decorators: [createElement],
  parameters: {
    info: {
      text: `The table will pre-fill a search value, expand the search input and trigger a search`,
    },
  },
};

export const WithMultiSelectAndBatchActions = () => {
=======
export const RowSelectionAndBatchActions = withReadme(README, () => {
>>>>>>> 3994c718
  const selectedTableType = select('Type of Table', ['Table', 'StatefulTable'], 'StatefulTable');
  const MyTable = selectedTableType === 'StatefulTable' ? StatefulTable : Table;
  const hasRowSelection = select('hasRowSelection', ['single', 'multi'], 'multi');
  const selectedIds =
    hasRowSelection === 'multi'
      ? array('selectedIds', ['row-3', 'row-4', 'row-6', 'row-7'])
      : array('selectedIds', ['row-3']);
  return (
    <MyTable
      id="table"
      secondaryTitle={text('Secondary Title', `Row count: ${initialState.data.length}`)}
      columns={tableColumns}
      data={tableData.slice(0, 10)}
      actions={tableActions}
      options={{
        hasFilter: true,
        hasPagination: true,
        hasRowSelection,
      }}
      view={{
        filters: [],
        toolbar: {
          batchActions: [
            {
              id: 'delete',
              labelText: 'Delete',
              renderIcon: TrashCan16,
              iconDescription: 'Delete Item',
            },
          ],
        },
        table: {
          ordering: defaultOrdering,
          isSelectAllSelected: select('isSelectAllSelected', [undefined, true, false], undefined),
          isSelectAllIndeterminate: select(
            'isSelectAllIndeterminate',
            [undefined, true, false],
            undefined
          ),
          selectedIds,
        },
      }}
    />
  );
};

<<<<<<< HEAD
WithMultiSelectAndBatchActions.story = {
  name: 'with multi select and batch actions',
};

export const WithSingleSelect = () => (
  <Table
    id="table"
    columns={tableColumns}
    data={tableData}
    actions={actions}
    options={{ hasRowSelection: 'single' }}
    view={{ table: { selectedIds: ['row-3'] } }}
  />
);

WithSingleSelect.story = {
  name: 'with single select',
=======
RowSelectionAndBatchActions.story = {
  name: 'row selection: single or multi-select w/ batch actions',
>>>>>>> 3994c718
};

export const WithSingleSelectAndNestedTableRows = () => (
  <Table
    id="table"
    columns={tableColumns}
    data={tableData.map((i, idx) => ({
      ...i,
      children:
        idx === 3
          ? [getNewRow(idx, 'A'), getNewRow(idx, 'B')]
          : idx === 7
          ? [
              getNewRow(idx, 'A'),
              {
                ...getNewRow(idx, 'B'),
                children: [getNewRow(idx, 'B-1'), getNewRow(idx, 'B-2')],
              },
              getNewRow(idx, 'C'),
              {
                ...getNewRow(idx, 'D'),
                children: [getNewRow(idx, 'D-1'), getNewRow(idx, 'D-2'), getNewRow(idx, 'D-3')],
              },
            ]
          : undefined,
    }))}
    options={{
      hasPagination: true,
      hasRowSelection: 'single',
      hasRowExpansion: true,
      hasRowNesting: true,
    }}
    actions={tableActions}
    view={{
      table: {
        expandedIds: ['row-3', 'row-7', 'row-7_B'],
        selectedIds: ['row-3_A'],
      },
    }}
  />
);

WithSingleSelectAndNestedTableRows.story = {
  name: 'row selection: single with nested table rows',
};

export const WithRowExpansionAndOnRowClickExpands = () => (
  <Table
    id="table"
    columns={tableColumns}
    data={tableData}
    actions={tableActions}
    options={{
      hasRowExpansion: true,
      shouldExpandOnRowClick: true,
    }}
    view={{
      filters: [],
      table: {
        ordering: defaultOrdering,
        expandedRows: [
          {
            rowId: 'row-2',
            content: <RowExpansionContent rowId="row-2" />,
          },
          {
            rowId: 'row-5',
            content: <RowExpansionContent rowId="row-5" />,
          },
        ],
      },
    }}
  />
);

WithRowExpansionAndOnRowClickExpands.story = {
  name: 'row expansion: on row click expands',
};

export const WithRowExpansionAndActions = () => (
  <Table
    id="table"
    columns={tableColumns}
    data={tableData.map((i, idx) => ({
      ...i,
      rowActions:
        idx % 4 === 0 // every 4th row shouldn't have any actions
          ? []
          : [
              {
                id: 'drilldown',
                renderIcon: Arrow,
                iconDescription: 'See more',
                labelText: 'See more',
              },
              {
                id: 'add',
                renderIcon: Add,
                iconDescription: 'Add',
                labelText: 'Add',
                isOverflow: true,
                hasDivider: true,
              },
              {
                id: 'delete',
                renderIcon: TrashCan16,
                iconDescription: 'Delete',
                labelText: 'Delete',
                isOverflow: true,
                isDelete: true,
              },
            ].filter((i) => i),
    }))}
    actions={tableActions}
    options={{
      hasRowExpansion: true,
      hasRowActions: true,
    }}
    view={{
      filters: [],
      table: {
        ordering: defaultOrdering,
        expandedRows: [
          {
            rowId: 'row-2',
            content: <RowExpansionContent rowId="row-2" />,
          },
          {
            rowId: 'row-5',
            content: <RowExpansionContent rowId="row-5" />,
          },
        ],
        rowActions: [
          {
            rowId: 'row-1',
            isRunning: true,
          },
          {
            rowId: 'row-3',
            error: {
              title: 'Import failed',
              message: 'Contact your administrator',
            },
          },
        ],
      },
    }}
  />
);

WithRowExpansionAndActions.story = {
  name: 'row expansion: with actions',

  parameters: {
    info: {
      text: `

      To add custom row actions to each row you need to pass a rowActions array along with every row of your data.  The RowActionsPropTypes is defined as:

      <br />

      ~~~js
      RowActionPropTypes = PropTypes.arrayOf(
        PropTypes.shape({
          /** Unique id of the action */
          id: PropTypes.string.isRequired,
          /** icon ultimately gets passed through all the way to <Button>, which has this same copied proptype definition for icon */
          icon: PropTypes.oneOfType([
            PropTypes.shape({
              width: PropTypes.string,
              height: PropTypes.string,
              viewBox: PropTypes.string.isRequired,
              svgData: PropTypes.object.isRequired,
            }),
            PropTypes.string,
            PropTypes.node,
          ]),
          disabled: PropTypes.bool,
          labelText: PropTypes.string,
          /** Action should go into the overflow menu, not be rendered inline in the row */
          isOverflow: PropTypes.bool,
        })
      );

      data.map(row=>{id: row.id, values: {id: row.id}, rowActions=[{id: delete, icon: 'icon--delete', labelText: 'Delete'}]})
      ~~~

      <br />

      You also need to set the options prop on the table to get the rowActions to render.

      <br />

      ~~~js
      options = {
        hasRowActions: true
      }
      ~~~

      <br />

      To listen to the row actions and trigger an event you should pass a function to the actions prop:

      <br />

      ~~~js
      actions={
        table: {
          onApplyRowAction: myCustomListener
        }
      }
      ~~~

      <br />

      The onApplyRowAction is called with the actionid, and then the rowid that was clicked.  If you return a promise, the table will assume this is an asynchronous action and will show an In Progress indicator until you resolve or reject the promise.

      <br />

      ~~~js
        const myCustomListener = (actionid, rowid)=> {
          if (actionid === 'myexpectedaction') {
            console.log(\`perform action on row: \${rowid}\`)
          }
        }
      ~~~

      <br />

      `,
    },
  },
};

export const WithSorting = () => (
  <Table
    columns={tableColumns.map((i, idx) => ({
      ...i,
      isSortable: idx !== 1,
      align: i.id === 'number' ? 'end' : i.id === 'string' ? 'center' : 'start',
    }))}
    data={getSortedData(tableData, 'string', 'ASC')}
    actions={tableActions}
    options={{
      hasFilter: false,
      hasPagination: true,
      hasRowSelection: 'multi',
      hasAggregations: true,
    }}
    view={{
      filters: [],
      aggregations: {
        label: 'Total',
        columns: [
          {
            id: 'number',
            align: 'end',
            isSortable: true,
          },
        ],
      },
      table: {
        ordering: defaultOrdering,
        sort: {
          columnId: 'string',
          direction: 'ASC',
        },
      },
    }}
  />
);

WithSorting.story = {
  name: 'sorting: single column',
};

<<<<<<< HEAD
export const WithCustomCellRenderer = () => {
  const renderDataFunction = ({ value }) => <div style={{ color: 'red' }}>{value}</div>;
=======
export const WithMultiSorting = withReadme(README, () => {
  const sortedData = tableData.slice(0, 10).sort(
    firstBy((row) => row.values.select).thenBy((row) => {
      return row.values.string;
    })
  );

>>>>>>> 3994c718
  return (
    <Table
      columns={tableColumns.map((i, idx) => ({
        ...i,
        isSortable: idx !== 1,
        align: i.id === 'number' ? 'end' : i.id === 'string' ? 'center' : 'start',
      }))}
      data={sortedData}
      actions={tableActions}
      options={{
        hasFilter: false,
        hasPagination: true,
        hasRowSelection: 'multi',
        hasAggregations: true,
        hasMultiSort: true,
      }}
      view={{
        filters: [],
        aggregations: {
          label: 'Total',
          columns: [
            {
              id: 'number',
              align: 'end',
              isSortable: true,
            },
          ],
        },
        table: {
          ordering: defaultOrdering,
          showMultiSortModal: true,
          sort: [
            {
              columnId: 'select',
              direction: 'ASC',
            },
            {
              columnId: 'string',
              direction: 'ASC',
            },
          ],
        },
      }}
    />
  );
};

WithMultiSorting.story = {
  name: 'sorting: multiple columns',
};

<<<<<<< HEAD
export const WithFilters = () => {
  const filteredData = tableData.filter(({ values }) =>
    // return false if a value doesn't match a valid filter
    [
      {
        columnId: 'string',
        value: 'whiteboard',
      },
      {
        columnId: 'select',
        value: 'option-B',
      },
    ].reduce((acc, { columnId, value }) => acc && values[columnId].toString().includes(value), true)
=======
export const WithFilters = withReadme(README, () => {
  text(
    'instructions',
    "By changing the value in a filter to a value that doesn't it exist will show the no results screen"
  );
  const filters = object('filters', [
    {
      columnId: 'string',
      value: 'whiteboard',
    },
    {
      columnId: 'select',
      value: 'option-B',
    },
  ]);

  const filteredData = tableData.filter(({ values }) =>
    // return false if a value doesn't match a valid filter
    filters.reduce(
      (acc, { columnId, value }) => acc && values[columnId].toString().includes(value),
      true
    )
>>>>>>> 3994c718
  );
  return (
    <Table
      id="table"
      columns={tableColumns}
      data={filteredData}
      actions={tableActions}
      options={{
        hasFilter: true,
        hasPagination: true,
        hasRowSelection: 'multi',
      }}
      view={{
        filters,
        pagination: {
          totalItems: filteredData.length,
        },
        toolbar: {
          activeBar: 'filter',
        },
        table: {
          ordering: defaultOrdering,
        },
      }}
    />
  );
};

WithFilters.story = {
  name: 'filtering: simple filters',
};

export const WithAdvancedFilters = () => {
  const operands = {
    IN: (a, b) => a.includes(b),
    NEQ: (a, b) => a !== b,
    LT: (a, b) => a < b,
    LTOET: (a, b) => a <= b,
    EQ: (a, b) => a === b,
    GTOET: (a, b) => a >= b,
    GT: (a, b) => a > b,
  };
<<<<<<< HEAD

  const advancedFilters = [
    {
      filterId: 'story-filter',
      /** Text for main tilte of page */
      filterTitleText: 'Story Filter',
      /** Text for metadata for the filter */
      filterMetaText: `last updated: 2021-03-11 15:34:01`,
      /** tags associated with particular filter */
      filterTags: ['fav', 'other-tag'],
      /** users that have access to particular filter */
      filterAccess: [
        {
          username: 'Example-User',
          email: 'example@pal.com',
          name: 'Example User',
          access: 'edit',
        },
        {
          username: 'Other-User',
          email: 'other@pal.com',
          name: 'Other User',
          access: 'read',
        },
      ],
      /** All possible users that can be granted access */
      filterUsers: [
        {
          id: 'teams',
          name: 'Teams',
          groups: [
            {
              id: 'team-a',
              name: 'Team A',
              users: [
                {
                  username: '@tpeck',
                  email: 'tpeck@pal.com',
                  name: 'Templeton Peck',
                },
                {
                  username: '@jsmith',
                  email: 'jsmith@pal.com',
                  name: 'John Smith',
                },
              ],
            },
          ],
        },
        {
          username: 'Example-User',
          email: 'example@pal.com',
          name: 'Example User',
        },
        {
          username: 'Test-User',
          email: 'test@pal.com',
          name: 'Test User',
        },
        {
          username: 'Other-User',
          email: 'other@pal.com',
          name: 'Other User',
        },
      ],
      /**
       * the rules passed into the component. The RuleBuilder is a controlled component, so
       * this works the same as passing defaultValue to a controlled input component.
       */
      filterRules: {
        id: '14p5ho3pcu',
        groupLogic: 'ALL',
        rules: [
          {
            id: 'rsiru4rjba',
            columnId: 'date',
            operand: 'IN',
            value: '19',
          },
          {
            id: '34bvyub9jq',
            columnId: 'boolean',
            operand: 'EQ',
            value: 'true',
          },
        ],
      },
      filterColumns: tableColumns,
    },
    {
      filterId: 'next-filter',
      /** Text for main tilte of page */
      filterTitleText: 'Next Filter',
      /** Text for metadata for the filter */
      filterMetaText: `last updated: 2021-03-11 15:34:01`,
      /** tags associated with particular filter */
      filterTags: ['fav', 'other-tag'],
      /** users that have access to particular filter */
      filterAccess: [
        {
          username: 'Example-User',
          email: 'example@pal.com',
          name: 'Example User',
          access: 'edit',
        },
        {
          username: 'Other-User',
          email: 'other@pal.com',
          name: 'Other User',
          access: 'read',
        },
      ],
      /** All possible users that can be granted access */
      filterUsers: [
        {
          id: 'teams',
          name: 'Teams',
          groups: [
            {
              id: 'team-a',
              name: 'Team A',
              users: [
                {
                  username: '@tpeck',
                  email: 'tpeck@pal.com',
                  name: 'Templeton Peck',
                },
                {
                  username: '@jsmith',
                  email: 'jsmith@pal.com',
                  name: 'John Smith',
                },
              ],
            },
          ],
        },
        {
          username: 'Example-User',
          email: 'example@pal.com',
          name: 'Example User',
        },
        {
          username: 'Test-User',
          email: 'test@pal.com',
          name: 'Test User',
        },
        {
          username: 'Other-User',
          email: 'other@pal.com',
          name: 'Other User',
        },
      ],
      /**
       * the rules passed into the component. The RuleBuilder is a controlled component, so
       * this works the same as passing defaultValue to a controlled input component.
       */
      filterRules: {
        id: '14p5ho3pcu',
        groupLogic: 'ALL',
        rules: [
          {
            id: 'rsiru4rjba',
            columnId: 'select',
            operand: 'EQ',
            value: 'option-C',
          },
          {
            id: '34bvyub9jq',
            columnId: 'boolean',
            operand: 'EQ',
            value: 'false',
          },
        ],
      },
      filterColumns: tableColumns,
    },
  ];

  const filteredData = tableData.filter(({ values }) => {
    // return false if a value doesn't match a valid filter
    return advancedFilters[0].filterRules.rules.reduce(
      (acc, { columnId, operand, value: filterValue }) => {
        const columnValue = values[columnId].toString();
        const comparitor = operands[operand];
        if (advancedFilters[0].filterRules.groupLogic === 'ALL') {
          return acc && comparitor(columnValue, filterValue);
        }

        return comparitor(columnValue, filterValue);
      },
      true
    );
  });
  return (
    <>
      <StoryNotice experimental componentName="Table with advancedFilters" />
      <Table
        id="table"
        columns={tableColumns}
        data={filteredData}
        actions={actions}
        options={{
          hasPagination: true,
          hasRowSelection: 'multi',
          hasAdvancedFilter: true,
        }}
        view={{
          filters: [
            {
              columnId: 'string',
              value: 'whiteboard',
            },
            {
              columnId: 'select',
              value: 'option-B',
            },
          ],
          advancedFilters,
          selectedAdvancedFilterIds: ['story-filter'],
          pagination: {
            totalItems: filteredData.length,
          },
          table: {
            ordering: defaultOrdering,
          },
          toolbar: {
            advancedFilterFlyoutOpen: true,
          },
        }}
      />
    </>
  );
};

WithAdvancedFilters.story = {
  name: '☢️ with advanced filters',
};

export const StatefulTableWithAdvancedFilters = () => {
  const [showBuilder, setShowBuilder] = useState(false);
=======
>>>>>>> 3994c718

  const advancedFilters = [
    {
      filterId: 'story-filter',
      /** Text for main tilte of page */
      filterTitleText: 'Story Filter',
      /** Text for metadata for the filter */
      filterMetaText: `last updated: 2021-03-11 15:34:01`,
      /** tags associated with particular filter */
      filterTags: ['fav', 'other-tag'],
      /** users that have access to particular filter */
      filterAccess: [
        {
          username: 'Example-User',
          email: 'example@pal.com',
          name: 'Example User',
          access: 'edit',
        },
        {
          username: 'Other-User',
          email: 'other@pal.com',
          name: 'Other User',
          access: 'read',
        },
      ],
      /** All possible users that can be granted access */
      filterUsers: [
        {
          id: 'teams',
          name: 'Teams',
          groups: [
            {
              id: 'team-a',
              name: 'Team A',
              users: [
                {
                  username: '@tpeck',
                  email: 'tpeck@pal.com',
                  name: 'Templeton Peck',
                },
                {
                  username: '@jsmith',
                  email: 'jsmith@pal.com',
                  name: 'John Smith',
                },
              ],
            },
          ],
        },
        {
          username: 'Example-User',
          email: 'example@pal.com',
          name: 'Example User',
        },
        {
          username: 'Test-User',
          email: 'test@pal.com',
          name: 'Test User',
        },
        {
          username: 'Other-User',
          email: 'other@pal.com',
          name: 'Other User',
        },
      ],
      /**
       * the rules passed into the component. The RuleBuilder is a controlled component, so
       * this works the same as passing defaultValue to a controlled input component.
       */
      filterRules: {
        id: '14p5ho3pcu',
        groupLogic: 'ALL',
        rules: [
          {
            id: 'rsiru4rjba',
            columnId: 'date',
            operand: 'IN',
            value: '19',
          },
          {
            id: '34bvyub9jq',
            columnId: 'boolean',
            operand: 'EQ',
            value: 'true',
          },
        ],
      },
      filterColumns: tableColumns,
    },
    {
      filterId: 'next-filter',
      /** Text for main tilte of page */
      filterTitleText: 'Next Filter',
      /** Text for metadata for the filter */
      filterMetaText: `last updated: 2021-03-11 15:34:01`,
      /** tags associated with particular filter */
      filterTags: ['fav', 'other-tag'],
      /** users that have access to particular filter */
      filterAccess: [
        {
          username: 'Example-User',
          email: 'example@pal.com',
          name: 'Example User',
          access: 'edit',
        },
        {
          username: 'Other-User',
          email: 'other@pal.com',
          name: 'Other User',
          access: 'read',
        },
      ],
      /** All possible users that can be granted access */
      filterUsers: [
        {
          id: 'teams',
          name: 'Teams',
          groups: [
            {
              id: 'team-a',
              name: 'Team A',
              users: [
                {
                  username: '@tpeck',
                  email: 'tpeck@pal.com',
                  name: 'Templeton Peck',
                },
                {
                  username: '@jsmith',
                  email: 'jsmith@pal.com',
                  name: 'John Smith',
                },
              ],
            },
          ],
        },
        {
          username: 'Example-User',
          email: 'example@pal.com',
          name: 'Example User',
        },
        {
          username: 'Test-User',
          email: 'test@pal.com',
          name: 'Test User',
        },
        {
          username: 'Other-User',
          email: 'other@pal.com',
          name: 'Other User',
        },
      ],
      /**
       * the rules passed into the component. The RuleBuilder is a controlled component, so
       * this works the same as passing defaultValue to a controlled input component.
       */
      filterRules: {
        id: '14p5ho3pcu',
        groupLogic: 'ALL',
        rules: [
          {
            id: 'rsiru4rjba',
            columnId: 'select',
            operand: 'EQ',
            value: 'option-C',
          },
          {
            id: '34bvyub9jq',
            columnId: 'boolean',
            operand: 'EQ',
            value: 'false',
          },
        ],
      },
      filterColumns: tableColumns,
    },
  ];

  const filteredData = tableData.filter(({ values }) => {
    // return false if a value doesn't match a valid filter
    return advancedFilters[0].filterRules.rules.reduce(
      (acc, { columnId, operand, value: filterValue }) => {
        const columnValue = values[columnId].toString();
        const comparitor = operands[operand];
        if (advancedFilters[0].filterRules.groupLogic === 'ALL') {
          return acc && comparitor(columnValue, filterValue);
        }

        return comparitor(columnValue, filterValue);
      },
      true
    );
  });
  return (
    <>
      <StoryNotice experimental componentName="Table with advancedFilters" />
      <Table
        id="table"
        columns={tableColumns}
        data={filteredData}
        actions={tableActions}
        options={{
          hasPagination: true,
          hasRowSelection: 'multi',
          hasAdvancedFilter: true,
        }}
        view={{
          filters: [
            {
              columnId: 'string',
              value: 'whiteboard',
            },
            {
              columnId: 'select',
              value: 'option-B',
            },
          ],
          advancedFilters,
          selectedAdvancedFilterIds: ['story-filter'],
          pagination: {
            totalItems: filteredData.length,
          },
          table: {
            ordering: defaultOrdering,
          },
          toolbar: {
            advancedFilterFlyoutOpen: true,
          },
        }}
      />
    </>
  );
};

WithAdvancedFilters.story = {
  name: 'filtering: ☢️ advanced filters',
};

<<<<<<< HEAD
export const WithColumnSelection = () => (
  <Table
    id="table"
    columns={tableColumns}
    data={tableData}
    actions={actions}
    options={{
      hasPagination: true,
      hasRowSelection: 'multi',
      hasColumnSelection: true,
      hasColumnSelectionConfig: boolean('hasColumnSelectionConfig', true),
    }}
    view={{
      toolbar: {
        activeBar: 'column',
      },
      table: {
        ordering: defaultOrdering,
      },
    }}
    i18n={{
      columnSelectionConfig: text('i18n.columnSelectionConfig', '__Manage columns__'),
    }}
  />
);
=======
export const WithNoData = withReadme(README, () => {
  const emptyState = (
    <div key="empty-state">
      <h1 key="empty-state-heading">Custom empty state</h1>
      <p key="empty-state-message">Hey, no data!</p>
    </div>
  );
>>>>>>> 3994c718

  const loadingState = object('loadingState', {
    isLoading: false,
    rowCount: 7,
  });

<<<<<<< HEAD
export const WithNoResults = () => (
  <Table
    id="table"
    columns={tableColumns}
    data={[]}
    actions={actions}
    view={{
      filters: [
        {
          columnId: 'string',
          value: 'something not matching',
        },
      ],
      toolbar: {
        activeBar: 'filter',
      },
      table: {
        ordering: defaultOrdering,
      },
    }}
    options={{ hasFilter: true, hasPagination: true }}
  />
);

WithNoResults.story = {
  name: 'with no results',
};

export const WithNoData = () => (
  <Table
    id="table"
    columns={tableColumns}
    data={[]}
    actions={actions}
    view={{
      table: {
        ordering: defaultOrdering,
      },
    }}
    options={{ hasPagination: true }}
  />
);

WithNoData.story = {
  name: 'with no data',
};

export const WithNestedTableRows = () => (
  <Table
    id="table"
    columns={tableColumns}
    data={tableData.map((i, idx) => ({
      ...i,
      children:
        idx === 3
          ? [getNewRow(idx, 'A'), getNewRow(idx, 'B')]
          : idx === 7
          ? [
              getNewRow(idx, 'A'),
              {
                ...getNewRow(idx, 'B'),
                children: [getNewRow(idx, 'B-1'), getNewRow(idx, 'B-2')],
              },
              getNewRow(idx, 'C'),
              {
                ...getNewRow(idx, 'D'),
                children: [getNewRow(idx, 'D-1'), getNewRow(idx, 'D-2'), getNewRow(idx, 'D-3')],
              },
            ]
          : undefined,
    }))}
    options={{
      hasPagination: true,
      hasRowSelection: 'multi',
      hasRowExpansion: true,
      hasRowNesting: true,
    }}
    actions={actions}
    view={{
      table: {
        expandedIds: ['row-3', 'row-7', 'row-7_B'],
      },
    }}
  />
);

WithNestedTableRows.story = {
  name: 'with nested table rows',
};

export const WithNoDataAndCustomEmptyState = () => (
  <Table
    id="table"
    columns={tableColumns}
    data={[]}
    actions={actions}
    view={{
      table: {
        ordering: defaultOrdering,
        emptyState: (
          <div key="empty-state">
            <h1 key="empty-state-heading">Custom empty state</h1>
            <p key="empty-state-message">Hey, no data!</p>
          </div>
        ),
      },
    }}
    options={{ hasPagination: true }}
  />
);

WithNoDataAndCustomEmptyState.story = {
  name: 'with no data and custom empty state',
=======
  return (
    <Table
      id="table"
      columns={tableColumns}
      data={[]}
      actions={tableActions}
      view={{
        table: {
          ordering: defaultOrdering,
          emptyState: boolean('Show Custom Empty State', false) ? emptyState : undefined,
          loadingState,
        },
      }}
      options={{ hasPagination: true }}
    />
  );
});

WithNoData.story = {
  name: 'states: no data, custom empty and loading states',
>>>>>>> 3994c718
};

export const WithErrorState = () => (
  <Table
    id="table"
    columns={tableColumns}
    data={[]}
    actions={tableActions}
    view={{
      table: {
        ordering: defaultOrdering,
      },
    }}
    options={{ hasPagination: true }}
    error={text('error', 'Error occured')}
  />
);

WithErrorState.story = {
  name: 'with error state',
};

const errorState = (
  <EmptyState
    icon="error"
    title="Error occured while loading"
    body={text('error', 'Error message')}
    action={{
      label: 'Reload',
      onClick: action('onErrorStateAction'),
      kind: 'ghost',
    }}
  />
);

export const WithCustomErrorState = () => (
  <Table
    id="table"
    columns={tableColumns}
    data={[]}
<<<<<<< HEAD
    actions={actions}
    view={{
      table: {
        ordering: defaultOrdering,
        errorState,
      },
    }}
    options={{ hasPagination: true }}
    error={text('error', 'Error occured')}
  />
);

WithCustomErrorState.story = {
  name: 'with custom error state',
};

export const WithLoadingState = () => (
  <Table
    id="table"
    columns={tableColumns}
    data={tableData}
    actions={actions}
    view={{
      table: {
        ordering: defaultOrdering,
        loadingState: {
          isLoading: true,
          rowCount: 7,
        },
      },
    }}
  />
);

WithLoadingState.story = {
  name: 'with loading state',
};

export const WithCustomTooltip = () => (
  <Table
    id="table"
    columns={tableColumns}
    data={tableData}
    secondaryTitle="My title"
    tooltip={<div>Table tooltip content</div>}
    actions={actions}
=======
    actions={tableActions}
>>>>>>> 3994c718
    view={{
      table: {
        ordering: defaultOrdering,
        errorState,
      },
    }}
    options={{ hasPagination: true }}
    error={text('error', 'Error occured')}
  />
);

<<<<<<< HEAD
WithCustomTooltip.story = {
  name: 'with custom tooltip',
};

export const WithZebraStriping = () => (
  <Table id="table" useZebraStyles columns={tableColumns} data={tableData} actions={actions} />
);

WithZebraStriping.story = {
  name: 'with zebra striping',
};

export const WithResizeAndInitialColumnWidthsOnSimpleStatefulWithRowSelectionSort = () => (
  <StatefulTable
    id="table"
    {...initialState}
    actions={actions}
    lightweight={boolean('lightweight', false)}
    columns={tableColumns.map((i, idx) => ({
      width: idx % 2 === 0 ? '100px' : '200px',
      isSortable: true,
      ...i,
    }))}
    options={{
      hasRowSelection: select('hasRowSelection', ['multi', 'single'], 'multi'),
      hasRowExpansion: false,
      hasResize: true,
      wrapCellText: select('wrapCellText', selectTextWrapping, 'always'),
    }}
    view={{ table: { selectedIds: array('selectedIds', []) } }}
  />
);

WithResizeAndInitialColumnWidthsOnSimpleStatefulWithRowSelectionSort.story = {
  name: 'with resize and initial column widths on Simple Stateful with row selection & sort',
=======
WithCustomErrorState.story = {
  name: 'with custom error state',
>>>>>>> 3994c718
};

export const WithResizeAndInitialColumnWidthsAndHiddenColumn = () => (
  <FullWidthWrapper>
    <Table
      id="table"
      options={{
        hasResize: true,
        wrapCellText: select('wrapCellText', selectTextWrapping, 'always'),
      }}
      columns={tableColumns.map((i, idx) => ({
        width: idx % 2 === 0 ? '100px' : '200px',
        ...i,
      }))}
      data={tableData}
      actions={tableActions}
      view={{
        table: {
          ordering: defaultOrdering,
        },
      }}
      error={text('error', undefined)}
    />
  </FullWidthWrapper>
);

WithResizeAndInitialColumnWidthsAndHiddenColumn.story = {
<<<<<<< HEAD
  name: 'with resize and initial column widths and hidden column',

  parameters: {
    info: {
      source: true,
      propTables: false,
    },
  },
};

export const WithResizeHasColumnSelectionAndInitialColumnWidths = () => (
  <StatefulTable
    id="table"
    options={{
      hasResize: true,
      hasColumnSelection: true,
      wrapCellText: select('wrapCellText', selectTextWrapping, 'always'),
    }}
    columns={tableColumns.map((i, idx) => ({
      width: idx % 2 === 0 ? '100px' : '200px',
      ...i,
    }))}
    data={tableData}
    actions={actions}
    view={{
      table: {
        ordering: defaultOrdering,
      },
    }}
  />
);

WithResizeHasColumnSelectionAndInitialColumnWidths.story = {
  name: 'with resize, hasColumnSelection and initial column widths',
=======
  name: 'resize: initial column widths and hidden column',
>>>>>>> 3994c718

  parameters: {
    info: {
      source: true,
      propTables: false,
    },
  },
};

export const WithResizeOnColumnResizeCallbackNoInitialColumnWidthAndColumnManagement = () => {
  const ColumnsModifier = ({ onAdd, onRemove, columns, ordering }) => {
    const [colsToAddField, setColsToAddField] = useState('colX, colY');
    const [colsToAddWidthField, setColsToAddWidthField] = useState('100px, 150px');
    const [colsToDeleteField, setColsToDeleteField] = useState('select, status');
    const [isHidden, setIsHidden] = useState(false);

    return (
      <div
        style={{
          display: 'flex',
          justifyContent: 'space-between',
          marginBottom: '2rem',
        }}
      >
        <Form style={{ maxWidth: '300px', marginRight: '2rem' }}>
          <TextInput
            labelText="Ids of one or more columns"
            id="colsToAddInput"
            value={colsToAddField}
            type="text"
            onChange={(evt) => setColsToAddField(evt.currentTarget.value)}
          />
          <FormGroup legendText="" style={{ marginBottom: '1rem' }}>
            <Checkbox
              labelText="add as hidden column(s)"
              id="isHiddenCheckbox"
              defaultChecked={isHidden}
              onChange={() => setIsHidden(!isHidden)}
            />
          </FormGroup>
          <TextInput
            labelText="The width of the added columns (if any)"
            id="colsToAddWidthInput"
            value={colsToAddWidthField}
            type="text"
            onChange={(evt) => setColsToAddWidthField(evt.currentTarget.value)}
          />
          <Button
            style={{ marginTop: '1rem' }}
            onClick={() => onAdd(colsToAddField, colsToAddWidthField, isHidden)}
          >
            Add
          </Button>
        </Form>
        <div style={{ maxWidth: '50%' }}>
          <div style={{ margin: '1rem' }}>
            <p>COLUMNS prop</p>
            <samp>{JSON.stringify(columns)}</samp>
          </div>
          <div style={{ margin: '1rem' }}>
            <p>ORDERING prop</p>
            <samp>{JSON.stringify(ordering)}</samp>
          </div>
        </div>

        <Form style={{ maxWidth: '300px' }}>
          <TextInput
            labelText="One or more IDs of columns to delete"
            id="removeColInput"
            value={colsToDeleteField}
            type="text"
            onChange={(evt) => setColsToDeleteField(evt.currentTarget.value)}
          />
          <Button
            style={{ marginTop: '1rem' }}
            id="removeColInput"
            onClick={() => onRemove(colsToDeleteField)}
          >
            Remove
          </Button>
        </Form>
      </div>
    );
  };

  const [myColumns, setMyColumns] = useState(tableColumns.map(({ filter, ...rest }) => rest));
  const [myOrdering, setMyOrdering] = useState(defaultOrdering);

  const onAdd = (colIds, colWidths, isHidden) => {
    const colsToAdd = colIds.split(', ');
    const widths = colWidths.split(', ');
    const newColumns = [];
    const newOrdering = [];
    colsToAdd.forEach((colToAddId, index) => {
      newColumns.push({
        id: colToAddId,
        name: colToAddId,
        width: widths[index] || undefined,
      });
      newOrdering.push({ columnId: colToAddId, isHidden });
    });
    setMyColumns([...myColumns, ...newColumns]);
    setMyOrdering([...myOrdering, ...newOrdering]);
  };

  const onRemove = (colIds) => {
    const colsToDelete = colIds.split(', ');
    setMyColumns(myColumns.filter((col) => !colsToDelete.includes(col.id)));
    setMyOrdering(myOrdering.filter((col) => !colsToDelete.includes(col.columnId)));
  };
  const onColumnResize = (cols) => setMyColumns(cols);

<<<<<<< HEAD
  return (
    <>
      <ColumnsModifier
        onAdd={onAdd}
        onRemove={onRemove}
        columns={myColumns}
        ordering={myOrdering}
      />
      <Table
        id="table"
        options={{
          hasColumnSelection: true,
          hasResize: true,
          wrapCellText: select('wrapCellText', selectTextWrapping, 'always'),
        }}
        columns={myColumns}
        view={{
          filters: [],
          table: {
            ordering: myOrdering,
          },
        }}
        data={tableData}
        actions={{
          ...actions,
          table: { ...actions.table, onColumnResize },
        }}
      />
    </>
  );
};
=======
    return (
      <>
        <ColumnsModifier
          onAdd={onAdd}
          onRemove={onRemove}
          columns={myColumns}
          ordering={myOrdering}
        />
        <Table
          id="table"
          options={{
            hasColumnSelection: true,
            hasResize: true,
            wrapCellText: select('wrapCellText', selectTextWrapping, 'always'),
          }}
          columns={myColumns}
          view={{
            filters: [],
            table: {
              ordering: myOrdering,
            },
          }}
          data={tableData}
          actions={{
            ...tableActions,
            table: { ...tableActions.table, onColumnResize },
          }}
        />
      </>
    );
  }
);
>>>>>>> 3994c718

WithResizeOnColumnResizeCallbackNoInitialColumnWidthAndColumnManagement.story = {
  name: 'resize: onColumnResize callback, no initial column width and column management',
  decorators: [createElement],
  parameters: {
    info: {
      source: true,
      propTables: false,
    },
  },
};

<<<<<<< HEAD
export const WithResizeAndNoInitialColumnWidthAndAutoAdjustedColumnWidths = () => (
  <React.Fragment>
    <p>
      <strong>Note!</strong> <br />
      For this configuration to work, the table must be wrapped in a container that has a width
      defined in other than %. <br />
      E.g. the FullWidthWrapper used by the storybook examples.
    </p>
    <FullWidthWrapper>
      <Table
        id="table"
        options={{
          hasResize: true,
          useAutoTableLayoutForResize: true,
          wrapCellText: select('wrapCellText', selectTextWrapping, 'always'),
        }}
        columns={tableColumns}
        data={tableData}
        actions={actions}
      />
    </FullWidthWrapper>
  </React.Fragment>
=======
export const WithResizeAndNoInitialColumnWidthAndAutoAdjustedColumnWidths = withReadme(
  README,
  () => (
    <React.Fragment>
      <p>
        <strong>Note!</strong> <br />
        For this configuration to work, the table must be wrapped in a container that has a width
        defined in other than %. <br />
        E.g. the FullWidthWrapper used by the storybook examples.
      </p>
      <FullWidthWrapper>
        <Table
          id="table"
          options={{
            hasResize: true,
            useAutoTableLayoutForResize: true,
            wrapCellText: select('wrapCellText', selectTextWrapping, 'always'),
          }}
          columns={tableColumns}
          data={tableData}
          actions={tableActions}
        />
      </FullWidthWrapper>
    </React.Fragment>
  )
>>>>>>> 3994c718
);

WithResizeAndNoInitialColumnWidthAndAutoAdjustedColumnWidths.story = {
  name: 'resize: and no initial column width and auto adjusted column widths',

  parameters: {
    info: {
      source: true,
      propTables: false,
    },
  },
};
export const WithResizeAndNoInitialColumns = withReadme(README, () => {
  // Initial render is an empty columns array, which is updated after the first render
  const [columns, setColumns] = useState([]);
  useLayoutEffect(() => {
    setColumns(
      tableColumns.map((i, idx) => ({
        width: idx % 2 === 0 ? '100px' : '100px',
        ...i,
      }))
    );
  }, []);
  return (
    <Table
      id="table"
      options={{
        hasResize: true,
        wrapCellText: select('wrapCellText', selectTextWrapping, 'always'),
      }}
      columns={columns}
      data={tableData}
      actions={tableActions}
    />
  );
});

WithResizeAndNoInitialColumns.story = {
  name: 'resize: and no initial columns',
  decorators: [createElement],
};

export const WithFixedColumnWidthAndNoResize = () => (
  // You don't need to use styled components, just pass a className to the Table component and use selectors to find the correct column
  <FullWidthWrapper>
    <Table
      id="table"
      options={{
        hasResize: false,
        hasColumnSelection: true,
        wrapCellText: select('wrapCellText', selectTextWrapping, 'always'),
      }}
      columns={tableColumns.map((i, idx) => ({
        width: idx % 2 === 0 ? '20rem' : '10rem',
        ...i,
      }))}
      data={tableData}
      actions={tableActions}
    />
  </FullWidthWrapper>
);

WithFixedColumnWidthAndNoResize.story = {
  name: 'with fixed column width and no resize',

  parameters: {
    info: {
      source: true,
      propTables: false,
    },
  },
};

<<<<<<< HEAD
export const WithResizeAndNoInitialColumns = () => {
  // Initial render is an empty columns array, which is updated after the first render
  const [columns, setColumns] = useState([]);
  useLayoutEffect(() => {
    setColumns(
      tableColumns.map((i, idx) => ({
        width: idx % 2 === 0 ? '100px' : '100px',
        ...i,
      }))
    );
  }, []);
  return (
    <Table
      id="table"
      options={{
        hasResize: true,
        wrapCellText: select('wrapCellText', selectTextWrapping, 'always'),
      }}
      columns={columns}
      data={tableData}
      actions={actions}
    />
  );
};

WithResizeAndNoInitialColumns.story = {
  name: 'with resize and no initial columns',
  decorators: [createElement],
};

export const WithCustomRowHeight = () => (
=======
export const WithCustomRowHeight = withReadme(README, () => (
>>>>>>> 3994c718
  // You don't need to use styled components, just pass a className to the Table component and use selectors to find the correct column
  <FullWidthWrapper>
    <StyledTableCustomRowHeight
      id="table"
      columns={tableColumns}
      data={tableData}
      actions={tableActions}
    />
  </FullWidthWrapper>
);

WithCustomRowHeight.story = {
  name: 'with custom row height',

  parameters: {
    info: {
      source: false,
      text: `This is an example of the <Table> component that has a custom row height. Pass a custom className prop to the Table component and use a css selector to change the height of all the rows.
      `,
      propTables: false,
    },
  },
};

<<<<<<< HEAD
export const WithLightweightDesign = () => (
  <Table
    id="table"
    columns={tableColumns}
    data={tableData}
    options={{ hasPagination: true }}
    actions={actions}
    lightweight={boolean('lightweight', true)}
  />
);

WithLightweightDesign.story = {
  name: 'with lightweight design',
};

export const WithHasOnlyPageData = () => {
=======
export const WithHasOnlyPageData = withReadme(README, () => {
>>>>>>> 3994c718
  return (
    <Table
      id="table"
      columns={tableColumns}
      options={{ hasOnlyPageData: true, hasPagination: true }}
      data={tableData.slice(25, 35)} // this isn't the "8267th page", but we just want to indicate that it is not the first page of data
      actions={tableActions}
      view={{
        pagination: {
          pageSize: 10,
          pageSizes: [10, 20, 30],
          page: 8267,
          totalItems: 97532,
        },
      }}
    />
  );
};

WithHasOnlyPageData.story = {
  name: 'with hasOnlyPageData',

  parameters: {
    info: {
      text:
        'By default, tables with pagination will expect the entire table data to be passed in on the `data` prop; the visible data for a page is calculated dynamically by the table based on the page size and page number.  In the case where the table is rendering a large data set, the `options.hasOnlyPageData` prop can be used change this behavior.  With `options.hasOnlyPageData = true`, the `data` prop will be expected to contain only the rows for the visible page.',
      source: true,
    },
  },
};

export const HorizontalScrollCustomWidth = () => {
  const tableColumnsConcat = [
    { id: 'test2', name: 'Test 2' },
    { id: 'test3', name: 'Test 3' },
    {
      id: 'test4',
      name: 'Test 4',
    },
  ];
  // You don't n,eed to use styled components, just pass a className to the Table component and use selectors to find the correct column
  return (
    <div style={{ width: '800px' }}>
      <Table
        id="table"
        columns={tableColumns.concat(tableColumnsConcat)}
        options={{
          hasFilter: true,
          hasPagination: true,
          wrapCellText: select('wrapCellText', selectTextWrapping, 'always'),
        }}
        data={tableData}
        actions={tableActions}
        view={{
          filters: [
            { columnId: 'string', value: 'whiteboard' },
            { columnId: 'select', value: 'option-B' },
          ],
          toolbar: { activeBar: 'filter' },
        }}
      />
    </div>
  );
};

HorizontalScrollCustomWidth.story = {
  name: 'horizontal scroll - custom width',
};

export const HorizontalScrollFullWidthNoWrap = () => {
  const tableColumnsConcat = [
    { id: 'test2', name: 'Test 2' },
    { id: 'test3', name: 'Test 3' },
    {
      id: 'test4',
      name: 'Test 4',
    },
  ];
  // You don't n,eed to use styled components, just pass a className to the Table component and use selectors to find the correct column
  return (
    <Table
      id="table"
      columns={tableColumns.concat(tableColumnsConcat)}
      options={{
        hasFilter: true,
        hasPagination: true,
        wrapCellText: select('wrapCellText', selectTextWrapping, 'always'),
      }}
      data={tableData}
      actions={tableActions}
      view={{
        filters: [
          { columnId: 'string', value: 'whiteboard' },
          { columnId: 'select', value: 'option-B' },
        ],
        toolbar: { activeBar: 'filter' },
      }}
    />
  );
};

HorizontalScrollFullWidthNoWrap.story = {
  name: 'horizontal scroll - full width - no wrap',
};

export const FilteredSortedPaginatedTableWithAsynchronousDataSource = () => {
  const apiClient = new MockApiClient(100, number('Fetch Duration (ms)', 500));
  return <AsyncTable fetchData={apiClient.getData} />;
};

FilteredSortedPaginatedTableWithAsynchronousDataSource.story = {
  name: 'Filtered/Sorted/Paginated table with asynchronous data source',

  parameters: {
    info: {
      text:
        'This is an example of how to use the <Table> component to present data fetched asynchronously from an HTTP API supporting pagination, filtering and sorting. Refer to the source files under /src/components/Table/AsyncTable for details. ',
      source: false,
    },
  },
};

export const CustomToolbarContent = () => (
  <Table
    id="table"
    columns={tableColumns}
    options={{ hasFilter: true, hasPagination: true }}
    data={tableData}
    actions={tableActions}
    view={{
      filters: [
        { columnId: 'string', value: 'whiteboard' },
        { columnId: 'select', value: 'option-B' },
      ],
      toolbar: {
        activeBar: 'filter',
        customToolbarContent: <StyledCustomToolbarContent>my custom</StyledCustomToolbarContent>,
      },
    }}
  />
);

CustomToolbarContent.story = {
  name: 'Custom toolbar content',
};

<<<<<<< HEAD
export const StatefulExampleWithI18NStrings = () => (
  <StatefulTable
=======
export const WithColumnSelection = withReadme(README, () => (
  <Table
>>>>>>> 3994c718
    id="table"
    columns={tableColumns}
    data={tableData}
    actions={tableActions}
    options={{
      hasPagination: true,
      hasRowSelection: 'multi',
      hasColumnSelection: true,
      hasColumnSelectionConfig: boolean('hasColumnSelectionConfig', true),
    }}
    view={{
      toolbar: {
        activeBar: 'column',
      },
      table: {
        ordering: defaultOrdering,
      },
    }}
    i18n={{
      columnSelectionConfig: text('i18n.columnSelectionConfig', '__Manage columns__'),
    }}
  />
));

WithColumnSelection.story = {
  name: 'with column selection',
};

export const WithCustomTooltip = withReadme(README, () => (
  <Table
    id="table"
    columns={tableColumns}
    data={tableData}
    secondaryTitle="My title"
    tooltip={<div>Table tooltip content</div>}
    actions={tableActions}
    view={{
      table: {
        ordering: defaultOrdering,
        loadingState: {
          isLoading: false,
          rowCount: 7,
        },
      },
    }}
  />
);

WithCustomTooltip.story = {
  name: 'with custom tooltip',
};

export const WithCustomCellRenderer = withReadme(README, () => {
  const renderDataFunction = ({ value }) => <div style={{ color: 'red' }}>{value}</div>;
  return (
    <Table
      id="table"
      columns={tableColumns.map((i) => ({
        ...i,
        renderDataFunction,
      }))}
      data={tableData}
      actions={tableActions}
      options={{
        hasFilter: true,
        hasPagination: true,
        hasRowSelection: 'multi',
      }}
      view={{
        filters: [],
        table: {
          ordering: defaultOrdering,
          sort: {
            columnId: 'string',
            direction: 'ASC',
          },
        },
      }}
    />
  );
});

WithCustomCellRenderer.story = {
  name: 'with custom cell renderer',

  parameters: {
    info: {
      text: `To render a custom widget in a table cell, pass a renderDataFunction prop along with your column metadata.

      <br />

      ~~~js
          The renderDataFunction is called with this payload
         {
            value: PropTypes.any (current cell value),
            columnId: PropTypes.string,
            rowId: PropTypes.string,
            row: the full data for this rowPropTypes.object like this {col: value, col2: value}
         }
      ~~~

      <br />
        `,
    },
  },
};

export const WithStickyHeaderExperimentalAndCellTooltipCalculation = () => {
  const renderDataFunction = ({ value }) => (
    <div style={{ position: 'relative' }} data-floating-menu-container>
      {value}
      <Tooltip
        direction="right"
        tabIndex={0}
        tooltipId="table-tooltip"
        id="table-tooltip"
        triggerId="table-tooltip-trigger"
        triggerText=""
        menuOffset={(menuBody) => {
          const container = menuBody.closest('[data-floating-menu-container]');
          return {
            top: -container.getBoundingClientRect().y - window.pageYOffset + 4,
            left: -container.getBoundingClientRect().x - window.pageXOffset + 10,
          };
        }}
      >
        <p>This scroll with the table body</p>
      </Tooltip>
    </div>
  );
  return (
    <div>
      <Table
        id="table"
        columns={tableColumns.map((i) => ({
          ...i,
          renderDataFunction,
        }))}
        data={tableData}
        actions={tableActions}
        stickyHeader
        options={{
          hasFilter: true,
          hasPagination: true,
          hasRowSelection: 'multi',
        }}
        view={{
          filters: [],
          table: {
            ordering: defaultOrdering,
            sort: {
              columnId: 'string',
              direction: 'ASC',
            },
          },
        }}
      />
    </div>
  );
};

WithStickyHeaderExperimentalAndCellTooltipCalculation.story = {
  name: 'with sticky header (experimental) and cell tooltip calculation',

  parameters: {
    centered: { disable: true },
    info: {
      text: `StickyHeader is experimental. To properly render a tooltip in a table with sticky headers you need to pass a menuOffset or menuOffsetFlip calculation to <Tooltip>`,
    },
  },
<<<<<<< HEAD
};

export const SimpleStatefulExampleWithColumnOverflowMenu = () => (
  <FullWidthWrapper>
    <StatefulTable
      id="table"
      {...initialState}
      columns={tableColumnsWithOverflowMenu}
      actions={actions}
      lightweight={boolean('lightweight', false)}
      options={{
        hasAggregations: true,
        hasPagination: boolean('hasPagination', true),
        hasRowSelection: select('hasRowSelection', ['multi', 'single'], 'multi'),
        hasRowExpansion: false,
        hasResize: true,
        wrapCellText: select('wrapCellText', selectTextWrapping, 'always'),
      }}
      view={{
        aggregations: {
          label: 'Total',
          columns: [
            {
              id: 'number',
              align: 'end',
            },
          ],
        },
        table: { selectedIds: array('selectedIds', []) },
      }}
    />
  </FullWidthWrapper>
);

SimpleStatefulExampleWithColumnOverflowMenu.story = {
  name: 'with column overflow menu and aggregate column values',

  parameters: {
    info: {
      text:
        'This is an example of the <StatefulTable> component that implements the overflow menu in the column header. Refer to the source files under /src/components/Table/TableHead for details. ',
      propTables: [Table],
      propTablesExclude: [StatefulTable],
    },
  },
=======
>>>>>>> 3994c718
};<|MERGE_RESOLUTION|>--- conflicted
+++ resolved
@@ -17,11 +17,7 @@
 import cloneDeep from 'lodash/cloneDeep';
 import assign from 'lodash/assign';
 import isEqual from 'lodash/isEqual';
-<<<<<<< HEAD
-=======
-import { withReadme } from 'storybook-readme';
 import { firstBy } from 'thenby';
->>>>>>> 3994c718
 
 import {
   Tooltip,
@@ -574,104 +570,8 @@
   ],
 };
 
-<<<<<<< HEAD
-export const SimpleStatefulExample = () => (
-  <FullWidthWrapper>
-    <StatefulTable
-      id="table"
-      {...initialState}
-      actions={actions}
-      lightweight={boolean('lightweight', false)}
-      options={{
-        hasRowSelection: select('hasRowSelection', ['multi', 'single'], 'multi'),
-        hasRowExpansion: boolean('hasRowExpansion', false),
-        hasRowNesting: boolean('hasRowNesting', false),
-        wrapCellText: select('wrapCellText', selectTextWrapping, 'always'),
-      }}
-      view={{ table: { selectedIds: array('selectedIds', []) } }}
-    />
-  </FullWidthWrapper>
-);
-
-SimpleStatefulExample.story = {
-  parameters: {
-    info: {
-      text:
-        'This is an example of the <StatefulTable> component that uses local state to handle all the table actions. This is produced by wrapping the <Table> in a container component and managing the state associated with features such the toolbar, filters, row select, etc. For more robust documentation on the prop model and source, see the other "with function" stories.',
-      propTables: [Table],
-      propTablesExclude: [StatefulTable],
-    },
-  },
-};
-
-export const StatefulExampleWithColumnTooltip = () => (
-  <FullWidthWrapper>
-    <StatefulTable
-      id="table"
-      {...initialState}
-      columns={tableColumns.map((column) => ({
-        ...column,
-        tooltip: column.id === 'select' ? 'Select an option' : undefined,
-      }))}
-      actions={actions}
-      lightweight={boolean('lightweight', false)}
-      options={{
-        hasRowSelection: select('hasRowSelection', ['multi', 'single'], 'multi'),
-        hasRowExpansion: boolean('hasRowExpansion', false),
-        hasRowNesting: boolean('hasRowNesting', false),
-        wrapCellText: 'alwaysTruncate',
-      }}
-      view={{ table: { selectedIds: array('selectedIds', []) } }}
-    />
-  </FullWidthWrapper>
-);
-
-StatefulExampleWithColumnTooltip.story = {
-  parameters: {
-    info: {
-      propTables: [Table],
-      propTablesExclude: [StatefulTable],
-    },
-  },
-};
-
-export const SimpleStatefulExampleWithAlignment = () => (
-  <FullWidthWrapper>
-    <StatefulTable
-      id="table"
-      {...initialState}
-      secondaryTitle={text('Secondary Title', `Row count: ${initialState.data.length}`)}
-      columns={tableColumnsWithAlignment}
-      actions={actions}
-      lightweight={boolean('lightweight', false)}
-      options={{
-        hasRowSelection: select('hasRowSelection', ['multi', 'single'], 'multi'),
-        hasRowExpansion: false,
-      }}
-      view={{ table: { selectedIds: array('selectedIds', []) } }}
-    />
-  </FullWidthWrapper>
-);
-
-SimpleStatefulExampleWithAlignment.story = {
-  name: 'Simple Stateful Example with alignment',
-
-  parameters: {
-    info: {
-      text:
-        'This is an example of the <StatefulTable> component that uses local state to handle all the table actions. This is produced by wrapping the <Table> in a container component and managing the state associated with features such the toolbar, filters, row select, etc. For more robust documentation on the prop model and source, see the other "with function" stories.',
-      propTables: [Table],
-      propTablesExclude: [StatefulTable],
-    },
-  },
-};
-
-export const StatefulExampleWithEveryThirdRowUnselectable = () => (
-  <StatefulTable
-=======
-export const BasicDumbTable = withReadme(README, () => (
+export const BasicDumbTable = () => (
   <Table
->>>>>>> 3994c718
     id="table"
     useZebraStyles={boolean('useZebraStyles', false)}
     lightweight={boolean('lightweight', false)}
@@ -694,58 +594,7 @@
     info: {
       text: `
 
-<<<<<<< HEAD
-export const StatefulExampleWithExpansionMaxPagesAndColumnResize = () => (
-  <FullWidthWrapper>
-    <StatefulTable
-      id="table"
-      {...initialState}
-      view={{
-        ...initialState.view,
-        pagination: {
-          ...initialState.view.pagination,
-          maxPages: 5,
-        },
-        toolbar: {
-          activeBar: 'filter',
-          customToolbarContent: (
-            <FlyoutMenu
-              direction={FlyoutMenuDirection.BottomEnd}
-              buttonProps={{ size: 'default', renderIcon: SettingsAdjust }}
-              iconDescription="Helpful description"
-              triggerId="test-flyout-id"
-              transactional={boolean('Flyout Transactional', true)}
-              onApply={action('Flyout Menu Apply Clicked')}
-              onCancel={action('Flyout Menu Cancel Clicked')}
-            >
-              Example Flyout Content
-            </FlyoutMenu>
-          ),
-        },
-      }}
-      secondaryTitle={text('Secondary Title', `Row count: ${initialState.data.length}`)}
-      actions={{
-        ...actions,
-        toolbar: {
-          ...actions.toolbar,
-          onDownloadCSV: (filteredData) => csvDownloadHandler(filteredData, 'my table data'),
-        },
-      }}
-      isSortable
-      lightweight={boolean('lightweight', false)}
-      options={{
-        ...initialState.options,
-        hasResize: true,
-        hasFilter: select('hasFilter', ['onKeyPress', 'onEnterAndBlur'], 'onKeyPress'),
-        wrapCellText: select('wrapCellText', selectTextWrapping, 'always'),
-        hasSingleRowEdit: true,
-      }}
-    />
-  </FullWidthWrapper>
-);
-=======
       For basic table support, you can render the functional <Table/> component with only the columns and data props.  This table does not have any state management built in.  If you want that, use the <StatefulTable/> component or you will need to implement your own listeners and state management.  You can reuse our tableReducer and tableActions with the useReducer hook to update state.
->>>>>>> 3994c718
 
       <br />
 
@@ -781,11 +630,7 @@
   },
 };
 
-<<<<<<< HEAD
-export const StatefulExampleWithCreateSaveViews = () => {
-=======
-export const TableExampleWithCreateSaveViews = withReadme(README, () => {
->>>>>>> 3994c718
+export const TableExampleWithCreateSaveViews = () => {
   // The initial default state for this story is one with no active filters
   // and no default search value etc, i.e. a view all scenario.
   const baseState = {
@@ -1157,418 +1002,7 @@
         }}
         secondaryTitle="Table with user view management"
         actions={{
-<<<<<<< HEAD
-          ...actions,
-          onUserViewModified,
-        }}
-        isSortable
-        lightweight={boolean('lightweight', false)}
-        options={{
-          ...defaultState.options,
-          hasResize: true,
-          hasFilter: select('hasFilter', ['onKeyPress', 'onEnterAndBlur'], 'onKeyPress'),
-          wrapCellText: select('wrapCellText', selectTextWrapping, 'always'),
-          // Enables the behaviour in StatefulTable and Table required
-          // to fully implement Create and Save Views
-          hasUserViewManagement: true,
-        }}
-      />
-    </FullWidthWrapper>
-  );
-};
-
-StatefulExampleWithCreateSaveViews.story = {
-  name: 'Stateful Example with Create & Save Views',
-  decorators: [createElement],
-  parameters: {
-    info: {
-      text: `
-      This story shows a complete implementation of user configurable View Management.
-      The story's source code is too complex to successfully be shown here, please view
-      the actual source code.
-      `,
-      propTables: [Table],
-      propTablesExclude: [StatefulTable],
-    },
-  },
-};
-
-export const TableExampleWithCreateSaveViews = () => {
-  // The initial default state for this story is one with no active filters
-  // and no default search value etc, i.e. a view all scenario.
-  const baseState = {
-    ...initialState,
-    columns: initialState.columns.map((col) => ({
-      ...col,
-      width: '150px',
-    })),
-    view: {
-      ...initialState.view,
-      filters: [],
-      toolbar: {
-        activeBar: 'filter',
-        search: { defaultValue: '' },
-      },
-    },
-  };
-
-  // Create some mockdata to represent previously saved views.
-  // The props can be any subset of the view and columns prop that
-  // you need in order to successfully save and load your views.
-  const viewExample = {
-    description: 'Columns: 7, Filters: 0, Search: pinoc',
-    id: 'view1',
-    isPublic: true,
-    isDeleteable: true,
-    isEditable: true,
-    title: 'My view 1',
-    props: {
-      view: {
-        filters: [],
-        table: {
-          ordering: baseState.view.table.ordering,
-          sort: {},
-        },
-        toolbar: {
-          activeBar: 'column',
-          search: { defaultValue: 'pinoc' },
-        },
-      },
-      columns: baseState.columns,
-    },
-  };
-  const viewExample2 = {
-    description: 'Columns: 7, Filters: 1, Search:',
-    id: 'view2',
-    isPublic: false,
-    isDeleteable: true,
-    isEditable: true,
-    title: 'My view 2',
-    props: {
-      view: {
-        filters: [{ columnId: 'string', value: 'helping' }],
-        table: {
-          ordering: baseState.view.table.ordering,
-          sort: {
-            columnId: 'select',
-            direction: 'DESC',
-          },
-        },
-        toolbar: {
-          activeBar: 'filter',
-          search: { defaultValue: '' },
-        },
-      },
-      columns: baseState.columns,
-    },
-  };
-
-  /** The "store" that holds all the existing views */
-  const [viewsStorage, setViewsStorage] = useState([viewExample, viewExample2]);
-  /** Tracks if the user has modified the view since it was selected */
-  const [selectedViewEdited, setSelectedViewEdited] = useState(false);
-  /** The props & metadata of the view currently selected */
-  const [selectedView, setSelectedView] = useState(viewExample2);
-  /** The props & metadata representing the current state needed by SaveViewModal  */
-  const [viewToSave, setViewToSave] = useState(undefined);
-  /** The id of the view that is currently the default */
-  const [defaultViewId, setDefaultViewId] = useState('view2');
-  /** Number of views per page in the TableManageViewModal */
-  const manageViewsRowsPerPage = 10;
-  /** Current page number in the TableManageViewModal */
-  const [manageViewsCurrentPageNumber, setManageViewsCurrentPageNumber] = useState(1);
-  /** Current filters in the TableManageViewModal. Can hold 'searchTerm' and 'showPublic' */
-  const [manageViewsCurrentFilters, setManageViewsCurrentFilters] = useState({
-    searchTerm: '',
-    showPublic: true,
-  });
-  /** Flag needed to open and close the TableManageViewModal */
-  const [manageViewsModalOpen, setManageViewsModalOpen] = useState(false);
-  /** Collection of filtered views needed for the pagination in the TableManageViewModal */
-  const [manageViewsFilteredViews, setManageViewsFilteredViews] = useState(viewsStorage);
-  /** Collection of views on the current page in the TableManageViewModal */
-  const [manageViewsCurrentPageItems, setManageViewsCurrentPageItems] = useState(
-    viewsStorage.slice(0, manageViewsRowsPerPage)
-  );
-
-  // This is the state of the current table.
-  const [currentTableState, setCurrentTableState] = useState(
-    assign({}, baseState, viewsStorage.find((view) => view.id === defaultViewId)?.props)
-  );
-
-  // The seletable items to be presented by the ViewDropDown.
-  const selectableViews = useMemo(
-    () => viewsStorage.map(({ id, title }) => ({ id, text: title })),
-    [viewsStorage]
-  );
-
-  // A helper method used to extract the relevat properties from the view and column
-  // props. For our example story this is what we store in a saved view.
-  const extractCurrentUserView = useCallback(
-    ({ view, columns }) => ({
-      props: {
-        columns,
-        view: {
-          filters: view.filters,
-          table: {
-            ordering: view.table.ordering,
-            sort: view.table.sort || {},
-          },
-          toolbar: {
-            activeBar: view.toolbar.activeBar,
-            search: {
-              ...view.toolbar.search,
-              defaultValue: currentTableState.view.toolbar?.search?.defaultValue || '',
-            },
-          },
-        },
-      },
-    }),
-    [currentTableState]
-  );
-
-  // This effect is needed to determine if the current view has been changed
-  // so that this can be reflected in the TableViewDropdown.
-  useEffect(() => {
-    const currentUserView = extractCurrentUserView(currentTableState);
-    const compareView = selectedView || extractCurrentUserView(baseState);
-    setSelectedViewEdited(!isEqual(currentUserView.props, compareView.props));
-  }, [baseState, currentTableState, extractCurrentUserView, selectedView]);
-
-  /**
-   * The TableManageViewsModal is an external component that can be placed outside
-   * the table. It is highly customizable and is used to list existing views and
-   * provide the used the option to delete and edit the view's metadata. See the
-   * TableManageViewsModal story for a more detailed documentation.
-   */
-  const renderManageViewsModal = () => {
-    const showPage = (pageNumber, views) => {
-      const rowUpperLimit = pageNumber * manageViewsRowsPerPage;
-      const currentItemsOnPage = views.slice(rowUpperLimit - manageViewsRowsPerPage, rowUpperLimit);
-      setManageViewsCurrentPageNumber(pageNumber);
-      setManageViewsCurrentPageItems(currentItemsOnPage);
-    };
-
-    const applyFiltering = ({ searchTerm, showPublic }) => {
-      const views = viewsStorage
-        .filter(
-          (view) =>
-            searchTerm === '' || view.title.toLowerCase().search(searchTerm.toLowerCase()) !== -1
-        )
-        .filter((view) => (showPublic ? view : !view.isPublic));
-
-      setManageViewsFilteredViews(views);
-      showPage(1, views);
-    };
-
-    const onDelete = (viewId) => {
-      if (viewId === selectedView?.id) {
-        setSelectedViewEdited(false);
-        setSelectedView(undefined);
-        setCurrentTableState(baseState);
-      }
-
-      const deleteIndex = viewsStorage.findIndex((view) => view.id === viewId);
-      setViewsStorage((existingViews) => {
-        const modifiedViews = [...existingViews];
-        modifiedViews.splice(deleteIndex, 1);
-        setManageViewsFilteredViews(modifiedViews);
-        showPage(1, modifiedViews);
-        return modifiedViews;
-      });
-    };
-
-    return (
-      <TableManageViewsModal
-        actions={{
-          onDisplayPublicChange: (showPublic) => {
-            const newFilters = {
-              ...manageViewsCurrentFilters,
-              showPublic,
-            };
-            setManageViewsCurrentFilters(newFilters);
-            applyFiltering(newFilters);
-          },
-          onSearchChange: (searchTerm = '') => {
-            const newFilters = {
-              ...manageViewsCurrentFilters,
-              searchTerm,
-            };
-            setManageViewsCurrentFilters(newFilters);
-            applyFiltering(newFilters);
-          },
-          onEdit: (viewId) => {
-            setManageViewsModalOpen(false);
-            const viewToEdit = viewsStorage.find((view) => view.id === viewId);
-            setSelectedView(viewToEdit);
-            setViewToSave(viewToEdit);
-          },
-          onDelete,
-          onClearError: action('onClearManageViewsModalError'),
-          onClose: () => setManageViewsModalOpen(false),
-        }}
-        defaultViewId={defaultViewId}
-        error={select('error', [undefined, 'My error msg'], undefined)}
-        isLoading={boolean('isLoading', false)}
-        open={manageViewsModalOpen}
-        views={manageViewsCurrentPageItems}
-        pagination={{
-          page: manageViewsCurrentPageNumber,
-          onPage: (pageNumber) => showPage(pageNumber, manageViewsFilteredViews),
-          maxPage: Math.ceil(manageViewsFilteredViews.length / manageViewsRowsPerPage),
-          pageOfPagesText: (pageNumber) => `Page ${pageNumber}`,
-        }}
-      />
-    );
-  };
-
-  /**
-   * The TableViewDropdown is an external component that needs to be passed in
-   * via the customToolbarContent and positioned according to the applications needs.
-   * Most of the functionality in the TableViewDropdown can be overwritten. See the
-   * TableViewDropdown story for a more detailed documentation.
-   */
-  const renderViewDropdown = () => {
-    return (
-      <TableViewDropdown
-        style={{ order: '-1', width: '300px' }}
-        selectedViewId={selectedView?.id}
-        selectedViewEdited={selectedViewEdited}
-        views={selectableViews}
-        actions={{
-          onSaveAsNewView: () => {
-            setViewToSave({
-              id: undefined,
-              ...extractCurrentUserView(currentTableState),
-            });
-          },
-          onManageViews: () => {
-            setManageViewsModalOpen(true);
-            setManageViewsCurrentPageItems(viewsStorage.slice(0, manageViewsRowsPerPage));
-          },
-          onChangeView: ({ id }) => {
-            const selectedView = viewsStorage.find((view) => view.id === id);
-            setCurrentTableState(assign({}, baseState, selectedView?.props));
-            setSelectedView(selectedView);
-            setSelectedViewEdited(false);
-          },
-          onSaveChanges: () => {
-            setViewToSave({
-              ...selectedView,
-              ...extractCurrentUserView(currentTableState),
-            });
-          },
-        }}
-      />
-    );
-  };
-
-  /**
-   * The TableSaveViewModal is a an external component that can be placed
-   * outside the table. Is is used both for saving new views and for
-   * updating existing ones. See the TableSaveViewModal story for a more
-   * detailed documentation.
-   */
-  const renderSaveViewModal = () => {
-    const saveView = (viewMetaData) => {
-      setViewsStorage((existingViews) => {
-        const modifiedStorage = [];
-        const saveNew = viewToSave.id === undefined;
-        const { isDefault, ...metaDataToSave } = viewMetaData;
-        const generatedId = new Date().getTime().toString();
-
-        if (saveNew) {
-          const newViewToStore = {
-            ...viewToSave,
-            ...metaDataToSave,
-            id: generatedId,
-            isDeleteable: true,
-            isEditable: true,
-          };
-          modifiedStorage.push(...existingViews, newViewToStore);
-          setSelectedView(newViewToStore);
-        } else {
-          const indexToUpdate = existingViews.findIndex((view) => view.id === viewToSave.id);
-          const viewsCopy = [...existingViews];
-          const modifiedViewToStore = {
-            ...viewToSave,
-            ...metaDataToSave,
-          };
-          viewsCopy[indexToUpdate] = modifiedViewToStore;
-          setSelectedView(modifiedViewToStore);
-          modifiedStorage.push(...viewsCopy);
-        }
-
-        if (isDefault) {
-          setDefaultViewId(saveNew ? generatedId : viewToSave.id);
-        }
-
-        setSelectedViewEdited(false);
-        return modifiedStorage;
-      });
-      setViewToSave(undefined);
-    };
-
-    // Simple description example that can be replaced by any string or node.
-    // See the TableSaveViewModal story for more examples.
-    const getDescription = ({ table, filters, toolbar }) =>
-      `Columns: ${table.ordering.filter((col) => !col.isHidden).length},
-        Filters: ${filters?.length || 0},
-        Search: ${toolbar?.search?.defaultValue}`;
-
-    return (
-      viewToSave && (
-        <TableSaveViewModal
-          actions={{
-            onSave: saveView,
-            onClose: () => {
-              setViewToSave(undefined);
-            },
-            onClearError: action('onClearError'),
-            onChange: action('onChange'),
-          }}
-          sendingData={boolean('sendingData', false)}
-          error={select('error', [undefined, 'My error msg'], undefined)}
-          open
-          titleInputInvalid={boolean('titleInputInvalid', false)}
-          titleInputInvalidText={text('titleInputInvalidText', undefined)}
-          viewDescription={getDescription(viewToSave.props.view)}
-          initialFormValues={{
-            title: viewToSave.title,
-            isPublic: viewToSave.isPublic,
-            isDefault: viewToSave.id === defaultViewId,
-          }}
-          i18n={{
-            modalTitle: viewToSave.id ? 'Update view' : 'Save new view',
-          }}
-        />
-      )
-    );
-  };
-
-  return (
-    <FullWidthWrapper>
-      {renderManageViewsModal()}
-      {renderSaveViewModal()}
-      <Table
-        key={`table-story-${selectedView?.id}`}
-        id="table"
-        {...baseState}
-        columns={currentTableState.columns}
-        view={{
-          ...currentTableState.view,
-          // The TableViewDropdown should be inserted as customToolbarContent
-          toolbar: {
-            ...currentTableState.view.toolbar,
-            customToolbarContent: renderViewDropdown(),
-          },
-        }}
-        secondaryTitle="Table with user view management"
-        actions={{
-          ...actions,
-=======
           ...tableActions,
->>>>>>> 3994c718
           table: {
             ...action.table,
             onColumnResize: (columns) => {
@@ -1627,227 +1061,6 @@
                 },
               }));
             },
-<<<<<<< HEAD
-          },
-        }}
-        isSortable
-        lightweight={boolean('lightweight', false)}
-        options={{
-          ...baseState.options,
-          hasResize: true,
-          hasFilter: select('hasFilter', ['onKeyPress', 'onEnterAndBlur'], 'onKeyPress'),
-          wrapCellText: select('wrapCellText', selectTextWrapping, 'always'),
-          // Enables the behaviour in Table required
-          // to fully implement Create and Save Views
-          hasUserViewManagement: true,
-        }}
-      />
-    </FullWidthWrapper>
-  );
-};
-
-TableExampleWithCreateSaveViews.story = {
-  name: 'Table Example with Create & Save Views',
-  decorators: [createElement],
-  parameters: {
-    info: {
-      text: `
-      This story shows a partial implementation of how to add user View Management,
-      but the implemented examples should be enough to give you an idea on how to use it
-      together with your own state manager. We examplify by providing shallow implementations
-      for onChangeSort, onApplySearch and onApplyFilter. The story is using a simple state
-      object currentTableState and the data objects in the callbacks are just appended to that
-      state using the same ref, but in a real situation the state management would be more complex.
-      The story's source code is too complex to successfully be shown here, please view
-      the actual source code.
-      `,
-      propTables: [Table],
-      propTablesExclude: [StatefulTable],
-    },
-  },
-};
-
-export const StatefulExampleWithPreSetMultiselectFiltering = () => (
-  <FullWidthWrapper>
-    <StatefulTable
-      id="table"
-      {...initialState}
-      columns={initialState.columns.map((column) => {
-        if (column.filter) {
-          return {
-            ...column,
-            filter: {
-              ...column.filter,
-              isMultiselect: !!column.filter?.options,
-            },
-          };
-        }
-        return column;
-      })}
-      view={{
-        ...initialState.view,
-        pagination: {
-          ...initialState.view.pagination,
-          maxPages: 5,
-        },
-        toolbar: {
-          activeBar: 'filter',
-        },
-      }}
-      secondaryTitle={text('Secondary Title', `Row count: ${initialState.data.length}`)}
-      actions={actions}
-      isSortable
-      lightweight={boolean('lightweight', false)}
-      options={{
-        ...initialState.options,
-        hasFilter: select('hasFilter', ['onKeyPress', 'onEnterAndBlur'], 'onKeyPress'),
-        wrapCellText: select('wrapCellText', selectTextWrapping, 'always'),
-        hasSingleRowEdit: true,
-      }}
-    />
-  </FullWidthWrapper>
-);
-
-StatefulExampleWithPreSetMultiselectFiltering.story = {
-  name: 'Stateful Example with pre-set multiselect filtering',
-
-  parameters: {
-    info: {
-      text: `This table has a multiselect filter. To support multiselect filtering, make sure to pass isMultiselect: true to the filter prop on the table.`,
-      propTables: [Table],
-      propTablesExclude: [StatefulTable],
-    },
-  },
-};
-
-export const StatefulExampleWithMultiselectFiltering = () => (
-  <FullWidthWrapper>
-    <StatefulTable
-      id="table"
-      {...initialState}
-      columns={initialState.columns.map((column) => {
-        if (column.filter) {
-          return {
-            ...column,
-            filter: {
-              ...column.filter,
-              isMultiselect: !!column.filter?.options,
-            },
-          };
-        }
-        return column;
-      })}
-      view={{
-        ...initialState.view,
-        pagination: {
-          ...initialState.view.pagination,
-          maxPages: 5,
-        },
-        toolbar: {
-          activeBar: 'filter',
-        },
-        filters: [],
-      }}
-      secondaryTitle={text('Secondary Title', `Row count: ${initialState.data.length}`)}
-      actions={actions}
-      isSortable
-      lightweight={boolean('lightweight', false)}
-      options={{
-        ...initialState.options,
-        hasFilter: select('hasFilter', ['onKeyPress', 'onEnterAndBlur'], 'onKeyPress'),
-        wrapCellText: select('wrapCellText', selectTextWrapping, 'always'),
-        hasSingleRowEdit: true,
-      }}
-    />
-  </FullWidthWrapper>
-);
-
-StatefulExampleWithMultiselectFiltering.story = {
-  name: 'Stateful Example with multiselect filtering',
-
-  parameters: {
-    info: {
-      text: `This table has a multiselect filter. To support multiselect filtering, make sure to pass isMultiselect: true to the filter prop on the table.`,
-      propTables: [Table],
-      propTablesExclude: [StatefulTable],
-    },
-  },
-};
-
-export const StatefulExampleWithRowNestingAndFixedColumns = () => (
-  <StatefulTableWithNestedRowItems />
-);
-
-StatefulExampleWithRowNestingAndFixedColumns.story = {
-  name: 'Stateful Example with row nesting and fixed columns',
-
-  parameters: {
-    info: {
-      text: `
-
-      This stateful table has nested rows.  To setup your table this way you must pass a children prop along with each of your data rows.
-
-      <br />
-
-      ~~~js
-      data=[
-        {
-          id: 'rowid',
-          values: {
-            col1: 'value1
-          },
-          children: [
-            {
-              id: 'child-rowid,
-              values: {
-                col1: 'nested-value1'
-              }
-            }
-          ]
-        }
-      ]
-      ~~~
-
-      <br />
-
-      You must also set hasRowNesting to true in your table options
-
-      <br />
-
-      ~~~js
-        options={
-          hasRowNesting: true
-        }
-      ~~~
-
-      <br />
-
-      `,
-      propTables: [Table],
-      propTablesExclude: [StatefulTable],
-    },
-  },
-};
-
-export const StatefulExampleWithSingleNestedHierarchy = () => {
-  const tableData = initialState.data.map((i, idx) => ({
-    ...i,
-    children: [getNewRow(idx, 'A', true), getNewRow(idx, 'B', true)],
-  }));
-  return (
-    <div>
-      <StatefulTable
-        id="table"
-        {...initialState}
-        secondaryTitle={text('Secondary Title', `Row count: ${initialState.data.length}`)}
-        columns={tableColumns}
-        data={tableData}
-        options={{
-          ...initialState.options,
-          hasRowNesting: {
-            hasSingleNestedHierarchy: true,
-=======
->>>>>>> 3994c718
           },
         }}
         isSortable
@@ -2114,160 +1327,7 @@
   },
 };
 
-<<<<<<< HEAD
-export const BasicDumbTable = () => (
-  <Table
-    id="table"
-    columns={tableColumns}
-    data={tableData}
-    actions={actions}
-    options={{
-      hasSearch: boolean('hasSearch', false),
-      hasFilter: boolean('hasFilter', false),
-      hasPagination: boolean('hasPagination', false),
-      hasRowEdit: boolean('hasRowEdit', false),
-    }}
-  />
-);
-
-BasicDumbTable.story = {
-  name: 'basic `dumb` table',
-
-  parameters: {
-    info: {
-      text: `
-
-      For basic table support, you can render the functional <Table/> component with only the columns and data props.  This table does not have any state management built in.  If you want that, use the <StatefulTable/> component or you will need to implement your own listeners and state management.  You can reuse our tableReducer and tableActions with the useReducer hook to update state.
-
-      <br />
-
-      To enable simple search on a table, simply set the prop options.hasSearch=true.  We wouldn't recommend enabling column filters on a table and simple search for UX reasons, but it is supported.
-
-      <br />
-
-      Warning: Searching, filtering, and sorting is only enabled for strings, numbers, and booleans.
-
-      <br />
-
-      ~~~js
-      import { tableReducer, tableActions } from 'carbon-addons-iot-react';
-
-      const [state, dispatch] = useReducer(tableReducer, { data: initialData, view: initialState });
-
-      const actions = {
-        table: {
-          onChangeSort: column => {
-            dispatch(tableActions.tableColumnSort(column));
-          },
-        }
-      }
-
-      <Table
-        {...state}
-        ...
-      ~~~
-
-      <br />
-      `,
-    },
-  },
-};
-
-export const Minitable = () => (
-  <StatefulTable
-    id="table"
-    secondaryTitle={text('Secondary Title', `Row count: ${initialState.data.length}`)}
-    style={{ maxWidth: '300px' }}
-    columns={tableColumns.slice(0, 2)}
-    data={tableData}
-    actions={actions}
-    options={{
-      hasSearch: true,
-      hasPagination: true,
-      hasRowSelection: 'single',
-    }}
-  />
-);
-
-Minitable.story = {
-  name: 'minitable',
-
-  parameters: {
-    info: {
-      text: `The table will automatically adjust to narrow mode if you set a style or class that makes max-width smaller than 600 pixels (which is the width needed to render the full pagination controls) `,
-    },
-  },
-};
-
-export const WithPreFilledSearch = () => {
-  const [defaultValue, setDefaultValue] = useState('toyota');
-  const sampleDefaultValues = ['whiteboard', 'scott', 'helping'];
-  return (
-    <>
-      <p>
-        Click the button below to demonstrate updating the pre-filled search (defaultValue) via
-        state/props
-      </p>
-      <Button
-        onClick={() => {
-          setDefaultValue(
-            sampleDefaultValues[sampleDefaultValues.indexOf(defaultValue) + 1] ||
-              sampleDefaultValues[0]
-          );
-        }}
-        style={{ marginBottom: '1rem' }}
-      >
-        Update defaultValue prop to new value
-      </Button>
-      <Button
-        onClick={() => {
-          setDefaultValue('');
-        }}
-        style={{ marginBottom: '1rem', marginLeft: '1rem' }}
-      >
-        Reset defaultValue prop to empty string
-      </Button>
-      <StatefulTable
-        id="table"
-        secondaryTitle={text('Secondary Title', `Row count: ${initialState.data.length}`)}
-        style={{ maxWidth: '300px' }}
-        columns={tableColumns.slice(0, 2)}
-        data={tableData}
-        actions={actions}
-        options={{
-          hasSearch: true,
-          hasPagination: true,
-          hasRowSelection: 'single',
-        }}
-        view={{
-          toolbar: {
-            search: {
-              defaultValue,
-            },
-          },
-        }}
-        i18n={{
-          emptyButtonLabelWithFilters: text('i18n.emptyButtonLabel', '__Clear all filters__'),
-        }}
-      />
-    </>
-  );
-};
-
-WithPreFilledSearch.story = {
-  name: 'with pre-filled search',
-  decorators: [createElement],
-  parameters: {
-    info: {
-      text: `The table will pre-fill a search value, expand the search input and trigger a search`,
-    },
-  },
-};
-
-export const WithMultiSelectAndBatchActions = () => {
-=======
-export const RowSelectionAndBatchActions = withReadme(README, () => {
->>>>>>> 3994c718
+export const RowSelectionAndBatchActions = () => {
   const selectedTableType = select('Type of Table', ['Table', 'StatefulTable'], 'StatefulTable');
   const MyTable = selectedTableType === 'StatefulTable' ? StatefulTable : Table;
   const hasRowSelection = select('hasRowSelection', ['single', 'multi'], 'multi');
@@ -2314,28 +1374,8 @@
   );
 };
 
-<<<<<<< HEAD
-WithMultiSelectAndBatchActions.story = {
-  name: 'with multi select and batch actions',
-};
-
-export const WithSingleSelect = () => (
-  <Table
-    id="table"
-    columns={tableColumns}
-    data={tableData}
-    actions={actions}
-    options={{ hasRowSelection: 'single' }}
-    view={{ table: { selectedIds: ['row-3'] } }}
-  />
-);
-
-WithSingleSelect.story = {
-  name: 'with single select',
-=======
 RowSelectionAndBatchActions.story = {
   name: 'row selection: single or multi-select w/ batch actions',
->>>>>>> 3994c718
 };
 
 export const WithSingleSelectAndNestedTableRows = () => (
@@ -2612,18 +1652,13 @@
   name: 'sorting: single column',
 };
 
-<<<<<<< HEAD
-export const WithCustomCellRenderer = () => {
-  const renderDataFunction = ({ value }) => <div style={{ color: 'red' }}>{value}</div>;
-=======
-export const WithMultiSorting = withReadme(README, () => {
+export const WithMultiSorting = () => {
   const sortedData = tableData.slice(0, 10).sort(
     firstBy((row) => row.values.select).thenBy((row) => {
       return row.values.string;
     })
   );
 
->>>>>>> 3994c718
   return (
     <Table
       columns={tableColumns.map((i, idx) => ({
@@ -2675,22 +1710,7 @@
   name: 'sorting: multiple columns',
 };
 
-<<<<<<< HEAD
 export const WithFilters = () => {
-  const filteredData = tableData.filter(({ values }) =>
-    // return false if a value doesn't match a valid filter
-    [
-      {
-        columnId: 'string',
-        value: 'whiteboard',
-      },
-      {
-        columnId: 'select',
-        value: 'option-B',
-      },
-    ].reduce((acc, { columnId, value }) => acc && values[columnId].toString().includes(value), true)
-=======
-export const WithFilters = withReadme(README, () => {
   text(
     'instructions',
     "By changing the value in a filter to a value that doesn't it exist will show the no results screen"
@@ -2712,7 +1732,6 @@
       (acc, { columnId, value }) => acc && values[columnId].toString().includes(value),
       true
     )
->>>>>>> 3994c718
   );
   return (
     <Table
@@ -2755,249 +1774,6 @@
     GTOET: (a, b) => a >= b,
     GT: (a, b) => a > b,
   };
-<<<<<<< HEAD
-
-  const advancedFilters = [
-    {
-      filterId: 'story-filter',
-      /** Text for main tilte of page */
-      filterTitleText: 'Story Filter',
-      /** Text for metadata for the filter */
-      filterMetaText: `last updated: 2021-03-11 15:34:01`,
-      /** tags associated with particular filter */
-      filterTags: ['fav', 'other-tag'],
-      /** users that have access to particular filter */
-      filterAccess: [
-        {
-          username: 'Example-User',
-          email: 'example@pal.com',
-          name: 'Example User',
-          access: 'edit',
-        },
-        {
-          username: 'Other-User',
-          email: 'other@pal.com',
-          name: 'Other User',
-          access: 'read',
-        },
-      ],
-      /** All possible users that can be granted access */
-      filterUsers: [
-        {
-          id: 'teams',
-          name: 'Teams',
-          groups: [
-            {
-              id: 'team-a',
-              name: 'Team A',
-              users: [
-                {
-                  username: '@tpeck',
-                  email: 'tpeck@pal.com',
-                  name: 'Templeton Peck',
-                },
-                {
-                  username: '@jsmith',
-                  email: 'jsmith@pal.com',
-                  name: 'John Smith',
-                },
-              ],
-            },
-          ],
-        },
-        {
-          username: 'Example-User',
-          email: 'example@pal.com',
-          name: 'Example User',
-        },
-        {
-          username: 'Test-User',
-          email: 'test@pal.com',
-          name: 'Test User',
-        },
-        {
-          username: 'Other-User',
-          email: 'other@pal.com',
-          name: 'Other User',
-        },
-      ],
-      /**
-       * the rules passed into the component. The RuleBuilder is a controlled component, so
-       * this works the same as passing defaultValue to a controlled input component.
-       */
-      filterRules: {
-        id: '14p5ho3pcu',
-        groupLogic: 'ALL',
-        rules: [
-          {
-            id: 'rsiru4rjba',
-            columnId: 'date',
-            operand: 'IN',
-            value: '19',
-          },
-          {
-            id: '34bvyub9jq',
-            columnId: 'boolean',
-            operand: 'EQ',
-            value: 'true',
-          },
-        ],
-      },
-      filterColumns: tableColumns,
-    },
-    {
-      filterId: 'next-filter',
-      /** Text for main tilte of page */
-      filterTitleText: 'Next Filter',
-      /** Text for metadata for the filter */
-      filterMetaText: `last updated: 2021-03-11 15:34:01`,
-      /** tags associated with particular filter */
-      filterTags: ['fav', 'other-tag'],
-      /** users that have access to particular filter */
-      filterAccess: [
-        {
-          username: 'Example-User',
-          email: 'example@pal.com',
-          name: 'Example User',
-          access: 'edit',
-        },
-        {
-          username: 'Other-User',
-          email: 'other@pal.com',
-          name: 'Other User',
-          access: 'read',
-        },
-      ],
-      /** All possible users that can be granted access */
-      filterUsers: [
-        {
-          id: 'teams',
-          name: 'Teams',
-          groups: [
-            {
-              id: 'team-a',
-              name: 'Team A',
-              users: [
-                {
-                  username: '@tpeck',
-                  email: 'tpeck@pal.com',
-                  name: 'Templeton Peck',
-                },
-                {
-                  username: '@jsmith',
-                  email: 'jsmith@pal.com',
-                  name: 'John Smith',
-                },
-              ],
-            },
-          ],
-        },
-        {
-          username: 'Example-User',
-          email: 'example@pal.com',
-          name: 'Example User',
-        },
-        {
-          username: 'Test-User',
-          email: 'test@pal.com',
-          name: 'Test User',
-        },
-        {
-          username: 'Other-User',
-          email: 'other@pal.com',
-          name: 'Other User',
-        },
-      ],
-      /**
-       * the rules passed into the component. The RuleBuilder is a controlled component, so
-       * this works the same as passing defaultValue to a controlled input component.
-       */
-      filterRules: {
-        id: '14p5ho3pcu',
-        groupLogic: 'ALL',
-        rules: [
-          {
-            id: 'rsiru4rjba',
-            columnId: 'select',
-            operand: 'EQ',
-            value: 'option-C',
-          },
-          {
-            id: '34bvyub9jq',
-            columnId: 'boolean',
-            operand: 'EQ',
-            value: 'false',
-          },
-        ],
-      },
-      filterColumns: tableColumns,
-    },
-  ];
-
-  const filteredData = tableData.filter(({ values }) => {
-    // return false if a value doesn't match a valid filter
-    return advancedFilters[0].filterRules.rules.reduce(
-      (acc, { columnId, operand, value: filterValue }) => {
-        const columnValue = values[columnId].toString();
-        const comparitor = operands[operand];
-        if (advancedFilters[0].filterRules.groupLogic === 'ALL') {
-          return acc && comparitor(columnValue, filterValue);
-        }
-
-        return comparitor(columnValue, filterValue);
-      },
-      true
-    );
-  });
-  return (
-    <>
-      <StoryNotice experimental componentName="Table with advancedFilters" />
-      <Table
-        id="table"
-        columns={tableColumns}
-        data={filteredData}
-        actions={actions}
-        options={{
-          hasPagination: true,
-          hasRowSelection: 'multi',
-          hasAdvancedFilter: true,
-        }}
-        view={{
-          filters: [
-            {
-              columnId: 'string',
-              value: 'whiteboard',
-            },
-            {
-              columnId: 'select',
-              value: 'option-B',
-            },
-          ],
-          advancedFilters,
-          selectedAdvancedFilterIds: ['story-filter'],
-          pagination: {
-            totalItems: filteredData.length,
-          },
-          table: {
-            ordering: defaultOrdering,
-          },
-          toolbar: {
-            advancedFilterFlyoutOpen: true,
-          },
-        }}
-      />
-    </>
-  );
-};
-
-WithAdvancedFilters.story = {
-  name: '☢️ with advanced filters',
-};
-
-export const StatefulTableWithAdvancedFilters = () => {
-  const [showBuilder, setShowBuilder] = useState(false);
-=======
->>>>>>> 3994c718
 
   const advancedFilters = [
     {
@@ -3236,162 +2012,19 @@
   name: 'filtering: ☢️ advanced filters',
 };
 
-<<<<<<< HEAD
-export const WithColumnSelection = () => (
-  <Table
-    id="table"
-    columns={tableColumns}
-    data={tableData}
-    actions={actions}
-    options={{
-      hasPagination: true,
-      hasRowSelection: 'multi',
-      hasColumnSelection: true,
-      hasColumnSelectionConfig: boolean('hasColumnSelectionConfig', true),
-    }}
-    view={{
-      toolbar: {
-        activeBar: 'column',
-      },
-      table: {
-        ordering: defaultOrdering,
-      },
-    }}
-    i18n={{
-      columnSelectionConfig: text('i18n.columnSelectionConfig', '__Manage columns__'),
-    }}
-  />
-);
-=======
-export const WithNoData = withReadme(README, () => {
+export const WithNoData = () => {
   const emptyState = (
     <div key="empty-state">
       <h1 key="empty-state-heading">Custom empty state</h1>
       <p key="empty-state-message">Hey, no data!</p>
     </div>
   );
->>>>>>> 3994c718
 
   const loadingState = object('loadingState', {
     isLoading: false,
     rowCount: 7,
   });
 
-<<<<<<< HEAD
-export const WithNoResults = () => (
-  <Table
-    id="table"
-    columns={tableColumns}
-    data={[]}
-    actions={actions}
-    view={{
-      filters: [
-        {
-          columnId: 'string',
-          value: 'something not matching',
-        },
-      ],
-      toolbar: {
-        activeBar: 'filter',
-      },
-      table: {
-        ordering: defaultOrdering,
-      },
-    }}
-    options={{ hasFilter: true, hasPagination: true }}
-  />
-);
-
-WithNoResults.story = {
-  name: 'with no results',
-};
-
-export const WithNoData = () => (
-  <Table
-    id="table"
-    columns={tableColumns}
-    data={[]}
-    actions={actions}
-    view={{
-      table: {
-        ordering: defaultOrdering,
-      },
-    }}
-    options={{ hasPagination: true }}
-  />
-);
-
-WithNoData.story = {
-  name: 'with no data',
-};
-
-export const WithNestedTableRows = () => (
-  <Table
-    id="table"
-    columns={tableColumns}
-    data={tableData.map((i, idx) => ({
-      ...i,
-      children:
-        idx === 3
-          ? [getNewRow(idx, 'A'), getNewRow(idx, 'B')]
-          : idx === 7
-          ? [
-              getNewRow(idx, 'A'),
-              {
-                ...getNewRow(idx, 'B'),
-                children: [getNewRow(idx, 'B-1'), getNewRow(idx, 'B-2')],
-              },
-              getNewRow(idx, 'C'),
-              {
-                ...getNewRow(idx, 'D'),
-                children: [getNewRow(idx, 'D-1'), getNewRow(idx, 'D-2'), getNewRow(idx, 'D-3')],
-              },
-            ]
-          : undefined,
-    }))}
-    options={{
-      hasPagination: true,
-      hasRowSelection: 'multi',
-      hasRowExpansion: true,
-      hasRowNesting: true,
-    }}
-    actions={actions}
-    view={{
-      table: {
-        expandedIds: ['row-3', 'row-7', 'row-7_B'],
-      },
-    }}
-  />
-);
-
-WithNestedTableRows.story = {
-  name: 'with nested table rows',
-};
-
-export const WithNoDataAndCustomEmptyState = () => (
-  <Table
-    id="table"
-    columns={tableColumns}
-    data={[]}
-    actions={actions}
-    view={{
-      table: {
-        ordering: defaultOrdering,
-        emptyState: (
-          <div key="empty-state">
-            <h1 key="empty-state-heading">Custom empty state</h1>
-            <p key="empty-state-message">Hey, no data!</p>
-          </div>
-        ),
-      },
-    }}
-    options={{ hasPagination: true }}
-  />
-);
-
-WithNoDataAndCustomEmptyState.story = {
-  name: 'with no data and custom empty state',
-=======
   return (
     <Table
       id="table"
@@ -3408,11 +2041,10 @@
       options={{ hasPagination: true }}
     />
   );
-});
+};
 
 WithNoData.story = {
   name: 'states: no data, custom empty and loading states',
->>>>>>> 3994c718
 };
 
 export const WithErrorState = () => (
@@ -3453,8 +2085,7 @@
     id="table"
     columns={tableColumns}
     data={[]}
-<<<<<<< HEAD
-    actions={actions}
+    actions={tableActions}
     view={{
       table: {
         ordering: defaultOrdering,
@@ -3468,92 +2099,6 @@
 
 WithCustomErrorState.story = {
   name: 'with custom error state',
-};
-
-export const WithLoadingState = () => (
-  <Table
-    id="table"
-    columns={tableColumns}
-    data={tableData}
-    actions={actions}
-    view={{
-      table: {
-        ordering: defaultOrdering,
-        loadingState: {
-          isLoading: true,
-          rowCount: 7,
-        },
-      },
-    }}
-  />
-);
-
-WithLoadingState.story = {
-  name: 'with loading state',
-};
-
-export const WithCustomTooltip = () => (
-  <Table
-    id="table"
-    columns={tableColumns}
-    data={tableData}
-    secondaryTitle="My title"
-    tooltip={<div>Table tooltip content</div>}
-    actions={actions}
-=======
-    actions={tableActions}
->>>>>>> 3994c718
-    view={{
-      table: {
-        ordering: defaultOrdering,
-        errorState,
-      },
-    }}
-    options={{ hasPagination: true }}
-    error={text('error', 'Error occured')}
-  />
-);
-
-<<<<<<< HEAD
-WithCustomTooltip.story = {
-  name: 'with custom tooltip',
-};
-
-export const WithZebraStriping = () => (
-  <Table id="table" useZebraStyles columns={tableColumns} data={tableData} actions={actions} />
-);
-
-WithZebraStriping.story = {
-  name: 'with zebra striping',
-};
-
-export const WithResizeAndInitialColumnWidthsOnSimpleStatefulWithRowSelectionSort = () => (
-  <StatefulTable
-    id="table"
-    {...initialState}
-    actions={actions}
-    lightweight={boolean('lightweight', false)}
-    columns={tableColumns.map((i, idx) => ({
-      width: idx % 2 === 0 ? '100px' : '200px',
-      isSortable: true,
-      ...i,
-    }))}
-    options={{
-      hasRowSelection: select('hasRowSelection', ['multi', 'single'], 'multi'),
-      hasRowExpansion: false,
-      hasResize: true,
-      wrapCellText: select('wrapCellText', selectTextWrapping, 'always'),
-    }}
-    view={{ table: { selectedIds: array('selectedIds', []) } }}
-  />
-);
-
-WithResizeAndInitialColumnWidthsOnSimpleStatefulWithRowSelectionSort.story = {
-  name: 'with resize and initial column widths on Simple Stateful with row selection & sort',
-=======
-WithCustomErrorState.story = {
-  name: 'with custom error state',
->>>>>>> 3994c718
 };
 
 export const WithResizeAndInitialColumnWidthsAndHiddenColumn = () => (
@@ -3581,44 +2126,7 @@
 );
 
 WithResizeAndInitialColumnWidthsAndHiddenColumn.story = {
-<<<<<<< HEAD
-  name: 'with resize and initial column widths and hidden column',
-
-  parameters: {
-    info: {
-      source: true,
-      propTables: false,
-    },
-  },
-};
-
-export const WithResizeHasColumnSelectionAndInitialColumnWidths = () => (
-  <StatefulTable
-    id="table"
-    options={{
-      hasResize: true,
-      hasColumnSelection: true,
-      wrapCellText: select('wrapCellText', selectTextWrapping, 'always'),
-    }}
-    columns={tableColumns.map((i, idx) => ({
-      width: idx % 2 === 0 ? '100px' : '200px',
-      ...i,
-    }))}
-    data={tableData}
-    actions={actions}
-    view={{
-      table: {
-        ordering: defaultOrdering,
-      },
-    }}
-  />
-);
-
-WithResizeHasColumnSelectionAndInitialColumnWidths.story = {
-  name: 'with resize, hasColumnSelection and initial column widths',
-=======
   name: 'resize: initial column widths and hidden column',
->>>>>>> 3994c718
 
   parameters: {
     info: {
@@ -3731,7 +2239,6 @@
   };
   const onColumnResize = (cols) => setMyColumns(cols);
 
-<<<<<<< HEAD
   return (
     <>
       <ColumnsModifier
@@ -3756,47 +2263,13 @@
         }}
         data={tableData}
         actions={{
-          ...actions,
-          table: { ...actions.table, onColumnResize },
+          ...tableActions,
+          table: { ...tableActions.table, onColumnResize },
         }}
       />
     </>
   );
 };
-=======
-    return (
-      <>
-        <ColumnsModifier
-          onAdd={onAdd}
-          onRemove={onRemove}
-          columns={myColumns}
-          ordering={myOrdering}
-        />
-        <Table
-          id="table"
-          options={{
-            hasColumnSelection: true,
-            hasResize: true,
-            wrapCellText: select('wrapCellText', selectTextWrapping, 'always'),
-          }}
-          columns={myColumns}
-          view={{
-            filters: [],
-            table: {
-              ordering: myOrdering,
-            },
-          }}
-          data={tableData}
-          actions={{
-            ...tableActions,
-            table: { ...tableActions.table, onColumnResize },
-          }}
-        />
-      </>
-    );
-  }
-);
->>>>>>> 3994c718
 
 WithResizeOnColumnResizeCallbackNoInitialColumnWidthAndColumnManagement.story = {
   name: 'resize: onColumnResize callback, no initial column width and column management',
@@ -3809,7 +2282,6 @@
   },
 };
 
-<<<<<<< HEAD
 export const WithResizeAndNoInitialColumnWidthAndAutoAdjustedColumnWidths = () => (
   <React.Fragment>
     <p>
@@ -3828,37 +2300,10 @@
         }}
         columns={tableColumns}
         data={tableData}
-        actions={actions}
+        actions={tableActions}
       />
     </FullWidthWrapper>
   </React.Fragment>
-=======
-export const WithResizeAndNoInitialColumnWidthAndAutoAdjustedColumnWidths = withReadme(
-  README,
-  () => (
-    <React.Fragment>
-      <p>
-        <strong>Note!</strong> <br />
-        For this configuration to work, the table must be wrapped in a container that has a width
-        defined in other than %. <br />
-        E.g. the FullWidthWrapper used by the storybook examples.
-      </p>
-      <FullWidthWrapper>
-        <Table
-          id="table"
-          options={{
-            hasResize: true,
-            useAutoTableLayoutForResize: true,
-            wrapCellText: select('wrapCellText', selectTextWrapping, 'always'),
-          }}
-          columns={tableColumns}
-          data={tableData}
-          actions={tableActions}
-        />
-      </FullWidthWrapper>
-    </React.Fragment>
-  )
->>>>>>> 3994c718
 );
 
 WithResizeAndNoInitialColumnWidthAndAutoAdjustedColumnWidths.story = {
@@ -3871,7 +2316,7 @@
     },
   },
 };
-export const WithResizeAndNoInitialColumns = withReadme(README, () => {
+export const WithResizeAndNoInitialColumns = () => {
   // Initial render is an empty columns array, which is updated after the first render
   const [columns, setColumns] = useState([]);
   useLayoutEffect(() => {
@@ -3894,7 +2339,7 @@
       actions={tableActions}
     />
   );
-});
+};
 
 WithResizeAndNoInitialColumns.story = {
   name: 'resize: and no initial columns',
@@ -3932,41 +2377,7 @@
   },
 };
 
-<<<<<<< HEAD
-export const WithResizeAndNoInitialColumns = () => {
-  // Initial render is an empty columns array, which is updated after the first render
-  const [columns, setColumns] = useState([]);
-  useLayoutEffect(() => {
-    setColumns(
-      tableColumns.map((i, idx) => ({
-        width: idx % 2 === 0 ? '100px' : '100px',
-        ...i,
-      }))
-    );
-  }, []);
-  return (
-    <Table
-      id="table"
-      options={{
-        hasResize: true,
-        wrapCellText: select('wrapCellText', selectTextWrapping, 'always'),
-      }}
-      columns={columns}
-      data={tableData}
-      actions={actions}
-    />
-  );
-};
-
-WithResizeAndNoInitialColumns.story = {
-  name: 'with resize and no initial columns',
-  decorators: [createElement],
-};
-
 export const WithCustomRowHeight = () => (
-=======
-export const WithCustomRowHeight = withReadme(README, () => (
->>>>>>> 3994c718
   // You don't need to use styled components, just pass a className to the Table component and use selectors to find the correct column
   <FullWidthWrapper>
     <StyledTableCustomRowHeight
@@ -3991,26 +2402,7 @@
   },
 };
 
-<<<<<<< HEAD
-export const WithLightweightDesign = () => (
-  <Table
-    id="table"
-    columns={tableColumns}
-    data={tableData}
-    options={{ hasPagination: true }}
-    actions={actions}
-    lightweight={boolean('lightweight', true)}
-  />
-);
-
-WithLightweightDesign.story = {
-  name: 'with lightweight design',
-};
-
 export const WithHasOnlyPageData = () => {
-=======
-export const WithHasOnlyPageData = withReadme(README, () => {
->>>>>>> 3994c718
   return (
     <Table
       id="table"
@@ -4157,13 +2549,8 @@
   name: 'Custom toolbar content',
 };
 
-<<<<<<< HEAD
-export const StatefulExampleWithI18NStrings = () => (
-  <StatefulTable
-=======
-export const WithColumnSelection = withReadme(README, () => (
+export const WithColumnSelection = () => (
   <Table
->>>>>>> 3994c718
     id="table"
     columns={tableColumns}
     data={tableData}
@@ -4186,13 +2573,13 @@
       columnSelectionConfig: text('i18n.columnSelectionConfig', '__Manage columns__'),
     }}
   />
-));
+);
 
 WithColumnSelection.story = {
   name: 'with column selection',
 };
 
-export const WithCustomTooltip = withReadme(README, () => (
+export const WithCustomTooltip = () => (
   <Table
     id="table"
     columns={tableColumns}
@@ -4216,7 +2603,7 @@
   name: 'with custom tooltip',
 };
 
-export const WithCustomCellRenderer = withReadme(README, () => {
+export const WithCustomCellRenderer = () => {
   const renderDataFunction = ({ value }) => <div style={{ color: 'red' }}>{value}</div>;
   return (
     <Table
@@ -4244,7 +2631,7 @@
       }}
     />
   );
-});
+};
 
 WithCustomCellRenderer.story = {
   name: 'with custom cell renderer',
@@ -4334,52 +2721,4 @@
       text: `StickyHeader is experimental. To properly render a tooltip in a table with sticky headers you need to pass a menuOffset or menuOffsetFlip calculation to <Tooltip>`,
     },
   },
-<<<<<<< HEAD
-};
-
-export const SimpleStatefulExampleWithColumnOverflowMenu = () => (
-  <FullWidthWrapper>
-    <StatefulTable
-      id="table"
-      {...initialState}
-      columns={tableColumnsWithOverflowMenu}
-      actions={actions}
-      lightweight={boolean('lightweight', false)}
-      options={{
-        hasAggregations: true,
-        hasPagination: boolean('hasPagination', true),
-        hasRowSelection: select('hasRowSelection', ['multi', 'single'], 'multi'),
-        hasRowExpansion: false,
-        hasResize: true,
-        wrapCellText: select('wrapCellText', selectTextWrapping, 'always'),
-      }}
-      view={{
-        aggregations: {
-          label: 'Total',
-          columns: [
-            {
-              id: 'number',
-              align: 'end',
-            },
-          ],
-        },
-        table: { selectedIds: array('selectedIds', []) },
-      }}
-    />
-  </FullWidthWrapper>
-);
-
-SimpleStatefulExampleWithColumnOverflowMenu.story = {
-  name: 'with column overflow menu and aggregate column values',
-
-  parameters: {
-    info: {
-      text:
-        'This is an example of the <StatefulTable> component that implements the overflow menu in the column header. Refer to the source files under /src/components/Table/TableHead for details. ',
-      propTables: [Table],
-      propTablesExclude: [StatefulTable],
-    },
-  },
-=======
->>>>>>> 3994c718
 };