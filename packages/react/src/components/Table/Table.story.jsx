--- conflicted
+++ resolved
@@ -1394,117 +1394,8 @@
   );
 };
 
-<<<<<<< HEAD
-RowSelectionAndBatchActions.storyName = 'row selection: single or multi-select w/ batch actions';
-
-export const WithSingleSelectAndNestedTableRows = () => (
-  <Table
-    id="table"
-    columns={tableColumns}
-    data={tableData.map((i, idx) => ({
-      ...i,
-      children:
-        idx === 3
-          ? [getNewRow(idx, 'A'), getNewRow(idx, 'B')]
-          : idx === 7
-          ? [
-              getNewRow(idx, 'A'),
-              {
-                ...getNewRow(idx, 'B'),
-                children: [getNewRow(idx, 'B-1'), getNewRow(idx, 'B-2')],
-              },
-              getNewRow(idx, 'C'),
-              {
-                ...getNewRow(idx, 'D'),
-                children: [getNewRow(idx, 'D-1'), getNewRow(idx, 'D-2'), getNewRow(idx, 'D-3')],
-              },
-            ]
-          : undefined,
-    }))}
-    options={{
-      hasPagination: true,
-      hasRowSelection: 'single',
-      hasRowExpansion: true,
-      hasRowNesting: true,
-    }}
-    actions={tableActions}
-    view={{
-      table: {
-        expandedIds: ['row-3', 'row-7', 'row-7_B'],
-        selectedIds: ['row-3_A'],
-      },
-    }}
-  />
-);
-
-WithSingleSelectAndNestedTableRows.storyName = 'row selection: single with nested table rows';
-
-export const WithRowExpansionAndOnRowClickExpands = () => (
-  <Table
-    id="table"
-    columns={tableColumns}
-    data={tableData}
-    actions={tableActions}
-    options={{
-      hasRowExpansion: true,
-      shouldExpandOnRowClick: true,
-    }}
-    view={{
-      filters: [],
-      table: {
-        ordering: defaultOrdering,
-        expandedRows: [
-          {
-            rowId: 'row-2',
-            content: <RowExpansionContent rowId="row-2" />,
-          },
-          {
-            rowId: 'row-5',
-            content: <RowExpansionContent rowId="row-5" />,
-          },
-        ],
-      },
-    }}
-  />
-);
-
-WithRowExpansionAndOnRowClickExpands.storyName = 'row expansion: on row click expands';
-
-export const WithRowExpansionAndActions = () => (
-  <Table
-    id="table"
-    columns={tableColumns}
-    data={tableData.map((i, idx) => ({
-      ...i,
-      rowActions:
-        idx % 4 === 0 // every 4th row shouldn't have any actions
-          ? []
-          : [
-              {
-                id: 'drilldown',
-                renderIcon: Arrow,
-                iconDescription: 'See more',
-                labelText: 'See more',
-              },
-              {
-                id: 'add',
-                renderIcon: Add,
-                iconDescription: 'Add',
-                labelText: 'Add',
-                isOverflow: true,
-                hasDivider: true,
-              },
-              {
-                id: 'delete',
-                renderIcon: TrashCan16,
-                iconDescription: 'Delete',
-                labelText: 'Delete',
-                isOverflow: true,
-                isDelete: true,
-=======
-RowSelectionAndBatchActions.story = {
-  name: 'with row selection: single or multi-select and batch actions',
-};
+RowSelectionAndBatchActions.storyName =
+  'with row selection: single or multi-select and batch actions';
 
 export const WithRowExpansionAndActions = () => {
   const renderDataFunction = ({ value }) => (
@@ -1576,7 +1467,6 @@
               error: {
                 title: 'Import failed',
                 message: 'Contact your administrator',
->>>>>>> d702d7b8
               },
             },
           ],
@@ -1586,7 +1476,6 @@
   );
 };
 
-<<<<<<< HEAD
 WithRowExpansionAndActions.storyName = 'row expansion: with actions';
 
 WithRowExpansionAndActions.parameters = {
@@ -1619,41 +1508,6 @@
         isOverflow: PropTypes.bool,
       })
     );
-=======
-WithRowExpansionAndActions.story = {
-  name: 'with row expansion, actions, and custom cell renderer',
-
-  parameters: {
-    info: {
-      text: `
-
-      To add custom row actions to each row you need to pass a rowActions array along with every row of your data.  The RowActionsPropTypes is defined as:
-
-      <br />
-
-      ~~~js
-      RowActionPropTypes = PropTypes.arrayOf(
-        PropTypes.shape({
-          /** Unique id of the action */
-          id: PropTypes.string.isRequired,
-          /** icon ultimately gets passed through all the way to <Button>, which has this same copied proptype definition for icon */
-          icon: PropTypes.oneOfType([
-            PropTypes.shape({
-              width: PropTypes.string,
-              height: PropTypes.string,
-              viewBox: PropTypes.string.isRequired,
-              svgData: PropTypes.object.isRequired,
-            }),
-            PropTypes.string,
-            PropTypes.node,
-          ]),
-          disabled: PropTypes.bool,
-          labelText: PropTypes.string,
-          /** Action should go into the overflow menu, not be rendered inline in the row */
-          isOverflow: PropTypes.bool,
-        })
-      );
->>>>>>> d702d7b8
 
     data.map(row=>{id: row.id, values: {id: row.id}, rowActions=[{id: delete, icon: 'icon--delete', labelText: 'Delete'}]})
     ~~~
@@ -1704,59 +1558,10 @@
   },
 };
 
-<<<<<<< HEAD
-export const WithSorting = () => (
-  <Table
-    columns={tableColumns.map((i, idx) => ({
-      ...i,
-      isSortable: idx !== 1,
-      align: i.id === 'number' ? 'end' : i.id === 'string' ? 'center' : 'start',
-    }))}
-    data={getSortedData(tableData, 'string', 'ASC')}
-    actions={tableActions}
-    options={{
-      hasFilter: false,
-      hasPagination: true,
-      hasRowSelection: 'multi',
-      hasAggregations: true,
-    }}
-    view={{
-      filters: [],
-      aggregations: {
-        label: 'Total',
-        columns: [
-          {
-            id: 'number',
-            align: 'end',
-            isSortable: true,
-          },
-        ],
-      },
-      table: {
-        ordering: defaultOrdering,
-        sort: {
-          columnId: 'string',
-          direction: 'ASC',
-        },
-      },
-    }}
-  />
-);
-
-WithSorting.storyName = 'sorting: single column';
-
-export const WithMultiSorting = () => {
-  const sortedData = tableData.slice(0, 10).sort(
-    firstBy((row) => row.values.select).thenBy((row) => {
-      return row.values.string;
-    })
-  );
-=======
 export const WithSorting = () => {
   const selectedTableType = select('Type of Table', ['Table', 'StatefulTable'], 'Table');
   const MyTable = selectedTableType === 'StatefulTable' ? StatefulTable : Table;
   const hasMultiSort = boolean('options.hasMultiSort', false);
->>>>>>> d702d7b8
 
   const sortedData = hasMultiSort
     ? tableData.slice(0, 10).sort(
@@ -1822,13 +1627,7 @@
   );
 };
 
-<<<<<<< HEAD
-WithMultiSorting.storyName = 'sorting: multiple columns';
-=======
-WithSorting.story = {
-  name: 'with sorting and custom row height',
-};
->>>>>>> d702d7b8
+WithSorting.storyName = 'with sorting and custom row height';
 
 export const WithFilters = () => {
   text(
@@ -1885,13 +1684,7 @@
   );
 };
 
-<<<<<<< HEAD
-WithFilters.storyName = 'filtering: simple filters';
-=======
-WithFilters.story = {
-  name: 'with filtering and custom toolbar content',
-};
->>>>>>> d702d7b8
+WithFilters.storyName = 'with filtering and custom toolbar content';
 
 export const WithAdvancedFilters = () => {
   const operands = {
@@ -2137,13 +1930,7 @@
   );
 };
 
-<<<<<<< HEAD
-WithAdvancedFilters.storyName = 'filtering: ☢️ advanced filters';
-=======
-WithAdvancedFilters.story = {
-  name: '☢️ with advanced filtering',
-};
->>>>>>> d702d7b8
+WithAdvancedFilters.storyName = '☢️ with advanced filtering';
 
 export const WithTableStates = () => {
   const emptyState = (
@@ -2192,96 +1979,7 @@
   );
 };
 
-<<<<<<< HEAD
-WithNoData.storyName = 'states: no data, custom empty and loading states';
-
-export const WithErrorState = () => (
-  <Table
-    id="table"
-    columns={tableColumns}
-    data={[]}
-    actions={tableActions}
-    view={{
-      table: {
-        ordering: defaultOrdering,
-      },
-    }}
-    options={{ hasPagination: true }}
-    error={text('error', 'Error occured')}
-  />
-);
-
-WithErrorState.storyName = 'with error state';
-
-const errorState = (
-  <EmptyState
-    icon="error"
-    title="Error occured while loading"
-    body={text('error', 'Error message')}
-    action={{
-      label: 'Reload',
-      onClick: action('onErrorStateAction'),
-      kind: 'ghost',
-    }}
-  />
-);
-
-export const WithCustomErrorState = () => (
-  <Table
-    id="table"
-    columns={tableColumns}
-    data={[]}
-    actions={tableActions}
-    view={{
-      table: {
-        ordering: defaultOrdering,
-        errorState,
-      },
-    }}
-    options={{ hasPagination: true }}
-    error={text('error', 'Error occured')}
-  />
-);
-
-WithCustomErrorState.storyName = 'with custom error state';
-
-export const WithResizeAndInitialColumnWidthsAndHiddenColumn = () => (
-  <FullWidthWrapper>
-    <Table
-      id="table"
-      options={{
-        hasResize: true,
-        wrapCellText: select('wrapCellText', selectTextWrapping, 'always'),
-      }}
-      columns={tableColumns.map((i, idx) => ({
-        width: idx % 2 === 0 ? '100px' : '200px',
-        ...i,
-      }))}
-      data={tableData}
-      actions={tableActions}
-      view={{
-        table: {
-          ordering: defaultOrdering,
-        },
-      }}
-      error={text('error', undefined)}
-    />
-  </FullWidthWrapper>
-);
-
-WithResizeAndInitialColumnWidthsAndHiddenColumn.storyName =
-  'resize: initial column widths and hidden column';
-
-WithResizeAndInitialColumnWidthsAndHiddenColumn.parameters = {
-  info: {
-    source: true,
-    propTables: false,
-  },
-=======
-WithTableStates.story = {
-  name: 'with custom states states: no data, custom empty, error, and loading',
->>>>>>> d702d7b8
-};
+WithTableStates.storyName = 'with custom states states: no data, custom empty, error, and loading';
 
 export const WithResizeOnColumnResizeCallbackNoInitialColumnWidthAndColumnManagement = () => {
   const selectedTableType = select('Type of Table', ['Table', 'StatefulTable'], 'Table');
@@ -2435,42 +2133,6 @@
   },
 };
 
-<<<<<<< HEAD
-export const WithResizeAndNoInitialColumnWidthAndAutoAdjustedColumnWidths = () => (
-  <React.Fragment>
-    <p>
-      <strong>Note!</strong> <br />
-      For this configuration to work, the table must be wrapped in a container that has a width
-      defined in other than %. <br />
-      E.g. the FullWidthWrapper used by the storybook examples.
-    </p>
-    <FullWidthWrapper>
-      <Table
-        id="table"
-        options={{
-          hasResize: true,
-          useAutoTableLayoutForResize: true,
-          wrapCellText: select('wrapCellText', selectTextWrapping, 'always'),
-        }}
-        columns={tableColumns}
-        data={tableData}
-        actions={tableActions}
-      />
-    </FullWidthWrapper>
-  </React.Fragment>
-);
-
-WithResizeAndNoInitialColumnWidthAndAutoAdjustedColumnWidths.storyName =
-  'resize: and no initial column width and auto adjusted column widths';
-
-WithResizeAndNoInitialColumnWidthAndAutoAdjustedColumnWidths.parameters = {
-  info: {
-    source: true,
-    propTables: false,
-  },
-};
-=======
->>>>>>> d702d7b8
 export const WithResizeAndNoInitialColumns = () => {
   const selectedTableType = select('Type of Table', ['Table', 'StatefulTable'], 'Table');
   const MyTable = selectedTableType === 'StatefulTable' ? StatefulTable : Table;
@@ -2498,76 +2160,6 @@
       columns={columns}
       data={tableData}
       actions={tableActions}
-<<<<<<< HEAD
-    />
-  );
-};
-
-WithResizeAndNoInitialColumns.storyName = 'resize: and no initial columns';
-WithResizeAndNoInitialColumns.decorators = [createElement];
-
-export const WithFixedColumnWidthAndNoResize = () => (
-  // You don't need to use styled components, just pass a className to the Table component and use selectors to find the correct column
-  <FullWidthWrapper>
-    <Table
-      id="table"
-      options={{
-        hasResize: false,
-        hasColumnSelection: true,
-        wrapCellText: select('wrapCellText', selectTextWrapping, 'always'),
-      }}
-      columns={tableColumns.map((i, idx) => ({
-        width: idx % 2 === 0 ? '20rem' : '10rem',
-        ...i,
-      }))}
-      data={tableData}
-      actions={tableActions}
-    />
-  </FullWidthWrapper>
-);
-
-WithFixedColumnWidthAndNoResize.storyName = 'with fixed column width and no resize';
-
-WithFixedColumnWidthAndNoResize.parameters = {
-  info: {
-    source: true,
-    propTables: false,
-  },
-};
-
-export const WithCustomRowHeight = () => (
-  // You don't need to use styled components, just pass a className to the Table component and use selectors to find the correct column
-  <FullWidthWrapper>
-    <StyledTableCustomRowHeight
-      id="table"
-      columns={tableColumns}
-      data={tableData}
-      actions={tableActions}
-    />
-  </FullWidthWrapper>
-);
-
-WithCustomRowHeight.storyName = 'with custom row height';
-
-WithCustomRowHeight.parameters = {
-  info: {
-    source: false,
-    text: `This is an example of the <Table> component that has a custom row height. Pass a custom className prop to the Table component and use a css selector to change the height of all the rows.
-    `,
-    propTables: false,
-  },
-};
-
-export const WithHasOnlyPageData = () => {
-  return (
-    <Table
-      id="table"
-      columns={tableColumns}
-      options={{ hasOnlyPageData: true, hasPagination: true }}
-      data={tableData.slice(25, 35)} // this isn't the "8267th page", but we just want to indicate that it is not the first page of data
-      actions={tableActions}
-=======
->>>>>>> d702d7b8
       view={{
         toolbar: {
           activeBar: hasColumnSelectionConfig ? 'column' : undefined,
@@ -2580,21 +2172,8 @@
   );
 };
 
-<<<<<<< HEAD
-WithHasOnlyPageData.storyName = 'with hasOnlyPageData';
-
-WithHasOnlyPageData.parameters = {
-  info: {
-    text:
-      'By default, tables with pagination will expect the entire table data to be passed in on the `data` prop; the visible data for a page is calculated dynamically by the table based on the page size and page number.  In the case where the table is rendering a large data set, the `options.hasOnlyPageData` prop can be used change this behavior.  With `options.hasOnlyPageData = true`, the `data` prop will be expected to contain only the rows for the visible page.',
-    source: true,
-  },
-=======
-WithResizeAndNoInitialColumns.story = {
-  name: 'with resize on no initial columns and column selection',
-  decorators: [createElement],
->>>>>>> d702d7b8
-};
+WithResizeAndNoInitialColumns.storyName = 'with resize on no initial columns and column selection';
+WithResizeAndNoInitialColumns.decorators = [createElement];
 
 export const HorizontalScrollCustomWidth = () => {
   const tableColumnsConcat = [
@@ -2640,47 +2219,7 @@
   );
 };
 
-<<<<<<< HEAD
-HorizontalScrollCustomWidth.storyName = 'horizontal scroll - custom width';
-
-export const HorizontalScrollFullWidthNoWrap = () => {
-  const tableColumnsConcat = [
-    { id: 'test2', name: 'Test 2' },
-    { id: 'test3', name: 'Test 3' },
-    {
-      id: 'test4',
-      name: 'Test 4',
-    },
-  ];
-  // You don't n,eed to use styled components, just pass a className to the Table component and use selectors to find the correct column
-  return (
-    <Table
-      id="table"
-      columns={tableColumns.concat(tableColumnsConcat)}
-      options={{
-        hasFilter: true,
-        hasPagination: true,
-        wrapCellText: select('wrapCellText', selectTextWrapping, 'always'),
-      }}
-      data={tableData}
-      actions={tableActions}
-      view={{
-        filters: [
-          { columnId: 'string', value: 'whiteboard' },
-          { columnId: 'select', value: 'option-B' },
-        ],
-        toolbar: { activeBar: 'filter' },
-      }}
-    />
-  );
-};
-
-HorizontalScrollFullWidthNoWrap.storyName = 'horizontal scroll - full width - no wrap';
-=======
-HorizontalScrollCustomWidth.story = {
-  name: 'with horizontal scroll and hasOnlyPageData',
-};
->>>>>>> d702d7b8
+HorizontalScrollCustomWidth.storyName = 'with horizontal scroll and hasOnlyPageData';
 
 export const FilteredSortedPaginatedTableWithAsynchronousDataSource = () => {
   const apiClient = new MockApiClient(100, number('Fetch Duration (ms)', 500));
@@ -2698,134 +2237,6 @@
   },
 };
 
-<<<<<<< HEAD
-export const CustomToolbarContent = () => (
-  <Table
-    id="table"
-    columns={tableColumns}
-    options={{ hasFilter: true, hasPagination: true }}
-    data={tableData}
-    actions={tableActions}
-    view={{
-      filters: [
-        { columnId: 'string', value: 'whiteboard' },
-        { columnId: 'select', value: 'option-B' },
-      ],
-      toolbar: {
-        activeBar: 'filter',
-        customToolbarContent: <StyledCustomToolbarContent>my custom</StyledCustomToolbarContent>,
-      },
-    }}
-  />
-);
-
-CustomToolbarContent.storyName = 'Custom toolbar content';
-
-export const WithColumnSelection = () => (
-  <Table
-    id="table"
-    columns={tableColumns}
-    data={tableData}
-    actions={tableActions}
-    options={{
-      hasPagination: true,
-      hasRowSelection: 'multi',
-      hasColumnSelection: true,
-      hasColumnSelectionConfig: boolean('hasColumnSelectionConfig', true),
-    }}
-    view={{
-      toolbar: {
-        activeBar: 'column',
-      },
-      table: {
-        ordering: defaultOrdering,
-      },
-    }}
-    i18n={{
-      columnSelectionConfig: text('i18n.columnSelectionConfig', '__Manage columns__'),
-    }}
-  />
-);
-
-WithColumnSelection.storyName = 'with column selection';
-
-export const WithCustomTooltip = () => (
-  <Table
-    id="table"
-    columns={tableColumns}
-    data={tableData}
-    secondaryTitle="My title"
-    tooltip={<div>Table tooltip content</div>}
-    actions={tableActions}
-    view={{
-      table: {
-        ordering: defaultOrdering,
-        loadingState: {
-          isLoading: false,
-          rowCount: 7,
-        },
-      },
-    }}
-  />
-);
-
-WithCustomTooltip.storyName = 'with custom tooltip';
-
-export const WithCustomCellRenderer = () => {
-  const renderDataFunction = ({ value }) => <div style={{ color: 'red' }}>{value}</div>;
-  return (
-    <Table
-      id="table"
-      columns={tableColumns.map((i) => ({
-        ...i,
-        renderDataFunction,
-      }))}
-      data={tableData}
-      actions={tableActions}
-      options={{
-        hasFilter: true,
-        hasPagination: true,
-        hasRowSelection: 'multi',
-      }}
-      view={{
-        filters: [],
-        table: {
-          ordering: defaultOrdering,
-          sort: {
-            columnId: 'string',
-            direction: 'ASC',
-          },
-        },
-      }}
-    />
-  );
-};
-
-WithCustomCellRenderer.storyName = 'with custom cell renderer';
-
-WithCustomCellRenderer.parameters = {
-  info: {
-    text: `To render a custom widget in a table cell, pass a renderDataFunction prop along with your column metadata.
-
-    <br />
-
-    ~~~js
-        The renderDataFunction is called with this payload
-       {
-          value: PropTypes.any (current cell value),
-          columnId: PropTypes.string,
-          rowId: PropTypes.string,
-          row: the full data for this rowPropTypes.object like this {col: value, col2: value}
-       }
-    ~~~
-
-    <br />
-      `,
-  },
-};
-
-=======
->>>>>>> d702d7b8
 export const WithStickyHeaderExperimentalAndCellTooltipCalculation = () => {
   const renderDataFunction = ({ value }) => (
     <div style={{ position: 'relative' }} data-floating-menu-container>
