--- conflicted
+++ resolved
@@ -581,7 +581,6 @@
   ],
 };
 
-<<<<<<< HEAD
 export const BasicDumbTable = () => {
   const selectedTableType = select('Type of Table', ['Table', 'StatefulTable'], 'Table');
   const MyTable = selectedTableType === 'StatefulTable' ? StatefulTable : Table;
@@ -665,6 +664,22 @@
         toolbar: {
           activeBar: hasColumnSelection || hasColumnSelectionConfig ? 'column' : undefined,
         },
+        table: {
+          loadingState: {
+            isLoading: boolean(
+              'Show the loading state for the table (view.table.loadingState.isLoading)',
+              false
+            ),
+            rowCount: number(
+              'The number of skeleton rows to be included in the loading state (view.table.loadingState.rowCount)',
+              7
+            ),
+            columnCount: number(
+              'The number of skeleton columns to be included in the loading state (view.table.loadingState.columnCount)',
+              6
+            ),
+          },
+        },
       }}
       i18n={{
         columnSelectionConfig: text('i18n.columnSelectionConfig', '__Manage columns__'),
@@ -672,46 +687,6 @@
     />
   );
 };
-=======
-export const BasicDumbTable = () => (
-  <Table
-    id="table"
-    secondaryTitle={text('secondaryTitle', 'Basic `dumb` table')}
-    useZebraStyles={boolean('useZebraStyles', false)}
-    lightweight={boolean('lightweight', false)}
-    tooltip={<div>Now with custom tooltip content!</div>}
-    columns={tableColumns}
-    data={tableData}
-    actions={tableActions}
-    options={{
-      hasAggregations: boolean('hasAggregations', true),
-      hasSearch: boolean('hasSearch', false),
-      hasFilter: boolean('hasFilter', false),
-      hasPagination: boolean('hasPagination', false),
-      hasRowEdit: boolean('hasRowEdit', false),
-    }}
-    view={{
-      aggregations: {
-        label: 'Total:',
-        columns: [
-          {
-            id: 'number',
-            align: 'start',
-            isSortable: false,
-          },
-        ],
-      },
-      table: {
-        loadingState: {
-          isLoading: boolean('isLoading', false),
-          rowCount: number('rowCount', 7),
-          columnCount: number('columnCount', 6),
-        },
-      },
-    }}
-  />
-);
->>>>>>> bb55991e
 
 BasicDumbTable.storyName = 'basic `dumb` table';
 
