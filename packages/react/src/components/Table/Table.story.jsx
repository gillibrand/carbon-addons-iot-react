--- conflicted
+++ resolved
@@ -185,54 +185,7 @@
   </div>
 );
 
-<<<<<<< HEAD
-export const tableActions = {
-  pagination: {
-    /** Specify a callback for when the current page or page size is changed. This callback is passed an object parameter containing the current page and the current page size */
-    onChangePage: action('onChangePage'),
-  },
-  toolbar: {
-    onApplyFilter: action('onApplyFilter'),
-    onToggleFilter: action('onToggleFilter'),
-    onShowRowEdit: action('onShowRowEdit'),
-    onToggleColumnSelection: action('onToggleColumnSelection'),
-    /** Specify a callback for when the user clicks toolbar button to clear all filters. Recieves a parameter of the current filter values for each column */
-    onClearAllFilters: action('onClearAllFilters'),
-    onCancelBatchAction: action('onCancelBatchAction'),
-    onApplyBatchAction: action('onApplyBatchAction'),
-    onApplySearch: action('onApplySearch'),
-    /** advanced filter actions */
-    onCancelAdvancedFilter: action('onCancelAdvancedFilter'),
-    onRemoveAdvancedFilter: action('onRemoveAdvancedFilter'),
-    onCreateAdvancedFilter: action('onCreateAdvancedFilter'),
-    onChangeAdvancedFilter: action('onChangeAdvancedFilter'),
-    onApplyAdvancedFilter: action('onApplyAdvancedFilter'),
-    onToggleAdvancedFilter: action('onToggleAdvancedFilter'),
-    onToggleAggregations: action('onToggleAggregations'),
-    onApplyToolbarAction: action('onApplyToolbarAction'),
-  },
-  table: {
-    onRowClicked: action('onRowClicked'),
-    onRowSelected: action('onRowSelected'),
-    onSelectAll: action('onSelectAll'),
-    onEmptyStateAction: action('onEmptyStateAction'),
-    onErrorStateAction: action('onErrorStateAction'),
-    onApplyRowAction: action('onApplyRowAction'),
-    onRowExpanded: action('onRowExpanded'),
-    onChangeOrdering: action('onChangeOrdering'),
-    onColumnSelectionConfig: action('onColumnSelectionConfig'),
-    onChangeSort: action('onChangeSort'),
-    onColumnResize: action('onColumnResize'),
-    onOverflowItemClicked: action('onOverflowItemClicked'),
-    onSaveMultiSortColumns: action('onSaveMultiSortColumns'),
-    onCancelMultiSortColumns: action('onCancelMultiSortColumns'),
-    onAddMultiSortColumn: action('onAddMultiSortColumn'),
-    onRemoveMultiSortColumn: action('onRemoveMultiSortColumn'),
-  },
-};
-=======
 const tableActions = getTableActions();
->>>>>>> 89079972
 
 /** This would be loaded from your fetch */
 export const initialState = {
