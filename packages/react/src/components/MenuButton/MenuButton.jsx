import React, { useCallback, useEffect, useLayoutEffect, useMemo, useRef, useState } from 'react';
import PropTypes from 'prop-types';
import { unstable_Menu as Menu } from 'carbon-components-react';
import { ChevronDown16, ChevronUp16 } from '@carbon/icons-react';
import classnames from 'classnames';
import { useLangDirection } from 'use-lang-direction';

import { settings } from '../../constants/Settings';
import deprecate, { deprecateString } from '../../internal/deprecate';
import useMerged from '../../hooks/useMerged';

import { SplitMenuButton } from './SplitMenuButton';
import { SingleMenuButton } from './SingleMenuButton';
import { getMenuPosition, getShadowBlockerConfig } from './utils';

const { iotPrefix } = settings;
const GHOST = 'ghost';

const propTypes = {
  testID: deprecate(
    PropTypes.string,
    `The 'testID' prop has been deprecated. Please use 'testId' instead.`
  ),
  testId: PropTypes.string,

  /**
   * Use by a split menu button to fire the event for clicking on the main button,
   * not the chevron to open the additional menu actions
   */
  onPrimaryActionClick: PropTypes.func,

  /**
   * The label on the primary button in a split button, or the whole button on a single menu button
   */
  label: PropTypes.string,

  /**
   * Optional prop to change the open icon on the button
   * Can be a React component class
   */
  renderOpenIcon: PropTypes.oneOfType([PropTypes.func, PropTypes.object]),

  /**
   * Optional prop to change the closed state icon on the button
   * Can be a React component class
   */
  renderCloseIcon: PropTypes.oneOfType([PropTypes.func, PropTypes.object]),

  /**
   * If specifying the `renderIcon` prop, provide a description for that icon that can
   * be read by screen readers
   */
  closeIconDescription: deprecateString(),
  /**
   * If specifying the `renderIcon` prop, provide a description for that icon that can
   * be read by screen readers
   */
  openIconDescription: deprecateString(),

  i18n(...args) {
    const [props] = args;
    return PropTypes.shape({
      closeIconDescription: props.renderCloseIcon ? PropTypes.string.isRequired : PropTypes.string,
      openIconDescription: props.renderOpenIcon ? PropTypes.string.isRequired : PropTypes.string,
    }).apply(this, args);
  },

  children: PropTypes.oneOfType([PropTypes.arrayOf(PropTypes.node), PropTypes.node]).isRequired,

  /**
   * The size of the button and the dropdown items
   */
  size: PropTypes.oneOf(['sm', 'md', 'default']),

  /**
   * The kind of button.
   */
  kind: PropTypes.oneOf(['primary', 'secondary', 'tertiary', 'ghost']),
};

const defaultProps = {
  testID: undefined,
  testId: 'menu-button',
  onPrimaryActionClick: null,
  label: null,
  openIconDescription: undefined,
  closeIconDescription: undefined,
  renderOpenIcon: ChevronDown16,
  renderCloseIcon: ChevronUp16,
<<<<<<< HEAD
  i18n: {
    openIconDescription: 'open menu button',
    closeIconDescription: 'close menu button',
  },
=======
  size: 'default',
  kind: 'primary',
>>>>>>> fb55fc4c
};

const MenuButton = ({
  // TODO: remove deprecated 'testID' in v3.
  testID,
  testId,
  onPrimaryActionClick,
  label,
  openIconDescription,
  closeIconDescription,
  renderOpenIcon,
  renderCloseIcon,
  children,
<<<<<<< HEAD
  i18n,
=======
  size: buttonSize,
  kind,
>>>>>>> fb55fc4c
}) => {
  const mergedI18n = useMerged(
    defaultProps.i18n,
    { closeIconDescription, openIconDescription },
    i18n
  );
  const [isMenuOpen, setIsMenuOpen] = useState(false);
  const [position, setPosition] = useState({ x: 0, y: 0 });
  const [shadowBlockerConf, setShadowBlockerConf] = useState({});

  const buttonRef = useRef(null);
  const langDir = useLangDirection();
  const handleResize = useCallback(() => {
    /* istanbul ignore else */
    if (buttonRef.current) {
      const { x, y } = getMenuPosition({ label, buttonRef, onPrimaryActionClick, langDir });
      setPosition({
        x,
        y,
      });
      setShadowBlockerConf(getShadowBlockerConfig(buttonRef));
    }
    // eslint-disable-next-line react-hooks/exhaustive-deps
  }, [label, langDir, onPrimaryActionClick, isMenuOpen, buttonSize]);

  /**
   * This is a hacky work-around, because the current Menu (7.42.1) won't allow us
   * to set classNames or a target for where the menu should be placed via the portal
   * So, to fix the auto-positioning, I have to open it, hide it with a property, check
   * the positioning, reposition it, and then show it. ugh. They are adding these other
   * features. Hopefully they'll be released soon, and we can use the `target` prop to open
   * the menu in this container div where it used to be...
   */
  useEffect(() => {
    document
      .querySelector(':root')
      .style.setProperty('--iot-menu-button-menu-opacity', isMenuOpen ? 0 : 1);

    setTimeout(() => {
      document.querySelector(':root').style.setProperty('--iot-menu-button-menu-opacity', 1);
    }, 0);
  }, [isMenuOpen]);

  useLayoutEffect(() => {
    window.addEventListener('resize', handleResize);
    return () => window.removeEventListener('resize', handleResize);
  }, [handleResize]);

  useEffect(() => {
    window.addEventListener('scroll', handleResize);
    return () => window.removeEventListener('scroll', handleResize);
  }, [handleResize]);

  useLayoutEffect(() => {
    handleResize();
  }, [handleResize]);

  const handlePrimaryClick = useCallback(
    (e) => {
      if (typeof onPrimaryActionClick === 'function') {
        onPrimaryActionClick(e);
      } else {
        setIsMenuOpen((prev) => {
          handleResize();
          return !prev;
        });
      }
    },
    [handleResize, onPrimaryActionClick]
  );

  const handleSecondaryClick = useCallback(() => {
    setIsMenuOpen((prev) => {
      handleResize();
      return !prev;
    });
  }, [handleResize]);

  const handleChildClick = useCallback(
    (onClick) => (e) => {
      /* istanbul ignore else */
      if (typeof onClick === 'function') {
        setIsMenuOpen((prev) => {
          handleResize();
          return !prev;
        });
        onClick(e);
      }
    },
    [handleResize]
  );

  /**
   * Wrap the children onClick handlers to also close the menu when an
   * action is triggered.
   */
  const contextMenuItems = useMemo(
    () =>
      React.Children.map(children, (child) => {
        return React.cloneElement(
          child,
          Object.assign({}, child.props, {
            onClick:
              typeof child.props?.onClick === 'function'
                ? handleChildClick(child.props.onClick)
                : undefined,
          })
        );
      }),
    [children, handleChildClick]
  );

  const menuSize = buttonSize === 'default' ? 'lg' : buttonSize;
  const buttonKind = !label ? GHOST : kind;

  /**
   * This shadow-blocker is needed to remove the menu shadow covering the button.
   * We can't use a pure CSS solution (like ::after) for this since the shadow-blocker styling
   * needs to get the position and dimensions of the menu and it is not possible to
   * pass that info as css attributes (vars) to the menu since the component internally use
   * the style attribute to set the x & y attributes.
   */
  const { menuHeight, flippedX, flippedY, opensHorizontally } = shadowBlockerConf;
  const shadowBlockerButtonClasses = {
    [`${iotPrefix}--menu-button--flip-y`]: flippedY,
    [`${iotPrefix}--menu-button--flip-x`]: flippedX,
    [`${iotPrefix}--menu-button--opens-horizontally`]: opensHorizontally,
  };
  const showShadowBlocker = buttonKind === GHOST && isMenuOpen && !label;
  const shadowBlocker = showShadowBlocker ? (
    <div
      style={{ [`--menu-height`]: `${menuHeight}px` }}
      className={classnames(
        {
          [`${iotPrefix}--menu__shadow-blocker--flip-y`]: flippedY,
          [`${iotPrefix}--menu__shadow-blocker--flip-x`]: flippedX,
          [`${iotPrefix}--menu__shadow-blocker--opens-horizontally`]: opensHorizontally,
        },
        `${iotPrefix}--menu__shadow-blocker`,
        `${iotPrefix}--menu__shadow-blocker--${menuSize}`
      )}
    />
  ) : null;

  const ButtonComponent =
    typeof onPrimaryActionClick === 'function' && label ? SplitMenuButton : SingleMenuButton;
  return (
    <div
      // TODO: remove deprecated 'testID' in v3.
      data-testid={`${testID || testId}-wrapper`}
      className={classnames(`${iotPrefix}--menu-button`, {
        [`${iotPrefix}--menu-button--open`]: isMenuOpen,
        ...shadowBlockerButtonClasses,
      })}
    >
      <ButtonComponent
        ref={buttonRef}
        onPrimaryActionClick={handlePrimaryClick}
        onSecondaryActionClick={handleSecondaryClick}
        iconDescription={
          isMenuOpen ? mergedI18n.closeIconDescription : mergedI18n.openIconDescription
        }
        renderIcon={isMenuOpen ? renderCloseIcon : renderOpenIcon}
        label={label}
        // TODO: remove deprecated 'testID' in v3.
        testId={testID || testId}
        size={buttonSize}
        kind={buttonKind}
      />
      <Menu
        className={classnames(
          {
            [`${iotPrefix}--menu-button--icon-only`]: buttonKind === GHOST,
          },
          `${iotPrefix}--menu-button__menu`
        )}
        size={menuSize}
        open={isMenuOpen}
        {...position}
      >
        {contextMenuItems}
        {shadowBlocker}
      </Menu>
    </div>
  );
};

MenuButton.propTypes = propTypes;
MenuButton.defaultProps = defaultProps;

export default MenuButton;<|MERGE_RESOLUTION|>--- conflicted
+++ resolved
@@ -87,15 +87,12 @@
   closeIconDescription: undefined,
   renderOpenIcon: ChevronDown16,
   renderCloseIcon: ChevronUp16,
-<<<<<<< HEAD
   i18n: {
     openIconDescription: 'open menu button',
     closeIconDescription: 'close menu button',
   },
-=======
   size: 'default',
   kind: 'primary',
->>>>>>> fb55fc4c
 };
 
 const MenuButton = ({
@@ -109,12 +106,9 @@
   renderOpenIcon,
   renderCloseIcon,
   children,
-<<<<<<< HEAD
   i18n,
-=======
   size: buttonSize,
   kind,
->>>>>>> fb55fc4c
 }) => {
   const mergedI18n = useMerged(
     defaultProps.i18n,
