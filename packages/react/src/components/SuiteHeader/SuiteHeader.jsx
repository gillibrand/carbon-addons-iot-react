--- conflicted
+++ resolved
@@ -328,11 +328,7 @@
       )}
       <Header
         testId={testId}
-<<<<<<< HEAD
-        className={[`${settings.iotPrefix}--suite-header`, className].filter((i) => i).join(' ')}
-=======
         className={classnames(`${settings.iotPrefix}--suite-header`, className)}
->>>>>>> a2ebda03
         url={navigatorRoute}
         hasSideNav={hasSideNav || sideNavProps !== null}
         onClickSideNavExpand={(evt) => {
