/* eslint-disable jsx-a11y/anchor-is-valid */
/* eslint-disable no-script-url */

import React, { useCallback } from 'react';
import PropTypes from 'prop-types';
import { ArrowRight16, Bee32 } from '@carbon/icons-react';
import { ButtonSkeleton } from 'carbon-components-react';

import { settings } from '../../../constants/Settings';
import Button from '../../Button';
import { SkeletonText } from '../../SkeletonText';
import SuiteHeader, {
  SuiteHeaderApplicationPropTypes,
  shouldOpenInNewWindow,
} from '../SuiteHeader';
import { handleSpecificKeyDown } from '../../../utils/componentUtilityFunctions';

const defaultProps = {
  applications: null,
  customApplications: [],
  allApplicationsLink: null,
  onRouteChange: async () => true,
  i18n: {
    myApplications: 'My applications',
    allApplicationsLink: 'All applications',
    requestAccess: 'Contact your administrator to request application access.',
    learnMoreLink: 'Learn more',
  },
  testId: 'suite-header-app-switcher',
};

const propTypes = {
  applications: PropTypes.arrayOf(PropTypes.shape(SuiteHeaderApplicationPropTypes)),
  customApplications: PropTypes.arrayOf(PropTypes.shape(SuiteHeaderApplicationPropTypes)),
  allApplicationsLink: PropTypes.string,
  noAccessLink: PropTypes.string.isRequired,
  onRouteChange: PropTypes.func,
  i18n: PropTypes.shape({
    allApplicationsLink: PropTypes.string,
    requestAccess: PropTypes.string,
    learnMoreLink: PropTypes.string,
  }),
  testId: PropTypes.string,
};

const SuiteHeaderAppSwitcher = ({
  applications,
  customApplications,
  allApplicationsLink,
  noAccessLink,
  i18n,
  onRouteChange,
  testId,
}) => {
  const mergedI18n = { ...defaultProps.i18n, ...i18n };
  const baseClassName = `${settings.iotPrefix}--suite-header-app-switcher`;
  const mergedApplications = applications
    ? [...customApplications, ...applications]
    : customApplications.length > 0
    ? [...customApplications]
    : null;

  const handleRouteChange = useCallback(
    ({ href, id, isExternal }) => async (e) => {
<<<<<<< HEAD
      e.preventDefault();
=======
      const newWindow = shouldOpenInNewWindow(e);
>>>>>>> a8a7889c
      const result = await onRouteChange(SuiteHeader.ROUTE_TYPES.APPLICATION, href, {
        appId: id,
      });
      if (result) {
        if (isExternal || newWindow) {
          window.open(href, '_blank', 'noopener noreferrer');
        } else {
          window.location.href = href;
        }
      }
    },
    [onRouteChange]
  );

  const handleAllApplicationRoute = useCallback(
    async (e) => {
<<<<<<< HEAD
      e.preventDefault();
      const result = await onRouteChange(SuiteHeader.ROUTE_TYPES.NAVIGATOR, allApplicationsLink);
      if (result) {
        window.location.href = allApplicationsLink;
=======
      const newWindow = shouldOpenInNewWindow(e);
      const result = await onRouteChange(SuiteHeader.ROUTE_TYPES.NAVIGATOR, allApplicationsLink);
      if (result) {
        if (newWindow) {
          window.open(allApplicationsLink, '_blank', 'noopener noreferrer');
        } else {
          window.location.href = allApplicationsLink;
        }
>>>>>>> a8a7889c
      }
    },
    [allApplicationsLink, onRouteChange]
  );

  return (
    <ul data-testid={testId} className={baseClassName}>
      <li className={`${baseClassName}--nav-link`}>
        <p>{mergedI18n.myApplications}</p>
        {allApplicationsLink === null ? (
          <div className={`${baseClassName}--nav-link--button--loading`}>
            <ButtonSkeleton />
          </div>
        ) : (
          <Button
            kind="tertiary"
            testId={`${testId}--all-applications`}
            onClick={handleAllApplicationRoute}
            onKeyDown={handleSpecificKeyDown(['Enter', 'Space'], handleAllApplicationRoute)}
            renderIcon={ArrowRight16}
          >
            {mergedI18n.allApplicationsLink}
          </Button>
        )}
      </li>
      <div className={`${baseClassName}--nav-link--separator`} />
      {mergedApplications === null ? (
        <li>
          <div
            className={`${baseClassName}--nav-link--loading`}
            data-testid="suite-header-app-switcher--loading"
          >
            <SkeletonText paragraph lineCount={3} />
          </div>
        </li>
      ) : (
        mergedApplications.map(({ id, name, href, isExternal = false }) => {
          const eventHandler = handleRouteChange({ href, id, isExternal });
          return (
            <li
              id={`suite-header-application-${id}`}
              key={`key-${id}`}
              className={`${baseClassName}--app-link`}
            >
              <Button
                kind="ghost"
                testId={`${testId}--${id}`}
                onClick={eventHandler}
                onKeyDown={handleSpecificKeyDown(['Enter', 'Space'], eventHandler)}
              >
                {name}
              </Button>
            </li>
          );
        })
      )}
      {mergedApplications?.length === 0 ? (
        <div className={`${baseClassName}--no-app`}>
          <div className="bee-icon-container">
            <Bee32 />
            <div className="bee-shadow" />
          </div>
          <span>{mergedI18n.requestAccess}</span>
          <a
            href="#"
            data-testid="suite-header-app-switcher--no-access"
            onClick={async (e) => {
              e.preventDefault();
              const result = await onRouteChange(
                SuiteHeader.ROUTE_TYPES.DOCUMENTATION,
                noAccessLink
              );
              if (result) {
                window.location.href = noAccessLink;
              }
            }}
          >
            {mergedI18n.learnMoreLink}
          </a>
        </div>
      ) : null}
    </ul>
  );
};

SuiteHeaderAppSwitcher.defaultProps = defaultProps;
SuiteHeaderAppSwitcher.propTypes = propTypes;

export default SuiteHeaderAppSwitcher;<|MERGE_RESOLUTION|>--- conflicted
+++ resolved
@@ -62,11 +62,8 @@
 
   const handleRouteChange = useCallback(
     ({ href, id, isExternal }) => async (e) => {
-<<<<<<< HEAD
       e.preventDefault();
-=======
       const newWindow = shouldOpenInNewWindow(e);
->>>>>>> a8a7889c
       const result = await onRouteChange(SuiteHeader.ROUTE_TYPES.APPLICATION, href, {
         appId: id,
       });
@@ -83,12 +80,7 @@
 
   const handleAllApplicationRoute = useCallback(
     async (e) => {
-<<<<<<< HEAD
       e.preventDefault();
-      const result = await onRouteChange(SuiteHeader.ROUTE_TYPES.NAVIGATOR, allApplicationsLink);
-      if (result) {
-        window.location.href = allApplicationsLink;
-=======
       const newWindow = shouldOpenInNewWindow(e);
       const result = await onRouteChange(SuiteHeader.ROUTE_TYPES.NAVIGATOR, allApplicationsLink);
       if (result) {
@@ -97,7 +89,6 @@
         } else {
           window.location.href = allApplicationsLink;
         }
->>>>>>> a8a7889c
       }
     },
     [allApplicationsLink, onRouteChange]
