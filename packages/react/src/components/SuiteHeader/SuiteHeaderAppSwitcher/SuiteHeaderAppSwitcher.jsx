/* eslint-disable jsx-a11y/anchor-is-valid */
/* eslint-disable no-script-url */

import React, { useCallback } from 'react';
import PropTypes from 'prop-types';
import { ArrowRight16, Bee32 } from '@carbon/icons-react';
import { ButtonSkeleton } from 'carbon-components-react';

import { settings } from '../../../constants/Settings';
import Button from '../../Button';
import { SkeletonText } from '../../SkeletonText';
import { shouldOpenInNewWindow } from '../suiteHeaderUtils';
import { SUITE_HEADER_ROUTE_TYPES } from '../suiteHeaderConstants';
import { SuiteHeaderApplicationPropTypes } from '../SuiteHeaderPropTypes';
import { handleSpecificKeyDown } from '../../../utils/componentUtilityFunctions';
import useMerged from '../../../hooks/useMerged';

const defaultProps = {
  applications: null,
  customApplications: [],
  allApplicationsLink: null,
  onRouteChange: async () => true,
  i18n: {
    myApplications: 'My applications',
    allApplicationsLink: 'All applications',
    requestAccess: 'Contact your administrator to request application access.',
    learnMoreLink: 'Learn more',
  },
  testId: 'suite-header-app-switcher',
  isExpanded: false,
};

const propTypes = {
  applications: PropTypes.arrayOf(PropTypes.shape(SuiteHeaderApplicationPropTypes)),
  customApplications: PropTypes.arrayOf(PropTypes.shape(SuiteHeaderApplicationPropTypes)),
  allApplicationsLink: PropTypes.string,
  noAccessLink: PropTypes.string.isRequired,
  onRouteChange: PropTypes.func,
  i18n: PropTypes.shape({
    allApplicationsLink: PropTypes.string,
    requestAccess: PropTypes.string,
    learnMoreLink: PropTypes.string,
  }),
  testId: PropTypes.string,
  isExpanded: PropTypes.bool,
};

const SuiteHeaderAppSwitcher = ({
  applications,
  customApplications,
  allApplicationsLink,
  noAccessLink,
  i18n,
  onRouteChange,
  testId,
  isExpanded,
}) => {
  const mergedI18n = useMerged(defaultProps.i18n, i18n);
  const baseClassName = `${settings.iotPrefix}--suite-header-app-switcher`;
  const mergedApplications = applications
    ? [...customApplications, ...applications]
    : customApplications.length > 0
    ? [...customApplications]
    : null;

  const handleRouteChange = useCallback(
    ({ href, id, isExternal }) => async (e) => {
      e.preventDefault();
      const newWindow = shouldOpenInNewWindow(e);
      const result = await onRouteChange(SUITE_HEADER_ROUTE_TYPES.APPLICATION, href, {
        appId: id,
      });
      if (result) {
        if (isExternal || newWindow) {
          window.open(href, '_blank', 'noopener noreferrer');
        } else {
          window.location.href = href;
        }
      }
    },
    [onRouteChange]
  );

  const handleAllApplicationRoute = useCallback(
    async (e) => {
      e.preventDefault();
      const newWindow = shouldOpenInNewWindow(e);
      const result = await onRouteChange(SUITE_HEADER_ROUTE_TYPES.NAVIGATOR, allApplicationsLink);
      if (result) {
        if (newWindow) {
          window.open(allApplicationsLink, '_blank', 'noopener noreferrer');
        } else {
          window.location.href = allApplicationsLink;
        }
      }
    },
    [allApplicationsLink, onRouteChange]
  );

  const tabIndex = isExpanded ? 0 : -1;

  return (
    <ul data-testid={testId} className={baseClassName}>
      <li className={`${baseClassName}--nav-link`}>
        <p>{mergedI18n.myApplications}</p>
        {allApplicationsLink === null ? (
          <div className={`${baseClassName}--nav-link--button--loading`}>
            <ButtonSkeleton />
          </div>
        ) : (
          <Button
            kind="tertiary"
            testId={`${testId}--all-applications`}
            onClick={handleAllApplicationRoute}
            onKeyDown={handleSpecificKeyDown(['Enter', 'Space'], handleAllApplicationRoute)}
            renderIcon={ArrowRight16}
            tabIndex={tabIndex}
            href={allApplicationsLink}
            rel="noopener noreferrer"
          >
            {mergedI18n.allApplicationsLink}
          </Button>
        )}
      </li>
      <div className={`${baseClassName}--nav-link--separator`} />
      {mergedApplications === null ? (
        <li>
          <div
            className={`${baseClassName}--nav-link--loading`}
            data-testid="suite-header-app-switcher--loading"
          >
            <SkeletonText paragraph lineCount={3} />
          </div>
        </li>
      ) : (
        mergedApplications.map(({ id, name, href, isExternal = false }) => {
          const eventHandler = handleRouteChange({ href, id, isExternal });
          return (
            <li
              id={`suite-header-application-${id}`}
              key={`key-${id}`}
              className={`${baseClassName}--app-link`}
            >
              <Button
                kind="ghost"
                testId={`${testId}--${id}`}
                onClick={eventHandler}
                onKeyDown={handleSpecificKeyDown(['Enter', 'Space'], eventHandler)}
                tabIndex={tabIndex}
                href={href}
                rel="noopener noreferrer"
              >
                {name}
              </Button>
            </li>
          );
        })
      )}
      {mergedApplications?.length === 0 ? (
        <div className={`${baseClassName}--no-app`}>
          <div className="bee-icon-container">
            <Bee32 />
            <div className="bee-shadow" />
          </div>
          <span>{mergedI18n.requestAccess}</span>
          <a
<<<<<<< HEAD
            href="#"
=======
            href={noAccessLink}
            rel="noopener noreferrer"
>>>>>>> f510421c
            data-testid="suite-header-app-switcher--no-access"
            onClick={async (e) => {
              e.preventDefault();
              const result = await onRouteChange(
                SUITE_HEADER_ROUTE_TYPES.DOCUMENTATION,
                noAccessLink
              );
              if (result) {
                window.location.href = noAccessLink;
              }
            }}
            tabIndex={tabIndex}
          >
            {mergedI18n.learnMoreLink}
          </a>
        </div>
      ) : null}
    </ul>
  );
};

SuiteHeaderAppSwitcher.defaultProps = defaultProps;
SuiteHeaderAppSwitcher.propTypes = propTypes;

export default SuiteHeaderAppSwitcher;<|MERGE_RESOLUTION|>--- conflicted
+++ resolved
@@ -164,12 +164,8 @@
           </div>
           <span>{mergedI18n.requestAccess}</span>
           <a
-<<<<<<< HEAD
-            href="#"
-=======
             href={noAccessLink}
             rel="noopener noreferrer"
->>>>>>> f510421c
             data-testid="suite-header-app-switcher--no-access"
             onClick={async (e) => {
               e.preventDefault();
