// Jest Snapshot v1, https://goo.gl/fbAQLP

exports[`Storybook Snapshot tests and console checks Storyshots 1 - Watson IoT/SuiteHeader/SuiteHeaderAppSwitcher Loading state 1`] = `
<div
  className="storybook-container"
>
  <div
    style={
      Object {
        "background": "white",
        "width": "15rem",
      }
    }
  >
    <ul
      className="iot--suite-header-app-switcher"
    >
      <li
        className="iot--suite-header-app-switcher--nav-link"
      >
        <p>
          My applications
        </p>
        <button
          aria-pressed={null}
          className="iot--btn bx--btn bx--btn--tertiary"
          data-testid="suite-header-app-switcher--all-applications"
          disabled={false}
          onClick={[Function]}
          onKeyDown={[Function]}
          tabIndex={0}
          type="button"
        >
<<<<<<< HEAD
          <p>
            My applications
          </p>
          <button
            aria-describedby={null}
            aria-pressed={null}
            className="iot--btn bx--btn bx--btn--tertiary"
            data-testid="suite-header-app-switcher--all-applications"
            disabled={false}
            onBlur={[Function]}
            onClick={[Function]}
            onFocus={[Function]}
            onKeyDown={[Function]}
            onMouseEnter={[Function]}
            onMouseLeave={[Function]}
            tabIndex={0}
            type="button"
=======
          All applications
          <svg
            aria-hidden={true}
            className="bx--btn__icon"
            fill="currentColor"
            focusable="false"
            height={16}
            preserveAspectRatio="xMidYMid meet"
            viewBox="0 0 16 16"
            width={16}
            xmlns="http://www.w3.org/2000/svg"
>>>>>>> 63f25ad1
          >
            <path
              d="M9.3 3.7L13.1 7.5 1 7.5 1 8.5 13.1 8.5 9.3 12.3 10 13 15 8 10 3z"
            />
          </svg>
        </button>
      </li>
      <div
        className="iot--suite-header-app-switcher--nav-link--separator"
      />
      <li>
        <div
          className="iot--suite-header-app-switcher--nav-link--loading"
          data-testid="suite-header-app-switcher--loading"
        >
          <div>
            <p
              className="bx--skeleton__text"
              style={
                Object {
                  "width": "calc(100% - 73px)",
                }
              }
            />
            <p
              className="bx--skeleton__text"
              style={
                Object {
                  "width": "calc(100% - 11px)",
                }
              }
            />
            <p
              className="bx--skeleton__text"
              style={
                Object {
                  "width": "calc(100% - 43px)",
                }
              }
            />
          </div>
        </div>
      </li>
    </ul>
  </div>
</div>
`;

exports[`Storybook Snapshot tests and console checks Storyshots 1 - Watson IoT/SuiteHeader/SuiteHeaderAppSwitcher No applications 1`] = `
<div
  className="storybook-container"
>
  <div
    style={
      Object {
        "background": "white",
        "width": "15rem",
      }
    }
  >
    <ul
      className="iot--suite-header-app-switcher"
    >
      <li
        className="iot--suite-header-app-switcher--nav-link"
      >
        <p>
          My applications
        </p>
        <button
          aria-pressed={null}
          className="iot--btn bx--btn bx--btn--tertiary"
          data-testid="suite-header-app-switcher--all-applications"
          disabled={false}
          onClick={[Function]}
          onKeyDown={[Function]}
          tabIndex={0}
          type="button"
        >
<<<<<<< HEAD
          <p>
            My applications
          </p>
          <button
            aria-describedby={null}
            aria-pressed={null}
            className="iot--btn bx--btn bx--btn--tertiary"
            data-testid="suite-header-app-switcher--all-applications"
            disabled={false}
            onBlur={[Function]}
            onClick={[Function]}
            onFocus={[Function]}
            onKeyDown={[Function]}
            onMouseEnter={[Function]}
            onMouseLeave={[Function]}
            tabIndex={0}
            type="button"
=======
          All applications
          <svg
            aria-hidden={true}
            className="bx--btn__icon"
            fill="currentColor"
            focusable="false"
            height={16}
            preserveAspectRatio="xMidYMid meet"
            viewBox="0 0 16 16"
            width={16}
            xmlns="http://www.w3.org/2000/svg"
>>>>>>> 63f25ad1
          >
            <path
              d="M9.3 3.7L13.1 7.5 1 7.5 1 8.5 13.1 8.5 9.3 12.3 10 13 15 8 10 3z"
            />
          </svg>
        </button>
      </li>
      <div
        className="iot--suite-header-app-switcher--nav-link--separator"
      />
      <div
        className="iot--suite-header-app-switcher--no-app"
      >
        <div
          className="bee-icon-container"
        >
          <svg
            aria-hidden={true}
            fill="currentColor"
            focusable="false"
            height={32}
            preserveAspectRatio="xMidYMid meet"
            viewBox="0 0 32 32"
            width={32}
            xmlns="http://www.w3.org/2000/svg"
          >
            <path
              d="M16 10a6 6 0 00-6 6v8a6 6 0 0012 0V16A6 6 0 0016 10zm-4.25 7.87h8.5v4.25h-8.5zM16 28.25A4.27 4.27 0 0111.75 24v-.13h8.5V24A4.27 4.27 0 0116 28.25zm4.25-12.13h-8.5V16a4.25 4.25 0 018.5 0zM30.66 19.21L24 13v9.1a4 4 0 008 0A3.83 3.83 0 0030.66 19.21zM28 24.35a2.25 2.25 0 01-2.25-2.25V17l3.72 3.47h0A2.05 2.05 0 0130.2 22 2.25 2.25 0 0128 24.35zM0 22.1a4 4 0 008 0V13L1.34 19.21A3.88 3.88 0 000 22.1zm2.48-1.56h0L6.25 17v5.1a2.25 2.25 0 01-4.5 0A2.05 2.05 0 012.48 20.54zM15 5.5A3.5 3.5 0 1011.5 9 3.5 3.5 0 0015 5.5zm-5.25 0A1.75 1.75 0 1111.5 7.25 1.77 1.77 0 019.75 5.5zM20.5 2A3.5 3.5 0 1024 5.5 3.5 3.5 0 0020.5 2zm0 5.25A1.75 1.75 0 1122.25 5.5 1.77 1.77 0 0120.5 7.25z"
            />
          </svg>
          <div
            className="bee-shadow"
          />
        </div>
        <span>
          Contact your administrator to request application access.
        </span>
        <a
          data-testid="suite-header-app-switcher--no-access"
          href="javascript:void(0)"
          onClick={[Function]}
        >
          Learn more
        </a>
      </div>
    </ul>
  </div>
</div>
`;

exports[`Storybook Snapshot tests and console checks Storyshots 1 - Watson IoT/SuiteHeader/SuiteHeaderAppSwitcher default 1`] = `
<div
  className="storybook-container"
>
  <div
    style={
      Object {
        "background": "white",
        "width": "15rem",
      }
    }
  >
    <ul
      className="iot--suite-header-app-switcher"
    >
      <li
        className="iot--suite-header-app-switcher--nav-link"
      >
        <p>
          My applications
        </p>
        <button
          aria-pressed={null}
          className="iot--btn bx--btn bx--btn--tertiary"
          data-testid="suite-header-app-switcher--all-applications"
          disabled={false}
          onClick={[Function]}
          onKeyDown={[Function]}
          tabIndex={0}
          type="button"
        >
<<<<<<< HEAD
          <p>
            My applications
          </p>
          <button
            aria-describedby={null}
            aria-pressed={null}
            className="iot--btn bx--btn bx--btn--tertiary"
            data-testid="suite-header-app-switcher--all-applications"
            disabled={false}
            onBlur={[Function]}
            onClick={[Function]}
            onFocus={[Function]}
            onKeyDown={[Function]}
            onMouseEnter={[Function]}
            onMouseLeave={[Function]}
            tabIndex={0}
            type="button"
=======
          All applications
          <svg
            aria-hidden={true}
            className="bx--btn__icon"
            fill="currentColor"
            focusable="false"
            height={16}
            preserveAspectRatio="xMidYMid meet"
            viewBox="0 0 16 16"
            width={16}
            xmlns="http://www.w3.org/2000/svg"
>>>>>>> 63f25ad1
          >
            <path
              d="M9.3 3.7L13.1 7.5 1 7.5 1 8.5 13.1 8.5 9.3 12.3 10 13 15 8 10 3z"
            />
          </svg>
        </button>
      </li>
      <div
        className="iot--suite-header-app-switcher--nav-link--separator"
      />
      <li
        className="iot--suite-header-app-switcher--app-link"
        id="suite-header-application-monitor"
      >
        <button
          aria-pressed={null}
          className="iot--btn bx--btn bx--btn--ghost"
          data-testid="suite-header-app-switcher--monitor"
          disabled={false}
          onClick={[Function]}
          onKeyDown={[Function]}
          tabIndex={0}
          type="button"
        >
<<<<<<< HEAD
          <button
            aria-describedby={null}
            aria-pressed={null}
            className="iot--btn bx--btn bx--btn--ghost"
            data-testid="suite-header-app-switcher--monitor"
            disabled={false}
            onBlur={[Function]}
            onClick={[Function]}
            onFocus={[Function]}
            onKeyDown={[Function]}
            onMouseEnter={[Function]}
            onMouseLeave={[Function]}
            tabIndex={0}
            type="button"
          >
            Monitor
          </button>
        </li>
        <li
          className="iot--suite-header-app-switcher--app-link"
          id="suite-header-application-health"
        >
          <button
            aria-describedby={null}
            aria-pressed={null}
            className="iot--btn bx--btn bx--btn--ghost"
            data-testid="suite-header-app-switcher--health"
            disabled={false}
            onBlur={[Function]}
            onClick={[Function]}
            onFocus={[Function]}
            onKeyDown={[Function]}
            onMouseEnter={[Function]}
            onMouseLeave={[Function]}
            tabIndex={0}
            type="button"
          >
            Health
          </button>
        </li>
      </ul>
    </div>
=======
          Monitor
        </button>
      </li>
      <li
        className="iot--suite-header-app-switcher--app-link"
        id="suite-header-application-health"
      >
        <button
          aria-pressed={null}
          className="iot--btn bx--btn bx--btn--ghost"
          data-testid="suite-header-app-switcher--health"
          disabled={false}
          onClick={[Function]}
          onKeyDown={[Function]}
          tabIndex={0}
          type="button"
        >
          Health
        </button>
      </li>
    </ul>
>>>>>>> 63f25ad1
  </div>
</div>
`;<|MERGE_RESOLUTION|>--- conflicted
+++ resolved
@@ -22,34 +22,20 @@
           My applications
         </p>
         <button
+          aria-describedby={null}
           aria-pressed={null}
           className="iot--btn bx--btn bx--btn--tertiary"
           data-testid="suite-header-app-switcher--all-applications"
           disabled={false}
-          onClick={[Function]}
-          onKeyDown={[Function]}
-          tabIndex={0}
-          type="button"
-        >
-<<<<<<< HEAD
-          <p>
-            My applications
-          </p>
-          <button
-            aria-describedby={null}
-            aria-pressed={null}
-            className="iot--btn bx--btn bx--btn--tertiary"
-            data-testid="suite-header-app-switcher--all-applications"
-            disabled={false}
-            onBlur={[Function]}
-            onClick={[Function]}
-            onFocus={[Function]}
-            onKeyDown={[Function]}
-            onMouseEnter={[Function]}
-            onMouseLeave={[Function]}
-            tabIndex={0}
-            type="button"
-=======
+          onBlur={[Function]}
+          onClick={[Function]}
+          onFocus={[Function]}
+          onKeyDown={[Function]}
+          onMouseEnter={[Function]}
+          onMouseLeave={[Function]}
+          tabIndex={0}
+          type="button"
+        >
           All applications
           <svg
             aria-hidden={true}
@@ -61,7 +47,6 @@
             viewBox="0 0 16 16"
             width={16}
             xmlns="http://www.w3.org/2000/svg"
->>>>>>> 63f25ad1
           >
             <path
               d="M9.3 3.7L13.1 7.5 1 7.5 1 8.5 13.1 8.5 9.3 12.3 10 13 15 8 10 3z"
@@ -132,34 +117,20 @@
           My applications
         </p>
         <button
+          aria-describedby={null}
           aria-pressed={null}
           className="iot--btn bx--btn bx--btn--tertiary"
           data-testid="suite-header-app-switcher--all-applications"
           disabled={false}
-          onClick={[Function]}
-          onKeyDown={[Function]}
-          tabIndex={0}
-          type="button"
-        >
-<<<<<<< HEAD
-          <p>
-            My applications
-          </p>
-          <button
-            aria-describedby={null}
-            aria-pressed={null}
-            className="iot--btn bx--btn bx--btn--tertiary"
-            data-testid="suite-header-app-switcher--all-applications"
-            disabled={false}
-            onBlur={[Function]}
-            onClick={[Function]}
-            onFocus={[Function]}
-            onKeyDown={[Function]}
-            onMouseEnter={[Function]}
-            onMouseLeave={[Function]}
-            tabIndex={0}
-            type="button"
-=======
+          onBlur={[Function]}
+          onClick={[Function]}
+          onFocus={[Function]}
+          onKeyDown={[Function]}
+          onMouseEnter={[Function]}
+          onMouseLeave={[Function]}
+          tabIndex={0}
+          type="button"
+        >
           All applications
           <svg
             aria-hidden={true}
@@ -171,7 +142,6 @@
             viewBox="0 0 16 16"
             width={16}
             xmlns="http://www.w3.org/2000/svg"
->>>>>>> 63f25ad1
           >
             <path
               d="M9.3 3.7L13.1 7.5 1 7.5 1 8.5 13.1 8.5 9.3 12.3 10 13 15 8 10 3z"
@@ -244,34 +214,20 @@
           My applications
         </p>
         <button
+          aria-describedby={null}
           aria-pressed={null}
           className="iot--btn bx--btn bx--btn--tertiary"
           data-testid="suite-header-app-switcher--all-applications"
           disabled={false}
-          onClick={[Function]}
-          onKeyDown={[Function]}
-          tabIndex={0}
-          type="button"
-        >
-<<<<<<< HEAD
-          <p>
-            My applications
-          </p>
-          <button
-            aria-describedby={null}
-            aria-pressed={null}
-            className="iot--btn bx--btn bx--btn--tertiary"
-            data-testid="suite-header-app-switcher--all-applications"
-            disabled={false}
-            onBlur={[Function]}
-            onClick={[Function]}
-            onFocus={[Function]}
-            onKeyDown={[Function]}
-            onMouseEnter={[Function]}
-            onMouseLeave={[Function]}
-            tabIndex={0}
-            type="button"
-=======
+          onBlur={[Function]}
+          onClick={[Function]}
+          onFocus={[Function]}
+          onKeyDown={[Function]}
+          onMouseEnter={[Function]}
+          onMouseLeave={[Function]}
+          tabIndex={0}
+          type="button"
+        >
           All applications
           <svg
             aria-hidden={true}
@@ -283,7 +239,6 @@
             viewBox="0 0 16 16"
             width={16}
             xmlns="http://www.w3.org/2000/svg"
->>>>>>> 63f25ad1
           >
             <path
               d="M9.3 3.7L13.1 7.5 1 7.5 1 8.5 13.1 8.5 9.3 12.3 10 13 15 8 10 3z"
@@ -299,59 +254,20 @@
         id="suite-header-application-monitor"
       >
         <button
+          aria-describedby={null}
           aria-pressed={null}
           className="iot--btn bx--btn bx--btn--ghost"
           data-testid="suite-header-app-switcher--monitor"
           disabled={false}
-          onClick={[Function]}
-          onKeyDown={[Function]}
-          tabIndex={0}
-          type="button"
-        >
-<<<<<<< HEAD
-          <button
-            aria-describedby={null}
-            aria-pressed={null}
-            className="iot--btn bx--btn bx--btn--ghost"
-            data-testid="suite-header-app-switcher--monitor"
-            disabled={false}
-            onBlur={[Function]}
-            onClick={[Function]}
-            onFocus={[Function]}
-            onKeyDown={[Function]}
-            onMouseEnter={[Function]}
-            onMouseLeave={[Function]}
-            tabIndex={0}
-            type="button"
-          >
-            Monitor
-          </button>
-        </li>
-        <li
-          className="iot--suite-header-app-switcher--app-link"
-          id="suite-header-application-health"
-        >
-          <button
-            aria-describedby={null}
-            aria-pressed={null}
-            className="iot--btn bx--btn bx--btn--ghost"
-            data-testid="suite-header-app-switcher--health"
-            disabled={false}
-            onBlur={[Function]}
-            onClick={[Function]}
-            onFocus={[Function]}
-            onKeyDown={[Function]}
-            onMouseEnter={[Function]}
-            onMouseLeave={[Function]}
-            tabIndex={0}
-            type="button"
-          >
-            Health
-          </button>
-        </li>
-      </ul>
-    </div>
-=======
+          onBlur={[Function]}
+          onClick={[Function]}
+          onFocus={[Function]}
+          onKeyDown={[Function]}
+          onMouseEnter={[Function]}
+          onMouseLeave={[Function]}
+          tabIndex={0}
+          type="button"
+        >
           Monitor
         </button>
       </li>
@@ -360,12 +276,17 @@
         id="suite-header-application-health"
       >
         <button
+          aria-describedby={null}
           aria-pressed={null}
           className="iot--btn bx--btn bx--btn--ghost"
           data-testid="suite-header-app-switcher--health"
           disabled={false}
-          onClick={[Function]}
-          onKeyDown={[Function]}
+          onBlur={[Function]}
+          onClick={[Function]}
+          onFocus={[Function]}
+          onKeyDown={[Function]}
+          onMouseEnter={[Function]}
+          onMouseLeave={[Function]}
           tabIndex={0}
           type="button"
         >
@@ -373,7 +294,6 @@
         </button>
       </li>
     </ul>
->>>>>>> 63f25ad1
   </div>
 </div>
 `;