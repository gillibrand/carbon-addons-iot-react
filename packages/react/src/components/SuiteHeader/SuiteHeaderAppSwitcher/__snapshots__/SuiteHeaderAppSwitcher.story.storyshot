// Jest Snapshot v1, https://goo.gl/fbAQLP

exports[`Storybook Snapshot tests and console checks Storyshots 1 - Watson IoT/SuiteHeader/SuiteHeaderAppSwitcher Loading state 1`] = `
<div
  className="storybook-container"
>
  <div
    style={
      Object {
        "background": "white",
        "width": "15rem",
      }
    }
  >
    <ul
      className="iot--suite-header-app-switcher"
    >
      <li
        className="iot--suite-header-app-switcher--nav-link"
      >
        <p>
          My applications
        </p>
        <button
          aria-pressed={null}
          className="iot--btn bx--btn bx--btn--tertiary"
          data-testid="suite-header-app-switcher--all-applications"
          disabled={false}
          onClick={[Function]}
          onKeyDown={[Function]}
          tabIndex={0}
          type="button"
        >
          All applications
          <svg
            aria-hidden={true}
            className="bx--btn__icon"
            fill="currentColor"
            focusable="false"
            height={16}
            preserveAspectRatio="xMidYMid meet"
            viewBox="0 0 16 16"
            width={16}
            xmlns="http://www.w3.org/2000/svg"
          >
            <path
              d="M9.3 3.7L13.1 7.5 1 7.5 1 8.5 13.1 8.5 9.3 12.3 10 13 15 8 10 3z"
            />
          </svg>
        </button>
      </li>
      <div
        className="iot--suite-header-app-switcher--nav-link--separator"
      />
      <li>
        <div
          className="iot--suite-header-app-switcher--nav-link--loading"
          data-testid="suite-header-app-switcher--loading"
        >
          <div>
            <p
              className="bx--skeleton__text"
              style={
                Object {
                  "width": "calc(100% - 73px)",
                }
              }
            />
            <p
              className="bx--skeleton__text"
              style={
                Object {
                  "width": "calc(100% - 11px)",
                }
              }
            />
            <p
              className="bx--skeleton__text"
              style={
                Object {
                  "width": "calc(100% - 43px)",
                }
              }
            />
          </div>
        </div>
      </li>
    </ul>
  </div>
</div>
`;

exports[`Storybook Snapshot tests and console checks Storyshots 1 - Watson IoT/SuiteHeader/SuiteHeaderAppSwitcher No applications 1`] = `
<div
  className="storybook-container"
>
  <div
    style={
      Object {
        "background": "white",
        "width": "15rem",
      }
    }
  >
    <ul
      className="iot--suite-header-app-switcher"
    >
      <li
        className="iot--suite-header-app-switcher--nav-link"
      >
        <p>
          My applications
        </p>
        <button
          aria-pressed={null}
          className="iot--btn bx--btn bx--btn--tertiary"
          data-testid="suite-header-app-switcher--all-applications"
          disabled={false}
          onClick={[Function]}
          onKeyDown={[Function]}
          tabIndex={0}
          type="button"
        >
          All applications
          <svg
            aria-hidden={true}
            className="bx--btn__icon"
            fill="currentColor"
            focusable="false"
            height={16}
            preserveAspectRatio="xMidYMid meet"
            viewBox="0 0 16 16"
            width={16}
            xmlns="http://www.w3.org/2000/svg"
          >
            <path
              d="M9.3 3.7L13.1 7.5 1 7.5 1 8.5 13.1 8.5 9.3 12.3 10 13 15 8 10 3z"
            />
          </svg>
        </button>
      </li>
      <div
        className="iot--suite-header-app-switcher--nav-link--separator"
      />
      <div
        className="iot--suite-header-app-switcher--no-app"
      >
        <div
          className="bee-icon-container"
        >
          <svg
            aria-hidden={true}
            fill="currentColor"
            focusable="false"
            height={32}
            preserveAspectRatio="xMidYMid meet"
            viewBox="0 0 32 32"
            width={32}
            xmlns="http://www.w3.org/2000/svg"
          >
            <path
              d="M16 10a6 6 0 00-6 6v8a6 6 0 0012 0V16A6 6 0 0016 10zm-4.25 7.87h8.5v4.25h-8.5zM16 28.25A4.27 4.27 0 0111.75 24v-.13h8.5V24A4.27 4.27 0 0116 28.25zm4.25-12.13h-8.5V16a4.25 4.25 0 018.5 0zM30.66 19.21L24 13v9.1a4 4 0 008 0A3.83 3.83 0 0030.66 19.21zM28 24.35a2.25 2.25 0 01-2.25-2.25V17l3.72 3.47h0A2.05 2.05 0 0130.2 22 2.25 2.25 0 0128 24.35zM0 22.1a4 4 0 008 0V13L1.34 19.21A3.88 3.88 0 000 22.1zm2.48-1.56h0L6.25 17v5.1a2.25 2.25 0 01-4.5 0A2.05 2.05 0 012.48 20.54zM15 5.5A3.5 3.5 0 1011.5 9 3.5 3.5 0 0015 5.5zm-5.25 0A1.75 1.75 0 1111.5 7.25 1.77 1.77 0 019.75 5.5zM20.5 2A3.5 3.5 0 1024 5.5 3.5 3.5 0 0020.5 2zm0 5.25A1.75 1.75 0 1122.25 5.5 1.77 1.77 0 0120.5 7.25z"
            />
<<<<<<< HEAD
          </div>
          <span>
            Contact your administrator to request application access.
          </span>
          <a
            data-testid="suite-header-app-switcher--no-access"
            href="#"
            onClick={[Function]}
          >
            Learn more
          </a>
=======
          </svg>
          <div
            className="bee-shadow"
          />
>>>>>>> 72ab9e77
        </div>
        <span>
          Contact your administrator to request application access.
        </span>
        <a
          data-testid="suite-header-app-switcher--no-access"
          href="javascript:void(0)"
          onClick={[Function]}
        >
          Learn more
        </a>
      </div>
    </ul>
  </div>
</div>
`;

exports[`Storybook Snapshot tests and console checks Storyshots 1 - Watson IoT/SuiteHeader/SuiteHeaderAppSwitcher default 1`] = `
<div
  className="storybook-container"
>
  <div
    style={
      Object {
        "background": "white",
        "width": "15rem",
      }
    }
  >
    <ul
      className="iot--suite-header-app-switcher"
    >
      <li
        className="iot--suite-header-app-switcher--nav-link"
      >
        <p>
          My applications
        </p>
        <button
          aria-pressed={null}
          className="iot--btn bx--btn bx--btn--tertiary"
          data-testid="suite-header-app-switcher--all-applications"
          disabled={false}
          onClick={[Function]}
          onKeyDown={[Function]}
          tabIndex={0}
          type="button"
        >
          All applications
          <svg
            aria-hidden={true}
            className="bx--btn__icon"
            fill="currentColor"
            focusable="false"
            height={16}
            preserveAspectRatio="xMidYMid meet"
            viewBox="0 0 16 16"
            width={16}
            xmlns="http://www.w3.org/2000/svg"
          >
            <path
              d="M9.3 3.7L13.1 7.5 1 7.5 1 8.5 13.1 8.5 9.3 12.3 10 13 15 8 10 3z"
            />
          </svg>
        </button>
      </li>
      <div
        className="iot--suite-header-app-switcher--nav-link--separator"
      />
      <li
        className="iot--suite-header-app-switcher--app-link"
        id="suite-header-application-monitor"
      >
        <button
          aria-pressed={null}
          className="iot--btn bx--btn bx--btn--ghost"
          data-testid="suite-header-app-switcher--monitor"
          disabled={false}
          onClick={[Function]}
          onKeyDown={[Function]}
          tabIndex={0}
          type="button"
        >
          Monitor
        </button>
      </li>
      <li
        className="iot--suite-header-app-switcher--app-link"
        id="suite-header-application-health"
      >
        <button
          aria-pressed={null}
          className="iot--btn bx--btn bx--btn--ghost"
          data-testid="suite-header-app-switcher--health"
          disabled={false}
          onClick={[Function]}
          onKeyDown={[Function]}
          tabIndex={0}
          type="button"
        >
          Health
        </button>
      </li>
    </ul>
  </div>
</div>
`;<|MERGE_RESOLUTION|>--- conflicted
+++ resolved
@@ -161,31 +161,17 @@
             <path
               d="M16 10a6 6 0 00-6 6v8a6 6 0 0012 0V16A6 6 0 0016 10zm-4.25 7.87h8.5v4.25h-8.5zM16 28.25A4.27 4.27 0 0111.75 24v-.13h8.5V24A4.27 4.27 0 0116 28.25zm4.25-12.13h-8.5V16a4.25 4.25 0 018.5 0zM30.66 19.21L24 13v9.1a4 4 0 008 0A3.83 3.83 0 0030.66 19.21zM28 24.35a2.25 2.25 0 01-2.25-2.25V17l3.72 3.47h0A2.05 2.05 0 0130.2 22 2.25 2.25 0 0128 24.35zM0 22.1a4 4 0 008 0V13L1.34 19.21A3.88 3.88 0 000 22.1zm2.48-1.56h0L6.25 17v5.1a2.25 2.25 0 01-4.5 0A2.05 2.05 0 012.48 20.54zM15 5.5A3.5 3.5 0 1011.5 9 3.5 3.5 0 0015 5.5zm-5.25 0A1.75 1.75 0 1111.5 7.25 1.77 1.77 0 019.75 5.5zM20.5 2A3.5 3.5 0 1024 5.5 3.5 3.5 0 0020.5 2zm0 5.25A1.75 1.75 0 1122.25 5.5 1.77 1.77 0 0120.5 7.25z"
             />
-<<<<<<< HEAD
-          </div>
-          <span>
-            Contact your administrator to request application access.
-          </span>
-          <a
-            data-testid="suite-header-app-switcher--no-access"
-            href="#"
-            onClick={[Function]}
-          >
-            Learn more
-          </a>
-=======
           </svg>
           <div
             className="bee-shadow"
           />
->>>>>>> 72ab9e77
         </div>
         <span>
           Contact your administrator to request application access.
         </span>
         <a
           data-testid="suite-header-app-switcher--no-access"
-          href="javascript:void(0)"
+          href="#"
           onClick={[Function]}
         >
           Learn more
