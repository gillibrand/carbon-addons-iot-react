// Jest Snapshot v1, https://goo.gl/fbAQLP

exports[`Storybook Snapshot tests and console checks Storyshots 1 - Watson IoT/SuiteHeader/SuiteHeaderProfile Loading state (no log out button) 1`] = `
<div
  className="storybook-container"
>
  <div
    style={
      Object {
        "width": "15rem",
      }
    }
  >
    <div
      className="iot--suite-header-profile"
    >
      <h5>
        Profile
      </h5>
      <div
        className="iot--suite-header-profile--loading iot--suite-header-profile--loading--no-logout"
        data-testid="suite-header-profile--loading"
      >
        <div>
          <p
            className="bx--skeleton__text"
            style={
              Object {
                "width": "calc(80% - 73px)",
              }
            }
          />
          <p
            className="bx--skeleton__text"
            style={
              Object {
                "width": "calc(80% - 11px)",
              }
            }
          />
          <p
            className="bx--skeleton__text"
            style={
              Object {
                "width": "calc(80% - 43px)",
              }
            }
          />
        </div>
      </div>
    </div>
  </div>
</div>
`;

exports[`Storybook Snapshot tests and console checks Storyshots 1 - Watson IoT/SuiteHeader/SuiteHeaderProfile Loading state 1`] = `
<div
  className="storybook-container"
>
  <div
    style={
      Object {
        "width": "15rem",
      }
    }
  >
    <div
      className="iot--suite-header-profile"
    >
      <h5>
        Profile
      </h5>
      <div
        className="iot--suite-header-profile--loading"
        data-testid="suite-header-profile--loading"
      >
        <div>
          <p
            className="bx--skeleton__text"
            style={
              Object {
                "width": "calc(80% - 73px)",
              }
            }
          />
          <p
            className="bx--skeleton__text"
            style={
              Object {
                "width": "calc(80% - 11px)",
              }
            }
          />
          <p
            className="bx--skeleton__text"
            style={
              Object {
                "width": "calc(80% - 43px)",
              }
            }
          />
        </div>
      </div>
      <div
        className="iot--suite-header-profile--logout iot--suite-header-profile--logout--loading"
      >
        <div
          className="bx--skeleton bx--btn"
        />
      </div>
    </div>
  </div>
</div>
`;

exports[`Storybook Snapshot tests and console checks Storyshots 1 - Watson IoT/SuiteHeader/SuiteHeaderProfile No log out button 1`] = `
<div
  className="storybook-container"
>
  <div
    style={
      Object {
        "width": "15rem",
      }
    }
  >
    <div
      className="iot--suite-header-profile"
    >
      <h5>
        Profile
      </h5>
      <div
        className="iot--suite-header-profile--user"
      >
        <div
          className="iot--suite-header-profile--user--chip"
        >
          TU
        </div>
        <div
          className="iot--suite-header-profile--user--detail"
        >
<<<<<<< HEAD
          <button
            aria-describedby={null}
            aria-pressed={null}
            className="iot--btn bx--btn bx--btn--sm bx--btn--secondary"
            data-testid="suite-header-profile--profile"
            disabled={false}
            onBlur={[Function]}
            onClick={[Function]}
            onFocus={[Function]}
            onMouseEnter={[Function]}
            onMouseLeave={[Function]}
            tabIndex={0}
            type="button"
          >
            Manage profile
          </button>
=======
          <div>
            <strong>
              Test User
            </strong>
          </div>
          <div>
            myuser
          </div>
>>>>>>> 63f25ad1
        </div>
      </div>
      <div
        className="iot--suite-header-profile--manage-button iot--suite-header-profile--manage-button--no-logout"
      >
        <button
          aria-pressed={null}
          className="iot--btn bx--btn bx--btn--sm bx--btn--secondary"
          data-testid="suite-header-profile--profile"
          disabled={false}
          onClick={[Function]}
          tabIndex={0}
          type="button"
        >
          Manage profile
        </button>
      </div>
    </div>
  </div>
</div>
`;

exports[`Storybook Snapshot tests and console checks Storyshots 1 - Watson IoT/SuiteHeader/SuiteHeaderProfile default 1`] = `
<div
  className="storybook-container"
>
  <div
    style={
      Object {
        "width": "15rem",
      }
    }
  >
    <div
      className="iot--suite-header-profile"
    >
      <h5>
        Profile
      </h5>
      <div
        className="iot--suite-header-profile--user"
      >
        <div
          className="iot--suite-header-profile--user--chip"
        >
          TU
        </div>
        <div
          className="iot--suite-header-profile--user--detail"
        >
<<<<<<< HEAD
          <button
            aria-describedby={null}
            aria-pressed={null}
            className="iot--btn bx--btn bx--btn--sm bx--btn--secondary"
            data-testid="suite-header-profile--profile"
            disabled={false}
            onBlur={[Function]}
            onClick={[Function]}
            onFocus={[Function]}
            onMouseEnter={[Function]}
            onMouseLeave={[Function]}
            tabIndex={0}
            type="button"
          >
            Manage profile
          </button>
=======
          <div>
            <strong>
              Test User
            </strong>
          </div>
          <div>
            myuser
          </div>
>>>>>>> 63f25ad1
        </div>
      </div>
      <div
        className="iot--suite-header-profile--manage-button"
      >
        <button
          aria-pressed={null}
          className="iot--btn bx--btn bx--btn--sm bx--btn--secondary"
          data-testid="suite-header-profile--profile"
          disabled={false}
          onClick={[Function]}
          tabIndex={0}
          type="button"
        >
<<<<<<< HEAD
          <button
            aria-describedby={null}
            aria-pressed={null}
            className="iot--btn bx--btn bx--btn--secondary"
            data-testid="suite-header-profile--logout"
            disabled={false}
            onBlur={[Function]}
            onClick={[Function]}
            onFocus={[Function]}
            onMouseEnter={[Function]}
            onMouseLeave={[Function]}
            tabIndex={0}
            type="button"
          >
            Log out
          </button>
        </div>
=======
          Manage profile
        </button>
      </div>
      <div
        className="iot--suite-header-profile--logout"
      >
        <button
          aria-pressed={null}
          className="iot--btn bx--btn bx--btn--secondary"
          data-testid="suite-header-profile--logout"
          disabled={false}
          onClick={[Function]}
          tabIndex={0}
          type="button"
        >
          Log out
        </button>
>>>>>>> 63f25ad1
      </div>
    </div>
  </div>
</div>
`;<|MERGE_RESOLUTION|>--- conflicted
+++ resolved
@@ -141,24 +141,6 @@
         <div
           className="iot--suite-header-profile--user--detail"
         >
-<<<<<<< HEAD
-          <button
-            aria-describedby={null}
-            aria-pressed={null}
-            className="iot--btn bx--btn bx--btn--sm bx--btn--secondary"
-            data-testid="suite-header-profile--profile"
-            disabled={false}
-            onBlur={[Function]}
-            onClick={[Function]}
-            onFocus={[Function]}
-            onMouseEnter={[Function]}
-            onMouseLeave={[Function]}
-            tabIndex={0}
-            type="button"
-          >
-            Manage profile
-          </button>
-=======
           <div>
             <strong>
               Test User
@@ -167,18 +149,22 @@
           <div>
             myuser
           </div>
->>>>>>> 63f25ad1
         </div>
       </div>
       <div
         className="iot--suite-header-profile--manage-button iot--suite-header-profile--manage-button--no-logout"
       >
         <button
+          aria-describedby={null}
           aria-pressed={null}
           className="iot--btn bx--btn bx--btn--sm bx--btn--secondary"
           data-testid="suite-header-profile--profile"
           disabled={false}
+          onBlur={[Function]}
           onClick={[Function]}
+          onFocus={[Function]}
+          onMouseEnter={[Function]}
+          onMouseLeave={[Function]}
           tabIndex={0}
           type="button"
         >
@@ -218,24 +204,6 @@
         <div
           className="iot--suite-header-profile--user--detail"
         >
-<<<<<<< HEAD
-          <button
-            aria-describedby={null}
-            aria-pressed={null}
-            className="iot--btn bx--btn bx--btn--sm bx--btn--secondary"
-            data-testid="suite-header-profile--profile"
-            disabled={false}
-            onBlur={[Function]}
-            onClick={[Function]}
-            onFocus={[Function]}
-            onMouseEnter={[Function]}
-            onMouseLeave={[Function]}
-            tabIndex={0}
-            type="button"
-          >
-            Manage profile
-          </button>
-=======
           <div>
             <strong>
               Test User
@@ -244,40 +212,25 @@
           <div>
             myuser
           </div>
->>>>>>> 63f25ad1
         </div>
       </div>
       <div
         className="iot--suite-header-profile--manage-button"
       >
         <button
+          aria-describedby={null}
           aria-pressed={null}
           className="iot--btn bx--btn bx--btn--sm bx--btn--secondary"
           data-testid="suite-header-profile--profile"
           disabled={false}
+          onBlur={[Function]}
           onClick={[Function]}
+          onFocus={[Function]}
+          onMouseEnter={[Function]}
+          onMouseLeave={[Function]}
           tabIndex={0}
           type="button"
         >
-<<<<<<< HEAD
-          <button
-            aria-describedby={null}
-            aria-pressed={null}
-            className="iot--btn bx--btn bx--btn--secondary"
-            data-testid="suite-header-profile--logout"
-            disabled={false}
-            onBlur={[Function]}
-            onClick={[Function]}
-            onFocus={[Function]}
-            onMouseEnter={[Function]}
-            onMouseLeave={[Function]}
-            tabIndex={0}
-            type="button"
-          >
-            Log out
-          </button>
-        </div>
-=======
           Manage profile
         </button>
       </div>
@@ -285,17 +238,21 @@
         className="iot--suite-header-profile--logout"
       >
         <button
+          aria-describedby={null}
           aria-pressed={null}
           className="iot--btn bx--btn bx--btn--secondary"
           data-testid="suite-header-profile--logout"
           disabled={false}
+          onBlur={[Function]}
           onClick={[Function]}
+          onFocus={[Function]}
+          onMouseEnter={[Function]}
+          onMouseLeave={[Function]}
           tabIndex={0}
           type="button"
         >
           Log out
         </button>
->>>>>>> 63f25ad1
       </div>
     </div>
   </div>
