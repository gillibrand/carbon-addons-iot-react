--- conflicted
+++ resolved
@@ -1351,11 +1351,7 @@
                       className="bx--side-nav__item bx--side-nav__item--large"
                     >
                       <a
-<<<<<<< HEAD
-                        className="bx--side-nav__link iot--suite-header-app-switcher-multiworkspace--app-link iot--suite-header-app-switcher-multiworkspace--no-icon"
-=======
-                        className="bx--side-nav__link bx--side-nav__link--current iot--suite-header-app-switcher-multiworkspace--app-link"
->>>>>>> d16fd91c
+                        className="bx--side-nav__link bx--side-nav__link--current iot--suite-header-app-switcher-multiworkspace--app-link iot--suite-header-app-switcher-multiworkspace--no-icon"
                         data-testid="suite-header-app-switcher--admin"
                         href="https://www.ibm.com"
                         id="suite-header-app-switcher--admin"
@@ -4337,11 +4333,7 @@
                       className="bx--side-nav__item bx--side-nav__item--large"
                     >
                       <a
-<<<<<<< HEAD
-                        className="bx--side-nav__link iot--suite-header-app-switcher-multiworkspace--app-link iot--suite-header-app-switcher-multiworkspace--no-icon"
-=======
-                        className="bx--side-nav__link bx--side-nav__link--current iot--suite-header-app-switcher-multiworkspace--app-link"
->>>>>>> d16fd91c
+                        className="bx--side-nav__link bx--side-nav__link--current iot--suite-header-app-switcher-multiworkspace--app-link iot--suite-header-app-switcher-multiworkspace--no-icon"
                         data-testid="suite-header-app-switcher--admin"
                         href="https://www.ibm.com"
                         id="suite-header-app-switcher--admin"
@@ -6075,11 +6067,7 @@
                       className="bx--side-nav__item bx--side-nav__item--large"
                     >
                       <a
-<<<<<<< HEAD
-                        className="bx--side-nav__link iot--suite-header-app-switcher-multiworkspace--app-link iot--suite-header-app-switcher-multiworkspace--no-icon"
-=======
-                        className="bx--side-nav__link bx--side-nav__link--current iot--suite-header-app-switcher-multiworkspace--app-link"
->>>>>>> d16fd91c
+                        className="bx--side-nav__link bx--side-nav__link--current iot--suite-header-app-switcher-multiworkspace--app-link iot--suite-header-app-switcher-multiworkspace--no-icon"
                         data-testid="suite-header-app-switcher--admin"
                         href="https://www.ibm.com"
                         id="suite-header-app-switcher--admin"
@@ -8763,11 +8751,7 @@
                       className="bx--side-nav__item bx--side-nav__item--large"
                     >
                       <a
-<<<<<<< HEAD
-                        className="bx--side-nav__link iot--suite-header-app-switcher-multiworkspace--app-link iot--suite-header-app-switcher-multiworkspace--no-icon"
-=======
-                        className="bx--side-nav__link bx--side-nav__link--current iot--suite-header-app-switcher-multiworkspace--app-link"
->>>>>>> d16fd91c
+                        className="bx--side-nav__link bx--side-nav__link--current iot--suite-header-app-switcher-multiworkspace--app-link iot--suite-header-app-switcher-multiworkspace--no-icon"
                         data-testid="suite-header-app-switcher--admin"
                         href="https://www.ibm.com"
                         id="suite-header-app-switcher--admin"
@@ -9406,16 +9390,10 @@
                       className="bx--side-nav__item bx--side-nav__item--large"
                     >
                       <a
-<<<<<<< HEAD
-                        className="bx--side-nav__link iot--suite-header-app-switcher-multiworkspace--app-link iot--suite-header-app-switcher-multiworkspace--workpsace-selector"
-                        data-testid="suite-header-app-switcher--selected-workspace"
-                        id="suite-header-app-switcher--selected-workspace"
-=======
-                        className="bx--side-nav__link iot--suite-header-app-switcher-multiworkspace--app-link"
+                        className="bx--side-nav__link iot--suite-header-app-switcher-multiworkspace--app-link iot--suite-header-app-switcher-multiworkspace--no-icon"
                         data-testid="suite-header-app-switcher--workspace-workspace1"
                         href={null}
                         id="suite-header-app-switcher--workspace-workspace1"
->>>>>>> d16fd91c
                         onClick={[Function]}
                         onKeyDown={[Function]}
                         rel="noopener noreferrer"
@@ -9432,17 +9410,10 @@
                       className="bx--side-nav__item bx--side-nav__item--large"
                     >
                       <a
-<<<<<<< HEAD
                         className="bx--side-nav__link iot--suite-header-app-switcher-multiworkspace--app-link iot--suite-header-app-switcher-multiworkspace--no-icon"
-                        data-testid="suite-header-app-switcher--admin"
-                        href="https://www.ibm.com"
-                        id="suite-header-app-switcher--admin"
-=======
-                        className="bx--side-nav__link iot--suite-header-app-switcher-multiworkspace--app-link"
                         data-testid="suite-header-app-switcher--workspace-workspace2"
                         href={null}
                         id="suite-header-app-switcher--workspace-workspace2"
->>>>>>> d16fd91c
                         onClick={[Function]}
                         onKeyDown={[Function]}
                         rel="noopener noreferrer"
@@ -9459,17 +9430,10 @@
                       className="bx--side-nav__item bx--side-nav__item--large"
                     >
                       <a
-<<<<<<< HEAD
-                        className="bx--side-nav__link iot--suite-header-app-switcher-multiworkspace--app-link iot--suite-header-app-switcher-multiworkspace--external iot--suite-header-app-switcher-multiworkspace--no-icon"
-                        data-testid="suite-header-app-switcher--global-application-appconnect"
-                        href="https://www.ibm.com/appconnect"
-                        id="suite-header-app-switcher--global-application-appconnect"
-=======
-                        className="bx--side-nav__link iot--suite-header-app-switcher-multiworkspace--app-link"
+                        className="bx--side-nav__link iot--suite-header-app-switcher-multiworkspace--app-link iot--suite-header-app-switcher-multiworkspace--no-icon"
                         data-testid="suite-header-app-switcher--workspace-workspace3"
                         href={null}
                         id="suite-header-app-switcher--workspace-workspace3"
->>>>>>> d16fd91c
                         onClick={[Function]}
                         onKeyDown={[Function]}
                         rel="noopener noreferrer"
@@ -9478,26 +9442,6 @@
                         <span
                           className="bx--side-nav__link-text"
                         >
-<<<<<<< HEAD
-                          AppConnect
-                          <svg
-                            aria-hidden={true}
-                            fill="currentColor"
-                            focusable="false"
-                            height={16}
-                            preserveAspectRatio="xMidYMid meet"
-                            viewBox="0 0 16 16"
-                            width={16}
-                            xmlns="http://www.w3.org/2000/svg"
-                          >
-                            <path
-                              d="M13,14H3c-0.6,0-1-0.4-1-1V3c0-0.6,0.4-1,1-1h5v1H3v10h10V8h1v5C14,13.6,13.6,14,13,14z"
-                            />
-                            <path
-                              d="M10 1L10 2 13.3 2 9 6.3 9.7 7 14 2.7 14 6 15 6 15 1z"
-                            />
-                          </svg>
-=======
                           Workspace 3
                         </span>
                       </a>
@@ -9506,7 +9450,7 @@
                       className="bx--side-nav__item bx--side-nav__item--large"
                     >
                       <a
-                        className="bx--side-nav__link iot--suite-header-app-switcher-multiworkspace--app-link"
+                        className="bx--side-nav__link iot--suite-header-app-switcher-multiworkspace--app-link iot--suite-header-app-switcher-multiworkspace--no-icon"
                         data-testid="suite-header-app-switcher--workspace-workspace4"
                         href={null}
                         id="suite-header-app-switcher--workspace-workspace4"
@@ -9519,7 +9463,6 @@
                           className="bx--side-nav__link-text"
                         >
                           Workspace 4
->>>>>>> d16fd91c
                         </span>
                       </a>
                     </li>
