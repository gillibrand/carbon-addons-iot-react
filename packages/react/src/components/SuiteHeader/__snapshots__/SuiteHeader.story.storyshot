// Jest Snapshot v1, https://goo.gl/fbAQLP

exports[`Storybook Snapshot tests and console checks Storyshots 1 - Watson IoT/SuiteHeader Header with application-controlled side nav 1`] = `
<div
  className="storybook-container"
>
  <div
    className="bx--modal bx--modal-tall"
    data-testid="suite-header-logout-modal"
    onBlur={[Function]}
    onKeyDown={[Function]}
    onMouseDown={[Function]}
    role="presentation"
  >
    <span
      className="bx--visually-hidden"
      role="link"
      tabIndex="0"
    >
      Focus sentinel
    </span>
    <div
      aria-label="Do you wish to log out?"
      aria-modal="true"
      className="bx--modal-container"
      role="dialog"
      tabIndex="-1"
    >
      <div
        className="bx--modal-header"
      >
        
        <h3
          className="bx--modal-header__heading"
          id="bx--modal-header__heading--modal-5"
        >
          Do you wish to log out?
        </h3>
        <button
          aria-label="Close"
          className="bx--modal-close"
          onClick={[Function]}
          title="Close"
          type="button"
        >
          <svg
            aria-label="Close"
            className="bx--modal-close__icon"
            fill="currentColor"
            focusable="false"
            height={20}
            preserveAspectRatio="xMidYMid meet"
            role="img"
            viewBox="0 0 32 32"
            width={20}
            xmlns="http://www.w3.org/2000/svg"
          >
            <path
              d="M24 9.4L22.6 8 16 14.6 9.4 8 8 9.4 14.6 16 8 22.6 9.4 24 16 17.4 22.6 24 24 22.6 17.4 16 24 9.4z"
            />
          </svg>
        </button>
      </div>
      <div
        aria-labelledby="bx--modal-header__heading--modal-5"
        className="bx--modal-content"
        id="bx--modal-body--modal-5"
      >
        You are logged in to Application Name as Admin User.  Logging out also logs you out of each application that is open in the same browser.  To ensure a secure log out, close all open browser windows.
      </div>
      <div
        className="bx--modal-footer bx--btn-set"
      >
        <button
          aria-describedby={null}
          aria-pressed={null}
          className="bx--btn bx--btn--secondary"
          disabled={false}
          onBlur={[Function]}
          onClick={[Function]}
          onFocus={[Function]}
          onMouseEnter={[Function]}
          onMouseLeave={[Function]}
          tabIndex={0}
          type="button"
        >
          Cancel
        </button>
        <button
          aria-describedby={null}
          aria-pressed={null}
          className="bx--btn bx--btn--primary"
          disabled={false}
          onBlur={[Function]}
          onClick={[Function]}
          onFocus={[Function]}
          onMouseEnter={[Function]}
          onMouseLeave={[Function]}
          tabIndex={0}
          type="button"
        >
          Log out
        </button>
      </div>
    </div>
    <span
      className="bx--visually-hidden"
      role="link"
      tabIndex="0"
    >
      Focus sentinel
    </span>
  </div>
  <span
    className="iot--suite-header-data"
    data-type="workspaceId"
  />
  <span
    className="iot--suite-header-data"
    data-type="domain"
  />
  <header
    aria-label="main header"
    className="bx--header iot--suite-header"
    data-testid="suite-header"
  >
    <a
      className="bx--skip-to-content"
      href="#main-content"
      tabIndex="0"
    >
      Skip to main content
    </a>
    <button
      aria-label="Open menu"
      className="bx--header__action bx--header__menu-trigger bx--header__menu-toggle bx--header__menu-toggle__hidden"
      data-testid="suite-header-menu-button"
      onClick={[Function]}
      title="Open menu"
      type="button"
    >
      <svg
        aria-hidden={true}
        fill="currentColor"
        focusable="false"
        height={20}
        preserveAspectRatio="xMidYMid meet"
        viewBox="0 0 20 20"
        width={20}
        xmlns="http://www.w3.org/2000/svg"
      >
        <path
          d="M2 14.8H18V16H2zM2 11.2H18V12.399999999999999H2zM2 7.6H18V8.799999999999999H2zM2 4H18V5.2H2z"
        />
      </svg>
    </button>
    <a
      className="bx--header__name"
      data-testid="suite-header-name"
      href="https://www.ibm.com"
    >
      <span
        className="bx--header__name--prefix"
      >
        IBM
      </span>
       
      <span>
        Application Suite
      </span>
      <span
        className="iot--header__short-name"
      >
        Application Suite
      </span>
      <div
        className="iot--header__subtitle"
      >
        Application Name
      </div>
    </a>
    <div
      className="bx--header__global"
    >
      <div
        className="bx--header__global"
        data-testid="suite-header-action-group"
      >
        <button
          aria-describedby={null}
          aria-label="Administration"
          aria-pressed={null}
          className="bx--header-action-btn admin-icon bx--header__action bx--btn bx--btn--primary bx--tooltip--hidden bx--btn--icon-only bx--tooltip__trigger bx--tooltip--a11y bx--btn--icon-only--bottom bx--tooltip--align-center"
          data-testid="menu-item-Administration-global"
          disabled={false}
          onBlur={[Function]}
          onClick={[Function]}
          onFocus={[Function]}
          onKeyDown={[Function]}
          onMouseEnter={[Function]}
          onMouseLeave={[Function]}
          tabIndex={0}
          type="button"
        >
          <div
            className="bx--assistive-text"
            onMouseEnter={[Function]}
          >
            Administration
          </div>
          <span
            id="suite-header-action-item-admin"
          >
            <svg
              aria-hidden={true}
              data-testid="admin-icon"
              description="Settings"
              fill="white"
              focusable="false"
              height={20}
              preserveAspectRatio="xMidYMid meet"
              viewBox="0 0 32 32"
              width={20}
              xmlns="http://www.w3.org/2000/svg"
            >
              <path
                d="M27,16.76c0-.25,0-.5,0-.76s0-.51,0-.77l1.92-1.68A2,2,0,0,0,29.3,11L26.94,7a2,2,0,0,0-1.73-1,2,2,0,0,0-.64.1l-2.43.82a11.35,11.35,0,0,0-1.31-.75l-.51-2.52a2,2,0,0,0-2-1.61H13.64a2,2,0,0,0-2,1.61l-.51,2.52a11.48,11.48,0,0,0-1.32.75L7.43,6.06A2,2,0,0,0,6.79,6,2,2,0,0,0,5.06,7L2.7,11a2,2,0,0,0,.41,2.51L5,15.24c0,.25,0,.5,0,.76s0,.51,0,.77L3.11,18.45A2,2,0,0,0,2.7,21L5.06,25a2,2,0,0,0,1.73,1,2,2,0,0,0,.64-.1l2.43-.82a11.35,11.35,0,0,0,1.31.75l.51,2.52a2,2,0,0,0,2,1.61h4.72a2,2,0,0,0,2-1.61l.51-2.52a11.48,11.48,0,0,0,1.32-.75l2.42.82a2,2,0,0,0,.64.1,2,2,0,0,0,1.73-1L29.3,21a2,2,0,0,0-.41-2.51ZM25.21,24l-3.43-1.16a8.86,8.86,0,0,1-2.71,1.57L18.36,28H13.64l-.71-3.55a9.36,9.36,0,0,1-2.7-1.57L6.79,24,4.43,20l2.72-2.4a8.9,8.9,0,0,1,0-3.13L4.43,12,6.79,8l3.43,1.16a8.86,8.86,0,0,1,2.71-1.57L13.64,4h4.72l.71,3.55a9.36,9.36,0,0,1,2.7,1.57L25.21,8,27.57,12l-2.72,2.4a8.9,8.9,0,0,1,0,3.13L27.57,20Z"
              />
              <path
                d="M16,22a6,6,0,1,1,6-6A5.94,5.94,0,0,1,16,22Zm0-10a3.91,3.91,0,0,0-4,4,3.91,3.91,0,0,0,4,4,3.91,3.91,0,0,0,4-4A3.91,3.91,0,0,0,16,12Z"
              />
            </svg>
          </span>
        </button>
        <div
          className="bx--header__submenu bx--header-action-btn action-btn__group"
          data-testid="action-btn__group"
          onBlur={[Function]}
          onKeyDown={[Function]}
        >
          <div
            className="bx--header__submenu bx--header-action-btn"
          >
            <a
              aria-expanded={false}
              aria-haspopup="menu"
              aria-label="Help"
              className="bx--header__menu-item bx--header__menu-title"
              data-testid="menuitem"
              href="#"
              onClick={[Function]}
              onKeyDown={[Function]}
              role="menuitem"
              tabIndex={0}
            >
              <span
                id="suite-header-action-item-help"
              >
                <svg
                  aria-hidden={true}
                  description="Help"
                  fill="white"
                  focusable="false"
                  height={20}
                  preserveAspectRatio="xMidYMid meet"
                  viewBox="0 0 32 32"
                  width={20}
                  xmlns="http://www.w3.org/2000/svg"
                >
                  <path
                    d="M16,2A14,14,0,1,0,30,16,14,14,0,0,0,16,2Zm0,26A12,12,0,1,1,28,16,12,12,0,0,1,16,28Z"
                  />
                  <circle
                    cx="16"
                    cy="23.5"
                    r="1.5"
                  />
                  <path
                    d="M17,8H15.5A4.49,4.49,0,0,0,11,12.5V13h2v-.5A2.5,2.5,0,0,1,15.5,10H17a2.5,2.5,0,0,1,0,5H15v4.5h2V17a4.5,4.5,0,0,0,0-9Z"
                  />
                </svg>
              </span>
            </a>
            <ul
              aria-label="Help"
              className="bx--header__menu"
              role="menu"
            >
              <li>
                <a
                  className="bx--header__menu-item"
                  data-testid="suite-header-help--whatsNew"
                  href="javascript:void(0)"
                  onClick={[Function]}
                  onKeyDown={[Function]}
                  tabIndex={0}
                  title="What's new"
                >
                  <span
                    className="bx--text-truncate--end"
                  >
                    <span
                      id="suite-header-help-menu-whatsNew"
                    >
                      What's new
                    </span>
                  </span>
                </a>
              </li>
              <li>
                <a
                  className="bx--header__menu-item"
                  data-testid="suite-header-help--gettingStarted"
                  href="javascript:void(0)"
                  onClick={[Function]}
                  onKeyDown={[Function]}
                  tabIndex={0}
                  title="Getting started"
                >
                  <span
                    className="bx--text-truncate--end"
                  >
                    <span
                      id="suite-header-help-menu-gettingStarted"
                    >
                      Getting started
                    </span>
                  </span>
                </a>
              </li>
              <li>
                <a
                  className="bx--header__menu-item"
                  data-testid="suite-header-help--documentation"
                  href="javascript:void(0)"
                  onClick={[Function]}
                  onKeyDown={[Function]}
                  tabIndex={0}
                  title="Documentation"
                >
                  <span
                    className="bx--text-truncate--end"
                  >
                    <span
                      id="suite-header-help-menu-documentation"
                    >
                      Documentation
                    </span>
                  </span>
                </a>
              </li>
              <li>
                <a
                  className="bx--header__menu-item"
                  data-testid="suite-header-help--requestEnhancement"
                  href="javascript:void(0)"
                  onClick={[Function]}
                  onKeyDown={[Function]}
                  tabIndex={0}
                  title="Request enhancement"
                >
                  <span
                    className="bx--text-truncate--end"
                  >
                    <span
                      id="suite-header-help-menu-requestEnhancement"
                    >
                      Request enhancement
                    </span>
                  </span>
                </a>
              </li>
              <li>
                <a
                  className="bx--header__menu-item"
                  data-testid="suite-header-help--support"
                  href="javascript:void(0)"
                  onClick={[Function]}
                  onKeyDown={[Function]}
                  tabIndex={0}
                  title="Support"
                >
                  <span
                    className="bx--text-truncate--end"
                  >
                    <span
                      id="suite-header-help-menu-support"
                    >
                      Support
                    </span>
                  </span>
                </a>
              </li>
              <li>
                <a
                  className="bx--header__menu-item"
                  data-testid="suite-header-help--about"
                  href="javascript:void(0)"
                  onClick={[Function]}
                  onKeyDown={[Function]}
                  tabIndex={0}
                  title="About"
                >
                  <span
                    className="bx--text-truncate--end"
                  >
                    <span
                      id="suite-header-help-menu-about"
                    >
                      About
                    </span>
                  </span>
                </a>
              </li>
            </ul>
          </div>
        </div>
        <div
          className="bx--header__submenu bx--header-action-btn action-btn__group"
          data-testid="action-btn__group"
          onBlur={[Function]}
          onKeyDown={[Function]}
        >
          <div
            className="bx--header__submenu bx--header-action-btn"
          >
            <a
              aria-expanded={false}
              aria-haspopup="menu"
              aria-label="user"
              className="bx--header__menu-item bx--header__menu-title"
              data-testid="menuitem"
              href="#"
              onClick={[Function]}
              onKeyDown={[Function]}
              role="menuitem"
              tabIndex={0}
            >
              <span
                id="suite-header-action-item-profile"
              >
                <svg
                  aria-hidden={true}
                  data-testid="user-icon"
                  description="User"
                  fill="white"
                  focusable="false"
                  height={20}
                  preserveAspectRatio="xMidYMid meet"
                  viewBox="0 0 32 32"
                  width={20}
                  xmlns="http://www.w3.org/2000/svg"
                >
                  <path
                    d="M16,8a5,5,0,1,0,5,5A5,5,0,0,0,16,8Zm0,8a3,3,0,1,1,3-3A3.0034,3.0034,0,0,1,16,16Z"
                  />
                  <path
                    d="M16,2A14,14,0,1,0,30,16,14.0158,14.0158,0,0,0,16,2ZM10,26.3765V25a3.0033,3.0033,0,0,1,3-3h6a3.0033,3.0033,0,0,1,3,3v1.3765a11.8989,11.8989,0,0,1-12,0Zm13.9925-1.4507A5.0016,5.0016,0,0,0,19,20H13a5.0016,5.0016,0,0,0-4.9925,4.9258,12,12,0,1,1,15.985,0Z"
                  />
                </svg>
              </span>
            </a>
            <ul
              aria-label="user"
              className="bx--header__menu"
              role="menu"
            >
              <li>
                <div
                  className="bx--header__menu-item"
                  onClick={[Function]}
                  onKeyDown={[Function]}
                  tabIndex={0}
                >
                  <span
                    className="bx--text-truncate--end"
                  >
                    <span
                      id="suite-header-profile-menu-profile"
                      style={
                        Object {
                          "width": "100%",
                        }
                      }
                    >
                      <div
                        className="iot--suite-header-profile"
                        data-testid="suite-header-profile"
                      >
                        <h5>
                          Profile
                        </h5>
                        <div
                          className="iot--suite-header-profile--user"
                        >
                          <div
                            className="iot--suite-header-profile--user--chip"
                          >
                            AU
                          </div>
                          <div
                            className="iot--suite-header-profile--user--detail"
                          >
                            <div>
                              <strong>
                                Admin User
                              </strong>
                            </div>
                            <div>
                              adminuser
                            </div>
                          </div>
                        </div>
                        <div
                          className="iot--suite-header-profile--manage-button iot--suite-header-profile--manage-button--no-logout"
                        >
                          <button
                            aria-describedby={null}
                            aria-pressed={null}
                            className="iot--btn bx--btn bx--btn--sm bx--btn--secondary"
                            data-testid="suite-header-profile--profile"
                            disabled={false}
                            onBlur={[Function]}
                            onClick={[Function]}
                            onFocus={[Function]}
                            onKeyDown={[Function]}
                            onMouseEnter={[Function]}
                            onMouseLeave={[Function]}
                            tabIndex={0}
                            type="button"
                          >
                            Manage profile
                          </button>
                        </div>
                      </div>
                    </span>
                  </span>
                </div>
              </li>
              <li
                className="iot--suite-header--logout"
              >
                <a
                  className="bx--header__menu-item"
                  data-testid="suite-header-profile--logout"
                  href="javascript:void(0)"
                  onClick={[Function]}
                  onKeyDown={[Function]}
                  tabIndex={0}
                  title="Logout"
                >
                  <span
                    className="bx--text-truncate--end"
                  >
                    <span
                      id="suite-header-profile-menu-logout"
                    >
                      Logout
                    </span>
                  </span>
                </a>
              </li>
            </ul>
          </div>
        </div>
        <div
          className="bx--header__submenu bx--header-action-btn action-btn__group"
          data-testid="action-btn__group"
          onBlur={[Function]}
          onKeyDown={[Function]}
        >
          <button
            aria-describedby={null}
            aria-expanded={false}
            aria-haspopup="menu"
            aria-label="AppSwitcher"
            aria-pressed={null}
            className="bx--header-action-btn action-btn__trigger bx--header__action bx--btn bx--btn--primary bx--tooltip--hidden bx--btn--icon-only bx--tooltip__trigger bx--tooltip--a11y bx--btn--icon-only--bottom bx--tooltip--align-center"
            disabled={false}
            onBlur={[Function]}
            onClick={[Function]}
            onFocus={[Function]}
            onMouseEnter={[Function]}
            onMouseLeave={[Function]}
            tabIndex={0}
            title="AppSwitcher"
            type="button"
          >
            <div
              className="bx--assistive-text"
              onMouseEnter={[Function]}
            >
              AppSwitcher
            </div>
            <svg
              aria-hidden={true}
              className="bx--header__menu-item bx--header__menu-title"
              fill="white"
              focusable="false"
              height={20}
              preserveAspectRatio="xMidYMid meet"
              viewBox="0 0 32 32"
              width={20}
              xmlns="http://www.w3.org/2000/svg"
            >
              <path
                d="M14 4H18V8H14zM4 4H8V8H4zM24 4H28V8H24zM14 14H18V18H14zM4 14H8V18H4zM24 14H28V18H24zM14 24H18V28H14zM4 24H8V28H4zM24 24H28V28H24z"
              />
            </svg>
          </button>
          <div
            aria-label="Header Panel"
            className="bx--header-panel bx--app-switcher"
            data-testid="action-btn__panel"
            tabIndex="-1"
          >
            <ul
              aria-label="AppSwitcher"
            >
              <li
                className="action-btn__headerpanel-li"
              >
                <a
                  className="bx--app-switcher undefined"
                  element="a"
                  onKeyDown={[Function]}
                >
                  <ul
                    className="iot--suite-header-app-switcher"
                    data-testid="suite-header-app-switcher"
                  >
                    <li
                      className="iot--suite-header-app-switcher--nav-link"
                    >
                      <p>
                        My applications
                      </p>
                      <button
                        aria-describedby={null}
                        aria-pressed={null}
                        className="iot--btn bx--btn bx--btn--tertiary"
                        data-testid="suite-header-app-switcher--all-applications"
                        disabled={false}
                        onBlur={[Function]}
                        onClick={[Function]}
                        onFocus={[Function]}
                        onKeyDown={[Function]}
                        onMouseEnter={[Function]}
                        onMouseLeave={[Function]}
                        tabIndex={0}
                        type="button"
                      >
                        All applications
                        <svg
                          aria-hidden={true}
                          className="bx--btn__icon"
                          fill="currentColor"
                          focusable="false"
                          height={16}
                          preserveAspectRatio="xMidYMid meet"
                          viewBox="0 0 16 16"
                          width={16}
                          xmlns="http://www.w3.org/2000/svg"
                        >
                          <path
                            d="M9.3 3.7L13.1 7.5 1 7.5 1 8.5 13.1 8.5 9.3 12.3 10 13 15 8 10 3z"
                          />
                        </svg>
                      </button>
                    </li>
                    <div
                      className="iot--suite-header-app-switcher--nav-link--separator"
                    />
                    <li
                      className="iot--suite-header-app-switcher--app-link"
                      id="suite-header-application-monitor"
                    >
                      <button
                        aria-describedby={null}
                        aria-pressed={null}
                        className="iot--btn bx--btn bx--btn--ghost"
                        data-testid="suite-header-app-switcher--monitor"
                        disabled={false}
                        onBlur={[Function]}
                        onClick={[Function]}
                        onFocus={[Function]}
                        onKeyDown={[Function]}
                        onMouseEnter={[Function]}
                        onMouseLeave={[Function]}
                        tabIndex={0}
                        type="button"
                      >
                        Monitor
                      </button>
                    </li>
                    <li
                      className="iot--suite-header-app-switcher--app-link"
                      id="suite-header-application-health"
                    >
                      <button
                        aria-describedby={null}
                        aria-pressed={null}
                        className="iot--btn bx--btn bx--btn--ghost"
                        data-testid="suite-header-app-switcher--health"
                        disabled={false}
                        onBlur={[Function]}
                        onClick={[Function]}
                        onFocus={[Function]}
                        onKeyDown={[Function]}
                        onMouseEnter={[Function]}
                        onMouseLeave={[Function]}
                        tabIndex={0}
                        type="button"
                      >
                        Health
                      </button>
                    </li>
                  </ul>
                </a>
              </li>
            </ul>
          </div>
        </div>
      </div>
    </div>
  </header>
</div>
`;

exports[`Storybook Snapshot tests and console checks Storyshots 1 - Watson IoT/SuiteHeader Header with custom action items and hidden icons 1`] = `
<div
  className="storybook-container"
>
  <div
    className="bx--modal bx--modal-tall"
    data-testid="suite-header-logout-modal"
    onBlur={[Function]}
    onKeyDown={[Function]}
    onMouseDown={[Function]}
    role="presentation"
  >
    <span
      className="bx--visually-hidden"
      role="link"
      tabIndex="0"
    >
      Focus sentinel
    </span>
    <div
      aria-label="Do you wish to log out?"
      aria-modal="true"
      className="bx--modal-container"
      role="dialog"
      tabIndex="-1"
    >
      <div
        className="bx--modal-header"
      >
        
        <h3
          className="bx--modal-header__heading"
          id="bx--modal-header__heading--modal-6"
        >
          Do you wish to log out?
        </h3>
        <button
          aria-label="Close"
          className="bx--modal-close"
          onClick={[Function]}
          title="Close"
          type="button"
        >
          <svg
            aria-label="Close"
            className="bx--modal-close__icon"
            fill="currentColor"
            focusable="false"
            height={20}
            preserveAspectRatio="xMidYMid meet"
            role="img"
            viewBox="0 0 32 32"
            width={20}
            xmlns="http://www.w3.org/2000/svg"
          >
            <path
              d="M24 9.4L22.6 8 16 14.6 9.4 8 8 9.4 14.6 16 8 22.6 9.4 24 16 17.4 22.6 24 24 22.6 17.4 16 24 9.4z"
            />
          </svg>
        </button>
      </div>
      <div
        aria-labelledby="bx--modal-header__heading--modal-6"
        className="bx--modal-content"
        id="bx--modal-body--modal-6"
      >
        You are logged in to Application Name as Admin User.  Logging out also logs you out of each application that is open in the same browser.  To ensure a secure log out, close all open browser windows.
      </div>
      <div
        className="bx--modal-footer bx--btn-set"
      >
        <button
          aria-describedby={null}
          aria-pressed={null}
          className="bx--btn bx--btn--secondary"
          disabled={false}
          onBlur={[Function]}
          onClick={[Function]}
          onFocus={[Function]}
          onMouseEnter={[Function]}
          onMouseLeave={[Function]}
          tabIndex={0}
          type="button"
        >
          Cancel
        </button>
        <button
          aria-describedby={null}
          aria-pressed={null}
          className="bx--btn bx--btn--primary"
          disabled={false}
          onBlur={[Function]}
          onClick={[Function]}
          onFocus={[Function]}
          onMouseEnter={[Function]}
          onMouseLeave={[Function]}
          tabIndex={0}
          type="button"
        >
          Log out
        </button>
      </div>
    </div>
    <span
      className="bx--visually-hidden"
      role="link"
      tabIndex="0"
    >
      Focus sentinel
    </span>
  </div>
  <span
    className="iot--suite-header-data"
    data-type="workspaceId"
  />
  <span
    className="iot--suite-header-data"
    data-type="domain"
  />
  <header
    aria-label="main header"
    className="bx--header iot--suite-header"
    data-testid="suite-header"
  >
    <a
      className="bx--skip-to-content"
      href="#main-content"
      tabIndex="0"
    >
      Skip to main content
    </a>
    <a
      className="bx--header__name"
      data-testid="suite-header-name"
      href="https://www.ibm.com"
    >
      <span
        className="bx--header__name--prefix"
      >
        IBM
      </span>
       
      <span>
        Application Suite
      </span>
      <span
        className="iot--header__short-name"
      >
        Application Suite
      </span>
      <div
        className="iot--header__subtitle"
      >
        Application Name
      </div>
    </a>
    <div
      className="bx--header__global"
    >
      <div
        className="bx--header__global"
        data-testid="suite-header-action-group"
      >
        <button
          aria-describedby={null}
          aria-label="bell"
          aria-pressed={null}
          className="bx--header-action-btn bx--header__action bx--btn bx--btn--primary bx--tooltip--hidden bx--btn--icon-only bx--tooltip__trigger bx--tooltip--a11y bx--btn--icon-only--bottom bx--tooltip--align-center"
          data-testid="menu-item-bell-global"
          disabled={false}
          onBlur={[Function]}
          onClick={[Function]}
          onFocus={[Function]}
          onKeyDown={[Function]}
          onMouseEnter={[Function]}
          onMouseLeave={[Function]}
          tabIndex={0}
          type="button"
        >
          <div
            className="bx--assistive-text"
            onMouseEnter={[Function]}
          >
            bell
          </div>
          <span
            id="bell-icon"
          >
            <svg
              aria-hidden={true}
              description="Icon"
              fill="white"
              focusable="false"
              height={24}
              id="notification-button"
              preserveAspectRatio="xMidYMid meet"
              viewBox="0 0 32 32"
              width={24}
              xmlns="http://www.w3.org/2000/svg"
            >
              <path
                d="M28.7071,19.293,26,16.5859V13a10.0136,10.0136,0,0,0-9-9.9492V1H15V3.0508A10.0136,10.0136,0,0,0,6,13v3.5859L3.2929,19.293A1,1,0,0,0,3,20v3a1,1,0,0,0,1,1h7v.7768a5.152,5.152,0,0,0,4.5,5.1987A5.0057,5.0057,0,0,0,21,25V24h7a1,1,0,0,0,1-1V20A1,1,0,0,0,28.7071,19.293ZM19,25a3,3,0,0,1-6,0V24h6Zm8-3H5V20.4141L7.707,17.707A1,1,0,0,0,8,17V13a8,8,0,0,1,16,0v4a1,1,0,0,0,.293.707L27,20.4141Z"
              />
            </svg>
          </span>
        </button>
        <div
          className="bx--header__submenu bx--header-action-btn action-btn__group"
          data-testid="action-btn__group"
          onBlur={[Function]}
          onKeyDown={[Function]}
        >
          <button
            aria-describedby={null}
            aria-expanded={false}
            aria-haspopup="menu"
            aria-label="bee"
            aria-pressed={null}
            className="bx--header-action-btn action-btn__trigger bx--header__action bx--btn bx--btn--primary bx--tooltip--hidden bx--btn--icon-only bx--tooltip__trigger bx--tooltip--a11y bx--btn--icon-only--bottom bx--tooltip--align-center"
            disabled={false}
            onBlur={[Function]}
            onClick={[Function]}
            onFocus={[Function]}
            onMouseEnter={[Function]}
            onMouseLeave={[Function]}
            tabIndex={0}
            title="bee"
            type="button"
          >
            <div
              className="bx--assistive-text"
              onMouseEnter={[Function]}
            >
              bee
            </div>
            <span
              id="bee-icon"
            >
              <svg
                aria-hidden={true}
                className="bx--header__menu-item bx--header__menu-title"
                description="Icon"
                fill="white"
                focusable="false"
                height={24}
                preserveAspectRatio="xMidYMid meet"
                viewBox="0 0 32 32"
                width={24}
                xmlns="http://www.w3.org/2000/svg"
              >
                <path
                  d="M16 10a6 6 0 00-6 6v8a6 6 0 0012 0V16A6 6 0 0016 10zm-4.25 7.87h8.5v4.25h-8.5zM16 28.25A4.27 4.27 0 0111.75 24v-.13h8.5V24A4.27 4.27 0 0116 28.25zm4.25-12.13h-8.5V16a4.25 4.25 0 018.5 0zM30.66 19.21L24 13v9.1a4 4 0 008 0A3.83 3.83 0 0030.66 19.21zM28 24.35a2.25 2.25 0 01-2.25-2.25V17l3.72 3.47h0A2.05 2.05 0 0130.2 22 2.25 2.25 0 0128 24.35zM0 22.1a4 4 0 008 0V13L1.34 19.21A3.88 3.88 0 000 22.1zm2.48-1.56h0L6.25 17v5.1a2.25 2.25 0 01-4.5 0A2.05 2.05 0 012.48 20.54zM15 5.5A3.5 3.5 0 1011.5 9 3.5 3.5 0 0015 5.5zm-5.25 0A1.75 1.75 0 1111.5 7.25 1.77 1.77 0 019.75 5.5zM20.5 2A3.5 3.5 0 1024 5.5 3.5 3.5 0 0020.5 2zm0 5.25A1.75 1.75 0 1122.25 5.5 1.77 1.77 0 0120.5 7.25z"
                />
              </svg>
            </span>
          </button>
          <div
            aria-label="Header Panel"
            className="bx--header-panel action-btn__headerpanel action-btn__headerpanel--closed"
            data-testid="action-btn__panel"
            tabIndex="-1"
          >
            <ul
              aria-label="bee"
            >
              <li
                className="action-btn__headerpanel-li"
              >
                <a
                  element="a"
                  href="http://google.com"
                  onKeyDown={[Function]}
                  rel="noopener noreferrer"
                  target="_blank"
                  title="this is a title"
                >
                  <span
                    id="a-message"
                  >
                    this is my message to you
                  </span>
                </a>
              </li>
              <li
                className="action-btn__headerpanel-li"
              >
                <a
                  element="a"
                  href="http://google.com"
                  onKeyDown={[Function]}
                  rel="noopener noreferrer"
                  target="_blank"
                  title="this is a title"
                >
                  <span
                    id="a-message"
                  >
                    this is my really long message to you that should be truncated...
                  </span>
                </a>
              </li>
              <li
                className="action-btn__headerpanel-li"
              >
                <button
                  element="button"
                  onClick={[Function]}
                  onKeyDown={[Function]}
                >
                  <span
                    id="an-email"
                  >
                    JohnDoe@ibm.com
                    <svg
                      aria-hidden={true}
                      description="Icon"
                      fill="white"
                      focusable="false"
                      height={24}
                      preserveAspectRatio="xMidYMid meet"
                      viewBox="0 0 32 32"
                      width={24}
                      xmlns="http://www.w3.org/2000/svg"
                    >
                      <path
                        d="M17.74,30,16,29l4-7h6a2,2,0,0,0,2-2V8a2,2,0,0,0-2-2H6A2,2,0,0,0,4,8V20a2,2,0,0,0,2,2h9v2H6a4,4,0,0,1-4-4V8A4,4,0,0,1,6,4H26a4,4,0,0,1,4,4V20a4,4,0,0,1-4,4H21.16Z"
                      />
                      <path
                        d="M8 10H24V12H8zM8 16H18V18H8z"
                      />
                    </svg>
                  </span>
                </button>
              </li>
            </ul>
          </div>
        </div>
        <div
          className="bx--header__submenu bx--header-action-btn action-btn__group"
          data-testid="action-btn__group"
          onBlur={[Function]}
          onKeyDown={[Function]}
        >
          <div
            className="bx--header__submenu bx--header-action-btn"
          >
            <a
              aria-expanded={false}
              aria-haspopup="menu"
              aria-label="car"
              className="bx--header__menu-item bx--header__menu-title"
              data-testid="menuitem"
              href="#"
              onClick={[Function]}
              onKeyDown={[Function]}
              role="menuitem"
              tabIndex={0}
            >
              <span
                id="car-icon"
              >
                <svg
                  aria-hidden={true}
                  description="Icon"
                  fill="white"
                  focusable="false"
                  height={24}
                  preserveAspectRatio="xMidYMid meet"
                  viewBox="0 0 32 32"
                  width={24}
                  xmlns="http://www.w3.org/2000/svg"
                >
                  <path
                    d="M29.34,15.94l-7.73-2.78L18.37,9.1A3,3,0,0,0,16.05,8h-8A3,3,0,0,0,5.58,9.32l-2.71,4A5,5,0,0,0,2,16.11V24a1,1,0,0,0,1,1H5.14a4,4,0,0,0,7.72,0h6.28a4,4,0,0,0,7.72,0H29a1,1,0,0,0,1-1V16.88A1,1,0,0,0,29.34,15.94ZM9,26a2,2,0,1,1,2-2A2,2,0,0,1,9,26Zm14,0a2,2,0,1,1,2-2A2,2,0,0,1,23,26Zm5-3H26.86a4,4,0,0,0-7.72,0H12.86a4,4,0,0,0-7.72,0H4V16.11a3,3,0,0,1,.52-1.69l2.71-4A1,1,0,0,1,8.06,10h8a1,1,0,0,1,.77.36l3.4,4.27a1.09,1.09,0,0,0,.44.32L28,17.58Z"
                  />
                </svg>
              </span>
            </a>
            <ul
              aria-label="car"
              className="bx--header__menu"
              role="menu"
            >
              <li>
                <a
                  className="bx--header__menu-item"
                  href="http://google.com"
                  onKeyDown={[Function]}
                  rel="noopener noreferrer"
                  tabIndex={0}
                  target="_blank"
                  title="this is my message to you"
                >
                  <span
                    className="bx--text-truncate--end"
                  >
                    <span
                      id="another-message"
                    >
                      this is my message to you
                    </span>
                  </span>
                </a>
              </li>
              <li>
                <a
                  className="bx--header__menu-item"
                  href="http://google.com"
                  onKeyDown={[Function]}
                  rel="noopener noreferrer"
                  tabIndex={0}
                  target="_blank"
                  title="this is my really long message to you that should be truncated..."
                >
                  <span
                    className="bx--text-truncate--end"
                  >
                    <span
                      id="another-message"
                    >
                      this is my really long message to you that should be truncated...
                    </span>
                  </span>
                </a>
              </li>
              <li>
                <button
                  className="bx--header__menu-item"
                  onClick={[Function]}
                  onKeyDown={[Function]}
                  tabIndex={0}
                >
                  <span
                    className="bx--text-truncate--end"
                  >
                    <span
                      id="another-email"
                    >
                      JohnDoe@ibm.com
                      <svg
                        aria-hidden={true}
                        description="Icon"
                        fill="white"
                        focusable="false"
                        height={24}
                        preserveAspectRatio="xMidYMid meet"
                        viewBox="0 0 32 32"
                        width={24}
                        xmlns="http://www.w3.org/2000/svg"
                      >
                        <path
                          d="M17.74,30,16,29l4-7h6a2,2,0,0,0,2-2V8a2,2,0,0,0-2-2H6A2,2,0,0,0,4,8V20a2,2,0,0,0,2,2h9v2H6a4,4,0,0,1-4-4V8A4,4,0,0,1,6,4H26a4,4,0,0,1,4,4V20a4,4,0,0,1-4,4H21.16Z"
                        />
                        <path
                          d="M8 10H24V12H8zM8 16H18V18H8z"
                        />
                      </svg>
                    </span>
                  </span>
                </button>
              </li>
            </ul>
          </div>
        </div>
        <button
          aria-describedby={null}
          aria-label="Administration"
          aria-pressed={null}
          className="bx--header-action-btn admin-icon bx--header__action bx--btn bx--btn--primary bx--tooltip--hidden bx--btn--icon-only bx--tooltip__trigger bx--tooltip--a11y bx--btn--icon-only--bottom bx--tooltip--align-center"
          data-testid="menu-item-Administration-global"
          disabled={false}
          onBlur={[Function]}
          onClick={[Function]}
          onFocus={[Function]}
          onKeyDown={[Function]}
          onMouseEnter={[Function]}
          onMouseLeave={[Function]}
          tabIndex={0}
          type="button"
        >
          <div
            className="bx--assistive-text"
            onMouseEnter={[Function]}
          >
            Administration
          </div>
          <span
            id="suite-header-action-item-admin"
          >
            <svg
              aria-hidden={true}
              data-testid="admin-icon"
              description="Settings"
              fill="white"
              focusable="false"
              height={20}
              preserveAspectRatio="xMidYMid meet"
              viewBox="0 0 32 32"
              width={20}
              xmlns="http://www.w3.org/2000/svg"
            >
              <path
                d="M27,16.76c0-.25,0-.5,0-.76s0-.51,0-.77l1.92-1.68A2,2,0,0,0,29.3,11L26.94,7a2,2,0,0,0-1.73-1,2,2,0,0,0-.64.1l-2.43.82a11.35,11.35,0,0,0-1.31-.75l-.51-2.52a2,2,0,0,0-2-1.61H13.64a2,2,0,0,0-2,1.61l-.51,2.52a11.48,11.48,0,0,0-1.32.75L7.43,6.06A2,2,0,0,0,6.79,6,2,2,0,0,0,5.06,7L2.7,11a2,2,0,0,0,.41,2.51L5,15.24c0,.25,0,.5,0,.76s0,.51,0,.77L3.11,18.45A2,2,0,0,0,2.7,21L5.06,25a2,2,0,0,0,1.73,1,2,2,0,0,0,.64-.1l2.43-.82a11.35,11.35,0,0,0,1.31.75l.51,2.52a2,2,0,0,0,2,1.61h4.72a2,2,0,0,0,2-1.61l.51-2.52a11.48,11.48,0,0,0,1.32-.75l2.42.82a2,2,0,0,0,.64.1,2,2,0,0,0,1.73-1L29.3,21a2,2,0,0,0-.41-2.51ZM25.21,24l-3.43-1.16a8.86,8.86,0,0,1-2.71,1.57L18.36,28H13.64l-.71-3.55a9.36,9.36,0,0,1-2.7-1.57L6.79,24,4.43,20l2.72-2.4a8.9,8.9,0,0,1,0-3.13L4.43,12,6.79,8l3.43,1.16a8.86,8.86,0,0,1,2.71-1.57L13.64,4h4.72l.71,3.55a9.36,9.36,0,0,1,2.7,1.57L25.21,8,27.57,12l-2.72,2.4a8.9,8.9,0,0,1,0,3.13L27.57,20Z"
              />
              <path
                d="M16,22a6,6,0,1,1,6-6A5.94,5.94,0,0,1,16,22Zm0-10a3.91,3.91,0,0,0-4,4,3.91,3.91,0,0,0,4,4,3.91,3.91,0,0,0,4-4A3.91,3.91,0,0,0,16,12Z"
              />
            </svg>
          </span>
        </button>
        <div
          className="bx--header__submenu bx--header-action-btn action-btn__group"
          data-testid="action-btn__group"
          onBlur={[Function]}
          onKeyDown={[Function]}
        >
          <div
            className="bx--header__submenu bx--header-action-btn"
          >
            <a
              aria-expanded={false}
              aria-haspopup="menu"
              aria-label="Help"
              className="bx--header__menu-item bx--header__menu-title"
              data-testid="menuitem"
              href="#"
              onClick={[Function]}
              onKeyDown={[Function]}
              role="menuitem"
              tabIndex={0}
            >
              <span
                id="suite-header-action-item-help"
              >
                <svg
                  aria-hidden={true}
                  description="Help"
                  fill="white"
                  focusable="false"
                  height={20}
                  preserveAspectRatio="xMidYMid meet"
                  viewBox="0 0 32 32"
                  width={20}
                  xmlns="http://www.w3.org/2000/svg"
                >
                  <path
                    d="M16,2A14,14,0,1,0,30,16,14,14,0,0,0,16,2Zm0,26A12,12,0,1,1,28,16,12,12,0,0,1,16,28Z"
                  />
                  <circle
                    cx="16"
                    cy="23.5"
                    r="1.5"
                  />
                  <path
                    d="M17,8H15.5A4.49,4.49,0,0,0,11,12.5V13h2v-.5A2.5,2.5,0,0,1,15.5,10H17a2.5,2.5,0,0,1,0,5H15v4.5h2V17a4.5,4.5,0,0,0,0-9Z"
                  />
                </svg>
              </span>
            </a>
            <ul
              aria-label="Help"
              className="bx--header__menu"
              role="menu"
            >
              <li>
                <a
                  className="bx--header__menu-item"
                  href="http://www.ibm.com"
                  onKeyDown={[Function]}
                  rel="noopener noreferrer"
                  tabIndex={0}
                  target="_blank"
                >
                  <span
                    className="bx--text-truncate--end"
                  >
                    <span
                      id="custom-help-link"
                    >
                      {A custom help link}
                    </span>
                  </span>
                </a>
              </li>
              <li>
                <a
                  className="bx--header__menu-item"
                  href="http://google.com"
                  onKeyDown={[Function]}
                  rel="noopener noreferrer"
                  tabIndex={0}
                  target="_blank"
                >
                  <span
                    className="bx--text-truncate--end"
                  >
                    <span
                      id="another-custom-help-link"
                    >
                      {Another custom help link}
                    </span>
                  </span>
                </a>
              </li>
              <li>
                <a
                  className="bx--header__menu-item"
                  href="javascript:void(0)"
                  onClick={[Function]}
                  onKeyDown={[Function]}
                  tabIndex={0}
                >
                  <span
                    className="bx--text-truncate--end"
                  >
                    <span
                      id="yet-another-custom-help-link"
                    >
                      {Yet another custom help link that is really long and should be truncated...}
                    </span>
                  </span>
                </a>
              </li>
              <li
                className="iot--suite-header-help--separator"
              >
                <div
                  className="bx--header__menu-item"
                  onClick={[Function]}
                  onKeyDown={[Function]}
                  tabIndex={0}
                >
                  <span
                    className="bx--text-truncate--end"
                  >
                    
                  </span>
                </div>
              </li>
              <li>
                <a
                  className="bx--header__menu-item"
                  data-testid="suite-header-help--whatsNew"
                  href="javascript:void(0)"
                  onClick={[Function]}
                  onKeyDown={[Function]}
                  tabIndex={0}
                  title="What's new"
                >
                  <span
                    className="bx--text-truncate--end"
                  >
                    <span
                      id="suite-header-help-menu-whatsNew"
                    >
                      What's new
                    </span>
                  </span>
                </a>
              </li>
              <li>
                <a
                  className="bx--header__menu-item"
                  data-testid="suite-header-help--gettingStarted"
                  href="javascript:void(0)"
                  onClick={[Function]}
                  onKeyDown={[Function]}
                  tabIndex={0}
                  title="Getting started"
                >
                  <span
                    className="bx--text-truncate--end"
                  >
                    <span
                      id="suite-header-help-menu-gettingStarted"
                    >
                      Getting started
                    </span>
                  </span>
                </a>
              </li>
              <li>
                <a
                  className="bx--header__menu-item"
                  data-testid="suite-header-help--documentation"
                  href="javascript:void(0)"
                  onClick={[Function]}
                  onKeyDown={[Function]}
                  tabIndex={0}
                  title="Documentation"
                >
                  <span
                    className="bx--text-truncate--end"
                  >
                    <span
                      id="suite-header-help-menu-documentation"
                    >
                      Documentation
                    </span>
                  </span>
                </a>
              </li>
              <li>
                <a
                  className="bx--header__menu-item"
                  data-testid="suite-header-help--requestEnhancement"
                  href="javascript:void(0)"
                  onClick={[Function]}
                  onKeyDown={[Function]}
                  tabIndex={0}
                  title="Request enhancement"
                >
                  <span
                    className="bx--text-truncate--end"
                  >
                    <span
                      id="suite-header-help-menu-requestEnhancement"
                    >
                      Request enhancement
                    </span>
                  </span>
                </a>
              </li>
              <li>
                <a
                  className="bx--header__menu-item"
                  data-testid="suite-header-help--support"
                  href="javascript:void(0)"
                  onClick={[Function]}
                  onKeyDown={[Function]}
                  tabIndex={0}
                  title="Support"
                >
                  <span
                    className="bx--text-truncate--end"
                  >
                    <span
                      id="suite-header-help-menu-support"
                    >
                      Support
                    </span>
                  </span>
                </a>
              </li>
              <li>
                <a
                  className="bx--header__menu-item"
                  data-testid="suite-header-help--about"
                  href="javascript:void(0)"
                  onClick={[Function]}
                  onKeyDown={[Function]}
                  tabIndex={0}
                  title="About"
                >
                  <span
                    className="bx--text-truncate--end"
                  >
                    <span
                      id="suite-header-help-menu-about"
                    >
                      About
                    </span>
                  </span>
                </a>
              </li>
            </ul>
          </div>
        </div>
        <div
          className="bx--header__submenu bx--header-action-btn action-btn__group"
          data-testid="action-btn__group"
          onBlur={[Function]}
          onKeyDown={[Function]}
        >
          <div
            className="bx--header__submenu bx--header-action-btn"
          >
            <a
              aria-expanded={false}
              aria-haspopup="menu"
              aria-label="user"
              className="bx--header__menu-item bx--header__menu-title"
              data-testid="menuitem"
              href="#"
              onClick={[Function]}
              onKeyDown={[Function]}
              role="menuitem"
              tabIndex={0}
            >
              <span
                id="suite-header-action-item-profile"
              >
                <svg
                  aria-hidden={true}
                  data-testid="user-icon"
                  description="User"
                  fill="white"
                  focusable="false"
                  height={20}
                  preserveAspectRatio="xMidYMid meet"
                  viewBox="0 0 32 32"
                  width={20}
                  xmlns="http://www.w3.org/2000/svg"
                >
                  <path
                    d="M16,8a5,5,0,1,0,5,5A5,5,0,0,0,16,8Zm0,8a3,3,0,1,1,3-3A3.0034,3.0034,0,0,1,16,16Z"
                  />
                  <path
                    d="M16,2A14,14,0,1,0,30,16,14.0158,14.0158,0,0,0,16,2ZM10,26.3765V25a3.0033,3.0033,0,0,1,3-3h6a3.0033,3.0033,0,0,1,3,3v1.3765a11.8989,11.8989,0,0,1-12,0Zm13.9925-1.4507A5.0016,5.0016,0,0,0,19,20H13a5.0016,5.0016,0,0,0-4.9925,4.9258,12,12,0,1,1,15.985,0Z"
                  />
                </svg>
              </span>
            </a>
            <ul
              aria-label="user"
              className="bx--header__menu"
              role="menu"
            >
              <li>
                <div
                  className="bx--header__menu-item"
                  onClick={[Function]}
                  onKeyDown={[Function]}
                  tabIndex={0}
                >
                  <span
                    className="bx--text-truncate--end"
                  >
                    <span
                      id="suite-header-profile-menu-profile"
                      style={
                        Object {
                          "width": "100%",
                        }
                      }
                    >
                      <div
                        className="iot--suite-header-profile"
                        data-testid="suite-header-profile"
                      >
                        <h5>
                          Profile
                        </h5>
                        <div
                          className="iot--suite-header-profile--user"
                        >
                          <div
                            className="iot--suite-header-profile--user--chip"
                          >
                            AU
                          </div>
                          <div
                            className="iot--suite-header-profile--user--detail"
                          >
                            <div>
                              <strong>
                                Admin User
                              </strong>
                            </div>
                            <div>
                              adminuser
                            </div>
                          </div>
                        </div>
                        <div
                          className="iot--suite-header-profile--manage-button iot--suite-header-profile--manage-button--no-logout"
                        >
                          <button
                            aria-describedby={null}
                            aria-pressed={null}
                            className="iot--btn bx--btn bx--btn--sm bx--btn--secondary"
                            data-testid="suite-header-profile--profile"
                            disabled={false}
                            onBlur={[Function]}
                            onClick={[Function]}
                            onFocus={[Function]}
                            onKeyDown={[Function]}
                            onMouseEnter={[Function]}
                            onMouseLeave={[Function]}
                            tabIndex={0}
                            type="button"
                          >
                            Manage profile
                          </button>
                        </div>
                      </div>
                    </span>
                  </span>
                </div>
              </li>
              <li>
                <a
                  className="bx--header__menu-item"
                  href="http://www.ibm.com"
                  onKeyDown={[Function]}
                  rel="noopener noreferrer"
                  tabIndex={0}
                  target="_blank"
                >
                  <span
                    className="bx--text-truncate--end"
                  >
                    <span
                      id="custom-profile-link"
                    >
                      {A custom profile link}
                    </span>
                  </span>
                </a>
              </li>
              <li>
                <a
                  className="bx--header__menu-item"
                  href="http://google.com"
                  onKeyDown={[Function]}
                  rel="noopener noreferrer"
                  tabIndex={0}
                  target="_blank"
                >
                  <span
                    className="bx--text-truncate--end"
                  >
                    <span
                      id="another-custom-profile-link"
                    >
                      {Another custom profile link}
                    </span>
                  </span>
                </a>
              </li>
              <li>
                <a
                  className="bx--header__menu-item"
                  href="javascript:void(0)"
                  onClick={[Function]}
                  onKeyDown={[Function]}
                  tabIndex={0}
                >
                  <span
                    className="bx--text-truncate--end"
                  >
                    <span
                      id="yet-another-custom-profile-link"
                    >
                      {Yet another custom profile link that is really long and should be truncated...}
                    </span>
                  </span>
                </a>
              </li>
              <li
                className="iot--suite-header--logout"
              >
                <a
                  className="bx--header__menu-item"
                  data-testid="suite-header-profile--logout"
                  href="javascript:void(0)"
                  onClick={[Function]}
                  onKeyDown={[Function]}
                  tabIndex={0}
                  title="Logout"
                >
                  <span
                    className="bx--text-truncate--end"
                  >
                    <span
                      id="suite-header-profile-menu-logout"
                    >
                      Logout
                    </span>
                  </span>
                </a>
              </li>
            </ul>
          </div>
        </div>
<<<<<<< HEAD
        <div
          className="bx--header__submenu bx--header-action-btn action-btn__group"
          data-testid="action-btn__group"
          onBlur={[Function]}
          onKeyDown={[Function]}
        >
          <button
            aria-describedby={null}
            aria-expanded={false}
            aria-haspopup="menu"
            aria-label="AppSwitcher"
            aria-pressed={null}
            className="bx--header-action-btn action-btn__trigger bx--header__action bx--btn bx--btn--primary bx--tooltip--hidden bx--btn--icon-only bx--tooltip__trigger bx--tooltip--a11y bx--btn--icon-only--bottom bx--tooltip--align-center"
            disabled={false}
            onBlur={[Function]}
            onClick={[Function]}
            onFocus={[Function]}
            onMouseEnter={[Function]}
            onMouseLeave={[Function]}
            tabIndex={0}
            title="AppSwitcher"
            type="button"
          >
            <div
              className="bx--assistive-text"
              onMouseEnter={[Function]}
            >
              AppSwitcher
            </div>
            <svg
              aria-hidden={true}
              className="bx--header__menu-item bx--header__menu-title"
              fill="white"
              focusable="false"
              height={20}
              preserveAspectRatio="xMidYMid meet"
              viewBox="0 0 32 32"
              width={20}
              xmlns="http://www.w3.org/2000/svg"
            >
              <path
                d="M14 4H18V8H14zM4 4H8V8H4zM24 4H28V8H24zM14 14H18V18H14zM4 14H8V18H4zM24 14H28V18H24zM14 24H18V28H14zM4 24H8V28H4zM24 24H28V28H24z"
              />
            </svg>
          </button>
          <div
            aria-label="Header Panel"
            className="bx--header-panel bx--app-switcher"
            data-testid="action-btn__panel"
            tabIndex="-1"
          >
            <ul
              aria-label="AppSwitcher"
            >
              <li
                className="action-btn__headerpanel-li"
              >
                <a
                  className="bx--app-switcher undefined"
                  element="a"
                  onKeyDown={[Function]}
                >
                  <ul
                    className="iot--suite-header-app-switcher"
                    data-testid="suite-header-app-switcher"
                  >
                    <li
                      className="iot--suite-header-app-switcher--nav-link"
                    >
                      <p>
                        My applications
                      </p>
                      <button
                        aria-describedby={null}
                        aria-pressed={null}
                        className="iot--btn bx--btn bx--btn--tertiary"
                        data-testid="suite-header-app-switcher--all-applications"
                        disabled={false}
                        onBlur={[Function]}
                        onClick={[Function]}
                        onFocus={[Function]}
                        onKeyDown={[Function]}
                        onMouseEnter={[Function]}
                        onMouseLeave={[Function]}
                        tabIndex={0}
                        type="button"
                      >
                        All applications
                        <svg
                          aria-hidden={true}
                          className="bx--btn__icon"
                          fill="currentColor"
                          focusable="false"
                          height={16}
                          preserveAspectRatio="xMidYMid meet"
                          viewBox="0 0 16 16"
                          width={16}
                          xmlns="http://www.w3.org/2000/svg"
                        >
                          <path
                            d="M9.3 3.7L13.1 7.5 1 7.5 1 8.5 13.1 8.5 9.3 12.3 10 13 15 8 10 3z"
                          />
                        </svg>
                      </button>
                    </li>
                    <div
                      className="iot--suite-header-app-switcher--nav-link--separator"
                    />
                    <li
                      className="iot--suite-header-app-switcher--app-link"
                      id="suite-header-application-customapp1"
                    >
                      <button
                        aria-describedby={null}
                        aria-pressed={null}
                        className="iot--btn bx--btn bx--btn--ghost"
                        data-testid="suite-header-app-switcher--customapp1"
                        disabled={false}
                        onBlur={[Function]}
                        onClick={[Function]}
                        onFocus={[Function]}
                        onKeyDown={[Function]}
                        onMouseEnter={[Function]}
                        onMouseLeave={[Function]}
                        tabIndex={0}
                        type="button"
                      >
                        Custom Application
                      </button>
                    </li>
                    <li
                      className="iot--suite-header-app-switcher--app-link"
                      id="suite-header-application-customapp2"
                    >
                      <button
                        aria-describedby={null}
                        aria-pressed={null}
                        className="iot--btn bx--btn bx--btn--ghost"
                        data-testid="suite-header-app-switcher--customapp2"
                        disabled={false}
                        onBlur={[Function]}
                        onClick={[Function]}
                        onFocus={[Function]}
                        onKeyDown={[Function]}
                        onMouseEnter={[Function]}
                        onMouseLeave={[Function]}
                        tabIndex={0}
                        type="button"
                      >
                        Another Custom Application
                      </button>
                    </li>
                    <li
                      className="iot--suite-header-app-switcher--app-link"
                      id="suite-header-application-monitor"
                    >
                      <button
                        aria-describedby={null}
                        aria-pressed={null}
                        className="iot--btn bx--btn bx--btn--ghost"
                        data-testid="suite-header-app-switcher--monitor"
                        disabled={false}
                        onBlur={[Function]}
                        onClick={[Function]}
                        onFocus={[Function]}
                        onKeyDown={[Function]}
                        onMouseEnter={[Function]}
                        onMouseLeave={[Function]}
                        tabIndex={0}
                        type="button"
                      >
                        Monitor
                      </button>
                    </li>
                    <li
                      className="iot--suite-header-app-switcher--app-link"
                      id="suite-header-application-health"
                    >
                      <button
                        aria-describedby={null}
                        aria-pressed={null}
                        className="iot--btn bx--btn bx--btn--ghost"
                        data-testid="suite-header-app-switcher--health"
                        disabled={false}
                        onBlur={[Function]}
                        onClick={[Function]}
                        onFocus={[Function]}
                        onKeyDown={[Function]}
                        onMouseEnter={[Function]}
                        onMouseLeave={[Function]}
                        tabIndex={0}
                        type="button"
                      >
                        Health
                      </button>
                    </li>
                  </ul>
                </a>
              </li>
            </ul>
          </div>
        </div>
=======
>>>>>>> 92351f0e
      </div>
    </div>
  </header>
</div>
`;

exports[`Storybook Snapshot tests and console checks Storyshots 1 - Watson IoT/SuiteHeader Header with extra content 1`] = `
<div
  className="storybook-container"
>
  <div
    className="bx--modal bx--modal-tall"
    data-testid="suite-header-logout-modal"
    onBlur={[Function]}
    onKeyDown={[Function]}
    onMouseDown={[Function]}
    role="presentation"
  >
    <span
      className="bx--visually-hidden"
      role="link"
      tabIndex="0"
    >
      Focus sentinel
    </span>
    <div
      aria-label="Do you wish to log out?"
      aria-modal="true"
      className="bx--modal-container"
      role="dialog"
      tabIndex="-1"
    >
      <div
        className="bx--modal-header"
      >
        
        <h3
          className="bx--modal-header__heading"
          id="bx--modal-header__heading--modal-3"
        >
          Do you wish to log out?
        </h3>
        <button
          aria-label="Close"
          className="bx--modal-close"
          onClick={[Function]}
          title="Close"
          type="button"
        >
          <svg
            aria-label="Close"
            className="bx--modal-close__icon"
            fill="currentColor"
            focusable="false"
            height={20}
            preserveAspectRatio="xMidYMid meet"
            role="img"
            viewBox="0 0 32 32"
            width={20}
            xmlns="http://www.w3.org/2000/svg"
          >
            <path
              d="M24 9.4L22.6 8 16 14.6 9.4 8 8 9.4 14.6 16 8 22.6 9.4 24 16 17.4 22.6 24 24 22.6 17.4 16 24 9.4z"
            />
          </svg>
        </button>
      </div>
      <div
        aria-labelledby="bx--modal-header__heading--modal-3"
        className="bx--modal-content"
        id="bx--modal-body--modal-3"
      >
        You are logged in to Application Name as Admin User.  Logging out also logs you out of each application that is open in the same browser.  To ensure a secure log out, close all open browser windows.
      </div>
      <div
        className="bx--modal-footer bx--btn-set"
      >
        <button
          aria-describedby={null}
          aria-pressed={null}
          className="bx--btn bx--btn--secondary"
          disabled={false}
          onBlur={[Function]}
          onClick={[Function]}
          onFocus={[Function]}
          onMouseEnter={[Function]}
          onMouseLeave={[Function]}
          tabIndex={0}
          type="button"
        >
          Cancel
        </button>
        <button
          aria-describedby={null}
          aria-pressed={null}
          className="bx--btn bx--btn--primary"
          disabled={false}
          onBlur={[Function]}
          onClick={[Function]}
          onFocus={[Function]}
          onMouseEnter={[Function]}
          onMouseLeave={[Function]}
          tabIndex={0}
          type="button"
        >
          Log out
        </button>
      </div>
    </div>
    <span
      className="bx--visually-hidden"
      role="link"
      tabIndex="0"
    >
      Focus sentinel
    </span>
  </div>
  <span
    className="iot--suite-header-data"
    data-type="workspaceId"
  >
    workspace1
  </span>
  <span
    className="iot--suite-header-data"
    data-type="domain"
  >
    ibm.com
  </span>
  <header
    aria-label="main header"
    className="bx--header iot--suite-header"
    data-testid="suite-header"
  >
    <a
      className="bx--skip-to-content"
      href="#main-content"
      tabIndex="0"
    >
      Skip to main content
    </a>
    <a
      className="bx--header__name"
      data-testid="suite-header-name"
      href="https://www.ibm.com"
    >
      <span
        className="bx--header__name--prefix"
      >
        IBM
      </span>
       
      <span>
        Application Suite
      </span>
      <span
        className="iot--header__short-name"
      >
        Application Suite
      </span>
      <div
        className="iot--header__subtitle"
      >
        <div>
          Application Name
          <span
            className="iot--suite-header-subtitle"
          >
            <div
              className="bx--tag"
              disabled={null}
              id="tag-28"
            >
              
              <span
                title="Admin Mode"
              >
                Admin Mode
              </span>
            </div>
          </span>
        </div>
      </div>
    </a>
    <div
      className="bx--header__global"
    >
      <div
        className="bx--header__global"
        data-testid="suite-header-action-group"
      >
        <button
          aria-describedby={null}
          aria-label="Administration"
          aria-pressed={null}
          className="bx--header-action-btn admin-icon bx--header__action bx--btn bx--btn--primary bx--tooltip--hidden bx--btn--icon-only bx--tooltip__trigger bx--tooltip--a11y bx--btn--icon-only--bottom bx--tooltip--align-center"
          data-testid="menu-item-Administration-global"
          disabled={false}
          onBlur={[Function]}
          onClick={[Function]}
          onFocus={[Function]}
          onKeyDown={[Function]}
          onMouseEnter={[Function]}
          onMouseLeave={[Function]}
          tabIndex={0}
          type="button"
        >
          <div
            className="bx--assistive-text"
            onMouseEnter={[Function]}
          >
            Administration
          </div>
          <span
            id="suite-header-action-item-admin"
          >
            <svg
              aria-hidden={true}
              data-testid="admin-icon"
              description="Settings"
              fill="white"
              focusable="false"
              height={20}
              preserveAspectRatio="xMidYMid meet"
              viewBox="0 0 32 32"
              width={20}
              xmlns="http://www.w3.org/2000/svg"
            >
              <path
                d="M27,16.76c0-.25,0-.5,0-.76s0-.51,0-.77l1.92-1.68A2,2,0,0,0,29.3,11L26.94,7a2,2,0,0,0-1.73-1,2,2,0,0,0-.64.1l-2.43.82a11.35,11.35,0,0,0-1.31-.75l-.51-2.52a2,2,0,0,0-2-1.61H13.64a2,2,0,0,0-2,1.61l-.51,2.52a11.48,11.48,0,0,0-1.32.75L7.43,6.06A2,2,0,0,0,6.79,6,2,2,0,0,0,5.06,7L2.7,11a2,2,0,0,0,.41,2.51L5,15.24c0,.25,0,.5,0,.76s0,.51,0,.77L3.11,18.45A2,2,0,0,0,2.7,21L5.06,25a2,2,0,0,0,1.73,1,2,2,0,0,0,.64-.1l2.43-.82a11.35,11.35,0,0,0,1.31.75l.51,2.52a2,2,0,0,0,2,1.61h4.72a2,2,0,0,0,2-1.61l.51-2.52a11.48,11.48,0,0,0,1.32-.75l2.42.82a2,2,0,0,0,.64.1,2,2,0,0,0,1.73-1L29.3,21a2,2,0,0,0-.41-2.51ZM25.21,24l-3.43-1.16a8.86,8.86,0,0,1-2.71,1.57L18.36,28H13.64l-.71-3.55a9.36,9.36,0,0,1-2.7-1.57L6.79,24,4.43,20l2.72-2.4a8.9,8.9,0,0,1,0-3.13L4.43,12,6.79,8l3.43,1.16a8.86,8.86,0,0,1,2.71-1.57L13.64,4h4.72l.71,3.55a9.36,9.36,0,0,1,2.7,1.57L25.21,8,27.57,12l-2.72,2.4a8.9,8.9,0,0,1,0,3.13L27.57,20Z"
              />
              <path
                d="M16,22a6,6,0,1,1,6-6A5.94,5.94,0,0,1,16,22Zm0-10a3.91,3.91,0,0,0-4,4,3.91,3.91,0,0,0,4,4,3.91,3.91,0,0,0,4-4A3.91,3.91,0,0,0,16,12Z"
              />
            </svg>
          </span>
        </button>
        <div
          className="bx--header__submenu bx--header-action-btn action-btn__group"
          data-testid="action-btn__group"
          onBlur={[Function]}
          onKeyDown={[Function]}
        >
          <div
            className="bx--header__submenu bx--header-action-btn"
          >
            <a
              aria-expanded={false}
              aria-haspopup="menu"
              aria-label="Help"
              className="bx--header__menu-item bx--header__menu-title"
              data-testid="menuitem"
              href="#"
              onClick={[Function]}
              onKeyDown={[Function]}
              role="menuitem"
              tabIndex={0}
            >
              <span
                id="suite-header-action-item-help"
              >
                <svg
                  aria-hidden={true}
                  description="Help"
                  fill="white"
                  focusable="false"
                  height={20}
                  preserveAspectRatio="xMidYMid meet"
                  viewBox="0 0 32 32"
                  width={20}
                  xmlns="http://www.w3.org/2000/svg"
                >
                  <path
                    d="M16,2A14,14,0,1,0,30,16,14,14,0,0,0,16,2Zm0,26A12,12,0,1,1,28,16,12,12,0,0,1,16,28Z"
                  />
                  <circle
                    cx="16"
                    cy="23.5"
                    r="1.5"
                  />
                  <path
                    d="M17,8H15.5A4.49,4.49,0,0,0,11,12.5V13h2v-.5A2.5,2.5,0,0,1,15.5,10H17a2.5,2.5,0,0,1,0,5H15v4.5h2V17a4.5,4.5,0,0,0,0-9Z"
                  />
                </svg>
              </span>
            </a>
            <ul
              aria-label="Help"
              className="bx--header__menu"
              role="menu"
            >
              <li>
                <a
                  className="bx--header__menu-item"
                  data-testid="suite-header-help--whatsNew"
                  href="javascript:void(0)"
                  onClick={[Function]}
                  onKeyDown={[Function]}
                  tabIndex={0}
                  title="What's new"
                >
                  <span
                    className="bx--text-truncate--end"
                  >
                    <span
                      id="suite-header-help-menu-whatsNew"
                    >
                      What's new
                    </span>
                  </span>
                </a>
              </li>
              <li>
                <a
                  className="bx--header__menu-item"
                  data-testid="suite-header-help--gettingStarted"
                  href="javascript:void(0)"
                  onClick={[Function]}
                  onKeyDown={[Function]}
                  tabIndex={0}
                  title="Getting started"
                >
                  <span
                    className="bx--text-truncate--end"
                  >
                    <span
                      id="suite-header-help-menu-gettingStarted"
                    >
                      Getting started
                    </span>
                  </span>
                </a>
              </li>
              <li>
                <a
                  className="bx--header__menu-item"
                  data-testid="suite-header-help--documentation"
                  href="javascript:void(0)"
                  onClick={[Function]}
                  onKeyDown={[Function]}
                  tabIndex={0}
                  title="Documentation"
                >
                  <span
                    className="bx--text-truncate--end"
                  >
                    <span
                      id="suite-header-help-menu-documentation"
                    >
                      Documentation
                    </span>
                  </span>
                </a>
              </li>
              <li>
                <a
                  className="bx--header__menu-item"
                  data-testid="suite-header-help--requestEnhancement"
                  href="javascript:void(0)"
                  onClick={[Function]}
                  onKeyDown={[Function]}
                  tabIndex={0}
                  title="Request enhancement"
                >
                  <span
                    className="bx--text-truncate--end"
                  >
                    <span
                      id="suite-header-help-menu-requestEnhancement"
                    >
                      Request enhancement
                    </span>
                  </span>
                </a>
              </li>
              <li>
                <a
                  className="bx--header__menu-item"
                  data-testid="suite-header-help--support"
                  href="javascript:void(0)"
                  onClick={[Function]}
                  onKeyDown={[Function]}
                  tabIndex={0}
                  title="Support"
                >
                  <span
                    className="bx--text-truncate--end"
                  >
                    <span
                      id="suite-header-help-menu-support"
                    >
                      Support
                    </span>
                  </span>
                </a>
              </li>
              <li>
                <a
                  className="bx--header__menu-item"
                  data-testid="suite-header-help--about"
                  href="javascript:void(0)"
                  onClick={[Function]}
                  onKeyDown={[Function]}
                  tabIndex={0}
                  title="About"
                >
                  <span
                    className="bx--text-truncate--end"
                  >
                    <span
                      id="suite-header-help-menu-about"
                    >
                      About
                    </span>
                  </span>
                </a>
              </li>
            </ul>
          </div>
        </div>
        <div
          className="bx--header__submenu bx--header-action-btn action-btn__group"
          data-testid="action-btn__group"
          onBlur={[Function]}
          onKeyDown={[Function]}
        >
          <div
            className="bx--header__submenu bx--header-action-btn"
          >
            <a
              aria-expanded={false}
              aria-haspopup="menu"
              aria-label="user"
              className="bx--header__menu-item bx--header__menu-title"
              data-testid="menuitem"
              href="#"
              onClick={[Function]}
              onKeyDown={[Function]}
              role="menuitem"
              tabIndex={0}
            >
              <span
                id="suite-header-action-item-profile"
              >
                <svg
                  aria-hidden={true}
                  data-testid="user-icon"
                  description="User"
                  fill="white"
                  focusable="false"
                  height={20}
                  preserveAspectRatio="xMidYMid meet"
                  viewBox="0 0 32 32"
                  width={20}
                  xmlns="http://www.w3.org/2000/svg"
                >
                  <path
                    d="M16,8a5,5,0,1,0,5,5A5,5,0,0,0,16,8Zm0,8a3,3,0,1,1,3-3A3.0034,3.0034,0,0,1,16,16Z"
                  />
                  <path
                    d="M16,2A14,14,0,1,0,30,16,14.0158,14.0158,0,0,0,16,2ZM10,26.3765V25a3.0033,3.0033,0,0,1,3-3h6a3.0033,3.0033,0,0,1,3,3v1.3765a11.8989,11.8989,0,0,1-12,0Zm13.9925-1.4507A5.0016,5.0016,0,0,0,19,20H13a5.0016,5.0016,0,0,0-4.9925,4.9258,12,12,0,1,1,15.985,0Z"
                  />
                </svg>
              </span>
            </a>
            <ul
              aria-label="user"
              className="bx--header__menu"
              role="menu"
            >
              <li>
                <div
                  className="bx--header__menu-item"
                  onClick={[Function]}
                  onKeyDown={[Function]}
                  tabIndex={0}
                >
                  <span
                    className="bx--text-truncate--end"
                  >
                    <span
                      id="suite-header-profile-menu-profile"
                      style={
                        Object {
                          "width": "100%",
                        }
                      }
                    >
                      <div
                        className="iot--suite-header-profile"
                        data-testid="suite-header-profile"
                      >
                        <h5>
                          Profile
                        </h5>
                        <div
                          className="iot--suite-header-profile--user"
                        >
                          <div
                            className="iot--suite-header-profile--user--chip"
                          >
                            AU
                          </div>
                          <div
                            className="iot--suite-header-profile--user--detail"
                          >
                            <div>
                              <strong>
                                Admin User
                              </strong>
                            </div>
                            <div>
                              adminuser
                            </div>
                          </div>
                        </div>
                        <div
                          className="iot--suite-header-profile--manage-button iot--suite-header-profile--manage-button--no-logout"
                        >
                          <button
                            aria-describedby={null}
                            aria-pressed={null}
                            className="iot--btn bx--btn bx--btn--sm bx--btn--secondary"
                            data-testid="suite-header-profile--profile"
                            disabled={false}
                            onBlur={[Function]}
                            onClick={[Function]}
                            onFocus={[Function]}
                            onKeyDown={[Function]}
                            onMouseEnter={[Function]}
                            onMouseLeave={[Function]}
                            tabIndex={0}
                            type="button"
                          >
                            Manage profile
                          </button>
                        </div>
                      </div>
                    </span>
                  </span>
                </div>
              </li>
              <li
                className="iot--suite-header--logout"
              >
                <a
                  className="bx--header__menu-item"
                  data-testid="suite-header-profile--logout"
                  href="javascript:void(0)"
                  onClick={[Function]}
                  onKeyDown={[Function]}
                  tabIndex={0}
                  title="Logout"
                >
                  <span
                    className="bx--text-truncate--end"
                  >
                    <span
                      id="suite-header-profile-menu-logout"
                    >
                      Logout
                    </span>
                  </span>
                </a>
              </li>
            </ul>
          </div>
        </div>
        <div
          className="bx--header__submenu bx--header-action-btn action-btn__group"
          data-testid="action-btn__group"
          onBlur={[Function]}
          onKeyDown={[Function]}
        >
          <button
            aria-describedby={null}
            aria-expanded={false}
            aria-haspopup="menu"
            aria-label="AppSwitcher"
            aria-pressed={null}
            className="bx--header-action-btn action-btn__trigger bx--header__action bx--btn bx--btn--primary bx--tooltip--hidden bx--btn--icon-only bx--tooltip__trigger bx--tooltip--a11y bx--btn--icon-only--bottom bx--tooltip--align-center"
            disabled={false}
            onBlur={[Function]}
            onClick={[Function]}
            onFocus={[Function]}
            onMouseEnter={[Function]}
            onMouseLeave={[Function]}
            tabIndex={0}
            title="AppSwitcher"
            type="button"
          >
            <div
              className="bx--assistive-text"
              onMouseEnter={[Function]}
            >
              AppSwitcher
            </div>
            <svg
              aria-hidden={true}
              className="bx--header__menu-item bx--header__menu-title"
              fill="white"
              focusable="false"
              height={20}
              preserveAspectRatio="xMidYMid meet"
              viewBox="0 0 32 32"
              width={20}
              xmlns="http://www.w3.org/2000/svg"
            >
              <path
                d="M14 4H18V8H14zM4 4H8V8H4zM24 4H28V8H24zM14 14H18V18H14zM4 14H8V18H4zM24 14H28V18H24zM14 24H18V28H14zM4 24H8V28H4zM24 24H28V28H24z"
              />
            </svg>
          </button>
          <div
            aria-label="Header Panel"
            className="bx--header-panel bx--app-switcher"
            data-testid="action-btn__panel"
            tabIndex="-1"
          >
            <ul
              aria-label="AppSwitcher"
            >
              <li
                className="action-btn__headerpanel-li"
              >
                <a
                  className="bx--app-switcher undefined"
                  element="a"
                  onKeyDown={[Function]}
                >
                  <ul
                    className="iot--suite-header-app-switcher"
                    data-testid="suite-header-app-switcher"
                  >
                    <li
                      className="iot--suite-header-app-switcher--nav-link"
                    >
                      <p>
                        My applications
                      </p>
                      <button
                        aria-describedby={null}
                        aria-pressed={null}
                        className="iot--btn bx--btn bx--btn--tertiary"
                        data-testid="suite-header-app-switcher--all-applications"
                        disabled={false}
                        onBlur={[Function]}
                        onClick={[Function]}
                        onFocus={[Function]}
                        onKeyDown={[Function]}
                        onMouseEnter={[Function]}
                        onMouseLeave={[Function]}
                        tabIndex={0}
                        type="button"
                      >
                        All applications
                        <svg
                          aria-hidden={true}
                          className="bx--btn__icon"
                          fill="currentColor"
                          focusable="false"
                          height={16}
                          preserveAspectRatio="xMidYMid meet"
                          viewBox="0 0 16 16"
                          width={16}
                          xmlns="http://www.w3.org/2000/svg"
                        >
                          <path
                            d="M9.3 3.7L13.1 7.5 1 7.5 1 8.5 13.1 8.5 9.3 12.3 10 13 15 8 10 3z"
                          />
                        </svg>
                      </button>
                    </li>
                    <div
                      className="iot--suite-header-app-switcher--nav-link--separator"
                    />
                    <li
                      className="iot--suite-header-app-switcher--app-link"
                      id="suite-header-application-monitor"
                    >
                      <button
                        aria-describedby={null}
                        aria-pressed={null}
                        className="iot--btn bx--btn bx--btn--ghost"
                        data-testid="suite-header-app-switcher--monitor"
                        disabled={false}
                        onBlur={[Function]}
                        onClick={[Function]}
                        onFocus={[Function]}
                        onKeyDown={[Function]}
                        onMouseEnter={[Function]}
                        onMouseLeave={[Function]}
                        tabIndex={0}
                        type="button"
                      >
                        Monitor
                      </button>
                    </li>
                    <li
                      className="iot--suite-header-app-switcher--app-link"
                      id="suite-header-application-health"
                    >
                      <button
                        aria-describedby={null}
                        aria-pressed={null}
                        className="iot--btn bx--btn bx--btn--ghost"
                        data-testid="suite-header-app-switcher--health"
                        disabled={false}
                        onBlur={[Function]}
                        onClick={[Function]}
                        onFocus={[Function]}
                        onKeyDown={[Function]}
                        onMouseEnter={[Function]}
                        onMouseLeave={[Function]}
                        tabIndex={0}
                        type="button"
                      >
                        Health
                      </button>
                    </li>
                  </ul>
                </a>
              </li>
            </ul>
          </div>
        </div>
      </div>
    </div>
  </header>
</div>
`;

exports[`Storybook Snapshot tests and console checks Storyshots 1 - Watson IoT/SuiteHeader Header with idle user detection 1`] = `
<div
  className="storybook-container"
>
  <div
    className="bx--modal bx--modal-tall iot--session-timeout-modal"
    data-testid="idle-logout-confirmation"
    onBlur={[Function]}
    onKeyDown={[Function]}
    onMouseDown={[Function]}
    role="presentation"
  >
    <span
      className="bx--visually-hidden"
      role="link"
      tabIndex="0"
    >
      Focus sentinel
    </span>
    <div
      aria-label="Session Timeout"
      aria-modal="true"
      className="bx--modal-container bx--modal-container--sm"
      role="dialog"
      tabIndex="-1"
    >
      <div
        className="bx--modal-header"
      >
        
        <h3
          className="bx--modal-header__heading"
          id="bx--modal-header__heading--modal-9"
        >
          Session Timeout
        </h3>
        <button
          aria-label="Close"
          className="bx--modal-close"
          onClick={[Function]}
          title="Close"
          type="button"
        >
          <svg
            aria-label="Close"
            className="bx--modal-close__icon"
            fill="currentColor"
            focusable="false"
            height={20}
            preserveAspectRatio="xMidYMid meet"
            role="img"
            viewBox="0 0 32 32"
            width={20}
            xmlns="http://www.w3.org/2000/svg"
          >
            <path
              d="M24 9.4L22.6 8 16 14.6 9.4 8 8 9.4 14.6 16 8 22.6 9.4 24 16 17.4 22.6 24 24 22.6 17.4 16 24 9.4z"
            />
          </svg>
        </button>
      </div>
      <div
        aria-labelledby="bx--modal-header__heading--modal-9"
        className="bx--modal-content"
        id="bx--modal-body--modal-9"
      >
        You will be logged out due to inactivity in 0 seconds.
      </div>
      <div
        className="bx--modal-footer bx--btn-set"
      >
        <button
          aria-describedby={null}
          aria-pressed={null}
          className="bx--btn bx--btn--secondary"
          disabled={false}
          onBlur={[Function]}
          onClick={[Function]}
          onFocus={[Function]}
          onMouseEnter={[Function]}
          onMouseLeave={[Function]}
          tabIndex={0}
          type="button"
        >
          Log out
        </button>
        <button
          aria-describedby={null}
          aria-pressed={null}
          className="bx--btn bx--btn--primary"
          disabled={false}
          onBlur={[Function]}
          onClick={[Function]}
          onFocus={[Function]}
          onMouseEnter={[Function]}
          onMouseLeave={[Function]}
          tabIndex={0}
          type="button"
        >
          Stay logged in
        </button>
      </div>
    </div>
    <span
      className="bx--visually-hidden"
      role="link"
      tabIndex="0"
    >
      Focus sentinel
    </span>
  </div>
  <div
    className="bx--modal bx--modal-tall"
    data-testid="suite-header-logout-modal"
    onBlur={[Function]}
    onKeyDown={[Function]}
    onMouseDown={[Function]}
    role="presentation"
  >
    <span
      className="bx--visually-hidden"
      role="link"
      tabIndex="0"
    >
      Focus sentinel
    </span>
    <div
      aria-label="Do you wish to log out?"
      aria-modal="true"
      className="bx--modal-container"
      role="dialog"
      tabIndex="-1"
    >
      <div
        className="bx--modal-header"
      >
        
        <h3
          className="bx--modal-header__heading"
          id="bx--modal-header__heading--modal-10"
        >
          Do you wish to log out?
        </h3>
        <button
          aria-label="Close"
          className="bx--modal-close"
          onClick={[Function]}
          title="Close"
          type="button"
        >
          <svg
            aria-label="Close"
            className="bx--modal-close__icon"
            fill="currentColor"
            focusable="false"
            height={20}
            preserveAspectRatio="xMidYMid meet"
            role="img"
            viewBox="0 0 32 32"
            width={20}
            xmlns="http://www.w3.org/2000/svg"
          >
            <path
              d="M24 9.4L22.6 8 16 14.6 9.4 8 8 9.4 14.6 16 8 22.6 9.4 24 16 17.4 22.6 24 24 22.6 17.4 16 24 9.4z"
            />
          </svg>
        </button>
      </div>
      <div
        aria-labelledby="bx--modal-header__heading--modal-10"
        className="bx--modal-content"
        id="bx--modal-body--modal-10"
      >
        You are logged in to Application Name as Admin User.  Logging out also logs you out of each application that is open in the same browser.  To ensure a secure log out, close all open browser windows.
      </div>
      <div
        className="bx--modal-footer bx--btn-set"
      >
        <button
          aria-describedby={null}
          aria-pressed={null}
          className="bx--btn bx--btn--secondary"
          disabled={false}
          onBlur={[Function]}
          onClick={[Function]}
          onFocus={[Function]}
          onMouseEnter={[Function]}
          onMouseLeave={[Function]}
          tabIndex={0}
          type="button"
        >
          Cancel
        </button>
        <button
          aria-describedby={null}
          aria-pressed={null}
          className="bx--btn bx--btn--primary"
          disabled={false}
          onBlur={[Function]}
          onClick={[Function]}
          onFocus={[Function]}
          onMouseEnter={[Function]}
          onMouseLeave={[Function]}
          tabIndex={0}
          type="button"
        >
          Log out
        </button>
      </div>
    </div>
    <span
      className="bx--visually-hidden"
      role="link"
      tabIndex="0"
    >
      Focus sentinel
    </span>
  </div>
  <span
    className="iot--suite-header-data"
    data-type="workspaceId"
  />
  <span
    className="iot--suite-header-data"
    data-type="domain"
  />
  <header
    aria-label="main header"
    className="bx--header iot--suite-header"
    data-testid="suite-header"
  >
    <a
      className="bx--skip-to-content"
      href="#main-content"
      tabIndex="0"
    >
      Skip to main content
    </a>
    <a
      className="bx--header__name"
      data-testid="suite-header-name"
      href="https://www.ibm.com"
    >
      <span
        className="bx--header__name--prefix"
      >
        IBM
      </span>
       
      <span>
        Application Suite
      </span>
      <span
        className="iot--header__short-name"
      >
        Application Suite
      </span>
      <div
        className="iot--header__subtitle"
      >
        Application Name
      </div>
    </a>
    <div
      className="bx--header__global"
    >
      <div
        className="bx--header__global"
        data-testid="suite-header-action-group"
      >
        <button
          aria-describedby={null}
          aria-label="Administration"
          aria-pressed={null}
          className="bx--header-action-btn admin-icon bx--header__action bx--btn bx--btn--primary bx--tooltip--hidden bx--btn--icon-only bx--tooltip__trigger bx--tooltip--a11y bx--btn--icon-only--bottom bx--tooltip--align-center"
          data-testid="menu-item-Administration-global"
          disabled={false}
          onBlur={[Function]}
          onClick={[Function]}
          onFocus={[Function]}
          onKeyDown={[Function]}
          onMouseEnter={[Function]}
          onMouseLeave={[Function]}
          tabIndex={0}
          type="button"
        >
          <div
            className="bx--assistive-text"
            onMouseEnter={[Function]}
          >
            Administration
          </div>
          <span
            id="suite-header-action-item-admin"
          >
            <svg
              aria-hidden={true}
              data-testid="admin-icon"
              description="Settings"
              fill="white"
              focusable="false"
              height={20}
              preserveAspectRatio="xMidYMid meet"
              viewBox="0 0 32 32"
              width={20}
              xmlns="http://www.w3.org/2000/svg"
            >
              <path
                d="M27,16.76c0-.25,0-.5,0-.76s0-.51,0-.77l1.92-1.68A2,2,0,0,0,29.3,11L26.94,7a2,2,0,0,0-1.73-1,2,2,0,0,0-.64.1l-2.43.82a11.35,11.35,0,0,0-1.31-.75l-.51-2.52a2,2,0,0,0-2-1.61H13.64a2,2,0,0,0-2,1.61l-.51,2.52a11.48,11.48,0,0,0-1.32.75L7.43,6.06A2,2,0,0,0,6.79,6,2,2,0,0,0,5.06,7L2.7,11a2,2,0,0,0,.41,2.51L5,15.24c0,.25,0,.5,0,.76s0,.51,0,.77L3.11,18.45A2,2,0,0,0,2.7,21L5.06,25a2,2,0,0,0,1.73,1,2,2,0,0,0,.64-.1l2.43-.82a11.35,11.35,0,0,0,1.31.75l.51,2.52a2,2,0,0,0,2,1.61h4.72a2,2,0,0,0,2-1.61l.51-2.52a11.48,11.48,0,0,0,1.32-.75l2.42.82a2,2,0,0,0,.64.1,2,2,0,0,0,1.73-1L29.3,21a2,2,0,0,0-.41-2.51ZM25.21,24l-3.43-1.16a8.86,8.86,0,0,1-2.71,1.57L18.36,28H13.64l-.71-3.55a9.36,9.36,0,0,1-2.7-1.57L6.79,24,4.43,20l2.72-2.4a8.9,8.9,0,0,1,0-3.13L4.43,12,6.79,8l3.43,1.16a8.86,8.86,0,0,1,2.71-1.57L13.64,4h4.72l.71,3.55a9.36,9.36,0,0,1,2.7,1.57L25.21,8,27.57,12l-2.72,2.4a8.9,8.9,0,0,1,0,3.13L27.57,20Z"
              />
              <path
                d="M16,22a6,6,0,1,1,6-6A5.94,5.94,0,0,1,16,22Zm0-10a3.91,3.91,0,0,0-4,4,3.91,3.91,0,0,0,4,4,3.91,3.91,0,0,0,4-4A3.91,3.91,0,0,0,16,12Z"
              />
            </svg>
          </span>
        </button>
        <div
          className="bx--header__submenu bx--header-action-btn action-btn__group"
          data-testid="action-btn__group"
          onBlur={[Function]}
          onKeyDown={[Function]}
        >
          <div
            className="bx--header__submenu bx--header-action-btn"
          >
            <a
              aria-expanded={false}
              aria-haspopup="menu"
              aria-label="Help"
              className="bx--header__menu-item bx--header__menu-title"
              data-testid="menuitem"
              href="#"
              onClick={[Function]}
              onKeyDown={[Function]}
              role="menuitem"
              tabIndex={0}
            >
              <span
                id="suite-header-action-item-help"
              >
                <svg
                  aria-hidden={true}
                  description="Help"
                  fill="white"
                  focusable="false"
                  height={20}
                  preserveAspectRatio="xMidYMid meet"
                  viewBox="0 0 32 32"
                  width={20}
                  xmlns="http://www.w3.org/2000/svg"
                >
                  <path
                    d="M16,2A14,14,0,1,0,30,16,14,14,0,0,0,16,2Zm0,26A12,12,0,1,1,28,16,12,12,0,0,1,16,28Z"
                  />
                  <circle
                    cx="16"
                    cy="23.5"
                    r="1.5"
                  />
                  <path
                    d="M17,8H15.5A4.49,4.49,0,0,0,11,12.5V13h2v-.5A2.5,2.5,0,0,1,15.5,10H17a2.5,2.5,0,0,1,0,5H15v4.5h2V17a4.5,4.5,0,0,0,0-9Z"
                  />
                </svg>
              </span>
            </a>
            <ul
              aria-label="Help"
              className="bx--header__menu"
              role="menu"
            >
              <li>
                <a
                  className="bx--header__menu-item"
                  data-testid="suite-header-help--whatsNew"
                  href="javascript:void(0)"
                  onClick={[Function]}
                  onKeyDown={[Function]}
                  tabIndex={0}
                  title="What's new"
                >
                  <span
                    className="bx--text-truncate--end"
                  >
                    <span
                      id="suite-header-help-menu-whatsNew"
                    >
                      What's new
                    </span>
                  </span>
                </a>
              </li>
              <li>
                <a
                  className="bx--header__menu-item"
                  data-testid="suite-header-help--gettingStarted"
                  href="javascript:void(0)"
                  onClick={[Function]}
                  onKeyDown={[Function]}
                  tabIndex={0}
                  title="Getting started"
                >
                  <span
                    className="bx--text-truncate--end"
                  >
                    <span
                      id="suite-header-help-menu-gettingStarted"
                    >
                      Getting started
                    </span>
                  </span>
                </a>
              </li>
              <li>
                <a
                  className="bx--header__menu-item"
                  data-testid="suite-header-help--documentation"
                  href="javascript:void(0)"
                  onClick={[Function]}
                  onKeyDown={[Function]}
                  tabIndex={0}
                  title="Documentation"
                >
                  <span
                    className="bx--text-truncate--end"
                  >
                    <span
                      id="suite-header-help-menu-documentation"
                    >
                      Documentation
                    </span>
                  </span>
                </a>
              </li>
              <li>
                <a
                  className="bx--header__menu-item"
                  data-testid="suite-header-help--requestEnhancement"
                  href="javascript:void(0)"
                  onClick={[Function]}
                  onKeyDown={[Function]}
                  tabIndex={0}
                  title="Request enhancement"
                >
                  <span
                    className="bx--text-truncate--end"
                  >
                    <span
                      id="suite-header-help-menu-requestEnhancement"
                    >
                      Request enhancement
                    </span>
                  </span>
                </a>
              </li>
              <li>
                <a
                  className="bx--header__menu-item"
                  data-testid="suite-header-help--support"
                  href="javascript:void(0)"
                  onClick={[Function]}
                  onKeyDown={[Function]}
                  tabIndex={0}
                  title="Support"
                >
                  <span
                    className="bx--text-truncate--end"
                  >
                    <span
                      id="suite-header-help-menu-support"
                    >
                      Support
                    </span>
                  </span>
                </a>
              </li>
              <li>
                <a
                  className="bx--header__menu-item"
                  data-testid="suite-header-help--about"
                  href="javascript:void(0)"
                  onClick={[Function]}
                  onKeyDown={[Function]}
                  tabIndex={0}
                  title="About"
                >
                  <span
                    className="bx--text-truncate--end"
                  >
                    <span
                      id="suite-header-help-menu-about"
                    >
                      About
                    </span>
                  </span>
                </a>
              </li>
            </ul>
          </div>
        </div>
        <div
          className="bx--header__submenu bx--header-action-btn action-btn__group"
          data-testid="action-btn__group"
          onBlur={[Function]}
          onKeyDown={[Function]}
        >
          <div
            className="bx--header__submenu bx--header-action-btn"
          >
            <a
              aria-expanded={false}
              aria-haspopup="menu"
              aria-label="user"
              className="bx--header__menu-item bx--header__menu-title"
              data-testid="menuitem"
              href="#"
              onClick={[Function]}
              onKeyDown={[Function]}
              role="menuitem"
              tabIndex={0}
            >
              <span
                id="suite-header-action-item-profile"
              >
                <svg
                  aria-hidden={true}
                  data-testid="user-icon"
                  description="User"
                  fill="white"
                  focusable="false"
                  height={20}
                  preserveAspectRatio="xMidYMid meet"
                  viewBox="0 0 32 32"
                  width={20}
                  xmlns="http://www.w3.org/2000/svg"
                >
                  <path
                    d="M16,8a5,5,0,1,0,5,5A5,5,0,0,0,16,8Zm0,8a3,3,0,1,1,3-3A3.0034,3.0034,0,0,1,16,16Z"
                  />
                  <path
                    d="M16,2A14,14,0,1,0,30,16,14.0158,14.0158,0,0,0,16,2ZM10,26.3765V25a3.0033,3.0033,0,0,1,3-3h6a3.0033,3.0033,0,0,1,3,3v1.3765a11.8989,11.8989,0,0,1-12,0Zm13.9925-1.4507A5.0016,5.0016,0,0,0,19,20H13a5.0016,5.0016,0,0,0-4.9925,4.9258,12,12,0,1,1,15.985,0Z"
                  />
                </svg>
              </span>
            </a>
            <ul
              aria-label="user"
              className="bx--header__menu"
              role="menu"
            >
              <li>
                <div
                  className="bx--header__menu-item"
                  onClick={[Function]}
                  onKeyDown={[Function]}
                  tabIndex={0}
                >
                  <span
                    className="bx--text-truncate--end"
                  >
                    <span
                      id="suite-header-profile-menu-profile"
                      style={
                        Object {
                          "width": "100%",
                        }
                      }
                    >
                      <div
                        className="iot--suite-header-profile"
                        data-testid="suite-header-profile"
                      >
                        <h5>
                          Profile
                        </h5>
                        <div
                          className="iot--suite-header-profile--user"
                        >
                          <div
                            className="iot--suite-header-profile--user--chip"
                          >
                            AU
                          </div>
                          <div
                            className="iot--suite-header-profile--user--detail"
                          >
                            <div>
                              <strong>
                                Admin User
                              </strong>
                            </div>
                            <div>
                              adminuser
                            </div>
                          </div>
                        </div>
                        <div
                          className="iot--suite-header-profile--manage-button iot--suite-header-profile--manage-button--no-logout"
                        >
                          <button
                            aria-describedby={null}
                            aria-pressed={null}
                            className="iot--btn bx--btn bx--btn--sm bx--btn--secondary"
                            data-testid="suite-header-profile--profile"
                            disabled={false}
                            onBlur={[Function]}
                            onClick={[Function]}
                            onFocus={[Function]}
                            onKeyDown={[Function]}
                            onMouseEnter={[Function]}
                            onMouseLeave={[Function]}
                            tabIndex={0}
                            type="button"
                          >
                            Manage profile
                          </button>
                        </div>
                      </div>
                    </span>
                  </span>
                </div>
              </li>
              <li
                className="iot--suite-header--logout"
              >
                <a
                  className="bx--header__menu-item"
                  data-testid="suite-header-profile--logout"
                  href="javascript:void(0)"
                  onClick={[Function]}
                  onKeyDown={[Function]}
                  tabIndex={0}
                  title="Logout"
                >
                  <span
                    className="bx--text-truncate--end"
                  >
                    <span
                      id="suite-header-profile-menu-logout"
                    >
                      Logout
                    </span>
                  </span>
                </a>
              </li>
            </ul>
          </div>
        </div>
        <div
          className="bx--header__submenu bx--header-action-btn action-btn__group"
          data-testid="action-btn__group"
          onBlur={[Function]}
          onKeyDown={[Function]}
        >
          <button
            aria-describedby={null}
            aria-expanded={false}
            aria-haspopup="menu"
            aria-label="AppSwitcher"
            aria-pressed={null}
            className="bx--header-action-btn action-btn__trigger bx--header__action bx--btn bx--btn--primary bx--tooltip--hidden bx--btn--icon-only bx--tooltip__trigger bx--tooltip--a11y bx--btn--icon-only--bottom bx--tooltip--align-center"
            disabled={false}
            onBlur={[Function]}
            onClick={[Function]}
            onFocus={[Function]}
            onMouseEnter={[Function]}
            onMouseLeave={[Function]}
            tabIndex={0}
            title="AppSwitcher"
            type="button"
          >
            <div
              className="bx--assistive-text"
              onMouseEnter={[Function]}
            >
              AppSwitcher
            </div>
            <svg
              aria-hidden={true}
              className="bx--header__menu-item bx--header__menu-title"
              fill="white"
              focusable="false"
              height={20}
              preserveAspectRatio="xMidYMid meet"
              viewBox="0 0 32 32"
              width={20}
              xmlns="http://www.w3.org/2000/svg"
            >
              <path
                d="M14 4H18V8H14zM4 4H8V8H4zM24 4H28V8H24zM14 14H18V18H14zM4 14H8V18H4zM24 14H28V18H24zM14 24H18V28H14zM4 24H8V28H4zM24 24H28V28H24z"
              />
            </svg>
          </button>
          <div
            aria-label="Header Panel"
            className="bx--header-panel bx--app-switcher"
            data-testid="action-btn__panel"
            tabIndex="-1"
          >
            <ul
              aria-label="AppSwitcher"
            >
              <li
                className="action-btn__headerpanel-li"
              >
                <a
                  className="bx--app-switcher undefined"
                  element="a"
                  onKeyDown={[Function]}
                >
                  <ul
                    className="iot--suite-header-app-switcher"
                    data-testid="suite-header-app-switcher"
                  >
                    <li
                      className="iot--suite-header-app-switcher--nav-link"
                    >
                      <p>
                        My applications
                      </p>
                      <button
                        aria-describedby={null}
                        aria-pressed={null}
                        className="iot--btn bx--btn bx--btn--tertiary"
                        data-testid="suite-header-app-switcher--all-applications"
                        disabled={false}
                        onBlur={[Function]}
                        onClick={[Function]}
                        onFocus={[Function]}
                        onKeyDown={[Function]}
                        onMouseEnter={[Function]}
                        onMouseLeave={[Function]}
                        tabIndex={0}
                        type="button"
                      >
                        All applications
                        <svg
                          aria-hidden={true}
                          className="bx--btn__icon"
                          fill="currentColor"
                          focusable="false"
                          height={16}
                          preserveAspectRatio="xMidYMid meet"
                          viewBox="0 0 16 16"
                          width={16}
                          xmlns="http://www.w3.org/2000/svg"
                        >
                          <path
                            d="M9.3 3.7L13.1 7.5 1 7.5 1 8.5 13.1 8.5 9.3 12.3 10 13 15 8 10 3z"
                          />
                        </svg>
                      </button>
                    </li>
                    <div
                      className="iot--suite-header-app-switcher--nav-link--separator"
                    />
                    <li
                      className="iot--suite-header-app-switcher--app-link"
                      id="suite-header-application-monitor"
                    >
                      <button
                        aria-describedby={null}
                        aria-pressed={null}
                        className="iot--btn bx--btn bx--btn--ghost"
                        data-testid="suite-header-app-switcher--monitor"
                        disabled={false}
                        onBlur={[Function]}
                        onClick={[Function]}
                        onFocus={[Function]}
                        onKeyDown={[Function]}
                        onMouseEnter={[Function]}
                        onMouseLeave={[Function]}
                        tabIndex={0}
                        type="button"
                      >
                        Monitor
                      </button>
                    </li>
                    <li
                      className="iot--suite-header-app-switcher--app-link"
                      id="suite-header-application-health"
                    >
                      <button
                        aria-describedby={null}
                        aria-pressed={null}
                        className="iot--btn bx--btn bx--btn--ghost"
                        data-testid="suite-header-app-switcher--health"
                        disabled={false}
                        onBlur={[Function]}
                        onClick={[Function]}
                        onFocus={[Function]}
                        onKeyDown={[Function]}
                        onMouseEnter={[Function]}
                        onMouseLeave={[Function]}
                        tabIndex={0}
                        type="button"
                      >
                        Health
                      </button>
                    </li>
                  </ul>
                </a>
              </li>
            </ul>
          </div>
        </div>
      </div>
    </div>
  </header>
  <p>
    The logout confirmation dialog will show up after 10 seconds of inactivity.
  </p>
  <p>
    Open this story in another tab, wait for the dialog to show up in both tabs, then click "Stay logged in" to see the other dialog go away.
  </p>
</div>
`;

exports[`Storybook Snapshot tests and console checks Storyshots 1 - Watson IoT/SuiteHeader Header with side nav 1`] = `
<div
  className="storybook-container"
>
  <div
    className="bx--modal bx--modal-tall"
    data-testid="suite-header-logout-modal"
    onBlur={[Function]}
    onKeyDown={[Function]}
    onMouseDown={[Function]}
    role="presentation"
  >
    <span
      className="bx--visually-hidden"
      role="link"
      tabIndex="0"
    >
      Focus sentinel
    </span>
    <div
      aria-label="Do you wish to log out?"
      aria-modal="true"
      className="bx--modal-container"
      role="dialog"
      tabIndex="-1"
    >
      <div
        className="bx--modal-header"
      >
        
        <h3
          className="bx--modal-header__heading"
          id="bx--modal-header__heading--modal-4"
        >
          Do you wish to log out?
        </h3>
        <button
          aria-label="Close"
          className="bx--modal-close"
          onClick={[Function]}
          title="Close"
          type="button"
        >
          <svg
            aria-label="Close"
            className="bx--modal-close__icon"
            fill="currentColor"
            focusable="false"
            height={20}
            preserveAspectRatio="xMidYMid meet"
            role="img"
            viewBox="0 0 32 32"
            width={20}
            xmlns="http://www.w3.org/2000/svg"
          >
            <path
              d="M24 9.4L22.6 8 16 14.6 9.4 8 8 9.4 14.6 16 8 22.6 9.4 24 16 17.4 22.6 24 24 22.6 17.4 16 24 9.4z"
            />
          </svg>
        </button>
      </div>
      <div
        aria-labelledby="bx--modal-header__heading--modal-4"
        className="bx--modal-content"
        id="bx--modal-body--modal-4"
      >
        You are logged in to Application Name as Admin User.  Logging out also logs you out of each application that is open in the same browser.  To ensure a secure log out, close all open browser windows.
      </div>
      <div
        className="bx--modal-footer bx--btn-set"
      >
        <button
          aria-describedby={null}
          aria-pressed={null}
          className="bx--btn bx--btn--secondary"
          disabled={false}
          onBlur={[Function]}
          onClick={[Function]}
          onFocus={[Function]}
          onMouseEnter={[Function]}
          onMouseLeave={[Function]}
          tabIndex={0}
          type="button"
        >
          Cancel
        </button>
        <button
          aria-describedby={null}
          aria-pressed={null}
          className="bx--btn bx--btn--primary"
          disabled={false}
          onBlur={[Function]}
          onClick={[Function]}
          onFocus={[Function]}
          onMouseEnter={[Function]}
          onMouseLeave={[Function]}
          tabIndex={0}
          type="button"
        >
          Log out
        </button>
      </div>
    </div>
    <span
      className="bx--visually-hidden"
      role="link"
      tabIndex="0"
    >
      Focus sentinel
    </span>
  </div>
  <span
    className="iot--suite-header-data"
    data-type="workspaceId"
  />
  <span
    className="iot--suite-header-data"
    data-type="domain"
  />
  <header
    aria-label="main header"
    className="bx--header iot--suite-header"
    data-testid="suite-header"
  >
    <a
      className="bx--skip-to-content"
      href="#main-content"
      tabIndex="0"
    >
      Skip to main content
    </a>
    <button
      aria-label="Open menu"
      className="bx--header__action bx--header__menu-trigger bx--header__menu-toggle bx--header__menu-toggle__hidden"
      data-testid="suite-header-menu-button"
      onClick={[Function]}
      title="Open menu"
      type="button"
    >
      <svg
        aria-hidden={true}
        fill="currentColor"
        focusable="false"
        height={20}
        preserveAspectRatio="xMidYMid meet"
        viewBox="0 0 20 20"
        width={20}
        xmlns="http://www.w3.org/2000/svg"
      >
        <path
          d="M2 14.8H18V16H2zM2 11.2H18V12.399999999999999H2zM2 7.6H18V8.799999999999999H2zM2 4H18V5.2H2z"
        />
      </svg>
    </button>
    <a
      className="bx--header__name"
      data-testid="suite-header-name"
      href="https://www.ibm.com"
    >
      <span
        className="bx--header__name--prefix"
      >
        IBM
      </span>
       
      <span>
        Application Suite
      </span>
      <span
        className="iot--header__short-name"
      >
        Application Suite
      </span>
      <div
        className="iot--header__subtitle"
      >
        Application Name
      </div>
    </a>
    <div
      className="bx--header__global"
    >
      <div
        className="bx--header__global"
        data-testid="suite-header-action-group"
      >
        <button
          aria-describedby={null}
          aria-label="Administration"
          aria-pressed={null}
          className="bx--header-action-btn admin-icon bx--header__action bx--btn bx--btn--primary bx--tooltip--hidden bx--btn--icon-only bx--tooltip__trigger bx--tooltip--a11y bx--btn--icon-only--bottom bx--tooltip--align-center"
          data-testid="menu-item-Administration-global"
          disabled={false}
          onBlur={[Function]}
          onClick={[Function]}
          onFocus={[Function]}
          onKeyDown={[Function]}
          onMouseEnter={[Function]}
          onMouseLeave={[Function]}
          tabIndex={0}
          type="button"
        >
          <div
            className="bx--assistive-text"
            onMouseEnter={[Function]}
          >
            Administration
          </div>
          <span
            id="suite-header-action-item-admin"
          >
            <svg
              aria-hidden={true}
              data-testid="admin-icon"
              description="Settings"
              fill="white"
              focusable="false"
              height={20}
              preserveAspectRatio="xMidYMid meet"
              viewBox="0 0 32 32"
              width={20}
              xmlns="http://www.w3.org/2000/svg"
            >
              <path
                d="M27,16.76c0-.25,0-.5,0-.76s0-.51,0-.77l1.92-1.68A2,2,0,0,0,29.3,11L26.94,7a2,2,0,0,0-1.73-1,2,2,0,0,0-.64.1l-2.43.82a11.35,11.35,0,0,0-1.31-.75l-.51-2.52a2,2,0,0,0-2-1.61H13.64a2,2,0,0,0-2,1.61l-.51,2.52a11.48,11.48,0,0,0-1.32.75L7.43,6.06A2,2,0,0,0,6.79,6,2,2,0,0,0,5.06,7L2.7,11a2,2,0,0,0,.41,2.51L5,15.24c0,.25,0,.5,0,.76s0,.51,0,.77L3.11,18.45A2,2,0,0,0,2.7,21L5.06,25a2,2,0,0,0,1.73,1,2,2,0,0,0,.64-.1l2.43-.82a11.35,11.35,0,0,0,1.31.75l.51,2.52a2,2,0,0,0,2,1.61h4.72a2,2,0,0,0,2-1.61l.51-2.52a11.48,11.48,0,0,0,1.32-.75l2.42.82a2,2,0,0,0,.64.1,2,2,0,0,0,1.73-1L29.3,21a2,2,0,0,0-.41-2.51ZM25.21,24l-3.43-1.16a8.86,8.86,0,0,1-2.71,1.57L18.36,28H13.64l-.71-3.55a9.36,9.36,0,0,1-2.7-1.57L6.79,24,4.43,20l2.72-2.4a8.9,8.9,0,0,1,0-3.13L4.43,12,6.79,8l3.43,1.16a8.86,8.86,0,0,1,2.71-1.57L13.64,4h4.72l.71,3.55a9.36,9.36,0,0,1,2.7,1.57L25.21,8,27.57,12l-2.72,2.4a8.9,8.9,0,0,1,0,3.13L27.57,20Z"
              />
              <path
                d="M16,22a6,6,0,1,1,6-6A5.94,5.94,0,0,1,16,22Zm0-10a3.91,3.91,0,0,0-4,4,3.91,3.91,0,0,0,4,4,3.91,3.91,0,0,0,4-4A3.91,3.91,0,0,0,16,12Z"
              />
            </svg>
          </span>
        </button>
        <div
          className="bx--header__submenu bx--header-action-btn action-btn__group"
          data-testid="action-btn__group"
          onBlur={[Function]}
          onKeyDown={[Function]}
        >
          <div
            className="bx--header__submenu bx--header-action-btn"
          >
            <a
              aria-expanded={false}
              aria-haspopup="menu"
              aria-label="Help"
              className="bx--header__menu-item bx--header__menu-title"
              data-testid="menuitem"
              href="#"
              onClick={[Function]}
              onKeyDown={[Function]}
              role="menuitem"
              tabIndex={0}
            >
              <span
                id="suite-header-action-item-help"
              >
                <svg
                  aria-hidden={true}
                  description="Help"
                  fill="white"
                  focusable="false"
                  height={20}
                  preserveAspectRatio="xMidYMid meet"
                  viewBox="0 0 32 32"
                  width={20}
                  xmlns="http://www.w3.org/2000/svg"
                >
                  <path
                    d="M16,2A14,14,0,1,0,30,16,14,14,0,0,0,16,2Zm0,26A12,12,0,1,1,28,16,12,12,0,0,1,16,28Z"
                  />
                  <circle
                    cx="16"
                    cy="23.5"
                    r="1.5"
                  />
                  <path
                    d="M17,8H15.5A4.49,4.49,0,0,0,11,12.5V13h2v-.5A2.5,2.5,0,0,1,15.5,10H17a2.5,2.5,0,0,1,0,5H15v4.5h2V17a4.5,4.5,0,0,0,0-9Z"
                  />
                </svg>
              </span>
            </a>
            <ul
              aria-label="Help"
              className="bx--header__menu"
              role="menu"
            >
              <li>
                <a
                  className="bx--header__menu-item"
                  data-testid="suite-header-help--whatsNew"
                  href="javascript:void(0)"
                  onClick={[Function]}
                  onKeyDown={[Function]}
                  tabIndex={0}
                  title="What's new"
                >
                  <span
                    className="bx--text-truncate--end"
                  >
                    <span
                      id="suite-header-help-menu-whatsNew"
                    >
                      What's new
                    </span>
                  </span>
                </a>
              </li>
              <li>
                <a
                  className="bx--header__menu-item"
                  data-testid="suite-header-help--gettingStarted"
                  href="javascript:void(0)"
                  onClick={[Function]}
                  onKeyDown={[Function]}
                  tabIndex={0}
                  title="Getting started"
                >
                  <span
                    className="bx--text-truncate--end"
                  >
                    <span
                      id="suite-header-help-menu-gettingStarted"
                    >
                      Getting started
                    </span>
                  </span>
                </a>
              </li>
              <li>
                <a
                  className="bx--header__menu-item"
                  data-testid="suite-header-help--documentation"
                  href="javascript:void(0)"
                  onClick={[Function]}
                  onKeyDown={[Function]}
                  tabIndex={0}
                  title="Documentation"
                >
                  <span
                    className="bx--text-truncate--end"
                  >
                    <span
                      id="suite-header-help-menu-documentation"
                    >
                      Documentation
                    </span>
                  </span>
                </a>
              </li>
              <li>
                <a
                  className="bx--header__menu-item"
                  data-testid="suite-header-help--requestEnhancement"
                  href="javascript:void(0)"
                  onClick={[Function]}
                  onKeyDown={[Function]}
                  tabIndex={0}
                  title="Request enhancement"
                >
                  <span
                    className="bx--text-truncate--end"
                  >
                    <span
                      id="suite-header-help-menu-requestEnhancement"
                    >
                      Request enhancement
                    </span>
                  </span>
                </a>
              </li>
              <li>
                <a
                  className="bx--header__menu-item"
                  data-testid="suite-header-help--support"
                  href="javascript:void(0)"
                  onClick={[Function]}
                  onKeyDown={[Function]}
                  tabIndex={0}
                  title="Support"
                >
                  <span
                    className="bx--text-truncate--end"
                  >
                    <span
                      id="suite-header-help-menu-support"
                    >
                      Support
                    </span>
                  </span>
                </a>
              </li>
              <li>
                <a
                  className="bx--header__menu-item"
                  data-testid="suite-header-help--about"
                  href="javascript:void(0)"
                  onClick={[Function]}
                  onKeyDown={[Function]}
                  tabIndex={0}
                  title="About"
                >
                  <span
                    className="bx--text-truncate--end"
                  >
                    <span
                      id="suite-header-help-menu-about"
                    >
                      About
                    </span>
                  </span>
                </a>
              </li>
            </ul>
          </div>
        </div>
        <div
          className="bx--header__submenu bx--header-action-btn action-btn__group"
          data-testid="action-btn__group"
          onBlur={[Function]}
          onKeyDown={[Function]}
        >
          <div
            className="bx--header__submenu bx--header-action-btn"
          >
            <a
              aria-expanded={false}
              aria-haspopup="menu"
              aria-label="user"
              className="bx--header__menu-item bx--header__menu-title"
              data-testid="menuitem"
              href="#"
              onClick={[Function]}
              onKeyDown={[Function]}
              role="menuitem"
              tabIndex={0}
            >
              <span
                id="suite-header-action-item-profile"
              >
                <svg
                  aria-hidden={true}
                  data-testid="user-icon"
                  description="User"
                  fill="white"
                  focusable="false"
                  height={20}
                  preserveAspectRatio="xMidYMid meet"
                  viewBox="0 0 32 32"
                  width={20}
                  xmlns="http://www.w3.org/2000/svg"
                >
                  <path
                    d="M16,8a5,5,0,1,0,5,5A5,5,0,0,0,16,8Zm0,8a3,3,0,1,1,3-3A3.0034,3.0034,0,0,1,16,16Z"
                  />
                  <path
                    d="M16,2A14,14,0,1,0,30,16,14.0158,14.0158,0,0,0,16,2ZM10,26.3765V25a3.0033,3.0033,0,0,1,3-3h6a3.0033,3.0033,0,0,1,3,3v1.3765a11.8989,11.8989,0,0,1-12,0Zm13.9925-1.4507A5.0016,5.0016,0,0,0,19,20H13a5.0016,5.0016,0,0,0-4.9925,4.9258,12,12,0,1,1,15.985,0Z"
                  />
                </svg>
              </span>
            </a>
            <ul
              aria-label="user"
              className="bx--header__menu"
              role="menu"
            >
              <li>
                <div
                  className="bx--header__menu-item"
                  onClick={[Function]}
                  onKeyDown={[Function]}
                  tabIndex={0}
                >
                  <span
                    className="bx--text-truncate--end"
                  >
                    <span
                      id="suite-header-profile-menu-profile"
                      style={
                        Object {
                          "width": "100%",
                        }
                      }
                    >
                      <div
                        className="iot--suite-header-profile"
                        data-testid="suite-header-profile"
                      >
                        <h5>
                          Profile
                        </h5>
                        <div
                          className="iot--suite-header-profile--user"
                        >
                          <div
                            className="iot--suite-header-profile--user--chip"
                          >
                            AU
                          </div>
                          <div
                            className="iot--suite-header-profile--user--detail"
                          >
                            <div>
                              <strong>
                                Admin User
                              </strong>
                            </div>
                            <div>
                              adminuser
                            </div>
                          </div>
                        </div>
                        <div
                          className="iot--suite-header-profile--manage-button iot--suite-header-profile--manage-button--no-logout"
                        >
                          <button
                            aria-describedby={null}
                            aria-pressed={null}
                            className="iot--btn bx--btn bx--btn--sm bx--btn--secondary"
                            data-testid="suite-header-profile--profile"
                            disabled={false}
                            onBlur={[Function]}
                            onClick={[Function]}
                            onFocus={[Function]}
                            onKeyDown={[Function]}
                            onMouseEnter={[Function]}
                            onMouseLeave={[Function]}
                            tabIndex={0}
                            type="button"
                          >
                            Manage profile
                          </button>
                        </div>
                      </div>
                    </span>
                  </span>
                </div>
              </li>
              <li
                className="iot--suite-header--logout"
              >
                <a
                  className="bx--header__menu-item"
                  data-testid="suite-header-profile--logout"
                  href="javascript:void(0)"
                  onClick={[Function]}
                  onKeyDown={[Function]}
                  tabIndex={0}
                  title="Logout"
                >
                  <span
                    className="bx--text-truncate--end"
                  >
                    <span
                      id="suite-header-profile-menu-logout"
                    >
                      Logout
                    </span>
                  </span>
                </a>
              </li>
            </ul>
          </div>
        </div>
        <div
          className="bx--header__submenu bx--header-action-btn action-btn__group"
          data-testid="action-btn__group"
          onBlur={[Function]}
          onKeyDown={[Function]}
        >
          <button
            aria-describedby={null}
            aria-expanded={false}
            aria-haspopup="menu"
            aria-label="AppSwitcher"
            aria-pressed={null}
            className="bx--header-action-btn action-btn__trigger bx--header__action bx--btn bx--btn--primary bx--tooltip--hidden bx--btn--icon-only bx--tooltip__trigger bx--tooltip--a11y bx--btn--icon-only--bottom bx--tooltip--align-center"
            disabled={false}
            onBlur={[Function]}
            onClick={[Function]}
            onFocus={[Function]}
            onMouseEnter={[Function]}
            onMouseLeave={[Function]}
            tabIndex={0}
            title="AppSwitcher"
            type="button"
          >
            <div
              className="bx--assistive-text"
              onMouseEnter={[Function]}
            >
              AppSwitcher
            </div>
            <svg
              aria-hidden={true}
              className="bx--header__menu-item bx--header__menu-title"
              fill="white"
              focusable="false"
              height={20}
              preserveAspectRatio="xMidYMid meet"
              viewBox="0 0 32 32"
              width={20}
              xmlns="http://www.w3.org/2000/svg"
            >
              <path
                d="M14 4H18V8H14zM4 4H8V8H4zM24 4H28V8H24zM14 14H18V18H14zM4 14H8V18H4zM24 14H28V18H24zM14 24H18V28H14zM4 24H8V28H4zM24 24H28V28H24z"
              />
            </svg>
          </button>
          <div
            aria-label="Header Panel"
            className="bx--header-panel bx--app-switcher"
            data-testid="action-btn__panel"
            tabIndex="-1"
          >
            <ul
              aria-label="AppSwitcher"
            >
              <li
                className="action-btn__headerpanel-li"
              >
                <a
                  className="bx--app-switcher undefined"
                  element="a"
                  onKeyDown={[Function]}
                >
                  <ul
                    className="iot--suite-header-app-switcher"
                    data-testid="suite-header-app-switcher"
                  >
                    <li
                      className="iot--suite-header-app-switcher--nav-link"
                    >
                      <p>
                        My applications
                      </p>
                      <button
                        aria-describedby={null}
                        aria-pressed={null}
                        className="iot--btn bx--btn bx--btn--tertiary"
                        data-testid="suite-header-app-switcher--all-applications"
                        disabled={false}
                        onBlur={[Function]}
                        onClick={[Function]}
                        onFocus={[Function]}
                        onKeyDown={[Function]}
                        onMouseEnter={[Function]}
                        onMouseLeave={[Function]}
                        tabIndex={0}
                        type="button"
                      >
                        All applications
                        <svg
                          aria-hidden={true}
                          className="bx--btn__icon"
                          fill="currentColor"
                          focusable="false"
                          height={16}
                          preserveAspectRatio="xMidYMid meet"
                          viewBox="0 0 16 16"
                          width={16}
                          xmlns="http://www.w3.org/2000/svg"
                        >
                          <path
                            d="M9.3 3.7L13.1 7.5 1 7.5 1 8.5 13.1 8.5 9.3 12.3 10 13 15 8 10 3z"
                          />
                        </svg>
                      </button>
                    </li>
                    <div
                      className="iot--suite-header-app-switcher--nav-link--separator"
                    />
                    <li
                      className="iot--suite-header-app-switcher--app-link"
                      id="suite-header-application-monitor"
                    >
                      <button
                        aria-describedby={null}
                        aria-pressed={null}
                        className="iot--btn bx--btn bx--btn--ghost"
                        data-testid="suite-header-app-switcher--monitor"
                        disabled={false}
                        onBlur={[Function]}
                        onClick={[Function]}
                        onFocus={[Function]}
                        onKeyDown={[Function]}
                        onMouseEnter={[Function]}
                        onMouseLeave={[Function]}
                        tabIndex={0}
                        type="button"
                      >
                        Monitor
                      </button>
                    </li>
                    <li
                      className="iot--suite-header-app-switcher--app-link"
                      id="suite-header-application-health"
                    >
                      <button
                        aria-describedby={null}
                        aria-pressed={null}
                        className="iot--btn bx--btn bx--btn--ghost"
                        data-testid="suite-header-app-switcher--health"
                        disabled={false}
                        onBlur={[Function]}
                        onClick={[Function]}
                        onFocus={[Function]}
                        onKeyDown={[Function]}
                        onMouseEnter={[Function]}
                        onMouseLeave={[Function]}
                        tabIndex={0}
                        type="button"
                      >
                        Health
                      </button>
                    </li>
                  </ul>
                </a>
              </li>
            </ul>
          </div>
        </div>
      </div>
    </div>
  </header>
  <div
    className="bx--side-nav__overlay"
  />
  <nav
    aria-hidden={true}
    aria-label="Side navigation"
    className="bx--side-nav__navigation bx--side-nav bx--side-nav--rail iot--side-nav bx--side-nav--ux"
    data-testid="suite-header-side-nav"
    onBlur={[Function]}
    onFocus={[Function]}
    onMouseEnter={[Function]}
    onMouseLeave={[Function]}
  >
    <ul
      className="bx--side-nav__items"
    >
      <li
        className="bx--side-nav__item bx--side-nav__item--icon"
        onKeyDown={[Function]}
      >
        <button
          aria-expanded={false}
          className="bx--side-nav__submenu"
          onClick={[Function]}
          type="button"
        >
          <div
            className="bx--side-nav__icon"
          >
            <svg
              aria-hidden={true}
              fill="currentColor"
              focusable="false"
              height={24}
              preserveAspectRatio="xMidYMid meet"
              viewBox="0 0 32 32"
              width={24}
              xmlns="http://www.w3.org/2000/svg"
            >
              <path
                d="M14 4H18V8H14zM4 4H8V8H4zM24 4H28V8H24zM14 14H18V18H14zM4 14H8V18H4zM24 14H28V18H24zM14 24H18V28H14zM4 24H8V28H4zM24 24H28V28H24z"
              />
            </svg>
          </div>
          <span
            className="bx--side-nav__submenu-title"
          >
            Boards
          </span>
          <div
            className="bx--side-nav__icon bx--side-nav__icon--small bx--side-nav__submenu-chevron"
          >
            <svg
              aria-hidden={true}
              fill="currentColor"
              focusable="false"
              height={20}
              preserveAspectRatio="xMidYMid meet"
              viewBox="0 0 32 32"
              width={20}
              xmlns="http://www.w3.org/2000/svg"
            >
              <path
                d="M16 22L6 12 7.4 10.6 16 19.2 24.6 10.6 26 12z"
              />
            </svg>
          </div>
        </button>
        <ul
          className="bx--side-nav__menu"
        >
          <li
            className="bx--side-nav__menu-item"
          >
            <button
              className="bx--side-nav__link"
              data-testid="suite-header-side-nav-menu-item-0"
              label="Yet another link"
              title="Yet another link"
            >
              <span
                className="bx--side-nav__link-text"
              >
                Yet another link
              </span>
            </button>
          </li>
        </ul>
      </li>
      <li
        className="bx--side-nav__item"
      >
        <a
          aria-label="Devices"
          className="bx--side-nav__link"
          data-testid="suite-header-side-nav-link-1"
          href="https://google.com"
          label="Devices"
          target="_blank"
        >
          <div
            className="bx--side-nav__icon bx--side-nav__icon--small"
          >
            <svg
              aria-hidden={true}
              fill="currentColor"
              focusable="false"
              height={24}
              preserveAspectRatio="xMidYMid meet"
              viewBox="0 0 32 32"
              width={24}
              xmlns="http://www.w3.org/2000/svg"
            >
              <path
                d="M11,11V21H21V11Zm8,8H13V13h6Z"
              />
              <path
                d="M30,13V11H26V8a2,2,0,0,0-2-2H21V2H19V6H13V2H11V6H8A2,2,0,0,0,6,8v3H2v2H6v6H2v2H6v3a2,2,0,0,0,2,2h3v4h2V26h6v4h2V26h3a2,2,0,0,0,2-2V21h4V19H26V13ZM24,24H8V8H24Z"
              />
            </svg>
          </div>
          <span
            className="bx--side-nav__link-text"
          >
            Devices
          </span>
        </a>
      </li>
      <li
        className="bx--side-nav__item bx--side-nav__item--icon"
        onKeyDown={[Function]}
      >
        <button
          aria-expanded={false}
          className="bx--side-nav__submenu"
          onClick={[Function]}
          type="button"
        >
          <div
            className="bx--side-nav__icon"
          >
            <svg
              aria-hidden={true}
              fill="currentColor"
              focusable="false"
              height={24}
              preserveAspectRatio="xMidYMid meet"
              viewBox="0 0 32 32"
              width={24}
              xmlns="http://www.w3.org/2000/svg"
            >
              <path
                d="M24 21H26V26H24zM20 16H22V26H20zM11 26a5.0059 5.0059 0 01-5-5H8a3 3 0 103-3V16a5 5 0 010 10z"
              />
              <path
                d="M28,2H4A2.002,2.002,0,0,0,2,4V28a2.0023,2.0023,0,0,0,2,2H28a2.0027,2.0027,0,0,0,2-2V4A2.0023,2.0023,0,0,0,28,2Zm0,9H14V4H28ZM12,4v7H4V4ZM4,28V13H28.0007l.0013,15Z"
              />
            </svg>
          </div>
          <span
            className="bx--side-nav__submenu-title"
          >
            Dashboards
          </span>
          <div
            className="bx--side-nav__icon bx--side-nav__icon--small bx--side-nav__submenu-chevron"
          >
            <svg
              aria-hidden={true}
              fill="currentColor"
              focusable="false"
              height={20}
              preserveAspectRatio="xMidYMid meet"
              viewBox="0 0 32 32"
              width={20}
              xmlns="http://www.w3.org/2000/svg"
            >
              <path
                d="M16 22L6 12 7.4 10.6 16 19.2 24.6 10.6 26 12z"
              />
            </svg>
          </div>
        </button>
        <ul
          className="bx--side-nav__menu"
        >
          <li
            className="bx--side-nav__menu-item"
          >
            <button
              className="bx--side-nav__link"
              data-testid="suite-header-side-nav-menu-item-2"
              label="Link 1"
              title="Link 1"
            >
              <span
                className="bx--side-nav__link-text"
              >
                Link 1
              </span>
            </button>
          </li>
          <li
            className="bx--side-nav__menu-item"
          >
            <a
              className="bx--side-nav__link"
              data-testid="suite-header-side-nav-menu-item-2"
              label="Link 2"
              title="Link 2"
            >
              <span
                className="bx--side-nav__link-text"
              >
                Link 2
              </span>
            </a>
          </li>
        </ul>
      </li>
      <li
        className="bx--side-nav__item bx--side-nav__item--active bx--side-nav__item--icon"
        onKeyDown={[Function]}
      >
        <button
          aria-expanded={false}
          className="bx--side-nav__submenu"
          onClick={[Function]}
          type="button"
        >
          <div
            className="bx--side-nav__icon"
          >
            <svg
              aria-hidden={true}
              fill="currentColor"
              focusable="false"
              height={24}
              preserveAspectRatio="xMidYMid meet"
              viewBox="0 0 32 32"
              width={24}
              xmlns="http://www.w3.org/2000/svg"
            >
              <path
                d="M31 30H29V27a3 3 0 00-3-3H22a3 3 0 00-3 3v3H17V27a5 5 0 015-5h4a5 5 0 015 5zM24 12a3 3 0 11-3 3 3 3 0 013-3m0-2a5 5 0 105 5A5 5 0 0024 10zM15 22H13V19a3 3 0 00-3-3H6a3 3 0 00-3 3v3H1V19a5 5 0 015-5h4a5 5 0 015 5zM8 4A3 3 0 115 7 3 3 0 018 4M8 2a5 5 0 105 5A5 5 0 008 2z"
              />
            </svg>
          </div>
          <span
            className="bx--side-nav__submenu-title"
          >
            Members
          </span>
          <div
            className="bx--side-nav__icon bx--side-nav__icon--small bx--side-nav__submenu-chevron"
          >
            <svg
              aria-hidden={true}
              fill="currentColor"
              focusable="false"
              height={20}
              preserveAspectRatio="xMidYMid meet"
              viewBox="0 0 32 32"
              width={20}
              xmlns="http://www.w3.org/2000/svg"
            >
              <path
                d="M16 22L6 12 7.4 10.6 16 19.2 24.6 10.6 26 12z"
              />
            </svg>
          </div>
        </button>
        <ul
          className="bx--side-nav__menu"
        >
          <li
            className="bx--side-nav__menu-item"
          >
            <button
              className="bx--side-nav__link bx--side-nav__link--current"
              data-testid="suite-header-side-nav-menu-item-3"
              label="Yet another link"
              title="Yet another link"
            >
              <span
                className="bx--side-nav__link-text"
              >
                Link 3
              </span>
            </button>
          </li>
        </ul>
      </li>
    </ul>
  </nav>
</div>
`;

exports[`Storybook Snapshot tests and console checks Storyshots 1 - Watson IoT/SuiteHeader Header with survey notification 1`] = `
<div
  className="storybook-container"
>
  <div
    className="iot--suite-header-survey-toast bx--toast-notification bx--toast-notification--low-contrast bx--toast-notification--info"
    data-testid="suite-header-notification"
    kind="info"
    role="alert"
  >
    <svg
      aria-hidden={true}
      className="bx--toast-notification__icon"
      fill="currentColor"
      focusable="false"
      height={20}
      preserveAspectRatio="xMidYMid meet"
      viewBox="0 0 32 32"
      width={20}
      xmlns="http://www.w3.org/2000/svg"
    >
      <path
        d="M16,8a1.5,1.5,0,1,1-1.5,1.5A1.5,1.5,0,0,1,16,8Zm4,13.875H17.125v-8H13v2.25h1.875v5.75H12v2.25h8Z"
        fill="none"
      />
      <path
        d="M16,2A14,14,0,1,0,30,16,14,14,0,0,0,16,2Zm0,6a1.5,1.5,0,1,1-1.5,1.5A1.5,1.5,0,0,1,16,8Zm4,16.125H12v-2.25h2.875v-5.75H13v-2.25h4.125v8H20Z"
      />
      <title>
        info icon
      </title>
    </svg>
    <div
      className="bx--toast-notification__details"
    >
      <h3
        className="bx--toast-notification__title"
      >
        Enjoying Application Name?
      </h3>
      <div
        className="bx--toast-notification__subtitle"
      >
        <a
          className="bx--link"
          href="javascript:void(0)"
          onClick={[Function]}
          rel={null}
        >
          Click here to help us improve the product
        </a>
        <div
          className="iot--suite-header-survey-policy-link"
        >
          <a
            className="bx--link"
            href="javascript:void(0)"
            onClick={[Function]}
            rel={null}
          >
            Privacy Policy
          </a>
        </div>
      </div>
      
    </div>
    <button
      aria-label="closes notification"
      className="bx--toast-notification__close-button"
      onClick={[Function]}
      title="closes notification"
      type="button"
    >
      <svg
        aria-label="close notification"
        className="bx--toast-notification__close-icon"
        fill="currentColor"
        focusable="false"
        height={20}
        preserveAspectRatio="xMidYMid meet"
        role="img"
        viewBox="0 0 32 32"
        width={20}
        xmlns="http://www.w3.org/2000/svg"
      >
        <path
          d="M24 9.4L22.6 8 16 14.6 9.4 8 8 9.4 14.6 16 8 22.6 9.4 24 16 17.4 22.6 24 24 22.6 17.4 16 24 9.4z"
        />
      </svg>
    </button>
  </div>
  <div
    className="bx--modal bx--modal-tall"
    data-testid="suite-header-logout-modal"
    onBlur={[Function]}
    onKeyDown={[Function]}
    onMouseDown={[Function]}
    role="presentation"
  >
    <span
      className="bx--visually-hidden"
      role="link"
      tabIndex="0"
    >
      Focus sentinel
    </span>
    <div
      aria-label="Do you wish to log out?"
      aria-modal="true"
      className="bx--modal-container"
      role="dialog"
      tabIndex="-1"
    >
      <div
        className="bx--modal-header"
      >
        
        <h3
          className="bx--modal-header__heading"
          id="bx--modal-header__heading--modal-7"
        >
          Do you wish to log out?
        </h3>
        <button
          aria-label="Close"
          className="bx--modal-close"
          onClick={[Function]}
          title="Close"
          type="button"
        >
          <svg
            aria-label="Close"
            className="bx--modal-close__icon"
            fill="currentColor"
            focusable="false"
            height={20}
            preserveAspectRatio="xMidYMid meet"
            role="img"
            viewBox="0 0 32 32"
            width={20}
            xmlns="http://www.w3.org/2000/svg"
          >
            <path
              d="M24 9.4L22.6 8 16 14.6 9.4 8 8 9.4 14.6 16 8 22.6 9.4 24 16 17.4 22.6 24 24 22.6 17.4 16 24 9.4z"
            />
          </svg>
        </button>
      </div>
      <div
        aria-labelledby="bx--modal-header__heading--modal-7"
        className="bx--modal-content"
        id="bx--modal-body--modal-7"
      >
        You are logged in to Application Name as Admin User.  Logging out also logs you out of each application that is open in the same browser.  To ensure a secure log out, close all open browser windows.
      </div>
      <div
        className="bx--modal-footer bx--btn-set"
      >
        <button
          aria-describedby={null}
          aria-pressed={null}
          className="bx--btn bx--btn--secondary"
          disabled={false}
          onBlur={[Function]}
          onClick={[Function]}
          onFocus={[Function]}
          onMouseEnter={[Function]}
          onMouseLeave={[Function]}
          tabIndex={0}
          type="button"
        >
          Cancel
        </button>
        <button
          aria-describedby={null}
          aria-pressed={null}
          className="bx--btn bx--btn--primary"
          disabled={false}
          onBlur={[Function]}
          onClick={[Function]}
          onFocus={[Function]}
          onMouseEnter={[Function]}
          onMouseLeave={[Function]}
          tabIndex={0}
          type="button"
        >
          Log out
        </button>
      </div>
    </div>
    <span
      className="bx--visually-hidden"
      role="link"
      tabIndex="0"
    >
      Focus sentinel
    </span>
  </div>
  <span
    className="iot--suite-header-data"
    data-type="workspaceId"
  />
  <span
    className="iot--suite-header-data"
    data-type="domain"
  />
  <header
    aria-label="main header"
    className="bx--header iot--suite-header"
    data-testid="suite-header"
  >
    <a
      className="bx--skip-to-content"
      href="#main-content"
      tabIndex="0"
    >
      Skip to main content
    </a>
    <a
      className="bx--header__name"
      data-testid="suite-header-name"
      href="https://www.ibm.com"
    >
      <span
        className="bx--header__name--prefix"
      >
        IBM
      </span>
       
      <span>
        Application Suite
      </span>
      <span
        className="iot--header__short-name"
      >
        Application Suite
      </span>
      <div
        className="iot--header__subtitle"
      >
        Application Name
      </div>
    </a>
    <div
      className="bx--header__global"
    >
      <div
        className="bx--header__global"
        data-testid="suite-header-action-group"
      >
        <button
          aria-describedby={null}
          aria-label="Administration"
          aria-pressed={null}
          className="bx--header-action-btn admin-icon bx--header__action bx--btn bx--btn--primary bx--tooltip--hidden bx--btn--icon-only bx--tooltip__trigger bx--tooltip--a11y bx--btn--icon-only--bottom bx--tooltip--align-center"
          data-testid="menu-item-Administration-global"
          disabled={false}
          onBlur={[Function]}
          onClick={[Function]}
          onFocus={[Function]}
          onKeyDown={[Function]}
          onMouseEnter={[Function]}
          onMouseLeave={[Function]}
          tabIndex={0}
          type="button"
        >
          <div
            className="bx--assistive-text"
            onMouseEnter={[Function]}
          >
            Administration
          </div>
          <span
            id="suite-header-action-item-admin"
          >
            <svg
              aria-hidden={true}
              data-testid="admin-icon"
              description="Settings"
              fill="white"
              focusable="false"
              height={20}
              preserveAspectRatio="xMidYMid meet"
              viewBox="0 0 32 32"
              width={20}
              xmlns="http://www.w3.org/2000/svg"
            >
              <path
                d="M27,16.76c0-.25,0-.5,0-.76s0-.51,0-.77l1.92-1.68A2,2,0,0,0,29.3,11L26.94,7a2,2,0,0,0-1.73-1,2,2,0,0,0-.64.1l-2.43.82a11.35,11.35,0,0,0-1.31-.75l-.51-2.52a2,2,0,0,0-2-1.61H13.64a2,2,0,0,0-2,1.61l-.51,2.52a11.48,11.48,0,0,0-1.32.75L7.43,6.06A2,2,0,0,0,6.79,6,2,2,0,0,0,5.06,7L2.7,11a2,2,0,0,0,.41,2.51L5,15.24c0,.25,0,.5,0,.76s0,.51,0,.77L3.11,18.45A2,2,0,0,0,2.7,21L5.06,25a2,2,0,0,0,1.73,1,2,2,0,0,0,.64-.1l2.43-.82a11.35,11.35,0,0,0,1.31.75l.51,2.52a2,2,0,0,0,2,1.61h4.72a2,2,0,0,0,2-1.61l.51-2.52a11.48,11.48,0,0,0,1.32-.75l2.42.82a2,2,0,0,0,.64.1,2,2,0,0,0,1.73-1L29.3,21a2,2,0,0,0-.41-2.51ZM25.21,24l-3.43-1.16a8.86,8.86,0,0,1-2.71,1.57L18.36,28H13.64l-.71-3.55a9.36,9.36,0,0,1-2.7-1.57L6.79,24,4.43,20l2.72-2.4a8.9,8.9,0,0,1,0-3.13L4.43,12,6.79,8l3.43,1.16a8.86,8.86,0,0,1,2.71-1.57L13.64,4h4.72l.71,3.55a9.36,9.36,0,0,1,2.7,1.57L25.21,8,27.57,12l-2.72,2.4a8.9,8.9,0,0,1,0,3.13L27.57,20Z"
              />
              <path
                d="M16,22a6,6,0,1,1,6-6A5.94,5.94,0,0,1,16,22Zm0-10a3.91,3.91,0,0,0-4,4,3.91,3.91,0,0,0,4,4,3.91,3.91,0,0,0,4-4A3.91,3.91,0,0,0,16,12Z"
              />
            </svg>
          </span>
        </button>
        <div
          className="bx--header__submenu bx--header-action-btn action-btn__group"
          data-testid="action-btn__group"
          onBlur={[Function]}
          onKeyDown={[Function]}
        >
          <div
            className="bx--header__submenu bx--header-action-btn"
          >
            <a
              aria-expanded={false}
              aria-haspopup="menu"
              aria-label="Help"
              className="bx--header__menu-item bx--header__menu-title"
              data-testid="menuitem"
              href="#"
              onClick={[Function]}
              onKeyDown={[Function]}
              role="menuitem"
              tabIndex={0}
            >
              <span
                id="suite-header-action-item-help"
              >
                <svg
                  aria-hidden={true}
                  description="Help"
                  fill="white"
                  focusable="false"
                  height={20}
                  preserveAspectRatio="xMidYMid meet"
                  viewBox="0 0 32 32"
                  width={20}
                  xmlns="http://www.w3.org/2000/svg"
                >
                  <path
                    d="M16,2A14,14,0,1,0,30,16,14,14,0,0,0,16,2Zm0,26A12,12,0,1,1,28,16,12,12,0,0,1,16,28Z"
                  />
                  <circle
                    cx="16"
                    cy="23.5"
                    r="1.5"
                  />
                  <path
                    d="M17,8H15.5A4.49,4.49,0,0,0,11,12.5V13h2v-.5A2.5,2.5,0,0,1,15.5,10H17a2.5,2.5,0,0,1,0,5H15v4.5h2V17a4.5,4.5,0,0,0,0-9Z"
                  />
                </svg>
              </span>
            </a>
            <ul
              aria-label="Help"
              className="bx--header__menu"
              role="menu"
            >
              <li>
                <a
                  className="bx--header__menu-item"
                  data-testid="suite-header-help--whatsNew"
                  href="javascript:void(0)"
                  onClick={[Function]}
                  onKeyDown={[Function]}
                  tabIndex={0}
                  title="What's new"
                >
                  <span
                    className="bx--text-truncate--end"
                  >
                    <span
                      id="suite-header-help-menu-whatsNew"
                    >
                      What's new
                    </span>
                  </span>
                </a>
              </li>
              <li>
                <a
                  className="bx--header__menu-item"
                  data-testid="suite-header-help--gettingStarted"
                  href="javascript:void(0)"
                  onClick={[Function]}
                  onKeyDown={[Function]}
                  tabIndex={0}
                  title="Getting started"
                >
                  <span
                    className="bx--text-truncate--end"
                  >
                    <span
                      id="suite-header-help-menu-gettingStarted"
                    >
                      Getting started
                    </span>
                  </span>
                </a>
              </li>
              <li>
                <a
                  className="bx--header__menu-item"
                  data-testid="suite-header-help--documentation"
                  href="javascript:void(0)"
                  onClick={[Function]}
                  onKeyDown={[Function]}
                  tabIndex={0}
                  title="Documentation"
                >
                  <span
                    className="bx--text-truncate--end"
                  >
                    <span
                      id="suite-header-help-menu-documentation"
                    >
                      Documentation
                    </span>
                  </span>
                </a>
              </li>
              <li>
                <a
                  className="bx--header__menu-item"
                  data-testid="suite-header-help--requestEnhancement"
                  href="javascript:void(0)"
                  onClick={[Function]}
                  onKeyDown={[Function]}
                  tabIndex={0}
                  title="Request enhancement"
                >
                  <span
                    className="bx--text-truncate--end"
                  >
                    <span
                      id="suite-header-help-menu-requestEnhancement"
                    >
                      Request enhancement
                    </span>
                  </span>
                </a>
              </li>
              <li>
                <a
                  className="bx--header__menu-item"
                  data-testid="suite-header-help--support"
                  href="javascript:void(0)"
                  onClick={[Function]}
                  onKeyDown={[Function]}
                  tabIndex={0}
                  title="Support"
                >
                  <span
                    className="bx--text-truncate--end"
                  >
                    <span
                      id="suite-header-help-menu-support"
                    >
                      Support
                    </span>
                  </span>
                </a>
              </li>
              <li>
                <a
                  className="bx--header__menu-item"
                  data-testid="suite-header-help--about"
                  href="javascript:void(0)"
                  onClick={[Function]}
                  onKeyDown={[Function]}
                  tabIndex={0}
                  title="About"
                >
                  <span
                    className="bx--text-truncate--end"
                  >
                    <span
                      id="suite-header-help-menu-about"
                    >
                      About
                    </span>
                  </span>
                </a>
              </li>
            </ul>
          </div>
        </div>
        <div
          className="bx--header__submenu bx--header-action-btn action-btn__group"
          data-testid="action-btn__group"
          onBlur={[Function]}
          onKeyDown={[Function]}
        >
          <div
            className="bx--header__submenu bx--header-action-btn"
          >
            <a
              aria-expanded={false}
              aria-haspopup="menu"
              aria-label="user"
              className="bx--header__menu-item bx--header__menu-title"
              data-testid="menuitem"
              href="#"
              onClick={[Function]}
              onKeyDown={[Function]}
              role="menuitem"
              tabIndex={0}
            >
              <span
                id="suite-header-action-item-profile"
              >
                <svg
                  aria-hidden={true}
                  data-testid="user-icon"
                  description="User"
                  fill="white"
                  focusable="false"
                  height={20}
                  preserveAspectRatio="xMidYMid meet"
                  viewBox="0 0 32 32"
                  width={20}
                  xmlns="http://www.w3.org/2000/svg"
                >
                  <path
                    d="M16,8a5,5,0,1,0,5,5A5,5,0,0,0,16,8Zm0,8a3,3,0,1,1,3-3A3.0034,3.0034,0,0,1,16,16Z"
                  />
                  <path
                    d="M16,2A14,14,0,1,0,30,16,14.0158,14.0158,0,0,0,16,2ZM10,26.3765V25a3.0033,3.0033,0,0,1,3-3h6a3.0033,3.0033,0,0,1,3,3v1.3765a11.8989,11.8989,0,0,1-12,0Zm13.9925-1.4507A5.0016,5.0016,0,0,0,19,20H13a5.0016,5.0016,0,0,0-4.9925,4.9258,12,12,0,1,1,15.985,0Z"
                  />
                </svg>
              </span>
            </a>
            <ul
              aria-label="user"
              className="bx--header__menu"
              role="menu"
            >
              <li>
                <div
                  className="bx--header__menu-item"
                  onClick={[Function]}
                  onKeyDown={[Function]}
                  tabIndex={0}
                >
                  <span
                    className="bx--text-truncate--end"
                  >
                    <span
                      id="suite-header-profile-menu-profile"
                      style={
                        Object {
                          "width": "100%",
                        }
                      }
                    >
                      <div
                        className="iot--suite-header-profile"
                        data-testid="suite-header-profile"
                      >
                        <h5>
                          Profile
                        </h5>
                        <div
                          className="iot--suite-header-profile--user"
                        >
                          <div
                            className="iot--suite-header-profile--user--chip"
                          >
                            AU
                          </div>
                          <div
                            className="iot--suite-header-profile--user--detail"
                          >
                            <div>
                              <strong>
                                Admin User
                              </strong>
                            </div>
                            <div>
                              adminuser
                            </div>
                          </div>
                        </div>
                        <div
                          className="iot--suite-header-profile--manage-button iot--suite-header-profile--manage-button--no-logout"
                        >
                          <button
                            aria-describedby={null}
                            aria-pressed={null}
                            className="iot--btn bx--btn bx--btn--sm bx--btn--secondary"
                            data-testid="suite-header-profile--profile"
                            disabled={false}
                            onBlur={[Function]}
                            onClick={[Function]}
                            onFocus={[Function]}
                            onKeyDown={[Function]}
                            onMouseEnter={[Function]}
                            onMouseLeave={[Function]}
                            tabIndex={0}
                            type="button"
                          >
                            Manage profile
                          </button>
                        </div>
                      </div>
                    </span>
                  </span>
                </div>
              </li>
              <li
                className="iot--suite-header--logout"
              >
                <a
                  className="bx--header__menu-item"
                  data-testid="suite-header-profile--logout"
                  href="javascript:void(0)"
                  onClick={[Function]}
                  onKeyDown={[Function]}
                  tabIndex={0}
                  title="Logout"
                >
                  <span
                    className="bx--text-truncate--end"
                  >
                    <span
                      id="suite-header-profile-menu-logout"
                    >
                      Logout
                    </span>
                  </span>
                </a>
              </li>
            </ul>
          </div>
        </div>
        <div
          className="bx--header__submenu bx--header-action-btn action-btn__group"
          data-testid="action-btn__group"
          onBlur={[Function]}
          onKeyDown={[Function]}
        >
          <button
            aria-describedby={null}
            aria-expanded={false}
            aria-haspopup="menu"
            aria-label="AppSwitcher"
            aria-pressed={null}
            className="bx--header-action-btn action-btn__trigger bx--header__action bx--btn bx--btn--primary bx--tooltip--hidden bx--btn--icon-only bx--tooltip__trigger bx--tooltip--a11y bx--btn--icon-only--bottom bx--tooltip--align-center"
            disabled={false}
            onBlur={[Function]}
            onClick={[Function]}
            onFocus={[Function]}
            onMouseEnter={[Function]}
            onMouseLeave={[Function]}
            tabIndex={0}
            title="AppSwitcher"
            type="button"
          >
            <div
              className="bx--assistive-text"
              onMouseEnter={[Function]}
            >
              AppSwitcher
            </div>
            <svg
              aria-hidden={true}
              className="bx--header__menu-item bx--header__menu-title"
              fill="white"
              focusable="false"
              height={20}
              preserveAspectRatio="xMidYMid meet"
              viewBox="0 0 32 32"
              width={20}
              xmlns="http://www.w3.org/2000/svg"
            >
              <path
                d="M14 4H18V8H14zM4 4H8V8H4zM24 4H28V8H24zM14 14H18V18H14zM4 14H8V18H4zM24 14H28V18H24zM14 24H18V28H14zM4 24H8V28H4zM24 24H28V28H24z"
              />
            </svg>
          </button>
          <div
            aria-label="Header Panel"
            className="bx--header-panel bx--app-switcher"
            data-testid="action-btn__panel"
            tabIndex="-1"
          >
            <ul
              aria-label="AppSwitcher"
            >
              <li
                className="action-btn__headerpanel-li"
              >
                <a
                  className="bx--app-switcher undefined"
                  element="a"
                  onKeyDown={[Function]}
                >
                  <ul
                    className="iot--suite-header-app-switcher"
                    data-testid="suite-header-app-switcher"
                  >
                    <li
                      className="iot--suite-header-app-switcher--nav-link"
                    >
                      <p>
                        My applications
                      </p>
                      <button
                        aria-describedby={null}
                        aria-pressed={null}
                        className="iot--btn bx--btn bx--btn--tertiary"
                        data-testid="suite-header-app-switcher--all-applications"
                        disabled={false}
                        onBlur={[Function]}
                        onClick={[Function]}
                        onFocus={[Function]}
                        onKeyDown={[Function]}
                        onMouseEnter={[Function]}
                        onMouseLeave={[Function]}
                        tabIndex={0}
                        type="button"
                      >
                        All applications
                        <svg
                          aria-hidden={true}
                          className="bx--btn__icon"
                          fill="currentColor"
                          focusable="false"
                          height={16}
                          preserveAspectRatio="xMidYMid meet"
                          viewBox="0 0 16 16"
                          width={16}
                          xmlns="http://www.w3.org/2000/svg"
                        >
                          <path
                            d="M9.3 3.7L13.1 7.5 1 7.5 1 8.5 13.1 8.5 9.3 12.3 10 13 15 8 10 3z"
                          />
                        </svg>
                      </button>
                    </li>
                    <div
                      className="iot--suite-header-app-switcher--nav-link--separator"
                    />
                    <li
                      className="iot--suite-header-app-switcher--app-link"
                      id="suite-header-application-monitor"
                    >
                      <button
                        aria-describedby={null}
                        aria-pressed={null}
                        className="iot--btn bx--btn bx--btn--ghost"
                        data-testid="suite-header-app-switcher--monitor"
                        disabled={false}
                        onBlur={[Function]}
                        onClick={[Function]}
                        onFocus={[Function]}
                        onKeyDown={[Function]}
                        onMouseEnter={[Function]}
                        onMouseLeave={[Function]}
                        tabIndex={0}
                        type="button"
                      >
                        Monitor
                      </button>
                    </li>
                    <li
                      className="iot--suite-header-app-switcher--app-link"
                      id="suite-header-application-health"
                    >
                      <button
                        aria-describedby={null}
                        aria-pressed={null}
                        className="iot--btn bx--btn bx--btn--ghost"
                        data-testid="suite-header-app-switcher--health"
                        disabled={false}
                        onBlur={[Function]}
                        onClick={[Function]}
                        onFocus={[Function]}
                        onKeyDown={[Function]}
                        onMouseEnter={[Function]}
                        onMouseLeave={[Function]}
                        tabIndex={0}
                        type="button"
                      >
                        Health
                      </button>
                    </li>
                  </ul>
                </a>
              </li>
            </ul>
          </div>
        </div>
      </div>
    </div>
  </header>
</div>
`;

exports[`Storybook Snapshot tests and console checks Storyshots 1 - Watson IoT/SuiteHeader Loading state 1`] = `
<div
  className="storybook-container"
>
  <div
    className="bx--modal bx--modal-tall"
    data-testid="suite-header-logout-modal"
    onBlur={[Function]}
    onKeyDown={[Function]}
    onMouseDown={[Function]}
    role="presentation"
  >
    <span
      className="bx--visually-hidden"
      role="link"
      tabIndex="0"
    >
      Focus sentinel
    </span>
    <div
      aria-label="Do you wish to log out?"
      aria-modal="true"
      className="bx--modal-container"
      role="dialog"
      tabIndex="-1"
    >
      <div
        className="bx--modal-header"
      >
        
        <h3
          className="bx--modal-header__heading"
          id="bx--modal-header__heading--modal-8"
        >
          Do you wish to log out?
        </h3>
        <button
          aria-label="Close"
          className="bx--modal-close"
          onClick={[Function]}
          title="Close"
          type="button"
        >
          <svg
            aria-label="Close"
            className="bx--modal-close__icon"
            fill="currentColor"
            focusable="false"
            height={20}
            preserveAspectRatio="xMidYMid meet"
            role="img"
            viewBox="0 0 32 32"
            width={20}
            xmlns="http://www.w3.org/2000/svg"
          >
            <path
              d="M24 9.4L22.6 8 16 14.6 9.4 8 8 9.4 14.6 16 8 22.6 9.4 24 16 17.4 22.6 24 24 22.6 17.4 16 24 9.4z"
            />
          </svg>
        </button>
      </div>
      <div
        aria-labelledby="bx--modal-header__heading--modal-8"
        className="bx--modal-content"
        id="bx--modal-body--modal-8"
      >
        You are logged in to Application Name as null.  Logging out also logs you out of each application that is open in the same browser.  To ensure a secure log out, close all open browser windows.
      </div>
      <div
        className="bx--modal-footer bx--btn-set"
      >
        <button
          aria-describedby={null}
          aria-pressed={null}
          className="bx--btn bx--btn--secondary"
          disabled={false}
          onBlur={[Function]}
          onClick={[Function]}
          onFocus={[Function]}
          onMouseEnter={[Function]}
          onMouseLeave={[Function]}
          tabIndex={0}
          type="button"
        >
          Cancel
        </button>
        <button
          aria-describedby={null}
          aria-pressed={null}
          className="bx--btn bx--btn--primary"
          disabled={false}
          onBlur={[Function]}
          onClick={[Function]}
          onFocus={[Function]}
          onMouseEnter={[Function]}
          onMouseLeave={[Function]}
          tabIndex={0}
          type="button"
        >
          Log out
        </button>
      </div>
    </div>
    <span
      className="bx--visually-hidden"
      role="link"
      tabIndex="0"
    >
      Focus sentinel
    </span>
  </div>
  <header
    aria-label="main header"
    className="bx--header iot--suite-header"
    data-testid="suite-header"
  >
    <a
      className="bx--skip-to-content"
      href="#main-content"
      tabIndex="0"
    >
      Skip to main content
    </a>
    <a
      className="bx--header__name"
      data-testid="suite-header-name"
      href="javascript:void(0)"
    >
      <span
        className="bx--header__name--prefix"
      >
        IBM
      </span>
       
      <span>
        Application Suite
      </span>
      <span
        className="iot--header__short-name"
      >
        Application Suite
      </span>
      <div
        className="iot--header__subtitle"
      >
        Application Name
      </div>
    </a>
    <div
      className="bx--header__global"
    >
      <div
        className="bx--header__global"
        data-testid="suite-header-action-group"
      >
        <button
          aria-describedby={null}
          aria-label="Administration"
          aria-pressed={null}
          className="bx--header-action-btn admin-icon admin-icon__hidden bx--header__action bx--btn bx--btn--primary bx--tooltip--hidden bx--btn--icon-only bx--tooltip__trigger bx--tooltip--a11y bx--btn--icon-only--bottom bx--tooltip--align-center"
          data-testid="menu-item-Administration-global"
          disabled={false}
          onBlur={[Function]}
          onClick={[Function]}
          onFocus={[Function]}
          onKeyDown={[Function]}
          onMouseEnter={[Function]}
          onMouseLeave={[Function]}
          tabIndex={0}
          type="button"
        >
          <div
            className="bx--assistive-text"
            onMouseEnter={[Function]}
          >
            Administration
          </div>
          <span
            id="suite-header-action-item-admin"
          >
            <svg
              aria-hidden={true}
              data-testid="admin-icon"
              description="Settings"
              fill="white"
              focusable="false"
              height={20}
              preserveAspectRatio="xMidYMid meet"
              viewBox="0 0 32 32"
              width={20}
              xmlns="http://www.w3.org/2000/svg"
            >
              <path
                d="M27,16.76c0-.25,0-.5,0-.76s0-.51,0-.77l1.92-1.68A2,2,0,0,0,29.3,11L26.94,7a2,2,0,0,0-1.73-1,2,2,0,0,0-.64.1l-2.43.82a11.35,11.35,0,0,0-1.31-.75l-.51-2.52a2,2,0,0,0-2-1.61H13.64a2,2,0,0,0-2,1.61l-.51,2.52a11.48,11.48,0,0,0-1.32.75L7.43,6.06A2,2,0,0,0,6.79,6,2,2,0,0,0,5.06,7L2.7,11a2,2,0,0,0,.41,2.51L5,15.24c0,.25,0,.5,0,.76s0,.51,0,.77L3.11,18.45A2,2,0,0,0,2.7,21L5.06,25a2,2,0,0,0,1.73,1,2,2,0,0,0,.64-.1l2.43-.82a11.35,11.35,0,0,0,1.31.75l.51,2.52a2,2,0,0,0,2,1.61h4.72a2,2,0,0,0,2-1.61l.51-2.52a11.48,11.48,0,0,0,1.32-.75l2.42.82a2,2,0,0,0,.64.1,2,2,0,0,0,1.73-1L29.3,21a2,2,0,0,0-.41-2.51ZM25.21,24l-3.43-1.16a8.86,8.86,0,0,1-2.71,1.57L18.36,28H13.64l-.71-3.55a9.36,9.36,0,0,1-2.7-1.57L6.79,24,4.43,20l2.72-2.4a8.9,8.9,0,0,1,0-3.13L4.43,12,6.79,8l3.43,1.16a8.86,8.86,0,0,1,2.71-1.57L13.64,4h4.72l.71,3.55a9.36,9.36,0,0,1,2.7,1.57L25.21,8,27.57,12l-2.72,2.4a8.9,8.9,0,0,1,0,3.13L27.57,20Z"
              />
              <path
                d="M16,22a6,6,0,1,1,6-6A5.94,5.94,0,0,1,16,22Zm0-10a3.91,3.91,0,0,0-4,4,3.91,3.91,0,0,0,4,4,3.91,3.91,0,0,0,4-4A3.91,3.91,0,0,0,16,12Z"
              />
            </svg>
          </span>
        </button>
        <div
          className="bx--header__submenu bx--header-action-btn action-btn__group"
          data-testid="action-btn__group"
          onBlur={[Function]}
          onKeyDown={[Function]}
        >
          <div
            className="bx--header__submenu bx--header-action-btn"
          >
            <a
              aria-expanded={false}
              aria-haspopup="menu"
              aria-label="Help"
              className="bx--header__menu-item bx--header__menu-title"
              data-testid="menuitem"
              href="#"
              onClick={[Function]}
              onKeyDown={[Function]}
              role="menuitem"
              tabIndex={0}
            >
              <span
                id="suite-header-action-item-help"
              >
                <svg
                  aria-hidden={true}
                  description="Help"
                  fill="white"
                  focusable="false"
                  height={20}
                  preserveAspectRatio="xMidYMid meet"
                  viewBox="0 0 32 32"
                  width={20}
                  xmlns="http://www.w3.org/2000/svg"
                >
                  <path
                    d="M16,2A14,14,0,1,0,30,16,14,14,0,0,0,16,2Zm0,26A12,12,0,1,1,28,16,12,12,0,0,1,16,28Z"
                  />
                  <circle
                    cx="16"
                    cy="23.5"
                    r="1.5"
                  />
                  <path
                    d="M17,8H15.5A4.49,4.49,0,0,0,11,12.5V13h2v-.5A2.5,2.5,0,0,1,15.5,10H17a2.5,2.5,0,0,1,0,5H15v4.5h2V17a4.5,4.5,0,0,0,0-9Z"
                  />
                </svg>
              </span>
            </a>
            <ul
              aria-label="Help"
              className="bx--header__menu"
              role="menu"
            >
              <li>
                <div
                  className="bx--header__menu-item"
                  onClick={[Function]}
                  onKeyDown={[Function]}
                  tabIndex={0}
                >
                  <span
                    className="bx--text-truncate--end"
                  >
                    <div
                      className="iot--suite-header-help--loading"
                      data-testid="suite-header-help--loading"
                    >
                      <div>
                        <p
                          className="bx--skeleton__text"
                          style={
                            Object {
                              "width": "calc(100% - 73px)",
                            }
                          }
                        />
                        <p
                          className="bx--skeleton__text"
                          style={
                            Object {
                              "width": "calc(100% - 11px)",
                            }
                          }
                        />
                        <p
                          className="bx--skeleton__text"
                          style={
                            Object {
                              "width": "calc(100% - 43px)",
                            }
                          }
                        />
                        <p
                          className="bx--skeleton__text"
                          style={
                            Object {
                              "width": "calc(100% - 73px)",
                            }
                          }
                        />
                        <p
                          className="bx--skeleton__text"
                          style={
                            Object {
                              "width": "calc(100% - 11px)",
                            }
                          }
                        />
                        <p
                          className="bx--skeleton__text"
                          style={
                            Object {
                              "width": "calc(100% - 43px)",
                            }
                          }
                        />
                      </div>
                    </div>
                  </span>
                </div>
              </li>
            </ul>
          </div>
        </div>
        <div
          className="bx--header__submenu bx--header-action-btn action-btn__group"
          data-testid="action-btn__group"
          onBlur={[Function]}
          onKeyDown={[Function]}
        >
          <div
            className="bx--header__submenu bx--header-action-btn"
          >
            <a
              aria-expanded={false}
              aria-haspopup="menu"
              aria-label="user"
              className="bx--header__menu-item bx--header__menu-title"
              data-testid="menuitem"
              href="#"
              onClick={[Function]}
              onKeyDown={[Function]}
              role="menuitem"
              tabIndex={0}
            >
              <span
                id="suite-header-action-item-profile"
              >
                <svg
                  aria-hidden={true}
                  data-testid="user-icon"
                  description="User"
                  fill="white"
                  focusable="false"
                  height={20}
                  preserveAspectRatio="xMidYMid meet"
                  viewBox="0 0 32 32"
                  width={20}
                  xmlns="http://www.w3.org/2000/svg"
                >
                  <path
                    d="M16,8a5,5,0,1,0,5,5A5,5,0,0,0,16,8Zm0,8a3,3,0,1,1,3-3A3.0034,3.0034,0,0,1,16,16Z"
                  />
                  <path
                    d="M16,2A14,14,0,1,0,30,16,14.0158,14.0158,0,0,0,16,2ZM10,26.3765V25a3.0033,3.0033,0,0,1,3-3h6a3.0033,3.0033,0,0,1,3,3v1.3765a11.8989,11.8989,0,0,1-12,0Zm13.9925-1.4507A5.0016,5.0016,0,0,0,19,20H13a5.0016,5.0016,0,0,0-4.9925,4.9258,12,12,0,1,1,15.985,0Z"
                  />
                </svg>
              </span>
            </a>
            <ul
              aria-label="user"
              className="bx--header__menu"
              role="menu"
            >
              <li>
                <div
                  className="bx--header__menu-item"
                  onClick={[Function]}
                  onKeyDown={[Function]}
                  tabIndex={0}
                >
                  <span
                    className="bx--text-truncate--end"
                  >
                    <span
                      id="suite-header-profile-menu-profile"
                      style={
                        Object {
                          "width": "100%",
                        }
                      }
                    >
                      <div
                        className="iot--suite-header-profile"
                        data-testid="suite-header-profile"
                      >
                        <h5>
                          Profile
                        </h5>
                        <div
                          className="iot--suite-header-profile--loading iot--suite-header-profile--loading--no-logout"
                          data-testid="suite-header-profile--loading"
                        >
                          <div>
                            <p
                              className="bx--skeleton__text"
                              style={
                                Object {
                                  "width": "calc(80% - 73px)",
                                }
                              }
                            />
                            <p
                              className="bx--skeleton__text"
                              style={
                                Object {
                                  "width": "calc(80% - 11px)",
                                }
                              }
                            />
                            <p
                              className="bx--skeleton__text"
                              style={
                                Object {
                                  "width": "calc(80% - 43px)",
                                }
                              }
                            />
                          </div>
                        </div>
                      </div>
                    </span>
                  </span>
                </div>
              </li>
              <li>
                <div
                  className="bx--header__menu-item"
                  onClick={[Function]}
                  onKeyDown={[Function]}
                  tabIndex={0}
                >
                  <span
                    className="bx--text-truncate--end"
                  >
                    <div
                      className="iot--suite-header--logout--loading"
                      data-testid="suite-header--logout--loading"
                    >
                      <div
                        className="bx--skeleton bx--btn"
                      />
                    </div>
                  </span>
                </div>
              </li>
            </ul>
          </div>
        </div>
        <div
          className="bx--header__submenu bx--header-action-btn action-btn__group"
          data-testid="action-btn__group"
          onBlur={[Function]}
          onKeyDown={[Function]}
        >
          <button
            aria-describedby={null}
            aria-expanded={false}
            aria-haspopup="menu"
            aria-label="AppSwitcher"
            aria-pressed={null}
            className="bx--header-action-btn action-btn__trigger bx--header__action bx--btn bx--btn--primary bx--tooltip--hidden bx--btn--icon-only bx--tooltip__trigger bx--tooltip--a11y bx--btn--icon-only--bottom bx--tooltip--align-center"
            disabled={false}
            onBlur={[Function]}
            onClick={[Function]}
            onFocus={[Function]}
            onMouseEnter={[Function]}
            onMouseLeave={[Function]}
            tabIndex={0}
            title="AppSwitcher"
            type="button"
          >
            <div
              className="bx--assistive-text"
              onMouseEnter={[Function]}
            >
              AppSwitcher
            </div>
            <svg
              aria-hidden={true}
              className="bx--header__menu-item bx--header__menu-title"
              fill="white"
              focusable="false"
              height={20}
              preserveAspectRatio="xMidYMid meet"
              viewBox="0 0 32 32"
              width={20}
              xmlns="http://www.w3.org/2000/svg"
            >
              <path
                d="M14 4H18V8H14zM4 4H8V8H4zM24 4H28V8H24zM14 14H18V18H14zM4 14H8V18H4zM24 14H28V18H24zM14 24H18V28H14zM4 24H8V28H4zM24 24H28V28H24z"
              />
            </svg>
          </button>
          <div
            aria-label="Header Panel"
            className="bx--header-panel bx--app-switcher"
            data-testid="action-btn__panel"
            tabIndex="-1"
          >
            <ul
              aria-label="AppSwitcher"
            >
              <li
                className="action-btn__headerpanel-li"
              >
                <a
                  className="bx--app-switcher undefined"
                  element="a"
                  onKeyDown={[Function]}
                >
                  <ul
                    className="iot--suite-header-app-switcher"
                    data-testid="suite-header-app-switcher"
                  >
                    <li
                      className="iot--suite-header-app-switcher--nav-link"
                    >
                      <p>
                        My applications
                      </p>
                      <div
                        className="iot--suite-header-app-switcher--nav-link--button--loading"
                      >
                        <div
                          className="bx--skeleton bx--btn"
                        />
                      </div>
                    </li>
                    <div
                      className="iot--suite-header-app-switcher--nav-link--separator"
                    />
                    <li>
                      <div
                        className="iot--suite-header-app-switcher--nav-link--loading"
                        data-testid="suite-header-app-switcher--loading"
                      >
                        <div>
                          <p
                            className="bx--skeleton__text"
                            style={
                              Object {
                                "width": "calc(100% - 73px)",
                              }
                            }
                          />
                          <p
                            className="bx--skeleton__text"
                            style={
                              Object {
                                "width": "calc(100% - 11px)",
                              }
                            }
                          />
                          <p
                            className="bx--skeleton__text"
                            style={
                              Object {
                                "width": "calc(100% - 43px)",
                              }
                            }
                          />
                        </div>
                      </div>
                    </li>
                  </ul>
                </a>
              </li>
            </ul>
          </div>
        </div>
      </div>
    </div>
  </header>
</div>
`;

exports[`Storybook Snapshot tests and console checks Storyshots 1 - Watson IoT/SuiteHeader default 1`] = `
<div
  className="storybook-container"
>
  <div
    className="bx--modal bx--modal-tall"
    data-testid="suite-header-logout-modal"
    onBlur={[Function]}
    onKeyDown={[Function]}
    onMouseDown={[Function]}
    role="presentation"
  >
    <span
      className="bx--visually-hidden"
      role="link"
      tabIndex="0"
    >
      Focus sentinel
    </span>
    <div
      aria-label="Do you wish to log out?"
      aria-modal="true"
      className="bx--modal-container"
      role="dialog"
      tabIndex="-1"
    >
      <div
        className="bx--modal-header"
      >
        
        <h3
          className="bx--modal-header__heading"
          id="bx--modal-header__heading--modal-2"
        >
          Do you wish to log out?
        </h3>
        <button
          aria-label="Close"
          className="bx--modal-close"
          onClick={[Function]}
          title="Close"
          type="button"
        >
          <svg
            aria-label="Close"
            className="bx--modal-close__icon"
            fill="currentColor"
            focusable="false"
            height={20}
            preserveAspectRatio="xMidYMid meet"
            role="img"
            viewBox="0 0 32 32"
            width={20}
            xmlns="http://www.w3.org/2000/svg"
          >
            <path
              d="M24 9.4L22.6 8 16 14.6 9.4 8 8 9.4 14.6 16 8 22.6 9.4 24 16 17.4 22.6 24 24 22.6 17.4 16 24 9.4z"
            />
          </svg>
        </button>
      </div>
      <div
        aria-labelledby="bx--modal-header__heading--modal-2"
        className="bx--modal-content"
        id="bx--modal-body--modal-2"
      >
        You are logged in to Application Name as Admin User.  Logging out also logs you out of each application that is open in the same browser.  To ensure a secure log out, close all open browser windows.
      </div>
      <div
        className="bx--modal-footer bx--btn-set"
      >
        <button
          aria-describedby={null}
          aria-pressed={null}
          className="bx--btn bx--btn--secondary"
          disabled={false}
          onBlur={[Function]}
          onClick={[Function]}
          onFocus={[Function]}
          onMouseEnter={[Function]}
          onMouseLeave={[Function]}
          tabIndex={0}
          type="button"
        >
          Cancel
        </button>
        <button
          aria-describedby={null}
          aria-pressed={null}
          className="bx--btn bx--btn--primary"
          disabled={false}
          onBlur={[Function]}
          onClick={[Function]}
          onFocus={[Function]}
          onMouseEnter={[Function]}
          onMouseLeave={[Function]}
          tabIndex={0}
          type="button"
        >
          Log out
        </button>
      </div>
    </div>
    <span
      className="bx--visually-hidden"
      role="link"
      tabIndex="0"
    >
      Focus sentinel
    </span>
  </div>
  <span
    className="iot--suite-header-data"
    data-type="workspaceId"
  >
    workspace1
  </span>
  <span
    className="iot--suite-header-data"
    data-type="domain"
  >
    ibm.com
  </span>
  <header
    aria-label="main header"
    className="bx--header iot--suite-header"
    data-testid="suite-header"
  >
    <a
      className="bx--skip-to-content"
      href="#main-content"
      tabIndex="0"
    >
      Skip to main content
    </a>
    <a
      className="bx--header__name"
      data-testid="suite-header-name"
      href="https://www.ibm.com"
    >
      <span
        className="bx--header__name--prefix"
      >
        IBM
      </span>
       
      <span>
        Application Suite
      </span>
      <span
        className="iot--header__short-name"
      >
        Application Suite
      </span>
      <div
        className="iot--header__subtitle"
      >
        Application Name
      </div>
    </a>
    <div
      className="bx--header__global"
    >
      <div
        className="bx--header__global"
        data-testid="suite-header-action-group"
      >
        <button
          aria-describedby={null}
          aria-label="Administration"
          aria-pressed={null}
          className="bx--header-action-btn admin-icon bx--header__action bx--btn bx--btn--primary bx--tooltip--hidden bx--btn--icon-only bx--tooltip__trigger bx--tooltip--a11y bx--btn--icon-only--bottom bx--tooltip--align-center"
          data-testid="menu-item-Administration-global"
          disabled={false}
          onBlur={[Function]}
          onClick={[Function]}
          onFocus={[Function]}
          onKeyDown={[Function]}
          onMouseEnter={[Function]}
          onMouseLeave={[Function]}
          tabIndex={0}
          type="button"
        >
          <div
            className="bx--assistive-text"
            onMouseEnter={[Function]}
          >
            Administration
          </div>
          <span
            id="suite-header-action-item-admin"
          >
            <svg
              aria-hidden={true}
              data-testid="admin-icon"
              description="Settings"
              fill="white"
              focusable="false"
              height={20}
              preserveAspectRatio="xMidYMid meet"
              viewBox="0 0 32 32"
              width={20}
              xmlns="http://www.w3.org/2000/svg"
            >
              <path
                d="M27,16.76c0-.25,0-.5,0-.76s0-.51,0-.77l1.92-1.68A2,2,0,0,0,29.3,11L26.94,7a2,2,0,0,0-1.73-1,2,2,0,0,0-.64.1l-2.43.82a11.35,11.35,0,0,0-1.31-.75l-.51-2.52a2,2,0,0,0-2-1.61H13.64a2,2,0,0,0-2,1.61l-.51,2.52a11.48,11.48,0,0,0-1.32.75L7.43,6.06A2,2,0,0,0,6.79,6,2,2,0,0,0,5.06,7L2.7,11a2,2,0,0,0,.41,2.51L5,15.24c0,.25,0,.5,0,.76s0,.51,0,.77L3.11,18.45A2,2,0,0,0,2.7,21L5.06,25a2,2,0,0,0,1.73,1,2,2,0,0,0,.64-.1l2.43-.82a11.35,11.35,0,0,0,1.31.75l.51,2.52a2,2,0,0,0,2,1.61h4.72a2,2,0,0,0,2-1.61l.51-2.52a11.48,11.48,0,0,0,1.32-.75l2.42.82a2,2,0,0,0,.64.1,2,2,0,0,0,1.73-1L29.3,21a2,2,0,0,0-.41-2.51ZM25.21,24l-3.43-1.16a8.86,8.86,0,0,1-2.71,1.57L18.36,28H13.64l-.71-3.55a9.36,9.36,0,0,1-2.7-1.57L6.79,24,4.43,20l2.72-2.4a8.9,8.9,0,0,1,0-3.13L4.43,12,6.79,8l3.43,1.16a8.86,8.86,0,0,1,2.71-1.57L13.64,4h4.72l.71,3.55a9.36,9.36,0,0,1,2.7,1.57L25.21,8,27.57,12l-2.72,2.4a8.9,8.9,0,0,1,0,3.13L27.57,20Z"
              />
              <path
                d="M16,22a6,6,0,1,1,6-6A5.94,5.94,0,0,1,16,22Zm0-10a3.91,3.91,0,0,0-4,4,3.91,3.91,0,0,0,4,4,3.91,3.91,0,0,0,4-4A3.91,3.91,0,0,0,16,12Z"
              />
            </svg>
          </span>
        </button>
        <div
          className="bx--header__submenu bx--header-action-btn action-btn__group"
          data-testid="action-btn__group"
          onBlur={[Function]}
          onKeyDown={[Function]}
        >
          <div
            className="bx--header__submenu bx--header-action-btn"
          >
            <a
              aria-expanded={false}
              aria-haspopup="menu"
              aria-label="Help"
              className="bx--header__menu-item bx--header__menu-title"
              data-testid="menuitem"
              href="#"
              onClick={[Function]}
              onKeyDown={[Function]}
              role="menuitem"
              tabIndex={0}
            >
              <span
                id="suite-header-action-item-help"
              >
                <svg
                  aria-hidden={true}
                  description="Help"
                  fill="white"
                  focusable="false"
                  height={20}
                  preserveAspectRatio="xMidYMid meet"
                  viewBox="0 0 32 32"
                  width={20}
                  xmlns="http://www.w3.org/2000/svg"
                >
                  <path
                    d="M16,2A14,14,0,1,0,30,16,14,14,0,0,0,16,2Zm0,26A12,12,0,1,1,28,16,12,12,0,0,1,16,28Z"
                  />
                  <circle
                    cx="16"
                    cy="23.5"
                    r="1.5"
                  />
                  <path
                    d="M17,8H15.5A4.49,4.49,0,0,0,11,12.5V13h2v-.5A2.5,2.5,0,0,1,15.5,10H17a2.5,2.5,0,0,1,0,5H15v4.5h2V17a4.5,4.5,0,0,0,0-9Z"
                  />
                </svg>
              </span>
            </a>
            <ul
              aria-label="Help"
              className="bx--header__menu"
              role="menu"
            >
              <li>
                <a
                  className="bx--header__menu-item"
                  data-testid="suite-header-help--whatsNew"
                  href="javascript:void(0)"
                  onClick={[Function]}
                  onKeyDown={[Function]}
                  tabIndex={0}
                  title="What's new"
                >
                  <span
                    className="bx--text-truncate--end"
                  >
                    <span
                      id="suite-header-help-menu-whatsNew"
                    >
                      What's new
                    </span>
                  </span>
                </a>
              </li>
              <li>
                <a
                  className="bx--header__menu-item"
                  data-testid="suite-header-help--gettingStarted"
                  href="javascript:void(0)"
                  onClick={[Function]}
                  onKeyDown={[Function]}
                  tabIndex={0}
                  title="Getting started"
                >
                  <span
                    className="bx--text-truncate--end"
                  >
                    <span
                      id="suite-header-help-menu-gettingStarted"
                    >
                      Getting started
                    </span>
                  </span>
                </a>
              </li>
              <li>
                <a
                  className="bx--header__menu-item"
                  data-testid="suite-header-help--documentation"
                  href="javascript:void(0)"
                  onClick={[Function]}
                  onKeyDown={[Function]}
                  tabIndex={0}
                  title="Documentation"
                >
                  <span
                    className="bx--text-truncate--end"
                  >
                    <span
                      id="suite-header-help-menu-documentation"
                    >
                      Documentation
                    </span>
                  </span>
                </a>
              </li>
              <li>
                <a
                  className="bx--header__menu-item"
                  data-testid="suite-header-help--requestEnhancement"
                  href="javascript:void(0)"
                  onClick={[Function]}
                  onKeyDown={[Function]}
                  tabIndex={0}
                  title="Request enhancement"
                >
                  <span
                    className="bx--text-truncate--end"
                  >
                    <span
                      id="suite-header-help-menu-requestEnhancement"
                    >
                      Request enhancement
                    </span>
                  </span>
                </a>
              </li>
              <li>
                <a
                  className="bx--header__menu-item"
                  data-testid="suite-header-help--support"
                  href="javascript:void(0)"
                  onClick={[Function]}
                  onKeyDown={[Function]}
                  tabIndex={0}
                  title="Support"
                >
                  <span
                    className="bx--text-truncate--end"
                  >
                    <span
                      id="suite-header-help-menu-support"
                    >
                      Support
                    </span>
                  </span>
                </a>
              </li>
              <li>
                <a
                  className="bx--header__menu-item"
                  data-testid="suite-header-help--about"
                  href="javascript:void(0)"
                  onClick={[Function]}
                  onKeyDown={[Function]}
                  tabIndex={0}
                  title="About"
                >
                  <span
                    className="bx--text-truncate--end"
                  >
                    <span
                      id="suite-header-help-menu-about"
                    >
                      About
                    </span>
                  </span>
                </a>
              </li>
            </ul>
          </div>
        </div>
        <div
          className="bx--header__submenu bx--header-action-btn action-btn__group"
          data-testid="action-btn__group"
          onBlur={[Function]}
          onKeyDown={[Function]}
        >
          <div
            className="bx--header__submenu bx--header-action-btn"
          >
            <a
              aria-expanded={false}
              aria-haspopup="menu"
              aria-label="user"
              className="bx--header__menu-item bx--header__menu-title"
              data-testid="menuitem"
              href="#"
              onClick={[Function]}
              onKeyDown={[Function]}
              role="menuitem"
              tabIndex={0}
            >
              <span
                id="suite-header-action-item-profile"
              >
                <svg
                  aria-hidden={true}
                  data-testid="user-icon"
                  description="User"
                  fill="white"
                  focusable="false"
                  height={20}
                  preserveAspectRatio="xMidYMid meet"
                  viewBox="0 0 32 32"
                  width={20}
                  xmlns="http://www.w3.org/2000/svg"
                >
                  <path
                    d="M16,8a5,5,0,1,0,5,5A5,5,0,0,0,16,8Zm0,8a3,3,0,1,1,3-3A3.0034,3.0034,0,0,1,16,16Z"
                  />
                  <path
                    d="M16,2A14,14,0,1,0,30,16,14.0158,14.0158,0,0,0,16,2ZM10,26.3765V25a3.0033,3.0033,0,0,1,3-3h6a3.0033,3.0033,0,0,1,3,3v1.3765a11.8989,11.8989,0,0,1-12,0Zm13.9925-1.4507A5.0016,5.0016,0,0,0,19,20H13a5.0016,5.0016,0,0,0-4.9925,4.9258,12,12,0,1,1,15.985,0Z"
                  />
                </svg>
              </span>
            </a>
            <ul
              aria-label="user"
              className="bx--header__menu"
              role="menu"
            >
              <li>
                <div
                  className="bx--header__menu-item"
                  onClick={[Function]}
                  onKeyDown={[Function]}
                  tabIndex={0}
                >
                  <span
                    className="bx--text-truncate--end"
                  >
                    <span
                      id="suite-header-profile-menu-profile"
                      style={
                        Object {
                          "width": "100%",
                        }
                      }
                    >
                      <div
                        className="iot--suite-header-profile"
                        data-testid="suite-header-profile"
                      >
                        <h5>
                          Profile
                        </h5>
                        <div
                          className="iot--suite-header-profile--user"
                        >
                          <div
                            className="iot--suite-header-profile--user--chip"
                          >
                            AU
                          </div>
                          <div
                            className="iot--suite-header-profile--user--detail"
                          >
                            <div>
                              <strong>
                                Admin User
                              </strong>
                            </div>
                            <div>
                              adminuser
                            </div>
                          </div>
                        </div>
                        <div
                          className="iot--suite-header-profile--manage-button iot--suite-header-profile--manage-button--no-logout"
                        >
                          <button
                            aria-describedby={null}
                            aria-pressed={null}
                            className="iot--btn bx--btn bx--btn--sm bx--btn--secondary"
                            data-testid="suite-header-profile--profile"
                            disabled={false}
                            onBlur={[Function]}
                            onClick={[Function]}
                            onFocus={[Function]}
                            onKeyDown={[Function]}
                            onMouseEnter={[Function]}
                            onMouseLeave={[Function]}
                            tabIndex={0}
                            type="button"
                          >
                            Manage profile
                          </button>
                        </div>
                      </div>
                    </span>
                  </span>
                </div>
              </li>
              <li
                className="iot--suite-header--logout"
              >
                <a
                  className="bx--header__menu-item"
                  data-testid="suite-header-profile--logout"
                  href="javascript:void(0)"
                  onClick={[Function]}
                  onKeyDown={[Function]}
                  tabIndex={0}
                  title="Logout"
                >
                  <span
                    className="bx--text-truncate--end"
                  >
                    <span
                      id="suite-header-profile-menu-logout"
                    >
                      Logout
                    </span>
                  </span>
                </a>
              </li>
            </ul>
          </div>
        </div>
        <div
          className="bx--header__submenu bx--header-action-btn action-btn__group"
          data-testid="action-btn__group"
          onBlur={[Function]}
          onKeyDown={[Function]}
        >
          <button
            aria-describedby={null}
            aria-expanded={false}
            aria-haspopup="menu"
            aria-label="AppSwitcher"
            aria-pressed={null}
            className="bx--header-action-btn action-btn__trigger bx--header__action bx--btn bx--btn--primary bx--tooltip--hidden bx--btn--icon-only bx--tooltip__trigger bx--tooltip--a11y bx--btn--icon-only--bottom bx--tooltip--align-center"
            disabled={false}
            onBlur={[Function]}
            onClick={[Function]}
            onFocus={[Function]}
            onMouseEnter={[Function]}
            onMouseLeave={[Function]}
            tabIndex={0}
            title="AppSwitcher"
            type="button"
          >
            <div
              className="bx--assistive-text"
              onMouseEnter={[Function]}
            >
              AppSwitcher
            </div>
            <svg
              aria-hidden={true}
              className="bx--header__menu-item bx--header__menu-title"
              fill="white"
              focusable="false"
              height={20}
              preserveAspectRatio="xMidYMid meet"
              viewBox="0 0 32 32"
              width={20}
              xmlns="http://www.w3.org/2000/svg"
            >
              <path
                d="M14 4H18V8H14zM4 4H8V8H4zM24 4H28V8H24zM14 14H18V18H14zM4 14H8V18H4zM24 14H28V18H24zM14 24H18V28H14zM4 24H8V28H4zM24 24H28V28H24z"
              />
            </svg>
          </button>
          <div
            aria-label="Header Panel"
            className="bx--header-panel bx--app-switcher"
            data-testid="action-btn__panel"
            tabIndex="-1"
          >
            <ul
              aria-label="AppSwitcher"
            >
              <li
                className="action-btn__headerpanel-li"
              >
                <a
                  className="bx--app-switcher undefined"
                  element="a"
                  onKeyDown={[Function]}
                >
                  <ul
                    className="iot--suite-header-app-switcher"
                    data-testid="suite-header-app-switcher"
                  >
                    <li
                      className="iot--suite-header-app-switcher--nav-link"
                    >
                      <p>
                        My applications
                      </p>
                      <button
                        aria-describedby={null}
                        aria-pressed={null}
                        className="iot--btn bx--btn bx--btn--tertiary"
                        data-testid="suite-header-app-switcher--all-applications"
                        disabled={false}
                        onBlur={[Function]}
                        onClick={[Function]}
                        onFocus={[Function]}
                        onKeyDown={[Function]}
                        onMouseEnter={[Function]}
                        onMouseLeave={[Function]}
                        tabIndex={0}
                        type="button"
                      >
                        All applications
                        <svg
                          aria-hidden={true}
                          className="bx--btn__icon"
                          fill="currentColor"
                          focusable="false"
                          height={16}
                          preserveAspectRatio="xMidYMid meet"
                          viewBox="0 0 16 16"
                          width={16}
                          xmlns="http://www.w3.org/2000/svg"
                        >
                          <path
                            d="M9.3 3.7L13.1 7.5 1 7.5 1 8.5 13.1 8.5 9.3 12.3 10 13 15 8 10 3z"
                          />
                        </svg>
                      </button>
                    </li>
                    <div
                      className="iot--suite-header-app-switcher--nav-link--separator"
                    />
                    <li
                      className="iot--suite-header-app-switcher--app-link"
                      id="suite-header-application-monitor"
                    >
                      <button
                        aria-describedby={null}
                        aria-pressed={null}
                        className="iot--btn bx--btn bx--btn--ghost"
                        data-testid="suite-header-app-switcher--monitor"
                        disabled={false}
                        onBlur={[Function]}
                        onClick={[Function]}
                        onFocus={[Function]}
                        onKeyDown={[Function]}
                        onMouseEnter={[Function]}
                        onMouseLeave={[Function]}
                        tabIndex={0}
                        type="button"
                      >
                        Monitor
                      </button>
                    </li>
                    <li
                      className="iot--suite-header-app-switcher--app-link"
                      id="suite-header-application-health"
                    >
                      <button
                        aria-describedby={null}
                        aria-pressed={null}
                        className="iot--btn bx--btn bx--btn--ghost"
                        data-testid="suite-header-app-switcher--health"
                        disabled={false}
                        onBlur={[Function]}
                        onClick={[Function]}
                        onFocus={[Function]}
                        onKeyDown={[Function]}
                        onMouseEnter={[Function]}
                        onMouseLeave={[Function]}
                        tabIndex={0}
                        type="button"
                      >
                        Health
                      </button>
                    </li>
                  </ul>
                </a>
              </li>
            </ul>
          </div>
        </div>
      </div>
    </div>
  </header>
</div>
`;<|MERGE_RESOLUTION|>--- conflicted
+++ resolved
@@ -1702,211 +1702,6 @@
             </ul>
           </div>
         </div>
-<<<<<<< HEAD
-        <div
-          className="bx--header__submenu bx--header-action-btn action-btn__group"
-          data-testid="action-btn__group"
-          onBlur={[Function]}
-          onKeyDown={[Function]}
-        >
-          <button
-            aria-describedby={null}
-            aria-expanded={false}
-            aria-haspopup="menu"
-            aria-label="AppSwitcher"
-            aria-pressed={null}
-            className="bx--header-action-btn action-btn__trigger bx--header__action bx--btn bx--btn--primary bx--tooltip--hidden bx--btn--icon-only bx--tooltip__trigger bx--tooltip--a11y bx--btn--icon-only--bottom bx--tooltip--align-center"
-            disabled={false}
-            onBlur={[Function]}
-            onClick={[Function]}
-            onFocus={[Function]}
-            onMouseEnter={[Function]}
-            onMouseLeave={[Function]}
-            tabIndex={0}
-            title="AppSwitcher"
-            type="button"
-          >
-            <div
-              className="bx--assistive-text"
-              onMouseEnter={[Function]}
-            >
-              AppSwitcher
-            </div>
-            <svg
-              aria-hidden={true}
-              className="bx--header__menu-item bx--header__menu-title"
-              fill="white"
-              focusable="false"
-              height={20}
-              preserveAspectRatio="xMidYMid meet"
-              viewBox="0 0 32 32"
-              width={20}
-              xmlns="http://www.w3.org/2000/svg"
-            >
-              <path
-                d="M14 4H18V8H14zM4 4H8V8H4zM24 4H28V8H24zM14 14H18V18H14zM4 14H8V18H4zM24 14H28V18H24zM14 24H18V28H14zM4 24H8V28H4zM24 24H28V28H24z"
-              />
-            </svg>
-          </button>
-          <div
-            aria-label="Header Panel"
-            className="bx--header-panel bx--app-switcher"
-            data-testid="action-btn__panel"
-            tabIndex="-1"
-          >
-            <ul
-              aria-label="AppSwitcher"
-            >
-              <li
-                className="action-btn__headerpanel-li"
-              >
-                <a
-                  className="bx--app-switcher undefined"
-                  element="a"
-                  onKeyDown={[Function]}
-                >
-                  <ul
-                    className="iot--suite-header-app-switcher"
-                    data-testid="suite-header-app-switcher"
-                  >
-                    <li
-                      className="iot--suite-header-app-switcher--nav-link"
-                    >
-                      <p>
-                        My applications
-                      </p>
-                      <button
-                        aria-describedby={null}
-                        aria-pressed={null}
-                        className="iot--btn bx--btn bx--btn--tertiary"
-                        data-testid="suite-header-app-switcher--all-applications"
-                        disabled={false}
-                        onBlur={[Function]}
-                        onClick={[Function]}
-                        onFocus={[Function]}
-                        onKeyDown={[Function]}
-                        onMouseEnter={[Function]}
-                        onMouseLeave={[Function]}
-                        tabIndex={0}
-                        type="button"
-                      >
-                        All applications
-                        <svg
-                          aria-hidden={true}
-                          className="bx--btn__icon"
-                          fill="currentColor"
-                          focusable="false"
-                          height={16}
-                          preserveAspectRatio="xMidYMid meet"
-                          viewBox="0 0 16 16"
-                          width={16}
-                          xmlns="http://www.w3.org/2000/svg"
-                        >
-                          <path
-                            d="M9.3 3.7L13.1 7.5 1 7.5 1 8.5 13.1 8.5 9.3 12.3 10 13 15 8 10 3z"
-                          />
-                        </svg>
-                      </button>
-                    </li>
-                    <div
-                      className="iot--suite-header-app-switcher--nav-link--separator"
-                    />
-                    <li
-                      className="iot--suite-header-app-switcher--app-link"
-                      id="suite-header-application-customapp1"
-                    >
-                      <button
-                        aria-describedby={null}
-                        aria-pressed={null}
-                        className="iot--btn bx--btn bx--btn--ghost"
-                        data-testid="suite-header-app-switcher--customapp1"
-                        disabled={false}
-                        onBlur={[Function]}
-                        onClick={[Function]}
-                        onFocus={[Function]}
-                        onKeyDown={[Function]}
-                        onMouseEnter={[Function]}
-                        onMouseLeave={[Function]}
-                        tabIndex={0}
-                        type="button"
-                      >
-                        Custom Application
-                      </button>
-                    </li>
-                    <li
-                      className="iot--suite-header-app-switcher--app-link"
-                      id="suite-header-application-customapp2"
-                    >
-                      <button
-                        aria-describedby={null}
-                        aria-pressed={null}
-                        className="iot--btn bx--btn bx--btn--ghost"
-                        data-testid="suite-header-app-switcher--customapp2"
-                        disabled={false}
-                        onBlur={[Function]}
-                        onClick={[Function]}
-                        onFocus={[Function]}
-                        onKeyDown={[Function]}
-                        onMouseEnter={[Function]}
-                        onMouseLeave={[Function]}
-                        tabIndex={0}
-                        type="button"
-                      >
-                        Another Custom Application
-                      </button>
-                    </li>
-                    <li
-                      className="iot--suite-header-app-switcher--app-link"
-                      id="suite-header-application-monitor"
-                    >
-                      <button
-                        aria-describedby={null}
-                        aria-pressed={null}
-                        className="iot--btn bx--btn bx--btn--ghost"
-                        data-testid="suite-header-app-switcher--monitor"
-                        disabled={false}
-                        onBlur={[Function]}
-                        onClick={[Function]}
-                        onFocus={[Function]}
-                        onKeyDown={[Function]}
-                        onMouseEnter={[Function]}
-                        onMouseLeave={[Function]}
-                        tabIndex={0}
-                        type="button"
-                      >
-                        Monitor
-                      </button>
-                    </li>
-                    <li
-                      className="iot--suite-header-app-switcher--app-link"
-                      id="suite-header-application-health"
-                    >
-                      <button
-                        aria-describedby={null}
-                        aria-pressed={null}
-                        className="iot--btn bx--btn bx--btn--ghost"
-                        data-testid="suite-header-app-switcher--health"
-                        disabled={false}
-                        onBlur={[Function]}
-                        onClick={[Function]}
-                        onFocus={[Function]}
-                        onKeyDown={[Function]}
-                        onMouseEnter={[Function]}
-                        onMouseLeave={[Function]}
-                        tabIndex={0}
-                        type="button"
-                      >
-                        Health
-                      </button>
-                    </li>
-                  </ul>
-                </a>
-              </li>
-            </ul>
-          </div>
-        </div>
-=======
->>>>>>> 92351f0e
       </div>
     </div>
   </header>
