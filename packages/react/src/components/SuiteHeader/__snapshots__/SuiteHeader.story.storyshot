--- conflicted
+++ resolved
@@ -184,11 +184,7 @@
     >
       <div
         className="bx--header__global"
-<<<<<<< HEAD
-        data-testid="suite-header-action-group-global-bar"
-=======
-        data-testid="header-action-group"
->>>>>>> 8db22307
+        data-testid="suite-header-action-group"
       >
         <button
           aria-describedby={null}
@@ -878,11 +874,7 @@
     >
       <div
         className="bx--header__global"
-<<<<<<< HEAD
-        data-testid="suite-header-action-group-global-bar"
-=======
-        data-testid="header-action-group"
->>>>>>> 8db22307
+        data-testid="suite-header-action-group"
       >
         <button
           aria-describedby={null}
@@ -1691,6 +1683,7 @@
                 >
                   <ul
                     className="iot--suite-header-app-switcher"
+                    data-testid="suite-header-app-switcher"
                   >
                     <li
                       className="iot--suite-header-app-switcher--nav-link"
@@ -1840,6 +1833,7 @@
 >
   <div
     className="bx--modal bx--modal-tall"
+    data-testid="suite-header-logout-modal"
     onBlur={[Function]}
     onKeyDown={[Function]}
     onMouseDown={[Function]}
@@ -1959,7 +1953,7 @@
   <header
     aria-label="main header"
     className="bx--header iot--suite-header"
-    data-testid="header"
+    data-testid="suite-header"
   >
     <a
       className="bx--skip-to-content"
@@ -1970,7 +1964,7 @@
     </a>
     <a
       className="bx--header__name"
-      data-testid="header-name"
+      data-testid="suite-header-name"
       href="https://www.ibm.com"
     >
       <span
@@ -2016,807 +2010,7 @@
     >
       <div
         className="bx--header__global"
-        data-testid="header-action-group"
-      >
-        <button
-          aria-describedby={null}
-          aria-label="Administration"
-          aria-pressed={null}
-          className="bx--header-action-btn admin-icon bx--header__action bx--btn bx--btn--primary bx--tooltip--hidden bx--btn--icon-only bx--tooltip__trigger bx--tooltip--a11y bx--btn--icon-only--bottom bx--tooltip--align-center"
-          data-testid="menu-item-Administration-global"
-          disabled={false}
-          onBlur={[Function]}
-          onClick={[Function]}
-          onFocus={[Function]}
-          onMouseEnter={[Function]}
-          onMouseLeave={[Function]}
-          tabIndex={0}
-          type="button"
-        >
-          <div
-            className="bx--assistive-text"
-            onMouseEnter={[Function]}
-          >
-            Administration
-          </div>
-          <span
-            id="suite-header-action-item-admin"
-          >
-            <svg
-              aria-hidden={true}
-              data-testid="admin-icon"
-              description="Settings"
-              fill="white"
-              focusable="false"
-              height={20}
-              preserveAspectRatio="xMidYMid meet"
-              viewBox="0 0 32 32"
-              width={20}
-              xmlns="http://www.w3.org/2000/svg"
-            >
-              <path
-                d="M27,16.76c0-.25,0-.5,0-.76s0-.51,0-.77l1.92-1.68A2,2,0,0,0,29.3,11L26.94,7a2,2,0,0,0-1.73-1,2,2,0,0,0-.64.1l-2.43.82a11.35,11.35,0,0,0-1.31-.75l-.51-2.52a2,2,0,0,0-2-1.61H13.64a2,2,0,0,0-2,1.61l-.51,2.52a11.48,11.48,0,0,0-1.32.75L7.43,6.06A2,2,0,0,0,6.79,6,2,2,0,0,0,5.06,7L2.7,11a2,2,0,0,0,.41,2.51L5,15.24c0,.25,0,.5,0,.76s0,.51,0,.77L3.11,18.45A2,2,0,0,0,2.7,21L5.06,25a2,2,0,0,0,1.73,1,2,2,0,0,0,.64-.1l2.43-.82a11.35,11.35,0,0,0,1.31.75l.51,2.52a2,2,0,0,0,2,1.61h4.72a2,2,0,0,0,2-1.61l.51-2.52a11.48,11.48,0,0,0,1.32-.75l2.42.82a2,2,0,0,0,.64.1,2,2,0,0,0,1.73-1L29.3,21a2,2,0,0,0-.41-2.51ZM25.21,24l-3.43-1.16a8.86,8.86,0,0,1-2.71,1.57L18.36,28H13.64l-.71-3.55a9.36,9.36,0,0,1-2.7-1.57L6.79,24,4.43,20l2.72-2.4a8.9,8.9,0,0,1,0-3.13L4.43,12,6.79,8l3.43,1.16a8.86,8.86,0,0,1,2.71-1.57L13.64,4h4.72l.71,3.55a9.36,9.36,0,0,1,2.7,1.57L25.21,8,27.57,12l-2.72,2.4a8.9,8.9,0,0,1,0,3.13L27.57,20Z"
-              />
-              <path
-                d="M16,22a6,6,0,1,1,6-6A5.94,5.94,0,0,1,16,22Zm0-10a3.91,3.91,0,0,0-4,4,3.91,3.91,0,0,0,4,4,3.91,3.91,0,0,0,4-4A3.91,3.91,0,0,0,16,12Z"
-              />
-            </svg>
-          </span>
-        </button>
-        <div
-          className="bx--header__submenu bx--header-action-btn action-btn__group"
-          data-testid="action-btn__group"
-          onBlur={[Function]}
-          onKeyDown={[Function]}
-        >
-          <div
-            className="bx--header__submenu bx--header-action-btn"
-          >
-            <a
-              aria-expanded={false}
-              aria-haspopup="menu"
-              aria-label="Help"
-              className="bx--header__menu-item bx--header__menu-title"
-              data-testid="menuitem"
-              href=""
-              onClick={[Function]}
-              role="menuitem"
-              tabIndex={0}
-            >
-              <span
-                id="suite-header-action-item-help"
-              >
-                <svg
-                  aria-hidden={true}
-                  description="Help"
-                  fill="white"
-                  focusable="false"
-                  height={20}
-                  preserveAspectRatio="xMidYMid meet"
-                  viewBox="0 0 32 32"
-                  width={20}
-                  xmlns="http://www.w3.org/2000/svg"
-                >
-                  <path
-                    d="M16,2A14,14,0,1,0,30,16,14,14,0,0,0,16,2Zm0,26A12,12,0,1,1,28,16,12,12,0,0,1,16,28Z"
-                  />
-                  <circle
-                    cx="16"
-                    cy="23.5"
-                    r="1.5"
-                  />
-                  <path
-                    d="M17,8H15.5A4.49,4.49,0,0,0,11,12.5V13h2v-.5A2.5,2.5,0,0,1,15.5,10H17a2.5,2.5,0,0,1,0,5H15v4.5h2V17a4.5,4.5,0,0,0,0-9Z"
-                  />
-                </svg>
-              </span>
-            </a>
-            <ul
-              aria-label="Help"
-              className="bx--header__menu"
-              role="menu"
-            >
-              <li>
-                <a
-                  className="bx--header__menu-item"
-                  data-testid="suite-header-help--whatsNew"
-                  href="javascript:void(0)"
-                  onClick={[Function]}
-                  tabIndex={0}
-                  title="What's new"
-                >
-                  <span
-                    className="bx--text-truncate--end"
-                  >
-                    <span
-                      id="suite-header-help-menu-whatsNew"
-                    >
-                      What's new
-                    </span>
-                  </span>
-                </a>
-              </li>
-              <li>
-                <a
-                  className="bx--header__menu-item"
-                  data-testid="suite-header-help--gettingStarted"
-                  href="javascript:void(0)"
-                  onClick={[Function]}
-                  tabIndex={0}
-                  title="Getting started"
-                >
-                  <span
-                    className="bx--text-truncate--end"
-                  >
-                    <span
-                      id="suite-header-help-menu-gettingStarted"
-                    >
-                      Getting started
-                    </span>
-                  </span>
-                </a>
-              </li>
-              <li>
-                <a
-                  className="bx--header__menu-item"
-                  data-testid="suite-header-help--documentation"
-                  href="javascript:void(0)"
-                  onClick={[Function]}
-                  tabIndex={0}
-                  title="Documentation"
-                >
-                  <span
-                    className="bx--text-truncate--end"
-                  >
-                    <span
-                      id="suite-header-help-menu-documentation"
-                    >
-                      Documentation
-                    </span>
-                  </span>
-                </a>
-              </li>
-              <li>
-                <a
-                  className="bx--header__menu-item"
-                  data-testid="suite-header-help--requestEnhancement"
-                  href="javascript:void(0)"
-                  onClick={[Function]}
-                  tabIndex={0}
-                  title="Request enhancement"
-                >
-                  <span
-                    className="bx--text-truncate--end"
-                  >
-                    <span
-                      id="suite-header-help-menu-requestEnhancement"
-                    >
-                      Request enhancement
-                    </span>
-                  </span>
-                </a>
-              </li>
-              <li>
-                <a
-                  className="bx--header__menu-item"
-                  data-testid="suite-header-help--support"
-                  href="javascript:void(0)"
-                  onClick={[Function]}
-                  tabIndex={0}
-                  title="Support"
-                >
-                  <span
-                    className="bx--text-truncate--end"
-                  >
-                    <span
-                      id="suite-header-help-menu-support"
-                    >
-                      Support
-                    </span>
-                  </span>
-                </a>
-              </li>
-              <li>
-                <a
-                  className="bx--header__menu-item"
-                  data-testid="suite-header-help--about"
-                  href="javascript:void(0)"
-                  onClick={[Function]}
-                  tabIndex={0}
-                  title="About"
-                >
-                  <span
-                    className="bx--text-truncate--end"
-                  >
-                    <span
-                      id="suite-header-help-menu-about"
-                    >
-                      About
-                    </span>
-                  </span>
-                </a>
-              </li>
-            </ul>
-          </div>
-        </div>
-        <div
-          className="bx--header__submenu bx--header-action-btn action-btn__group"
-          data-testid="action-btn__group"
-          onBlur={[Function]}
-          onKeyDown={[Function]}
-        >
-          <div
-            className="bx--header__submenu bx--header-action-btn"
-          >
-            <a
-              aria-expanded={false}
-              aria-haspopup="menu"
-              aria-label="user"
-              className="bx--header__menu-item bx--header__menu-title"
-              data-testid="menuitem"
-              href=""
-              onClick={[Function]}
-              role="menuitem"
-              tabIndex={0}
-            >
-              <span
-                id="suite-header-action-item-profile"
-              >
-                <svg
-                  aria-hidden={true}
-                  data-testid="user-icon"
-                  description="User"
-                  fill="white"
-                  focusable="false"
-                  height={20}
-                  preserveAspectRatio="xMidYMid meet"
-                  viewBox="0 0 32 32"
-                  width={20}
-                  xmlns="http://www.w3.org/2000/svg"
-                >
-                  <path
-                    d="M16,8a5,5,0,1,0,5,5A5,5,0,0,0,16,8Zm0,8a3,3,0,1,1,3-3A3.0034,3.0034,0,0,1,16,16Z"
-                  />
-                  <path
-                    d="M16,2A14,14,0,1,0,30,16,14.0158,14.0158,0,0,0,16,2ZM10,26.3765V25a3.0033,3.0033,0,0,1,3-3h6a3.0033,3.0033,0,0,1,3,3v1.3765a11.8989,11.8989,0,0,1-12,0Zm13.9925-1.4507A5.0016,5.0016,0,0,0,19,20H13a5.0016,5.0016,0,0,0-4.9925,4.9258,12,12,0,1,1,15.985,0Z"
-                  />
-                </svg>
-              </span>
-            </a>
-            <ul
-              aria-label="user"
-              className="bx--header__menu"
-              role="menu"
-            >
-              <li>
-                <div
-                  className="bx--header__menu-item"
-                  tabIndex={0}
-                >
-                  <span
-                    className="bx--text-truncate--end"
-                  >
-                    <span
-                      id="suite-header-profile-menu-profile"
-                      style={
-                        Object {
-                          "width": "100%",
-                        }
-                      }
-                    >
-                      <div
-                        className="iot--suite-header-profile"
-                      >
-                        <h5>
-                          Profile
-                        </h5>
-                        <div
-                          className="iot--suite-header-profile--user"
-                        >
-                          <div
-                            className="iot--suite-header-profile--user--chip"
-                          >
-                            AU
-                          </div>
-                          <div
-                            className="iot--suite-header-profile--user--detail"
-                          >
-                            <div>
-                              <strong>
-                                Admin User
-                              </strong>
-                            </div>
-                            <div>
-                              adminuser
-                            </div>
-                          </div>
-                        </div>
-                        <div
-                          className="iot--suite-header-profile--manage-button iot--suite-header-profile--manage-button--no-logout"
-                        >
-                          <button
-                            aria-describedby={null}
-                            aria-pressed={null}
-                            className="iot--btn bx--btn bx--btn--sm bx--btn--secondary"
-                            data-testid="suite-header-profile--profile"
-                            disabled={false}
-                            onBlur={[Function]}
-                            onClick={[Function]}
-                            onFocus={[Function]}
-                            onMouseEnter={[Function]}
-                            onMouseLeave={[Function]}
-                            tabIndex={0}
-                            type="button"
-                          >
-                            Manage profile
-                          </button>
-                        </div>
-                      </div>
-                    </span>
-                  </span>
-                </div>
-              </li>
-              <li
-                className="iot--suite-header--logout"
-              >
-                <a
-                  className="bx--header__menu-item"
-                  data-testid="suite-header-profile--logout"
-                  href="javascript:void(0)"
-                  onClick={[Function]}
-                  tabIndex={0}
-                  title="Logout"
-                >
-                  <span
-                    className="bx--text-truncate--end"
-                  >
-                    <span
-                      id="suite-header-profile-menu-logout"
-                    >
-                      Logout
-                    </span>
-                  </span>
-                </a>
-              </li>
-            </ul>
-          </div>
-        </div>
-        <div
-          className="bx--header__submenu bx--header-action-btn action-btn__group"
-          data-testid="action-btn__group"
-          onBlur={[Function]}
-          onKeyDown={[Function]}
-        >
-          <button
-            aria-describedby={null}
-            aria-expanded={false}
-            aria-haspopup="menu"
-            aria-label="AppSwitcher"
-            aria-pressed={null}
-            className="bx--header-action-btn action-btn__trigger bx--header__action bx--btn bx--btn--primary bx--tooltip--hidden bx--btn--icon-only bx--tooltip__trigger bx--tooltip--a11y bx--btn--icon-only--bottom bx--tooltip--align-center"
-            disabled={false}
-            onBlur={[Function]}
-            onClick={[Function]}
-            onFocus={[Function]}
-            onMouseEnter={[Function]}
-            onMouseLeave={[Function]}
-            tabIndex={0}
-            title="AppSwitcher"
-            type="button"
-          >
-            <div
-              className="bx--assistive-text"
-              onMouseEnter={[Function]}
-            >
-              AppSwitcher
-            </div>
-            <svg
-              aria-hidden={true}
-              className="bx--header__menu-item bx--header__menu-title"
-              fill="white"
-              focusable="false"
-              height={20}
-              preserveAspectRatio="xMidYMid meet"
-              viewBox="0 0 32 32"
-              width={20}
-              xmlns="http://www.w3.org/2000/svg"
-            >
-              <path
-                d="M14 4H18V8H14zM4 4H8V8H4zM24 4H28V8H24zM14 14H18V18H14zM4 14H8V18H4zM24 14H28V18H24zM14 24H18V28H14zM4 24H8V28H4zM24 24H28V28H24z"
-              />
-            </svg>
-          </button>
-          <div
-            aria-label="Header Panel"
-            className="bx--header-panel bx--app-switcher"
-            data-testid="action-btn__panel"
-            tabIndex="-1"
-          >
-            <ul
-              aria-label="AppSwitcher"
-            >
-              <li
-                className="action-btn__headerpanel-li"
-              >
-                <a
-                  className="bx--app-switcher undefined"
-                  element="a"
-                >
-                  <ul
-                    className="iot--suite-header-app-switcher"
-                    data-testid="suite-header-app-switcher"
-                  >
-                    <li
-                      className="iot--suite-header-app-switcher--nav-link"
-                    >
-                      <p>
-                        My applications
-                      </p>
-                      <button
-                        aria-describedby={null}
-                        aria-pressed={null}
-                        className="iot--btn bx--btn bx--btn--tertiary"
-                        data-testid="suite-header-app-switcher--all-applications"
-                        disabled={false}
-                        onBlur={[Function]}
-                        onClick={[Function]}
-                        onFocus={[Function]}
-                        onKeyDown={[Function]}
-                        onMouseEnter={[Function]}
-                        onMouseLeave={[Function]}
-                        tabIndex={0}
-                        type="button"
-                      >
-                        All applications
-                        <svg
-                          aria-hidden={true}
-                          className="bx--btn__icon"
-                          fill="currentColor"
-                          focusable="false"
-                          height={16}
-                          preserveAspectRatio="xMidYMid meet"
-                          viewBox="0 0 16 16"
-                          width={16}
-                          xmlns="http://www.w3.org/2000/svg"
-                        >
-                          <path
-                            d="M9.3 3.7L13.1 7.5 1 7.5 1 8.5 13.1 8.5 9.3 12.3 10 13 15 8 10 3z"
-                          />
-                        </svg>
-                      </button>
-                    </li>
-                    <div
-                      className="iot--suite-header-app-switcher--nav-link--separator"
-                    />
-                    <li
-                      className="iot--suite-header-app-switcher--app-link"
-                      id="suite-header-application-monitor"
-                    >
-                      <button
-                        aria-describedby={null}
-                        aria-pressed={null}
-                        className="iot--btn bx--btn bx--btn--ghost"
-                        data-testid="suite-header-app-switcher--monitor"
-                        disabled={false}
-                        onBlur={[Function]}
-                        onClick={[Function]}
-                        onFocus={[Function]}
-                        onKeyDown={[Function]}
-                        onMouseEnter={[Function]}
-                        onMouseLeave={[Function]}
-                        tabIndex={0}
-                        type="button"
-                      >
-                        Monitor
-                      </button>
-                    </li>
-                    <li
-                      className="iot--suite-header-app-switcher--app-link"
-                      id="suite-header-application-health"
-                    >
-                      <button
-                        aria-describedby={null}
-                        aria-pressed={null}
-                        className="iot--btn bx--btn bx--btn--ghost"
-                        data-testid="suite-header-app-switcher--health"
-                        disabled={false}
-                        onBlur={[Function]}
-                        onClick={[Function]}
-                        onFocus={[Function]}
-                        onKeyDown={[Function]}
-                        onMouseEnter={[Function]}
-                        onMouseLeave={[Function]}
-                        tabIndex={0}
-                        type="button"
-                      >
-                        Health
-                      </button>
-                    </li>
-                  </ul>
-                </a>
-              </li>
-            </ul>
-          </div>
-        </div>
-      </div>
-    </div>
-  </header>
-</div>
-`;
-
-exports[`Storybook Snapshot tests and console checks Storyshots 1 - Watson IoT/SuiteHeader Header with idle user detection 1`] = `
-<div
-  className="storybook-container"
->
-  <div
-    className="bx--modal bx--modal-tall iot--session-timeout-modal"
-    data-testid="idle-logout-confirmation"
-    onBlur={[Function]}
-    onKeyDown={[Function]}
-    onMouseDown={[Function]}
-    role="presentation"
-  >
-    <span
-      className="bx--visually-hidden"
-      role="link"
-      tabIndex="0"
-    >
-      Focus sentinel
-    </span>
-    <div
-      aria-label="Session Timeout"
-      aria-modal="true"
-      className="bx--modal-container bx--modal-container--sm"
-      role="dialog"
-      tabIndex="-1"
-    >
-      <div
-        className="bx--modal-header"
-      >
-        
-        <h3
-          className="bx--modal-header__heading"
-          id="bx--modal-header__heading--modal-9"
-        >
-          Session Timeout
-        </h3>
-        <button
-          aria-label="Close"
-          className="bx--modal-close"
-          onClick={[Function]}
-          title="Close"
-          type="button"
-        >
-          <svg
-            aria-label="Close"
-            className="bx--modal-close__icon"
-            fill="currentColor"
-            focusable="false"
-            height={20}
-            preserveAspectRatio="xMidYMid meet"
-            role="img"
-            viewBox="0 0 32 32"
-            width={20}
-            xmlns="http://www.w3.org/2000/svg"
-          >
-            <path
-              d="M24 9.4L22.6 8 16 14.6 9.4 8 8 9.4 14.6 16 8 22.6 9.4 24 16 17.4 22.6 24 24 22.6 17.4 16 24 9.4z"
-            />
-          </svg>
-        </button>
-      </div>
-      <div
-        aria-labelledby="bx--modal-header__heading--modal-9"
-        className="bx--modal-content"
-        id="bx--modal-body--modal-9"
-      >
-        You will be logged out due to inactivity in 0 seconds.
-      </div>
-      <div
-        className="bx--modal-footer bx--btn-set"
-      >
-        <button
-          aria-describedby={null}
-          aria-pressed={null}
-          className="bx--btn bx--btn--secondary"
-          disabled={false}
-          onBlur={[Function]}
-          onClick={[Function]}
-          onFocus={[Function]}
-          onMouseEnter={[Function]}
-          onMouseLeave={[Function]}
-          tabIndex={0}
-          type="button"
-        >
-          Log out
-        </button>
-        <button
-          aria-describedby={null}
-          aria-pressed={null}
-          className="bx--btn bx--btn--primary"
-          disabled={false}
-          onBlur={[Function]}
-          onClick={[Function]}
-          onFocus={[Function]}
-          onMouseEnter={[Function]}
-          onMouseLeave={[Function]}
-          tabIndex={0}
-          type="button"
-        >
-          Stay logged in
-        </button>
-      </div>
-    </div>
-    <span
-      className="bx--visually-hidden"
-      role="link"
-      tabIndex="0"
-    >
-      Focus sentinel
-    </span>
-  </div>
-  <div
-    className="bx--modal bx--modal-tall"
-    data-testid="suite-header-logout-modal"
-    onBlur={[Function]}
-    onKeyDown={[Function]}
-    onMouseDown={[Function]}
-    role="presentation"
-  >
-    <span
-      className="bx--visually-hidden"
-      role="link"
-      tabIndex="0"
-    >
-      Focus sentinel
-    </span>
-    <div
-      aria-label="Do you wish to log out?"
-      aria-modal="true"
-      className="bx--modal-container"
-      role="dialog"
-      tabIndex="-1"
-    >
-      <div
-        className="bx--modal-header"
-      >
-        
-        <h3
-          className="bx--modal-header__heading"
-          id="bx--modal-header__heading--modal-10"
-        >
-          Do you wish to log out?
-        </h3>
-        <button
-          aria-label="Close"
-          className="bx--modal-close"
-          onClick={[Function]}
-          title="Close"
-          type="button"
-        >
-          <svg
-            aria-label="Close"
-            className="bx--modal-close__icon"
-            fill="currentColor"
-            focusable="false"
-            height={20}
-            preserveAspectRatio="xMidYMid meet"
-            role="img"
-            viewBox="0 0 32 32"
-            width={20}
-            xmlns="http://www.w3.org/2000/svg"
-          >
-            <path
-              d="M24 9.4L22.6 8 16 14.6 9.4 8 8 9.4 14.6 16 8 22.6 9.4 24 16 17.4 22.6 24 24 22.6 17.4 16 24 9.4z"
-            />
-          </svg>
-        </button>
-      </div>
-      <div
-        aria-labelledby="bx--modal-header__heading--modal-10"
-        className="bx--modal-content"
-        id="bx--modal-body--modal-10"
-      >
-        You are logged in to Application Name as Admin User.  Logging out also logs you out of each application that is open in the same browser.  To ensure a secure log out, close all open browser windows.
-      </div>
-      <div
-        className="bx--modal-footer bx--btn-set"
-      >
-        <button
-          aria-describedby={null}
-          aria-pressed={null}
-          className="bx--btn bx--btn--secondary"
-          disabled={false}
-          onBlur={[Function]}
-          onClick={[Function]}
-          onFocus={[Function]}
-          onMouseEnter={[Function]}
-          onMouseLeave={[Function]}
-          tabIndex={0}
-          type="button"
-        >
-          Cancel
-        </button>
-        <button
-          aria-describedby={null}
-          aria-pressed={null}
-          className="bx--btn bx--btn--primary"
-          disabled={false}
-          onBlur={[Function]}
-          onClick={[Function]}
-          onFocus={[Function]}
-          onMouseEnter={[Function]}
-          onMouseLeave={[Function]}
-          tabIndex={0}
-          type="button"
-        >
-          Log out
-        </button>
-      </div>
-    </div>
-    <span
-      className="bx--visually-hidden"
-      role="link"
-      tabIndex="0"
-    >
-      Focus sentinel
-    </span>
-  </div>
-  <span
-    className="iot--suite-header-data"
-    data-type="workspaceId"
-  />
-  <span
-    className="iot--suite-header-data"
-    data-type="domain"
-  />
-  <header
-    aria-label="main header"
-    className="bx--header iot--suite-header"
-    data-testid="suite-header"
-  >
-    <a
-      className="bx--skip-to-content"
-      href="#main-content"
-      tabIndex="0"
-    >
-      Skip to main content
-    </a>
-    <a
-      className="bx--header__name"
-      data-testid="suite-header-name"
-      href="https://www.ibm.com"
-    >
-      <span
-        className="bx--header__name--prefix"
-      >
-        IBM
-      </span>
-       
-      <span>
-        Application Suite
-      </span>
-      <span
-        className="iot--header__short-name"
-      >
-        Application Suite
-      </span>
-      <div
-        className="iot--header__subtitle"
-      >
-        Application Name
-      </div>
-    </a>
-    <div
-      className="bx--header__global"
-    >
-      <div
-        className="bx--header__global"
-<<<<<<< HEAD
-        data-testid="suite-header-action-group-global-bar"
-=======
-        data-testid="header-action-group"
->>>>>>> 8db22307
+        data-testid="suite-header-action-group"
       >
         <button
           aria-describedby={null}
@@ -3342,6 +2536,803 @@
       </div>
     </div>
   </header>
+</div>
+`;
+
+exports[`Storybook Snapshot tests and console checks Storyshots 1 - Watson IoT/SuiteHeader Header with idle user detection 1`] = `
+<div
+  className="storybook-container"
+>
+  <div
+    className="bx--modal bx--modal-tall iot--session-timeout-modal"
+    data-testid="idle-logout-confirmation"
+    onBlur={[Function]}
+    onKeyDown={[Function]}
+    onMouseDown={[Function]}
+    role="presentation"
+  >
+    <span
+      className="bx--visually-hidden"
+      role="link"
+      tabIndex="0"
+    >
+      Focus sentinel
+    </span>
+    <div
+      aria-label="Session Timeout"
+      aria-modal="true"
+      className="bx--modal-container bx--modal-container--sm"
+      role="dialog"
+      tabIndex="-1"
+    >
+      <div
+        className="bx--modal-header"
+      >
+        
+        <h3
+          className="bx--modal-header__heading"
+          id="bx--modal-header__heading--modal-9"
+        >
+          Session Timeout
+        </h3>
+        <button
+          aria-label="Close"
+          className="bx--modal-close"
+          onClick={[Function]}
+          title="Close"
+          type="button"
+        >
+          <svg
+            aria-label="Close"
+            className="bx--modal-close__icon"
+            fill="currentColor"
+            focusable="false"
+            height={20}
+            preserveAspectRatio="xMidYMid meet"
+            role="img"
+            viewBox="0 0 32 32"
+            width={20}
+            xmlns="http://www.w3.org/2000/svg"
+          >
+            <path
+              d="M24 9.4L22.6 8 16 14.6 9.4 8 8 9.4 14.6 16 8 22.6 9.4 24 16 17.4 22.6 24 24 22.6 17.4 16 24 9.4z"
+            />
+          </svg>
+        </button>
+      </div>
+      <div
+        aria-labelledby="bx--modal-header__heading--modal-9"
+        className="bx--modal-content"
+        id="bx--modal-body--modal-9"
+      >
+        You will be logged out due to inactivity in 0 seconds.
+      </div>
+      <div
+        className="bx--modal-footer bx--btn-set"
+      >
+        <button
+          aria-describedby={null}
+          aria-pressed={null}
+          className="bx--btn bx--btn--secondary"
+          disabled={false}
+          onBlur={[Function]}
+          onClick={[Function]}
+          onFocus={[Function]}
+          onMouseEnter={[Function]}
+          onMouseLeave={[Function]}
+          tabIndex={0}
+          type="button"
+        >
+          Log out
+        </button>
+        <button
+          aria-describedby={null}
+          aria-pressed={null}
+          className="bx--btn bx--btn--primary"
+          disabled={false}
+          onBlur={[Function]}
+          onClick={[Function]}
+          onFocus={[Function]}
+          onMouseEnter={[Function]}
+          onMouseLeave={[Function]}
+          tabIndex={0}
+          type="button"
+        >
+          Stay logged in
+        </button>
+      </div>
+    </div>
+    <span
+      className="bx--visually-hidden"
+      role="link"
+      tabIndex="0"
+    >
+      Focus sentinel
+    </span>
+  </div>
+  <div
+    className="bx--modal bx--modal-tall"
+    data-testid="suite-header-logout-modal"
+    onBlur={[Function]}
+    onKeyDown={[Function]}
+    onMouseDown={[Function]}
+    role="presentation"
+  >
+    <span
+      className="bx--visually-hidden"
+      role="link"
+      tabIndex="0"
+    >
+      Focus sentinel
+    </span>
+    <div
+      aria-label="Do you wish to log out?"
+      aria-modal="true"
+      className="bx--modal-container"
+      role="dialog"
+      tabIndex="-1"
+    >
+      <div
+        className="bx--modal-header"
+      >
+        
+        <h3
+          className="bx--modal-header__heading"
+          id="bx--modal-header__heading--modal-10"
+        >
+          Do you wish to log out?
+        </h3>
+        <button
+          aria-label="Close"
+          className="bx--modal-close"
+          onClick={[Function]}
+          title="Close"
+          type="button"
+        >
+          <svg
+            aria-label="Close"
+            className="bx--modal-close__icon"
+            fill="currentColor"
+            focusable="false"
+            height={20}
+            preserveAspectRatio="xMidYMid meet"
+            role="img"
+            viewBox="0 0 32 32"
+            width={20}
+            xmlns="http://www.w3.org/2000/svg"
+          >
+            <path
+              d="M24 9.4L22.6 8 16 14.6 9.4 8 8 9.4 14.6 16 8 22.6 9.4 24 16 17.4 22.6 24 24 22.6 17.4 16 24 9.4z"
+            />
+          </svg>
+        </button>
+      </div>
+      <div
+        aria-labelledby="bx--modal-header__heading--modal-10"
+        className="bx--modal-content"
+        id="bx--modal-body--modal-10"
+      >
+        You are logged in to Application Name as Admin User.  Logging out also logs you out of each application that is open in the same browser.  To ensure a secure log out, close all open browser windows.
+      </div>
+      <div
+        className="bx--modal-footer bx--btn-set"
+      >
+        <button
+          aria-describedby={null}
+          aria-pressed={null}
+          className="bx--btn bx--btn--secondary"
+          disabled={false}
+          onBlur={[Function]}
+          onClick={[Function]}
+          onFocus={[Function]}
+          onMouseEnter={[Function]}
+          onMouseLeave={[Function]}
+          tabIndex={0}
+          type="button"
+        >
+          Cancel
+        </button>
+        <button
+          aria-describedby={null}
+          aria-pressed={null}
+          className="bx--btn bx--btn--primary"
+          disabled={false}
+          onBlur={[Function]}
+          onClick={[Function]}
+          onFocus={[Function]}
+          onMouseEnter={[Function]}
+          onMouseLeave={[Function]}
+          tabIndex={0}
+          type="button"
+        >
+          Log out
+        </button>
+      </div>
+    </div>
+    <span
+      className="bx--visually-hidden"
+      role="link"
+      tabIndex="0"
+    >
+      Focus sentinel
+    </span>
+  </div>
+  <span
+    className="iot--suite-header-data"
+    data-type="workspaceId"
+  />
+  <span
+    className="iot--suite-header-data"
+    data-type="domain"
+  />
+  <header
+    aria-label="main header"
+    className="bx--header iot--suite-header"
+    data-testid="suite-header"
+  >
+    <a
+      className="bx--skip-to-content"
+      href="#main-content"
+      tabIndex="0"
+    >
+      Skip to main content
+    </a>
+    <a
+      className="bx--header__name"
+      data-testid="suite-header-name"
+      href="https://www.ibm.com"
+    >
+      <span
+        className="bx--header__name--prefix"
+      >
+        IBM
+      </span>
+       
+      <span>
+        Application Suite
+      </span>
+      <span
+        className="iot--header__short-name"
+      >
+        Application Suite
+      </span>
+      <div
+        className="iot--header__subtitle"
+      >
+        Application Name
+      </div>
+    </a>
+    <div
+      className="bx--header__global"
+    >
+      <div
+        className="bx--header__global"
+        data-testid="suite-header-action-group"
+      >
+        <button
+          aria-describedby={null}
+          aria-label="Administration"
+          aria-pressed={null}
+          className="bx--header-action-btn admin-icon bx--header__action bx--btn bx--btn--primary bx--tooltip--hidden bx--btn--icon-only bx--tooltip__trigger bx--tooltip--a11y bx--btn--icon-only--bottom bx--tooltip--align-center"
+          data-testid="menu-item-Administration-global"
+          disabled={false}
+          onBlur={[Function]}
+          onClick={[Function]}
+          onFocus={[Function]}
+          onMouseEnter={[Function]}
+          onMouseLeave={[Function]}
+          tabIndex={0}
+          type="button"
+        >
+          <div
+            className="bx--assistive-text"
+            onMouseEnter={[Function]}
+          >
+            Administration
+          </div>
+          <span
+            id="suite-header-action-item-admin"
+          >
+            <svg
+              aria-hidden={true}
+              data-testid="admin-icon"
+              description="Settings"
+              fill="white"
+              focusable="false"
+              height={20}
+              preserveAspectRatio="xMidYMid meet"
+              viewBox="0 0 32 32"
+              width={20}
+              xmlns="http://www.w3.org/2000/svg"
+            >
+              <path
+                d="M27,16.76c0-.25,0-.5,0-.76s0-.51,0-.77l1.92-1.68A2,2,0,0,0,29.3,11L26.94,7a2,2,0,0,0-1.73-1,2,2,0,0,0-.64.1l-2.43.82a11.35,11.35,0,0,0-1.31-.75l-.51-2.52a2,2,0,0,0-2-1.61H13.64a2,2,0,0,0-2,1.61l-.51,2.52a11.48,11.48,0,0,0-1.32.75L7.43,6.06A2,2,0,0,0,6.79,6,2,2,0,0,0,5.06,7L2.7,11a2,2,0,0,0,.41,2.51L5,15.24c0,.25,0,.5,0,.76s0,.51,0,.77L3.11,18.45A2,2,0,0,0,2.7,21L5.06,25a2,2,0,0,0,1.73,1,2,2,0,0,0,.64-.1l2.43-.82a11.35,11.35,0,0,0,1.31.75l.51,2.52a2,2,0,0,0,2,1.61h4.72a2,2,0,0,0,2-1.61l.51-2.52a11.48,11.48,0,0,0,1.32-.75l2.42.82a2,2,0,0,0,.64.1,2,2,0,0,0,1.73-1L29.3,21a2,2,0,0,0-.41-2.51ZM25.21,24l-3.43-1.16a8.86,8.86,0,0,1-2.71,1.57L18.36,28H13.64l-.71-3.55a9.36,9.36,0,0,1-2.7-1.57L6.79,24,4.43,20l2.72-2.4a8.9,8.9,0,0,1,0-3.13L4.43,12,6.79,8l3.43,1.16a8.86,8.86,0,0,1,2.71-1.57L13.64,4h4.72l.71,3.55a9.36,9.36,0,0,1,2.7,1.57L25.21,8,27.57,12l-2.72,2.4a8.9,8.9,0,0,1,0,3.13L27.57,20Z"
+              />
+              <path
+                d="M16,22a6,6,0,1,1,6-6A5.94,5.94,0,0,1,16,22Zm0-10a3.91,3.91,0,0,0-4,4,3.91,3.91,0,0,0,4,4,3.91,3.91,0,0,0,4-4A3.91,3.91,0,0,0,16,12Z"
+              />
+            </svg>
+          </span>
+        </button>
+        <div
+          className="bx--header__submenu bx--header-action-btn action-btn__group"
+          data-testid="action-btn__group"
+          onBlur={[Function]}
+          onKeyDown={[Function]}
+        >
+          <div
+            className="bx--header__submenu bx--header-action-btn"
+          >
+            <a
+              aria-expanded={false}
+              aria-haspopup="menu"
+              aria-label="Help"
+              className="bx--header__menu-item bx--header__menu-title"
+              data-testid="menuitem"
+              href=""
+              onClick={[Function]}
+              role="menuitem"
+              tabIndex={0}
+            >
+              <span
+                id="suite-header-action-item-help"
+              >
+                <svg
+                  aria-hidden={true}
+                  description="Help"
+                  fill="white"
+                  focusable="false"
+                  height={20}
+                  preserveAspectRatio="xMidYMid meet"
+                  viewBox="0 0 32 32"
+                  width={20}
+                  xmlns="http://www.w3.org/2000/svg"
+                >
+                  <path
+                    d="M16,2A14,14,0,1,0,30,16,14,14,0,0,0,16,2Zm0,26A12,12,0,1,1,28,16,12,12,0,0,1,16,28Z"
+                  />
+                  <circle
+                    cx="16"
+                    cy="23.5"
+                    r="1.5"
+                  />
+                  <path
+                    d="M17,8H15.5A4.49,4.49,0,0,0,11,12.5V13h2v-.5A2.5,2.5,0,0,1,15.5,10H17a2.5,2.5,0,0,1,0,5H15v4.5h2V17a4.5,4.5,0,0,0,0-9Z"
+                  />
+                </svg>
+              </span>
+            </a>
+            <ul
+              aria-label="Help"
+              className="bx--header__menu"
+              role="menu"
+            >
+              <li>
+                <a
+                  className="bx--header__menu-item"
+                  data-testid="suite-header-help--whatsNew"
+                  href="javascript:void(0)"
+                  onClick={[Function]}
+                  tabIndex={0}
+                  title="What's new"
+                >
+                  <span
+                    className="bx--text-truncate--end"
+                  >
+                    <span
+                      id="suite-header-help-menu-whatsNew"
+                    >
+                      What's new
+                    </span>
+                  </span>
+                </a>
+              </li>
+              <li>
+                <a
+                  className="bx--header__menu-item"
+                  data-testid="suite-header-help--gettingStarted"
+                  href="javascript:void(0)"
+                  onClick={[Function]}
+                  tabIndex={0}
+                  title="Getting started"
+                >
+                  <span
+                    className="bx--text-truncate--end"
+                  >
+                    <span
+                      id="suite-header-help-menu-gettingStarted"
+                    >
+                      Getting started
+                    </span>
+                  </span>
+                </a>
+              </li>
+              <li>
+                <a
+                  className="bx--header__menu-item"
+                  data-testid="suite-header-help--documentation"
+                  href="javascript:void(0)"
+                  onClick={[Function]}
+                  tabIndex={0}
+                  title="Documentation"
+                >
+                  <span
+                    className="bx--text-truncate--end"
+                  >
+                    <span
+                      id="suite-header-help-menu-documentation"
+                    >
+                      Documentation
+                    </span>
+                  </span>
+                </a>
+              </li>
+              <li>
+                <a
+                  className="bx--header__menu-item"
+                  data-testid="suite-header-help--requestEnhancement"
+                  href="javascript:void(0)"
+                  onClick={[Function]}
+                  tabIndex={0}
+                  title="Request enhancement"
+                >
+                  <span
+                    className="bx--text-truncate--end"
+                  >
+                    <span
+                      id="suite-header-help-menu-requestEnhancement"
+                    >
+                      Request enhancement
+                    </span>
+                  </span>
+                </a>
+              </li>
+              <li>
+                <a
+                  className="bx--header__menu-item"
+                  data-testid="suite-header-help--support"
+                  href="javascript:void(0)"
+                  onClick={[Function]}
+                  tabIndex={0}
+                  title="Support"
+                >
+                  <span
+                    className="bx--text-truncate--end"
+                  >
+                    <span
+                      id="suite-header-help-menu-support"
+                    >
+                      Support
+                    </span>
+                  </span>
+                </a>
+              </li>
+              <li>
+                <a
+                  className="bx--header__menu-item"
+                  data-testid="suite-header-help--about"
+                  href="javascript:void(0)"
+                  onClick={[Function]}
+                  tabIndex={0}
+                  title="About"
+                >
+                  <span
+                    className="bx--text-truncate--end"
+                  >
+                    <span
+                      id="suite-header-help-menu-about"
+                    >
+                      About
+                    </span>
+                  </span>
+                </a>
+              </li>
+            </ul>
+          </div>
+        </div>
+        <div
+          className="bx--header__submenu bx--header-action-btn action-btn__group"
+          data-testid="action-btn__group"
+          onBlur={[Function]}
+          onKeyDown={[Function]}
+        >
+          <div
+            className="bx--header__submenu bx--header-action-btn"
+          >
+            <a
+              aria-expanded={false}
+              aria-haspopup="menu"
+              aria-label="user"
+              className="bx--header__menu-item bx--header__menu-title"
+              data-testid="menuitem"
+              href=""
+              onClick={[Function]}
+              role="menuitem"
+              tabIndex={0}
+            >
+              <span
+                id="suite-header-action-item-profile"
+              >
+                <svg
+                  aria-hidden={true}
+                  data-testid="user-icon"
+                  description="User"
+                  fill="white"
+                  focusable="false"
+                  height={20}
+                  preserveAspectRatio="xMidYMid meet"
+                  viewBox="0 0 32 32"
+                  width={20}
+                  xmlns="http://www.w3.org/2000/svg"
+                >
+                  <path
+                    d="M16,8a5,5,0,1,0,5,5A5,5,0,0,0,16,8Zm0,8a3,3,0,1,1,3-3A3.0034,3.0034,0,0,1,16,16Z"
+                  />
+                  <path
+                    d="M16,2A14,14,0,1,0,30,16,14.0158,14.0158,0,0,0,16,2ZM10,26.3765V25a3.0033,3.0033,0,0,1,3-3h6a3.0033,3.0033,0,0,1,3,3v1.3765a11.8989,11.8989,0,0,1-12,0Zm13.9925-1.4507A5.0016,5.0016,0,0,0,19,20H13a5.0016,5.0016,0,0,0-4.9925,4.9258,12,12,0,1,1,15.985,0Z"
+                  />
+                </svg>
+              </span>
+            </a>
+            <ul
+              aria-label="user"
+              className="bx--header__menu"
+              role="menu"
+            >
+              <li>
+                <div
+                  className="bx--header__menu-item"
+                  tabIndex={0}
+                >
+                  <span
+                    className="bx--text-truncate--end"
+                  >
+                    <span
+                      id="suite-header-profile-menu-profile"
+                      style={
+                        Object {
+                          "width": "100%",
+                        }
+                      }
+                    >
+                      <div
+                        className="iot--suite-header-profile"
+                        data-testid="suite-header-profile"
+                      >
+                        <h5>
+                          Profile
+                        </h5>
+                        <div
+                          className="iot--suite-header-profile--user"
+                        >
+                          <div
+                            className="iot--suite-header-profile--user--chip"
+                          >
+                            AU
+                          </div>
+                          <div
+                            className="iot--suite-header-profile--user--detail"
+                          >
+                            <div>
+                              <strong>
+                                Admin User
+                              </strong>
+                            </div>
+                            <div>
+                              adminuser
+                            </div>
+                          </div>
+                        </div>
+                        <div
+                          className="iot--suite-header-profile--manage-button iot--suite-header-profile--manage-button--no-logout"
+                        >
+                          <button
+                            aria-describedby={null}
+                            aria-pressed={null}
+                            className="iot--btn bx--btn bx--btn--sm bx--btn--secondary"
+                            data-testid="suite-header-profile--profile"
+                            disabled={false}
+                            onBlur={[Function]}
+                            onClick={[Function]}
+                            onFocus={[Function]}
+                            onMouseEnter={[Function]}
+                            onMouseLeave={[Function]}
+                            tabIndex={0}
+                            type="button"
+                          >
+                            Manage profile
+                          </button>
+                        </div>
+                      </div>
+                    </span>
+                  </span>
+                </div>
+              </li>
+              <li
+                className="iot--suite-header--logout"
+              >
+                <a
+                  className="bx--header__menu-item"
+                  data-testid="suite-header-profile--logout"
+                  href="javascript:void(0)"
+                  onClick={[Function]}
+                  tabIndex={0}
+                  title="Logout"
+                >
+                  <span
+                    className="bx--text-truncate--end"
+                  >
+                    <span
+                      id="suite-header-profile-menu-logout"
+                    >
+                      Logout
+                    </span>
+                  </span>
+                </a>
+              </li>
+            </ul>
+          </div>
+        </div>
+        <div
+          className="bx--header__submenu bx--header-action-btn action-btn__group"
+          data-testid="action-btn__group"
+          onBlur={[Function]}
+          onKeyDown={[Function]}
+        >
+          <button
+            aria-describedby={null}
+            aria-expanded={false}
+            aria-haspopup="menu"
+            aria-label="AppSwitcher"
+            aria-pressed={null}
+            className="bx--header-action-btn action-btn__trigger bx--header__action bx--btn bx--btn--primary bx--tooltip--hidden bx--btn--icon-only bx--tooltip__trigger bx--tooltip--a11y bx--btn--icon-only--bottom bx--tooltip--align-center"
+            disabled={false}
+            onBlur={[Function]}
+            onClick={[Function]}
+            onFocus={[Function]}
+            onMouseEnter={[Function]}
+            onMouseLeave={[Function]}
+            tabIndex={0}
+            title="AppSwitcher"
+            type="button"
+          >
+            <div
+              className="bx--assistive-text"
+              onMouseEnter={[Function]}
+            >
+              AppSwitcher
+            </div>
+            <svg
+              aria-hidden={true}
+              className="bx--header__menu-item bx--header__menu-title"
+              fill="white"
+              focusable="false"
+              height={20}
+              preserveAspectRatio="xMidYMid meet"
+              viewBox="0 0 32 32"
+              width={20}
+              xmlns="http://www.w3.org/2000/svg"
+            >
+              <path
+                d="M14 4H18V8H14zM4 4H8V8H4zM24 4H28V8H24zM14 14H18V18H14zM4 14H8V18H4zM24 14H28V18H24zM14 24H18V28H14zM4 24H8V28H4zM24 24H28V28H24z"
+              />
+            </svg>
+          </button>
+          <div
+            aria-label="Header Panel"
+            className="bx--header-panel bx--app-switcher"
+            data-testid="action-btn__panel"
+            tabIndex="-1"
+          >
+            <ul
+              aria-label="AppSwitcher"
+            >
+              <li
+                className="action-btn__headerpanel-li"
+              >
+                <a
+                  className="bx--app-switcher undefined"
+                  element="a"
+                >
+                  <ul
+                    className="iot--suite-header-app-switcher"
+                    data-testid="suite-header-app-switcher"
+                  >
+                    <li
+                      className="iot--suite-header-app-switcher--nav-link"
+                    >
+                      <p>
+                        My applications
+                      </p>
+                      <button
+                        aria-describedby={null}
+                        aria-pressed={null}
+                        className="iot--btn bx--btn bx--btn--tertiary"
+                        data-testid="suite-header-app-switcher--all-applications"
+                        disabled={false}
+                        onBlur={[Function]}
+                        onClick={[Function]}
+                        onFocus={[Function]}
+                        onKeyDown={[Function]}
+                        onMouseEnter={[Function]}
+                        onMouseLeave={[Function]}
+                        tabIndex={0}
+                        type="button"
+                      >
+                        All applications
+                        <svg
+                          aria-hidden={true}
+                          className="bx--btn__icon"
+                          fill="currentColor"
+                          focusable="false"
+                          height={16}
+                          preserveAspectRatio="xMidYMid meet"
+                          viewBox="0 0 16 16"
+                          width={16}
+                          xmlns="http://www.w3.org/2000/svg"
+                        >
+                          <path
+                            d="M9.3 3.7L13.1 7.5 1 7.5 1 8.5 13.1 8.5 9.3 12.3 10 13 15 8 10 3z"
+                          />
+                        </svg>
+                      </button>
+                    </li>
+                    <div
+                      className="iot--suite-header-app-switcher--nav-link--separator"
+                    />
+                    <li
+                      className="iot--suite-header-app-switcher--app-link"
+                      id="suite-header-application-monitor"
+                    >
+                      <button
+                        aria-describedby={null}
+                        aria-pressed={null}
+                        className="iot--btn bx--btn bx--btn--ghost"
+                        data-testid="suite-header-app-switcher--monitor"
+                        disabled={false}
+                        onBlur={[Function]}
+                        onClick={[Function]}
+                        onFocus={[Function]}
+                        onKeyDown={[Function]}
+                        onMouseEnter={[Function]}
+                        onMouseLeave={[Function]}
+                        tabIndex={0}
+                        type="button"
+                      >
+                        Monitor
+                      </button>
+                    </li>
+                    <li
+                      className="iot--suite-header-app-switcher--app-link"
+                      id="suite-header-application-health"
+                    >
+                      <button
+                        aria-describedby={null}
+                        aria-pressed={null}
+                        className="iot--btn bx--btn bx--btn--ghost"
+                        data-testid="suite-header-app-switcher--health"
+                        disabled={false}
+                        onBlur={[Function]}
+                        onClick={[Function]}
+                        onFocus={[Function]}
+                        onKeyDown={[Function]}
+                        onMouseEnter={[Function]}
+                        onMouseLeave={[Function]}
+                        tabIndex={0}
+                        type="button"
+                      >
+                        Health
+                      </button>
+                    </li>
+                  </ul>
+                </a>
+              </li>
+            </ul>
+          </div>
+        </div>
+      </div>
+    </div>
+  </header>
   <p>
     The logout confirmation dialog will show up after 10 seconds of inactivity.
   </p>
@@ -3535,11 +3526,7 @@
     >
       <div
         className="bx--header__global"
-<<<<<<< HEAD
-        data-testid="suite-header-action-group-global-bar"
-=======
-        data-testid="header-action-group"
->>>>>>> 8db22307
+        data-testid="suite-header-action-group"
       >
         <button
           aria-describedby={null}
@@ -4611,11 +4598,7 @@
     >
       <div
         className="bx--header__global"
-<<<<<<< HEAD
-        data-testid="suite-header-action-group-global-bar"
-=======
-        data-testid="header-action-group"
->>>>>>> 8db22307
+        data-testid="suite-header-action-group"
       >
         <button
           aria-describedby={null}
@@ -5297,11 +5280,7 @@
     >
       <div
         className="bx--header__global"
-<<<<<<< HEAD
-        data-testid="suite-header-action-group-global-bar"
-=======
-        data-testid="header-action-group"
->>>>>>> 8db22307
+        data-testid="suite-header-action-group"
       >
         <button
           aria-describedby={null}
@@ -5892,11 +5871,7 @@
     >
       <div
         className="bx--header__global"
-<<<<<<< HEAD
-        data-testid="suite-header-action-group-global-bar"
-=======
-        data-testid="header-action-group"
->>>>>>> 8db22307
+        data-testid="suite-header-action-group"
       >
         <button
           aria-describedby={null}
