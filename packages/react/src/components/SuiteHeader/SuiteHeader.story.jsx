/* eslint-disable no-script-url */
/* eslint-disable no-alert */

import React from 'react';
import { text, object, boolean, select } from '@storybook/addon-knobs';
import { Switcher24 } from '@carbon/icons-react';
import Chip from '@carbon/icons-react/lib/chip/24';
import Dashboard from '@carbon/icons-react/lib/dashboard/24';
import Group from '@carbon/icons-react/lib/group/24';
import NotificationOn from '@carbon/icons-react/lib/notification/24';
import Bee from '@carbon/icons-react/lib/bee/24';
import Car from '@carbon/icons-react/lib/car/24';
import Chat from '@carbon/icons-react/lib/chat/24';

import { Tag } from '../Tag';

import SuiteHeader from './SuiteHeader';
import SuiteHeaderI18N from './i18n';
import SuiteHeaderREADME from './SuiteHeader.mdx';

const sideNavLinks = [
  {
    icon: Switcher24,
    isEnabled: true,
    metaData: {
      tabIndex: 0,
      label: 'Boards',
      element: ({ children, ...rest }) => <div {...rest}>{children}</div>,
      // isActive: true,
    },
    linkContent: 'Boards',
    childContent: [
      {
        metaData: {
          label: 'Yet another link',
          title: 'Yet another link',
          element: 'button',
        },
        content: 'Yet another link',
      },
    ],
  },
  {
    isEnabled: true,
    icon: Chip,
    metaData: {
      label: 'Devices',
      href: 'https://google.com',
      element: 'a',
      target: '_blank',
    },
    linkContent: 'Devices',
  },
  {
    isEnabled: true,
    icon: Dashboard,
    metaData: {
      label: 'Dashboards',
      href: 'https://google.com',
      element: 'a',
      target: '_blank',
    },
    linkContent: 'Dashboards',
    childContent: [
      {
        metaData: {
          label: 'Link 1',
          title: 'Link 1',
          element: 'button',
        },
        content: 'Link 1',
      },
      {
        metaData: {
          label: 'Link 2',
          title: 'Link 2',
        },
        content: 'Link 2',
      },
    ],
  },
  {
    isEnabled: true,
    icon: Group,
    metaData: {
      label: 'Members',
      element: 'button',
    },
    linkContent: 'Members',
    childContent: [
      {
        metaData: {
          label: 'Yet another link',
          title: 'Yet another link',
          element: 'button',
        },
        content: 'Link 3',
        isActive: true,
      },
    ],
  },
];

const customActionItems = [
  {
    label: 'bell',
    btnContent: (
      <span id="bell-icon">
        <NotificationOn id="notification-button" fill="white" description="Icon" />
      </span>
    ),
  },
  {
    label: 'bee',
    hasHeaderPanel: true,
    btnContent: (
      <span id="bee-icon">
        <Bee
          fill="white"
          description="Icon"
          className="bx--header__menu-item bx--header__menu-title"
        />
      </span>
    ),
    childContent: [
      {
        metaData: {
          href: 'http://google.com',
          title: 'this is a title',
          target: '_blank',
          rel: 'noopener noreferrer',
          element: 'a',
        },
        content: <span id="a-message">this is my message to you</span>,
      },
      {
        metaData: {
          element: 'button',
        },
        content: (
          <span id="an-email">
            JohnDoe@ibm.com
            <Chat fill="white" description="Icon" />
          </span>
        ),
      },
    ],
  },
  {
    label: 'car',
    btnContent: (
      <span id="car-icon">
        <Car fill="white" description="Icon" />
      </span>
    ),
    childContent: [
      {
        metaData: {
          href: 'http://google.com',
          title: 'this is a title',
          target: '_blank',
          rel: 'noopener noreferrer',
          element: 'a',
        },
        content: <span id="another-message">this is my message to you</span>,
      },
      {
        metaData: {
          element: 'button',
        },
        content: (
          <span id="another-email">
            JohnDoe@ibm.com
            <Chat fill="white" description="Icon" />
          </span>
        ),
      },
    ],
  },
];

const customHelpLinks = [
  {
    metaData: {
      href: 'http://www.ibm.com',
      target: '_blank',
      rel: 'noopener noreferrer',
      element: 'a',
    },
    content: <span id="custom-help-link">{'{A custom help link}'}</span>,
  },
  {
    metaData: {
      href: 'http://google.com',
      target: '_blank',
      rel: 'noopener noreferrer',
      element: 'a',
    },
    content: <span id="another-custom-help-link">{'{Another custom help link}'}</span>,
  },
  {
    metaData: {
      element: 'a',
      href: 'javascript:void(0)',
      onClick: () => alert('custom help menu action'),
    },
    content: <span id="yet-another-custom-help-link">{'{Yet another custom help link}'}</span>,
  },
];

const customProfileLinks = [
  {
    metaData: {
      href: 'http://www.ibm.com',
      target: '_blank',
      rel: 'noopener noreferrer',
      element: 'a',
    },
    content: <span id="custom-profile-link">{'{A custom profile link}'}</span>,
  },
  {
    metaData: {
      href: 'http://google.com',
      target: '_blank',
      rel: 'noopener noreferrer',
      element: 'a',
    },
    content: <span id="another-custom-profile-link">{'{Another custom profile link}'}</span>,
  },
  {
    metaData: {
      element: 'a',
      href: 'javascript:void(0)',
      onClick: () => alert('custom profile menu action'),
    },
    content: (
      <span id="yet-another-custom-profile-link">{'{Yet another custom profile link}'}</span>
    ),
  },
];

const customApplications = [
  {
    id: 'customapp1',
    name: 'Custom Application',
    href: 'https://www.ibm.com',
  },
  {
    id: 'customapp2',
    name: 'Another Custom Application',
    href: 'https://google.com',
    isExternal: true,
  },
];

export default {
  title: '1 - Watson IoT/SuiteHeader',

  parameters: {
    component: SuiteHeader,
    docs: {
      page: SuiteHeaderREADME,
    },
  },
};

export const Default = () => {
  const language = select('Language', Object.keys(SuiteHeaderI18N), 'en');
  return (
    <SuiteHeader
      suiteName={text('suiteName', 'Application Suite')}
      appName={text('appName', 'Application Name')}
      userDisplayName={text('userDisplayName', 'Admin User')}
      username={text('username', 'adminuser')}
      isAdminView={boolean('isAdminView', false)}
      routes={object('routes', {
        profile: 'https://www.ibm.com',
        navigator: 'https://www.ibm.com',
        admin: 'https://www.ibm.com',
        logout: 'https://www.ibm.com',
        whatsNew: 'https://www.ibm.com',
        gettingStarted: 'https://www.ibm.com',
        documentation: 'https://www.ibm.com',
        requestEnhancement: 'https://www.ibm.com',
        support: 'https://www.ibm.com',
        about: 'https://www.ibm.com',
        workspaceId: 'workspace1',
        domain: 'ibm.com',
      })}
      i18n={SuiteHeaderI18N[language]}
      applications={object('applications', [
        {
          id: 'monitor',
          name: 'Monitor',
          href: 'https://www.ibm.com',
        },
        {
          id: 'health',
          name: 'Health',
          href: 'https://www.ibm.com',
          isExternal: true,
        },
      ])}
    />
  );
};

Default.storyName = 'default';

export const HeaderWithExtraContent = () => {
  const language = select('Language', Object.keys(SuiteHeaderI18N), 'en');
  return (
    <SuiteHeader
      suiteName="Application Suite"
      appName="Application Name"
      extraContent={<Tag>Admin Mode</Tag>}
      userDisplayName="Admin User"
      username="adminuser"
      routes={{
        profile: 'https://www.ibm.com',
        navigator: 'https://www.ibm.com',
        admin: 'https://www.ibm.com',
        logout: 'https://www.ibm.com',
        whatsNew: 'https://www.ibm.com',
        gettingStarted: 'https://www.ibm.com',
        documentation: 'https://www.ibm.com',
        requestEnhancement: 'https://www.ibm.com',
        support: 'https://www.ibm.com',
        about: 'https://www.ibm.com',
        workspaceId: 'workspace1',
        domain: 'ibm.com',
      }}
      i18n={SuiteHeaderI18N[language]}
      applications={object('applications', [
        {
          id: 'monitor',
          name: 'Monitor',
          href: 'https://www.ibm.com',
        },
        {
          id: 'health',
          name: 'Health',
          href: 'https://www.ibm.com',
          isExternal: true,
        },
      ])}
    />
  );
};

HeaderWithExtraContent.storyName = 'Header with extra content';

export const HeaderWithSideNav = () => (
  <SuiteHeader
    suiteName="Application Suite"
    appName="Application Name"
    userDisplayName="Admin User"
    username="adminuser"
    routes={{
      profile: 'https://www.ibm.com',
      navigator: 'https://www.ibm.com',
      admin: 'https://www.ibm.com',
      logout: 'https://www.ibm.com',
      whatsNew: 'https://www.ibm.com',
      gettingStarted: 'https://www.ibm.com',
      documentation: 'https://www.ibm.com',
      requestEnhancement: 'https://www.ibm.com',
      support: 'https://www.ibm.com',
      about: 'https://www.ibm.com',
    }}
    applications={[
      {
        id: 'monitor',
        name: 'Monitor',
        href: 'https://www.ibm.com',
      },
      {
        id: 'health',
        name: 'Health',
        href: 'https://www.ibm.com',
        isExternal: true,
      },
    ]}
    sideNavProps={{
      links: sideNavLinks,
    }}
  />
);

HeaderWithSideNav.storyName = 'Header with side nav';

export const HeaderWithCustomSideNav = () => (
  <SuiteHeader
    suiteName="Application Suite"
    appName="Application Name"
    userDisplayName="Admin User"
    username="adminuser"
    routes={{
      profile: 'https://www.ibm.com',
      navigator: 'https://www.ibm.com',
      admin: 'https://www.ibm.com',
      logout: 'https://www.ibm.com',
      whatsNew: 'https://www.ibm.com',
      gettingStarted: 'https://www.ibm.com',
      documentation: 'https://www.ibm.com',
      requestEnhancement: 'https://www.ibm.com',
      support: 'https://www.ibm.com',
      about: 'https://www.ibm.com',
    }}
    applications={[
      {
        id: 'monitor',
        name: 'Monitor',
        href: 'https://www.ibm.com',
      },
      {
        id: 'health',
        name: 'Health',
        href: 'https://www.ibm.com',
        isExternal: true,
      },
    ]}
    hasSideNav
    onSideNavToggled={() => alert('onSideNavToggled')}
  />
);
HeaderWithCustomSideNav.storyName = 'Header with application-controlled side nav';

export const HeaderWithCustomActionItems = () => (
  <SuiteHeader
    suiteName="Application Suite"
    appName="Application Name"
    userDisplayName="Admin User"
    username="adminuser"
    routes={{
      profile: 'https://www.ibm.com',
      navigator: 'https://www.ibm.com',
      admin: 'https://www.ibm.com',
      logout: 'https://www.ibm.com',
      whatsNew: 'https://www.ibm.com',
      gettingStarted: 'https://www.ibm.com',
      documentation: 'https://www.ibm.com',
      requestEnhancement: 'https://www.ibm.com',
      support: 'https://www.ibm.com',
      about: 'https://www.ibm.com',
    }}
    applications={[
      {
        id: 'monitor',
        name: 'Monitor',
        href: 'https://www.ibm.com',
      },
      {
        id: 'health',
        name: 'Health',
        href: 'https://google.com',
        isExternal: true,
      },
    ]}
    customActionItems={customActionItems}
    customHelpLinks={customHelpLinks}
    customProfileLinks={customProfileLinks}
    customApplications={customApplications}
  />
);

HeaderWithCustomActionItems.storyName = 'Header with custom action items';

export const HeaderWithSurveyNotification = () => {
  const language = select('Language', Object.keys(SuiteHeaderI18N), 'en');
  return (
    <SuiteHeader
      suiteName={text('suiteName', 'Application Suite')}
      appName={text('appName', 'Application Name')}
      userDisplayName={text('userDisplayName', 'Admin User')}
      username={text('username', 'adminuser')}
      isAdminView={boolean('isAdminView', false)}
      routes={object('routes', {
        profile: 'https://www.ibm.com',
        navigator: 'https://www.ibm.com',
        admin: 'https://www.ibm.com',
        logout: 'https://www.ibm.com',
        whatsNew: 'https://www.ibm.com',
        gettingStarted: 'https://www.ibm.com',
        documentation: 'https://www.ibm.com',
        requestEnhancement: 'https://www.ibm.com',
        support: 'https://www.ibm.com',
        about: 'https://www.ibm.com',
      })}
      i18n={{
        ...SuiteHeaderI18N[language],
        surveyTitle: (solutionName) =>
          SuiteHeaderI18N[language].surveyTitle.replace('{solutionName}', solutionName),
        profileLogoutModalBody: (solutionName, userName) =>
          SuiteHeaderI18N[language].profileLogoutModalBody
            .replace('{solutionName}', solutionName)
            .replace('{userName}', userName),
      }}
      applications={object('applications', [
        {
          id: 'monitor',
          name: 'Monitor',
          href: 'https://www.ibm.com',
        },
        {
          id: 'health',
          name: 'Health',
          href: 'https://www.ibm.com',
          isExternal: true,
        },
      ])}
      surveyData={object('survey', {
        surveyLink: 'https://www.ibm.com',
        privacyLink: 'https://www.ibm.com',
      })}
    />
  );
};

HeaderWithSurveyNotification.storyName = 'Header with survey notification';

export const LoadingState = () => {
  return <SuiteHeader suiteName="Application Suite" appName="Application Name" />;
};

<<<<<<< HEAD
LoadingState.story = {
  name: 'Loading state',
};

export const HeaderWithIdleLogoutConfirmation = () => (
  <>
    <SuiteHeader
      suiteName="Application Suite"
      appName="Application Name"
      userDisplayName="Admin User"
      username="adminuser"
      routes={{
        profile: 'https://www.ibm.com',
        navigator: 'https://www.ibm.com',
        admin: 'https://www.ibm.com',
        logout: 'https://www.ibm.com',
        logoutInactivity: 'https://www.ibm.com',
        whatsNew: 'https://www.ibm.com',
        gettingStarted: 'https://www.ibm.com',
        documentation: 'https://www.ibm.com',
        requestEnhancement: 'https://www.ibm.com',
        support: 'https://www.ibm.com',
        about: 'https://www.ibm.com',
      }}
      idleTimeoutData={{
        timeout: 10,
        countdown: 10,
        cookieName: '_user_inactivity_timeout',
      }}
      applications={[
        {
          id: 'monitor',
          name: 'Monitor',
          href: 'https://www.ibm.com',
        },
        {
          id: 'health',
          name: 'Health',
          href: 'https://google.com',
          isExternal: true,
        },
      ]}
    />
    <p>The logout confirmation dialog will show up after 10 seconds of inactivity.</p>
    <p>
      {
        'Open this story in another tab, wait for the dialog to show up in both tabs, then click "Stay logged in" to see the other dialog go away.'
      }
    </p>
  </>
);

HeaderWithIdleLogoutConfirmation.story = {
  name: 'Header with idle user detection',
};
=======
LoadingState.storyName = 'Loading state';
>>>>>>> 3327a156
<|MERGE_RESOLUTION|>--- conflicted
+++ resolved
@@ -523,10 +523,7 @@
   return <SuiteHeader suiteName="Application Suite" appName="Application Name" />;
 };
 
-<<<<<<< HEAD
-LoadingState.story = {
-  name: 'Loading state',
-};
+LoadingState.storyName = 'Loading state';
 
 export const HeaderWithIdleLogoutConfirmation = () => (
   <>
@@ -576,9 +573,4 @@
   </>
 );
 
-HeaderWithIdleLogoutConfirmation.story = {
-  name: 'Header with idle user detection',
-};
-=======
-LoadingState.storyName = 'Loading state';
->>>>>>> 3327a156
+HeaderWithIdleLogoutConfirmation.storyName = 'Header with idle user detection';