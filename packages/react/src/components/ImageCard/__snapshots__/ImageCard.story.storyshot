// Jest Snapshot v1, https://goo.gl/fbAQLP

exports[`Storybook Snapshot tests and console checks Storyshots 1 - Watson IoT/ImageCard basic 1`] = `
<div
  className="storybook-container"
>
  <div
    style={
      Object {
        "margin": "1.5rem",
        "width": "1056px",
      }
    }
  >
    <div
      accept={null}
      className="iot--card iot--card--wrapper"
      data-testid="Card"
      id="image-hotspots"
      role="presentation"
      style={
        Object {
          "--card-default-height": "624px",
        }
      }
    >
      <div
        className="iot--card--header"
        data-testid="Card-header"
      >
        <span
          className="iot--card--title"
          data-testid="Card-title"
          title="Image"
        >
          <div
            className="iot--card--title--text"
          >
<<<<<<< HEAD
            <button
              aria-describedby={null}
              aria-pressed={null}
              className="iot--card--toolbar-action iot--card--toolbar-svg-wrapper bx--btn--icon-only bx--btn bx--btn--ghost"
              disabled={false}
              onBlur={[Function]}
              onClick={[Function]}
              onFocus={[Function]}
              onMouseEnter={[Function]}
              onMouseLeave={[Function]}
              tabIndex={0}
              title="Expand to fullscreen"
              type="button"
            >
              <svg
                aria-hidden="true"
                aria-label="Expand to fullscreen"
                className="bx--btn__icon"
                fill="currentColor"
                focusable="false"
                height={16}
                preserveAspectRatio="xMidYMid meet"
                role="img"
                viewBox="0 0 32 32"
                width={16}
                xmlns="http://www.w3.org/2000/svg"
              >
                <path
                  d="M28,4H10A2.0059,2.0059,0,0,0,8,6V20a2.0059,2.0059,0,0,0,2,2H28a2.0059,2.0059,0,0,0,2-2V6A2.0059,2.0059,0,0,0,28,4Zm0,16H10V6H28Z"
                />
                <path
                  d="M18,26H4V16H6V14H4a2.0059,2.0059,0,0,0-2,2V26a2.0059,2.0059,0,0,0,2,2H18a2.0059,2.0059,0,0,0,2-2V24H18Z"
                />
              </svg>
            </button>
=======
            Image
>>>>>>> 63f25ad1
          </div>
        </span>
        <div
          className="iot--card--toolbar"
          data-testid="Card-toolbar"
        >
          <button
            aria-pressed={null}
            className="iot--card--toolbar-action iot--card--toolbar-svg-wrapper bx--btn--icon-only iot--btn bx--btn bx--btn--ghost"
            data-testid="Card-toolbar-expand-button"
            disabled={false}
            onClick={[Function]}
            tabIndex={0}
            title="Expand to fullscreen"
            type="button"
          >
            <svg
              aria-hidden="true"
              aria-label="Expand to fullscreen"
              className="bx--btn__icon"
              fill="currentColor"
              focusable="false"
              height={16}
              preserveAspectRatio="xMidYMid meet"
              role="img"
              viewBox="0 0 32 32"
              width={16}
              xmlns="http://www.w3.org/2000/svg"
            >
              <path
                d="M28,4H10A2.0059,2.0059,0,0,0,8,6V20a2.0059,2.0059,0,0,0,2,2H28a2.0059,2.0059,0,0,0,2-2V6A2.0059,2.0059,0,0,0,28,4Zm0,16H10V6H28Z"
              />
              <path
                d="M18,26H4V16H6V14H4a2.0059,2.0059,0,0,0-2,2V26a2.0059,2.0059,0,0,0,2,2H18a2.0059,2.0059,0,0,0,2-2V24H18Z"
              />
            </svg>
          </button>
        </div>
      </div>
      <div
        className="iot--card--content"
        data-testid="Card-content"
        style={
          Object {
            "--card-content-height": "576px",
          }
        }
      >
        <div
          className="iot--image-card__wrapper"
        >
          <div
            onBlur={[Function]}
            onMouseOut={[Function]}
            style={
              Object {
                "background": "#eee",
                "height": "100%",
                "overflow": "hidden",
                "position": "relative",
                "textAlign": "center",
                "width": "100%",
              }
            }
          >
            <img
              alt="Sample image"
              className="iot--image-card-img"
              id={null}
              onLoad={[Function]}
              onMouseDown={[Function]}
              onMouseMove={[Function]}
              onMouseUp={[Function]}
              src="landscape.jpg"
              style={
                Object {
                  "cursor": "auto",
                  "height": "auto",
                  "left": undefined,
                  "objectFit": null,
                  "position": "relative",
                  "top": undefined,
                  "width": "auto",
                }
              }
            />
            <div
              data-testid="null-hotspots-container"
              style={
                Object {
                  "left": undefined,
                  "margin": "auto",
                  "pointerEvents": "none",
                  "position": "absolute",
                  "right": "auto",
                }
              }
            >
              <div
                className="iot--hotspot-container iot--hotspot-container--has-icon iot--hotspot-container--is-fixed"
                data-testid="hotspot-35-65"
                icon="User"
                style={
                  Object {
                    "--height": 25,
                    "--width": 25,
                    "--x-pos": 35,
                    "--y-pos": 65,
                  }
                }
              >
                <div
                  aria-describedby={null}
                  aria-labelledby="hotspot-35-65"
                  className="bx--tooltip__label"
                  id="hotspot-35-65"
                  onBlur={[Function]}
                  onClick={[Function]}
                  onContextMenu={[Function]}
                  onFocus={[Function]}
                  onKeyDown={[Function]}
                  onMouseOut={[Function]}
                  onMouseOver={[Function]}
                  role="button"
                  tabIndex={0}
                >
                  <div
<<<<<<< HEAD
                    aria-labelledby="hotspot-35-65"
                    className="bx--tooltip__label"
                    id="hotspot-35-65"
                    onBlur={[Function]}
                    onClick={[Function]}
                    onContextMenu={[Function]}
                    onFocus={[Function]}
                    onKeyDown={[Function]}
                    onMouseOut={[Function]}
                    onMouseOver={[Function]}
                    role="button"
                    tabIndex={0}
                  >
                    <div
                      style={
                        Object {
                          "color": "purple",
                        }
=======
                    style={
                      Object {
                        "color": "purple",
>>>>>>> 63f25ad1
                      }
                    }
                  >
                    <svg
                      fill="purple"
                      focusable="true"
                      height={25}
                      preserveAspectRatio="xMidYMid meet"
                      role="img"
                      tabIndex="0"
                      title="User"
                      viewBox="0 0 32 32"
                      width={25}
                      xmlns="http://www.w3.org/2000/svg"
                    >
                      <path
                        d="M16 4a5 5 0 11-5 5 5 5 0 015-5m0-2a7 7 0 107 7A7 7 0 0016 2zM26 30H24V25a5 5 0 00-5-5H13a5 5 0 00-5 5v5H6V25a7 7 0 017-7h6a7 7 0 017 7z"
                      />
                    </svg>
                  </div>
                </div>
              </div>
              <div
                className="iot--hotspot-container iot--hotspot-container--has-icon iot--hotspot-container--is-fixed"
                data-testid="hotspot-45-75"
                icon="Warning alt"
                style={
                  Object {
                    "--height": 25,
                    "--width": 25,
                    "--x-pos": 45,
                    "--y-pos": 75,
                  }
                }
              >
                <div
                  aria-describedby={null}
                  aria-labelledby="hotspot-45-75"
                  className="bx--tooltip__label"
                  id="hotspot-45-75"
                  onBlur={[Function]}
                  onClick={[Function]}
                  onContextMenu={[Function]}
                  onFocus={[Function]}
                  onKeyDown={[Function]}
                  onMouseOut={[Function]}
                  onMouseOver={[Function]}
                  role="button"
                  tabIndex={0}
                >
                  <div
<<<<<<< HEAD
                    aria-labelledby="hotspot-45-75"
                    className="bx--tooltip__label"
                    id="hotspot-45-75"
                    onBlur={[Function]}
                    onClick={[Function]}
                    onContextMenu={[Function]}
                    onFocus={[Function]}
                    onKeyDown={[Function]}
                    onMouseOut={[Function]}
                    onMouseOver={[Function]}
                    role="button"
                    tabIndex={0}
                  >
                    <div
                      style={
                        Object {
                          "color": "red",
                        }
=======
                    style={
                      Object {
                        "color": "red",
>>>>>>> 63f25ad1
                      }
                    }
                  >
                    <svg
                      fill="red"
                      focusable="true"
                      height={25}
                      preserveAspectRatio="xMidYMid meet"
                      role="img"
                      tabIndex="0"
                      title="Warning alt"
                      viewBox="0 0 32 32"
                      width={25}
                      xmlns="http://www.w3.org/2000/svg"
                    >
                      <path
                        d="M16 23a1.5 1.5 0 101.5 1.5A1.5 1.5 0 0016 23zM15 12H17V21H15z"
                      />
                      <path
                        d="M29,30H3a1,1,0,0,1-.8872-1.4614l13-25a1,1,0,0,1,1.7744,0l13,25A1,1,0,0,1,29,30ZM4.6507,28H27.3493l.002-.0033L16.002,6.1714h-.004L4.6487,27.9967Z"
                      />
                    </svg>
                  </div>
                </div>
              </div>
            </div>
            <div
              style={
                Object {
                  "bottom": 10,
                  "pointerEvents": "auto",
                  "position": "absolute",
                  "right": 10,
                }
              }
            >
              <button
                onClick={[Function]}
                style={
                  Object {
                    "alignItems": "center",
                    "background": "#fff",
                    "border": "none",
                    "boxShadow": "0px 0px 2px 0px rgba(0,0,0,0.5)",
                    "display": "flex",
                    "height": "25px",
                    "justifyContent": "center",
                    "width": "25px",
                  }
                }
                title="Zoom in"
                type="button"
              >
                +
              </button>
              <button
                onClick={[Function]}
                style={
                  Object {
                    "alignItems": "center",
                    "background": "#fff",
                    "border": "none",
                    "boxShadow": "0px 0px 2px 0px rgba(0,0,0,0.5)",
                    "display": "flex",
                    "height": "25px",
                    "justifyContent": "center",
                    "width": "25px",
                  }
                }
                title="Zoom out"
                type="button"
              >
                -
              </button>
            </div>
          </div>
        </div>
      </div>
    </div>
  </div>
</div>
`;

exports[`Storybook Snapshot tests and console checks Storyshots 1 - Watson IoT/ImageCard custom renderIconByName 1`] = `
<div
  className="storybook-container"
>
  <div
    style={
      Object {
        "margin": "1.5rem",
        "width": "1056px",
      }
    }
  >
    <div
      accept={null}
      className="iot--card iot--card--wrapper"
      data-testid="Card"
      id="image-hotspots"
      role="presentation"
      style={
        Object {
          "--card-default-height": "624px",
        }
      }
    >
      <div
        className="iot--card--header"
        data-testid="Card-header"
      >
        <span
          className="iot--card--title"
          data-testid="Card-title"
          title="Image"
        >
          <div
            className="iot--card--title--text"
          >
<<<<<<< HEAD
            <button
              aria-describedby={null}
              aria-pressed={null}
              className="iot--card--toolbar-action iot--card--toolbar-svg-wrapper bx--btn--icon-only bx--btn bx--btn--ghost"
              disabled={false}
              onBlur={[Function]}
              onClick={[Function]}
              onFocus={[Function]}
              onMouseEnter={[Function]}
              onMouseLeave={[Function]}
              tabIndex={0}
              title="Expand to fullscreen"
              type="button"
            >
              <svg
                aria-hidden="true"
                aria-label="Expand to fullscreen"
                className="bx--btn__icon"
                fill="currentColor"
                focusable="false"
                height={16}
                preserveAspectRatio="xMidYMid meet"
                role="img"
                viewBox="0 0 32 32"
                width={16}
                xmlns="http://www.w3.org/2000/svg"
              >
                <path
                  d="M28,4H10A2.0059,2.0059,0,0,0,8,6V20a2.0059,2.0059,0,0,0,2,2H28a2.0059,2.0059,0,0,0,2-2V6A2.0059,2.0059,0,0,0,28,4Zm0,16H10V6H28Z"
                />
                <path
                  d="M18,26H4V16H6V14H4a2.0059,2.0059,0,0,0-2,2V26a2.0059,2.0059,0,0,0,2,2H18a2.0059,2.0059,0,0,0,2-2V24H18Z"
                />
              </svg>
            </button>
=======
            Image
>>>>>>> 63f25ad1
          </div>
        </span>
        <div
          className="iot--card--toolbar"
          data-testid="Card-toolbar"
        >
          <button
            aria-pressed={null}
            className="iot--card--toolbar-action iot--card--toolbar-svg-wrapper bx--btn--icon-only iot--btn bx--btn bx--btn--ghost"
            data-testid="Card-toolbar-expand-button"
            disabled={false}
            onClick={[Function]}
            tabIndex={0}
            title="Expand to fullscreen"
            type="button"
          >
            <svg
              aria-hidden="true"
              aria-label="Expand to fullscreen"
              className="bx--btn__icon"
              fill="currentColor"
              focusable="false"
              height={16}
              preserveAspectRatio="xMidYMid meet"
              role="img"
              viewBox="0 0 32 32"
              width={16}
              xmlns="http://www.w3.org/2000/svg"
            >
              <path
                d="M28,4H10A2.0059,2.0059,0,0,0,8,6V20a2.0059,2.0059,0,0,0,2,2H28a2.0059,2.0059,0,0,0,2-2V6A2.0059,2.0059,0,0,0,28,4Zm0,16H10V6H28Z"
              />
              <path
                d="M18,26H4V16H6V14H4a2.0059,2.0059,0,0,0-2,2V26a2.0059,2.0059,0,0,0,2,2H18a2.0059,2.0059,0,0,0,2-2V24H18Z"
              />
            </svg>
          </button>
        </div>
      </div>
      <div
        className="iot--card--content"
        data-testid="Card-content"
        style={
          Object {
            "--card-content-height": "576px",
          }
        }
      >
        <div
          className="iot--image-card__wrapper"
        >
          <div
            onBlur={[Function]}
            onMouseOut={[Function]}
            style={
              Object {
                "background": "#eee",
                "height": "100%",
                "overflow": "hidden",
                "position": "relative",
                "textAlign": "center",
                "width": "100%",
              }
            }
          >
            <img
              alt="Sample image"
              className="iot--image-card-img"
              id={null}
              onLoad={[Function]}
              onMouseDown={[Function]}
              onMouseMove={[Function]}
              onMouseUp={[Function]}
              src="landscape.jpg"
              style={
                Object {
                  "cursor": "auto",
                  "height": "auto",
                  "left": undefined,
                  "objectFit": null,
                  "position": "relative",
                  "top": undefined,
                  "width": "auto",
                }
              }
            />
            <div
              data-testid="null-hotspots-container"
              style={
                Object {
                  "left": undefined,
                  "margin": "auto",
                  "pointerEvents": "none",
                  "position": "absolute",
                  "right": "auto",
                }
              }
            >
              <div
                className="iot--hotspot-container iot--hotspot-container--has-icon iot--hotspot-container--is-fixed"
                data-testid="hotspot-35-65"
                icon="arrowDown"
                style={
                  Object {
                    "--height": 25,
                    "--width": 25,
                    "--x-pos": 35,
                    "--y-pos": 65,
                  }
                }
              >
                <div
                  aria-describedby={null}
                  aria-labelledby="hotspot-35-65"
                  className="bx--tooltip__label"
                  id="hotspot-35-65"
                  onBlur={[Function]}
                  onClick={[Function]}
                  onContextMenu={[Function]}
                  onFocus={[Function]}
                  onKeyDown={[Function]}
                  onMouseOut={[Function]}
                  onMouseOver={[Function]}
                  role="button"
                  tabIndex={0}
                >
                  <svg
                    aria-hidden={true}
                    fill="purple"
                    focusable="false"
                    height={25}
                    preserveAspectRatio="xMidYMid meet"
                    title=""
                    viewBox="0 0 32 32"
                    width={25}
                    xmlns="http://www.w3.org/2000/svg"
                  >
                    <path
                      d="M16 10a6 6 0 00-6 6v8a6 6 0 0012 0V16A6 6 0 0016 10zm-4.25 7.87h8.5v4.25h-8.5zM16 28.25A4.27 4.27 0 0111.75 24v-.13h8.5V24A4.27 4.27 0 0116 28.25zm4.25-12.13h-8.5V16a4.25 4.25 0 018.5 0zM30.66 19.21L24 13v9.1a4 4 0 008 0A3.83 3.83 0 0030.66 19.21zM28 24.35a2.25 2.25 0 01-2.25-2.25V17l3.72 3.47h0A2.05 2.05 0 0130.2 22 2.25 2.25 0 0128 24.35zM0 22.1a4 4 0 008 0V13L1.34 19.21A3.88 3.88 0 000 22.1zm2.48-1.56h0L6.25 17v5.1a2.25 2.25 0 01-4.5 0A2.05 2.05 0 012.48 20.54zM15 5.5A3.5 3.5 0 1011.5 9 3.5 3.5 0 0015 5.5zm-5.25 0A1.75 1.75 0 1111.5 7.25 1.77 1.77 0 019.75 5.5zM20.5 2A3.5 3.5 0 1024 5.5 3.5 3.5 0 0020.5 2zm0 5.25A1.75 1.75 0 1122.25 5.5 1.77 1.77 0 0120.5 7.25z"
                    />
                    <title>
                      
                    </title>
                  </svg>
                </div>
              </div>
              <div
                className="iot--hotspot-container iot--hotspot-container--is-fixed"
                data-testid="hotspot-45-25"
                icon={null}
                style={
                  Object {
                    "--height": 25,
                    "--width": 25,
                    "--x-pos": 45,
                    "--y-pos": 25,
                  }
                }
              >
                <div
                  aria-describedby={null}
                  aria-labelledby="hotspot-45-25"
                  className="bx--tooltip__label"
                  id="hotspot-45-25"
                  onBlur={[Function]}
                  onClick={[Function]}
                  onContextMenu={[Function]}
                  onFocus={[Function]}
                  onKeyDown={[Function]}
                  onMouseOut={[Function]}
                  onMouseOver={[Function]}
                  role="button"
                  tabIndex={0}
                >
<<<<<<< HEAD
                  <div
                    aria-labelledby="hotspot-35-65"
                    className="bx--tooltip__label"
                    id="hotspot-35-65"
                    onBlur={[Function]}
                    onClick={[Function]}
                    onContextMenu={[Function]}
                    onFocus={[Function]}
                    onKeyDown={[Function]}
                    onMouseOut={[Function]}
                    onMouseOver={[Function]}
                    role="button"
                    tabIndex={0}
=======
                  <svg
                    height={25}
                    width={25}
>>>>>>> 63f25ad1
                  >
                    <circle
                      cx={12.5}
                      cy={12.5}
                      fill="none"
                      opacity="1"
                      r={11.5}
                      stroke="white"
                      strokeWidth="2"
                    />
                    <circle
                      cx={12.5}
                      cy={12.5}
                      fill="#0f0"
                      opacity="0.7"
                      r={11.5}
                      stroke="none"
                    />
                  </svg>
                </div>
              </div>
              <div
                className="iot--hotspot-container iot--hotspot-container--is-fixed"
                data-testid="hotspot-45-50"
                icon={null}
                style={
                  Object {
                    "--height": 25,
                    "--width": 25,
                    "--x-pos": 45,
                    "--y-pos": 50,
                  }
<<<<<<< HEAD
                >
                  <div
                    aria-labelledby="hotspot-45-25"
                    className="bx--tooltip__label"
                    id="hotspot-45-25"
                    onBlur={[Function]}
                    onClick={[Function]}
                    onContextMenu={[Function]}
                    onFocus={[Function]}
                    onKeyDown={[Function]}
                    onMouseOut={[Function]}
                    onMouseOver={[Function]}
                    role="button"
                    tabIndex={0}
                  >
                    <svg
                      height={25}
                      width={25}
                    >
                      <circle
                        cx={12.5}
                        cy={12.5}
                        fill="none"
                        opacity="1"
                        r={11.5}
                        stroke="white"
                        strokeWidth="2"
                      />
                      <circle
                        cx={12.5}
                        cy={12.5}
                        fill="#0f0"
                        opacity="0.7"
                        r={11.5}
                        stroke="none"
                      />
                    </svg>
                  </div>
                </div>
=======
                }
              >
>>>>>>> 63f25ad1
                <div
                  aria-describedby={null}
                  aria-labelledby="hotspot-45-50"
                  className="bx--tooltip__label"
                  id="hotspot-45-50"
                  onBlur={[Function]}
                  onClick={[Function]}
                  onContextMenu={[Function]}
                  onFocus={[Function]}
                  onKeyDown={[Function]}
                  onMouseOut={[Function]}
                  onMouseOver={[Function]}
                  role="button"
                  tabIndex={0}
                >
<<<<<<< HEAD
                  <div
                    aria-labelledby="hotspot-45-50"
                    className="bx--tooltip__label"
                    id="hotspot-45-50"
                    onBlur={[Function]}
                    onClick={[Function]}
                    onContextMenu={[Function]}
                    onFocus={[Function]}
                    onKeyDown={[Function]}
                    onMouseOut={[Function]}
                    onMouseOver={[Function]}
                    role="button"
                    tabIndex={0}
=======
                  <svg
                    height={25}
                    width={25}
>>>>>>> 63f25ad1
                  >
                    <circle
                      cx={12.5}
                      cy={12.5}
                      fill="none"
                      opacity="1"
                      r={11.5}
                      stroke="white"
                      strokeWidth="2"
                    />
                    <circle
                      cx={12.5}
                      cy={12.5}
                      fill="#00f"
                      opacity="0.7"
                      r={11.5}
                      stroke="none"
                    />
                  </svg>
                </div>
              </div>
              <div
                className="iot--hotspot-container iot--hotspot-container--has-icon iot--hotspot-container--is-fixed"
                data-testid="hotspot-45-75"
                icon="arrowUp"
                style={
                  Object {
                    "--height": 25,
                    "--width": 25,
                    "--x-pos": 45,
                    "--y-pos": 75,
                  }
                }
              >
                <div
                  aria-describedby={null}
                  aria-labelledby="hotspot-45-75"
                  className="bx--tooltip__label"
                  id="hotspot-45-75"
                  onBlur={[Function]}
                  onClick={[Function]}
                  onContextMenu={[Function]}
                  onFocus={[Function]}
                  onKeyDown={[Function]}
                  onMouseOut={[Function]}
                  onMouseOver={[Function]}
                  role="button"
                  tabIndex={0}
                >
<<<<<<< HEAD
                  <div
                    aria-labelledby="hotspot-45-75"
                    className="bx--tooltip__label"
                    id="hotspot-45-75"
                    onBlur={[Function]}
                    onClick={[Function]}
                    onContextMenu={[Function]}
                    onFocus={[Function]}
                    onKeyDown={[Function]}
                    onMouseOut={[Function]}
                    onMouseOver={[Function]}
                    role="button"
                    tabIndex={0}
=======
                  <svg
                    aria-hidden={true}
                    fill="blue"
                    focusable="false"
                    height={25}
                    preserveAspectRatio="xMidYMid meet"
                    title=""
                    viewBox="0 0 32 32"
                    width={25}
                    xmlns="http://www.w3.org/2000/svg"
>>>>>>> 63f25ad1
                  >
                    <path
                      d="M13 24L4 15 5.414 13.586 13 21.171 26.586 7.586 28 9 13 24z"
                    />
                    <title>
                      
                    </title>
                  </svg>
                </div>
              </div>
            </div>
            <div
              style={
                Object {
                  "bottom": 10,
                  "pointerEvents": "auto",
                  "position": "absolute",
                  "right": 10,
                }
              }
            >
              <button
                onClick={[Function]}
                style={
                  Object {
                    "alignItems": "center",
                    "background": "#fff",
                    "border": "none",
                    "boxShadow": "0px 0px 2px 0px rgba(0,0,0,0.5)",
                    "display": "flex",
                    "height": "25px",
                    "justifyContent": "center",
                    "width": "25px",
                  }
                }
                title="Zoom in"
                type="button"
              >
                +
              </button>
              <button
                onClick={[Function]}
                style={
                  Object {
                    "alignItems": "center",
                    "background": "#fff",
                    "border": "none",
                    "boxShadow": "0px 0px 2px 0px rgba(0,0,0,0.5)",
                    "display": "flex",
                    "height": "25px",
                    "justifyContent": "center",
                    "width": "25px",
                  }
                }
                title="Zoom out"
                type="button"
              >
                -
              </button>
            </div>
          </div>
        </div>
      </div>
    </div>
  </div>
</div>
`;

exports[`Storybook Snapshot tests and console checks Storyshots 1 - Watson IoT/ImageCard error 1`] = `
<div
  className="storybook-container"
>
  <div
    style={
      Object {
        "margin": "1.5rem",
        "width": "1056px",
      }
    }
  >
    <div
      accept={null}
      className="iot--card iot--card--wrapper"
      data-testid="Card"
      id="image-hotspots"
      role="presentation"
      style={
        Object {
          "--card-default-height": "624px",
        }
      }
    >
      <div
        className="iot--card--header"
        data-testid="Card-header"
      >
        <span
          className="iot--card--title"
          data-testid="Card-title"
          title="Image"
        >
          <div
            className="iot--card--title--text"
          >
<<<<<<< HEAD
            <button
              aria-describedby={null}
              aria-pressed={null}
              className="iot--card--toolbar-action iot--card--toolbar-svg-wrapper bx--btn--icon-only bx--btn bx--btn--ghost"
              disabled={false}
              onBlur={[Function]}
              onClick={[Function]}
              onFocus={[Function]}
              onMouseEnter={[Function]}
              onMouseLeave={[Function]}
              tabIndex={0}
              title="Expand to fullscreen"
              type="button"
            >
              <svg
                aria-hidden="true"
                aria-label="Expand to fullscreen"
                className="bx--btn__icon"
                fill="currentColor"
                focusable="false"
                height={16}
                preserveAspectRatio="xMidYMid meet"
                role="img"
                viewBox="0 0 32 32"
                width={16}
                xmlns="http://www.w3.org/2000/svg"
              >
                <path
                  d="M28,4H10A2.0059,2.0059,0,0,0,8,6V20a2.0059,2.0059,0,0,0,2,2H28a2.0059,2.0059,0,0,0,2-2V6A2.0059,2.0059,0,0,0,28,4Zm0,16H10V6H28Z"
                />
                <path
                  d="M18,26H4V16H6V14H4a2.0059,2.0059,0,0,0-2,2V26a2.0059,2.0059,0,0,0,2,2H18a2.0059,2.0059,0,0,0,2-2V24H18Z"
                />
              </svg>
            </button>
=======
            Image
>>>>>>> 63f25ad1
          </div>
        </span>
        <div
          className="iot--card--toolbar"
          data-testid="Card-toolbar"
        >
          <button
            aria-pressed={null}
            className="iot--card--toolbar-action iot--card--toolbar-svg-wrapper bx--btn--icon-only iot--btn bx--btn bx--btn--ghost"
            data-testid="Card-toolbar-expand-button"
            disabled={false}
            onClick={[Function]}
            tabIndex={0}
            title="Expand to fullscreen"
            type="button"
          >
            <svg
              aria-hidden="true"
              aria-label="Expand to fullscreen"
              className="bx--btn__icon"
              fill="currentColor"
              focusable="false"
              height={16}
              preserveAspectRatio="xMidYMid meet"
              role="img"
              viewBox="0 0 32 32"
              width={16}
              xmlns="http://www.w3.org/2000/svg"
            >
              <path
                d="M28,4H10A2.0059,2.0059,0,0,0,8,6V20a2.0059,2.0059,0,0,0,2,2H28a2.0059,2.0059,0,0,0,2-2V6A2.0059,2.0059,0,0,0,28,4Zm0,16H10V6H28Z"
              />
              <path
                d="M18,26H4V16H6V14H4a2.0059,2.0059,0,0,0-2,2V26a2.0059,2.0059,0,0,0,2,2H18a2.0059,2.0059,0,0,0,2-2V24H18Z"
              />
            </svg>
          </button>
        </div>
      </div>
      <div
        className="iot--card--content"
        data-testid="Card-content"
        style={
          Object {
            "--card-content-height": "576px",
          }
        }
      >
        <div
          className="iot--card--empty-message-wrapper"
          style={
            Object {
              "--card-content-padding": "16px",
            }
          }
        >
          Error loading data for this card:  API threw Nullpointer
        </div>
      </div>
    </div>
  </div>
</div>
`;

exports[`Storybook Snapshot tests and console checks Storyshots 1 - Watson IoT/ImageCard error loading image 1`] = `
<div
  className="storybook-container"
>
  <div
    style={
      Object {
        "margin": "1.5rem",
        "width": "1056px",
      }
    }
  >
    <div
      accept={null}
      className="iot--card iot--card--wrapper"
      data-testid="Card"
      id="image-hotspots"
      role="presentation"
      style={
        Object {
          "--card-default-height": "624px",
        }
      }
    >
      <div
        className="iot--card--header"
        data-testid="Card-header"
      >
        <span
          className="iot--card--title"
          data-testid="Card-title"
          title="Image"
        >
          <div
            className="iot--card--title--text"
          >
            Image
          </div>
        </span>
        <div
          className="iot--card--toolbar"
          data-testid="Card-toolbar"
        >
          <button
            aria-pressed={null}
            className="iot--card--toolbar-action iot--card--toolbar-svg-wrapper bx--btn--icon-only iot--btn bx--btn bx--btn--ghost"
            data-testid="Card-toolbar-expand-button"
            disabled={false}
            onClick={[Function]}
            tabIndex={0}
            title="Expand to fullscreen"
            type="button"
          >
            <svg
              aria-hidden="true"
              aria-label="Expand to fullscreen"
              className="bx--btn__icon"
              fill="currentColor"
              focusable="false"
              height={16}
              preserveAspectRatio="xMidYMid meet"
              role="img"
              viewBox="0 0 32 32"
              width={16}
              xmlns="http://www.w3.org/2000/svg"
            >
              <path
                d="M28,4H10A2.0059,2.0059,0,0,0,8,6V20a2.0059,2.0059,0,0,0,2,2H28a2.0059,2.0059,0,0,0,2-2V6A2.0059,2.0059,0,0,0,28,4Zm0,16H10V6H28Z"
              />
              <path
                d="M18,26H4V16H6V14H4a2.0059,2.0059,0,0,0-2,2V26a2.0059,2.0059,0,0,0,2,2H18a2.0059,2.0059,0,0,0,2-2V24H18Z"
              />
            </svg>
          </button>
        </div>
      </div>
      <div
        className="iot--card--content"
        data-testid="Card-content"
        style={
          Object {
            "--card-content-height": "576px",
          }
        }
      >
        <div
          className="iot--card--empty-message-wrapper"
          style={
            Object {
              "--card-content-padding": "16px",
            }
          }
        >
          Error loading data for this card:  Error no image found called ImageID
        </div>
      </div>
    </div>
  </div>
</div>
`;

exports[`Storybook Snapshot tests and console checks Storyshots 1 - Watson IoT/ImageCard hotspots are loading 1`] = `
<div
  className="storybook-container"
>
  <div
    style={
      Object {
        "margin": "1.5rem",
        "width": "1056px",
      }
    }
  >
    <div
      accept={null}
      className="iot--card iot--card--wrapper"
      data-testid="Card"
      id="image-hotspots"
      role="presentation"
      style={
        Object {
          "--card-default-height": "624px",
        }
      }
    >
      <div
        className="iot--card--header"
        data-testid="Card-header"
      >
        <span
          className="iot--card--title"
          data-testid="Card-title"
          title="Image"
        >
          <div
            className="iot--card--title--text"
          >
<<<<<<< HEAD
            <button
              aria-describedby={null}
              aria-pressed={null}
              className="iot--card--toolbar-action iot--card--toolbar-svg-wrapper bx--btn--icon-only bx--btn bx--btn--ghost"
              disabled={false}
              onBlur={[Function]}
              onClick={[Function]}
              onFocus={[Function]}
              onMouseEnter={[Function]}
              onMouseLeave={[Function]}
              tabIndex={0}
              title="Expand to fullscreen"
              type="button"
            >
              <svg
                aria-hidden="true"
                aria-label="Expand to fullscreen"
                className="bx--btn__icon"
                fill="currentColor"
                focusable="false"
                height={16}
                preserveAspectRatio="xMidYMid meet"
                role="img"
                viewBox="0 0 32 32"
                width={16}
                xmlns="http://www.w3.org/2000/svg"
              >
                <path
                  d="M28,4H10A2.0059,2.0059,0,0,0,8,6V20a2.0059,2.0059,0,0,0,2,2H28a2.0059,2.0059,0,0,0,2-2V6A2.0059,2.0059,0,0,0,28,4Zm0,16H10V6H28Z"
                />
                <path
                  d="M18,26H4V16H6V14H4a2.0059,2.0059,0,0,0-2,2V26a2.0059,2.0059,0,0,0,2,2H18a2.0059,2.0059,0,0,0,2-2V24H18Z"
                />
              </svg>
            </button>
=======
            Image
>>>>>>> 63f25ad1
          </div>
        </span>
        <div
          className="iot--card--toolbar"
          data-testid="Card-toolbar"
        >
          <button
            aria-pressed={null}
            className="iot--card--toolbar-action iot--card--toolbar-svg-wrapper bx--btn--icon-only iot--btn bx--btn bx--btn--ghost"
            data-testid="Card-toolbar-expand-button"
            disabled={false}
            onClick={[Function]}
            tabIndex={0}
            title="Expand to fullscreen"
            type="button"
          >
            <svg
              aria-hidden="true"
              aria-label="Expand to fullscreen"
              className="bx--btn__icon"
              fill="currentColor"
              focusable="false"
              height={16}
              preserveAspectRatio="xMidYMid meet"
              role="img"
              viewBox="0 0 32 32"
              width={16}
              xmlns="http://www.w3.org/2000/svg"
            >
              <path
                d="M28,4H10A2.0059,2.0059,0,0,0,8,6V20a2.0059,2.0059,0,0,0,2,2H28a2.0059,2.0059,0,0,0,2-2V6A2.0059,2.0059,0,0,0,28,4Zm0,16H10V6H28Z"
              />
              <path
                d="M18,26H4V16H6V14H4a2.0059,2.0059,0,0,0-2,2V26a2.0059,2.0059,0,0,0,2,2H18a2.0059,2.0059,0,0,0,2-2V24H18Z"
              />
            </svg>
          </button>
        </div>
      </div>
      <div
        className="iot--card--content"
        data-testid="Card-content"
        style={
          Object {
            "--card-content-height": "576px",
          }
        }
      >
        <div
          className="iot--image-card__wrapper"
        >
          <div
            onBlur={[Function]}
            onMouseOut={[Function]}
            style={
              Object {
                "background": "#eee",
                "height": "100%",
                "overflow": "hidden",
                "position": "relative",
                "textAlign": "center",
                "width": "100%",
              }
            }
          >
            <img
              alt="Sample image"
              className="iot--image-card-img"
              id={null}
              onLoad={[Function]}
              onMouseDown={[Function]}
              onMouseMove={[Function]}
              onMouseUp={[Function]}
              src="landscape.jpg"
              style={
                Object {
                  "cursor": "auto",
                  "height": "auto",
                  "left": undefined,
                  "objectFit": null,
                  "position": "relative",
                  "top": undefined,
                  "width": "auto",
                }
              }
            />
            <div
              aria-live="assertive"
              className="bx--inline-loading"
              style={
                Object {
                  "position": "absolute",
                  "top": 0,
                }
              }
            >
              <div
                className="bx--inline-loading__animation"
              >
                <div
                  aria-atomic="true"
                  aria-labelledby="loading-id-5"
                  aria-live="assertive"
                  className="bx--loading bx--loading--small"
                >
                  <label
                    className="bx--visually-hidden"
                    id="loading-id-5"
                  >
                    Active loading indicator
                  </label>
                  <svg
                    className="bx--loading__svg"
                    viewBox="0 0 100 100"
                  >
                    <title>
                      Active loading indicator
                    </title>
                    <circle
                      className="bx--loading__background"
                      cx="50%"
                      cy="50%"
                      r="42"
                    />
                    <circle
                      className="bx--loading__stroke"
                      cx="50%"
                      cy="50%"
                      r="42"
                    />
                  </svg>
                </div>
              </div>
              <div
                className="bx--inline-loading__text"
              >
                Loading hotspot data...
              </div>
            </div>
            <div
              style={
                Object {
                  "bottom": 10,
                  "pointerEvents": "auto",
                  "position": "absolute",
                  "right": 10,
                }
              }
            >
              <button
                onClick={[Function]}
                style={
                  Object {
                    "alignItems": "center",
                    "background": "#fff",
                    "border": "none",
                    "boxShadow": "0px 0px 2px 0px rgba(0,0,0,0.5)",
                    "display": "flex",
                    "height": "25px",
                    "justifyContent": "center",
                    "width": "25px",
                  }
                }
                title="Zoom in"
                type="button"
              >
                +
              </button>
              <button
                onClick={[Function]}
                style={
                  Object {
                    "alignItems": "center",
                    "background": "#fff",
                    "border": "none",
                    "boxShadow": "0px 0px 2px 0px rgba(0,0,0,0.5)",
                    "display": "flex",
                    "height": "25px",
                    "justifyContent": "center",
                    "width": "25px",
                  }
                }
                title="Zoom out"
                type="button"
              >
                -
              </button>
            </div>
          </div>
        </div>
      </div>
    </div>
  </div>
</div>
`;

exports[`Storybook Snapshot tests and console checks Storyshots 1 - Watson IoT/ImageCard image upload error 1`] = `
<div
  className="storybook-container"
>
  <div
    style={
      Object {
        "margin": "1.5rem",
        "width": "1056px",
      }
    }
  >
    <div
      accept={null}
      className="iot--card iot--card--wrapper"
      data-testid="Card"
      id="image-hotspots"
      role="presentation"
      style={
        Object {
          "--card-default-height": "624px",
        }
      }
    >
      <div
        className="iot--card--header"
        data-testid="Card-header"
      >
        <span
          className="iot--card--title"
          data-testid="Card-title"
          title="Image"
        >
          <div
            className="iot--card--title--text"
          >
            Image
          </div>
        </span>
        <div
          className="iot--card--toolbar"
          data-testid="Card-toolbar"
        />
      </div>
      <div
        className="iot--card--content"
        data-testid="Card-content"
        style={
          Object {
            "--card-content-height": "576px",
          }
        }
      >
        <div
          className="iot--image-card__wrapper"
        >
          <div
            className="iot--image-uploader"
          >
            <div
              className="bx--file"
              onDragLeave={[Function]}
              onDragOver={[Function]}
              onDrop={[Function]}
            >
              <label
                className="bx--file-browse-btn"
                htmlFor="id15"
                onKeyDown={[Function]}
                size="field"
                tabIndex={0}
              >
                <div
                  className="bx--file__drop-container"
                  role="button"
                >
                  
                  <input
                    accept={Array []}
                    className="bx--file-input"
                    id="id15"
                    multiple={false}
                    onChange={[Function]}
                    onClick={[Function]}
                    tabIndex="-1"
                    type="file"
                  />
                </div>
              </label>
            </div>
<<<<<<< HEAD
          </span>
          <div
            className="iot--card--toolbar"
          >
            <button
              aria-describedby={null}
              aria-pressed={null}
              className="iot--card--toolbar-action iot--card--toolbar-svg-wrapper bx--btn--icon-only bx--btn bx--btn--ghost"
              disabled={false}
              onBlur={[Function]}
              onClick={[Function]}
              onFocus={[Function]}
              onMouseEnter={[Function]}
              onMouseLeave={[Function]}
              tabIndex={0}
              title="Expand to fullscreen"
              type="button"
=======
            <div
              className="iot--image-uploader-icon"
>>>>>>> 63f25ad1
            >
              <svg
                aria-hidden={true}
                fill="currentColor"
                focusable="false"
                height={32}
                preserveAspectRatio="xMidYMid meet"
                viewBox="0 0 32 32"
                width={32}
                xmlns="http://www.w3.org/2000/svg"
              >
                <path
                  d="M19,14a3,3,0,1,0-3-3A3,3,0,0,0,19,14Zm0-4a1,1,0,1,1-1,1A1,1,0,0,1,19,10Z"
                />
                <path
                  d="M26,4H6A2,2,0,0,0,4,6V26a2,2,0,0,0,2,2H26a2,2,0,0,0,2-2V6A2,2,0,0,0,26,4Zm0,22H6V20l5-5,5.59,5.59a2,2,0,0,0,2.82,0L21,19l5,5Zm0-4.83-3.59-3.59a2,2,0,0,0-2.82,0L18,19.17l-5.59-5.59a2,2,0,0,0-2.82,0L6,17.17V6H26Z"
                />
              </svg>
            </div>
            <div
              className="iot--image-uploader-content"
            >
              <h2
                className="iot--image-uploader-drop-label-text"
              >
                Drag file here or click to upload file
              </h2>
              <p
                className="iot--image-uploader-drop-description-text"
              >
                Max file size is 1MB. Supported file types are: APNG, AVIF, GIF, JPEG, PNG, WebP
              </p>
              <button
                aria-pressed={null}
                className="iot--btn bx--btn bx--btn--tertiary"
                data-testid="Button"
                disabled={false}
                onClick={null}
                tabIndex={0}
                type="button"
              >
                Add from gallery
              </button>
              <button
                aria-pressed={null}
                className="iot--btn bx--btn bx--btn--tertiary"
                data-testid="Button"
                disabled={false}
                onClick={[Function]}
                tabIndex={0}
                type="button"
              >
                Insert from URL
              </button>
            </div>
          </div>
        </div>
      </div>
    </div>
  </div>
</div>
`;

exports[`Storybook Snapshot tests and console checks Storyshots 1 - Watson IoT/ImageCard isEditable (experimental) 1`] = `
<div
  className="storybook-container"
>
  <div
    style={
      Object {
        "margin": "1.5rem",
        "width": "1056px",
      }
    }
  >
    <div
      accept={null}
      className="iot--card iot--card--wrapper"
      data-testid="Card"
      id="image-hotspots"
      role="presentation"
      style={
        Object {
          "--card-default-height": "624px",
        }
      }
    >
      <div
        className="iot--card--header"
        data-testid="Card-header"
      >
        <span
          className="iot--card--title"
          data-testid="Card-title"
          title="Image"
        >
          <div
            className="iot--card--title--text"
          >
            Image
          </div>
        </span>
        <div
          className="iot--card--toolbar"
          data-testid="Card-toolbar"
        />
      </div>
      <div
        className="iot--card--content"
        data-testid="Card-content"
        style={
          Object {
            "--card-content-height": "576px",
          }
        }
      >
        <div
          className="iot--image-card__wrapper"
        >
          <div
            className="iot--image-uploader"
          >
            <div
              className="bx--file"
              onDragLeave={[Function]}
              onDragOver={[Function]}
              onDrop={[Function]}
            >
              <label
                className="bx--file-browse-btn"
                htmlFor="id14"
                onKeyDown={[Function]}
                size="field"
                tabIndex={0}
              >
                <div
                  className="bx--file__drop-container"
                  role="button"
                >
                  
                  <input
                    accept={Array []}
                    className="bx--file-input"
                    id="id14"
                    multiple={false}
                    onChange={[Function]}
                    onClick={[Function]}
                    tabIndex="-1"
                    type="file"
                  />
                </div>
              </label>
            </div>
            <div
              className="iot--image-uploader-icon"
            >
              <svg
                aria-hidden={true}
                fill="currentColor"
                focusable="false"
                height={32}
                preserveAspectRatio="xMidYMid meet"
                viewBox="0 0 32 32"
                width={32}
                xmlns="http://www.w3.org/2000/svg"
              >
                <path
                  d="M19,14a3,3,0,1,0-3-3A3,3,0,0,0,19,14Zm0-4a1,1,0,1,1-1,1A1,1,0,0,1,19,10Z"
                />
                <path
                  d="M26,4H6A2,2,0,0,0,4,6V26a2,2,0,0,0,2,2H26a2,2,0,0,0,2-2V6A2,2,0,0,0,26,4Zm0,22H6V20l5-5,5.59,5.59a2,2,0,0,0,2.82,0L21,19l5,5Zm0-4.83-3.59-3.59a2,2,0,0,0-2.82,0L18,19.17l-5.59-5.59a2,2,0,0,0-2.82,0L6,17.17V6H26Z"
                />
              </svg>
            </div>
            <div
              className="iot--image-uploader-content"
            >
              <h2
                className="iot--image-uploader-drop-label-text"
              >
                Drag file here or click to upload file
              </h2>
              <p
                className="iot--image-uploader-drop-description-text"
              >
<<<<<<< HEAD
                <h2
                  className="iot--image-uploader-drop-label-text"
                >
                  Drag file here or click to upload file
                </h2>
                <p
                  className="iot--image-uploader-drop-description-text"
                >
                  Max file size is 1MB. Supported file types are: APNG, AVIF, GIF, JPEG, PNG, WebP
                </p>
                <button
                  aria-describedby={null}
                  aria-pressed={null}
                  className="iot--btn bx--btn bx--btn--tertiary"
                  data-testid="Button"
                  disabled={false}
                  onBlur={[Function]}
                  onClick={[Function]}
                  onFocus={[Function]}
                  onMouseEnter={[Function]}
                  onMouseLeave={[Function]}
                  tabIndex={0}
                  type="button"
                >
                  Add from gallery
                </button>
                <button
                  aria-describedby={null}
                  aria-pressed={null}
                  className="iot--btn bx--btn bx--btn--tertiary"
                  data-testid="Button"
                  disabled={false}
                  onBlur={[Function]}
                  onClick={[Function]}
                  onFocus={[Function]}
                  onMouseEnter={[Function]}
                  onMouseLeave={[Function]}
                  tabIndex={0}
                  type="button"
                >
                  Insert from URL
                </button>
              </div>
=======
                Max file size is 1MB. Supported file types are: APNG, AVIF, GIF, JPEG, PNG, WebP
              </p>
              <button
                aria-pressed={null}
                className="iot--btn bx--btn bx--btn--tertiary"
                data-testid="Button"
                disabled={false}
                onClick={null}
                tabIndex={0}
                type="button"
              >
                Add from gallery
              </button>
              <button
                aria-pressed={null}
                className="iot--btn bx--btn bx--btn--tertiary"
                data-testid="Button"
                disabled={false}
                onClick={[Function]}
                tabIndex={0}
                type="button"
              >
                Insert from URL
              </button>
>>>>>>> 63f25ad1
            </div>
          </div>
        </div>
      </div>
    </div>
  </div>
</div>
`;

exports[`Storybook Snapshot tests and console checks Storyshots 1 - Watson IoT/ImageCard with displayOptions 1`] = `
<div
  className="storybook-container"
>
  <div
    style={
      Object {
        "margin": "1.5rem",
        "width": "1056px",
      }
    }
  >
    <div
      accept={null}
      className="iot--card iot--card--wrapper"
      data-testid="Card"
      id="image-hotspots"
      role="presentation"
      style={
        Object {
          "--card-default-height": "624px",
        }
      }
    >
      <div
        className="iot--card--header"
        data-testid="Card-header"
      >
        <span
          className="iot--card--title"
          data-testid="Card-title"
          title="Image"
        >
          <div
            className="iot--card--title--text"
          >
            Image
          </div>
        </span>
        <div
          className="iot--card--toolbar"
          data-testid="Card-toolbar"
        >
          <button
            aria-pressed={null}
            className="iot--card--toolbar-action iot--card--toolbar-svg-wrapper bx--btn--icon-only iot--btn bx--btn bx--btn--ghost"
            data-testid="Card-toolbar-expand-button"
            disabled={false}
            onClick={[Function]}
            tabIndex={0}
            title="Expand to fullscreen"
            type="button"
          >
            <svg
              aria-hidden="true"
              aria-label="Expand to fullscreen"
              className="bx--btn__icon"
              fill="currentColor"
              focusable="false"
              height={16}
              preserveAspectRatio="xMidYMid meet"
              role="img"
              viewBox="0 0 32 32"
              width={16}
              xmlns="http://www.w3.org/2000/svg"
            >
              <path
                d="M28,4H10A2.0059,2.0059,0,0,0,8,6V20a2.0059,2.0059,0,0,0,2,2H28a2.0059,2.0059,0,0,0,2-2V6A2.0059,2.0059,0,0,0,28,4Zm0,16H10V6H28Z"
              />
              <path
                d="M18,26H4V16H6V14H4a2.0059,2.0059,0,0,0-2,2V26a2.0059,2.0059,0,0,0,2,2H18a2.0059,2.0059,0,0,0,2-2V24H18Z"
              />
            </svg>
          </button>
        </div>
      </div>
      <div
        className="iot--card--content"
        data-testid="Card-content"
        style={
          Object {
            "--card-content-height": "576px",
          }
        }
      >
        <div
          className="iot--image-card__wrapper"
        >
          <div
            onBlur={[Function]}
            onMouseOut={[Function]}
            style={
              Object {
                "background": "#eee",
                "height": "100%",
                "overflow": "hidden",
                "position": "relative",
                "textAlign": "center",
                "width": "100%",
              }
            }
          >
            <img
              alt="Sample image"
              className="iot--image-card-img"
              id={null}
              onLoad={[Function]}
              onMouseDown={[Function]}
              onMouseMove={[Function]}
              onMouseUp={[Function]}
              src="landscape.jpg"
              style={
                Object {
                  "cursor": "auto",
                  "height": "auto",
                  "left": undefined,
                  "objectFit": null,
                  "position": "relative",
                  "top": undefined,
                  "width": "auto",
                }
              }
            />
            <div
              data-testid="null-hotspots-container"
              style={
                Object {
                  "left": undefined,
                  "margin": "auto",
                  "pointerEvents": "none",
                  "position": "absolute",
                  "right": "auto",
                }
              }
            >
              <div
                className="iot--hotspot-container iot--hotspot-container--is-fixed"
                data-testid="hotspot-0-0"
                icon={null}
                style={
                  Object {
                    "--height": 20,
                    "--width": 20,
                    "--x-pos": 0,
                    "--y-pos": 0,
                  }
                }
              >
                <div
                  aria-describedby={null}
                  aria-labelledby="hotspot-0-0"
                  className="bx--tooltip__label"
                  id="hotspot-0-0"
                  onBlur={[Function]}
                  onClick={[Function]}
                  onContextMenu={[Function]}
                  onFocus={[Function]}
                  onKeyDown={[Function]}
                  onMouseOut={[Function]}
                  onMouseOver={[Function]}
                  role="button"
                  tabIndex={0}
                >
                  <svg
                    height={20}
                    width={20}
                  >
                    <circle
                      cx={10}
                      cy={10}
                      fill="none"
                      opacity="1"
                      r={9}
                      stroke="white"
                      strokeWidth="2"
                    />
                    <circle
                      cx={10}
                      cy={10}
                      fill="green"
                      opacity="0.7"
                      r={9}
                      stroke="none"
                    />
                  </svg>
                </div>
              </div>
              <div
                className="iot--hotspot-container iot--hotspot-container--is-fixed"
                data-testid="hotspot-0-99.99"
                icon={null}
                style={
                  Object {
                    "--height": 20,
                    "--width": 20,
                    "--x-pos": 0,
                    "--y-pos": 99.99,
                  }
                }
              >
                <div
                  aria-describedby={null}
                  aria-labelledby="hotspot-0-99.99"
                  className="bx--tooltip__label"
                  id="hotspot-0-99.99"
                  onBlur={[Function]}
                  onClick={[Function]}
                  onContextMenu={[Function]}
                  onFocus={[Function]}
                  onKeyDown={[Function]}
                  onMouseOut={[Function]}
                  onMouseOver={[Function]}
                  role="button"
                  tabIndex={0}
                >
                  <svg
                    height={20}
                    width={20}
                  >
                    <circle
                      cx={10}
                      cy={10}
                      fill="none"
                      opacity="1"
                      r={9}
                      stroke="white"
                      strokeWidth="2"
                    />
                    <circle
                      cx={10}
                      cy={10}
                      fill="green"
                      opacity="0.7"
                      r={9}
                      stroke="none"
                    />
                  </svg>
                </div>
              </div>
              <div
                className="iot--hotspot-container iot--hotspot-container--is-fixed"
                data-testid="hotspot-99.99-99.99"
                icon={null}
                style={
                  Object {
                    "--height": 20,
                    "--width": 20,
                    "--x-pos": 99.99,
                    "--y-pos": 99.99,
                  }
                }
              >
<<<<<<< HEAD
                <h2
                  className="iot--image-uploader-drop-label-text"
                >
                  Drag file here or click to upload file
                </h2>
                <p
                  className="iot--image-uploader-drop-description-text"
                >
                  Max file size is 1MB. Supported file types are: APNG, AVIF, GIF, JPEG, PNG, WebP
                </p>
                <button
                  aria-describedby={null}
                  aria-pressed={null}
                  className="iot--btn bx--btn bx--btn--tertiary"
                  data-testid="Button"
                  disabled={false}
                  onBlur={[Function]}
                  onClick={[Function]}
                  onFocus={[Function]}
                  onMouseEnter={[Function]}
                  onMouseLeave={[Function]}
=======
                <div
                  aria-describedby={null}
                  aria-labelledby="hotspot-99.99-99.99"
                  className="bx--tooltip__label"
                  id="hotspot-99.99-99.99"
                  onBlur={[Function]}
                  onClick={[Function]}
                  onContextMenu={[Function]}
                  onFocus={[Function]}
                  onKeyDown={[Function]}
                  onMouseOut={[Function]}
                  onMouseOver={[Function]}
                  role="button"
>>>>>>> 63f25ad1
                  tabIndex={0}
                >
<<<<<<< HEAD
                  Add from gallery
                </button>
                <button
                  aria-describedby={null}
                  aria-pressed={null}
                  className="iot--btn bx--btn bx--btn--tertiary"
                  data-testid="Button"
                  disabled={false}
                  onBlur={[Function]}
                  onClick={[Function]}
                  onFocus={[Function]}
                  onMouseEnter={[Function]}
                  onMouseLeave={[Function]}
=======
                  <svg
                    height={20}
                    width={20}
                  >
                    <circle
                      cx={10}
                      cy={10}
                      fill="none"
                      opacity="1"
                      r={9}
                      stroke="white"
                      strokeWidth="2"
                    />
                    <circle
                      cx={10}
                      cy={10}
                      fill="green"
                      opacity="0.7"
                      r={9}
                      stroke="none"
                    />
                  </svg>
                </div>
              </div>
              <div
                className="iot--hotspot-container iot--hotspot-container--is-fixed"
                data-testid="hotspot-99.99-0"
                icon={null}
                style={
                  Object {
                    "--height": 20,
                    "--width": 20,
                    "--x-pos": 99.99,
                    "--y-pos": 0,
                  }
                }
              >
                <div
                  aria-describedby={null}
                  aria-labelledby="hotspot-99.99-0"
                  className="bx--tooltip__label"
                  id="hotspot-99.99-0"
                  onBlur={[Function]}
                  onClick={[Function]}
                  onContextMenu={[Function]}
                  onFocus={[Function]}
                  onKeyDown={[Function]}
                  onMouseOut={[Function]}
                  onMouseOver={[Function]}
                  role="button"
>>>>>>> 63f25ad1
                  tabIndex={0}
                >
                  <svg
                    height={20}
                    width={20}
                  >
                    <circle
                      cx={10}
                      cy={10}
                      fill="none"
                      opacity="1"
                      r={9}
                      stroke="white"
                      strokeWidth="2"
                    />
                    <circle
                      cx={10}
                      cy={10}
                      fill="green"
                      opacity="0.7"
                      r={9}
                      stroke="none"
                    />
                  </svg>
                </div>
              </div>
            </div>
            <div
              style={
                Object {
                  "bottom": 10,
                  "pointerEvents": "auto",
                  "position": "absolute",
                  "right": 10,
                }
              }
            >
              <button
                onClick={[Function]}
                style={
                  Object {
                    "alignItems": "center",
                    "background": "#fff",
                    "border": "none",
                    "boxShadow": "0px 0px 2px 0px rgba(0,0,0,0.5)",
                    "display": "flex",
                    "height": "25px",
                    "justifyContent": "center",
                    "width": "25px",
                  }
                }
                title="Zoom in"
                type="button"
              >
                +
              </button>
              <button
                onClick={[Function]}
                style={
                  Object {
                    "alignItems": "center",
                    "background": "#fff",
                    "border": "none",
                    "boxShadow": "0px 0px 2px 0px rgba(0,0,0,0.5)",
                    "display": "flex",
                    "height": "25px",
                    "justifyContent": "center",
                    "width": "25px",
                  }
                }
                title="Zoom out"
                type="button"
              >
                -
              </button>
            </div>
          </div>
        </div>
      </div>
    </div>
  </div>
</div>
`;<|MERGE_RESOLUTION|>--- conflicted
+++ resolved
@@ -36,45 +36,7 @@
           <div
             className="iot--card--title--text"
           >
-<<<<<<< HEAD
-            <button
-              aria-describedby={null}
-              aria-pressed={null}
-              className="iot--card--toolbar-action iot--card--toolbar-svg-wrapper bx--btn--icon-only bx--btn bx--btn--ghost"
-              disabled={false}
-              onBlur={[Function]}
-              onClick={[Function]}
-              onFocus={[Function]}
-              onMouseEnter={[Function]}
-              onMouseLeave={[Function]}
-              tabIndex={0}
-              title="Expand to fullscreen"
-              type="button"
-            >
-              <svg
-                aria-hidden="true"
-                aria-label="Expand to fullscreen"
-                className="bx--btn__icon"
-                fill="currentColor"
-                focusable="false"
-                height={16}
-                preserveAspectRatio="xMidYMid meet"
-                role="img"
-                viewBox="0 0 32 32"
-                width={16}
-                xmlns="http://www.w3.org/2000/svg"
-              >
-                <path
-                  d="M28,4H10A2.0059,2.0059,0,0,0,8,6V20a2.0059,2.0059,0,0,0,2,2H28a2.0059,2.0059,0,0,0,2-2V6A2.0059,2.0059,0,0,0,28,4Zm0,16H10V6H28Z"
-                />
-                <path
-                  d="M18,26H4V16H6V14H4a2.0059,2.0059,0,0,0-2,2V26a2.0059,2.0059,0,0,0,2,2H18a2.0059,2.0059,0,0,0,2-2V24H18Z"
-                />
-              </svg>
-            </button>
-=======
             Image
->>>>>>> 63f25ad1
           </div>
         </span>
         <div
@@ -82,11 +44,16 @@
           data-testid="Card-toolbar"
         >
           <button
+            aria-describedby={null}
             aria-pressed={null}
             className="iot--card--toolbar-action iot--card--toolbar-svg-wrapper bx--btn--icon-only iot--btn bx--btn bx--btn--ghost"
             data-testid="Card-toolbar-expand-button"
             disabled={false}
+            onBlur={[Function]}
             onClick={[Function]}
+            onFocus={[Function]}
+            onMouseEnter={[Function]}
+            onMouseLeave={[Function]}
             tabIndex={0}
             title="Expand to fullscreen"
             type="button"
@@ -187,7 +154,6 @@
                 }
               >
                 <div
-                  aria-describedby={null}
                   aria-labelledby="hotspot-35-65"
                   className="bx--tooltip__label"
                   id="hotspot-35-65"
@@ -202,30 +168,9 @@
                   tabIndex={0}
                 >
                   <div
-<<<<<<< HEAD
-                    aria-labelledby="hotspot-35-65"
-                    className="bx--tooltip__label"
-                    id="hotspot-35-65"
-                    onBlur={[Function]}
-                    onClick={[Function]}
-                    onContextMenu={[Function]}
-                    onFocus={[Function]}
-                    onKeyDown={[Function]}
-                    onMouseOut={[Function]}
-                    onMouseOver={[Function]}
-                    role="button"
-                    tabIndex={0}
-                  >
-                    <div
-                      style={
-                        Object {
-                          "color": "purple",
-                        }
-=======
                     style={
                       Object {
                         "color": "purple",
->>>>>>> 63f25ad1
                       }
                     }
                   >
@@ -262,7 +207,6 @@
                 }
               >
                 <div
-                  aria-describedby={null}
                   aria-labelledby="hotspot-45-75"
                   className="bx--tooltip__label"
                   id="hotspot-45-75"
@@ -277,30 +221,9 @@
                   tabIndex={0}
                 >
                   <div
-<<<<<<< HEAD
-                    aria-labelledby="hotspot-45-75"
-                    className="bx--tooltip__label"
-                    id="hotspot-45-75"
-                    onBlur={[Function]}
-                    onClick={[Function]}
-                    onContextMenu={[Function]}
-                    onFocus={[Function]}
-                    onKeyDown={[Function]}
-                    onMouseOut={[Function]}
-                    onMouseOver={[Function]}
-                    role="button"
-                    tabIndex={0}
-                  >
-                    <div
-                      style={
-                        Object {
-                          "color": "red",
-                        }
-=======
                     style={
                       Object {
                         "color": "red",
->>>>>>> 63f25ad1
                       }
                     }
                   >
@@ -420,45 +343,7 @@
           <div
             className="iot--card--title--text"
           >
-<<<<<<< HEAD
-            <button
-              aria-describedby={null}
-              aria-pressed={null}
-              className="iot--card--toolbar-action iot--card--toolbar-svg-wrapper bx--btn--icon-only bx--btn bx--btn--ghost"
-              disabled={false}
-              onBlur={[Function]}
-              onClick={[Function]}
-              onFocus={[Function]}
-              onMouseEnter={[Function]}
-              onMouseLeave={[Function]}
-              tabIndex={0}
-              title="Expand to fullscreen"
-              type="button"
-            >
-              <svg
-                aria-hidden="true"
-                aria-label="Expand to fullscreen"
-                className="bx--btn__icon"
-                fill="currentColor"
-                focusable="false"
-                height={16}
-                preserveAspectRatio="xMidYMid meet"
-                role="img"
-                viewBox="0 0 32 32"
-                width={16}
-                xmlns="http://www.w3.org/2000/svg"
-              >
-                <path
-                  d="M28,4H10A2.0059,2.0059,0,0,0,8,6V20a2.0059,2.0059,0,0,0,2,2H28a2.0059,2.0059,0,0,0,2-2V6A2.0059,2.0059,0,0,0,28,4Zm0,16H10V6H28Z"
-                />
-                <path
-                  d="M18,26H4V16H6V14H4a2.0059,2.0059,0,0,0-2,2V26a2.0059,2.0059,0,0,0,2,2H18a2.0059,2.0059,0,0,0,2-2V24H18Z"
-                />
-              </svg>
-            </button>
-=======
             Image
->>>>>>> 63f25ad1
           </div>
         </span>
         <div
@@ -466,11 +351,16 @@
           data-testid="Card-toolbar"
         >
           <button
+            aria-describedby={null}
             aria-pressed={null}
             className="iot--card--toolbar-action iot--card--toolbar-svg-wrapper bx--btn--icon-only iot--btn bx--btn bx--btn--ghost"
             data-testid="Card-toolbar-expand-button"
             disabled={false}
+            onBlur={[Function]}
             onClick={[Function]}
+            onFocus={[Function]}
+            onMouseEnter={[Function]}
+            onMouseLeave={[Function]}
             tabIndex={0}
             title="Expand to fullscreen"
             type="button"
@@ -571,7 +461,6 @@
                 }
               >
                 <div
-                  aria-describedby={null}
                   aria-labelledby="hotspot-35-65"
                   className="bx--tooltip__label"
                   id="hotspot-35-65"
@@ -619,7 +508,6 @@
                 }
               >
                 <div
-                  aria-describedby={null}
                   aria-labelledby="hotspot-45-25"
                   className="bx--tooltip__label"
                   id="hotspot-45-25"
@@ -633,25 +521,9 @@
                   role="button"
                   tabIndex={0}
                 >
-<<<<<<< HEAD
-                  <div
-                    aria-labelledby="hotspot-35-65"
-                    className="bx--tooltip__label"
-                    id="hotspot-35-65"
-                    onBlur={[Function]}
-                    onClick={[Function]}
-                    onContextMenu={[Function]}
-                    onFocus={[Function]}
-                    onKeyDown={[Function]}
-                    onMouseOut={[Function]}
-                    onMouseOver={[Function]}
-                    role="button"
-                    tabIndex={0}
-=======
                   <svg
                     height={25}
                     width={25}
->>>>>>> 63f25ad1
                   >
                     <circle
                       cx={12.5}
@@ -684,52 +556,9 @@
                     "--x-pos": 45,
                     "--y-pos": 50,
                   }
-<<<<<<< HEAD
-                >
-                  <div
-                    aria-labelledby="hotspot-45-25"
-                    className="bx--tooltip__label"
-                    id="hotspot-45-25"
-                    onBlur={[Function]}
-                    onClick={[Function]}
-                    onContextMenu={[Function]}
-                    onFocus={[Function]}
-                    onKeyDown={[Function]}
-                    onMouseOut={[Function]}
-                    onMouseOver={[Function]}
-                    role="button"
-                    tabIndex={0}
-                  >
-                    <svg
-                      height={25}
-                      width={25}
-                    >
-                      <circle
-                        cx={12.5}
-                        cy={12.5}
-                        fill="none"
-                        opacity="1"
-                        r={11.5}
-                        stroke="white"
-                        strokeWidth="2"
-                      />
-                      <circle
-                        cx={12.5}
-                        cy={12.5}
-                        fill="#0f0"
-                        opacity="0.7"
-                        r={11.5}
-                        stroke="none"
-                      />
-                    </svg>
-                  </div>
-                </div>
-=======
-                }
-              >
->>>>>>> 63f25ad1
+                }
+              >
                 <div
-                  aria-describedby={null}
                   aria-labelledby="hotspot-45-50"
                   className="bx--tooltip__label"
                   id="hotspot-45-50"
@@ -743,25 +572,9 @@
                   role="button"
                   tabIndex={0}
                 >
-<<<<<<< HEAD
-                  <div
-                    aria-labelledby="hotspot-45-50"
-                    className="bx--tooltip__label"
-                    id="hotspot-45-50"
-                    onBlur={[Function]}
-                    onClick={[Function]}
-                    onContextMenu={[Function]}
-                    onFocus={[Function]}
-                    onKeyDown={[Function]}
-                    onMouseOut={[Function]}
-                    onMouseOver={[Function]}
-                    role="button"
-                    tabIndex={0}
-=======
                   <svg
                     height={25}
                     width={25}
->>>>>>> 63f25ad1
                   >
                     <circle
                       cx={12.5}
@@ -797,7 +610,6 @@
                 }
               >
                 <div
-                  aria-describedby={null}
                   aria-labelledby="hotspot-45-75"
                   className="bx--tooltip__label"
                   id="hotspot-45-75"
@@ -811,21 +623,6 @@
                   role="button"
                   tabIndex={0}
                 >
-<<<<<<< HEAD
-                  <div
-                    aria-labelledby="hotspot-45-75"
-                    className="bx--tooltip__label"
-                    id="hotspot-45-75"
-                    onBlur={[Function]}
-                    onClick={[Function]}
-                    onContextMenu={[Function]}
-                    onFocus={[Function]}
-                    onKeyDown={[Function]}
-                    onMouseOut={[Function]}
-                    onMouseOver={[Function]}
-                    role="button"
-                    tabIndex={0}
-=======
                   <svg
                     aria-hidden={true}
                     fill="blue"
@@ -836,7 +633,6 @@
                     viewBox="0 0 32 32"
                     width={25}
                     xmlns="http://www.w3.org/2000/svg"
->>>>>>> 63f25ad1
                   >
                     <path
                       d="M13 24L4 15 5.414 13.586 13 21.171 26.586 7.586 28 9 13 24z"
@@ -941,45 +737,7 @@
           <div
             className="iot--card--title--text"
           >
-<<<<<<< HEAD
-            <button
-              aria-describedby={null}
-              aria-pressed={null}
-              className="iot--card--toolbar-action iot--card--toolbar-svg-wrapper bx--btn--icon-only bx--btn bx--btn--ghost"
-              disabled={false}
-              onBlur={[Function]}
-              onClick={[Function]}
-              onFocus={[Function]}
-              onMouseEnter={[Function]}
-              onMouseLeave={[Function]}
-              tabIndex={0}
-              title="Expand to fullscreen"
-              type="button"
-            >
-              <svg
-                aria-hidden="true"
-                aria-label="Expand to fullscreen"
-                className="bx--btn__icon"
-                fill="currentColor"
-                focusable="false"
-                height={16}
-                preserveAspectRatio="xMidYMid meet"
-                role="img"
-                viewBox="0 0 32 32"
-                width={16}
-                xmlns="http://www.w3.org/2000/svg"
-              >
-                <path
-                  d="M28,4H10A2.0059,2.0059,0,0,0,8,6V20a2.0059,2.0059,0,0,0,2,2H28a2.0059,2.0059,0,0,0,2-2V6A2.0059,2.0059,0,0,0,28,4Zm0,16H10V6H28Z"
-                />
-                <path
-                  d="M18,26H4V16H6V14H4a2.0059,2.0059,0,0,0-2,2V26a2.0059,2.0059,0,0,0,2,2H18a2.0059,2.0059,0,0,0,2-2V24H18Z"
-                />
-              </svg>
-            </button>
-=======
             Image
->>>>>>> 63f25ad1
           </div>
         </span>
         <div
@@ -987,11 +745,16 @@
           data-testid="Card-toolbar"
         >
           <button
+            aria-describedby={null}
             aria-pressed={null}
             className="iot--card--toolbar-action iot--card--toolbar-svg-wrapper bx--btn--icon-only iot--btn bx--btn bx--btn--ghost"
             data-testid="Card-toolbar-expand-button"
             disabled={false}
+            onBlur={[Function]}
             onClick={[Function]}
+            onFocus={[Function]}
+            onMouseEnter={[Function]}
+            onMouseLeave={[Function]}
             tabIndex={0}
             title="Expand to fullscreen"
             type="button"
@@ -1088,11 +851,16 @@
           data-testid="Card-toolbar"
         >
           <button
+            aria-describedby={null}
             aria-pressed={null}
             className="iot--card--toolbar-action iot--card--toolbar-svg-wrapper bx--btn--icon-only iot--btn bx--btn bx--btn--ghost"
             data-testid="Card-toolbar-expand-button"
             disabled={false}
+            onBlur={[Function]}
             onClick={[Function]}
+            onFocus={[Function]}
+            onMouseEnter={[Function]}
+            onMouseLeave={[Function]}
             tabIndex={0}
             title="Expand to fullscreen"
             type="button"
@@ -1181,45 +949,7 @@
           <div
             className="iot--card--title--text"
           >
-<<<<<<< HEAD
-            <button
-              aria-describedby={null}
-              aria-pressed={null}
-              className="iot--card--toolbar-action iot--card--toolbar-svg-wrapper bx--btn--icon-only bx--btn bx--btn--ghost"
-              disabled={false}
-              onBlur={[Function]}
-              onClick={[Function]}
-              onFocus={[Function]}
-              onMouseEnter={[Function]}
-              onMouseLeave={[Function]}
-              tabIndex={0}
-              title="Expand to fullscreen"
-              type="button"
-            >
-              <svg
-                aria-hidden="true"
-                aria-label="Expand to fullscreen"
-                className="bx--btn__icon"
-                fill="currentColor"
-                focusable="false"
-                height={16}
-                preserveAspectRatio="xMidYMid meet"
-                role="img"
-                viewBox="0 0 32 32"
-                width={16}
-                xmlns="http://www.w3.org/2000/svg"
-              >
-                <path
-                  d="M28,4H10A2.0059,2.0059,0,0,0,8,6V20a2.0059,2.0059,0,0,0,2,2H28a2.0059,2.0059,0,0,0,2-2V6A2.0059,2.0059,0,0,0,28,4Zm0,16H10V6H28Z"
-                />
-                <path
-                  d="M18,26H4V16H6V14H4a2.0059,2.0059,0,0,0-2,2V26a2.0059,2.0059,0,0,0,2,2H18a2.0059,2.0059,0,0,0,2-2V24H18Z"
-                />
-              </svg>
-            </button>
-=======
             Image
->>>>>>> 63f25ad1
           </div>
         </span>
         <div
@@ -1227,11 +957,16 @@
           data-testid="Card-toolbar"
         >
           <button
+            aria-describedby={null}
             aria-pressed={null}
             className="iot--card--toolbar-action iot--card--toolbar-svg-wrapper bx--btn--icon-only iot--btn bx--btn bx--btn--ghost"
             data-testid="Card-toolbar-expand-button"
             disabled={false}
+            onBlur={[Function]}
             onClick={[Function]}
+            onFocus={[Function]}
+            onMouseEnter={[Function]}
+            onMouseLeave={[Function]}
             tabIndex={0}
             title="Expand to fullscreen"
             type="button"
@@ -1506,28 +1241,8 @@
                 </div>
               </label>
             </div>
-<<<<<<< HEAD
-          </span>
-          <div
-            className="iot--card--toolbar"
-          >
-            <button
-              aria-describedby={null}
-              aria-pressed={null}
-              className="iot--card--toolbar-action iot--card--toolbar-svg-wrapper bx--btn--icon-only bx--btn bx--btn--ghost"
-              disabled={false}
-              onBlur={[Function]}
-              onClick={[Function]}
-              onFocus={[Function]}
-              onMouseEnter={[Function]}
-              onMouseLeave={[Function]}
-              tabIndex={0}
-              title="Expand to fullscreen"
-              type="button"
-=======
             <div
               className="iot--image-uploader-icon"
->>>>>>> 63f25ad1
             >
               <svg
                 aria-hidden={true}
@@ -1561,22 +1276,32 @@
                 Max file size is 1MB. Supported file types are: APNG, AVIF, GIF, JPEG, PNG, WebP
               </p>
               <button
+                aria-describedby={null}
                 aria-pressed={null}
                 className="iot--btn bx--btn bx--btn--tertiary"
                 data-testid="Button"
                 disabled={false}
-                onClick={null}
+                onBlur={[Function]}
+                onClick={[Function]}
+                onFocus={[Function]}
+                onMouseEnter={[Function]}
+                onMouseLeave={[Function]}
                 tabIndex={0}
                 type="button"
               >
                 Add from gallery
               </button>
               <button
+                aria-describedby={null}
                 aria-pressed={null}
                 className="iot--btn bx--btn bx--btn--tertiary"
                 data-testid="Button"
                 disabled={false}
+                onBlur={[Function]}
                 onClick={[Function]}
+                onFocus={[Function]}
+                onMouseEnter={[Function]}
+                onMouseLeave={[Function]}
                 tabIndex={0}
                 type="button"
               >
@@ -1713,76 +1438,40 @@
               <p
                 className="iot--image-uploader-drop-description-text"
               >
-<<<<<<< HEAD
-                <h2
-                  className="iot--image-uploader-drop-label-text"
-                >
-                  Drag file here or click to upload file
-                </h2>
-                <p
-                  className="iot--image-uploader-drop-description-text"
-                >
-                  Max file size is 1MB. Supported file types are: APNG, AVIF, GIF, JPEG, PNG, WebP
-                </p>
-                <button
-                  aria-describedby={null}
-                  aria-pressed={null}
-                  className="iot--btn bx--btn bx--btn--tertiary"
-                  data-testid="Button"
-                  disabled={false}
-                  onBlur={[Function]}
-                  onClick={[Function]}
-                  onFocus={[Function]}
-                  onMouseEnter={[Function]}
-                  onMouseLeave={[Function]}
-                  tabIndex={0}
-                  type="button"
-                >
-                  Add from gallery
-                </button>
-                <button
-                  aria-describedby={null}
-                  aria-pressed={null}
-                  className="iot--btn bx--btn bx--btn--tertiary"
-                  data-testid="Button"
-                  disabled={false}
-                  onBlur={[Function]}
-                  onClick={[Function]}
-                  onFocus={[Function]}
-                  onMouseEnter={[Function]}
-                  onMouseLeave={[Function]}
-                  tabIndex={0}
-                  type="button"
-                >
-                  Insert from URL
-                </button>
-              </div>
-=======
                 Max file size is 1MB. Supported file types are: APNG, AVIF, GIF, JPEG, PNG, WebP
               </p>
               <button
+                aria-describedby={null}
                 aria-pressed={null}
                 className="iot--btn bx--btn bx--btn--tertiary"
                 data-testid="Button"
                 disabled={false}
-                onClick={null}
+                onBlur={[Function]}
+                onClick={[Function]}
+                onFocus={[Function]}
+                onMouseEnter={[Function]}
+                onMouseLeave={[Function]}
                 tabIndex={0}
                 type="button"
               >
                 Add from gallery
               </button>
               <button
+                aria-describedby={null}
                 aria-pressed={null}
                 className="iot--btn bx--btn bx--btn--tertiary"
                 data-testid="Button"
                 disabled={false}
+                onBlur={[Function]}
                 onClick={[Function]}
+                onFocus={[Function]}
+                onMouseEnter={[Function]}
+                onMouseLeave={[Function]}
                 tabIndex={0}
                 type="button"
               >
                 Insert from URL
               </button>
->>>>>>> 63f25ad1
             </div>
           </div>
         </div>
@@ -1836,11 +1525,16 @@
           data-testid="Card-toolbar"
         >
           <button
+            aria-describedby={null}
             aria-pressed={null}
             className="iot--card--toolbar-action iot--card--toolbar-svg-wrapper bx--btn--icon-only iot--btn bx--btn bx--btn--ghost"
             data-testid="Card-toolbar-expand-button"
             disabled={false}
+            onBlur={[Function]}
             onClick={[Function]}
+            onFocus={[Function]}
+            onMouseEnter={[Function]}
+            onMouseLeave={[Function]}
             tabIndex={0}
             title="Expand to fullscreen"
             type="button"
@@ -1941,7 +1635,6 @@
                 }
               >
                 <div
-                  aria-describedby={null}
                   aria-labelledby="hotspot-0-0"
                   className="bx--tooltip__label"
                   id="hotspot-0-0"
@@ -1993,7 +1686,6 @@
                 }
               >
                 <div
-                  aria-describedby={null}
                   aria-labelledby="hotspot-0-99.99"
                   className="bx--tooltip__label"
                   id="hotspot-0-99.99"
@@ -2044,31 +1736,7 @@
                   }
                 }
               >
-<<<<<<< HEAD
-                <h2
-                  className="iot--image-uploader-drop-label-text"
-                >
-                  Drag file here or click to upload file
-                </h2>
-                <p
-                  className="iot--image-uploader-drop-description-text"
-                >
-                  Max file size is 1MB. Supported file types are: APNG, AVIF, GIF, JPEG, PNG, WebP
-                </p>
-                <button
-                  aria-describedby={null}
-                  aria-pressed={null}
-                  className="iot--btn bx--btn bx--btn--tertiary"
-                  data-testid="Button"
-                  disabled={false}
-                  onBlur={[Function]}
-                  onClick={[Function]}
-                  onFocus={[Function]}
-                  onMouseEnter={[Function]}
-                  onMouseLeave={[Function]}
-=======
                 <div
-                  aria-describedby={null}
                   aria-labelledby="hotspot-99.99-99.99"
                   className="bx--tooltip__label"
                   id="hotspot-99.99-99.99"
@@ -2080,24 +1748,8 @@
                   onMouseOut={[Function]}
                   onMouseOver={[Function]}
                   role="button"
->>>>>>> 63f25ad1
                   tabIndex={0}
                 >
-<<<<<<< HEAD
-                  Add from gallery
-                </button>
-                <button
-                  aria-describedby={null}
-                  aria-pressed={null}
-                  className="iot--btn bx--btn bx--btn--tertiary"
-                  data-testid="Button"
-                  disabled={false}
-                  onBlur={[Function]}
-                  onClick={[Function]}
-                  onFocus={[Function]}
-                  onMouseEnter={[Function]}
-                  onMouseLeave={[Function]}
-=======
                   <svg
                     height={20}
                     width={20}
@@ -2136,7 +1788,6 @@
                 }
               >
                 <div
-                  aria-describedby={null}
                   aria-labelledby="hotspot-99.99-0"
                   className="bx--tooltip__label"
                   id="hotspot-99.99-0"
@@ -2148,7 +1799,6 @@
                   onMouseOut={[Function]}
                   onMouseOver={[Function]}
                   role="button"
->>>>>>> 63f25ad1
                   tabIndex={0}
                 >
                   <svg
