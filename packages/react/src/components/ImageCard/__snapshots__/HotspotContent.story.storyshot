// Jest Snapshot v1, https://goo.gl/fbAQLP

exports[`Storybook Snapshot tests and console checks Storyshots 1 - Watson IoT/HotspotContent basic 1`] = `
<div
  className="storybook-container"
>
  <div
    className="bx--tooltip__label"
    id="tooltipTrigger"
  >
    <div
      aria-controls="tooltip"
      aria-describedby="tooltip"
      aria-expanded={true}
      className="bx--tooltip__trigger"
      onBlur={[Function]}
      onClick={[Function]}
      onContextMenu={[Function]}
      onFocus={[Function]}
      onKeyDown={[Function]}
      onMouseOut={[Function]}
      onMouseOver={[Function]}
      role="button"
      tabIndex={0}
    >
<<<<<<< HEAD
      <div
        aria-controls="tooltip"
        aria-expanded={true}
        className="bx--tooltip__trigger"
        onBlur={[Function]}
        onClick={[Function]}
        onContextMenu={[Function]}
        onFocus={[Function]}
        onKeyDown={[Function]}
        onMouseOut={[Function]}
        onMouseOver={[Function]}
        role="button"
        tabIndex={0}
=======
      <svg
        aria-hidden={true}
        description={null}
        fill="currentColor"
        focusable="false"
        height={16}
        preserveAspectRatio="xMidYMid meet"
        role={null}
        viewBox="0 0 16 16"
        width={16}
        xmlns="http://www.w3.org/2000/svg"
>>>>>>> 63f25ad1
      >
        <path
          d="M8.5 11L8.5 6.5 6.5 6.5 6.5 7.5 7.5 7.5 7.5 11 6 11 6 12 10 12 10 11zM8 3.5c-.4 0-.8.3-.8.8S7.6 5 8 5c.4 0 .8-.3.8-.8S8.4 3.5 8 3.5z"
        />
        <path
          d="M8,15c-3.9,0-7-3.1-7-7s3.1-7,7-7s7,3.1,7,7S11.9,15,8,15z M8,2C4.7,2,2,4.7,2,8s2.7,6,6,6s6-2.7,6-6S11.3,2,8,2z"
        />
      </svg>
    </div>
  </div>
  <div
    onBlur={[Function]}
  >
    <span
      className="bx--visually-hidden"
      role="link"
      tabIndex="0"
    >
      Focus sentinel
    </span>
    <div
      className="bx--tooltip bx--tooltip--shown bx--tooltip--right bx--tooltip--align-center"
      data-floating-menu-direction="right"
      id="tooltip"
      onBlur={[Function]}
      onContextMenu={[Function]}
      onFocus={[Function]}
      onMouseOut={[Function]}
      onMouseOver={[Function]}
      open={true}
      role="tooltip"
      style={
        Object {
          "left": "0px",
          "margin": 0,
          "opacity": 1,
          "position": "absolute",
          "right": "auto",
          "top": "3px",
        }
      }
    >
      <span
        className="bx--tooltip__caret"
      />
      <div
<<<<<<< HEAD
        className="bx--tooltip bx--tooltip--shown bx--tooltip--right bx--tooltip--align-center"
        data-floating-menu-direction="right"
        id="tooltip"
        onBlur={[Function]}
        onContextMenu={[Function]}
        onFocus={[Function]}
        onMouseOut={[Function]}
        onMouseOver={[Function]}
        open={true}
        style={
          Object {
            "left": "0px",
            "opacity": 1,
            "position": "absolute",
            "right": "auto",
            "top": "3px",
          }
        }
=======
        aria-labelledby="tooltipTrigger"
        className="bx--tooltip__content"
        role="dialog"
>>>>>>> 63f25ad1
      >
        <div
<<<<<<< HEAD
          className="bx--tooltip__content"
          role="dialog"
=======
          className="iot--hotspot-content"
>>>>>>> 63f25ad1
        >
          <h4
            title="Hotspot title"
          >
            Hotspot title
          </h4>
          <p
            className="iot--hotspot-content-description"
          >
            description
          </p>
          <div
            className="iot--hotspot-content-attribute"
          >
            <div
              className="iot--hotspot-content-label-section"
            >
              <span
                className="iot--hotspot-content-label"
              >
                Temperature
                :
              </span>
            </div>
            <div
              className="iot--hotspot-content-threshold-section"
            >
              <span
                className="iot--hotspot-content-threshold"
                style={
                  Object {
                    "--threshold-color": "inherit ",
                    "--threshold-padding": "0rem",
                  }
                }
              >
                35.4
              </span>
            </div>
          </div>
          <div
            className="iot--hotspot-content-attribute"
          >
            <div
              className="iot--hotspot-content-label-section"
            >
              <span
                className="iot--hotspot-content-label"
              >
                Humidity
                :
              </span>
            </div>
            <div
              className="iot--hotspot-content-threshold-section"
            >
              <span
                className="iot--hotspot-content-threshold"
                style={
                  Object {
                    "--threshold-color": "inherit ",
                    "--threshold-padding": "0rem",
                  }
                }
              >
                99.0
              </span>
            </div>
          </div>
        </div>
      </div>
    </div>
    <span
      className="bx--visually-hidden"
      role="link"
      tabIndex="0"
    >
      Focus sentinel
    </span>
  </div>
</div>
`;

exports[`Storybook Snapshot tests and console checks Storyshots 1 - Watson IoT/HotspotContent basic with units and precision 1`] = `
<div
  className="storybook-container"
>
  <div
    className="bx--tooltip__label"
    id="tooltipTrigger"
  >
    <div
      aria-controls="tooltip"
      aria-describedby="tooltip"
      aria-expanded={true}
      className="bx--tooltip__trigger"
      onBlur={[Function]}
      onClick={[Function]}
      onContextMenu={[Function]}
      onFocus={[Function]}
      onKeyDown={[Function]}
      onMouseOut={[Function]}
      onMouseOver={[Function]}
      role="button"
      tabIndex={0}
    >
<<<<<<< HEAD
      <div
        aria-controls="tooltip"
        aria-expanded={true}
        className="bx--tooltip__trigger"
        onBlur={[Function]}
        onClick={[Function]}
        onContextMenu={[Function]}
        onFocus={[Function]}
        onKeyDown={[Function]}
        onMouseOut={[Function]}
        onMouseOver={[Function]}
        role="button"
        tabIndex={0}
=======
      <svg
        aria-hidden={true}
        description={null}
        fill="currentColor"
        focusable="false"
        height={16}
        preserveAspectRatio="xMidYMid meet"
        role={null}
        viewBox="0 0 16 16"
        width={16}
        xmlns="http://www.w3.org/2000/svg"
>>>>>>> 63f25ad1
      >
        <path
          d="M8.5 11L8.5 6.5 6.5 6.5 6.5 7.5 7.5 7.5 7.5 11 6 11 6 12 10 12 10 11zM8 3.5c-.4 0-.8.3-.8.8S7.6 5 8 5c.4 0 .8-.3.8-.8S8.4 3.5 8 3.5z"
        />
        <path
          d="M8,15c-3.9,0-7-3.1-7-7s3.1-7,7-7s7,3.1,7,7S11.9,15,8,15z M8,2C4.7,2,2,4.7,2,8s2.7,6,6,6s6-2.7,6-6S11.3,2,8,2z"
        />
      </svg>
    </div>
  </div>
  <div
    onBlur={[Function]}
  >
    <span
      className="bx--visually-hidden"
      role="link"
      tabIndex="0"
    >
      Focus sentinel
    </span>
    <div
      className="bx--tooltip bx--tooltip--shown bx--tooltip--right bx--tooltip--align-center"
      data-floating-menu-direction="right"
      id="tooltip"
      onBlur={[Function]}
      onContextMenu={[Function]}
      onFocus={[Function]}
      onMouseOut={[Function]}
      onMouseOver={[Function]}
      open={true}
      role="tooltip"
      style={
        Object {
          "left": "0px",
          "margin": 0,
          "opacity": 1,
          "position": "absolute",
          "right": "auto",
          "top": "3px",
        }
      }
    >
      <span
        className="bx--tooltip__caret"
      />
      <div
<<<<<<< HEAD
        className="bx--tooltip bx--tooltip--shown bx--tooltip--right bx--tooltip--align-center"
        data-floating-menu-direction="right"
        id="tooltip"
        onBlur={[Function]}
        onContextMenu={[Function]}
        onFocus={[Function]}
        onMouseOut={[Function]}
        onMouseOver={[Function]}
        open={true}
        style={
          Object {
            "left": "0px",
            "opacity": 1,
            "position": "absolute",
            "right": "auto",
            "top": "3px",
          }
        }
=======
        aria-labelledby="tooltipTrigger"
        className="bx--tooltip__content"
        role="dialog"
>>>>>>> 63f25ad1
      >
        <div
<<<<<<< HEAD
          className="bx--tooltip__content"
          role="dialog"
=======
          className="iot--hotspot-content"
>>>>>>> 63f25ad1
        >
          <h4
            title="Hotspot title"
          >
            Hotspot title
          </h4>
          <p
            className="iot--hotspot-content-description"
          >
            description
          </p>
          <div
            className="iot--hotspot-content-attribute"
          >
            <div
              className="iot--hotspot-content-label-section"
            >
              <span
                className="iot--hotspot-content-label"
              >
                Temperature
                :
              </span>
            </div>
            <div
              className="iot--hotspot-content-threshold-section"
            >
              <span
                className="iot--hotspot-content-threshold"
                style={
                  Object {
                    "--threshold-color": "inherit ",
                    "--threshold-padding": "0rem",
                  }
                }
              >
                35.350
                <span
                  className="iot--hotspot-content-unit"
                >
                  C
                </span>
              </span>
            </div>
          </div>
          <div
            className="iot--hotspot-content-attribute"
          >
            <div
              className="iot--hotspot-content-label-section"
            >
              <span
                className="iot--hotspot-content-label"
              >
                Humidity
                :
              </span>
            </div>
            <div
              className="iot--hotspot-content-threshold-section"
            >
              <span
                className="iot--hotspot-content-threshold"
                style={
                  Object {
                    "--threshold-color": "inherit ",
                    "--threshold-padding": "0rem",
                  }
                }
              >
                99
                <span
                  className="iot--hotspot-content-unit"
                >
                  %
                </span>
              </span>
            </div>
          </div>
        </div>
      </div>
    </div>
    <span
      className="bx--visually-hidden"
      role="link"
      tabIndex="0"
    >
      Focus sentinel
    </span>
  </div>
</div>
`;

exports[`Storybook Snapshot tests and console checks Storyshots 1 - Watson IoT/HotspotContent locale 1`] = `
<div
  className="storybook-container"
>
  <div
    className="bx--tooltip__label"
    id="tooltipTrigger"
  >
    <div
      aria-controls="tooltip"
      aria-describedby="tooltip"
      aria-expanded={true}
      className="bx--tooltip__trigger"
      onBlur={[Function]}
      onClick={[Function]}
      onContextMenu={[Function]}
      onFocus={[Function]}
      onKeyDown={[Function]}
      onMouseOut={[Function]}
      onMouseOver={[Function]}
      role="button"
      tabIndex={0}
    >
<<<<<<< HEAD
      <div
        aria-controls="tooltip"
        aria-expanded={true}
        className="bx--tooltip__trigger"
        onBlur={[Function]}
        onClick={[Function]}
        onContextMenu={[Function]}
        onFocus={[Function]}
        onKeyDown={[Function]}
        onMouseOut={[Function]}
        onMouseOver={[Function]}
        role="button"
        tabIndex={0}
=======
      <svg
        aria-hidden={true}
        description={null}
        fill="currentColor"
        focusable="false"
        height={16}
        preserveAspectRatio="xMidYMid meet"
        role={null}
        viewBox="0 0 16 16"
        width={16}
        xmlns="http://www.w3.org/2000/svg"
>>>>>>> 63f25ad1
      >
        <path
          d="M8.5 11L8.5 6.5 6.5 6.5 6.5 7.5 7.5 7.5 7.5 11 6 11 6 12 10 12 10 11zM8 3.5c-.4 0-.8.3-.8.8S7.6 5 8 5c.4 0 .8-.3.8-.8S8.4 3.5 8 3.5z"
        />
        <path
          d="M8,15c-3.9,0-7-3.1-7-7s3.1-7,7-7s7,3.1,7,7S11.9,15,8,15z M8,2C4.7,2,2,4.7,2,8s2.7,6,6,6s6-2.7,6-6S11.3,2,8,2z"
        />
      </svg>
    </div>
  </div>
  <div
    onBlur={[Function]}
  >
    <span
      className="bx--visually-hidden"
      role="link"
      tabIndex="0"
    >
      Focus sentinel
    </span>
    <div
      className="bx--tooltip bx--tooltip--shown bx--tooltip--right bx--tooltip--align-center"
      data-floating-menu-direction="right"
      id="tooltip"
      onBlur={[Function]}
      onContextMenu={[Function]}
      onFocus={[Function]}
      onMouseOut={[Function]}
      onMouseOver={[Function]}
      open={true}
      role="tooltip"
      style={
        Object {
          "left": "0px",
          "margin": 0,
          "opacity": 1,
          "position": "absolute",
          "right": "auto",
          "top": "3px",
        }
      }
    >
      <span
        className="bx--tooltip__caret"
      />
      <div
<<<<<<< HEAD
        className="bx--tooltip bx--tooltip--shown bx--tooltip--right bx--tooltip--align-center"
        data-floating-menu-direction="right"
        id="tooltip"
        onBlur={[Function]}
        onContextMenu={[Function]}
        onFocus={[Function]}
        onMouseOut={[Function]}
        onMouseOver={[Function]}
        open={true}
        style={
          Object {
            "left": "0px",
            "opacity": 1,
            "position": "absolute",
            "right": "auto",
            "top": "3px",
          }
        }
=======
        aria-labelledby="tooltipTrigger"
        className="bx--tooltip__content"
        role="dialog"
>>>>>>> 63f25ad1
      >
        <div
<<<<<<< HEAD
          className="bx--tooltip__content"
          role="dialog"
=======
          className="iot--hotspot-content"
>>>>>>> 63f25ad1
        >
          <h4
            title="Hotspot title"
          >
            Hotspot title
          </h4>
          <p
            className="iot--hotspot-content-description"
          >
            description
          </p>
          <div
            className="iot--hotspot-content-attribute"
          >
            <div
              className="iot--hotspot-content-label-section"
            >
              <span
                className="iot--hotspot-content-label"
              >
                Temperature
                :
              </span>
            </div>
            <div
              className="iot--hotspot-content-threshold-section"
            >
              <svg
                fill="#da1e28"
                focusable="true"
                height={16}
                preserveAspectRatio="xMidYMid meet"
                role="img"
                tabIndex="0"
                title="temperature > 30,5"
                viewBox="0 0 16 16"
                width={16}
                xmlns="http://www.w3.org/2000/svg"
              >
                <path
                  d="M8,1C4.1,1,1,4.1,1,8s3.1,7,7,7s7-3.1,7-7S11.9,1,8,1z M8,14c-3.3,0-6-2.7-6-6s2.7-6,6-6s6,2.7,6,6S11.3,14,8,14z"
                />
                <path
                  d="M7.5 4H8.5V9H7.5zM8 10.2c-.4 0-.8.3-.8.8s.3.8.8.8c.4 0 .8-.3.8-.8S8.4 10.2 8 10.2z"
                />
                <title>
                  temperature &gt; 30,5
                </title>
              </svg>
              <span
                className="iot--hotspot-content-threshold"
                style={
                  Object {
                    "--threshold-color": "inherit ",
                    "--threshold-padding": "0.25rem",
                  }
                }
              >
                35,350
                <span
                  className="iot--hotspot-content-unit"
                >
                  C
                </span>
              </span>
            </div>
          </div>
          <div
            className="iot--hotspot-content-attribute"
          >
            <div
              className="iot--hotspot-content-label-section"
            >
              <span
                className="iot--hotspot-content-label"
              >
                Humidity
                :
              </span>
            </div>
            <div
              className="iot--hotspot-content-threshold-section"
            >
              <svg
                fill="#da1e28"
                focusable="true"
                height={16}
                preserveAspectRatio="xMidYMid meet"
                role="img"
                tabIndex="0"
                title="humidity < 100"
                viewBox="0 0 16 16"
                width={16}
                xmlns="http://www.w3.org/2000/svg"
              >
                <path
                  d="M8,1C4.1,1,1,4.1,1,8s3.1,7,7,7s7-3.1,7-7S11.9,1,8,1z M8,14c-3.3,0-6-2.7-6-6s2.7-6,6-6s6,2.7,6,6S11.3,14,8,14z"
                />
                <path
                  d="M7.5 4H8.5V9H7.5zM8 10.2c-.4 0-.8.3-.8.8s.3.8.8.8c.4 0 .8-.3.8-.8S8.4 10.2 8 10.2z"
                />
                <title>
                  humidity &lt; 100
                </title>
              </svg>
              <span
                className="iot--hotspot-content-threshold"
                style={
                  Object {
                    "--threshold-color": "inherit ",
                    "--threshold-padding": "0.25rem",
                  }
                }
              >
                99
                <span
                  className="iot--hotspot-content-unit"
                >
                  %
                </span>
              </span>
            </div>
          </div>
        </div>
      </div>
    </div>
    <span
      className="bx--visually-hidden"
      role="link"
      tabIndex="0"
    >
      Focus sentinel
    </span>
  </div>
</div>
`;

exports[`Storybook Snapshot tests and console checks Storyshots 1 - Watson IoT/HotspotContent with thresholds 1`] = `
<div
  className="storybook-container"
>
  <div
    className="bx--tooltip__label"
    id="tooltipTrigger"
  >
    <div
      aria-controls="tooltip"
      aria-describedby="tooltip"
      aria-expanded={true}
      className="bx--tooltip__trigger"
      onBlur={[Function]}
      onClick={[Function]}
      onContextMenu={[Function]}
      onFocus={[Function]}
      onKeyDown={[Function]}
      onMouseOut={[Function]}
      onMouseOver={[Function]}
      role="button"
      tabIndex={0}
    >
<<<<<<< HEAD
      <div
        aria-controls="tooltip"
        aria-expanded={true}
        className="bx--tooltip__trigger"
        onBlur={[Function]}
        onClick={[Function]}
        onContextMenu={[Function]}
        onFocus={[Function]}
        onKeyDown={[Function]}
        onMouseOut={[Function]}
        onMouseOver={[Function]}
        role="button"
        tabIndex={0}
=======
      <svg
        aria-hidden={true}
        description={null}
        fill="currentColor"
        focusable="false"
        height={16}
        preserveAspectRatio="xMidYMid meet"
        role={null}
        viewBox="0 0 16 16"
        width={16}
        xmlns="http://www.w3.org/2000/svg"
>>>>>>> 63f25ad1
      >
        <path
          d="M8.5 11L8.5 6.5 6.5 6.5 6.5 7.5 7.5 7.5 7.5 11 6 11 6 12 10 12 10 11zM8 3.5c-.4 0-.8.3-.8.8S7.6 5 8 5c.4 0 .8-.3.8-.8S8.4 3.5 8 3.5z"
        />
        <path
          d="M8,15c-3.9,0-7-3.1-7-7s3.1-7,7-7s7,3.1,7,7S11.9,15,8,15z M8,2C4.7,2,2,4.7,2,8s2.7,6,6,6s6-2.7,6-6S11.3,2,8,2z"
        />
      </svg>
    </div>
  </div>
  <div
    onBlur={[Function]}
  >
    <span
      className="bx--visually-hidden"
      role="link"
      tabIndex="0"
    >
      Focus sentinel
    </span>
    <div
      className="bx--tooltip bx--tooltip--shown bx--tooltip--right bx--tooltip--align-center"
      data-floating-menu-direction="right"
      id="tooltip"
      onBlur={[Function]}
      onContextMenu={[Function]}
      onFocus={[Function]}
      onMouseOut={[Function]}
      onMouseOver={[Function]}
      open={true}
      role="tooltip"
      style={
        Object {
          "left": "0px",
          "margin": 0,
          "opacity": 1,
          "position": "absolute",
          "right": "auto",
          "top": "3px",
        }
      }
    >
      <span
        className="bx--tooltip__caret"
      />
      <div
<<<<<<< HEAD
        className="bx--tooltip bx--tooltip--shown bx--tooltip--right bx--tooltip--align-center"
        data-floating-menu-direction="right"
        id="tooltip"
        onBlur={[Function]}
        onContextMenu={[Function]}
        onFocus={[Function]}
        onMouseOut={[Function]}
        onMouseOver={[Function]}
        open={true}
        style={
          Object {
            "left": "0px",
            "opacity": 1,
            "position": "absolute",
            "right": "auto",
            "top": "3px",
          }
        }
=======
        aria-labelledby="tooltipTrigger"
        className="bx--tooltip__content"
        role="dialog"
>>>>>>> 63f25ad1
      >
        <div
<<<<<<< HEAD
          className="bx--tooltip__content"
          role="dialog"
=======
          className="iot--hotspot-content"
>>>>>>> 63f25ad1
        >
          <h4
            title="Hotspot title"
          >
            Hotspot title
          </h4>
          <p
            className="iot--hotspot-content-description"
          >
            description
          </p>
          <div
            className="iot--hotspot-content-attribute"
          >
            <div
              className="iot--hotspot-content-label-section"
            >
              <span
                className="iot--hotspot-content-label"
              >
                Temperature
                :
              </span>
            </div>
            <div
              className="iot--hotspot-content-threshold-section"
            >
              <svg
                fill="#da1e28"
                focusable="true"
                height={16}
                preserveAspectRatio="xMidYMid meet"
                role="img"
                tabIndex="0"
                title="temperature > 30"
                viewBox="0 0 16 16"
                width={16}
                xmlns="http://www.w3.org/2000/svg"
              >
                <path
                  d="M8,1C4.1,1,1,4.1,1,8s3.1,7,7,7s7-3.1,7-7S11.9,1,8,1z M8,14c-3.3,0-6-2.7-6-6s2.7-6,6-6s6,2.7,6,6S11.3,14,8,14z"
                />
                <path
                  d="M7.5 4H8.5V9H7.5zM8 10.2c-.4 0-.8.3-.8.8s.3.8.8.8c.4 0 .8-.3.8-.8S8.4 10.2 8 10.2z"
                />
                <title>
                  temperature &gt; 30
                </title>
              </svg>
              <span
                className="iot--hotspot-content-threshold"
                style={
                  Object {
                    "--threshold-color": "inherit ",
                    "--threshold-padding": "0.25rem",
                  }
                }
              >
                35.350
                <span
                  className="iot--hotspot-content-unit"
                >
                  C
                </span>
              </span>
            </div>
          </div>
          <div
            className="iot--hotspot-content-attribute"
          >
            <div
              className="iot--hotspot-content-label-section"
            >
              <span
                className="iot--hotspot-content-label"
              >
                Humidity
                :
              </span>
            </div>
            <div
              className="iot--hotspot-content-threshold-section"
            >
              <svg
                fill="#da1e28"
                focusable="true"
                height={16}
                preserveAspectRatio="xMidYMid meet"
                role="img"
                tabIndex="0"
                title="humidity < 100"
                viewBox="0 0 16 16"
                width={16}
                xmlns="http://www.w3.org/2000/svg"
              >
                <path
                  d="M8,1C4.1,1,1,4.1,1,8s3.1,7,7,7s7-3.1,7-7S11.9,1,8,1z M8,14c-3.3,0-6-2.7-6-6s2.7-6,6-6s6,2.7,6,6S11.3,14,8,14z"
                />
                <path
                  d="M7.5 4H8.5V9H7.5zM8 10.2c-.4 0-.8.3-.8.8s.3.8.8.8c.4 0 .8-.3.8-.8S8.4 10.2 8 10.2z"
                />
                <title>
                  humidity &lt; 100
                </title>
              </svg>
              <span
                className="iot--hotspot-content-threshold"
                style={
                  Object {
                    "--threshold-color": "inherit ",
                    "--threshold-padding": "0.25rem",
                  }
                }
              >
                99
                <span
                  className="iot--hotspot-content-unit"
                >
                  %
                </span>
              </span>
            </div>
          </div>
        </div>
      </div>
    </div>
    <span
      className="bx--visually-hidden"
      role="link"
      tabIndex="0"
    >
      Focus sentinel
    </span>
  </div>
</div>
`;<|MERGE_RESOLUTION|>--- conflicted
+++ resolved
@@ -10,7 +10,6 @@
   >
     <div
       aria-controls="tooltip"
-      aria-describedby="tooltip"
       aria-expanded={true}
       className="bx--tooltip__trigger"
       onBlur={[Function]}
@@ -23,21 +22,6 @@
       role="button"
       tabIndex={0}
     >
-<<<<<<< HEAD
-      <div
-        aria-controls="tooltip"
-        aria-expanded={true}
-        className="bx--tooltip__trigger"
-        onBlur={[Function]}
-        onClick={[Function]}
-        onContextMenu={[Function]}
-        onFocus={[Function]}
-        onKeyDown={[Function]}
-        onMouseOut={[Function]}
-        onMouseOver={[Function]}
-        role="button"
-        tabIndex={0}
-=======
       <svg
         aria-hidden={true}
         description={null}
@@ -49,7 +33,6 @@
         viewBox="0 0 16 16"
         width={16}
         xmlns="http://www.w3.org/2000/svg"
->>>>>>> 63f25ad1
       >
         <path
           d="M8.5 11L8.5 6.5 6.5 6.5 6.5 7.5 7.5 7.5 7.5 11 6 11 6 12 10 12 10 11zM8 3.5c-.4 0-.8.3-.8.8S7.6 5 8 5c.4 0 .8-.3.8-.8S8.4 3.5 8 3.5z"
@@ -80,11 +63,9 @@
       onMouseOut={[Function]}
       onMouseOver={[Function]}
       open={true}
-      role="tooltip"
       style={
         Object {
           "left": "0px",
-          "margin": 0,
           "opacity": 1,
           "position": "absolute",
           "right": "auto",
@@ -96,38 +77,11 @@
         className="bx--tooltip__caret"
       />
       <div
-<<<<<<< HEAD
-        className="bx--tooltip bx--tooltip--shown bx--tooltip--right bx--tooltip--align-center"
-        data-floating-menu-direction="right"
-        id="tooltip"
-        onBlur={[Function]}
-        onContextMenu={[Function]}
-        onFocus={[Function]}
-        onMouseOut={[Function]}
-        onMouseOver={[Function]}
-        open={true}
-        style={
-          Object {
-            "left": "0px",
-            "opacity": 1,
-            "position": "absolute",
-            "right": "auto",
-            "top": "3px",
-          }
-        }
-=======
-        aria-labelledby="tooltipTrigger"
         className="bx--tooltip__content"
         role="dialog"
->>>>>>> 63f25ad1
       >
         <div
-<<<<<<< HEAD
-          className="bx--tooltip__content"
-          role="dialog"
-=======
           className="iot--hotspot-content"
->>>>>>> 63f25ad1
         >
           <h4
             title="Hotspot title"
@@ -221,7 +175,6 @@
   >
     <div
       aria-controls="tooltip"
-      aria-describedby="tooltip"
       aria-expanded={true}
       className="bx--tooltip__trigger"
       onBlur={[Function]}
@@ -234,21 +187,6 @@
       role="button"
       tabIndex={0}
     >
-<<<<<<< HEAD
-      <div
-        aria-controls="tooltip"
-        aria-expanded={true}
-        className="bx--tooltip__trigger"
-        onBlur={[Function]}
-        onClick={[Function]}
-        onContextMenu={[Function]}
-        onFocus={[Function]}
-        onKeyDown={[Function]}
-        onMouseOut={[Function]}
-        onMouseOver={[Function]}
-        role="button"
-        tabIndex={0}
-=======
       <svg
         aria-hidden={true}
         description={null}
@@ -260,7 +198,6 @@
         viewBox="0 0 16 16"
         width={16}
         xmlns="http://www.w3.org/2000/svg"
->>>>>>> 63f25ad1
       >
         <path
           d="M8.5 11L8.5 6.5 6.5 6.5 6.5 7.5 7.5 7.5 7.5 11 6 11 6 12 10 12 10 11zM8 3.5c-.4 0-.8.3-.8.8S7.6 5 8 5c.4 0 .8-.3.8-.8S8.4 3.5 8 3.5z"
@@ -291,11 +228,9 @@
       onMouseOut={[Function]}
       onMouseOver={[Function]}
       open={true}
-      role="tooltip"
       style={
         Object {
           "left": "0px",
-          "margin": 0,
           "opacity": 1,
           "position": "absolute",
           "right": "auto",
@@ -307,38 +242,11 @@
         className="bx--tooltip__caret"
       />
       <div
-<<<<<<< HEAD
-        className="bx--tooltip bx--tooltip--shown bx--tooltip--right bx--tooltip--align-center"
-        data-floating-menu-direction="right"
-        id="tooltip"
-        onBlur={[Function]}
-        onContextMenu={[Function]}
-        onFocus={[Function]}
-        onMouseOut={[Function]}
-        onMouseOver={[Function]}
-        open={true}
-        style={
-          Object {
-            "left": "0px",
-            "opacity": 1,
-            "position": "absolute",
-            "right": "auto",
-            "top": "3px",
-          }
-        }
-=======
-        aria-labelledby="tooltipTrigger"
         className="bx--tooltip__content"
         role="dialog"
->>>>>>> 63f25ad1
       >
         <div
-<<<<<<< HEAD
-          className="bx--tooltip__content"
-          role="dialog"
-=======
           className="iot--hotspot-content"
->>>>>>> 63f25ad1
         >
           <h4
             title="Hotspot title"
@@ -442,7 +350,6 @@
   >
     <div
       aria-controls="tooltip"
-      aria-describedby="tooltip"
       aria-expanded={true}
       className="bx--tooltip__trigger"
       onBlur={[Function]}
@@ -455,21 +362,6 @@
       role="button"
       tabIndex={0}
     >
-<<<<<<< HEAD
-      <div
-        aria-controls="tooltip"
-        aria-expanded={true}
-        className="bx--tooltip__trigger"
-        onBlur={[Function]}
-        onClick={[Function]}
-        onContextMenu={[Function]}
-        onFocus={[Function]}
-        onKeyDown={[Function]}
-        onMouseOut={[Function]}
-        onMouseOver={[Function]}
-        role="button"
-        tabIndex={0}
-=======
       <svg
         aria-hidden={true}
         description={null}
@@ -481,7 +373,6 @@
         viewBox="0 0 16 16"
         width={16}
         xmlns="http://www.w3.org/2000/svg"
->>>>>>> 63f25ad1
       >
         <path
           d="M8.5 11L8.5 6.5 6.5 6.5 6.5 7.5 7.5 7.5 7.5 11 6 11 6 12 10 12 10 11zM8 3.5c-.4 0-.8.3-.8.8S7.6 5 8 5c.4 0 .8-.3.8-.8S8.4 3.5 8 3.5z"
@@ -512,11 +403,9 @@
       onMouseOut={[Function]}
       onMouseOver={[Function]}
       open={true}
-      role="tooltip"
       style={
         Object {
           "left": "0px",
-          "margin": 0,
           "opacity": 1,
           "position": "absolute",
           "right": "auto",
@@ -528,38 +417,11 @@
         className="bx--tooltip__caret"
       />
       <div
-<<<<<<< HEAD
-        className="bx--tooltip bx--tooltip--shown bx--tooltip--right bx--tooltip--align-center"
-        data-floating-menu-direction="right"
-        id="tooltip"
-        onBlur={[Function]}
-        onContextMenu={[Function]}
-        onFocus={[Function]}
-        onMouseOut={[Function]}
-        onMouseOver={[Function]}
-        open={true}
-        style={
-          Object {
-            "left": "0px",
-            "opacity": 1,
-            "position": "absolute",
-            "right": "auto",
-            "top": "3px",
-          }
-        }
-=======
-        aria-labelledby="tooltipTrigger"
         className="bx--tooltip__content"
         role="dialog"
->>>>>>> 63f25ad1
       >
         <div
-<<<<<<< HEAD
-          className="bx--tooltip__content"
-          role="dialog"
-=======
           className="iot--hotspot-content"
->>>>>>> 63f25ad1
         >
           <h4
             title="Hotspot title"
@@ -707,7 +569,6 @@
   >
     <div
       aria-controls="tooltip"
-      aria-describedby="tooltip"
       aria-expanded={true}
       className="bx--tooltip__trigger"
       onBlur={[Function]}
@@ -720,21 +581,6 @@
       role="button"
       tabIndex={0}
     >
-<<<<<<< HEAD
-      <div
-        aria-controls="tooltip"
-        aria-expanded={true}
-        className="bx--tooltip__trigger"
-        onBlur={[Function]}
-        onClick={[Function]}
-        onContextMenu={[Function]}
-        onFocus={[Function]}
-        onKeyDown={[Function]}
-        onMouseOut={[Function]}
-        onMouseOver={[Function]}
-        role="button"
-        tabIndex={0}
-=======
       <svg
         aria-hidden={true}
         description={null}
@@ -746,7 +592,6 @@
         viewBox="0 0 16 16"
         width={16}
         xmlns="http://www.w3.org/2000/svg"
->>>>>>> 63f25ad1
       >
         <path
           d="M8.5 11L8.5 6.5 6.5 6.5 6.5 7.5 7.5 7.5 7.5 11 6 11 6 12 10 12 10 11zM8 3.5c-.4 0-.8.3-.8.8S7.6 5 8 5c.4 0 .8-.3.8-.8S8.4 3.5 8 3.5z"
@@ -777,11 +622,9 @@
       onMouseOut={[Function]}
       onMouseOver={[Function]}
       open={true}
-      role="tooltip"
       style={
         Object {
           "left": "0px",
-          "margin": 0,
           "opacity": 1,
           "position": "absolute",
           "right": "auto",
@@ -793,38 +636,11 @@
         className="bx--tooltip__caret"
       />
       <div
-<<<<<<< HEAD
-        className="bx--tooltip bx--tooltip--shown bx--tooltip--right bx--tooltip--align-center"
-        data-floating-menu-direction="right"
-        id="tooltip"
-        onBlur={[Function]}
-        onContextMenu={[Function]}
-        onFocus={[Function]}
-        onMouseOut={[Function]}
-        onMouseOver={[Function]}
-        open={true}
-        style={
-          Object {
-            "left": "0px",
-            "opacity": 1,
-            "position": "absolute",
-            "right": "auto",
-            "top": "3px",
-          }
-        }
-=======
-        aria-labelledby="tooltipTrigger"
         className="bx--tooltip__content"
         role="dialog"
->>>>>>> 63f25ad1
       >
         <div
-<<<<<<< HEAD
-          className="bx--tooltip__content"
-          role="dialog"
-=======
           className="iot--hotspot-content"
->>>>>>> 63f25ad1
         >
           <h4
             title="Hotspot title"
