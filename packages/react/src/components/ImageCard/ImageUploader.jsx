--- conflicted
+++ resolved
@@ -168,12 +168,8 @@
           <Button
             size={buttonSize}
             onClick={handleUploadByURL}
-<<<<<<< HEAD
-            testId={`${testId}-url-upload-button`}
-=======
             // TODO: pass testId in v3 to override defaults
             // testId={`${testId}-url-upload-button`}
->>>>>>> 75f31d6b
           >
             {i18n.uploadByURLButton}
           </Button>
@@ -181,12 +177,8 @@
             size={buttonSize}
             onClick={handleCancelFromURLClick}
             kind="ghost"
-<<<<<<< HEAD
-            testId={`${testId}-url-cancel-button`}
-=======
             // TODO: pass testId in v3 to override defaults
             // testId={`${testId}-url-cancel-button`}
->>>>>>> 75f31d6b
           >
             {i18n.uploadByURLCancel}
           </Button>
@@ -213,12 +205,8 @@
               size={buttonSize}
               onClick={onBrowseClick}
               kind="tertiary"
-<<<<<<< HEAD
-              testId={`${testId}-browse-button`}
-=======
               // TODO: pass testId in v3 to override defaults
               // testId={`${testId}-browse-button`}
->>>>>>> 75f31d6b
             >
               {i18n.browseImages}
             </Button>
@@ -227,12 +215,8 @@
                 size={buttonSize}
                 onClick={handleFromURLClick}
                 kind="tertiary"
-<<<<<<< HEAD
-                testId={`${testId}-insert-from-url-button`}
-=======
                 // TODO: pass testId in v3 to override defaults
                 // testId={`${testId}-insert-from-url-button`}
->>>>>>> 75f31d6b
               >
                 {i18n.insertUrl}
               </Button>
