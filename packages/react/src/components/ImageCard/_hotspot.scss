@use '../../globals/theme';
@use '../../globals/spacing';
@use '../../globals/vars';
@use '../../globals/mixins';
@use '../../globals/colors';
@use '../../globals/typography';

// Part of the css and the colors used come from old StyledComponents code
// and should be replaced with actual carbon colors and design. See issue 1806
$selected-border-width: spacing.$spacing-01;
$selected-border: solid $selected-border-width theme.$interactive-04;

// The custom properties --x-pos, --y-pos, --width, --height are set
// on the container by the react js code. They do not include units.
.#{vars.$iot-prefix}--hotspot-container {
  position: absolute;
  font-family: Sans-Serif;
  pointer-events: auto;
  top: calc((var(--y-pos) * 1%) - ((var(--height) / 2) * 1px));
  left: calc((var(--x-pos) * 1%) - ((var(--width) / 2) * 1px));
}

// FIXED OR DYNAMIC HOTSPOT (USING TOOLTIP)
.#{vars.$iot-prefix}--hotspot-container--is-fixed,
.#{vars.$iot-prefix}--hotspot-container--is-dynamic {
  &.#{vars.$iot-prefix}--hotspot-container--selected {
    $padding: spacing.$spacing-02;

    box-sizing: border-box;
    border: $selected-border;
    padding: #{$padding};
    top: calc(
      (var(--y-pos) * 1%) - (((var(--height) * 1px) / 2) + #{$padding} + #{$selected-border-width})
    );
    left: calc(
      (var(--x-pos) * 1%) - (((var(--width) * 1px) / 2) + #{$padding} + #{$selected-border-width})
    );
  }
<<<<<<< HEAD
  &.#{vars.$iot-prefix}--hotspot-container--has-icon {
    .bx--tooltip__label {
      border: solid 1px colors.$gray-40;
=======
  &.#{$iot-prefix}--hotspot-container--has-icon {
    .#{$prefix}--tooltip__label {
      border: solid 1px $gray-40;
>>>>>>> 6aeacc8e
      cursor: pointer;
      padding: spacing.$spacing-02;
      background: colors.$white-0;
      opacity: 0.9;
      border-radius: 4px;
      @include mixins.box-shadow();
    }
  }

  .#{$prefix}--tooltip__label {
    display: flex;
    cursor: pointer;
    border-radius: 13px;
    background: none;
    @include mixins.box-shadow();
  }
}

.#{vars.$iot-prefix}--hotspot-container--is-dynamic.#{vars.$iot-prefix}--hotspot-container--selected {
  border-style: dashed;
}

// TEXT HOTSPOT
// The custom properties --bold, --italic, --background-color etc are set
// on the container by the react js code
.#{vars.$iot-prefix}--hotspot-container--is-text {
  &.#{vars.$iot-prefix}--hotspot-container--selected {
    box-sizing: border-box;
    border: $selected-border;
    top: calc((var(--y-pos) * 1%) - (((var(--height) * 1px) / 2)));
    left: calc((var(--x-pos) * 1%) - (((var(--width) * 1px) / 2)));
  }
}

.#{vars.$iot-prefix}--text-hotspot {
  $padding: spacing.$spacing-03;
  $min-width: spacing.$spacing-12;
  $text-input-height: spacing.$spacing-08;

  display: flex;
  flex-direction: column;
  justify-content: center;
  padding: $padding;
  box-sizing: border-box;
  min-width: $min-width;
  min-height: $text-input-height;
  border-style: solid;
  background-color: var(--background-color);
  border-color: var(--border-color);
  border-width: calc(var(--border-width) * 1px);

  .#{vars.$iot-prefix}--hotspot-content {
    & > *:nth-child(2) {
      &.#{vars.$iot-prefix}--hotspot-content-attribute {
        margin-top: spacing.$spacing-03;
      }
    }

    h4 {
      @include typography.type-style('productive-heading-01');
      text-align: left;
      padding-bottom: 0;
      line-height: calc(var(--title-font-size) * 1.4px);
      font-weight: var(--title-font-weight);
      font-style: var(--title-font-style);
      text-decoration-line: var(--title-text-decoration-line);
      color: var(--title-font-color);
      // Linting expects size to be in rem, but user size is given in px.
      // font-size: calc(
      //   ((var(--title-font-size) * 1px) / 16px) * 1rem
      // );

      // stylelint-disable-next-line declaration-property-unit-blacklist
      font-size: calc(var(--title-font-size) * 1px);

      // Used to expand the hotspot while the user types into the TextInput
      &.#{vars.$iot-prefix}--hotspot-content-title__visually-hidden {
        visibility: hidden;
        height: 0px;
      }
    }
  }

  .#{vars.$iot-prefix}--hotspot-content-label-section {
    text-align: left;
  }
  .#{vars.$iot-prefix}--hotspot-content-label,
  .#{vars.$iot-prefix}--hotspot-content-threshold {
    @include typography.type-style('helper-text-01');
    font-weight: normal;
  }

  .#{vars.$iot-prefix}--hotspot-content-title-wrapper--editable {
    $negative-margin-to-overide-parent-padding: calc(-1 * (#{$padding}));
    margin: $negative-margin-to-overide-parent-padding;

    .#{vars.$iot-prefix}--hotspot-content-title-input {
      padding: 0 calc(#{$padding} + #{$selected-border-width});
      width: calc(
        (var(--width) * 1px) - (#{$selected-border-width} * 2) - (var(--border-width) * 1px * 2)
      );
      height: $text-input-height;
      border-bottom: none;
      &:focus {
        outline: none;
      }
    }
  }
}<|MERGE_RESOLUTION|>--- conflicted
+++ resolved
@@ -36,15 +36,9 @@
       (var(--x-pos) * 1%) - (((var(--width) * 1px) / 2) + #{$padding} + #{$selected-border-width})
     );
   }
-<<<<<<< HEAD
   &.#{vars.$iot-prefix}--hotspot-container--has-icon {
-    .bx--tooltip__label {
+    .#{vars.$prefix}--tooltip__label {
       border: solid 1px colors.$gray-40;
-=======
-  &.#{$iot-prefix}--hotspot-container--has-icon {
-    .#{$prefix}--tooltip__label {
-      border: solid 1px $gray-40;
->>>>>>> 6aeacc8e
       cursor: pointer;
       padding: spacing.$spacing-02;
       background: colors.$white-0;
