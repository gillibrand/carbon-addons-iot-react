import React from 'react';
import { action } from '@storybook/addon-actions';
import { select, text, boolean, number, withKnobs, optionsKnob } from '@storybook/addon-knobs';
import { Add24, TrashCan24, SettingsAdjust24 } from '@carbon/icons-react';
import { spacing05 } from '@carbon/layout';
import { Tabs, Tab, Search, Select, SelectItem, InlineLoading } from 'carbon-components-react';

import FullWidthWrapper from '../../internal/FullWidthWrapper';
import TileCatalogNew from '../TileCatalogNew/TileCatalogNew';
import { getTiles } from '../TileCatalogNew/TileCatalogNew.story';
import Button from '../Button';

import PageTitleBar from './PageTitleBar';

export const commonPageTitleBarProps = {
  title: 'Page title',
  description: 'Descriptive text about this page and what the user can or should do on it',
  extraContent: (
    <div style={{ display: 'flex', alignItems: 'center' }}>
      <span style={{ marginRight: spacing05 }}>
        <b>Last updated:</b> yesterday
      </span>
      <Button
        className="some-right-content"
        size="field"
        renderIcon={Add24}
        onClick={action('click')}
      >
        Take an action
      </Button>
    </div>
  ),
};

export const PageTitleBarNodeTooltip = () => (
  <div>
    <p>Descriptive text about this page and what the user can or should do on it </p>
    <div
      style={{
        display: 'flex',
        'align-items': 'center',
        'justify-content': 'space-between',
        'padding-top': spacing05,
      }}
    >
      <a href="/">Link one</a>
      <Button renderIcon={Add24} onClick={action('click')}>
        Take an action
      </Button>
    </div>
  </div>
);

export const pageTitleBarBreadcrumb = [
  <a href="/">Home</a>,
  <a href="/">Type</a>,
  <span>Instance</span>,
];
const breadcrumbKnobOptions = {
  none: undefined,
  breadcrumb: pageTitleBarBreadcrumb,
};
const breadcrumbDefaultValue = pageTitleBarBreadcrumb;

export default {
<<<<<<< HEAD
  title: '1 - Watson IoT/PageTitleBar',
  decorators: [(storyFn) => <FullWidthWrapper>{storyFn()}</FullWidthWrapper>],

=======
  title: 'Watson IoT/PageTitleBar',
  decorators: [withKnobs, (storyFn) => <FullWidthWrapper>{storyFn()}</FullWidthWrapper>],
>>>>>>> abf7df99
  parameters: {
    component: PageTitleBar,
  },

  excludeStories: ['commonPageTitleBarProps', 'pageTitleBarBreadcrumb', 'PageTitleBarNodeTooltip'],
};

export const Base = () => <PageTitleBar title={commonPageTitleBarProps.title} />;

Base.story = {
  name: 'base',
};

export const WithBreadcrumb = () => (
  <div style={{ height: '150vh' }}>
    <PageTitleBar
      title={commonPageTitleBarProps.title}
      breadcrumb={optionsKnob('breadcrumbs', breadcrumbKnobOptions, breadcrumbDefaultValue, {
        display: 'select',
      })}
      extraContent={commonPageTitleBarProps.extraContent}
    />
  </div>
);

WithBreadcrumb.story = {
  name: 'with breadcrumb',
};

export const WithDescription = () => (
  <div style={{ height: '150vh' }}>
    <PageTitleBar
      title={text('title', commonPageTitleBarProps.title)}
      breadcrumb={optionsKnob('breadcrumbs', breadcrumbKnobOptions, undefined, {
        display: 'select',
      })}
      description={commonPageTitleBarProps.description}
      collapsed={boolean('collapse description', false)}
    />
  </div>
);

WithDescription.story = {
  name: 'with description',
};

export const WithTooltipDescriptionWithNode = () => (
  <div style={{ height: '150vh' }}>
    <PageTitleBar
      title={text('title', commonPageTitleBarProps.title)}
      description={<PageTitleBarNodeTooltip />}
      breadcrumb={optionsKnob('breadcrumbs', breadcrumbKnobOptions, breadcrumbDefaultValue, {
        display: 'select',
      })}
      collapsed={boolean('collapse description', true)}
    />
  </div>
);

WithTooltipDescriptionWithNode.story = {
  name: 'with tooltip description with node',
};

export const WithStatusDescriptionAndCrumbs = () => (
  <div style={{ height: '150vh' }}>
    <PageTitleBar
      title={text('title', 'ZH002')}
      description={<InlineLoading status="finished" description="Running" />}
      breadcrumb={optionsKnob('breadcrumbs', breadcrumbKnobOptions, breadcrumbDefaultValue, {
        display: 'select',
      })}
      collapsed={boolean('collapse description', false)}
      headerMode={select('headerMode', ['DYNAMIC', 'STATIC', 'STICKY', 'CONDENSED'], 'STATIC')}
    />
  </div>
);

WithStatusDescriptionAndCrumbs.story = {
  name: 'with status description and breadcrumbs',
};

export const WithEditableTitleBar = () => (
  <div style={{ height: '150vh' }}>
    <PageTitleBar
      title={text('title', commonPageTitleBarProps.title)}
      breadcrumb={optionsKnob('breadcrumbs', breadcrumbKnobOptions, undefined, {
        display: 'select',
      })}
      description={text('description', commonPageTitleBarProps.description)}
      collapsed={boolean('collapse description', false)}
      editable={boolean('editable', true)}
      onEdit={action('edit')}
    />
  </div>
);

WithEditableTitleBar.story = {
  name: 'with editable title bar and subtitle',
};

export const WithRichContent = () => (
  <PageTitleBar
    title={text('title', 'A page title could be really long, you never know')}
    description={text('description', commonPageTitleBarProps.description)}
    extraContent={
      <div style={{ display: 'flex', alignItems: 'center' }}>
        <span style={{ marginRight: spacing05 }}>
          <b>Last updated:</b> yesterday
        </span>
        <Button
          className="some-right-content"
          size="field"
          renderIcon={Add24}
          onClick={action('click')}
        >
          Take an action
        </Button>
      </div>
    }
    content={<span>Just some plain text that should align nicely</span>}
  />
);

WithRichContent.story = {
  name: 'with rich content',
};

export const WithSelect = () => (
  <div style={{ height: '150vh' }}>
    <PageTitleBar
      stickyHeaderOffset={number('sticky header offset', 0)}
      title={text('title', 'A page title could be really long, you never know')}
      description={text('description', commonPageTitleBarProps.description)}
      breadcrumb={optionsKnob('breadcrumbs', breadcrumbKnobOptions, breadcrumbDefaultValue, {
        display: 'select',
      })}
      collapsed={boolean('collapse description', false)}
      editable={boolean('editable', false)}
      headerMode={select('headerMode', ['DYNAMIC', 'STATIC', 'STICKY', 'CONDENSED'], 'DYNAMIC')}
      extraContent={
        <div style={{ display: 'flex', alignItems: 'center' }}>
          <Button
            renderIcon={SettingsAdjust24}
            onClick={action('click')}
            size="field"
            hasIconOnly
            iconDescription="Add"
            kind="ghost"
            tooltipPosition="bottom"
            tooltipAlignment="center"
          />
          <Select hideLabel id="select-1" defaultValue="placeholder-item">
            <SelectItem disabled hidden value="placeholder-item" text="Choose an option" />
            <SelectItem value="option-3" text="Option 3" />
            <SelectItem value="option-4" text="Option 4" />
          </Select>
          <Button
            renderIcon={Add24}
            onClick={action('click')}
            size="field"
            hasIconOnly
            iconDescription="Add"
            kind="ghost"
            tooltipPosition="bottom"
            tooltipAlignment="center"
          />
          <Button
            renderIcon={TrashCan24}
            onClick={action('click')}
            size="field"
            hasIconOnly
            iconDescription="Remove"
            kind="ghost"
            tooltipPosition="bottom"
            tooltipAlignment="center"
          />
          <Button onClick={action('click')} size="field">
            Take an action
          </Button>
        </div>
      }
      onEdit={action('edit')}
    />
  </div>
);

WithSelect.story = {
  name: 'with select action and an overflowing page title',
};

export const WithSearch = () => (
  <div style={{ height: '150vh' }}>
    <PageTitleBar
      stickyHeaderOffset={number('sticky header offset', 0)}
      headerMode={select('headerMode', ['DYNAMIC', 'STATIC', 'STICKY', 'CONDENSED'], 'STATIC')}
      title={text('title', commonPageTitleBarProps.title)}
      description={text('description', commonPageTitleBarProps.description)}
      breadcrumb={optionsKnob('breadcrumbs', breadcrumbKnobOptions, breadcrumbDefaultValue, {
        display: 'select',
      })}
      collapsed={boolean('collapse description', false)}
      editable={boolean('editable', true)}
      extraContent={
        <div style={{ display: 'flex', alignItems: 'center' }}>
          <Button
            renderIcon={SettingsAdjust24}
            onClick={action('click')}
            size="field"
            hasIconOnly
            iconDescription="Add"
            kind="ghost"
            tooltipPosition="bottom"
            tooltipAlignment="center"
          />
          <Search
            id="search-1"
            placeholder="Search"
            onChange={action('search')}
            size="lg"
            labelText="Search"
          />
          <Button
            renderIcon={Add24}
            onClick={action('click')}
            size="field"
            hasIconOnly
            iconDescription="Add"
            kind="ghost"
            tooltipPosition="bottom"
            tooltipAlignment="center"
          />
          <Button
            renderIcon={TrashCan24}
            onClick={action('click')}
            size="field"
            hasIconOnly
            iconDescription="Remove"
            kind="ghost"
            tooltipPosition="bottom"
            tooltipAlignment="center"
          />
          <Button onClick={action('click')} size="field">
            Take an action
          </Button>
        </div>
      }
      content={
        <Tabs style={{ marginLeft: '-16px', marginRight: '-16px' }}>
          <Tab label="Tab 1">
            <div>Content for first tab.</div>
          </Tab>
          <Tab label="Tab 2">
            <div>Content for second tab.</div>
          </Tab>
          <Tab label="Tab 3">
            <div>Content for third tab.</div>
          </Tab>
        </Tabs>
      }
      onEdit={action('edit')}
    />
  </div>
);

WithSearch.story = {
  name: 'with search and tabs',
};

export const WithEverything = () => (
  <div style={{ height: '150vh' }}>
    <PageTitleBar
      stickyHeaderOffset={number('sticky header offset', 0)}
      headerMode={select('headerMode', ['DYNAMIC', 'STATIC', 'STICKY', 'CONDENSED'], 'STATIC')}
      title={text('title', commonPageTitleBarProps.title)}
      description={text('description', commonPageTitleBarProps.description)}
      breadcrumb={optionsKnob('breadcrumbs', breadcrumbKnobOptions, breadcrumbDefaultValue, {
        display: 'select',
      })}
      collapsed={boolean('collapse description', false)}
      editable={boolean('editable', true)}
      extraContent={
        <div>
          <Button
            renderIcon={Add24}
            onClick={action('click')}
            size="field"
            hasIconOnly
            iconDescription="Add"
            kind="ghost"
            tooltipPosition="bottom"
            tooltipAlignment="center"
          />
          <Button
            renderIcon={TrashCan24}
            onClick={action('click')}
            size="field"
            hasIconOnly
            iconDescription="Remove"
            kind="ghost"
            tooltipPosition="bottom"
            tooltipAlignment="center"
          />
          <Button onClick={action('click')} size="field">
            Take an action
          </Button>
        </div>
      }
      content={
        <Tabs style={{ marginLeft: '-16px', marginRight: '-16px' }}>
          <Tab label="Tab 1">
            <div>Content for first tab.</div>
          </Tab>
          <Tab label="Tab 2">
            <div>Content for second tab.</div>
          </Tab>
          <Tab label="Tab 3">
            <div>Content for third tab.</div>
          </Tab>
        </Tabs>
      }
      onEdit={action('edit')}
    />
  </div>
);

WithEverything.story = {
  name: 'with breadcrumbs, actions, and tabs',
};

export const WithCondensedHeader = () => (
  <div style={{ height: '150vh' }}>
    <PageTitleBar
      stickyHeaderOffset={number('sticky header offset', 0)}
      title={text('title', commonPageTitleBarProps.title)}
      description={text('description', commonPageTitleBarProps.description)}
      collapsed={boolean('collapse description', true)}
      editable={boolean('editable', false)}
      breadcrumb={optionsKnob('breadcrumbs', breadcrumbKnobOptions, breadcrumbDefaultValue, {
        display: 'select',
      })}
      headerMode={select('headerMode', ['DYNAMIC', 'STATIC', 'STICKY', 'CONDENSED'], 'CONDENSED')}
      extraContent={
        <div style={{ display: 'flex' }}>
          <Button size="field" kind="secondary">
            Secondary button
          </Button>
          <Button size="field" kind="primary">
            Primary button
          </Button>
        </div>
      }
      content={
        <div
          style={{
            height: '100rem',
            marginLeft: '-16px',
            marginRight: '-16px',
            marginTop: '-16px',
          }}
        >
          <TileCatalogNew tiles={getTiles(3)} numColumns={2} numRows={2} />
        </div>
      }
      onEdit={action('edit')}
    />
  </div>
);

WithCondensedHeader.story = {
  name: 'with condensed with primary + secondary buttons',
};

export const WithJustATitleAndDynamicScrolling = () => (
  <div style={{ marginTop: '10rem', height: '150vh' }}>
    <PageTitleBar
      stickyHeaderOffset={number('sticky header offset', 100)}
      breadcrumb={optionsKnob('breadcrumbs', breadcrumbKnobOptions, undefined, {
        display: 'select',
      })}
      title="testTitle"
      headerMode="DYNAMIC"
    />
  </div>
);
WithJustATitleAndDynamicScrolling.story = {
  name: 'with dynamic with just a title',
};

export const WithOffsetDownThePage = () => (
  <div style={{ height: '150vh' }}>
    <PageTitleBar
      stickyHeaderOffset={number('sticky header offset', 20)}
      breadcrumb={optionsKnob('breadcrumbs', breadcrumbKnobOptions, breadcrumbDefaultValue, {
        display: 'select',
      })}
      title="testTitle"
      headerMode="DYNAMIC"
    />
  </div>
);
WithOffsetDownThePage.story = {
  name: 'with dynamic with an offset',
};

export const WithDynamicScrolling = () => (
  <div style={{ height: '150vh' }}>
    <PageTitleBar
      stickyHeaderOffset={number('sticky header offset', 0)}
      headerMode={select('headerMode', ['DYNAMIC', 'STATIC', 'STICKY', 'CONDENSED'], 'DYNAMIC')}
      title={text('title', commonPageTitleBarProps.title)}
      breadcrumb={optionsKnob('breadcrumbs', breadcrumbKnobOptions, breadcrumbDefaultValue, {
        display: 'select',
      })}
      description={text('description', commonPageTitleBarProps.description)}
      collapsed={boolean('collapse description', false)}
      editable={boolean('editable')}
      extraContent={
        <div style={{ display: 'flex' }}>
          <Button
            renderIcon={Add24}
            onClick={action('click')}
            size="field"
            hasIconOnly
            iconDescription="Add"
            kind="ghost"
            tooltipPosition="bottom"
            tooltipAlignment="center"
          />
          <Button
            renderIcon={TrashCan24}
            onClick={action('click')}
            size="field"
            hasIconOnly
            iconDescription="Remove"
            kind="ghost"
            tooltipPosition="bottom"
            tooltipAlignment="center"
          />
          <Button onClick={action('click')} size="field">
            Take an action
          </Button>
        </div>
      }
      content={
        <div
          style={{
            height: '100rem',
            marginLeft: '-16px',
            marginRight: '-16px',
            marginTop: '-16px',
          }}
        >
          <TileCatalogNew tiles={getTiles(3)} numColumns={2} numRows={2} />
        </div>
      }
      onEdit={action('edit')}
    />
  </div>
);

WithDynamicScrolling.story = {
  name: 'with dynamic with breadcrumbs, actions, and content',
  info: {
    text: `with dynamic scrolling, upper actions, and buttons the buttons should transition and sit next to the actions when the page header is condensed`,
  },
};

export const WithDynamicScrollingAndTabs = () => (
  <div style={{ height: '150vh' }}>
    <PageTitleBar
      stickyHeaderOffset={number('sticky header offset', 0)}
      headerMode={select('headerMode', ['DYNAMIC', 'STATIC', 'STICKY', 'CONDENSED'], 'DYNAMIC')}
      title={text('title', commonPageTitleBarProps.title)}
      breadcrumb={optionsKnob('breadcrumbs', breadcrumbKnobOptions, breadcrumbDefaultValue, {
        display: 'select',
      })}
      description={text('description', commonPageTitleBarProps.description)}
      collapsed={boolean('collapse description', false)}
      editable={boolean('editable', true)}
      extraContent={
        <div style={{ display: 'flex' }}>
          <Button
            renderIcon={Add24}
            onClick={action('click')}
            size="field"
            hasIconOnly
            iconDescription="Add"
            kind="ghost"
            tooltipPosition="bottom"
            tooltipAlignment="center"
          />
          <Button
            renderIcon={TrashCan24}
            onClick={action('click')}
            size="field"
            hasIconOnly
            iconDescription="Remove"
            kind="ghost"
            tooltipPosition="bottom"
            tooltipAlignment="center"
          />
          <Button onClick={action('click')} size="field">
            Take an action
          </Button>
        </div>
      }
      content={
        <div style={{ marginLeft: '-16px', marginRight: '-16px' }}>
          <Tabs>
            <Tab label="Tab 1">
              <div style={{ height: '100rem', marginTop: '-16px' }}>
                <TileCatalogNew tiles={getTiles(3)} numColumns={2} numRows={2} />
              </div>
            </Tab>
            <Tab label="Tab 2">
              <div style={{ height: '100rem', marginTop: '-16px' }}>
                <TileCatalogNew tiles={getTiles(5)} numColumns={2} numRows={2} />
              </div>
            </Tab>
            <Tab label="Tab 3">
              <div style={{ height: '100rem', marginTop: '-16px' }}>
                <TileCatalogNew tiles={getTiles(5)} numColumns={2} numRows={2} />
              </div>
            </Tab>
          </Tabs>
        </div>
      }
      onEdit={action('edit')}
    />
  </div>
);

WithDynamicScrollingAndTabs.story = {
  name: 'with dynamic with breadcrumbs, actions, and tabs',
};

WithDynamicScrollingAndTabs.parameters = {
  info: {
    text: `Note: We need to set the sticky offset here to 0 (from the default 3rem) because storybook sets everything relative to their container with 3rem padding.
      The dynamicTransitionOffset isn't needed here, because the default 3rem is relative to the overall window scrollY and handles the storybook padding`,
  },
};

export const WithDynamicScrollingAndUpperActions = () => (
  <div style={{ height: '150vh' }}>
    <PageTitleBar
      stickyHeaderOffset={number('sticky header offset', 0)}
      headerMode={select('headerMode', ['DYNAMIC', 'STATIC', 'STICKY', 'CONDENSED'], 'DYNAMIC')}
      title={text('title', commonPageTitleBarProps.title)}
      breadcrumb={optionsKnob('breadcrumbs', breadcrumbKnobOptions, breadcrumbDefaultValue, {
        display: 'select',
      })}
      description={text('description', commonPageTitleBarProps.description)}
      upperActions={
        <div style={{ display: 'flex' }}>
          <Button
            renderIcon={Add24}
            onClick={action('click')}
            size="field"
            hasIconOnly
            iconDescription="Add"
            kind="ghost"
            tooltipPosition="bottom"
            tooltipAlignment="center"
          />
          <Button
            renderIcon={TrashCan24}
            onClick={action('click')}
            size="field"
            hasIconOnly
            iconDescription="Remove"
            kind="ghost"
            tooltipPosition="bottom"
            tooltipAlignment="center"
          />
        </div>
      }
      extraContent={
        <div style={{ display: 'flex' }}>
          <Button onClick={action('click')} size="field">
            Take an action
          </Button>
        </div>
      }
      onEdit={action('edit')}
    />
  </div>
);

WithDynamicScrollingAndUpperActions.story = {
  name: 'with dynamic with breadcrumbs, actions, and upper actions',
  info: {
    text: `with dynamic scrolling, upper actions, and buttons the buttons should transition and sit next to the actions when the page header is condensed`,
  },
};

export const IsLoading = () => <PageTitleBar title={commonPageTitleBarProps.title} isLoading />;

IsLoading.story = {
  name: 'isLoading',
};<|MERGE_RESOLUTION|>--- conflicted
+++ resolved
@@ -63,14 +63,9 @@
 const breadcrumbDefaultValue = pageTitleBarBreadcrumb;
 
 export default {
-<<<<<<< HEAD
   title: '1 - Watson IoT/PageTitleBar',
-  decorators: [(storyFn) => <FullWidthWrapper>{storyFn()}</FullWidthWrapper>],
-
-=======
-  title: 'Watson IoT/PageTitleBar',
   decorators: [withKnobs, (storyFn) => <FullWidthWrapper>{storyFn()}</FullWidthWrapper>],
->>>>>>> abf7df99
+
   parameters: {
     component: PageTitleBar,
   },
