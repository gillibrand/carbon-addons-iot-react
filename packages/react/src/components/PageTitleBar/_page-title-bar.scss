--- conflicted
+++ resolved
@@ -1,14 +1,9 @@
-<<<<<<< HEAD
 @use '../../globals/theme';
 @use '../../globals/spacing';
 @use '../../globals/vars';
 @use '../../globals/typography';
 @use "../../globals/motion";
 @use '../../globals/layout';
-=======
-@import '../../globals/vars';
-@import '../../globals/typography';
->>>>>>> 16b32569
 
 @mixin condensed-style() {
   @include make-sticky();
@@ -79,13 +74,8 @@
       }
     }
 
-<<<<<<< HEAD
     .#{vars.$prefix}--btn--secondary + .#{vars.$prefix}--btn--primary {
-      margin-left: 0;
-=======
-    .#{$prefix}--btn--secondary + .#{$prefix}--btn--primary {
       margin-left: 1px;
->>>>>>> 16b32569
       [dir='rtl'] & {
         margin-left: unset;
         margin-right: 1px;
@@ -373,37 +363,26 @@
     margin-top: spacing.$spacing-06;
 
     &.page-title-bar-content--active {
-<<<<<<< HEAD
       .#{vars.$prefix}--tabs--scrollable {
         transition: all motion.$duration-fast-02 ease-in;
         background: theme.$ui-01;
+        border-bottom: 1px solid theme.$ui-03;
       }
     }
 
     .#{vars.$prefix}--tabs--scrollable {
+      padding-left: spacing.$spacing-05;
+      margin-left: -(spacing.$spacing-07);
+      width: calc(100% + #{spacing.$spacing-10});
+
+      [dir='rtl'] & {
+        padding-left: 0;
+        padding-right: spacing.$spacing-05;
+        margin-left: 0;
+        margin-right: -(spacing.$spacing-07);
+      }
+
       .#{vars.$prefix}--tabs--scrollable__nav-link {
-=======
-      .#{$prefix}--tabs--scrollable {
-        transition: all $duration--fast-02 ease-in;
-        background: $ui-01;
-        border-bottom: 1px solid $ui-03;
-      }
-    }
-
-    .#{$prefix}--tabs--scrollable {
-      padding-left: $spacing-05;
-      margin-left: -($spacing-07);
-      width: calc(100% + #{$spacing-10});
-
-      [dir='rtl'] & {
-        padding-left: 0;
-        padding-right: $spacing-05;
-        margin-left: 0;
-        margin-right: -($spacing-07);
-      }
-
-      .#{$prefix}--tabs--scrollable__nav-link {
->>>>>>> 16b32569
         text-align: left;
 
         [dir='rtl'] & {
@@ -420,9 +399,9 @@
 }
 
 /* styles for sticky breadcrumbs and tabs */
-.#{$iot-prefix}--page-title-bar--stack-tabs,
-.#{$iot-prefix}--page-title-bar--stack-tabs-override-show,
-.#{$iot-prefix}--page-title-bar--stack-tabs-override-hide {
+.#{vars.$iot-prefix}--page-title-bar--stack-tabs,
+.#{vars.$iot-prefix}--page-title-bar--stack-tabs-override-show,
+.#{vars.$iot-prefix}--page-title-bar--stack-tabs-override-hide {
   &.page-title-bar--dynamic--after,
   &.page-title-bar--condensed-static {
     .page-title-bar-header {
@@ -438,20 +417,20 @@
   }
 
   &.page-title-bar--condensed-static {
-    .#{$prefix}--tabs--scrollable {
+    .#{vars.$prefix}--tabs--scrollable {
       @include make-sticky();
     }
   }
 }
 
-.#{$iot-prefix}--page-title-bar--stack-tabs-override-show.#{$iot-prefix}--page-title-bar--stack-tabs-override-show {
+.#{vars.$iot-prefix}--page-title-bar--stack-tabs-override-show.#{vars.$iot-prefix}--page-title-bar--stack-tabs-override-show {
   .page-title-bar-header {
     top: var(--negative-header-offset);
   }
 }
 
-.#{$iot-prefix}--page-title-bar--stack-tabs-override-hide.#{$iot-prefix}--page-title-bar--stack-tabs-override-hide {
+.#{vars.$iot-prefix}--page-title-bar--stack-tabs-override-hide.#{vars.$iot-prefix}--page-title-bar--stack-tabs-override-hide {
   .page-title-bar-header {
-    top: -($spacing-10 + $spacing-05);
+    top: -(spacing.$spacing-10 + spacing.$spacing-05);
   }
 }