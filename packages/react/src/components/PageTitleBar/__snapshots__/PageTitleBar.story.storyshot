--- conflicted
+++ resolved
@@ -264,6 +264,7 @@
                    yesterday
                 </span>
                 <button
+                  aria-pressed={null}
                   className="some-right-content iot--btn bx--btn bx--btn--field bx--btn--primary"
                   data-testid="Button"
                   disabled={false}
@@ -522,6 +523,7 @@
                   </svg>
                 </button>
                 <button
+                  aria-pressed={null}
                   className="iot--btn bx--btn bx--btn--field bx--btn--primary"
                   data-testid="Button"
                   disabled={false}
@@ -660,6 +662,7 @@
                 hidden={false}
                 role="tabpanel"
                 selected={true}
+                tabIndex={0}
               >
                 <div>
                   Content for first tab.
@@ -670,6 +673,7 @@
                 hidden={true}
                 role="tabpanel"
                 selected={false}
+                tabIndex={0}
               >
                 <div>
                   Content for second tab.
@@ -680,6 +684,7 @@
                 hidden={true}
                 role="tabpanel"
                 selected={false}
+                tabIndex={0}
               >
                 <div>
                   Content for third tab.
@@ -869,6 +874,7 @@
                 }
               >
                 <button
+                  aria-pressed={null}
                   className="iot--btn bx--btn bx--btn--field bx--btn--secondary"
                   data-testid="Button"
                   disabled={false}
@@ -878,6 +884,7 @@
                   Secondary button
                 </button>
                 <button
+                  aria-pressed={null}
                   className="iot--btn bx--btn bx--btn--field bx--btn--primary"
                   data-testid="Button"
                   disabled={false}
@@ -1422,6 +1429,7 @@
                   </svg>
                 </button>
                 <button
+                  aria-pressed={null}
                   className="iot--btn bx--btn bx--btn--field bx--btn--primary"
                   data-testid="Button"
                   disabled={false}
@@ -1770,12 +1778,8 @@
                   </svg>
                 </button>
                 <button
-<<<<<<< HEAD
+                  aria-pressed={null}
                   className="iot--btn bx--btn bx--btn--field bx--btn--primary"
-=======
-                  aria-pressed={null}
-                  className="iot--btn bx--btn bx--btn--primary"
->>>>>>> ad58d04b
                   data-testid="Button"
                   disabled={false}
                   onClick={[Function]}
@@ -1903,59 +1907,19 @@
                   width={16}
                   xmlns="http://www.w3.org/2000/svg"
                 >
-<<<<<<< HEAD
                   <path
                     d="M11 8L6 13 5.3 12.3 9.6 8 5.3 3.7 6 3z"
                   />
                 </svg>
               </button>
             </div>
-=======
-                  Tab 3
-                </button>
-              </li>
-            </ul>
-            <button
-              aria-hidden="true"
-              aria-label="Scroll right"
-              className="bx--tab--overflow-nav-button--hidden"
-              onClick={[Function]}
-              onMouseDown={[Function]}
-              onMouseUp={[Function]}
-              tabIndex="-1"
-              type="button"
-            >
-              <svg
-                aria-hidden={true}
-                fill="currentColor"
-                focusable="false"
-                height={16}
-                preserveAspectRatio="xMidYMid meet"
-                viewBox="0 0 16 16"
-                width={16}
-                xmlns="http://www.w3.org/2000/svg"
-              >
-                <path
-                  d="M11 8L6 13 5.3 12.3 9.6 8 5.3 3.7 6 3z"
-                />
-              </svg>
-            </button>
-          </div>
-          <div
-            className="bx--tab-content"
-            hidden={false}
-            role="tabpanel"
-            selected={true}
-            tabIndex={0}
-          >
->>>>>>> ad58d04b
             <div
               className="bx--tab-content"
               hidden={false}
               role="tabpanel"
               selected={true}
-            >
-<<<<<<< HEAD
+              tabIndex={0}
+            >
               <div
                 style={
                   Object {
@@ -2045,37 +2009,13 @@
                   </div>
                 </div>
               </div>
-=======
-              Scroll me.
-            </div>
-          </div>
-          <div
-            className="bx--tab-content"
-            hidden={true}
-            role="tabpanel"
-            selected={false}
-            tabIndex={0}
-          >
-            <div>
-              Content for second tab.
-            </div>
-          </div>
-          <div
-            className="bx--tab-content"
-            hidden={true}
-            role="tabpanel"
-            selected={false}
-            tabIndex={0}
-          >
-            <div>
-              Content for third tab.
->>>>>>> ad58d04b
             </div>
             <div
               className="bx--tab-content"
               hidden={true}
               role="tabpanel"
               selected={false}
+              tabIndex={0}
             >
               <div
                 style={
@@ -2303,6 +2243,7 @@
               hidden={true}
               role="tabpanel"
               selected={false}
+              tabIndex={0}
             >
               <div
                 style={
@@ -2750,6 +2691,7 @@
                 }
               >
                 <button
+                  aria-pressed={null}
                   className="iot--btn bx--btn bx--btn--field bx--btn--primary"
                   data-testid="Button"
                   disabled={false}
@@ -2865,295 +2807,6 @@
                 </h2>
               </div>
             </div>
-<<<<<<< HEAD
-            <div
-              className="page-title-bar-header-right"
-            />
-=======
-          </div>
-        </div>
-        <div
-          className="page-title-bar-content"
-        >
-          <div
-            className="bx--tabs--scrollable"
-            onScroll={[Function]}
-            selected={0}
-          >
-            <button
-              aria-hidden="true"
-              aria-label="Scroll left"
-              className="bx--tab--overflow-nav-button--hidden"
-              onClick={[Function]}
-              onMouseDown={[Function]}
-              onMouseUp={[Function]}
-              tabIndex="-1"
-              type="button"
-            >
-              <svg
-                aria-hidden={true}
-                fill="currentColor"
-                focusable="false"
-                height={16}
-                preserveAspectRatio="xMidYMid meet"
-                viewBox="0 0 16 16"
-                width={16}
-                xmlns="http://www.w3.org/2000/svg"
-              >
-                <path
-                  d="M5 8L10 3 10.7 3.7 6.4 8 10.7 12.3 10 13z"
-                />
-              </svg>
-            </button>
-            <ul
-              className="bx--tabs--scrollable__nav"
-              role="tablist"
-              tabIndex={-1}
-            >
-              <li
-                className="bx--tabs--scrollable__nav-item bx--tabs__nav-item--selected bx--tabs--scrollable__nav-item--selected"
-                onClick={[Function]}
-                onKeyDown={[Function]}
-                role="presentation"
-              >
-                <button
-                  aria-controls="tab-27__panel"
-                  aria-selected={true}
-                  className="bx--tabs--scrollable__nav-link"
-                  href="#"
-                  id="tab-27"
-                  role="tab"
-                  tabIndex={0}
-                  type="button"
-                >
-                  Tab 1
-                </button>
-              </li>
-              <li
-                className="bx--tabs--scrollable__nav-item"
-                onClick={[Function]}
-                onKeyDown={[Function]}
-                role="presentation"
-              >
-                <button
-                  aria-controls="tab-28__panel"
-                  aria-selected={false}
-                  className="bx--tabs--scrollable__nav-link"
-                  href="#"
-                  id="tab-28"
-                  role="tab"
-                  tabIndex={-1}
-                  type="button"
-                >
-                  Tab 2
-                </button>
-              </li>
-              <li
-                className="bx--tabs--scrollable__nav-item"
-                onClick={[Function]}
-                onKeyDown={[Function]}
-                role="presentation"
-              >
-                <button
-                  aria-controls="tab-29__panel"
-                  aria-selected={false}
-                  className="bx--tabs--scrollable__nav-link"
-                  href="#"
-                  id="tab-29"
-                  role="tab"
-                  tabIndex={-1}
-                  type="button"
-                >
-                  Tab 3
-                </button>
-              </li>
-            </ul>
-            <button
-              aria-hidden="true"
-              aria-label="Scroll right"
-              className="bx--tab--overflow-nav-button--hidden"
-              onClick={[Function]}
-              onMouseDown={[Function]}
-              onMouseUp={[Function]}
-              tabIndex="-1"
-              type="button"
-            >
-              <svg
-                aria-hidden={true}
-                fill="currentColor"
-                focusable="false"
-                height={16}
-                preserveAspectRatio="xMidYMid meet"
-                viewBox="0 0 16 16"
-                width={16}
-                xmlns="http://www.w3.org/2000/svg"
-              >
-                <path
-                  d="M11 8L6 13 5.3 12.3 9.6 8 5.3 3.7 6 3z"
-                />
-              </svg>
-            </button>
-          </div>
-          <div
-            className="bx--tab-content"
-            hidden={false}
-            role="tabpanel"
-            selected={true}
-            tabIndex={0}
-          >
-            <div
-              style={
-                Object {
-                  "height": "100rem",
-                }
-              }
-            >
-              Content for first tab.
-            </div>
-          </div>
-          <div
-            className="bx--tab-content"
-            hidden={true}
-            role="tabpanel"
-            selected={false}
-            tabIndex={0}
-          >
-            <div>
-              Content for second tab.
-            </div>
-          </div>
-          <div
-            className="bx--tab-content"
-            hidden={true}
-            role="tabpanel"
-            selected={false}
-            tabIndex={0}
-          >
-            <div>
-              Content for third tab.
-            </div>
->>>>>>> ad58d04b
-          </div>
-        </div>
-      </div>
-    </div>
-  </div>
-  <button
-    className="info__show-button"
-    onClick={[Function]}
-    style={
-      Object {
-        "background": "#027ac5",
-        "border": "none",
-        "borderRadius": "0 0 0 5px",
-        "color": "#fff",
-        "cursor": "pointer",
-        "display": "block",
-        "fontFamily": "sans-serif",
-        "fontSize": 12,
-        "padding": "5px 15px",
-        "position": "fixed",
-        "right": 0,
-        "top": 0,
-      }
-    }
-    type="button"
-  >
-    Show Info
-  </button>
-</div>
-`;
-
-exports[`Storybook Snapshot tests and console checks Storyshots Watson IoT/PageTitleBar with editable title bar and subtitle 1`] = `
-<div
-  className="storybook-container"
->
-  <div
-    style={
-      Object {
-        "position": "relative",
-        "zIndex": 0,
-      }
-    }
-  >
-    <div
-      style={
-        Object {
-          "width": "calc(100vw - 6rem)",
-        }
-      }
-    >
-      <div
-        style={
-          Object {
-            "height": "150vh",
-          }
-        }
-      >
-        <div
-          className="page-title-bar"
-          style={
-            Object {
-              "--header-offset": "0px",
-              "--scroll-transition-progress": 1,
-            }
-          }
-        >
-          <div
-            className="page-title-bar-header"
-          >
-            <div
-              className="page-title-bar-breadcrumb-bg"
-            />
-            <div
-              className="page-title-bar-title"
-            >
-              <div
-                className="page-title-bar-title--text"
-              >
-                <h2
-                  title="Page title"
-                >
-                  Page title
-                </h2>
-                <button
-                  className="page-title-bar-title--edit iot--btn bx--btn bx--btn--field bx--btn--ghost bx--btn--icon-only bx--tooltip__trigger bx--tooltip--a11y bx--tooltip--bottom bx--tooltip--align-center"
-                  data-testid="Button"
-                  disabled={false}
-                  onClick={[Function]}
-                  tabIndex={0}
-                  type="button"
-                >
-                  <span
-                    className="bx--assistive-text"
-                  >
-                    Edit page title
-                  </span>
-                  <svg
-                    aria-hidden="true"
-                    aria-label="Edit page title"
-                    className="bx--btn__icon"
-                    fill="currentColor"
-                    focusable="false"
-                    height={20}
-                    preserveAspectRatio="xMidYMid meet"
-                    role="img"
-                    viewBox="0 0 32 32"
-                    width={20}
-                    xmlns="http://www.w3.org/2000/svg"
-                  >
-                    <path
-                      d="M2 26H30V28H2zM25.4 9c.8-.8.8-2 0-2.8 0 0 0 0 0 0l-3.6-3.6c-.8-.8-2-.8-2.8 0 0 0 0 0 0 0l-15 15V24h6.4L25.4 9zM20.4 4L24 7.6l-3 3L17.4 7 20.4 4zM6 22v-3.6l10-10 3.6 3.6-10 10H6z"
-                    />
-                  </svg>
-                </button>
-              </div>
-            </div>
-            <p
-              className="page-title-bar-description"
-            >
-              Descriptive text about this page and what the user can or should do on it
-            </p>
             <div
               className="page-title-bar-header-right"
             />
@@ -3188,7 +2841,7 @@
 </div>
 `;
 
-exports[`Storybook Snapshot tests and console checks Storyshots Watson IoT/PageTitleBar with rich content 1`] = `
+exports[`Storybook Snapshot tests and console checks Storyshots Watson IoT/PageTitleBar with editable title bar and subtitle 1`] = `
 <div
   className="storybook-container"
 >
@@ -3208,122 +2861,79 @@
       }
     >
       <div
-        className="page-title-bar"
         style={
           Object {
-            "--header-offset": "0px",
-            "--scroll-transition-progress": 1,
+            "height": "150vh",
           }
         }
       >
         <div
-          className="page-title-bar-header"
+          className="page-title-bar"
+          style={
+            Object {
+              "--header-offset": "0px",
+              "--scroll-transition-progress": 1,
+            }
+          }
         >
           <div
-            className="page-title-bar-breadcrumb-bg"
-          />
-          <div
-            className="page-title-bar-title"
+            className="page-title-bar-header"
           >
             <div
-              className="page-title-bar-title--text"
-            >
-              <h2
-                title="Page title"
-              >
-                Page title
-              </h2>
+              className="page-title-bar-breadcrumb-bg"
+            />
+            <div
+              className="page-title-bar-title"
+            >
               <div
-                className="bx--tooltip__label"
-                id="tooltip"
-              >
-                
-                <div
-                  aria-describedby={null}
-                  aria-label="More information"
-                  className="bx--tooltip__trigger"
-                  onBlur={[Function]}
+                className="page-title-bar-title--text"
+              >
+                <h2
+                  title="Page title"
+                >
+                  Page title
+                </h2>
+                <button
+                  className="page-title-bar-title--edit iot--btn bx--btn bx--btn--field bx--btn--ghost bx--btn--icon-only bx--tooltip__trigger bx--tooltip--a11y bx--tooltip--bottom bx--tooltip--align-center"
+                  data-testid="Button"
+                  disabled={false}
                   onClick={[Function]}
-                  onContextMenu={[Function]}
-                  onFocus={[Function]}
-                  onKeyDown={[Function]}
-                  onMouseOut={[Function]}
-                  onMouseOver={[Function]}
-                  role="button"
                   tabIndex={0}
-                >
+                  type="button"
+                >
+                  <span
+                    className="bx--assistive-text"
+                  >
+                    Edit page title
+                  </span>
                   <svg
-                    aria-hidden={true}
-                    description={null}
+                    aria-hidden="true"
+                    aria-label="Edit page title"
+                    className="bx--btn__icon"
                     fill="currentColor"
                     focusable="false"
                     height={20}
                     preserveAspectRatio="xMidYMid meet"
-                    role={null}
+                    role="img"
                     viewBox="0 0 32 32"
                     width={20}
                     xmlns="http://www.w3.org/2000/svg"
                   >
                     <path
-                      d="M17 22L17 14 13 14 13 16 15 16 15 22 12 22 12 24 20 24 20 22 17 22zM16 8a1.5 1.5 0 101.5 1.5A1.5 1.5 0 0016 8z"
-                    />
-                    <path
-                      d="M16,30A14,14,0,1,1,30,16,14,14,0,0,1,16,30ZM16,4A12,12,0,1,0,28,16,12,12,0,0,0,16,4Z"
+                      d="M2 26H30V28H2zM25.4 9c.8-.8.8-2 0-2.8 0 0 0 0 0 0l-3.6-3.6c-.8-.8-2-.8-2.8 0 0 0 0 0 0 0l-15 15V24h6.4L25.4 9zM20.4 4L24 7.6l-3 3L17.4 7 20.4 4zM6 22v-3.6l10-10 3.6 3.6-10 10H6z"
                     />
                   </svg>
-                </div>
+                </button>
               </div>
             </div>
-          </div>
-          <div
-            className="page-title-bar-header-right"
-          >
-            <div
-              style={
-                Object {
-                  "alignItems": "center",
-                  "display": "flex",
-                }
-              }
-            >
-              <span
-                style={
-                  Object {
-                    "marginRight": "1rem",
-                  }
-                }
-              >
-                <b>
-                  Last updated:
-                </b>
-                 yesterday
-              </span>
-              <button
-                className="some-right-content iot--btn bx--btn bx--btn--field bx--btn--primary"
-                data-testid="Button"
-                disabled={false}
-                onClick={[Function]}
-                tabIndex={0}
-                type="button"
-              >
-                Take an action
-                <svg
-                  aria-hidden={true}
-                  className="bx--btn__icon"
-                  fill="currentColor"
-                  focusable="false"
-                  height={24}
-                  preserveAspectRatio="xMidYMid meet"
-                  viewBox="0 0 32 32"
-                  width={24}
-                  xmlns="http://www.w3.org/2000/svg"
-                >
-                  <path
-                    d="M17 15L17 8 15 8 15 15 8 15 8 17 15 17 15 24 17 24 17 17 24 17 24 15z"
-                  />
-                </svg>
-              </button>
-            </div>
+            <p
+              className="page-title-bar-description"
+            >
+              Descriptive text about this page and what the user can or should do on it
+            </p>
+            <div
+              className="page-title-bar-header-right"
+            />
           </div>
         </div>
       </div>
@@ -3355,6 +2965,174 @@
 </div>
 `;
 
+exports[`Storybook Snapshot tests and console checks Storyshots Watson IoT/PageTitleBar with rich content 1`] = `
+<div
+  className="storybook-container"
+>
+  <div
+    style={
+      Object {
+        "position": "relative",
+        "zIndex": 0,
+      }
+    }
+  >
+    <div
+      style={
+        Object {
+          "width": "calc(100vw - 6rem)",
+        }
+      }
+    >
+      <div
+        className="page-title-bar"
+        style={
+          Object {
+            "--header-offset": "0px",
+            "--scroll-transition-progress": 1,
+          }
+        }
+      >
+        <div
+          className="page-title-bar-header"
+        >
+          <div
+            className="page-title-bar-breadcrumb-bg"
+          />
+          <div
+            className="page-title-bar-title"
+          >
+            <div
+              className="page-title-bar-title--text"
+            >
+              <h2
+                title="Page title"
+              >
+                Page title
+              </h2>
+              <div
+                className="bx--tooltip__label"
+                id="tooltip"
+              >
+                
+                <div
+                  aria-describedby={null}
+                  aria-label="More information"
+                  className="bx--tooltip__trigger"
+                  onBlur={[Function]}
+                  onClick={[Function]}
+                  onContextMenu={[Function]}
+                  onFocus={[Function]}
+                  onKeyDown={[Function]}
+                  onMouseOut={[Function]}
+                  onMouseOver={[Function]}
+                  role="button"
+                  tabIndex={0}
+                >
+                  <svg
+                    aria-hidden={true}
+                    description={null}
+                    fill="currentColor"
+                    focusable="false"
+                    height={20}
+                    preserveAspectRatio="xMidYMid meet"
+                    role={null}
+                    viewBox="0 0 32 32"
+                    width={20}
+                    xmlns="http://www.w3.org/2000/svg"
+                  >
+                    <path
+                      d="M17 22L17 14 13 14 13 16 15 16 15 22 12 22 12 24 20 24 20 22 17 22zM16 8a1.5 1.5 0 101.5 1.5A1.5 1.5 0 0016 8z"
+                    />
+                    <path
+                      d="M16,30A14,14,0,1,1,30,16,14,14,0,0,1,16,30ZM16,4A12,12,0,1,0,28,16,12,12,0,0,0,16,4Z"
+                    />
+                  </svg>
+                </div>
+              </div>
+            </div>
+          </div>
+          <div
+            className="page-title-bar-header-right"
+          >
+            <div
+              style={
+                Object {
+                  "alignItems": "center",
+                  "display": "flex",
+                }
+              }
+            >
+              <span
+                style={
+                  Object {
+                    "marginRight": "1rem",
+                  }
+                }
+              >
+                <b>
+                  Last updated:
+                </b>
+                 yesterday
+              </span>
+              <button
+                aria-pressed={null}
+                className="some-right-content iot--btn bx--btn bx--btn--field bx--btn--primary"
+                data-testid="Button"
+                disabled={false}
+                onClick={[Function]}
+                tabIndex={0}
+                type="button"
+              >
+                Take an action
+                <svg
+                  aria-hidden={true}
+                  className="bx--btn__icon"
+                  fill="currentColor"
+                  focusable="false"
+                  height={24}
+                  preserveAspectRatio="xMidYMid meet"
+                  viewBox="0 0 32 32"
+                  width={24}
+                  xmlns="http://www.w3.org/2000/svg"
+                >
+                  <path
+                    d="M17 15L17 8 15 8 15 15 8 15 8 17 15 17 15 24 17 24 17 17 24 17 24 15z"
+                  />
+                </svg>
+              </button>
+            </div>
+          </div>
+        </div>
+      </div>
+    </div>
+  </div>
+  <button
+    className="info__show-button"
+    onClick={[Function]}
+    style={
+      Object {
+        "background": "#027ac5",
+        "border": "none",
+        "borderRadius": "0 0 0 5px",
+        "color": "#fff",
+        "cursor": "pointer",
+        "display": "block",
+        "fontFamily": "sans-serif",
+        "fontSize": 12,
+        "padding": "5px 15px",
+        "position": "fixed",
+        "right": 0,
+        "top": 0,
+      }
+    }
+    type="button"
+  >
+    Show Info
+  </button>
+</div>
+`;
+
 exports[`Storybook Snapshot tests and console checks Storyshots Watson IoT/PageTitleBar with search and tabs 1`] = `
 <div
   className="storybook-container"
@@ -3653,6 +3431,7 @@
                   </svg>
                 </button>
                 <button
+                  aria-pressed={null}
                   className="iot--btn bx--btn bx--btn--field bx--btn--primary"
                   data-testid="Button"
                   disabled={false}
@@ -3791,6 +3570,7 @@
                 hidden={false}
                 role="tabpanel"
                 selected={true}
+                tabIndex={0}
               >
                 <div>
                   Content for first tab.
@@ -3801,6 +3581,7 @@
                 hidden={true}
                 role="tabpanel"
                 selected={false}
+                tabIndex={0}
               >
                 <div>
                   Content for second tab.
@@ -3811,6 +3592,7 @@
                 hidden={true}
                 role="tabpanel"
                 selected={false}
+                tabIndex={0}
               >
                 <div>
                   Content for third tab.
@@ -4140,165 +3922,6 @@
             </div>
           </div>
         </div>
-<<<<<<< HEAD
-=======
-        <div
-          className="page-title-bar-content"
-        >
-          <div
-            className="bx--tabs--scrollable"
-            onScroll={[Function]}
-            selected={0}
-          >
-            <button
-              aria-hidden="true"
-              aria-label="Scroll left"
-              className="bx--tab--overflow-nav-button--hidden"
-              onClick={[Function]}
-              onMouseDown={[Function]}
-              onMouseUp={[Function]}
-              tabIndex="-1"
-              type="button"
-            >
-              <svg
-                aria-hidden={true}
-                fill="currentColor"
-                focusable="false"
-                height={16}
-                preserveAspectRatio="xMidYMid meet"
-                viewBox="0 0 16 16"
-                width={16}
-                xmlns="http://www.w3.org/2000/svg"
-              >
-                <path
-                  d="M5 8L10 3 10.7 3.7 6.4 8 10.7 12.3 10 13z"
-                />
-              </svg>
-            </button>
-            <ul
-              className="bx--tabs--scrollable__nav"
-              role="tablist"
-              tabIndex={-1}
-            >
-              <li
-                className="bx--tabs--scrollable__nav-item bx--tabs__nav-item--selected bx--tabs--scrollable__nav-item--selected"
-                onClick={[Function]}
-                onKeyDown={[Function]}
-                role="presentation"
-              >
-                <button
-                  aria-controls="tab-30__panel"
-                  aria-selected={true}
-                  className="bx--tabs--scrollable__nav-link"
-                  href="#"
-                  id="tab-30"
-                  role="tab"
-                  tabIndex={0}
-                  type="button"
-                >
-                  Tab 1
-                </button>
-              </li>
-              <li
-                className="bx--tabs--scrollable__nav-item"
-                onClick={[Function]}
-                onKeyDown={[Function]}
-                role="presentation"
-              >
-                <button
-                  aria-controls="tab-31__panel"
-                  aria-selected={false}
-                  className="bx--tabs--scrollable__nav-link"
-                  href="#"
-                  id="tab-31"
-                  role="tab"
-                  tabIndex={-1}
-                  type="button"
-                >
-                  Tab 2
-                </button>
-              </li>
-              <li
-                className="bx--tabs--scrollable__nav-item"
-                onClick={[Function]}
-                onKeyDown={[Function]}
-                role="presentation"
-              >
-                <button
-                  aria-controls="tab-32__panel"
-                  aria-selected={false}
-                  className="bx--tabs--scrollable__nav-link"
-                  href="#"
-                  id="tab-32"
-                  role="tab"
-                  tabIndex={-1}
-                  type="button"
-                >
-                  Tab 3
-                </button>
-              </li>
-            </ul>
-            <button
-              aria-hidden="true"
-              aria-label="Scroll right"
-              className="bx--tab--overflow-nav-button--hidden"
-              onClick={[Function]}
-              onMouseDown={[Function]}
-              onMouseUp={[Function]}
-              tabIndex="-1"
-              type="button"
-            >
-              <svg
-                aria-hidden={true}
-                fill="currentColor"
-                focusable="false"
-                height={16}
-                preserveAspectRatio="xMidYMid meet"
-                viewBox="0 0 16 16"
-                width={16}
-                xmlns="http://www.w3.org/2000/svg"
-              >
-                <path
-                  d="M11 8L6 13 5.3 12.3 9.6 8 5.3 3.7 6 3z"
-                />
-              </svg>
-            </button>
-          </div>
-          <div
-            className="bx--tab-content"
-            hidden={false}
-            role="tabpanel"
-            selected={true}
-            tabIndex={0}
-          >
-            <div>
-              Content for first tab.
-            </div>
-          </div>
-          <div
-            className="bx--tab-content"
-            hidden={true}
-            role="tabpanel"
-            selected={false}
-            tabIndex={0}
-          >
-            <div>
-              Content for second tab.
-            </div>
-          </div>
-          <div
-            className="bx--tab-content"
-            hidden={true}
-            role="tabpanel"
-            selected={false}
-            tabIndex={0}
-          >
-            <div>
-              Content for third tab.
-            </div>
-          </div>
-        </div>
->>>>>>> ad58d04b
       </div>
     </div>
   </div>
@@ -4461,224 +4084,6 @@
                 </div>
               </div>
             </p>
-            <div
-<<<<<<< HEAD
-              className="page-title-bar-header-right"
-            />
-=======
-              style={
-                Object {
-                  "alignItems": "center",
-                  "display": "flex",
-                }
-              }
-            >
-              <span
-                style={
-                  Object {
-                    "marginRight": "1rem",
-                  }
-                }
-              >
-                <b>
-                  Last updated:
-                </b>
-                 yesterday
-              </span>
-              <button
-                aria-pressed={null}
-                className="some-right-content iot--btn bx--btn bx--btn--primary"
-                data-testid="Button"
-                disabled={false}
-                onClick={[Function]}
-                tabIndex={0}
-                type="button"
-              >
-                Take an action
-                <svg
-                  aria-hidden={true}
-                  className="bx--btn__icon"
-                  fill="currentColor"
-                  focusable="false"
-                  height={24}
-                  preserveAspectRatio="xMidYMid meet"
-                  viewBox="0 0 32 32"
-                  width={24}
-                  xmlns="http://www.w3.org/2000/svg"
-                >
-                  <path
-                    d="M17 15L17 8 15 8 15 15 8 15 8 17 15 17 15 24 17 24 17 17 24 17 24 15z"
-                  />
-                </svg>
-              </button>
-            </div>
->>>>>>> ad58d04b
-          </div>
-        </div>
-      </div>
-    </div>
-  </div>
-  <button
-    className="info__show-button"
-    onClick={[Function]}
-    style={
-      Object {
-        "background": "#027ac5",
-        "border": "none",
-        "borderRadius": "0 0 0 5px",
-        "color": "#fff",
-        "cursor": "pointer",
-        "display": "block",
-        "fontFamily": "sans-serif",
-        "fontSize": 12,
-        "padding": "5px 15px",
-        "position": "fixed",
-        "right": 0,
-        "top": 0,
-      }
-    }
-    type="button"
-  >
-    Show Info
-  </button>
-</div>
-`;
-
-exports[`Storybook Snapshot tests and console checks Storyshots Watson IoT/PageTitleBar with tooltip description with node 1`] = `
-<div
-  className="storybook-container"
->
-  <div
-    style={
-      Object {
-        "position": "relative",
-        "zIndex": 0,
-      }
-    }
-  >
-    <div
-      style={
-        Object {
-          "width": "calc(100vw - 6rem)",
-        }
-      }
-    >
-      <div
-        style={
-          Object {
-            "height": "150vh",
-          }
-        }
-      >
-        <div
-          className="page-title-bar"
-          style={
-            Object {
-              "--header-offset": "0px",
-              "--scroll-transition-progress": 1,
-            }
-          }
-        >
-          <div
-            className="page-title-bar-header"
-          >
-            <div
-              className="page-title-bar-breadcrumb-bg"
-            />
-            <div
-              className="page-title-bar-breadcrumb breadcrumb--container"
-            >
-              <nav
-                aria-label="Breadcrumb"
-              >
-                <ol
-                  className="bx--breadcrumb"
-                >
-                  <li
-                    className="bx--breadcrumb-item"
-                  >
-                    <a
-                      className="bx--link"
-                      href="/"
-                    >
-                      Home
-                    </a>
-                  </li>
-                  <li
-                    className="bx--breadcrumb-item"
-                  >
-                    <a
-                      className="bx--link"
-                      href="/"
-                    >
-                      Type
-                    </a>
-                  </li>
-                  <li
-                    className="bx--breadcrumb-item"
-                  >
-                    <span
-                      className="bx--link"
-                    >
-                      Instance
-                    </span>
-                  </li>
-                </ol>
-              </nav>
-            </div>
-            <div
-              className="page-title-bar-title"
-            >
-              <div
-                className="page-title-bar-title--text"
-              >
-                <h2
-                  title="Page title"
-                >
-                  Page title
-                </h2>
-                <div
-                  className="bx--tooltip__label"
-                  id="tooltip"
-                >
-                  
-                  <div
-                    aria-describedby={null}
-                    aria-label="More information"
-                    className="bx--tooltip__trigger"
-                    onBlur={[Function]}
-                    onClick={[Function]}
-                    onContextMenu={[Function]}
-                    onFocus={[Function]}
-                    onKeyDown={[Function]}
-                    onMouseOut={[Function]}
-                    onMouseOver={[Function]}
-                    role="button"
-                    tabIndex={0}
-                  >
-                    <svg
-                      aria-hidden={true}
-                      description={null}
-                      fill="currentColor"
-                      focusable="false"
-                      height={20}
-                      preserveAspectRatio="xMidYMid meet"
-                      role={null}
-                      viewBox="0 0 32 32"
-                      width={20}
-                      xmlns="http://www.w3.org/2000/svg"
-                    >
-                      <path
-                        d="M17 22L17 14 13 14 13 16 15 16 15 22 12 22 12 24 20 24 20 22 17 22zM16 8a1.5 1.5 0 101.5 1.5A1.5 1.5 0 0016 8z"
-                      />
-                      <path
-                        d="M16,30A14,14,0,1,1,30,16,14,14,0,0,1,16,30ZM16,4A12,12,0,1,0,28,16,12,12,0,0,0,16,4Z"
-                      />
-                    </svg>
-                  </div>
-                </div>
-              </div>
-            </div>
             <div
               className="page-title-bar-header-right"
             />
@@ -4711,4 +4116,173 @@
     Show Info
   </button>
 </div>
+`;
+
+exports[`Storybook Snapshot tests and console checks Storyshots Watson IoT/PageTitleBar with tooltip description with node 1`] = `
+<div
+  className="storybook-container"
+>
+  <div
+    style={
+      Object {
+        "position": "relative",
+        "zIndex": 0,
+      }
+    }
+  >
+    <div
+      style={
+        Object {
+          "width": "calc(100vw - 6rem)",
+        }
+      }
+    >
+      <div
+        style={
+          Object {
+            "height": "150vh",
+          }
+        }
+      >
+        <div
+          className="page-title-bar"
+          style={
+            Object {
+              "--header-offset": "0px",
+              "--scroll-transition-progress": 1,
+            }
+          }
+        >
+          <div
+            className="page-title-bar-header"
+          >
+            <div
+              className="page-title-bar-breadcrumb-bg"
+            />
+            <div
+              className="page-title-bar-breadcrumb breadcrumb--container"
+            >
+              <nav
+                aria-label="Breadcrumb"
+              >
+                <ol
+                  className="bx--breadcrumb"
+                >
+                  <li
+                    className="bx--breadcrumb-item"
+                  >
+                    <a
+                      className="bx--link"
+                      href="/"
+                    >
+                      Home
+                    </a>
+                  </li>
+                  <li
+                    className="bx--breadcrumb-item"
+                  >
+                    <a
+                      className="bx--link"
+                      href="/"
+                    >
+                      Type
+                    </a>
+                  </li>
+                  <li
+                    className="bx--breadcrumb-item"
+                  >
+                    <span
+                      className="bx--link"
+                    >
+                      Instance
+                    </span>
+                  </li>
+                </ol>
+              </nav>
+            </div>
+            <div
+              className="page-title-bar-title"
+            >
+              <div
+                className="page-title-bar-title--text"
+              >
+                <h2
+                  title="Page title"
+                >
+                  Page title
+                </h2>
+                <div
+                  className="bx--tooltip__label"
+                  id="tooltip"
+                >
+                  
+                  <div
+                    aria-describedby={null}
+                    aria-label="More information"
+                    className="bx--tooltip__trigger"
+                    onBlur={[Function]}
+                    onClick={[Function]}
+                    onContextMenu={[Function]}
+                    onFocus={[Function]}
+                    onKeyDown={[Function]}
+                    onMouseOut={[Function]}
+                    onMouseOver={[Function]}
+                    role="button"
+                    tabIndex={0}
+                  >
+                    <svg
+                      aria-hidden={true}
+                      description={null}
+                      fill="currentColor"
+                      focusable="false"
+                      height={20}
+                      preserveAspectRatio="xMidYMid meet"
+                      role={null}
+                      viewBox="0 0 32 32"
+                      width={20}
+                      xmlns="http://www.w3.org/2000/svg"
+                    >
+                      <path
+                        d="M17 22L17 14 13 14 13 16 15 16 15 22 12 22 12 24 20 24 20 22 17 22zM16 8a1.5 1.5 0 101.5 1.5A1.5 1.5 0 0016 8z"
+                      />
+                      <path
+                        d="M16,30A14,14,0,1,1,30,16,14,14,0,0,1,16,30ZM16,4A12,12,0,1,0,28,16,12,12,0,0,0,16,4Z"
+                      />
+                    </svg>
+                  </div>
+                </div>
+              </div>
+            </div>
+            <div
+              className="page-title-bar-header-right"
+            />
+          </div>
+        </div>
+      </div>
+    </div>
+  </div>
+  <button
+    className="info__show-button"
+    onClick={[Function]}
+    style={
+      Object {
+        "background": "#027ac5",
+        "border": "none",
+        "borderRadius": "0 0 0 5px",
+        "color": "#fff",
+        "cursor": "pointer",
+        "display": "block",
+        "fontFamily": "sans-serif",
+        "fontSize": 12,
+        "padding": "5px 15px",
+        "position": "fixed",
+        "right": 0,
+        "top": 0,
+      }
+    }
+    type="button"
+  >
+    Show Info
+  </button>
+</div>
 `;