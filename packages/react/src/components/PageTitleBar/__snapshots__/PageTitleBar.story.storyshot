// Jest Snapshot v1, https://goo.gl/fbAQLP

exports[`Storybook Snapshot tests and console checks Storyshots 1 - Watson IoT/PageTitleBar base 1`] = `
<div
  className="storybook-container"
>
  <div
    style={
      Object {
        "width": "calc(100vw - 6rem)",
      }
    }
  >
    <div
      style={
        Object {
          "minHeight": "200vh",
        }
      }
    >
      <div
        className="page-title-bar"
        data-testid="page-title-bar"
        style={
          Object {
            "--header-offset": "0px",
            "--negative-header-offset": "-0px",
            "--scroll-transition-progress": 1,
          }
        }
      >
        <div
          className="page-title-bar-header"
        >
          <div
            className="page-title-bar-breadcrumb-bg"
          />
          <div
            className="page-title-bar-breadcrumb breadcrumb--container"
          >
            <nav
              aria-label="Breadcrumb"
            >
              <ol
                className="bx--breadcrumb"
              >
                <li
                  className="bx--breadcrumb-item"
                >
                  <a
                    className="bx--link"
                    href="/"
                  >
                    Home
                  </a>
                </li>
                <li
                  className="bx--breadcrumb-item"
                >
                  <a
                    className="bx--link"
                    href="/"
                  >
                    Type
                  </a>
                </li>
                <li
                  className="bx--breadcrumb-item"
                >
                  <span
                    className="bx--link"
                  >
                    Instance
                  </span>
                </li>
              </ol>
            </nav>
          </div>
          <div
            className="page-title-bar-title"
          >
            <div
              className="page-title-bar-title--text"
            >
              <h2
                title="Page title"
              >
                Page title
              </h2>
            </div>
          </div>
          <div
            className="page-title-bar-header-right"
          />
          <div
            className="page-title-bar-content"
          >
            <div
              style={
                Object {
                  "alignItems": "center",
                  "display": "flex",
                }
              }
            >
              <div
                className="iot--table-container bx--data-table-container"
                data-testid="null-table-container"
              >
                <section
                  aria-label="data table toolbar"
                  className="bx--table-toolbar"
                  data-testid="null-table-toolbar"
                >
                  <div
                    aria-hidden={true}
                    className="bx--batch-actions iot--table-batch-actions"
                    data-testid="null-table-toolbar-batch-actions"
                    onScroll={[Function]}
                  >
                    <div
                      className="bx--batch-summary"
                    >
                      <p
                        className="bx--batch-summary__para"
                      >
                        <span>
                          0 items selected
                        </span>
                      </p>
                    </div>
                    <div
                      className="bx--action-list"
                    >
                      <button
                        aria-describedby={null}
                        aria-pressed={null}
                        className="bx--btn bx--btn--primary bx--btn--disabled"
                        disabled={true}
                        onBlur={[Function]}
                        onClick={[Function]}
                        onFocus={[Function]}
                        onMouseEnter={[Function]}
                        onMouseLeave={[Function]}
                        tabIndex={-1}
                        type="button"
                      >
                        Delete
                        <svg
                          aria-hidden="true"
                          aria-label="Delete"
                          className="bx--btn__icon"
                          fill="currentColor"
                          focusable="false"
                          height={16}
                          preserveAspectRatio="xMidYMid meet"
                          role="img"
                          viewBox="0 0 32 32"
                          width={16}
                          xmlns="http://www.w3.org/2000/svg"
                        >
                          <path
                            d="M12 12H14V24H12zM18 12H20V24H18z"
                          />
                          <path
                            d="M4 6V8H6V28a2 2 0 002 2H24a2 2 0 002-2V8h2V6zM8 28V8H24V28zM12 2H20V4H12z"
                          />
                        </svg>
                      </button>
                      <button
                        aria-describedby={null}
                        aria-pressed={null}
                        className="bx--batch-summary__cancel bx--btn bx--btn--primary"
                        disabled={false}
                        onBlur={[Function]}
                        onClick={[Function]}
                        onFocus={[Function]}
                        onMouseEnter={[Function]}
                        onMouseLeave={[Function]}
                        tabIndex={-1}
                        type="button"
                      >
                        Cancel
                      </button>
                    </div>
                  </div>
                  <div
                    className="bx--toolbar-content iot--table-toolbar-content"
                    data-testid="null-table-toolbar-content"
                  >
                    <div
                      aria-labelledby="table-12-toolbar-search-search"
                      className="bx--search bx--search--xl table-toolbar-search bx--toolbar-search-container-expandable"
                      role="search"
                    >
                      <div
                        className="bx--search-magnifier"
                      >
                        <svg
                          aria-hidden={true}
                          className="bx--search-magnifier-icon"
                          fill="currentColor"
                          focusable="false"
                          height={16}
                          preserveAspectRatio="xMidYMid meet"
                          viewBox="0 0 16 16"
                          width={16}
                          xmlns="http://www.w3.org/2000/svg"
                        >
                          <path
                            d="M15,14.3L10.7,10c1.9-2.3,1.6-5.8-0.7-7.7S4.2,0.7,2.3,3S0.7,8.8,3,10.7c2,1.7,5,1.7,7,0l4.3,4.3L15,14.3z M2,6.5	C2,4,4,2,6.5,2S11,4,11,6.5S9,11,6.5,11S2,9,2,6.5z"
                          />
                        </svg>
                      </div>
                      <label
                        className="bx--label"
                        htmlFor="table-12-toolbar-search"
                        id="table-12-toolbar-search-search"
                      >
                        Search
                      </label>
                      <input
                        autoComplete="off"
                        className="bx--search-input"
                        data-testid="null-table-toolbar-search"
                        id="table-12-toolbar-search"
                        onBlur={[Function]}
                        onChange={[Function]}
                        onFocus={[Function]}
                        onKeyDown={[Function]}
                        placeholder="Search"
                        role="searchbox"
                        tabIndex="0"
                        type="text"
                        value=""
                      />
                      <button
                        aria-label="Clear search input"
                        className="bx--search-close bx--search-close--hidden"
                        onClick={[Function]}
                        type="button"
                      >
                        <svg
                          aria-hidden={true}
                          fill="currentColor"
                          focusable="false"
                          height={16}
                          preserveAspectRatio="xMidYMid meet"
                          viewBox="0 0 32 32"
                          width={16}
                          xmlns="http://www.w3.org/2000/svg"
                        >
                          <path
                            d="M24 9.4L22.6 8 16 14.6 9.4 8 8 9.4 14.6 16 8 22.6 9.4 24 16 17.4 22.6 24 24 22.6 17.4 16 24 9.4z"
                          />
                        </svg>
                      </button>
                    </div>
                    <button
                      aria-describedby={null}
                      aria-pressed={null}
                      className="iot--btn bx--btn bx--btn--secondary"
                      data-testid="null-table-toolbar-clear-filters-button"
                      disabled={false}
                      onBlur={[Function]}
                      onClick={[Function]}
                      onFocus={[Function]}
                      onMouseEnter={[Function]}
                      onMouseLeave={[Function]}
                      tabIndex={0}
                      type="button"
                    >
                      Clear all filters
                    </button>
                    <button
                      aria-describedby={null}
                      aria-pressed={null}
                      className="bx--btn--icon-only iot--tooltip-svg-wrapper iot--btn bx--btn bx--btn--ghost"
                      data-testid="column-selection-button"
                      disabled={false}
                      onBlur={[Function]}
                      onClick={[Function]}
                      onFocus={[Function]}
                      onMouseEnter={[Function]}
                      onMouseLeave={[Function]}
                      tabIndex={0}
                      title="Column Selection"
                      type="button"
                    >
                      <svg
                        aria-hidden="true"
                        aria-label="Column Selection"
                        className="bx--btn__icon"
                        fill="currentColor"
                        focusable="false"
                        height={20}
                        preserveAspectRatio="xMidYMid meet"
                        role="img"
                        viewBox="0 0 32 32"
                        width={20}
                        xmlns="http://www.w3.org/2000/svg"
                      >
                        <path
                          d="M24 4H26V28H24zM18 6V26H14V6h4m0-2H14a2 2 0 00-2 2V26a2 2 0 002 2h4a2 2 0 002-2V6a2 2 0 00-2-2zM6 4H8V28H6z"
                        />
                      </svg>
                    </button>
                    <button
                      aria-describedby={null}
                      aria-pressed={null}
                      className="bx--btn--icon-only iot--tooltip-svg-wrapper iot--table-toolbar-button-active iot--btn bx--btn bx--btn--ghost"
                      data-testid="filter-button"
                      disabled={false}
                      onBlur={[Function]}
                      onClick={[Function]}
                      onFocus={[Function]}
                      onMouseEnter={[Function]}
                      onMouseLeave={[Function]}
                      tabIndex={0}
                      title="Filters"
                      type="button"
                    >
                      <svg
                        aria-hidden="true"
                        aria-label="Filters"
                        className="bx--btn__icon"
                        fill="currentColor"
                        focusable="false"
                        height={20}
                        preserveAspectRatio="xMidYMid meet"
                        role="img"
                        viewBox="0 0 32 32"
                        width={20}
                        xmlns="http://www.w3.org/2000/svg"
                      >
                        <path
                          d="M18,28H14a2,2,0,0,1-2-2V18.41L4.59,11A2,2,0,0,1,4,9.59V6A2,2,0,0,1,6,4H26a2,2,0,0,1,2,2V9.59A2,2,0,0,1,27.41,11L20,18.41V26A2,2,0,0,1,18,28ZM6,6V9.59l8,8V26h4V17.59l8-8V6Z"
                        />
                      </svg>
                    </button>
                    <button
                      aria-describedby={null}
                      aria-pressed={null}
                      className="bx--btn--icon-only iot--tooltip-svg-wrapper iot--btn bx--btn bx--btn--ghost"
                      data-testid="row-edit-button"
                      disabled={false}
                      onBlur={[Function]}
                      onClick={[Function]}
                      onFocus={[Function]}
                      onMouseEnter={[Function]}
                      onMouseLeave={[Function]}
                      tabIndex={0}
                      title="Edit rows"
                      type="button"
                    >
                      <svg
                        aria-hidden="true"
                        aria-label="Edit rows"
                        className="bx--btn__icon"
                        fill="currentColor"
                        focusable="false"
                        height={20}
                        preserveAspectRatio="xMidYMid meet"
                        role="img"
                        viewBox="0 0 32 32"
                        width={20}
                        xmlns="http://www.w3.org/2000/svg"
                      >
                        <path
                          d="M2 26H30V28H2zM25.4 9c.8-.8.8-2 0-2.8 0 0 0 0 0 0l-3.6-3.6c-.8-.8-2-.8-2.8 0 0 0 0 0 0 0l-15 15V24h6.4L25.4 9zM20.4 4L24 7.6l-3 3L17.4 7 20.4 4zM6 22v-3.6l10-10 3.6 3.6-10 10H6z"
                        />
                      </svg>
                    </button>
                  </div>
                </section>
                <div
                  className="addons-iot-table-container iot-table-container--dropdown-height-fix"
                >
                  <div
                    className="bx--data-table-content"
                  >
                    <table
                      className="bx--data-table iot--data-table--row-actions bx--data-table--no-border"
                      data-testid={null}
                      id={null}
                      title={null}
                    >
                      <thead
                        data-testid="null-table-head"
                        onMouseMove={null}
                        onMouseUp={null}
                      >
                        <tr>
                          <th
                            className="bx--table-expand"
                            data-testid="null-table-head-row-expansion-column"
                            scope="col"
                          />
                          <th
                            className="iot--table-header-checkbox"
                            data-testid="null-table-head-row-selection-column"
                            scope="col"
                            style={Object {}}
                          >
                            <span
                              className="bx--table-header-label"
                            >
                              <div
                                className="bx--form-item bx--checkbox-wrapper"
                                onClick={[Function]}
                              >
                                <input
                                  checked={false}
                                  className="bx--checkbox"
                                  disabled={false}
                                  id="table-12-head"
                                  onChange={[Function]}
                                  type="checkbox"
                                />
                                <label
                                  className="bx--checkbox-label"
                                  htmlFor="table-12-head"
                                  title={null}
                                >
                                  <span
                                    className="bx--checkbox-label-text bx--visually-hidden"
                                    dir="auto"
                                  >
                                    Select all items
                                  </span>
                                </label>
                              </div>
                            </span>
                          </th>
                          <th
                            aria-sort="none"
                            className="table-header-label-start iot--table-head--table-header table-header-sortable"
                            data-testid="null-table-head-column-string"
                            scope="col"
                            style={
                              Object {
                                "width": undefined,
                              }
                            }
                          >
                            <button
                              align="start"
                              className="table-header-label-start iot--table-head--table-header table-header-sortable bx--table-sort"
                              data-column="string"
                              data-floating-menu-container={true}
                              id="column-string"
                              onClick={[Function]}
                            >
                              <span
                                className="bx--table-header-label"
                              >
                                <span
                                  className=""
                                  title="String"
                                >
                                  String
                                </span>
                              </span>
                              <svg
                                aria-label="Sort rows by this header in ascending order"
                                className="bx--table-sort__icon"
                                fill="currentColor"
                                focusable="false"
                                height={20}
                                preserveAspectRatio="xMidYMid meet"
                                role="img"
                                viewBox="0 0 32 32"
                                width={20}
                                xmlns="http://www.w3.org/2000/svg"
                              >
                                <path
                                  d="M16 4L6 14 7.41 15.41 15 7.83 15 28 17 28 17 7.83 24.59 15.41 26 14 16 4z"
                                />
                              </svg>
                              <svg
                                aria-label="Sort rows by this header in ascending order"
                                className="bx--table-sort__icon-unsorted"
                                fill="currentColor"
                                focusable="false"
                                height={20}
                                preserveAspectRatio="xMidYMid meet"
                                role="img"
                                viewBox="0 0 32 32"
                                width={20}
                                xmlns="http://www.w3.org/2000/svg"
                              >
                                <path
                                  d="M27.6 20.6L24 24.2 24 4 22 4 22 24.2 18.4 20.6 17 22 23 28 29 22zM9 4L3 10 4.4 11.4 8 7.8 8 28 10 28 10 7.8 13.6 11.4 15 10z"
                                />
                              </svg>
                            </button>
                          </th>
                          <th
                            align="start"
                            className="table-header-label-start iot--table-head--table-header"
                            data-column="date"
                            data-floating-menu-container={true}
                            data-testid="null-table-head-column-date"
                            id="column-date"
                            scope="col"
                            style={
                              Object {
                                "width": undefined,
                              }
                            }
                          >
                            <span
                              className="bx--table-header-label"
                            >
                              <span
                                className=""
                                title="Date"
                              >
                                Date
                              </span>
                            </span>
                          </th>
                          <th
                            aria-sort="none"
                            className="table-header-label-start iot--table-head--table-header table-header-sortable"
                            data-testid="null-table-head-column-select"
                            scope="col"
                            style={
                              Object {
                                "width": undefined,
                              }
                            }
                          >
                            <button
                              align="start"
                              className="table-header-label-start iot--table-head--table-header table-header-sortable bx--table-sort"
                              data-column="select"
                              data-floating-menu-container={true}
                              id="column-select"
                              onClick={[Function]}
                            >
                              <span
                                className="bx--table-header-label"
                              >
                                <span
                                  className=""
                                  title="Select"
                                >
                                  Select
                                </span>
                              </span>
                              <svg
                                aria-label="Sort rows by this header in ascending order"
                                className="bx--table-sort__icon"
                                fill="currentColor"
                                focusable="false"
                                height={20}
                                preserveAspectRatio="xMidYMid meet"
                                role="img"
                                viewBox="0 0 32 32"
                                width={20}
                                xmlns="http://www.w3.org/2000/svg"
                              >
                                <path
                                  d="M16 4L6 14 7.41 15.41 15 7.83 15 28 17 28 17 7.83 24.59 15.41 26 14 16 4z"
                                />
                              </svg>
                              <svg
                                aria-label="Sort rows by this header in ascending order"
                                className="bx--table-sort__icon-unsorted"
                                fill="currentColor"
                                focusable="false"
                                height={20}
                                preserveAspectRatio="xMidYMid meet"
                                role="img"
                                viewBox="0 0 32 32"
                                width={20}
                                xmlns="http://www.w3.org/2000/svg"
                              >
                                <path
                                  d="M27.6 20.6L24 24.2 24 4 22 4 22 24.2 18.4 20.6 17 22 23 28 29 22zM9 4L3 10 4.4 11.4 8 7.8 8 28 10 28 10 7.8 13.6 11.4 15 10z"
                                />
                              </svg>
                            </button>
                          </th>
                          <th
                            aria-sort="none"
                            className="table-header-label-start iot--table-head--table-header table-header-sortable"
                            data-testid="null-table-head-column-status"
                            scope="col"
                            style={
                              Object {
                                "width": undefined,
                              }
                            }
                          >
                            <button
                              align="start"
                              className="table-header-label-start iot--table-head--table-header table-header-sortable bx--table-sort"
                              data-column="status"
                              data-floating-menu-container={true}
                              id="column-status"
                              onClick={[Function]}
                            >
                              <span
                                className="bx--table-header-label"
                              >
                                <span
                                  className=""
                                  title="Status"
                                >
                                  Status
                                </span>
                              </span>
                              <svg
                                aria-label="Sort rows by this header in ascending order"
                                className="bx--table-sort__icon"
                                fill="currentColor"
                                focusable="false"
                                height={20}
                                preserveAspectRatio="xMidYMid meet"
                                role="img"
                                viewBox="0 0 32 32"
                                width={20}
                                xmlns="http://www.w3.org/2000/svg"
                              >
                                <path
                                  d="M16 4L6 14 7.41 15.41 15 7.83 15 28 17 28 17 7.83 24.59 15.41 26 14 16 4z"
                                />
                              </svg>
                              <svg
                                aria-label="Sort rows by this header in ascending order"
                                className="bx--table-sort__icon-unsorted"
                                fill="currentColor"
                                focusable="false"
                                height={20}
                                preserveAspectRatio="xMidYMid meet"
                                role="img"
                                viewBox="0 0 32 32"
                                width={20}
                                xmlns="http://www.w3.org/2000/svg"
                              >
                                <path
                                  d="M27.6 20.6L24 24.2 24 4 22 4 22 24.2 18.4 20.6 17 22 23 28 29 22zM9 4L3 10 4.4 11.4 8 7.8 8 28 10 28 10 7.8 13.6 11.4 15 10z"
                                />
                              </svg>
                            </button>
                          </th>
                          <th
                            aria-sort="none"
                            className="table-header-label-start iot--table-head--table-header table-header-sortable"
                            data-testid="null-table-head-column-number"
                            scope="col"
                            style={
                              Object {
                                "width": undefined,
                              }
                            }
                          >
                            <button
                              align="start"
                              className="table-header-label-start iot--table-head--table-header table-header-sortable bx--table-sort"
                              data-column="number"
                              data-floating-menu-container={true}
                              id="column-number"
                              onClick={[Function]}
                            >
                              <span
                                className="bx--table-header-label"
                              >
                                <span
                                  className=""
                                  title="Number"
                                >
                                  Number
                                </span>
                              </span>
                              <svg
                                aria-label="Sort rows by this header in ascending order"
                                className="bx--table-sort__icon"
                                fill="currentColor"
                                focusable="false"
                                height={20}
                                preserveAspectRatio="xMidYMid meet"
                                role="img"
                                viewBox="0 0 32 32"
                                width={20}
                                xmlns="http://www.w3.org/2000/svg"
                              >
                                <path
                                  d="M16 4L6 14 7.41 15.41 15 7.83 15 28 17 28 17 7.83 24.59 15.41 26 14 16 4z"
                                />
                              </svg>
                              <svg
                                aria-label="Sort rows by this header in ascending order"
                                className="bx--table-sort__icon-unsorted"
                                fill="currentColor"
                                focusable="false"
                                height={20}
                                preserveAspectRatio="xMidYMid meet"
                                role="img"
                                viewBox="0 0 32 32"
                                width={20}
                                xmlns="http://www.w3.org/2000/svg"
                              >
                                <path
                                  d="M27.6 20.6L24 24.2 24 4 22 4 22 24.2 18.4 20.6 17 22 23 28 29 22zM9 4L3 10 4.4 11.4 8 7.8 8 28 10 28 10 7.8 13.6 11.4 15 10z"
                                />
                              </svg>
                            </button>
                          </th>
                          <th
                            aria-sort="none"
                            className="table-header-label-start iot--table-head--table-header table-header-sortable"
                            data-testid="null-table-head-column-boolean"
                            scope="col"
                            style={
                              Object {
                                "width": undefined,
                              }
                            }
                          >
                            <button
                              align="start"
                              className="table-header-label-start iot--table-head--table-header table-header-sortable bx--table-sort"
                              data-column="boolean"
                              data-floating-menu-container={true}
                              id="column-boolean"
                              onClick={[Function]}
                            >
                              <span
                                className="bx--table-header-label"
                              >
                                <span
                                  className=""
                                  title="Boolean"
                                >
                                  Boolean
                                </span>
                              </span>
                              <svg
                                aria-label="Sort rows by this header in ascending order"
                                className="bx--table-sort__icon"
                                fill="currentColor"
                                focusable="false"
                                height={20}
                                preserveAspectRatio="xMidYMid meet"
                                role="img"
                                viewBox="0 0 32 32"
                                width={20}
                                xmlns="http://www.w3.org/2000/svg"
                              >
                                <path
                                  d="M16 4L6 14 7.41 15.41 15 7.83 15 28 17 28 17 7.83 24.59 15.41 26 14 16 4z"
                                />
                              </svg>
                              <svg
                                aria-label="Sort rows by this header in ascending order"
                                className="bx--table-sort__icon-unsorted"
                                fill="currentColor"
                                focusable="false"
                                height={20}
                                preserveAspectRatio="xMidYMid meet"
                                role="img"
                                viewBox="0 0 32 32"
                                width={20}
                                xmlns="http://www.w3.org/2000/svg"
                              >
                                <path
                                  d="M27.6 20.6L24 24.2 24 4 22 4 22 24.2 18.4 20.6 17 22 23 28 29 22zM9 4L3 10 4.4 11.4 8 7.8 8 28 10 28 10 7.8 13.6 11.4 15 10z"
                                />
                              </svg>
                            </button>
                          </th>
                          <th
                            aria-sort="none"
                            className="table-header-label-start iot--table-head--table-header table-header-sortable"
                            data-testid="null-table-head-column-node"
                            scope="col"
                            style={
                              Object {
                                "width": undefined,
                              }
                            }
                          >
                            <button
                              align="start"
                              className="table-header-label-start iot--table-head--table-header table-header-sortable bx--table-sort"
                              data-column="node"
                              data-floating-menu-container={true}
                              id="column-node"
                              onClick={[Function]}
                            >
                              <span
                                className="bx--table-header-label"
                              >
                                <span
                                  className=""
                                  title="React Node"
                                >
                                  React Node
                                </span>
                              </span>
                              <svg
                                aria-label="Sort rows by this header in ascending order"
                                className="bx--table-sort__icon"
                                fill="currentColor"
                                focusable="false"
                                height={20}
                                preserveAspectRatio="xMidYMid meet"
                                role="img"
                                viewBox="0 0 32 32"
                                width={20}
                                xmlns="http://www.w3.org/2000/svg"
                              >
                                <path
                                  d="M16 4L6 14 7.41 15.41 15 7.83 15 28 17 28 17 7.83 24.59 15.41 26 14 16 4z"
                                />
                              </svg>
                              <svg
                                aria-label="Sort rows by this header in ascending order"
                                className="bx--table-sort__icon-unsorted"
                                fill="currentColor"
                                focusable="false"
                                height={20}
                                preserveAspectRatio="xMidYMid meet"
                                role="img"
                                viewBox="0 0 32 32"
                                width={20}
                                xmlns="http://www.w3.org/2000/svg"
                              >
                                <path
                                  d="M27.6 20.6L24 24.2 24 4 22 4 22 24.2 18.4 20.6 17 22 23 28 29 22zM9 4L3 10 4.4 11.4 8 7.8 8 28 10 28 10 7.8 13.6 11.4 15 10z"
                                />
                              </svg>
                            </button>
                          </th>
                          <th
                            aria-sort="none"
                            className="table-header-label-start iot--table-head--table-header table-header-sortable"
                            data-testid="null-table-head-column-object"
                            scope="col"
                            style={
                              Object {
                                "width": undefined,
                              }
                            }
                          >
                            <button
                              align="start"
                              className="table-header-label-start iot--table-head--table-header table-header-sortable bx--table-sort"
                              data-column="object"
                              data-floating-menu-container={true}
                              id="column-object"
                              onClick={[Function]}
                            >
                              <span
                                className="bx--table-header-label"
                              >
                                <span
                                  className=""
                                  title="Object Id"
                                >
                                  Object Id
                                </span>
                              </span>
                              <svg
                                aria-label="Sort rows by this header in ascending order"
                                className="bx--table-sort__icon"
                                fill="currentColor"
                                focusable="false"
                                height={20}
                                preserveAspectRatio="xMidYMid meet"
                                role="img"
                                viewBox="0 0 32 32"
                                width={20}
                                xmlns="http://www.w3.org/2000/svg"
                              >
                                <path
                                  d="M16 4L6 14 7.41 15.41 15 7.83 15 28 17 28 17 7.83 24.59 15.41 26 14 16 4z"
                                />
                              </svg>
                              <svg
                                aria-label="Sort rows by this header in ascending order"
                                className="bx--table-sort__icon-unsorted"
                                fill="currentColor"
                                focusable="false"
                                height={20}
                                preserveAspectRatio="xMidYMid meet"
                                role="img"
                                viewBox="0 0 32 32"
                                width={20}
                                xmlns="http://www.w3.org/2000/svg"
                              >
                                <path
                                  d="M27.6 20.6L24 24.2 24 4 22 4 22 24.2 18.4 20.6 17 22 23 28 29 22zM9 4L3 10 4.4 11.4 8 7.8 8 28 10 28 10 7.8 13.6 11.4 15 10z"
                                />
                              </svg>
                            </button>
                          </th>
                          <th
                            className="iot--table-header-row-action-column"
                            data-testid="null-table-head-row-actions-column"
                            scope="col"
                            style={Object {}}
                          >
                            <span
                              className="bx--table-header-label"
                            >
                              
                            </span>
                          </th>
                        </tr>
                        <tr
                          data-testid="null-table-head-filter-header-row"
                          style={
                            Object {
                              "--filter-header-dropdown-max-height": "unset",
                            }
                          }
                        >
                          <th
                            className="iot--filter-header-row--header"
                            scope="col"
                          />
                          <th
                            className="iot--filter-header-row--header"
                            scope="col"
                          />
                          <th
                            className="iot--tableheader-filter iot--filter-header-row--header iot--filter-header-row--header-width"
                            data-column="string"
                            scope="col"
                          >
                            <div
                              className="bx--table-header-label"
                            >
                              <div
                                className="bx--form-item iot--filter-header-row--form-item"
                              >
                                <div
                                  className="bx--form-item bx--text-input-wrapper"
                                >
                                  <label
                                    className="bx--label bx--visually-hidden"
                                    htmlFor="string"
                                  >
                                    string
                                  </label>
                                  <div
                                    className="bx--text-input__field-outer-wrapper"
                                  >
                                    <div
                                      className="bx--text-input__field-wrapper"
                                      data-invalid={null}
                                    >
                                      <input
                                        aria-describedby="string-helper-text"
                                        className="bx--text-input"
                                        disabled={false}
                                        id="string"
                                        onBlur={[Function]}
                                        onChange={[Function]}
                                        onClick={[Function]}
                                        onKeyDown={[Function]}
                                        placeholder="enter a string"
                                        title="whiteboard"
                                        type="text"
                                        value="whiteboard"
                                      />
                                    </div>
                                  </div>
                                </div>
                                <div
                                  className="bx--list-box__selection"
                                  onClick={[Function]}
                                  onKeyDown={[Function]}
                                  role="button"
                                  tabIndex="0"
                                  title="Clear filter"
                                >
                                  <svg
                                    aria-hidden={true}
                                    description="Clear filter"
                                    fill="currentColor"
                                    focusable="false"
                                    height={16}
                                    preserveAspectRatio="xMidYMid meet"
                                    viewBox="0 0 32 32"
                                    width={16}
                                    xmlns="http://www.w3.org/2000/svg"
                                  >
                                    <path
                                      d="M24 9.4L22.6 8 16 14.6 9.4 8 8 9.4 14.6 16 8 22.6 9.4 24 16 17.4 22.6 24 24 22.6 17.4 16 24 9.4z"
                                    />
                                  </svg>
                                </div>
                              </div>
                            </div>
                          </th>
                          <th
                            className="iot--tableheader-filter iot--filter-header-row--header iot--filter-header-row--header-width"
                            data-column="date"
                            scope="col"
                          >
                            <div
                              className="bx--table-header-label"
                            >
                              <div
                                className="bx--form-item iot--filter-header-row--form-item"
                              >
                                <div
                                  className="bx--form-item bx--text-input-wrapper"
                                >
                                  <label
                                    className="bx--label bx--visually-hidden"
                                    htmlFor="date"
                                  >
                                    date
                                  </label>
                                  <div
                                    className="bx--text-input__field-outer-wrapper"
                                  >
                                    <div
                                      className="bx--text-input__field-wrapper"
                                      data-invalid={null}
                                    >
                                      <input
                                        aria-describedby="date-helper-text"
                                        className="bx--text-input"
                                        disabled={false}
                                        id="date"
                                        onBlur={[Function]}
                                        onChange={[Function]}
                                        onClick={[Function]}
                                        onKeyDown={[Function]}
                                        placeholder="enter a date"
                                        title="enter a date"
                                        type="text"
                                        value=""
                                      />
                                    </div>
                                  </div>
                                </div>
                              </div>
                            </div>
                          </th>
                          <th
                            className="iot--tableheader-filter iot--filter-header-row--header iot--filter-header-row--header-width"
                            data-column="select"
                            scope="col"
                          >
                            <div
                              className="bx--table-header-label"
                            >
                              <div
                                className="iot--combobox iot--combobox__menu--fit-content"
                                data-edit-option-text="Create"
                                data-testid="combo-wrapper"
                                onBlur={[Function]}
                                onKeyDown={[Function]}
                              >
                                <div
                                  className="bx--list-box__wrapper"
                                >
                                  <div
                                    className="bx--combo-box iot--filterheader-combo iot--combobox-input bx--list-box"
                                    onClick={[Function]}
                                    onKeyDown={[Function]}
                                  >
                                    <div
                                      className="bx--list-box__field"
                                    >
                                      <input
                                        aria-activedescendant={null}
                                        aria-autocomplete="list"
                                        aria-controls={null}
                                        aria-expanded={false}
                                        aria-haspopup="listbox"
                                        aria-label="Filter"
                                        aria-labelledby={null}
                                        autoComplete="off"
                                        className="bx--text-input"
                                        data-testid="combo-box"
                                        disabled={false}
                                        id="column-2"
                                        onBlur={[Function]}
                                        onChange={[Function]}
                                        onClick={[Function]}
                                        onKeyDown={[Function]}
                                        placeholder="pick an option"
                                        role="combobox"
                                        tabIndex="0"
                                        title=""
                                        type="text"
                                        value="option-B"
                                      />
                                      <button
                                        aria-label="Clear selection"
                                        className="bx--list-box__selection"
                                        onClick={[Function]}
                                        onKeyDown={[Function]}
                                        tabIndex={0}
                                        title="Clear selection"
                                        type="button"
                                      >
                                        <svg
                                          aria-hidden={true}
                                          fill="currentColor"
                                          focusable="false"
                                          height={16}
                                          preserveAspectRatio="xMidYMid meet"
                                          viewBox="0 0 32 32"
                                          width={16}
                                          xmlns="http://www.w3.org/2000/svg"
                                        >
                                          <path
                                            d="M24 9.4L22.6 8 16 14.6 9.4 8 8 9.4 14.6 16 8 22.6 9.4 24 16 17.4 22.6 24 24 22.6 17.4 16 24 9.4z"
                                          />
                                        </svg>
                                      </button>
                                      <button
                                        aria-haspopup={true}
                                        aria-label="Open menu"
                                        className="bx--list-box__menu-icon"
                                        data-toggle={true}
                                        disabled={false}
                                        onBlur={[Function]}
                                        onClick={[Function]}
                                        onKeyDown={[Function]}
                                        onKeyUp={[Function]}
                                        onMouseUp={[Function]}
                                        role="button"
                                        tabIndex="-1"
                                        title="Open menu"
                                        type="button"
                                      >
                                        <svg
                                          aria-hidden={true}
                                          fill="currentColor"
                                          focusable="false"
                                          height={16}
                                          preserveAspectRatio="xMidYMid meet"
                                          viewBox="0 0 16 16"
                                          width={16}
                                          xmlns="http://www.w3.org/2000/svg"
                                        >
                                          <path
                                            d="M8 11L3 6 3.7 5.3 8 9.6 12.3 5.3 13 6z"
                                          />
                                        </svg>
                                      </button>
                                    </div>
                                    <div
                                      aria-label="Choose an item"
                                      aria-labelledby={null}
                                      className="bx--list-box__menu"
                                      id="downshift-0-menu"
                                      role="listbox"
                                    />
                                  </div>
                                </div>
                              </div>
                            </div>
                          </th>
                          <th
                            className="iot--tableheader-filter iot--filter-header-row--header iot--filter-header-row--header-width"
                            data-column="status"
                            scope="col"
                          >
                            <div
                              className="bx--table-header-label"
                            >
                              <div />
                            </div>
                          </th>
                          <th
                            className="iot--tableheader-filter iot--filter-header-row--header iot--filter-header-row--header-width"
                            data-column="number"
                            scope="col"
                          >
                            <div
                              className="bx--table-header-label"
                            >
                              <div
                                className="bx--form-item iot--filter-header-row--form-item"
                              >
                                <div
                                  className="bx--form-item bx--text-input-wrapper"
                                >
                                  <label
                                    className="bx--label bx--visually-hidden"
                                    htmlFor="number"
                                  >
                                    number
                                  </label>
                                  <div
                                    className="bx--text-input__field-outer-wrapper"
                                  >
                                    <div
                                      className="bx--text-input__field-wrapper"
                                      data-invalid={null}
                                    >
                                      <input
                                        aria-describedby="number-helper-text"
                                        className="bx--text-input"
                                        disabled={false}
                                        id="number"
                                        onBlur={[Function]}
                                        onChange={[Function]}
                                        onClick={[Function]}
                                        onKeyDown={[Function]}
                                        placeholder="enter a number"
                                        title="enter a number"
                                        type="text"
                                        value=""
                                      />
                                    </div>
                                  </div>
                                </div>
                              </div>
                            </div>
                          </th>
                          <th
                            className="iot--tableheader-filter iot--filter-header-row--header iot--filter-header-row--header-width"
                            data-column="boolean"
                            scope="col"
                          >
                            <div
                              className="bx--table-header-label"
                            >
                              <div
                                className="bx--form-item iot--filter-header-row--form-item"
                              >
                                <div
                                  className="bx--form-item bx--text-input-wrapper"
                                >
                                  <label
                                    className="bx--label bx--visually-hidden"
                                    htmlFor="boolean"
                                  >
                                    boolean
                                  </label>
                                  <div
                                    className="bx--text-input__field-outer-wrapper"
                                  >
                                    <div
                                      className="bx--text-input__field-wrapper"
                                      data-invalid={null}
                                    >
                                      <input
                                        aria-describedby="boolean-helper-text"
                                        className="bx--text-input"
                                        disabled={false}
                                        id="boolean"
                                        onBlur={[Function]}
                                        onChange={[Function]}
                                        onClick={[Function]}
                                        onKeyDown={[Function]}
                                        placeholder="true or false"
                                        title="true or false"
                                        type="text"
                                        value=""
                                      />
                                    </div>
                                  </div>
                                </div>
                              </div>
                            </div>
                          </th>
                          <th
                            className="iot--tableheader-filter iot--filter-header-row--header iot--filter-header-row--header-width"
                            data-column="node"
                            scope="col"
                          >
                            <div
                              className="bx--table-header-label"
                            >
                              <div />
                            </div>
                          </th>
                          <th
                            className="iot--tableheader-filter iot--filter-header-row--header iot--filter-header-row--header-width"
                            data-column="object"
                            scope="col"
                          >
                            <div
                              className="bx--table-header-label"
                            >
                              <div
                                className="bx--form-item iot--filter-header-row--form-item"
                              >
                                <div
                                  className="bx--form-item bx--text-input-wrapper"
                                >
                                  <label
                                    className="bx--label bx--visually-hidden"
                                    htmlFor="object"
                                  >
                                    object
                                  </label>
                                  <div
                                    className="bx--text-input__field-outer-wrapper"
                                  >
                                    <div
                                      className="bx--text-input__field-wrapper"
                                      data-invalid={null}
                                    >
                                      <input
                                        aria-describedby="object-helper-text"
                                        className="bx--text-input"
                                        disabled={false}
                                        id="object"
                                        onBlur={[Function]}
                                        onChange={[Function]}
                                        onClick={[Function]}
                                        onKeyDown={[Function]}
                                        placeholder="Filter object values..."
                                        title="Filter object values..."
                                        type="text"
                                        value=""
                                      />
                                    </div>
                                  </div>
                                </div>
                              </div>
                            </div>
                          </th>
                          <th
                            className="iot--filter-header-row--header"
                            scope="col"
                          />
                        </tr>
                      </thead>
                      <tbody
                        aria-live="polite"
                        data-testid="null-table-body"
                      >
                        <tr
                          className="bx--parent-row iot--expanded-tablerow TableBodyRow__StyledTableExpandRow-sc-103itxu-2 cTiOFn"
                          data-child-count={0}
                          data-nesting-offset={0}
                          data-parent-row={true}
                          data-row-nesting={false}
                          onClick={[Function]}
                        >
                          <td
                            className="bx--table-expand"
                            headers="expand"
                          >
                            <button
                              aria-label="Click to expand content"
                              className="bx--table-expand__button"
                              onClick={[Function]}
                              title="Click to expand content"
                              type="button"
                            >
                              <svg
                                aria-label="Click to expand content"
                                className="bx--table-expand__svg"
                                fill="currentColor"
                                focusable="false"
                                height={16}
                                preserveAspectRatio="xMidYMid meet"
                                role="img"
                                viewBox="0 0 16 16"
                                width={16}
                                xmlns="http://www.w3.org/2000/svg"
                              >
                                <path
                                  d="M11 8L6 13 5.3 12.3 9.6 8 5.3 3.7 6 3z"
                                />
                              </svg>
                            </button>
                          </td>
                          <td
                            className="bx--checkbox-table-cell"
                            onChange={[Function]}
                            onClick={[Function]}
                          >
                            <span
                              className="TableBodyRow__StyledNestedSpan-sc-103itxu-5 YBqdC"
                            >
                              <div
                                className="bx--form-item bx--checkbox-wrapper"
                                onClick={[Function]}
                              >
                                <input
                                  checked={false}
                                  className="bx--checkbox"
                                  disabled={false}
                                  id="select-row-table-12-row-1"
                                  onChange={[Function]}
                                  type="checkbox"
                                />
                                <label
                                  className="bx--checkbox-label"
                                  htmlFor="select-row-table-12-row-1"
                                  title={null}
                                >
                                  <span
                                    className="bx--checkbox-label-text bx--visually-hidden"
                                    dir="auto"
                                  >
                                    Select row
                                  </span>
                                </label>
                              </div>
                            </span>
                          </td>
                          <td
                            align="start"
                            className="data-table-start iot--table__cell--sortable"
                            data-column="string"
                            data-offset={0}
                            id="cell-table-12-row-1-string"
                            offset={0}
                          >
                            <span
                              className="TableBodyRow__StyledNestedSpan-sc-103itxu-5 YBqdC"
                            >
                              <span
                                className=""
                                title="helping whiteboard as 1"
                              >
                                helping whiteboard as 1
                              </span>
                            </span>
                          </td>
                          <td
                            align="start"
                            className="data-table-start"
                            data-column="date"
                            data-offset={0}
                            id="cell-table-12-row-1-date"
                            offset={0}
                          >
                            <span
                              className="TableBodyRow__StyledNestedSpan-sc-103itxu-5 YBqdC"
                            >
                              <span
                                className=""
                                title="1973-03-14T23:33:20.000Z"
                              >
                                1973-03-14T23:33:20.000Z
                              </span>
                            </span>
                          </td>
                          <td
                            align="start"
                            className="data-table-start iot--table__cell--sortable"
                            data-column="select"
                            data-offset={0}
                            id="cell-table-12-row-1-select"
                            offset={0}
                          >
                            <span
                              className="TableBodyRow__StyledNestedSpan-sc-103itxu-5 YBqdC"
                            >
                              <span
                                className=""
                                title="option-B"
                              >
                                option-B
                              </span>
                            </span>
                          </td>
                          <td
                            align="start"
                            className="data-table-start iot--table__cell--sortable"
                            data-column="status"
                            data-offset={0}
                            id="cell-table-12-row-1-status"
                            offset={0}
                          >
                            <span
                              className="TableBodyRow__StyledNestedSpan-sc-103itxu-5 YBqdC"
                            >
                              <span
                                className=""
                              >
                                <svg
                                  height="10"
                                  width="10"
                                >
                                  <circle
                                    cx="5"
                                    cy="5"
                                    fill="gray"
                                    r="3"
                                    stroke="none"
                                    strokeWidth="1"
                                  />
                                </svg>
                              </span>
                            </span>
                          </td>
                          <td
                            align="start"
                            className="data-table-start iot--table__cell--sortable"
                            data-column="number"
                            data-offset={0}
                            id="cell-table-12-row-1-number"
                            offset={0}
                          >
                            <span
                              className="TableBodyRow__StyledNestedSpan-sc-103itxu-5 YBqdC"
                            >
                              <span
                                className=""
                                title={1}
                              >
                                1
                              </span>
                            </span>
                          </td>
                          <td
                            align="start"
                            className="data-table-start iot--table__cell--sortable"
                            data-column="boolean"
                            data-offset={0}
                            id="cell-table-12-row-1-boolean"
                            offset={0}
                          >
                            <span
                              className="TableBodyRow__StyledNestedSpan-sc-103itxu-5 YBqdC"
                            >
                              <span
                                className=""
                                title="false"
                              >
                                false
                              </span>
                            </span>
                          </td>
                          <td
                            align="start"
                            className="data-table-start iot--table__cell--sortable"
                            data-column="node"
                            data-offset={0}
                            id="cell-table-12-row-1-node"
                            offset={0}
                          >
                            <span
                              className="TableBodyRow__StyledNestedSpan-sc-103itxu-5 YBqdC"
                            >
                              <svg
                                aria-hidden={true}
                                fill="currentColor"
                                focusable="false"
                                height={20}
                                preserveAspectRatio="xMidYMid meet"
                                viewBox="0 0 32 32"
                                width={20}
                                xmlns="http://www.w3.org/2000/svg"
                              >
                                <path
                                  d="M17 15L17 8 15 8 15 15 8 15 8 17 15 17 15 24 17 24 17 17 24 17 24 15z"
                                />
                              </svg>
                            </span>
                          </td>
                          <td
                            align="start"
                            className="data-table-start iot--table__cell--sortable"
                            data-column="object"
                            data-offset={0}
                            id="cell-table-12-row-1-object"
                            offset={0}
                          >
                            <span
                              className="TableBodyRow__StyledNestedSpan-sc-103itxu-5 YBqdC"
                            >
                              <span
                                className=""
                                title="OewGc"
                              >
                                OewGc
                              </span>
                            </span>
                          </td>
                          <td
                            className="iot--row-actions-cell--table-cell"
                          >
                            <div
                              className="iot--row-actions-container"
                            >
                              <div
                                className="iot--row-actions-container__background"
                                data-testid="row-action-container-background"
                                onClick={[Function]}
                              >
                                <button
                                  aria-describedby={null}
                                  aria-pressed={null}
                                  className="iot--btn bx--btn bx--btn--sm bx--btn--ghost"
                                  data-testid="table-12-row-1-row-actions-button-drilldown"
                                  disabled={false}
                                  onBlur={[Function]}
                                  onClick={[Function]}
                                  onFocus={[Function]}
                                  onMouseEnter={[Function]}
                                  onMouseLeave={[Function]}
                                  tabIndex={0}
                                  type="button"
                                >
                                  Drill in to find out more after observing
                                  <svg
                                    aria-hidden="true"
                                    aria-label="Drill in to find out more after observing"
                                    className="bx--btn__icon"
                                    fill="currentColor"
                                    focusable="false"
                                    height={16}
                                    preserveAspectRatio="xMidYMid meet"
                                    role="img"
                                    viewBox="0 0 16 16"
                                    width={16}
                                    xmlns="http://www.w3.org/2000/svg"
                                  >
                                    <path
                                      d="M9.3 3.7L13.1 7.5 1 7.5 1 8.5 13.1 8.5 9.3 12.3 10 13 15 8 10 3z"
                                    />
                                  </svg>
                                </button>
                                <button
                                  aria-expanded={false}
                                  aria-haspopup={true}
                                  aria-label="More actions"
                                  className="iot--row-actions-cell--overflow-menu bx--overflow-menu"
                                  data-testid="table-12-row-1-row-actions-cell-overflow"
                                  id="table-12-row-1-row-actions-cell-overflow"
                                  onClick={[Function]}
                                  onClose={[Function]}
                                  onKeyDown={[Function]}
                                  open={false}
                                  type="button"
                                >
                                  <svg
                                    aria-label="More actions"
                                    className="bx--overflow-menu__icon"
                                    fill="currentColor"
                                    focusable="false"
                                    height={16}
                                    preserveAspectRatio="xMidYMid meet"
                                    role="img"
                                    viewBox="0 0 32 32"
                                    width={16}
                                    xmlns="http://www.w3.org/2000/svg"
                                  >
                                    <circle
                                      cx="16"
                                      cy="8"
                                      r="2"
                                    />
                                    <circle
                                      cx="16"
                                      cy="16"
                                      r="2"
                                    />
                                    <circle
                                      cx="16"
                                      cy="24"
                                      r="2"
                                    />
                                    <title>
                                      More actions
                                    </title>
                                  </svg>
                                </button>
                              </div>
                            </div>
                          </td>
                        </tr>
                        <tr
                          className="bx--parent-row iot--expanded-tablerow TableBodyRow__StyledTableExpandRow-sc-103itxu-2 cTiOFn"
                          data-child-count={0}
                          data-nesting-offset={0}
                          data-parent-row={true}
                          data-row-nesting={false}
                          onClick={[Function]}
                        >
                          <td
                            className="bx--table-expand"
                            headers="expand"
                          >
                            <button
                              aria-label="Click to expand content"
                              className="bx--table-expand__button"
                              onClick={[Function]}
                              title="Click to expand content"
                              type="button"
                            >
                              <svg
                                aria-label="Click to expand content"
                                className="bx--table-expand__svg"
                                fill="currentColor"
                                focusable="false"
                                height={16}
                                preserveAspectRatio="xMidYMid meet"
                                role="img"
                                viewBox="0 0 16 16"
                                width={16}
                                xmlns="http://www.w3.org/2000/svg"
                              >
                                <path
                                  d="M11 8L6 13 5.3 12.3 9.6 8 5.3 3.7 6 3z"
                                />
                              </svg>
                            </button>
                          </td>
                          <td
                            className="bx--checkbox-table-cell"
                            onChange={[Function]}
                            onClick={[Function]}
                          >
                            <span
                              className="TableBodyRow__StyledNestedSpan-sc-103itxu-5 YBqdC"
                            >
                              <div
                                className="bx--form-item bx--checkbox-wrapper"
                                onClick={[Function]}
                              >
                                <input
                                  checked={false}
                                  className="bx--checkbox"
                                  disabled={false}
                                  id="select-row-table-12-row-4"
                                  onChange={[Function]}
                                  type="checkbox"
                                />
                                <label
                                  className="bx--checkbox-label"
                                  htmlFor="select-row-table-12-row-4"
                                  title={null}
                                >
                                  <span
                                    className="bx--checkbox-label-text bx--visually-hidden"
                                    dir="auto"
                                  >
                                    Select row
                                  </span>
                                </label>
                              </div>
                            </span>
                          </td>
                          <td
                            align="start"
                            className="data-table-start iot--table__cell--sortable"
                            data-column="string"
                            data-offset={0}
                            id="cell-table-12-row-4-string"
                            offset={0}
                          >
                            <span
                              className="TableBodyRow__StyledNestedSpan-sc-103itxu-5 YBqdC"
                            >
                              <span
                                className=""
                                title="can pinocchio whiteboard 4"
                              >
                                can pinocchio whiteboard 4
                              </span>
                            </span>
                          </td>
                          <td
                            align="start"
                            className="data-table-start"
                            data-column="date"
                            data-offset={0}
                            id="cell-table-12-row-4-date"
                            offset={0}
                          >
                            <span
                              className="TableBodyRow__StyledNestedSpan-sc-103itxu-5 YBqdC"
                            >
                              <span
                                className=""
                                title="1973-09-04T14:13:20.000Z"
                              >
                                1973-09-04T14:13:20.000Z
                              </span>
                            </span>
                          </td>
                          <td
                            align="start"
                            className="data-table-start iot--table__cell--sortable"
                            data-column="select"
                            data-offset={0}
                            id="cell-table-12-row-4-select"
                            offset={0}
                          >
                            <span
                              className="TableBodyRow__StyledNestedSpan-sc-103itxu-5 YBqdC"
                            >
                              <span
                                className=""
                                title="option-B"
                              >
                                option-B
                              </span>
                            </span>
                          </td>
                          <td
                            align="start"
                            className="data-table-start iot--table__cell--sortable"
                            data-column="status"
                            data-offset={0}
                            id="cell-table-12-row-4-status"
                            offset={0}
                          >
                            <span
                              className="TableBodyRow__StyledNestedSpan-sc-103itxu-5 YBqdC"
                            >
                              <span
                                className=""
                              >
                                <svg
                                  height="10"
                                  width="10"
                                >
                                  <circle
                                    cx="5"
                                    cy="5"
                                    fill="gray"
                                    r="3"
                                    stroke="none"
                                    strokeWidth="1"
                                  />
                                </svg>
                              </span>
                            </span>
                          </td>
                          <td
                            align="start"
                            className="data-table-start iot--table__cell--sortable"
                            data-column="number"
                            data-offset={0}
                            id="cell-table-12-row-4-number"
                            offset={0}
                          >
                            <span
                              className="TableBodyRow__StyledNestedSpan-sc-103itxu-5 YBqdC"
                            >
                              <span
                                className=""
                                title={16}
                              >
                                16
                              </span>
                            </span>
                          </td>
                          <td
                            align="start"
                            className="data-table-start iot--table__cell--sortable"
                            data-column="boolean"
                            data-offset={0}
                            id="cell-table-12-row-4-boolean"
                            offset={0}
                          >
                            <span
                              className="TableBodyRow__StyledNestedSpan-sc-103itxu-5 YBqdC"
                            >
                              <span
                                className=""
                                title="true"
                              >
                                true
                              </span>
                            </span>
                          </td>
                          <td
                            align="start"
                            className="data-table-start iot--table__cell--sortable"
                            data-column="node"
                            data-offset={0}
                            id="cell-table-12-row-4-node"
                            offset={0}
                          >
                            <span
                              className="TableBodyRow__StyledNestedSpan-sc-103itxu-5 YBqdC"
                            >
                              <svg
                                aria-hidden={true}
                                fill="currentColor"
                                focusable="false"
                                height={20}
                                preserveAspectRatio="xMidYMid meet"
                                viewBox="0 0 32 32"
                                width={20}
                                xmlns="http://www.w3.org/2000/svg"
                              >
                                <path
                                  d="M17 15L17 8 15 8 15 15 8 15 8 17 15 17 15 24 17 24 17 17 24 17 24 15z"
                                />
                              </svg>
                            </span>
                          </td>
                          <td
                            align="start"
                            className="data-table-start iot--table__cell--sortable"
                            data-column="object"
                            data-offset={0}
                            id="cell-table-12-row-4-object"
                            offset={0}
                          >
                            <span
                              className="TableBodyRow__StyledNestedSpan-sc-103itxu-5 YBqdC"
                            >
                              <span
                                className=""
                                title="46GYy"
                              >
                                46GYy
                              </span>
                            </span>
                          </td>
                          <td
                            className="iot--row-actions-cell--table-cell"
                          >
                            <div
                              className="iot--row-actions-container"
                            >
                              <div
                                className="iot--row-actions-container__background"
                                data-testid="row-action-container-background"
                                onClick={[Function]}
                              >
                                <button
                                  aria-expanded={false}
                                  aria-haspopup={true}
                                  aria-label="More actions"
                                  className="iot--row-actions-cell--overflow-menu bx--overflow-menu"
                                  data-testid="table-12-row-4-row-actions-cell-overflow"
                                  id="table-12-row-4-row-actions-cell-overflow"
                                  onClick={[Function]}
                                  onClose={[Function]}
                                  onKeyDown={[Function]}
                                  open={false}
                                  type="button"
                                >
                                  <svg
                                    aria-label="More actions"
                                    className="bx--overflow-menu__icon"
                                    fill="currentColor"
                                    focusable="false"
                                    height={16}
                                    preserveAspectRatio="xMidYMid meet"
                                    role="img"
                                    viewBox="0 0 32 32"
                                    width={16}
                                    xmlns="http://www.w3.org/2000/svg"
                                  >
                                    <circle
                                      cx="16"
                                      cy="8"
                                      r="2"
                                    />
                                    <circle
                                      cx="16"
                                      cy="16"
                                      r="2"
                                    />
                                    <circle
                                      cx="16"
                                      cy="24"
                                      r="2"
                                    />
                                    <title>
                                      More actions
                                    </title>
                                  </svg>
                                </button>
                              </div>
                            </div>
                          </td>
                        </tr>
                      </tbody>
                    </table>
                  </div>
                </div>
                <div
                  className="bx--pagination iot--pagination bx--pagination--lg"
                  data-testid="null-table-pagination"
                  style={
                    Object {
                      "--pagination-text-display": "flex",
                    }
                  }
                >
                  <div
                    className="bx--pagination__left"
                  >
                    <label
                      className="bx--pagination__text"
                      htmlFor="bx-pagination-select-6"
                      id="bx-pagination-select-6-count-label"
                    >
                      Items per page:
                    </label>
                    <div
                      className="bx--form-item"
                    >
                      <div
                        className="bx--select bx--select--inline bx--select__item-count"
                      >
                        <div
                          className="bx--select-input--inline__wrapper"
                        >
                          <div
                            className="bx--select-input__wrapper"
                            data-invalid={null}
                          >
                            <select
                              className="bx--select-input"
                              id="bx-pagination-select-6"
                              onChange={[Function]}
                              value={10}
                            >
                              <option
                                className="bx--select-option"
                                disabled={false}
                                hidden={false}
                                value={10}
                              >
                                10
                              </option>
                              <option
                                className="bx--select-option"
                                disabled={false}
                                hidden={false}
                                value={20}
                              >
                                20
                              </option>
                              <option
                                className="bx--select-option"
                                disabled={false}
                                hidden={false}
                                value={30}
                              >
                                30
                              </option>
                            </select>
                            <svg
                              aria-hidden={true}
                              className="bx--select__arrow"
                              fill="currentColor"
                              focusable="false"
                              height={16}
                              preserveAspectRatio="xMidYMid meet"
                              viewBox="0 0 16 16"
                              width={16}
                              xmlns="http://www.w3.org/2000/svg"
                            >
                              <path
                                d="M8 11L3 6 3.7 5.3 8 9.6 12.3 5.3 13 6z"
                              />
                            </svg>
                          </div>
                        </div>
                      </div>
                    </div>
                    <span
                      className="bx--pagination__text bx--pagination__items-count"
                    >
                      1–2 of 2 items
                    </span>
                  </div>
                  <div
                    className="bx--pagination__right"
                  >
                    <div
                      className="bx--form-item"
                    >
                      <div
                        className="bx--select bx--select--inline bx--select__page-number"
                      >
                        <label
                          className="bx--label bx--visually-hidden"
                          htmlFor="bx-pagination-select-6-right"
                        >
                          Page number, of 1 pages
                        </label>
                        <div
                          className="bx--select-input--inline__wrapper"
                        >
                          <div
                            className="bx--select-input__wrapper"
                            data-invalid={null}
                          >
                            <select
                              className="bx--select-input"
                              id="bx-pagination-select-6-right"
                              onChange={[Function]}
                              value={1}
                            >
                              <option
                                className="bx--select-option"
                                disabled={false}
                                hidden={false}
                                value={1}
                              >
                                1
                              </option>
                            </select>
                            <svg
                              aria-hidden={true}
                              className="bx--select__arrow"
                              fill="currentColor"
                              focusable="false"
                              height={16}
                              preserveAspectRatio="xMidYMid meet"
                              viewBox="0 0 16 16"
                              width={16}
                              xmlns="http://www.w3.org/2000/svg"
                            >
                              <path
                                d="M8 11L3 6 3.7 5.3 8 9.6 12.3 5.3 13 6z"
                              />
                            </svg>
                          </div>
                        </div>
                      </div>
                    </div>
                    <span
                      className="bx--pagination__text"
                    >
                      1 of 1 pages
                    </span>
                    <div
                      className="bx--pagination__control-buttons"
                    >
                      <button
                        aria-describedby={null}
                        className="bx--pagination__button bx--pagination__button--backward bx--pagination__button--no-index bx--btn bx--btn--ghost bx--btn--disabled bx--tooltip--hidden bx--btn--icon-only bx--tooltip__trigger bx--tooltip--a11y bx--btn--icon-only--top bx--tooltip--align-center"
                        disabled={true}
                        onBlur={[Function]}
                        onClick={[Function]}
                        onFocus={[Function]}
                        onMouseEnter={[Function]}
                        onMouseLeave={[Function]}
                        tabIndex={0}
                        type="button"
                      >
                        <div
                          className="bx--assistive-text"
                          onMouseEnter={[Function]}
                        >
                          Previous page
                        </div>
                        <svg
                          aria-hidden="true"
                          aria-label="Previous page"
                          className="bx--btn__icon"
                          fill="currentColor"
                          focusable="false"
                          height={16}
                          preserveAspectRatio="xMidYMid meet"
                          role="img"
                          viewBox="0 0 32 32"
                          width={16}
                          xmlns="http://www.w3.org/2000/svg"
                        >
                          <path
                            d="M20 24L10 16 20 8z"
                          />
                        </svg>
                      </button>
                      <button
                        aria-describedby={null}
                        className="bx--pagination__button bx--pagination__button--forward bx--pagination__button--no-index bx--btn bx--btn--ghost bx--btn--disabled bx--tooltip--hidden bx--btn--icon-only bx--tooltip__trigger bx--tooltip--a11y bx--btn--icon-only--top bx--tooltip--align-end"
                        disabled={true}
                        onBlur={[Function]}
                        onClick={[Function]}
                        onFocus={[Function]}
                        onMouseEnter={[Function]}
                        onMouseLeave={[Function]}
                        tabIndex={0}
                        type="button"
                      >
                        <div
                          className="bx--assistive-text"
                          onMouseEnter={[Function]}
                        >
                          Next page
                        </div>
                        <svg
                          aria-hidden="true"
                          aria-label="Next page"
                          className="bx--btn__icon"
                          fill="currentColor"
                          focusable="false"
                          height={16}
                          preserveAspectRatio="xMidYMid meet"
                          role="img"
                          viewBox="0 0 32 32"
                          width={16}
                          xmlns="http://www.w3.org/2000/svg"
                        >
                          <path
                            d="M12 8L22 16 12 24z"
                          />
                        </svg>
                      </button>
                    </div>
                  </div>
                </div>
              </div>
              <div
                className="iot--table-container bx--data-table-container"
                data-testid="null-table-container"
              >
                <section
                  aria-label="data table toolbar"
                  className="bx--table-toolbar"
                  data-testid="null-table-toolbar"
                >
                  <div
                    aria-hidden={true}
                    className="bx--batch-actions iot--table-batch-actions"
                    data-testid="null-table-toolbar-batch-actions"
                    onScroll={[Function]}
                  >
                    <div
                      className="bx--batch-summary"
                    >
                      <p
                        className="bx--batch-summary__para"
                      >
                        <span>
                          0 items selected
                        </span>
                      </p>
                    </div>
                    <div
                      className="bx--action-list"
                    >
                      <button
                        aria-describedby={null}
                        aria-pressed={null}
                        className="bx--btn bx--btn--primary bx--btn--disabled"
                        disabled={true}
                        onBlur={[Function]}
                        onClick={[Function]}
                        onFocus={[Function]}
                        onMouseEnter={[Function]}
                        onMouseLeave={[Function]}
                        tabIndex={-1}
                        type="button"
                      >
                        Delete
                        <svg
                          aria-hidden="true"
                          aria-label="Delete"
                          className="bx--btn__icon"
                          fill="currentColor"
                          focusable="false"
                          height={16}
                          preserveAspectRatio="xMidYMid meet"
                          role="img"
                          viewBox="0 0 32 32"
                          width={16}
                          xmlns="http://www.w3.org/2000/svg"
                        >
                          <path
                            d="M12 12H14V24H12zM18 12H20V24H18z"
                          />
                          <path
                            d="M4 6V8H6V28a2 2 0 002 2H24a2 2 0 002-2V8h2V6zM8 28V8H24V28zM12 2H20V4H12z"
                          />
                        </svg>
                      </button>
                      <button
                        aria-describedby={null}
                        aria-pressed={null}
                        className="bx--batch-summary__cancel bx--btn bx--btn--primary"
                        disabled={false}
                        onBlur={[Function]}
                        onClick={[Function]}
                        onFocus={[Function]}
                        onMouseEnter={[Function]}
                        onMouseLeave={[Function]}
                        tabIndex={-1}
                        type="button"
                      >
                        Cancel
                      </button>
                    </div>
                  </div>
                  <div
                    className="bx--toolbar-content iot--table-toolbar-content"
                    data-testid="null-table-toolbar-content"
                  >
                    <div
                      aria-labelledby="table-13-toolbar-search-search"
                      className="bx--search bx--search--xl table-toolbar-search bx--toolbar-search-container-expandable"
                      role="search"
                    >
                      <div
                        className="bx--search-magnifier"
                      >
                        <svg
                          aria-hidden={true}
                          className="bx--search-magnifier-icon"
                          fill="currentColor"
                          focusable="false"
                          height={16}
                          preserveAspectRatio="xMidYMid meet"
                          viewBox="0 0 16 16"
                          width={16}
                          xmlns="http://www.w3.org/2000/svg"
                        >
                          <path
                            d="M15,14.3L10.7,10c1.9-2.3,1.6-5.8-0.7-7.7S4.2,0.7,2.3,3S0.7,8.8,3,10.7c2,1.7,5,1.7,7,0l4.3,4.3L15,14.3z M2,6.5	C2,4,4,2,6.5,2S11,4,11,6.5S9,11,6.5,11S2,9,2,6.5z"
                          />
                        </svg>
                      </div>
                      <label
                        className="bx--label"
                        htmlFor="table-13-toolbar-search"
                        id="table-13-toolbar-search-search"
                      >
                        Search
                      </label>
                      <input
                        autoComplete="off"
                        className="bx--search-input"
                        data-testid="null-table-toolbar-search"
                        id="table-13-toolbar-search"
                        onBlur={[Function]}
                        onChange={[Function]}
                        onFocus={[Function]}
                        onKeyDown={[Function]}
                        placeholder="Search"
                        role="searchbox"
                        tabIndex="0"
                        type="text"
                        value=""
                      />
                      <button
                        aria-label="Clear search input"
                        className="bx--search-close bx--search-close--hidden"
                        onClick={[Function]}
                        type="button"
                      >
                        <svg
                          aria-hidden={true}
                          fill="currentColor"
                          focusable="false"
                          height={16}
                          preserveAspectRatio="xMidYMid meet"
                          viewBox="0 0 32 32"
                          width={16}
                          xmlns="http://www.w3.org/2000/svg"
                        >
                          <path
                            d="M24 9.4L22.6 8 16 14.6 9.4 8 8 9.4 14.6 16 8 22.6 9.4 24 16 17.4 22.6 24 24 22.6 17.4 16 24 9.4z"
                          />
                        </svg>
                      </button>
                    </div>
                    <button
                      aria-describedby={null}
                      aria-pressed={null}
                      className="iot--btn bx--btn bx--btn--secondary"
                      data-testid="null-table-toolbar-clear-filters-button"
                      disabled={false}
                      onBlur={[Function]}
                      onClick={[Function]}
                      onFocus={[Function]}
                      onMouseEnter={[Function]}
                      onMouseLeave={[Function]}
                      tabIndex={0}
                      type="button"
                    >
                      Clear all filters
                    </button>
                    <button
                      aria-describedby={null}
                      aria-pressed={null}
                      className="bx--btn--icon-only iot--tooltip-svg-wrapper iot--btn bx--btn bx--btn--ghost"
                      data-testid="column-selection-button"
                      disabled={false}
                      onBlur={[Function]}
                      onClick={[Function]}
                      onFocus={[Function]}
                      onMouseEnter={[Function]}
                      onMouseLeave={[Function]}
                      tabIndex={0}
                      title="Column Selection"
                      type="button"
                    >
                      <svg
                        aria-hidden="true"
                        aria-label="Column Selection"
                        className="bx--btn__icon"
                        fill="currentColor"
                        focusable="false"
                        height={20}
                        preserveAspectRatio="xMidYMid meet"
                        role="img"
                        viewBox="0 0 32 32"
                        width={20}
                        xmlns="http://www.w3.org/2000/svg"
                      >
                        <path
                          d="M24 4H26V28H24zM18 6V26H14V6h4m0-2H14a2 2 0 00-2 2V26a2 2 0 002 2h4a2 2 0 002-2V6a2 2 0 00-2-2zM6 4H8V28H6z"
                        />
                      </svg>
                    </button>
                    <button
                      aria-describedby={null}
                      aria-pressed={null}
                      className="bx--btn--icon-only iot--tooltip-svg-wrapper iot--table-toolbar-button-active iot--btn bx--btn bx--btn--ghost"
                      data-testid="filter-button"
                      disabled={false}
                      onBlur={[Function]}
                      onClick={[Function]}
                      onFocus={[Function]}
                      onMouseEnter={[Function]}
                      onMouseLeave={[Function]}
                      tabIndex={0}
                      title="Filters"
                      type="button"
                    >
                      <svg
                        aria-hidden="true"
                        aria-label="Filters"
                        className="bx--btn__icon"
                        fill="currentColor"
                        focusable="false"
                        height={20}
                        preserveAspectRatio="xMidYMid meet"
                        role="img"
                        viewBox="0 0 32 32"
                        width={20}
                        xmlns="http://www.w3.org/2000/svg"
                      >
                        <path
                          d="M18,28H14a2,2,0,0,1-2-2V18.41L4.59,11A2,2,0,0,1,4,9.59V6A2,2,0,0,1,6,4H26a2,2,0,0,1,2,2V9.59A2,2,0,0,1,27.41,11L20,18.41V26A2,2,0,0,1,18,28ZM6,6V9.59l8,8V26h4V17.59l8-8V6Z"
                        />
                      </svg>
                    </button>
                    <button
                      aria-describedby={null}
                      aria-pressed={null}
                      className="bx--btn--icon-only iot--tooltip-svg-wrapper iot--btn bx--btn bx--btn--ghost"
                      data-testid="row-edit-button"
                      disabled={false}
                      onBlur={[Function]}
                      onClick={[Function]}
                      onFocus={[Function]}
                      onMouseEnter={[Function]}
                      onMouseLeave={[Function]}
                      tabIndex={0}
                      title="Edit rows"
                      type="button"
                    >
                      <svg
                        aria-hidden="true"
                        aria-label="Edit rows"
                        className="bx--btn__icon"
                        fill="currentColor"
                        focusable="false"
                        height={20}
                        preserveAspectRatio="xMidYMid meet"
                        role="img"
                        viewBox="0 0 32 32"
                        width={20}
                        xmlns="http://www.w3.org/2000/svg"
                      >
                        <path
                          d="M2 26H30V28H2zM25.4 9c.8-.8.8-2 0-2.8 0 0 0 0 0 0l-3.6-3.6c-.8-.8-2-.8-2.8 0 0 0 0 0 0 0l-15 15V24h6.4L25.4 9zM20.4 4L24 7.6l-3 3L17.4 7 20.4 4zM6 22v-3.6l10-10 3.6 3.6-10 10H6z"
                        />
                      </svg>
                    </button>
                  </div>
                </section>
                <div
                  className="addons-iot-table-container iot-table-container--dropdown-height-fix"
                >
                  <div
                    className="bx--data-table-content"
                  >
                    <table
                      className="bx--data-table iot--data-table--row-actions bx--data-table--no-border"
                      data-testid={null}
                      id={null}
                      title={null}
                    >
                      <thead
                        data-testid="null-table-head"
                        onMouseMove={null}
                        onMouseUp={null}
                      >
                        <tr>
                          <th
                            className="bx--table-expand"
                            data-testid="null-table-head-row-expansion-column"
                            scope="col"
                          />
                          <th
                            className="iot--table-header-checkbox"
                            data-testid="null-table-head-row-selection-column"
                            scope="col"
                            style={Object {}}
                          >
                            <span
                              className="bx--table-header-label"
                            >
                              <div
                                className="bx--form-item bx--checkbox-wrapper"
                                onClick={[Function]}
                              >
                                <input
                                  checked={false}
                                  className="bx--checkbox"
                                  disabled={false}
                                  id="table-13-head"
                                  onChange={[Function]}
                                  type="checkbox"
                                />
                                <label
                                  className="bx--checkbox-label"
                                  htmlFor="table-13-head"
                                  title={null}
                                >
                                  <span
                                    className="bx--checkbox-label-text bx--visually-hidden"
                                    dir="auto"
                                  >
                                    Select all items
                                  </span>
                                </label>
                              </div>
                            </span>
                          </th>
                          <th
                            aria-sort="none"
                            className="table-header-label-start iot--table-head--table-header table-header-sortable"
                            data-testid="null-table-head-column-string"
                            scope="col"
                            style={
                              Object {
                                "width": undefined,
                              }
                            }
                          >
                            <button
                              align="start"
                              className="table-header-label-start iot--table-head--table-header table-header-sortable bx--table-sort"
                              data-column="string"
                              data-floating-menu-container={true}
                              id="column-string"
                              onClick={[Function]}
                            >
                              <span
                                className="bx--table-header-label"
                              >
                                <span
                                  className=""
                                  title="String"
                                >
                                  String
                                </span>
                              </span>
                              <svg
                                aria-label="Sort rows by this header in ascending order"
                                className="bx--table-sort__icon"
                                fill="currentColor"
                                focusable="false"
                                height={20}
                                preserveAspectRatio="xMidYMid meet"
                                role="img"
                                viewBox="0 0 32 32"
                                width={20}
                                xmlns="http://www.w3.org/2000/svg"
                              >
                                <path
                                  d="M16 4L6 14 7.41 15.41 15 7.83 15 28 17 28 17 7.83 24.59 15.41 26 14 16 4z"
                                />
                              </svg>
                              <svg
                                aria-label="Sort rows by this header in ascending order"
                                className="bx--table-sort__icon-unsorted"
                                fill="currentColor"
                                focusable="false"
                                height={20}
                                preserveAspectRatio="xMidYMid meet"
                                role="img"
                                viewBox="0 0 32 32"
                                width={20}
                                xmlns="http://www.w3.org/2000/svg"
                              >
                                <path
                                  d="M27.6 20.6L24 24.2 24 4 22 4 22 24.2 18.4 20.6 17 22 23 28 29 22zM9 4L3 10 4.4 11.4 8 7.8 8 28 10 28 10 7.8 13.6 11.4 15 10z"
                                />
                              </svg>
                            </button>
                          </th>
                          <th
                            align="start"
                            className="table-header-label-start iot--table-head--table-header"
                            data-column="date"
                            data-floating-menu-container={true}
                            data-testid="null-table-head-column-date"
                            id="column-date"
                            scope="col"
                            style={
                              Object {
                                "width": undefined,
                              }
                            }
                          >
                            <span
                              className="bx--table-header-label"
                            >
                              <span
                                className=""
                                title="Date"
                              >
                                Date
                              </span>
                            </span>
                          </th>
                          <th
                            aria-sort="none"
                            className="table-header-label-start iot--table-head--table-header table-header-sortable"
                            data-testid="null-table-head-column-select"
                            scope="col"
                            style={
                              Object {
                                "width": undefined,
                              }
                            }
                          >
                            <button
                              align="start"
                              className="table-header-label-start iot--table-head--table-header table-header-sortable bx--table-sort"
                              data-column="select"
                              data-floating-menu-container={true}
                              id="column-select"
                              onClick={[Function]}
                            >
                              <span
                                className="bx--table-header-label"
                              >
                                <span
                                  className=""
                                  title="Select"
                                >
                                  Select
                                </span>
                              </span>
                              <svg
                                aria-label="Sort rows by this header in ascending order"
                                className="bx--table-sort__icon"
                                fill="currentColor"
                                focusable="false"
                                height={20}
                                preserveAspectRatio="xMidYMid meet"
                                role="img"
                                viewBox="0 0 32 32"
                                width={20}
                                xmlns="http://www.w3.org/2000/svg"
                              >
                                <path
                                  d="M16 4L6 14 7.41 15.41 15 7.83 15 28 17 28 17 7.83 24.59 15.41 26 14 16 4z"
                                />
                              </svg>
                              <svg
                                aria-label="Sort rows by this header in ascending order"
                                className="bx--table-sort__icon-unsorted"
                                fill="currentColor"
                                focusable="false"
                                height={20}
                                preserveAspectRatio="xMidYMid meet"
                                role="img"
                                viewBox="0 0 32 32"
                                width={20}
                                xmlns="http://www.w3.org/2000/svg"
                              >
                                <path
                                  d="M27.6 20.6L24 24.2 24 4 22 4 22 24.2 18.4 20.6 17 22 23 28 29 22zM9 4L3 10 4.4 11.4 8 7.8 8 28 10 28 10 7.8 13.6 11.4 15 10z"
                                />
                              </svg>
                            </button>
                          </th>
                          <th
                            aria-sort="none"
                            className="table-header-label-start iot--table-head--table-header table-header-sortable"
                            data-testid="null-table-head-column-status"
                            scope="col"
                            style={
                              Object {
                                "width": undefined,
                              }
                            }
                          >
                            <button
                              align="start"
                              className="table-header-label-start iot--table-head--table-header table-header-sortable bx--table-sort"
                              data-column="status"
                              data-floating-menu-container={true}
                              id="column-status"
                              onClick={[Function]}
                            >
                              <span
                                className="bx--table-header-label"
                              >
                                <span
                                  className=""
                                  title="Status"
                                >
                                  Status
                                </span>
                              </span>
                              <svg
                                aria-label="Sort rows by this header in ascending order"
                                className="bx--table-sort__icon"
                                fill="currentColor"
                                focusable="false"
                                height={20}
                                preserveAspectRatio="xMidYMid meet"
                                role="img"
                                viewBox="0 0 32 32"
                                width={20}
                                xmlns="http://www.w3.org/2000/svg"
                              >
                                <path
                                  d="M16 4L6 14 7.41 15.41 15 7.83 15 28 17 28 17 7.83 24.59 15.41 26 14 16 4z"
                                />
                              </svg>
                              <svg
                                aria-label="Sort rows by this header in ascending order"
                                className="bx--table-sort__icon-unsorted"
                                fill="currentColor"
                                focusable="false"
                                height={20}
                                preserveAspectRatio="xMidYMid meet"
                                role="img"
                                viewBox="0 0 32 32"
                                width={20}
                                xmlns="http://www.w3.org/2000/svg"
                              >
                                <path
                                  d="M27.6 20.6L24 24.2 24 4 22 4 22 24.2 18.4 20.6 17 22 23 28 29 22zM9 4L3 10 4.4 11.4 8 7.8 8 28 10 28 10 7.8 13.6 11.4 15 10z"
                                />
                              </svg>
                            </button>
                          </th>
                          <th
                            aria-sort="none"
                            className="table-header-label-start iot--table-head--table-header table-header-sortable"
                            data-testid="null-table-head-column-number"
                            scope="col"
                            style={
                              Object {
                                "width": undefined,
                              }
                            }
                          >
                            <button
                              align="start"
                              className="table-header-label-start iot--table-head--table-header table-header-sortable bx--table-sort"
                              data-column="number"
                              data-floating-menu-container={true}
                              id="column-number"
                              onClick={[Function]}
                            >
                              <span
                                className="bx--table-header-label"
                              >
                                <span
                                  className=""
                                  title="Number"
                                >
                                  Number
                                </span>
                              </span>
                              <svg
                                aria-label="Sort rows by this header in ascending order"
                                className="bx--table-sort__icon"
                                fill="currentColor"
                                focusable="false"
                                height={20}
                                preserveAspectRatio="xMidYMid meet"
                                role="img"
                                viewBox="0 0 32 32"
                                width={20}
                                xmlns="http://www.w3.org/2000/svg"
                              >
                                <path
                                  d="M16 4L6 14 7.41 15.41 15 7.83 15 28 17 28 17 7.83 24.59 15.41 26 14 16 4z"
                                />
                              </svg>
                              <svg
                                aria-label="Sort rows by this header in ascending order"
                                className="bx--table-sort__icon-unsorted"
                                fill="currentColor"
                                focusable="false"
                                height={20}
                                preserveAspectRatio="xMidYMid meet"
                                role="img"
                                viewBox="0 0 32 32"
                                width={20}
                                xmlns="http://www.w3.org/2000/svg"
                              >
                                <path
                                  d="M27.6 20.6L24 24.2 24 4 22 4 22 24.2 18.4 20.6 17 22 23 28 29 22zM9 4L3 10 4.4 11.4 8 7.8 8 28 10 28 10 7.8 13.6 11.4 15 10z"
                                />
                              </svg>
                            </button>
                          </th>
                          <th
                            aria-sort="none"
                            className="table-header-label-start iot--table-head--table-header table-header-sortable"
                            data-testid="null-table-head-column-boolean"
                            scope="col"
                            style={
                              Object {
                                "width": undefined,
                              }
                            }
                          >
                            <button
                              align="start"
                              className="table-header-label-start iot--table-head--table-header table-header-sortable bx--table-sort"
                              data-column="boolean"
                              data-floating-menu-container={true}
                              id="column-boolean"
                              onClick={[Function]}
                            >
                              <span
                                className="bx--table-header-label"
                              >
                                <span
                                  className=""
                                  title="Boolean"
                                >
                                  Boolean
                                </span>
                              </span>
                              <svg
                                aria-label="Sort rows by this header in ascending order"
                                className="bx--table-sort__icon"
                                fill="currentColor"
                                focusable="false"
                                height={20}
                                preserveAspectRatio="xMidYMid meet"
                                role="img"
                                viewBox="0 0 32 32"
                                width={20}
                                xmlns="http://www.w3.org/2000/svg"
                              >
                                <path
                                  d="M16 4L6 14 7.41 15.41 15 7.83 15 28 17 28 17 7.83 24.59 15.41 26 14 16 4z"
                                />
                              </svg>
                              <svg
                                aria-label="Sort rows by this header in ascending order"
                                className="bx--table-sort__icon-unsorted"
                                fill="currentColor"
                                focusable="false"
                                height={20}
                                preserveAspectRatio="xMidYMid meet"
                                role="img"
                                viewBox="0 0 32 32"
                                width={20}
                                xmlns="http://www.w3.org/2000/svg"
                              >
                                <path
                                  d="M27.6 20.6L24 24.2 24 4 22 4 22 24.2 18.4 20.6 17 22 23 28 29 22zM9 4L3 10 4.4 11.4 8 7.8 8 28 10 28 10 7.8 13.6 11.4 15 10z"
                                />
                              </svg>
                            </button>
                          </th>
                          <th
                            aria-sort="none"
                            className="table-header-label-start iot--table-head--table-header table-header-sortable"
                            data-testid="null-table-head-column-node"
                            scope="col"
                            style={
                              Object {
                                "width": undefined,
                              }
                            }
                          >
                            <button
                              align="start"
                              className="table-header-label-start iot--table-head--table-header table-header-sortable bx--table-sort"
                              data-column="node"
                              data-floating-menu-container={true}
                              id="column-node"
                              onClick={[Function]}
                            >
                              <span
                                className="bx--table-header-label"
                              >
                                <span
                                  className=""
                                  title="React Node"
                                >
                                  React Node
                                </span>
                              </span>
                              <svg
                                aria-label="Sort rows by this header in ascending order"
                                className="bx--table-sort__icon"
                                fill="currentColor"
                                focusable="false"
                                height={20}
                                preserveAspectRatio="xMidYMid meet"
                                role="img"
                                viewBox="0 0 32 32"
                                width={20}
                                xmlns="http://www.w3.org/2000/svg"
                              >
                                <path
                                  d="M16 4L6 14 7.41 15.41 15 7.83 15 28 17 28 17 7.83 24.59 15.41 26 14 16 4z"
                                />
                              </svg>
                              <svg
                                aria-label="Sort rows by this header in ascending order"
                                className="bx--table-sort__icon-unsorted"
                                fill="currentColor"
                                focusable="false"
                                height={20}
                                preserveAspectRatio="xMidYMid meet"
                                role="img"
                                viewBox="0 0 32 32"
                                width={20}
                                xmlns="http://www.w3.org/2000/svg"
                              >
                                <path
                                  d="M27.6 20.6L24 24.2 24 4 22 4 22 24.2 18.4 20.6 17 22 23 28 29 22zM9 4L3 10 4.4 11.4 8 7.8 8 28 10 28 10 7.8 13.6 11.4 15 10z"
                                />
                              </svg>
                            </button>
                          </th>
                          <th
                            aria-sort="none"
                            className="table-header-label-start iot--table-head--table-header table-header-sortable"
                            data-testid="null-table-head-column-object"
                            scope="col"
                            style={
                              Object {
                                "width": undefined,
                              }
                            }
                          >
                            <button
                              align="start"
                              className="table-header-label-start iot--table-head--table-header table-header-sortable bx--table-sort"
                              data-column="object"
                              data-floating-menu-container={true}
                              id="column-object"
                              onClick={[Function]}
                            >
                              <span
                                className="bx--table-header-label"
                              >
                                <span
                                  className=""
                                  title="Object Id"
                                >
                                  Object Id
                                </span>
                              </span>
                              <svg
                                aria-label="Sort rows by this header in ascending order"
                                className="bx--table-sort__icon"
                                fill="currentColor"
                                focusable="false"
                                height={20}
                                preserveAspectRatio="xMidYMid meet"
                                role="img"
                                viewBox="0 0 32 32"
                                width={20}
                                xmlns="http://www.w3.org/2000/svg"
                              >
                                <path
                                  d="M16 4L6 14 7.41 15.41 15 7.83 15 28 17 28 17 7.83 24.59 15.41 26 14 16 4z"
                                />
                              </svg>
                              <svg
                                aria-label="Sort rows by this header in ascending order"
                                className="bx--table-sort__icon-unsorted"
                                fill="currentColor"
                                focusable="false"
                                height={20}
                                preserveAspectRatio="xMidYMid meet"
                                role="img"
                                viewBox="0 0 32 32"
                                width={20}
                                xmlns="http://www.w3.org/2000/svg"
                              >
                                <path
                                  d="M27.6 20.6L24 24.2 24 4 22 4 22 24.2 18.4 20.6 17 22 23 28 29 22zM9 4L3 10 4.4 11.4 8 7.8 8 28 10 28 10 7.8 13.6 11.4 15 10z"
                                />
                              </svg>
                            </button>
                          </th>
                          <th
                            className="iot--table-header-row-action-column"
                            data-testid="null-table-head-row-actions-column"
                            scope="col"
                            style={Object {}}
                          >
                            <span
                              className="bx--table-header-label"
                            >
                              
                            </span>
                          </th>
                        </tr>
                        <tr
                          data-testid="null-table-head-filter-header-row"
                          style={
                            Object {
                              "--filter-header-dropdown-max-height": "unset",
                            }
                          }
                        >
                          <th
                            className="iot--filter-header-row--header"
                            scope="col"
                          />
                          <th
                            className="iot--filter-header-row--header"
                            scope="col"
                          />
                          <th
                            className="iot--tableheader-filter iot--filter-header-row--header iot--filter-header-row--header-width"
                            data-column="string"
                            scope="col"
                          >
                            <div
                              className="bx--table-header-label"
                            >
                              <div
                                className="bx--form-item iot--filter-header-row--form-item"
                              >
                                <div
                                  className="bx--form-item bx--text-input-wrapper"
                                >
                                  <label
                                    className="bx--label bx--visually-hidden"
                                    htmlFor="string"
                                  >
                                    string
                                  </label>
                                  <div
                                    className="bx--text-input__field-outer-wrapper"
                                  >
                                    <div
                                      className="bx--text-input__field-wrapper"
                                      data-invalid={null}
                                    >
                                      <input
                                        aria-describedby="string-helper-text"
                                        className="bx--text-input"
                                        disabled={false}
                                        id="string"
                                        onBlur={[Function]}
                                        onChange={[Function]}
                                        onClick={[Function]}
                                        onKeyDown={[Function]}
                                        placeholder="enter a string"
                                        title="whiteboard"
                                        type="text"
                                        value="whiteboard"
                                      />
                                    </div>
                                  </div>
                                </div>
                                <div
                                  className="bx--list-box__selection"
                                  onClick={[Function]}
                                  onKeyDown={[Function]}
                                  role="button"
                                  tabIndex="0"
                                  title="Clear filter"
                                >
                                  <svg
                                    aria-hidden={true}
                                    description="Clear filter"
                                    fill="currentColor"
                                    focusable="false"
                                    height={16}
                                    preserveAspectRatio="xMidYMid meet"
                                    viewBox="0 0 32 32"
                                    width={16}
                                    xmlns="http://www.w3.org/2000/svg"
                                  >
                                    <path
                                      d="M24 9.4L22.6 8 16 14.6 9.4 8 8 9.4 14.6 16 8 22.6 9.4 24 16 17.4 22.6 24 24 22.6 17.4 16 24 9.4z"
                                    />
                                  </svg>
                                </div>
                              </div>
                            </div>
                          </th>
                          <th
                            className="iot--tableheader-filter iot--filter-header-row--header iot--filter-header-row--header-width"
                            data-column="date"
                            scope="col"
                          >
                            <div
                              className="bx--table-header-label"
                            >
                              <div
                                className="bx--form-item iot--filter-header-row--form-item"
                              >
                                <div
                                  className="bx--form-item bx--text-input-wrapper"
                                >
                                  <label
                                    className="bx--label bx--visually-hidden"
                                    htmlFor="date"
                                  >
                                    date
                                  </label>
                                  <div
                                    className="bx--text-input__field-outer-wrapper"
                                  >
                                    <div
                                      className="bx--text-input__field-wrapper"
                                      data-invalid={null}
                                    >
                                      <input
                                        aria-describedby="date-helper-text"
                                        className="bx--text-input"
                                        disabled={false}
                                        id="date"
                                        onBlur={[Function]}
                                        onChange={[Function]}
                                        onClick={[Function]}
                                        onKeyDown={[Function]}
                                        placeholder="enter a date"
                                        title="enter a date"
                                        type="text"
                                        value=""
                                      />
                                    </div>
                                  </div>
                                </div>
                              </div>
                            </div>
                          </th>
                          <th
                            className="iot--tableheader-filter iot--filter-header-row--header iot--filter-header-row--header-width"
                            data-column="select"
                            scope="col"
                          >
                            <div
                              className="bx--table-header-label"
                            >
                              <div
                                className="iot--combobox iot--combobox__menu--fit-content"
                                data-edit-option-text="Create"
                                data-testid="combo-wrapper"
                                onBlur={[Function]}
                                onKeyDown={[Function]}
                              >
                                <div
                                  className="bx--list-box__wrapper"
                                >
                                  <div
                                    className="bx--combo-box iot--filterheader-combo iot--combobox-input bx--list-box"
                                    onClick={[Function]}
                                    onKeyDown={[Function]}
                                  >
                                    <div
                                      className="bx--list-box__field"
                                    >
                                      <input
                                        aria-activedescendant={null}
                                        aria-autocomplete="list"
                                        aria-controls={null}
                                        aria-expanded={false}
                                        aria-haspopup="listbox"
                                        aria-label="Filter"
                                        aria-labelledby={null}
                                        autoComplete="off"
                                        className="bx--text-input"
                                        data-testid="combo-box"
                                        disabled={false}
                                        id="column-2"
                                        onBlur={[Function]}
                                        onChange={[Function]}
                                        onClick={[Function]}
                                        onKeyDown={[Function]}
                                        placeholder="pick an option"
                                        role="combobox"
                                        tabIndex="0"
                                        title=""
                                        type="text"
                                        value="option-B"
                                      />
                                      <button
                                        aria-label="Clear selection"
                                        className="bx--list-box__selection"
                                        onClick={[Function]}
                                        onKeyDown={[Function]}
                                        tabIndex={0}
                                        title="Clear selection"
                                        type="button"
                                      >
                                        <svg
                                          aria-hidden={true}
                                          fill="currentColor"
                                          focusable="false"
                                          height={16}
                                          preserveAspectRatio="xMidYMid meet"
                                          viewBox="0 0 32 32"
                                          width={16}
                                          xmlns="http://www.w3.org/2000/svg"
                                        >
                                          <path
                                            d="M24 9.4L22.6 8 16 14.6 9.4 8 8 9.4 14.6 16 8 22.6 9.4 24 16 17.4 22.6 24 24 22.6 17.4 16 24 9.4z"
                                          />
                                        </svg>
                                      </button>
                                      <button
                                        aria-haspopup={true}
                                        aria-label="Open menu"
                                        className="bx--list-box__menu-icon"
                                        data-toggle={true}
                                        disabled={false}
                                        onBlur={[Function]}
                                        onClick={[Function]}
                                        onKeyDown={[Function]}
                                        onKeyUp={[Function]}
                                        onMouseUp={[Function]}
                                        role="button"
                                        tabIndex="-1"
                                        title="Open menu"
                                        type="button"
                                      >
                                        <svg
                                          aria-hidden={true}
                                          fill="currentColor"
                                          focusable="false"
                                          height={16}
                                          preserveAspectRatio="xMidYMid meet"
                                          viewBox="0 0 16 16"
                                          width={16}
                                          xmlns="http://www.w3.org/2000/svg"
                                        >
                                          <path
                                            d="M8 11L3 6 3.7 5.3 8 9.6 12.3 5.3 13 6z"
                                          />
                                        </svg>
                                      </button>
                                    </div>
                                    <div
                                      aria-label="Choose an item"
                                      aria-labelledby={null}
                                      className="bx--list-box__menu"
                                      id="downshift-1-menu"
                                      role="listbox"
                                    />
                                  </div>
                                </div>
                              </div>
                            </div>
                          </th>
                          <th
                            className="iot--tableheader-filter iot--filter-header-row--header iot--filter-header-row--header-width"
                            data-column="status"
                            scope="col"
                          >
                            <div
                              className="bx--table-header-label"
                            >
                              <div />
                            </div>
                          </th>
                          <th
                            className="iot--tableheader-filter iot--filter-header-row--header iot--filter-header-row--header-width"
                            data-column="number"
                            scope="col"
                          >
                            <div
                              className="bx--table-header-label"
                            >
                              <div
                                className="bx--form-item iot--filter-header-row--form-item"
                              >
                                <div
                                  className="bx--form-item bx--text-input-wrapper"
                                >
                                  <label
                                    className="bx--label bx--visually-hidden"
                                    htmlFor="number"
                                  >
                                    number
                                  </label>
                                  <div
                                    className="bx--text-input__field-outer-wrapper"
                                  >
                                    <div
                                      className="bx--text-input__field-wrapper"
                                      data-invalid={null}
                                    >
                                      <input
                                        aria-describedby="number-helper-text"
                                        className="bx--text-input"
                                        disabled={false}
                                        id="number"
                                        onBlur={[Function]}
                                        onChange={[Function]}
                                        onClick={[Function]}
                                        onKeyDown={[Function]}
                                        placeholder="enter a number"
                                        title="enter a number"
                                        type="text"
                                        value=""
                                      />
                                    </div>
                                  </div>
                                </div>
                              </div>
                            </div>
                          </th>
                          <th
                            className="iot--tableheader-filter iot--filter-header-row--header iot--filter-header-row--header-width"
                            data-column="boolean"
                            scope="col"
                          >
                            <div
                              className="bx--table-header-label"
                            >
                              <div
                                className="bx--form-item iot--filter-header-row--form-item"
                              >
                                <div
                                  className="bx--form-item bx--text-input-wrapper"
                                >
                                  <label
                                    className="bx--label bx--visually-hidden"
                                    htmlFor="boolean"
                                  >
                                    boolean
                                  </label>
                                  <div
                                    className="bx--text-input__field-outer-wrapper"
                                  >
                                    <div
                                      className="bx--text-input__field-wrapper"
                                      data-invalid={null}
                                    >
                                      <input
                                        aria-describedby="boolean-helper-text"
                                        className="bx--text-input"
                                        disabled={false}
                                        id="boolean"
                                        onBlur={[Function]}
                                        onChange={[Function]}
                                        onClick={[Function]}
                                        onKeyDown={[Function]}
                                        placeholder="true or false"
                                        title="true or false"
                                        type="text"
                                        value=""
                                      />
                                    </div>
                                  </div>
                                </div>
                              </div>
                            </div>
                          </th>
                          <th
                            className="iot--tableheader-filter iot--filter-header-row--header iot--filter-header-row--header-width"
                            data-column="node"
                            scope="col"
                          >
                            <div
                              className="bx--table-header-label"
                            >
                              <div />
                            </div>
                          </th>
                          <th
                            className="iot--tableheader-filter iot--filter-header-row--header iot--filter-header-row--header-width"
                            data-column="object"
                            scope="col"
                          >
                            <div
                              className="bx--table-header-label"
                            >
                              <div
                                className="bx--form-item iot--filter-header-row--form-item"
                              >
                                <div
                                  className="bx--form-item bx--text-input-wrapper"
                                >
                                  <label
                                    className="bx--label bx--visually-hidden"
                                    htmlFor="object"
                                  >
                                    object
                                  </label>
                                  <div
                                    className="bx--text-input__field-outer-wrapper"
                                  >
                                    <div
                                      className="bx--text-input__field-wrapper"
                                      data-invalid={null}
                                    >
                                      <input
                                        aria-describedby="object-helper-text"
                                        className="bx--text-input"
                                        disabled={false}
                                        id="object"
                                        onBlur={[Function]}
                                        onChange={[Function]}
                                        onClick={[Function]}
                                        onKeyDown={[Function]}
                                        placeholder="Filter object values..."
                                        title="Filter object values..."
                                        type="text"
                                        value=""
                                      />
                                    </div>
                                  </div>
                                </div>
                              </div>
                            </div>
                          </th>
                          <th
                            className="iot--filter-header-row--header"
                            scope="col"
                          />
                        </tr>
                      </thead>
                      <tbody
                        aria-live="polite"
                        data-testid="null-table-body"
                      >
                        <tr
                          className="bx--parent-row iot--expanded-tablerow TableBodyRow__StyledTableExpandRow-sc-103itxu-2 cTiOFn"
                          data-child-count={0}
                          data-nesting-offset={0}
                          data-parent-row={true}
                          data-row-nesting={false}
                          onClick={[Function]}
                        >
                          <td
                            className="bx--table-expand"
                            headers="expand"
                          >
                            <button
                              aria-label="Click to expand content"
                              className="bx--table-expand__button"
                              onClick={[Function]}
                              title="Click to expand content"
                              type="button"
                            >
                              <svg
                                aria-label="Click to expand content"
                                className="bx--table-expand__svg"
                                fill="currentColor"
                                focusable="false"
                                height={16}
                                preserveAspectRatio="xMidYMid meet"
                                role="img"
                                viewBox="0 0 16 16"
                                width={16}
                                xmlns="http://www.w3.org/2000/svg"
                              >
                                <path
                                  d="M11 8L6 13 5.3 12.3 9.6 8 5.3 3.7 6 3z"
                                />
                              </svg>
                            </button>
                          </td>
                          <td
                            className="bx--checkbox-table-cell"
                            onChange={[Function]}
                            onClick={[Function]}
                          >
                            <span
                              className="TableBodyRow__StyledNestedSpan-sc-103itxu-5 YBqdC"
                            >
                              <div
                                className="bx--form-item bx--checkbox-wrapper"
                                onClick={[Function]}
                              >
                                <input
                                  checked={false}
                                  className="bx--checkbox"
                                  disabled={false}
                                  id="select-row-table-13-row-1"
                                  onChange={[Function]}
                                  type="checkbox"
                                />
                                <label
                                  className="bx--checkbox-label"
                                  htmlFor="select-row-table-13-row-1"
                                  title={null}
                                >
                                  <span
                                    className="bx--checkbox-label-text bx--visually-hidden"
                                    dir="auto"
                                  >
                                    Select row
                                  </span>
                                </label>
                              </div>
                            </span>
                          </td>
                          <td
                            align="start"
                            className="data-table-start iot--table__cell--sortable"
                            data-column="string"
                            data-offset={0}
                            id="cell-table-13-row-1-string"
                            offset={0}
                          >
                            <span
                              className="TableBodyRow__StyledNestedSpan-sc-103itxu-5 YBqdC"
                            >
                              <span
                                className=""
                                title="helping whiteboard as 1"
                              >
                                helping whiteboard as 1
                              </span>
                            </span>
                          </td>
                          <td
                            align="start"
                            className="data-table-start"
                            data-column="date"
                            data-offset={0}
                            id="cell-table-13-row-1-date"
                            offset={0}
                          >
                            <span
                              className="TableBodyRow__StyledNestedSpan-sc-103itxu-5 YBqdC"
                            >
                              <span
                                className=""
                                title="1973-03-14T23:33:20.000Z"
                              >
                                1973-03-14T23:33:20.000Z
                              </span>
                            </span>
                          </td>
                          <td
                            align="start"
                            className="data-table-start iot--table__cell--sortable"
                            data-column="select"
                            data-offset={0}
                            id="cell-table-13-row-1-select"
                            offset={0}
                          >
                            <span
                              className="TableBodyRow__StyledNestedSpan-sc-103itxu-5 YBqdC"
                            >
                              <span
                                className=""
                                title="option-B"
                              >
                                option-B
                              </span>
                            </span>
                          </td>
                          <td
                            align="start"
                            className="data-table-start iot--table__cell--sortable"
                            data-column="status"
                            data-offset={0}
                            id="cell-table-13-row-1-status"
                            offset={0}
                          >
                            <span
                              className="TableBodyRow__StyledNestedSpan-sc-103itxu-5 YBqdC"
                            >
                              <span
                                className=""
                              >
                                <svg
                                  height="10"
                                  width="10"
                                >
                                  <circle
                                    cx="5"
                                    cy="5"
                                    fill="gray"
                                    r="3"
                                    stroke="none"
                                    strokeWidth="1"
                                  />
                                </svg>
                              </span>
                            </span>
                          </td>
                          <td
                            align="start"
                            className="data-table-start iot--table__cell--sortable"
                            data-column="number"
                            data-offset={0}
                            id="cell-table-13-row-1-number"
                            offset={0}
                          >
                            <span
                              className="TableBodyRow__StyledNestedSpan-sc-103itxu-5 YBqdC"
                            >
                              <span
                                className=""
                                title={1}
                              >
                                1
                              </span>
                            </span>
                          </td>
                          <td
                            align="start"
                            className="data-table-start iot--table__cell--sortable"
                            data-column="boolean"
                            data-offset={0}
                            id="cell-table-13-row-1-boolean"
                            offset={0}
                          >
                            <span
                              className="TableBodyRow__StyledNestedSpan-sc-103itxu-5 YBqdC"
                            >
                              <span
                                className=""
                                title="false"
                              >
                                false
                              </span>
                            </span>
                          </td>
                          <td
                            align="start"
                            className="data-table-start iot--table__cell--sortable"
                            data-column="node"
                            data-offset={0}
                            id="cell-table-13-row-1-node"
                            offset={0}
                          >
                            <span
                              className="TableBodyRow__StyledNestedSpan-sc-103itxu-5 YBqdC"
                            >
                              <svg
                                aria-hidden={true}
                                fill="currentColor"
                                focusable="false"
                                height={20}
                                preserveAspectRatio="xMidYMid meet"
                                viewBox="0 0 32 32"
                                width={20}
                                xmlns="http://www.w3.org/2000/svg"
                              >
                                <path
                                  d="M17 15L17 8 15 8 15 15 8 15 8 17 15 17 15 24 17 24 17 17 24 17 24 15z"
                                />
                              </svg>
                            </span>
                          </td>
                          <td
                            align="start"
                            className="data-table-start iot--table__cell--sortable"
                            data-column="object"
                            data-offset={0}
                            id="cell-table-13-row-1-object"
                            offset={0}
                          >
                            <span
                              className="TableBodyRow__StyledNestedSpan-sc-103itxu-5 YBqdC"
                            >
                              <span
                                className=""
                                title="OewGc"
                              >
                                OewGc
                              </span>
                            </span>
                          </td>
                          <td
                            className="iot--row-actions-cell--table-cell"
                          >
                            <div
                              className="iot--row-actions-container"
                            >
                              <div
                                className="iot--row-actions-container__background"
                                data-testid="row-action-container-background"
                                onClick={[Function]}
                              >
                                <button
                                  aria-describedby={null}
                                  aria-pressed={null}
                                  className="iot--btn bx--btn bx--btn--sm bx--btn--ghost"
                                  data-testid="table-13-row-1-row-actions-button-drilldown"
                                  disabled={false}
                                  onBlur={[Function]}
                                  onClick={[Function]}
                                  onFocus={[Function]}
                                  onMouseEnter={[Function]}
                                  onMouseLeave={[Function]}
                                  tabIndex={0}
                                  type="button"
                                >
                                  Drill in to find out more after observing
                                  <svg
                                    aria-hidden="true"
                                    aria-label="Drill in to find out more after observing"
                                    className="bx--btn__icon"
                                    fill="currentColor"
                                    focusable="false"
                                    height={16}
                                    preserveAspectRatio="xMidYMid meet"
                                    role="img"
                                    viewBox="0 0 16 16"
                                    width={16}
                                    xmlns="http://www.w3.org/2000/svg"
                                  >
                                    <path
                                      d="M9.3 3.7L13.1 7.5 1 7.5 1 8.5 13.1 8.5 9.3 12.3 10 13 15 8 10 3z"
                                    />
                                  </svg>
                                </button>
                                <button
                                  aria-expanded={false}
                                  aria-haspopup={true}
                                  aria-label="More actions"
                                  className="iot--row-actions-cell--overflow-menu bx--overflow-menu"
                                  data-testid="table-13-row-1-row-actions-cell-overflow"
                                  id="table-13-row-1-row-actions-cell-overflow"
                                  onClick={[Function]}
                                  onClose={[Function]}
                                  onKeyDown={[Function]}
                                  open={false}
                                  type="button"
                                >
                                  <svg
                                    aria-label="More actions"
                                    className="bx--overflow-menu__icon"
                                    fill="currentColor"
                                    focusable="false"
                                    height={16}
                                    preserveAspectRatio="xMidYMid meet"
                                    role="img"
                                    viewBox="0 0 32 32"
                                    width={16}
                                    xmlns="http://www.w3.org/2000/svg"
                                  >
                                    <circle
                                      cx="16"
                                      cy="8"
                                      r="2"
                                    />
                                    <circle
                                      cx="16"
                                      cy="16"
                                      r="2"
                                    />
                                    <circle
                                      cx="16"
                                      cy="24"
                                      r="2"
                                    />
                                    <title>
                                      More actions
                                    </title>
                                  </svg>
                                </button>
                              </div>
                            </div>
                          </td>
                        </tr>
                        <tr
                          className="bx--parent-row iot--expanded-tablerow TableBodyRow__StyledTableExpandRow-sc-103itxu-2 cTiOFn"
                          data-child-count={0}
                          data-nesting-offset={0}
                          data-parent-row={true}
                          data-row-nesting={false}
                          onClick={[Function]}
                        >
                          <td
                            className="bx--table-expand"
                            headers="expand"
                          >
                            <button
                              aria-label="Click to expand content"
                              className="bx--table-expand__button"
                              onClick={[Function]}
                              title="Click to expand content"
                              type="button"
                            >
                              <svg
                                aria-label="Click to expand content"
                                className="bx--table-expand__svg"
                                fill="currentColor"
                                focusable="false"
                                height={16}
                                preserveAspectRatio="xMidYMid meet"
                                role="img"
                                viewBox="0 0 16 16"
                                width={16}
                                xmlns="http://www.w3.org/2000/svg"
                              >
                                <path
                                  d="M11 8L6 13 5.3 12.3 9.6 8 5.3 3.7 6 3z"
                                />
                              </svg>
                            </button>
                          </td>
                          <td
                            className="bx--checkbox-table-cell"
                            onChange={[Function]}
                            onClick={[Function]}
                          >
                            <span
                              className="TableBodyRow__StyledNestedSpan-sc-103itxu-5 YBqdC"
                            >
                              <div
                                className="bx--form-item bx--checkbox-wrapper"
                                onClick={[Function]}
                              >
                                <input
                                  checked={false}
                                  className="bx--checkbox"
                                  disabled={false}
                                  id="select-row-table-13-row-4"
                                  onChange={[Function]}
                                  type="checkbox"
                                />
                                <label
                                  className="bx--checkbox-label"
                                  htmlFor="select-row-table-13-row-4"
                                  title={null}
                                >
                                  <span
                                    className="bx--checkbox-label-text bx--visually-hidden"
                                    dir="auto"
                                  >
                                    Select row
                                  </span>
                                </label>
                              </div>
                            </span>
                          </td>
                          <td
                            align="start"
                            className="data-table-start iot--table__cell--sortable"
                            data-column="string"
                            data-offset={0}
                            id="cell-table-13-row-4-string"
                            offset={0}
                          >
                            <span
                              className="TableBodyRow__StyledNestedSpan-sc-103itxu-5 YBqdC"
                            >
                              <span
                                className=""
                                title="can pinocchio whiteboard 4"
                              >
                                can pinocchio whiteboard 4
                              </span>
                            </span>
                          </td>
                          <td
                            align="start"
                            className="data-table-start"
                            data-column="date"
                            data-offset={0}
                            id="cell-table-13-row-4-date"
                            offset={0}
                          >
                            <span
                              className="TableBodyRow__StyledNestedSpan-sc-103itxu-5 YBqdC"
                            >
                              <span
                                className=""
                                title="1973-09-04T14:13:20.000Z"
                              >
                                1973-09-04T14:13:20.000Z
                              </span>
                            </span>
                          </td>
                          <td
                            align="start"
                            className="data-table-start iot--table__cell--sortable"
                            data-column="select"
                            data-offset={0}
                            id="cell-table-13-row-4-select"
                            offset={0}
                          >
                            <span
                              className="TableBodyRow__StyledNestedSpan-sc-103itxu-5 YBqdC"
                            >
                              <span
                                className=""
                                title="option-B"
                              >
                                option-B
                              </span>
                            </span>
                          </td>
                          <td
                            align="start"
                            className="data-table-start iot--table__cell--sortable"
                            data-column="status"
                            data-offset={0}
                            id="cell-table-13-row-4-status"
                            offset={0}
                          >
                            <span
                              className="TableBodyRow__StyledNestedSpan-sc-103itxu-5 YBqdC"
                            >
                              <span
                                className=""
                              >
                                <svg
                                  height="10"
                                  width="10"
                                >
                                  <circle
                                    cx="5"
                                    cy="5"
                                    fill="gray"
                                    r="3"
                                    stroke="none"
                                    strokeWidth="1"
                                  />
                                </svg>
                              </span>
                            </span>
                          </td>
                          <td
                            align="start"
                            className="data-table-start iot--table__cell--sortable"
                            data-column="number"
                            data-offset={0}
                            id="cell-table-13-row-4-number"
                            offset={0}
                          >
                            <span
                              className="TableBodyRow__StyledNestedSpan-sc-103itxu-5 YBqdC"
                            >
                              <span
                                className=""
                                title={16}
                              >
                                16
                              </span>
                            </span>
                          </td>
                          <td
                            align="start"
                            className="data-table-start iot--table__cell--sortable"
                            data-column="boolean"
                            data-offset={0}
                            id="cell-table-13-row-4-boolean"
                            offset={0}
                          >
                            <span
                              className="TableBodyRow__StyledNestedSpan-sc-103itxu-5 YBqdC"
                            >
                              <span
                                className=""
                                title="true"
                              >
                                true
                              </span>
                            </span>
                          </td>
                          <td
                            align="start"
                            className="data-table-start iot--table__cell--sortable"
                            data-column="node"
                            data-offset={0}
                            id="cell-table-13-row-4-node"
                            offset={0}
                          >
                            <span
                              className="TableBodyRow__StyledNestedSpan-sc-103itxu-5 YBqdC"
                            >
                              <svg
                                aria-hidden={true}
                                fill="currentColor"
                                focusable="false"
                                height={20}
                                preserveAspectRatio="xMidYMid meet"
                                viewBox="0 0 32 32"
                                width={20}
                                xmlns="http://www.w3.org/2000/svg"
                              >
                                <path
                                  d="M17 15L17 8 15 8 15 15 8 15 8 17 15 17 15 24 17 24 17 17 24 17 24 15z"
                                />
                              </svg>
                            </span>
                          </td>
                          <td
                            align="start"
                            className="data-table-start iot--table__cell--sortable"
                            data-column="object"
                            data-offset={0}
                            id="cell-table-13-row-4-object"
                            offset={0}
                          >
                            <span
                              className="TableBodyRow__StyledNestedSpan-sc-103itxu-5 YBqdC"
                            >
                              <span
                                className=""
                                title="46GYy"
                              >
                                46GYy
                              </span>
                            </span>
                          </td>
                          <td
                            className="iot--row-actions-cell--table-cell"
                          >
                            <div
                              className="iot--row-actions-container"
                            >
                              <div
                                className="iot--row-actions-container__background"
                                data-testid="row-action-container-background"
                                onClick={[Function]}
                              >
                                <button
                                  aria-expanded={false}
                                  aria-haspopup={true}
                                  aria-label="More actions"
                                  className="iot--row-actions-cell--overflow-menu bx--overflow-menu"
                                  data-testid="table-13-row-4-row-actions-cell-overflow"
                                  id="table-13-row-4-row-actions-cell-overflow"
                                  onClick={[Function]}
                                  onClose={[Function]}
                                  onKeyDown={[Function]}
                                  open={false}
                                  type="button"
                                >
                                  <svg
                                    aria-label="More actions"
                                    className="bx--overflow-menu__icon"
                                    fill="currentColor"
                                    focusable="false"
                                    height={16}
                                    preserveAspectRatio="xMidYMid meet"
                                    role="img"
                                    viewBox="0 0 32 32"
                                    width={16}
                                    xmlns="http://www.w3.org/2000/svg"
                                  >
                                    <circle
                                      cx="16"
                                      cy="8"
                                      r="2"
                                    />
                                    <circle
                                      cx="16"
                                      cy="16"
                                      r="2"
                                    />
                                    <circle
                                      cx="16"
                                      cy="24"
                                      r="2"
                                    />
                                    <title>
                                      More actions
                                    </title>
                                  </svg>
                                </button>
                              </div>
                            </div>
                          </td>
                        </tr>
                      </tbody>
                    </table>
                  </div>
                </div>
                <div
                  className="bx--pagination iot--pagination bx--pagination--lg"
                  data-testid="null-table-pagination"
                  style={
                    Object {
                      "--pagination-text-display": "flex",
                    }
                  }
                >
                  <div
                    className="bx--pagination__left"
                  >
                    <label
                      className="bx--pagination__text"
                      htmlFor="bx-pagination-select-7"
                      id="bx-pagination-select-7-count-label"
                    >
                      Items per page:
                    </label>
                    <div
                      className="bx--form-item"
                    >
                      <div
                        className="bx--select bx--select--inline bx--select__item-count"
                      >
                        <div
                          className="bx--select-input--inline__wrapper"
                        >
                          <div
                            className="bx--select-input__wrapper"
                            data-invalid={null}
                          >
                            <select
                              className="bx--select-input"
                              id="bx-pagination-select-7"
                              onChange={[Function]}
                              value={10}
                            >
                              <option
                                className="bx--select-option"
                                disabled={false}
                                hidden={false}
                                value={10}
                              >
                                10
                              </option>
                              <option
                                className="bx--select-option"
                                disabled={false}
                                hidden={false}
                                value={20}
                              >
                                20
                              </option>
                              <option
                                className="bx--select-option"
                                disabled={false}
                                hidden={false}
                                value={30}
                              >
                                30
                              </option>
                            </select>
                            <svg
                              aria-hidden={true}
                              className="bx--select__arrow"
                              fill="currentColor"
                              focusable="false"
                              height={16}
                              preserveAspectRatio="xMidYMid meet"
                              viewBox="0 0 16 16"
                              width={16}
                              xmlns="http://www.w3.org/2000/svg"
                            >
                              <path
                                d="M8 11L3 6 3.7 5.3 8 9.6 12.3 5.3 13 6z"
                              />
                            </svg>
                          </div>
                        </div>
                      </div>
                    </div>
                    <span
                      className="bx--pagination__text bx--pagination__items-count"
                    >
                      1–2 of 2 items
                    </span>
                  </div>
                  <div
                    className="bx--pagination__right"
                  >
                    <div
                      className="bx--form-item"
                    >
                      <div
                        className="bx--select bx--select--inline bx--select__page-number"
                      >
                        <label
                          className="bx--label bx--visually-hidden"
                          htmlFor="bx-pagination-select-7-right"
                        >
                          Page number, of 1 pages
                        </label>
                        <div
                          className="bx--select-input--inline__wrapper"
                        >
                          <div
                            className="bx--select-input__wrapper"
                            data-invalid={null}
                          >
                            <select
                              className="bx--select-input"
                              id="bx-pagination-select-7-right"
                              onChange={[Function]}
                              value={1}
                            >
                              <option
                                className="bx--select-option"
                                disabled={false}
                                hidden={false}
                                value={1}
                              >
                                1
                              </option>
                            </select>
                            <svg
                              aria-hidden={true}
                              className="bx--select__arrow"
                              fill="currentColor"
                              focusable="false"
                              height={16}
                              preserveAspectRatio="xMidYMid meet"
                              viewBox="0 0 16 16"
                              width={16}
                              xmlns="http://www.w3.org/2000/svg"
                            >
                              <path
                                d="M8 11L3 6 3.7 5.3 8 9.6 12.3 5.3 13 6z"
                              />
                            </svg>
                          </div>
                        </div>
                      </div>
                    </div>
                    <span
                      className="bx--pagination__text"
                    >
                      1 of 1 pages
                    </span>
                    <div
                      className="bx--pagination__control-buttons"
                    >
                      <button
                        aria-describedby={null}
                        className="bx--pagination__button bx--pagination__button--backward bx--pagination__button--no-index bx--btn bx--btn--ghost bx--btn--disabled bx--tooltip--hidden bx--btn--icon-only bx--tooltip__trigger bx--tooltip--a11y bx--btn--icon-only--top bx--tooltip--align-center"
                        disabled={true}
                        onBlur={[Function]}
                        onClick={[Function]}
                        onFocus={[Function]}
                        onMouseEnter={[Function]}
                        onMouseLeave={[Function]}
                        tabIndex={0}
                        type="button"
                      >
                        <div
                          className="bx--assistive-text"
                          onMouseEnter={[Function]}
                        >
                          Previous page
                        </div>
                        <svg
                          aria-hidden="true"
                          aria-label="Previous page"
                          className="bx--btn__icon"
                          fill="currentColor"
                          focusable="false"
                          height={16}
                          preserveAspectRatio="xMidYMid meet"
                          role="img"
                          viewBox="0 0 32 32"
                          width={16}
                          xmlns="http://www.w3.org/2000/svg"
                        >
                          <path
                            d="M20 24L10 16 20 8z"
                          />
                        </svg>
                      </button>
                      <button
                        aria-describedby={null}
                        className="bx--pagination__button bx--pagination__button--forward bx--pagination__button--no-index bx--btn bx--btn--ghost bx--btn--disabled bx--tooltip--hidden bx--btn--icon-only bx--tooltip__trigger bx--tooltip--a11y bx--btn--icon-only--top bx--tooltip--align-end"
                        disabled={true}
                        onBlur={[Function]}
                        onClick={[Function]}
                        onFocus={[Function]}
                        onMouseEnter={[Function]}
                        onMouseLeave={[Function]}
                        tabIndex={0}
                        type="button"
                      >
                        <div
                          className="bx--assistive-text"
                          onMouseEnter={[Function]}
                        >
                          Next page
                        </div>
                        <svg
                          aria-hidden="true"
                          aria-label="Next page"
                          className="bx--btn__icon"
                          fill="currentColor"
                          focusable="false"
                          height={16}
                          preserveAspectRatio="xMidYMid meet"
                          role="img"
                          viewBox="0 0 32 32"
                          width={16}
                          xmlns="http://www.w3.org/2000/svg"
                        >
                          <path
                            d="M12 8L22 16 12 24z"
                          />
                        </svg>
                      </button>
                    </div>
                  </div>
                </div>
              </div>
            </div>
          </div>
        </div>
      </div>
    </div>
  </div>
</div>
`;

exports[`Storybook Snapshot tests and console checks Storyshots 1 - Watson IoT/PageTitleBar with breadcrumbs, actions, and tabs 1`] = `
<div
  className="storybook-container"
>
  <div
    style={
      Object {
        "width": "calc(100vw - 6rem)",
      }
    }
  >
    <div
      style={
        Object {
          "height": "150vh",
        }
      }
    >
      <div
        className="page-title-bar"
        data-testid="page-title-bar"
        style={
          Object {
            "--header-offset": "0px",
            "--negative-header-offset": "-0px",
            "--scroll-transition-progress": 1,
          }
        }
      >
        <div
          className="page-title-bar-header"
        >
          <div
            className="page-title-bar-breadcrumb-bg"
          />
          <div
            className="page-title-bar-breadcrumb breadcrumb--container"
          >
            <nav
              aria-label="Breadcrumb"
            >
              <ol
                className="bx--breadcrumb"
              >
                <li
                  className="bx--breadcrumb-item"
                >
                  <a
                    className="bx--link"
                    href="/"
                  >
                    Home
                  </a>
                </li>
                <li
                  className="bx--breadcrumb-item"
                >
                  <a
                    className="bx--link"
                    href="/"
                  >
                    Type
                  </a>
                </li>
                <li
                  className="bx--breadcrumb-item"
                >
                  <span
                    className="bx--link"
                  >
                    Instance
                  </span>
                </li>
              </ol>
            </nav>
          </div>
          <div
            className="page-title-bar-title"
          >
            <div
              className="page-title-bar-title--text"
            >
              <h2
                title="Page title"
              >
                Page title
              </h2>
              <div
                className="bx--tooltip__label"
                id="tooltip"
              >
                
                <div
                  aria-label="More information"
                  className="bx--tooltip__trigger"
                  onBlur={[Function]}
                  onClick={[Function]}
                  onContextMenu={[Function]}
                  onFocus={[Function]}
                  onKeyDown={[Function]}
                  onMouseOut={[Function]}
                  onMouseOver={[Function]}
                  role="button"
                  tabIndex={0}
                >
                  <svg
                    aria-hidden={true}
                    description={null}
                    fill="currentColor"
                    focusable="false"
                    height={16}
                    preserveAspectRatio="xMidYMid meet"
                    role={null}
                    viewBox="0 0 16 16"
                    width={16}
                    xmlns="http://www.w3.org/2000/svg"
                  >
                    <path
                      d="M8.5 11L8.5 6.5 6.5 6.5 6.5 7.5 7.5 7.5 7.5 11 6 11 6 12 10 12 10 11zM8 3.5c-.4 0-.8.3-.8.8S7.6 5 8 5c.4 0 .8-.3.8-.8S8.4 3.5 8 3.5z"
                    />
                    <path
                      d="M8,15c-3.9,0-7-3.1-7-7s3.1-7,7-7s7,3.1,7,7S11.9,15,8,15z M8,2C4.7,2,2,4.7,2,8s2.7,6,6,6s6-2.7,6-6S11.3,2,8,2z"
                    />
                  </svg>
                </div>
              </div>
              <button
                aria-describedby={null}
                className="page-title-bar-title--edit iot--btn bx--btn bx--btn--md bx--btn--ghost bx--tooltip--hidden bx--btn--icon-only bx--tooltip__trigger bx--tooltip--a11y bx--btn--icon-only--bottom bx--tooltip--align-center"
                data-testid="Button"
                disabled={false}
                onBlur={[Function]}
                onClick={[Function]}
                onFocus={[Function]}
                onMouseEnter={[Function]}
                onMouseLeave={[Function]}
                tabIndex={0}
                title="Edit page title"
                type="button"
              >
                <div
                  className="bx--assistive-text"
                  onMouseEnter={[Function]}
                >
                  Edit page title
                </div>
                <svg
                  aria-hidden="true"
                  aria-label="Edit page title"
                  className="bx--btn__icon"
                  fill="currentColor"
                  focusable="false"
                  height={16}
                  preserveAspectRatio="xMidYMid meet"
                  role="img"
                  viewBox="0 0 32 32"
                  width={16}
                  xmlns="http://www.w3.org/2000/svg"
                >
                  <path
                    d="M2 26H30V28H2zM25.4 9c.8-.8.8-2 0-2.8 0 0 0 0 0 0l-3.6-3.6c-.8-.8-2-.8-2.8 0 0 0 0 0 0 0l-15 15V24h6.4L25.4 9zM20.4 4L24 7.6l-3 3L17.4 7 20.4 4zM6 22v-3.6l10-10 3.6 3.6-10 10H6z"
                  />
                </svg>
              </button>
            </div>
          </div>
          <div
            className="page-title-bar-header-right"
          >
            <div
              style={
                Object {
                  "alignItems": "center",
                  "display": "flex",
                }
              }
            >
              <button
                aria-describedby={null}
                className="iot--btn bx--btn bx--btn--md bx--btn--ghost bx--tooltip--hidden bx--btn--icon-only bx--tooltip__trigger bx--tooltip--a11y bx--btn--icon-only--bottom bx--tooltip--align-center"
                data-testid="Button"
                disabled={false}
                onBlur={[Function]}
                onClick={[Function]}
                onFocus={[Function]}
                onMouseEnter={[Function]}
                onMouseLeave={[Function]}
                tabIndex={0}
                type="button"
              >
                <div
                  className="bx--assistive-text"
                  onMouseEnter={[Function]}
                >
                  Add
                </div>
                <svg
                  aria-hidden="true"
                  aria-label="Add"
                  className="bx--btn__icon"
                  fill="currentColor"
                  focusable="false"
                  height={24}
                  preserveAspectRatio="xMidYMid meet"
                  role="img"
                  viewBox="0 0 32 32"
                  width={24}
                  xmlns="http://www.w3.org/2000/svg"
                >
                  <path
                    d="M30 8h-4.1c-.5-2.3-2.5-4-4.9-4s-4.4 1.7-4.9 4H2v2h14.1c.5 2.3 2.5 4 4.9 4s4.4-1.7 4.9-4H30V8zM21 12c-1.7 0-3-1.3-3-3s1.3-3 3-3 3 1.3 3 3S22.7 12 21 12zM2 24h4.1c.5 2.3 2.5 4 4.9 4s4.4-1.7 4.9-4H30v-2H15.9c-.5-2.3-2.5-4-4.9-4s-4.4 1.7-4.9 4H2V24zM11 20c1.7 0 3 1.3 3 3s-1.3 3-3 3-3-1.3-3-3S9.3 20 11 20z"
                  />
                </svg>
              </button>
              <div
                aria-labelledby="search-1-search"
                className="bx--search bx--search--lg"
                role="search"
              >
                <div
                  className="bx--search-magnifier"
                >
                  <svg
                    aria-hidden={true}
                    className="bx--search-magnifier-icon"
                    fill="currentColor"
                    focusable="false"
                    height={16}
                    preserveAspectRatio="xMidYMid meet"
                    viewBox="0 0 16 16"
                    width={16}
                    xmlns="http://www.w3.org/2000/svg"
                  >
                    <path
                      d="M15,14.3L10.7,10c1.9-2.3,1.6-5.8-0.7-7.7S4.2,0.7,2.3,3S0.7,8.8,3,10.7c2,1.7,5,1.7,7,0l4.3,4.3L15,14.3z M2,6.5	C2,4,4,2,6.5,2S11,4,11,6.5S9,11,6.5,11S2,9,2,6.5z"
                    />
                  </svg>
                </div>
                <label
                  className="bx--label"
                  htmlFor="search-1"
                  id="search-1-search"
                >
                  Search
                </label>
                <input
                  autoComplete="off"
                  className="bx--search-input"
                  id="search-1"
                  onChange={[Function]}
                  onKeyDown={[Function]}
                  placeholder="Search"
                  role="searchbox"
                  type="text"
                />
                <button
                  aria-label="Clear search input"
                  className="bx--search-close bx--search-close--hidden"
                  onClick={[Function]}
                  type="button"
                >
                  <svg
                    aria-hidden={true}
                    fill="currentColor"
                    focusable="false"
                    height={16}
                    preserveAspectRatio="xMidYMid meet"
                    viewBox="0 0 32 32"
                    width={16}
                    xmlns="http://www.w3.org/2000/svg"
                  >
                    <path
                      d="M24 9.4L22.6 8 16 14.6 9.4 8 8 9.4 14.6 16 8 22.6 9.4 24 16 17.4 22.6 24 24 22.6 17.4 16 24 9.4z"
                    />
                  </svg>
                </button>
              </div>
              <button
                aria-describedby={null}
                className="iot--btn bx--btn bx--btn--md bx--btn--ghost bx--tooltip--hidden bx--btn--icon-only bx--tooltip__trigger bx--tooltip--a11y bx--btn--icon-only--bottom bx--tooltip--align-center"
                data-testid="Button"
                disabled={false}
                onBlur={[Function]}
                onClick={[Function]}
                onFocus={[Function]}
                onMouseEnter={[Function]}
                onMouseLeave={[Function]}
                tabIndex={0}
                type="button"
              >
                <div
                  className="bx--assistive-text"
                  onMouseEnter={[Function]}
                >
                  Add
                </div>
                <svg
                  aria-hidden="true"
                  aria-label="Add"
                  className="bx--btn__icon"
                  fill="currentColor"
                  focusable="false"
                  height={24}
                  preserveAspectRatio="xMidYMid meet"
                  role="img"
                  viewBox="0 0 32 32"
                  width={24}
                  xmlns="http://www.w3.org/2000/svg"
                >
                  <path
                    d="M17 15L17 8 15 8 15 15 8 15 8 17 15 17 15 24 17 24 17 17 24 17 24 15z"
                  />
                </svg>
              </button>
              <button
                aria-describedby={null}
                className="iot--btn bx--btn bx--btn--md bx--btn--ghost bx--tooltip--hidden bx--btn--icon-only bx--tooltip__trigger bx--tooltip--a11y bx--btn--icon-only--bottom bx--tooltip--align-center"
                data-testid="Button"
                disabled={false}
                onBlur={[Function]}
                onClick={[Function]}
                onFocus={[Function]}
                onMouseEnter={[Function]}
                onMouseLeave={[Function]}
                tabIndex={0}
                type="button"
              >
                <div
                  className="bx--assistive-text"
                  onMouseEnter={[Function]}
                >
                  Remove
                </div>
                <svg
                  aria-hidden="true"
                  aria-label="Remove"
                  className="bx--btn__icon"
                  fill="currentColor"
                  focusable="false"
                  height={24}
                  preserveAspectRatio="xMidYMid meet"
                  role="img"
                  viewBox="0 0 32 32"
                  width={24}
                  xmlns="http://www.w3.org/2000/svg"
                >
                  <path
                    d="M12 12H14V24H12zM18 12H20V24H18z"
                  />
                  <path
                    d="M4 6V8H6V28a2 2 0 002 2H24a2 2 0 002-2V8h2V6zM8 28V8H24V28zM12 2H20V4H12z"
                  />
                </svg>
              </button>
              <button
                aria-describedby={null}
                aria-pressed={null}
                className="iot--btn bx--btn bx--btn--md bx--btn--primary"
                data-testid="Button"
                disabled={false}
                onBlur={[Function]}
                onClick={[Function]}
                onFocus={[Function]}
                onMouseEnter={[Function]}
                onMouseLeave={[Function]}
                tabIndex={0}
                type="button"
              >
                Take an action
              </button>
            </div>
          </div>
          <div
            className="page-title-bar-content"
          >
            <div
              className="bx--tabs--scrollable"
              selected={0}
              style={
                Object {
                  "marginLeft": "-16px",
                  "marginRight": "-16px",
                }
              }
            >
              <button
                aria-hidden="true"
                aria-label="Scroll left"
                className="bx--tab--overflow-nav-button--hidden"
                onClick={[Function]}
                onMouseDown={[Function]}
                onMouseUp={[Function]}
                tabIndex="-1"
                type="button"
              >
                <svg
                  aria-hidden={true}
                  fill="currentColor"
                  focusable="false"
                  height={16}
                  preserveAspectRatio="xMidYMid meet"
                  viewBox="0 0 16 16"
                  width={16}
                  xmlns="http://www.w3.org/2000/svg"
                >
                  <path
                    d="M5 8L10 3 10.7 3.7 6.4 8 10.7 12.3 10 13z"
                  />
                </svg>
              </button>
              <ul
                className="bx--tabs--scrollable__nav"
                onScroll={[Function]}
                role="tablist"
                tabIndex={-1}
              >
                <li
                  className="bx--tabs--scrollable__nav-item bx--tabs__nav-item--selected bx--tabs--scrollable__nav-item--selected"
                  onClick={[Function]}
                  onKeyDown={[Function]}
                  role="presentation"
                >
                  <button
                    aria-selected={true}
                    className="bx--tabs--scrollable__nav-link"
                    href="#"
                    role="tab"
                    tabIndex={0}
                    type="button"
                  >
                    Tab 1
                  </button>
                </li>
                <li
                  className="bx--tabs--scrollable__nav-item"
                  onClick={[Function]}
                  onKeyDown={[Function]}
                  role="presentation"
                >
                  <button
                    aria-selected={false}
                    className="bx--tabs--scrollable__nav-link"
                    href="#"
                    role="tab"
                    tabIndex={-1}
                    type="button"
                  >
                    Tab 2
                  </button>
                </li>
                <li
                  className="bx--tabs--scrollable__nav-item"
                  onClick={[Function]}
                  onKeyDown={[Function]}
                  role="presentation"
                >
                  <button
                    aria-selected={false}
                    className="bx--tabs--scrollable__nav-link"
                    href="#"
                    role="tab"
                    tabIndex={-1}
                    type="button"
                  >
                    Tab 3
                  </button>
                </li>
              </ul>
              <button
                aria-hidden="true"
                aria-label="Scroll right"
                className="bx--tab--overflow-nav-button--hidden"
                onClick={[Function]}
                onMouseDown={[Function]}
                onMouseUp={[Function]}
                tabIndex="-1"
                type="button"
              >
                <svg
                  aria-hidden={true}
                  fill="currentColor"
                  focusable="false"
                  height={16}
                  preserveAspectRatio="xMidYMid meet"
                  viewBox="0 0 16 16"
                  width={16}
                  xmlns="http://www.w3.org/2000/svg"
                >
                  <path
                    d="M11 8L6 13 5.3 12.3 9.6 8 5.3 3.7 6 3z"
                  />
                </svg>
              </button>
            </div>
            <div
              className="bx--tab-content"
              hidden={false}
              role="tabpanel"
              selected={true}
              tabIndex={0}
            >
              <div>
                Content for first tab.
              </div>
            </div>
            <div
              className="bx--tab-content"
              hidden={true}
              role="tabpanel"
              selected={false}
              tabIndex={0}
            >
              <div>
                Content for second tab.
              </div>
            </div>
            <div
              className="bx--tab-content"
              hidden={true}
              role="tabpanel"
              selected={false}
              tabIndex={0}
            >
              <div>
                Content for third tab.
              </div>
            </div>
          </div>
        </div>
      </div>
    </div>
  </div>
</div>
`;

exports[`Storybook Snapshot tests and console checks Storyshots 1 - Watson IoT/PageTitleBar with condensed with primary + secondary buttons 1`] = `
<div
  className="storybook-container"
>
  <div
    style={
      Object {
        "width": "calc(100vw - 6rem)",
      }
    }
  >
    <div
      style={
        Object {
          "height": "150vh",
        }
      }
    >
      <div
        className="page-title-bar page-title-bar--condensed-static"
        data-testid="page-title-bar"
        style={
          Object {
            "--header-offset": "0px",
            "--negative-header-offset": "-0px",
            "--scroll-transition-progress": 1,
          }
        }
      >
        <div
          className="page-title-bar-header"
        >
          <div
            className="page-title-bar-breadcrumb-bg"
          />
          <div
            className="page-title-bar-breadcrumb breadcrumb--container"
          >
            <nav
              aria-label="Breadcrumb"
            >
              <ol
                className="bx--breadcrumb"
              >
                <li
                  className="bx--breadcrumb-item"
                >
                  <a
                    className="bx--link"
                    href="/"
                  >
                    Home
                  </a>
                </li>
                <li
                  className="bx--breadcrumb-item"
                >
                  <a
                    className="bx--link"
                    href="/"
                  >
                    Type
                  </a>
                </li>
                <li
                  className="bx--breadcrumb-item"
                >
                  <span
                    className="bx--link"
                  >
                    Instance
                  </span>
                </li>
                <span
                  className="page-title-bar-breadcrumb-current"
                  title="Page title"
                >
                  Page title
                </span>
              </ol>
            </nav>
          </div>
          <div
            className="page-title-bar-title"
          >
            <div
              className="page-title-bar-title--text"
            >
              <h2
                title="Page title"
              >
                Page title
              </h2>
              <div
                className="bx--tooltip__label"
                id="tooltip"
              >
                
                <div
                  aria-label="More information"
                  className="bx--tooltip__trigger"
                  onBlur={[Function]}
                  onClick={[Function]}
                  onContextMenu={[Function]}
                  onFocus={[Function]}
                  onKeyDown={[Function]}
                  onMouseOut={[Function]}
                  onMouseOver={[Function]}
                  role="button"
                  tabIndex={0}
                >
                  <svg
                    aria-hidden={true}
                    description={null}
                    fill="currentColor"
                    focusable="false"
                    height={16}
                    preserveAspectRatio="xMidYMid meet"
                    role={null}
                    viewBox="0 0 16 16"
                    width={16}
                    xmlns="http://www.w3.org/2000/svg"
                  >
                    <path
                      d="M8.5 11L8.5 6.5 6.5 6.5 6.5 7.5 7.5 7.5 7.5 11 6 11 6 12 10 12 10 11zM8 3.5c-.4 0-.8.3-.8.8S7.6 5 8 5c.4 0 .8-.3.8-.8S8.4 3.5 8 3.5z"
                    />
                    <path
                      d="M8,15c-3.9,0-7-3.1-7-7s3.1-7,7-7s7,3.1,7,7S11.9,15,8,15z M8,2C4.7,2,2,4.7,2,8s2.7,6,6,6s6-2.7,6-6S11.3,2,8,2z"
                    />
                  </svg>
                </div>
              </div>
            </div>
          </div>
          <div
            className="page-title-bar-header-right"
          >
            <div
              style={
                Object {
                  "display": "flex",
                }
              }
            >
              <button
                aria-describedby={null}
                aria-pressed={null}
                className="iot--btn bx--btn bx--btn--md bx--btn--secondary"
                data-testid="Button"
                disabled={false}
                onBlur={[Function]}
                onClick={[Function]}
                onFocus={[Function]}
                onMouseEnter={[Function]}
                onMouseLeave={[Function]}
                tabIndex={0}
                type="button"
              >
                Secondary button
              </button>
              <button
                aria-describedby={null}
                aria-pressed={null}
                className="iot--btn bx--btn bx--btn--md bx--btn--primary"
                data-testid="Button"
                disabled={false}
                onBlur={[Function]}
                onClick={[Function]}
                onFocus={[Function]}
                onMouseEnter={[Function]}
                onMouseLeave={[Function]}
                tabIndex={0}
                type="button"
              >
                Primary button
              </button>
            </div>
          </div>
          <div
            className="page-title-bar-content"
          >
            <div
              style={
                Object {
                  "height": "100rem",
                  "marginLeft": "-16px",
                  "marginRight": "-16px",
                  "marginTop": "-16px",
                }
              }
            >
              <div
                data-testid="tile-catalog-new"
              >
                <div
                  className="iot--tile-catalog--canvas-container"
                >
                  <div
                    className="iot--tile-catalog--tile-canvas"
                  >
                    <div
                      className="iot--tile-catalog--tile-canvas--header"
                      data-testid="tile-catalog-new-header"
                    >
                      <div
                        className="iot--tile-catalog--tile-canvas--header--select"
                      />
                    </div>
                    <div
                      className="iot--tile-catalog--tile-canvas--content"
                    >
                      <div
                        className="iot--tile-catalog--grid-container"
                        data-testid="tile-catalog-new-grid"
                        style={
                          Object {
                            "--columns": "repeat(2, 1fr)",
                          }
                        }
                      >
                        <div>
                          <div
                            className="sample-tile"
                          >
                            <div
                              className="sample-tile--title"
                            >
                              1
                            </div>
                            <div
                              className="sample-tile--content"
                            >
                              This is a sample product tile
                            </div>
                          </div>
                        </div>
                        <div>
                          <div
                            className="sample-tile"
                          >
                            <div
                              className="sample-tile--title"
                            >
                              2
                            </div>
                            <div
                              className="sample-tile--content"
                            >
                              This is a sample product tile
                            </div>
                          </div>
                        </div>
                        <div>
                          <div
                            className="sample-tile"
                          >
                            <div
                              className="sample-tile--title"
                            >
                              3
                            </div>
                            <div
                              className="sample-tile--content"
                            >
                              This is a sample product tile
                            </div>
                          </div>
                        </div>
                      </div>
                    </div>
                    <div
                      className="iot--tile-catalog--tile-canvas--bottom"
                    />
                  </div>
                </div>
              </div>
            </div>
          </div>
        </div>
      </div>
    </div>
  </div>
</div>
`;

exports[`Storybook Snapshot tests and console checks Storyshots 1 - Watson IoT/PageTitleBar with custom render function 1`] = `
<div
  className="storybook-container"
>
  <div
    style={
      Object {
        "width": "calc(100vw - 6rem)",
      }
    }
  >
    <div
      style={
        Object {
          "height": "150vh",
        }
      }
    >
      <div
        className="page-title-bar"
        data-testid="page-title-bar"
        style={
          Object {
            "--header-offset": "48px",
            "--negative-header-offset": "-48px",
            "--scroll-transition-progress": 1,
          }
        }
      >
        <div
          className="page-title-bar-header"
        >
          <div
            className="page-title-bar-breadcrumb-bg"
          />
          <div
            className="page-title-bar-breadcrumb breadcrumb--container"
          >
            <nav
              aria-label="Breadcrumb"
            >
              <ol
                className="bx--breadcrumb"
              >
                <li
                  className="bx--breadcrumb-item"
                >
                  <a
                    className="bx--link"
                    href="/"
                  >
                    Home
                  </a>
                </li>
                <li
                  className="bx--breadcrumb-item"
                >
                  <a
                    className="bx--link"
                    href="/"
                  >
                    Type
                  </a>
                </li>
                <li
                  className="bx--breadcrumb-item"
                >
                  <span
                    className="bx--link"
                  >
                    Instance
                  </span>
                </li>
              </ol>
            </nav>
          </div>
          <div
            className="page-title-bar-title"
          >
            <div
              className="page-title-bar-title--text"
            >
              <h2>
                Page title
                 
                <svg
                  aria-hidden={true}
                  color="red"
                  fill="currentColor"
                  focusable="false"
                  height={24}
                  preserveAspectRatio="xMidYMid meet"
                  viewBox="0 0 32 32"
                  width={24}
                  xmlns="http://www.w3.org/2000/svg"
                >
                  <path
                    d="M16,2A14,14,0,1,0,30,16,14,14,0,0,0,16,2Zm0,26A12,12,0,1,1,28,16,12,12,0,0,1,16,28Z"
                  />
                  <path
                    d="M15 8H17V19H15zM16 22a1.5 1.5 0 101.5 1.5A1.5 1.5 0 0016 22z"
                  />
                </svg>
              </h2>
            </div>
          </div>
          <div
            className="page-title-bar-header-right"
          >
            <div
              style={
                Object {
                  "alignItems": "center",
                  "display": "flex",
                }
              }
            >
              <span
                style={
                  Object {
                    "marginRight": "1rem",
                  }
                }
              >
                <b>
                  Last updated:
                </b>
                 yesterday
              </span>
              <button
                aria-describedby={null}
                aria-pressed={null}
                className="some-right-content iot--btn bx--btn bx--btn--md bx--btn--primary"
                data-testid="Button"
                disabled={false}
                onBlur={[Function]}
                onClick={[Function]}
                onFocus={[Function]}
                onMouseEnter={[Function]}
                onMouseLeave={[Function]}
                tabIndex={0}
                type="button"
              >
                Take an action
                <svg
                  aria-hidden={true}
                  className="bx--btn__icon"
                  fill="currentColor"
                  focusable="false"
                  height={24}
                  preserveAspectRatio="xMidYMid meet"
                  viewBox="0 0 32 32"
                  width={24}
                  xmlns="http://www.w3.org/2000/svg"
                >
                  <path
                    d="M17 15L17 8 15 8 15 15 8 15 8 17 15 17 15 24 17 24 17 17 24 17 24 15z"
                  />
                </svg>
              </button>
            </div>
          </div>
        </div>
      </div>
    </div>
  </div>
</div>
`;

exports[`Storybook Snapshot tests and console checks Storyshots 1 - Watson IoT/PageTitleBar with dynamic with breadcrumbs, actions, and content 1`] = `
<div
  className="storybook-container"
>
  <div
    style={
      Object {
        "width": "calc(100vw - 6rem)",
      }
    }
  >
    <div
      style={
        Object {
          "height": "150vh",
        }
      }
    >
      <div
        className="page-title-bar page-title-bar--dynamic--before page-title-bar--dynamic iot--page-title-bar--stack-tabs-override-hide"
        data-testid="page-title-bar"
        style={
          Object {
            "--header-offset": "0px",
            "--negative-header-offset": "-0px",
            "--scroll-transition-progress": 0,
          }
        }
      >
        <div
          className="page-title-bar-header"
        >
          <div
            className="page-title-bar-breadcrumb-bg"
          />
          <div
            className="page-title-bar-breadcrumb breadcrumb--container"
          >
            <nav
              aria-label="Breadcrumb"
            >
              <ol
                className="bx--breadcrumb"
              >
                <li
                  className="bx--breadcrumb-item"
                >
                  <a
                    className="bx--link"
                    href="/"
                  >
                    Home
                  </a>
                </li>
                <li
                  className="bx--breadcrumb-item"
                >
                  <a
                    className="bx--link"
                    href="/"
                  >
                    Type
                  </a>
                </li>
                <li
                  className="bx--breadcrumb-item"
                >
                  <span
                    className="bx--link"
                  >
                    Instance
                  </span>
                </li>
                <span
                  className="page-title-bar-breadcrumb-current"
                  title="Page title"
                >
                  Page title
                </span>
              </ol>
            </nav>
          </div>
          <div
            className="page-title-bar-title"
          >
            <div
              className="page-title-bar-title--text"
            >
              <h2
                title="Page title"
              >
                Page title
              </h2>
              <div
                className="bx--tooltip__label"
                id="tooltip"
              >
                
                <div
                  aria-label="More information"
                  className="bx--tooltip__trigger"
                  onBlur={[Function]}
                  onClick={[Function]}
                  onContextMenu={[Function]}
                  onFocus={[Function]}
                  onKeyDown={[Function]}
                  onMouseOut={[Function]}
                  onMouseOver={[Function]}
                  role="button"
                  tabIndex={0}
                >
                  <svg
                    aria-hidden={true}
                    description={null}
                    fill="currentColor"
                    focusable="false"
                    height={16}
                    preserveAspectRatio="xMidYMid meet"
                    role={null}
                    viewBox="0 0 16 16"
                    width={16}
                    xmlns="http://www.w3.org/2000/svg"
                  >
                    <path
                      d="M8.5 11L8.5 6.5 6.5 6.5 6.5 7.5 7.5 7.5 7.5 11 6 11 6 12 10 12 10 11zM8 3.5c-.4 0-.8.3-.8.8S7.6 5 8 5c.4 0 .8-.3.8-.8S8.4 3.5 8 3.5z"
                    />
                    <path
                      d="M8,15c-3.9,0-7-3.1-7-7s3.1-7,7-7s7,3.1,7,7S11.9,15,8,15z M8,2C4.7,2,2,4.7,2,8s2.7,6,6,6s6-2.7,6-6S11.3,2,8,2z"
                    />
                  </svg>
                </div>
              </div>
            </div>
          </div>
          <div
            className="page-title-bar-header-right"
          >
            <div
              style={
                Object {
                  "display": "flex",
                }
              }
            >
              <button
                aria-describedby={null}
                className="iot--btn bx--btn bx--btn--md bx--btn--ghost bx--tooltip--hidden bx--btn--icon-only bx--tooltip__trigger bx--tooltip--a11y bx--btn--icon-only--bottom bx--tooltip--align-center"
                data-testid="Button"
                disabled={false}
                onBlur={[Function]}
                onClick={[Function]}
                onFocus={[Function]}
                onMouseEnter={[Function]}
                onMouseLeave={[Function]}
                tabIndex={0}
                type="button"
              >
                <div
                  className="bx--assistive-text"
                  onMouseEnter={[Function]}
                >
                  Add
                </div>
                <svg
                  aria-hidden="true"
                  aria-label="Add"
                  className="bx--btn__icon"
                  fill="currentColor"
                  focusable="false"
                  height={24}
                  preserveAspectRatio="xMidYMid meet"
                  role="img"
                  viewBox="0 0 32 32"
                  width={24}
                  xmlns="http://www.w3.org/2000/svg"
                >
                  <path
                    d="M17 15L17 8 15 8 15 15 8 15 8 17 15 17 15 24 17 24 17 17 24 17 24 15z"
                  />
                </svg>
              </button>
              <button
                aria-describedby={null}
                className="iot--btn bx--btn bx--btn--md bx--btn--ghost bx--tooltip--hidden bx--btn--icon-only bx--tooltip__trigger bx--tooltip--a11y bx--btn--icon-only--bottom bx--tooltip--align-center"
                data-testid="Button"
                disabled={false}
                onBlur={[Function]}
                onClick={[Function]}
                onFocus={[Function]}
                onMouseEnter={[Function]}
                onMouseLeave={[Function]}
                tabIndex={0}
                type="button"
              >
                <div
                  className="bx--assistive-text"
                  onMouseEnter={[Function]}
                >
                  Remove
                </div>
                <svg
                  aria-hidden="true"
                  aria-label="Remove"
                  className="bx--btn__icon"
                  fill="currentColor"
                  focusable="false"
                  height={24}
                  preserveAspectRatio="xMidYMid meet"
                  role="img"
                  viewBox="0 0 32 32"
                  width={24}
                  xmlns="http://www.w3.org/2000/svg"
                >
                  <path
                    d="M12 12H14V24H12zM18 12H20V24H18z"
                  />
                  <path
                    d="M4 6V8H6V28a2 2 0 002 2H24a2 2 0 002-2V8h2V6zM8 28V8H24V28zM12 2H20V4H12z"
                  />
                </svg>
              </button>
              <button
                aria-describedby={null}
                aria-pressed={null}
                className="iot--btn bx--btn bx--btn--md bx--btn--primary"
                data-testid="Button"
                disabled={false}
                onBlur={[Function]}
                onClick={[Function]}
                onFocus={[Function]}
                onMouseEnter={[Function]}
                onMouseLeave={[Function]}
                tabIndex={0}
                type="button"
              >
                Take an action
              </button>
            </div>
          </div>
          <div
            className="page-title-bar-content"
          >
            <div
              style={
                Object {
                  "height": "100rem",
                  "marginLeft": "-16px",
                  "marginRight": "-16px",
                  "marginTop": "-16px",
                }
              }
            >
              <div
                data-testid="tile-catalog-new"
              >
                <div
                  className="iot--tile-catalog--canvas-container"
                >
                  <div
                    className="iot--tile-catalog--tile-canvas"
                  >
                    <div
                      className="iot--tile-catalog--tile-canvas--header"
                      data-testid="tile-catalog-new-header"
                    >
                      <div
                        className="iot--tile-catalog--tile-canvas--header--select"
                      />
                    </div>
                    <div
                      className="iot--tile-catalog--tile-canvas--content"
                    >
                      <div
                        className="iot--tile-catalog--grid-container"
                        data-testid="tile-catalog-new-grid"
                        style={
                          Object {
                            "--columns": "repeat(2, 1fr)",
                          }
                        }
                      >
                        <div>
                          <div
                            className="sample-tile"
                          >
                            <div
                              className="sample-tile--title"
                            >
                              1
                            </div>
                            <div
                              className="sample-tile--content"
                            >
                              This is a sample product tile
                            </div>
                          </div>
                        </div>
                        <div>
                          <div
                            className="sample-tile"
                          >
                            <div
                              className="sample-tile--title"
                            >
                              2
                            </div>
                            <div
                              className="sample-tile--content"
                            >
                              This is a sample product tile
                            </div>
                          </div>
                        </div>
                        <div>
                          <div
                            className="sample-tile"
                          >
                            <div
                              className="sample-tile--title"
                            >
                              3
                            </div>
                            <div
                              className="sample-tile--content"
                            >
                              This is a sample product tile
                            </div>
                          </div>
                        </div>
                      </div>
                    </div>
                    <div
                      className="iot--tile-catalog--tile-canvas--bottom"
                    />
                  </div>
                </div>
              </div>
            </div>
          </div>
        </div>
      </div>
    </div>
  </div>
</div>
`;

exports[`Storybook Snapshot tests and console checks Storyshots 1 - Watson IoT/PageTitleBar with dynamic with breadcrumbs, actions, and tabs 1`] = `
<div
  className="storybook-container"
>
  <div
    style={
      Object {
        "width": "calc(100vw - 6rem)",
      }
    }
  >
    <div
      style={
        Object {
          "height": "150vh",
        }
      }
    >
      <div
        className="page-title-bar page-title-bar--dynamic--before page-title-bar--dynamic iot--page-title-bar--stack-tabs-override-hide"
        data-testid="page-title-bar"
        style={
          Object {
            "--header-offset": "0px",
            "--negative-header-offset": "-0px",
            "--scroll-transition-progress": 0,
          }
        }
      >
        <div
          className="page-title-bar-header"
        >
          <div
            className="page-title-bar-breadcrumb-bg"
          />
          <div
            className="page-title-bar-breadcrumb breadcrumb--container"
          >
            <nav
              aria-label="Breadcrumb"
            >
              <ol
                className="bx--breadcrumb"
              >
                <li
                  className="bx--breadcrumb-item"
                >
                  <a
                    className="bx--link"
                    href="/"
                  >
                    Home
                  </a>
                </li>
                <li
                  className="bx--breadcrumb-item"
                >
                  <a
                    className="bx--link"
                    href="/"
                  >
                    Type
                  </a>
                </li>
                <li
                  className="bx--breadcrumb-item"
                >
                  <span
                    className="bx--link"
                  >
                    Instance
                  </span>
                </li>
                <span
                  className="page-title-bar-breadcrumb-current"
                  title="Page title"
                >
                  Page title
                </span>
              </ol>
            </nav>
          </div>
          <div
            className="page-title-bar-title"
          >
            <div
              className="page-title-bar-title--text"
            >
              <h2
                title="Page title"
              >
                Page title
              </h2>
              <div
                className="bx--tooltip__label"
                id="tooltip"
              >
                
                <div
                  aria-label="More information"
                  className="bx--tooltip__trigger"
                  onBlur={[Function]}
                  onClick={[Function]}
                  onContextMenu={[Function]}
                  onFocus={[Function]}
                  onKeyDown={[Function]}
                  onMouseOut={[Function]}
                  onMouseOver={[Function]}
                  role="button"
                  tabIndex={0}
                >
                  <svg
                    aria-hidden={true}
                    description={null}
                    fill="currentColor"
                    focusable="false"
                    height={16}
                    preserveAspectRatio="xMidYMid meet"
                    role={null}
                    viewBox="0 0 16 16"
                    width={16}
                    xmlns="http://www.w3.org/2000/svg"
                  >
                    <path
                      d="M8.5 11L8.5 6.5 6.5 6.5 6.5 7.5 7.5 7.5 7.5 11 6 11 6 12 10 12 10 11zM8 3.5c-.4 0-.8.3-.8.8S7.6 5 8 5c.4 0 .8-.3.8-.8S8.4 3.5 8 3.5z"
                    />
                    <path
                      d="M8,15c-3.9,0-7-3.1-7-7s3.1-7,7-7s7,3.1,7,7S11.9,15,8,15z M8,2C4.7,2,2,4.7,2,8s2.7,6,6,6s6-2.7,6-6S11.3,2,8,2z"
                    />
                  </svg>
                </div>
              </div>
              <button
                aria-describedby={null}
                className="page-title-bar-title--edit iot--btn bx--btn bx--btn--md bx--btn--ghost bx--tooltip--hidden bx--btn--icon-only bx--tooltip__trigger bx--tooltip--a11y bx--btn--icon-only--bottom bx--tooltip--align-center"
                data-testid="Button"
                disabled={false}
                onBlur={[Function]}
                onClick={[Function]}
                onFocus={[Function]}
                onMouseEnter={[Function]}
                onMouseLeave={[Function]}
                tabIndex={0}
                title="Edit page title"
                type="button"
              >
                <div
                  className="bx--assistive-text"
                  onMouseEnter={[Function]}
                >
                  Edit page title
                </div>
                <svg
                  aria-hidden="true"
                  aria-label="Edit page title"
                  className="bx--btn__icon"
                  fill="currentColor"
                  focusable="false"
                  height={16}
                  preserveAspectRatio="xMidYMid meet"
                  role="img"
                  viewBox="0 0 32 32"
                  width={16}
                  xmlns="http://www.w3.org/2000/svg"
                >
                  <path
                    d="M2 26H30V28H2zM25.4 9c.8-.8.8-2 0-2.8 0 0 0 0 0 0l-3.6-3.6c-.8-.8-2-.8-2.8 0 0 0 0 0 0 0l-15 15V24h6.4L25.4 9zM20.4 4L24 7.6l-3 3L17.4 7 20.4 4zM6 22v-3.6l10-10 3.6 3.6-10 10H6z"
                  />
                </svg>
              </button>
            </div>
          </div>
          <div
            className="page-title-bar-header-right"
          >
            <div
              style={
                Object {
                  "display": "flex",
                }
              }
            >
              <button
                aria-describedby={null}
                className="iot--btn bx--btn bx--btn--md bx--btn--ghost bx--tooltip--hidden bx--btn--icon-only bx--tooltip__trigger bx--tooltip--a11y bx--btn--icon-only--bottom bx--tooltip--align-center"
                data-testid="Button"
                disabled={false}
                onBlur={[Function]}
                onClick={[Function]}
                onFocus={[Function]}
                onMouseEnter={[Function]}
                onMouseLeave={[Function]}
                tabIndex={0}
                type="button"
              >
                <div
                  className="bx--assistive-text"
                  onMouseEnter={[Function]}
                >
                  Add
                </div>
                <svg
                  aria-hidden="true"
                  aria-label="Add"
                  className="bx--btn__icon"
                  fill="currentColor"
                  focusable="false"
                  height={24}
                  preserveAspectRatio="xMidYMid meet"
                  role="img"
                  viewBox="0 0 32 32"
                  width={24}
                  xmlns="http://www.w3.org/2000/svg"
                >
                  <path
                    d="M17 15L17 8 15 8 15 15 8 15 8 17 15 17 15 24 17 24 17 17 24 17 24 15z"
                  />
                </svg>
              </button>
              <button
                aria-describedby={null}
                className="iot--btn bx--btn bx--btn--md bx--btn--ghost bx--tooltip--hidden bx--btn--icon-only bx--tooltip__trigger bx--tooltip--a11y bx--btn--icon-only--bottom bx--tooltip--align-center"
                data-testid="Button"
                disabled={false}
                onBlur={[Function]}
                onClick={[Function]}
                onFocus={[Function]}
                onMouseEnter={[Function]}
                onMouseLeave={[Function]}
                tabIndex={0}
                type="button"
              >
                <div
                  className="bx--assistive-text"
                  onMouseEnter={[Function]}
                >
                  Remove
                </div>
                <svg
                  aria-hidden="true"
                  aria-label="Remove"
                  className="bx--btn__icon"
                  fill="currentColor"
                  focusable="false"
                  height={24}
                  preserveAspectRatio="xMidYMid meet"
                  role="img"
                  viewBox="0 0 32 32"
                  width={24}
                  xmlns="http://www.w3.org/2000/svg"
                >
                  <path
                    d="M12 12H14V24H12zM18 12H20V24H18z"
                  />
                  <path
                    d="M4 6V8H6V28a2 2 0 002 2H24a2 2 0 002-2V8h2V6zM8 28V8H24V28zM12 2H20V4H12z"
                  />
                </svg>
              </button>
              <button
                aria-describedby={null}
                aria-pressed={null}
                className="iot--btn bx--btn bx--btn--md bx--btn--primary"
                data-testid="Button"
                disabled={false}
                onBlur={[Function]}
                onClick={[Function]}
                onFocus={[Function]}
                onMouseEnter={[Function]}
                onMouseLeave={[Function]}
                tabIndex={0}
                type="button"
              >
                Take an action
              </button>
            </div>
          </div>
        </div>
        <div
          className="page-title-bar-content"
        >
          <div
            className="bx--tabs--scrollable"
            onScroll={[Function]}
            selected={0}
          >
<<<<<<< HEAD
            <button
              aria-hidden="true"
              aria-label="Scroll left"
              className="bx--tab--overflow-nav-button--hidden"
              onClick={[Function]}
              onMouseDown={[Function]}
              onMouseUp={[Function]}
              tabIndex="-1"
              type="button"
=======
            <div
              className="bx--tabs--scrollable"
              selected={0}
>>>>>>> e87c578d
            >
              <svg
                aria-hidden={true}
                fill="currentColor"
                focusable="false"
                height={16}
                preserveAspectRatio="xMidYMid meet"
                viewBox="0 0 16 16"
                width={16}
                xmlns="http://www.w3.org/2000/svg"
              >
                <path
                  d="M5 8L10 3 10.7 3.7 6.4 8 10.7 12.3 10 13z"
                />
              </svg>
            </button>
            <ul
              className="bx--tabs--scrollable__nav"
              role="tablist"
              tabIndex={-1}
            >
              <li
                className="bx--tabs--scrollable__nav-item bx--tabs__nav-item--selected bx--tabs--scrollable__nav-item--selected"
                onClick={[Function]}
                onKeyDown={[Function]}
                role="presentation"
              >
                <button
                  aria-selected={true}
                  className="bx--tabs--scrollable__nav-link"
                  href="#"
                  role="tab"
                  tabIndex={0}
                  type="button"
                >
<<<<<<< HEAD
                  Tab 1
                </button>
              </li>
              <li
                className="bx--tabs--scrollable__nav-item"
                onClick={[Function]}
                onKeyDown={[Function]}
                role="presentation"
=======
                  <path
                    d="M5 8L10 3 10.7 3.7 6.4 8 10.7 12.3 10 13z"
                  />
                </svg>
              </button>
              <ul
                className="bx--tabs--scrollable__nav"
                onScroll={[Function]}
                role="tablist"
                tabIndex={-1}
>>>>>>> e87c578d
              >
                <button
                  aria-selected={false}
                  className="bx--tabs--scrollable__nav-link"
                  href="#"
                  role="tab"
                  tabIndex={-1}
                  type="button"
                >
                  Tab 2
                </button>
              </li>
              <li
                className="bx--tabs--scrollable__nav-item"
                onClick={[Function]}
                onKeyDown={[Function]}
                role="presentation"
              >
                <button
                  aria-selected={false}
                  className="bx--tabs--scrollable__nav-link"
                  href="#"
                  role="tab"
                  tabIndex={-1}
                  type="button"
                >
                  Tab 3
                </button>
              </li>
            </ul>
            <button
              aria-hidden="true"
              aria-label="Scroll right"
              className="bx--tab--overflow-nav-button--hidden"
              onClick={[Function]}
              onMouseDown={[Function]}
              onMouseUp={[Function]}
              tabIndex="-1"
              type="button"
            >
              <svg
                aria-hidden={true}
                fill="currentColor"
                focusable="false"
                height={16}
                preserveAspectRatio="xMidYMid meet"
                viewBox="0 0 16 16"
                width={16}
                xmlns="http://www.w3.org/2000/svg"
              >
                <path
                  d="M11 8L6 13 5.3 12.3 9.6 8 5.3 3.7 6 3z"
                />
              </svg>
            </button>
          </div>
          <div
            className="bx--tab-content"
            hidden={false}
            role="tabpanel"
            selected={true}
            tabIndex={0}
          >
            <div
              style={
                Object {
                  "height": "100rem",
                  "marginTop": "-16px",
                }
              }
            >
              <div
                data-testid="tile-catalog-new"
              >
                <div
                  className="iot--tile-catalog--canvas-container"
                >
                  <div
                    className="iot--tile-catalog--tile-canvas"
                  >
                    <div
                      className="iot--tile-catalog--tile-canvas--header"
                      data-testid="tile-catalog-new-header"
                    >
                      <div
                        className="iot--tile-catalog--tile-canvas--header--select"
                      />
                    </div>
                    <div
                      className="iot--tile-catalog--tile-canvas--content"
                    >
                      <div
                        className="iot--tile-catalog--grid-container"
                        data-testid="tile-catalog-new-grid"
                        style={
                          Object {
                            "--columns": "repeat(2, 1fr)",
                          }
                        }
                      >
                        <div>
                          <div
                            className="sample-tile"
                          >
                            <div
                              className="sample-tile--title"
                            >
                              1
                            </div>
                            <div
                              className="sample-tile--content"
                            >
                              This is a sample product tile
                            </div>
                          </div>
                        </div>
                        <div>
                          <div
                            className="sample-tile"
                          >
                            <div
                              className="sample-tile--title"
                            >
                              2
                            </div>
                            <div
                              className="sample-tile--content"
                            >
                              This is a sample product tile
                            </div>
                          </div>
                        </div>
                        <div>
                          <div
                            className="sample-tile"
                          >
                            <div
                              className="sample-tile--title"
                            >
                              3
                            </div>
                            <div
                              className="sample-tile--content"
                            >
                              This is a sample product tile
                            </div>
                          </div>
                        </div>
                      </div>
                    </div>
                    <div
                      className="iot--tile-catalog--tile-canvas--bottom"
                    />
                  </div>
                </div>
              </div>
            </div>
          </div>
          <div
            className="bx--tab-content"
            hidden={true}
            role="tabpanel"
            selected={false}
            tabIndex={0}
          >
            <div
              style={
                Object {
                  "height": "100rem",
                  "marginTop": "-16px",
                }
              }
            >
              <div
                data-testid="tile-catalog-new"
              >
                <div
                  className="iot--tile-catalog--canvas-container"
                >
                  <div
                    className="iot--tile-catalog--tile-canvas"
                  >
                    <div
                      className="iot--tile-catalog--tile-canvas--header"
                      data-testid="tile-catalog-new-header"
                    >
                      <div
                        className="iot--tile-catalog--tile-canvas--header--select"
                      />
                    </div>
                    <div
                      className="iot--tile-catalog--tile-canvas--content"
                    >
                      <div
                        className="iot--tile-catalog--grid-container"
                        data-testid="tile-catalog-new-grid"
                        style={
                          Object {
                            "--columns": "repeat(2, 1fr)",
                          }
                        }
                      >
                        <div>
                          <div
                            className="sample-tile"
                          >
                            <div
                              className="sample-tile--title"
                            >
                              1
                            </div>
                            <div
                              className="sample-tile--content"
                            >
                              This is a sample product tile
                            </div>
                          </div>
                        </div>
                        <div>
                          <div
                            className="sample-tile"
                          >
                            <div
                              className="sample-tile--title"
                            >
                              2
                            </div>
                            <div
                              className="sample-tile--content"
                            >
                              This is a sample product tile
                            </div>
                          </div>
                        </div>
                        <div>
                          <div
                            className="sample-tile"
                          >
                            <div
                              className="sample-tile--title"
                            >
                              3
                            </div>
                            <div
                              className="sample-tile--content"
                            >
                              This is a sample product tile
                            </div>
                          </div>
                        </div>
                        <div>
                          <div
                            className="sample-tile"
                          >
                            <div
                              className="sample-tile--title"
                            >
                              4
                            </div>
                            <div
                              className="sample-tile--content"
                            >
                              This is a sample product tile
                            </div>
                          </div>
                        </div>
                      </div>
                    </div>
                    <div
                      className="iot--tile-catalog--tile-canvas--bottom"
                    >
                      <nav
                        aria-label="pagination"
                        className="bx--pagination-nav"
                      >
                        <ul
                          className="bx--pagination-nav__list"
                        >
                          <li
                            className="bx--pagination-nav__list-item"
                          >
                            <button
                              aria-disabled="true"
                              className="bx--pagination-nav__page bx--pagination-nav__page--direction bx--pagination-nav__page--disabled"
                              data-testid="tile-catalog-new-pagination-backward-button"
                              onClick={[Function]}
                              type="button"
                            >
                              <span
                                className="bx--pagination-nav__accessibility-label"
                              >
                                Previous page
                              </span>
                              <svg
                                aria-hidden="true"
                                className="bx--pagination-nav__icon"
                                focusable="false"
                                height="8"
                                preserveAspectRatio="xMidYMid meet"
                                style={
                                  Object {
                                    "willChange": "transform",
                                  }
                                }
                                viewBox="0 0 5 8"
                                width="5"
                                xmlns="http://www.w3.org/2000/svg"
                              >
                                <path
                                  d="M5 8L0 4 5 0z"
                                />
                              </svg>
                            </button>
                          </li>
                          <li
                            className="bx--pagination-nav__list-item"
                          >
                            <button
                              aria-current="page"
                              aria-disabled={true}
                              className="bx--pagination-nav__page bx--pagination-nav__page--active bx--pagination-nav__page--disabled"
                              data-testid="tile-catalog-new-pagination-page-1-button"
                              onClick={[Function]}
                              type="button"
                            >
                              <span
                                className="bx--pagination-nav__accessibility-label"
                              >
                                page
                              </span>
                              1
                            </button>
                          </li>
                          <li
                            className="bx--pagination-nav__list-item"
                          >
                            <button
                              aria-current="page"
                              aria-disabled={false}
                              className="bx--pagination-nav__page"
                              data-testid="tile-catalog-new-pagination-page-2-button"
                              onClick={[Function]}
                              type="button"
                            >
                              <span
                                className="bx--pagination-nav__accessibility-label"
                              >
                                page
                              </span>
                              2
                            </button>
                          </li>
                          <li
                            className="bx--pagination-nav__list-item"
                          >
                            <button
                              className="bx--pagination-nav__page bx--pagination-nav__page--direction"
                              data-testid="tile-catalog-new-pagination-foreward-button"
                              onClick={[Function]}
                              type="button"
                            >
                              <span
                                className="bx--pagination-nav__accessibility-label"
                              >
                                Next page
                              </span>
                              <svg
                                aria-hidden="true"
                                className="bx--pagination-nav__icon"
                                focusable="false"
                                height="8"
                                preserveAspectRatio="xMidYMid meet"
                                style={
                                  Object {
                                    "willChange": "transform",
                                  }
                                }
                                viewBox="0 0 5 8"
                                width="5"
                                xmlns="http://www.w3.org/2000/svg"
                              >
                                <path
                                  d="M0 0L5 4 0 8z"
                                />
                              </svg>
                            </button>
                          </li>
                        </ul>
                      </nav>
                    </div>
                  </div>
                </div>
              </div>
            </div>
          </div>
          <div
            className="bx--tab-content"
            hidden={true}
            role="tabpanel"
            selected={false}
            tabIndex={0}
          >
            <div
              style={
                Object {
                  "height": "100rem",
                  "marginTop": "-16px",
                }
              }
            >
              <div
                data-testid="tile-catalog-new"
              >
                <div
                  className="iot--tile-catalog--canvas-container"
                >
                  <div
                    className="iot--tile-catalog--tile-canvas"
                  >
                    <div
                      className="iot--tile-catalog--tile-canvas--header"
                      data-testid="tile-catalog-new-header"
                    >
                      <div
                        className="iot--tile-catalog--tile-canvas--header--select"
                      />
                    </div>
                    <div
                      className="iot--tile-catalog--tile-canvas--content"
                    >
                      <div
                        className="iot--tile-catalog--grid-container"
                        data-testid="tile-catalog-new-grid"
                        style={
                          Object {
                            "--columns": "repeat(2, 1fr)",
                          }
                        }
                      >
                        <div>
                          <div
                            className="sample-tile"
                          >
                            <div
                              className="sample-tile--title"
                            >
                              1
                            </div>
                            <div
                              className="sample-tile--content"
                            >
                              This is a sample product tile
                            </div>
                          </div>
                        </div>
                        <div>
                          <div
                            className="sample-tile"
                          >
                            <div
                              className="sample-tile--title"
                            >
                              2
                            </div>
                            <div
                              className="sample-tile--content"
                            >
                              This is a sample product tile
                            </div>
                          </div>
                        </div>
                        <div>
                          <div
                            className="sample-tile"
                          >
                            <div
                              className="sample-tile--title"
                            >
                              3
                            </div>
                            <div
                              className="sample-tile--content"
                            >
                              This is a sample product tile
                            </div>
                          </div>
                        </div>
                        <div>
                          <div
                            className="sample-tile"
                          >
                            <div
                              className="sample-tile--title"
                            >
                              4
                            </div>
                            <div
                              className="sample-tile--content"
                            >
                              This is a sample product tile
                            </div>
                          </div>
                        </div>
                      </div>
                    </div>
                    <div
                      className="iot--tile-catalog--tile-canvas--bottom"
                    >
                      <nav
                        aria-label="pagination"
                        className="bx--pagination-nav"
                      >
                        <ul
                          className="bx--pagination-nav__list"
                        >
                          <li
                            className="bx--pagination-nav__list-item"
                          >
                            <button
                              aria-disabled="true"
                              className="bx--pagination-nav__page bx--pagination-nav__page--direction bx--pagination-nav__page--disabled"
                              data-testid="tile-catalog-new-pagination-backward-button"
                              onClick={[Function]}
                              type="button"
                            >
                              <span
                                className="bx--pagination-nav__accessibility-label"
                              >
                                Previous page
                              </span>
                              <svg
                                aria-hidden="true"
                                className="bx--pagination-nav__icon"
                                focusable="false"
                                height="8"
                                preserveAspectRatio="xMidYMid meet"
                                style={
                                  Object {
                                    "willChange": "transform",
                                  }
                                }
                                viewBox="0 0 5 8"
                                width="5"
                                xmlns="http://www.w3.org/2000/svg"
                              >
                                <path
                                  d="M5 8L0 4 5 0z"
                                />
                              </svg>
                            </button>
                          </li>
                          <li
                            className="bx--pagination-nav__list-item"
                          >
                            <button
                              aria-current="page"
                              aria-disabled={true}
                              className="bx--pagination-nav__page bx--pagination-nav__page--active bx--pagination-nav__page--disabled"
                              data-testid="tile-catalog-new-pagination-page-1-button"
                              onClick={[Function]}
                              type="button"
                            >
                              <span
                                className="bx--pagination-nav__accessibility-label"
                              >
                                page
                              </span>
                              1
                            </button>
                          </li>
                          <li
                            className="bx--pagination-nav__list-item"
                          >
                            <button
                              aria-current="page"
                              aria-disabled={false}
                              className="bx--pagination-nav__page"
                              data-testid="tile-catalog-new-pagination-page-2-button"
                              onClick={[Function]}
                              type="button"
                            >
                              <span
                                className="bx--pagination-nav__accessibility-label"
                              >
                                page
                              </span>
                              2
                            </button>
                          </li>
                          <li
                            className="bx--pagination-nav__list-item"
                          >
                            <button
                              className="bx--pagination-nav__page bx--pagination-nav__page--direction"
                              data-testid="tile-catalog-new-pagination-foreward-button"
                              onClick={[Function]}
                              type="button"
                            >
                              <span
                                className="bx--pagination-nav__accessibility-label"
                              >
                                Next page
                              </span>
                              <svg
                                aria-hidden="true"
                                className="bx--pagination-nav__icon"
                                focusable="false"
                                height="8"
                                preserveAspectRatio="xMidYMid meet"
                                style={
                                  Object {
                                    "willChange": "transform",
                                  }
                                }
                                viewBox="0 0 5 8"
                                width="5"
                                xmlns="http://www.w3.org/2000/svg"
                              >
                                <path
                                  d="M0 0L5 4 0 8z"
                                />
                              </svg>
                            </button>
                          </li>
                        </ul>
                      </nav>
                    </div>
                  </div>
                </div>
              </div>
            </div>
          </div>
        </div>
      </div>
    </div>
  </div>
</div>
`;

exports[`Storybook Snapshot tests and console checks Storyshots 1 - Watson IoT/PageTitleBar with editable title bar and subtitle 1`] = `
<div
  className="storybook-container"
>
  <div
    style={
      Object {
        "width": "calc(100vw - 6rem)",
      }
    }
  >
    <div
      style={
        Object {
          "height": "150vh",
        }
      }
    >
      <div
        className="page-title-bar"
        data-testid="page-title-bar"
        style={
          Object {
            "--header-offset": "48px",
            "--negative-header-offset": "-48px",
            "--scroll-transition-progress": 1,
          }
        }
      >
        <div
          className="page-title-bar-header"
        >
          <div
            className="page-title-bar-breadcrumb-bg"
          />
          <div
            className="page-title-bar-title"
          >
            <div
              className="page-title-bar-title--text"
            >
              <h2
                title="Page title"
              >
                Page title
              </h2>
              <button
                aria-describedby={null}
                className="page-title-bar-title--edit iot--btn bx--btn bx--btn--md bx--btn--ghost bx--tooltip--hidden bx--btn--icon-only bx--tooltip__trigger bx--tooltip--a11y bx--btn--icon-only--bottom bx--tooltip--align-center"
                data-testid="Button"
                disabled={false}
                onBlur={[Function]}
                onClick={[Function]}
                onFocus={[Function]}
                onMouseEnter={[Function]}
                onMouseLeave={[Function]}
                tabIndex={0}
                title="Edit page title"
                type="button"
              >
                <div
                  className="bx--assistive-text"
                  onMouseEnter={[Function]}
                >
                  Edit page title
                </div>
                <svg
                  aria-hidden="true"
                  aria-label="Edit page title"
                  className="bx--btn__icon"
                  fill="currentColor"
                  focusable="false"
                  height={16}
                  preserveAspectRatio="xMidYMid meet"
                  role="img"
                  viewBox="0 0 32 32"
                  width={16}
                  xmlns="http://www.w3.org/2000/svg"
                >
                  <path
                    d="M2 26H30V28H2zM25.4 9c.8-.8.8-2 0-2.8 0 0 0 0 0 0l-3.6-3.6c-.8-.8-2-.8-2.8 0 0 0 0 0 0 0l-15 15V24h6.4L25.4 9zM20.4 4L24 7.6l-3 3L17.4 7 20.4 4zM6 22v-3.6l10-10 3.6 3.6-10 10H6z"
                  />
                </svg>
              </button>
            </div>
          </div>
          <p
            className="page-title-bar-description"
          >
            Descriptive text about this page and what the user can or should do on it
          </p>
          <div
            className="page-title-bar-header-right"
          />
        </div>
      </div>
    </div>
  </div>
</div>
`;

exports[`Storybook Snapshot tests and console checks Storyshots 1 - Watson IoT/PageTitleBar with select action and an overflowing page title 1`] = `
<div
  className="storybook-container"
>
  <div
    style={
      Object {
        "width": "calc(100vw - 6rem)",
      }
    }
  >
    <div
      style={
        Object {
          "height": "150vh",
        }
      }
    >
      <div
        className="page-title-bar page-title-bar--dynamic--before page-title-bar--dynamic iot--page-title-bar--stack-tabs-override-hide"
        data-testid="page-title-bar"
        style={
          Object {
            "--header-offset": "0px",
            "--negative-header-offset": "-0px",
            "--scroll-transition-progress": 0,
          }
        }
      >
        <div
          className="page-title-bar-header"
        >
          <div
            className="page-title-bar-breadcrumb-bg"
          />
          <div
            className="page-title-bar-breadcrumb breadcrumb--container"
          >
            <nav
              aria-label="Breadcrumb"
            >
              <ol
                className="bx--breadcrumb"
              >
                <li
                  className="bx--breadcrumb-item"
                >
                  <a
                    className="bx--link"
                    href="/"
                  >
                    Home
                  </a>
                </li>
                <li
                  className="bx--breadcrumb-item"
                >
                  <a
                    className="bx--link"
                    href="/"
                  >
                    Type
                  </a>
                </li>
                <li
                  className="bx--breadcrumb-item"
                >
                  <span
                    className="bx--link"
                  >
                    Instance
                  </span>
                </li>
                <span
                  className="page-title-bar-breadcrumb-current"
                  title="A page title could be really long, you never know"
                >
                  A page title could be really long, you never know
                </span>
              </ol>
            </nav>
          </div>
          <div
            className="page-title-bar-title"
          >
            <div
              className="page-title-bar-title--text"
            >
              <h2
                title="A page title could be really long, you never know"
              >
                A page title could be really long, you never know
              </h2>
            </div>
          </div>
          <p
            className="page-title-bar-description"
          >
            Descriptive text about this page and what the user can or should do on it
          </p>
          <div
            className="page-title-bar-header-right"
          >
            <div
              style={
                Object {
                  "alignItems": "center",
                  "display": "flex",
                }
              }
            >
              <button
                aria-describedby={null}
                className="iot--btn bx--btn bx--btn--md bx--btn--ghost bx--tooltip--hidden bx--btn--icon-only bx--tooltip__trigger bx--tooltip--a11y bx--btn--icon-only--bottom bx--tooltip--align-center"
                data-testid="Button"
                disabled={false}
                onBlur={[Function]}
                onClick={[Function]}
                onFocus={[Function]}
                onMouseEnter={[Function]}
                onMouseLeave={[Function]}
                tabIndex={0}
                type="button"
              >
                <div
                  className="bx--assistive-text"
                  onMouseEnter={[Function]}
                >
                  Add
                </div>
                <svg
                  aria-hidden="true"
                  aria-label="Add"
                  className="bx--btn__icon"
                  fill="currentColor"
                  focusable="false"
                  height={24}
                  preserveAspectRatio="xMidYMid meet"
                  role="img"
                  viewBox="0 0 32 32"
                  width={24}
                  xmlns="http://www.w3.org/2000/svg"
                >
                  <path
                    d="M30 8h-4.1c-.5-2.3-2.5-4-4.9-4s-4.4 1.7-4.9 4H2v2h14.1c.5 2.3 2.5 4 4.9 4s4.4-1.7 4.9-4H30V8zM21 12c-1.7 0-3-1.3-3-3s1.3-3 3-3 3 1.3 3 3S22.7 12 21 12zM2 24h4.1c.5 2.3 2.5 4 4.9 4s4.4-1.7 4.9-4H30v-2H15.9c-.5-2.3-2.5-4-4.9-4s-4.4 1.7-4.9 4H2V24zM11 20c1.7 0 3 1.3 3 3s-1.3 3-3 3-3-1.3-3-3S9.3 20 11 20z"
                  />
                </svg>
              </button>
              <div
                className="bx--form-item"
              >
                <div
                  className="bx--select"
                >
                  <label
                    className="bx--label bx--visually-hidden"
                    htmlFor="select-1"
                  >
                    Select
                  </label>
                  <div
                    className="bx--select-input__wrapper"
                    data-invalid={null}
                  >
                    <select
                      className="bx--select-input"
                      defaultValue="placeholder-item"
                      id="select-1"
                    >
                      <option
                        className="bx--select-option"
                        disabled={true}
                        hidden={true}
                        value="placeholder-item"
                      >
                        Choose an option
                      </option>
                      <option
                        className="bx--select-option"
                        disabled={false}
                        hidden={false}
                        value="option-3"
                      >
                        Option 3
                      </option>
                      <option
                        className="bx--select-option"
                        disabled={false}
                        hidden={false}
                        value="option-4"
                      >
                        Option 4
                      </option>
                    </select>
                    <svg
                      aria-hidden={true}
                      className="bx--select__arrow"
                      fill="currentColor"
                      focusable="false"
                      height={16}
                      preserveAspectRatio="xMidYMid meet"
                      viewBox="0 0 16 16"
                      width={16}
                      xmlns="http://www.w3.org/2000/svg"
                    >
                      <path
                        d="M8 11L3 6 3.7 5.3 8 9.6 12.3 5.3 13 6z"
                      />
                    </svg>
                  </div>
                </div>
              </div>
              <button
                aria-describedby={null}
                className="iot--btn bx--btn bx--btn--md bx--btn--ghost bx--tooltip--hidden bx--btn--icon-only bx--tooltip__trigger bx--tooltip--a11y bx--btn--icon-only--bottom bx--tooltip--align-center"
                data-testid="Button"
                disabled={false}
                onBlur={[Function]}
                onClick={[Function]}
                onFocus={[Function]}
                onMouseEnter={[Function]}
                onMouseLeave={[Function]}
                tabIndex={0}
                type="button"
              >
                <div
                  className="bx--assistive-text"
                  onMouseEnter={[Function]}
                >
                  Add
                </div>
                <svg
                  aria-hidden="true"
                  aria-label="Add"
                  className="bx--btn__icon"
                  fill="currentColor"
                  focusable="false"
                  height={24}
                  preserveAspectRatio="xMidYMid meet"
                  role="img"
                  viewBox="0 0 32 32"
                  width={24}
                  xmlns="http://www.w3.org/2000/svg"
                >
                  <path
                    d="M17 15L17 8 15 8 15 15 8 15 8 17 15 17 15 24 17 24 17 17 24 17 24 15z"
                  />
                </svg>
              </button>
              <button
                aria-describedby={null}
                className="iot--btn bx--btn bx--btn--md bx--btn--ghost bx--tooltip--hidden bx--btn--icon-only bx--tooltip__trigger bx--tooltip--a11y bx--btn--icon-only--bottom bx--tooltip--align-center"
                data-testid="Button"
                disabled={false}
                onBlur={[Function]}
                onClick={[Function]}
                onFocus={[Function]}
                onMouseEnter={[Function]}
                onMouseLeave={[Function]}
                tabIndex={0}
                type="button"
              >
                <div
                  className="bx--assistive-text"
                  onMouseEnter={[Function]}
                >
                  Remove
                </div>
                <svg
                  aria-hidden="true"
                  aria-label="Remove"
                  className="bx--btn__icon"
                  fill="currentColor"
                  focusable="false"
                  height={24}
                  preserveAspectRatio="xMidYMid meet"
                  role="img"
                  viewBox="0 0 32 32"
                  width={24}
                  xmlns="http://www.w3.org/2000/svg"
                >
                  <path
                    d="M12 12H14V24H12zM18 12H20V24H18z"
                  />
                  <path
                    d="M4 6V8H6V28a2 2 0 002 2H24a2 2 0 002-2V8h2V6zM8 28V8H24V28zM12 2H20V4H12z"
                  />
                </svg>
              </button>
              <button
                aria-describedby={null}
                aria-pressed={null}
                className="iot--btn bx--btn bx--btn--md bx--btn--primary"
                data-testid="Button"
                disabled={false}
                onBlur={[Function]}
                onClick={[Function]}
                onFocus={[Function]}
                onMouseEnter={[Function]}
                onMouseLeave={[Function]}
                tabIndex={0}
                type="button"
              >
                Take an action
              </button>
            </div>
          </div>
        </div>
      </div>
    </div>
  </div>
</div>
`;

exports[`Storybook Snapshot tests and console checks Storyshots 1 - Watson IoT/PageTitleBar with status description and breadcrumbs 1`] = `
<div
  className="storybook-container"
>
  <div
    style={
      Object {
        "width": "calc(100vw - 6rem)",
      }
    }
  >
    <div
      style={
        Object {
          "height": "150vh",
        }
      }
    >
      <div
        className="page-title-bar"
        data-testid="page-title-bar"
        style={
          Object {
            "--header-offset": "48px",
            "--negative-header-offset": "-48px",
            "--scroll-transition-progress": 1,
          }
        }
      >
        <div
          className="page-title-bar-header"
        >
          <div
            className="page-title-bar-breadcrumb-bg"
          />
          <div
            className="page-title-bar-breadcrumb breadcrumb--container"
          >
            <nav
              aria-label="Breadcrumb"
            >
              <ol
                className="bx--breadcrumb"
              >
                <li
                  className="bx--breadcrumb-item"
                >
                  <a
                    className="bx--link"
                    href="/"
                  >
                    Home
                  </a>
                </li>
                <li
                  className="bx--breadcrumb-item"
                >
                  <a
                    className="bx--link"
                    href="/"
                  >
                    Type
                  </a>
                </li>
                <li
                  className="bx--breadcrumb-item"
                >
                  <span
                    className="bx--link"
                  >
                    Instance
                  </span>
                </li>
              </ol>
            </nav>
          </div>
          <div
            className="page-title-bar-title"
          >
            <div
              className="page-title-bar-title--text"
            >
              <h2
                title="ZH002"
              >
                ZH002
              </h2>
            </div>
          </div>
          <p
            className="page-title-bar-description"
          >
            <div
              aria-live="assertive"
              className="bx--inline-loading"
            >
              <div
                className="bx--inline-loading__animation"
              >
                <svg
                  aria-hidden={true}
                  className="bx--inline-loading__checkmark-container"
                  fill="currentColor"
                  focusable="false"
                  height={16}
                  preserveAspectRatio="xMidYMid meet"
                  viewBox="0 0 16 16"
                  width={16}
                  xmlns="http://www.w3.org/2000/svg"
                >
                  <path
                    d="M8,1C4.1,1,1,4.1,1,8c0,3.9,3.1,7,7,7s7-3.1,7-7C15,4.1,11.9,1,8,1z M7,11L4.3,8.3l0.9-0.8L7,9.3l4-3.9l0.9,0.8L7,11z"
                  />
                  <path
                    d="M7,11L4.3,8.3l0.9-0.8L7,9.3l4-3.9l0.9,0.8L7,11z"
                    data-icon-path="inner-path"
                    opacity="0"
                  />
                  <title />
                </svg>
              </div>
              <div
                className="bx--inline-loading__text"
              >
                Running
              </div>
            </div>
          </p>
          <div
            className="page-title-bar-header-right"
          />
        </div>
      </div>
    </div>
  </div>
</div>
`;

exports[`Storybook Snapshot tests and console checks Storyshots 1 - Watson IoT/PageTitleBar with tooltip description with node 1`] = `
<div
  className="storybook-container"
>
  <div
    style={
      Object {
        "width": "calc(100vw - 6rem)",
      }
    }
  >
    <div
      style={
        Object {
          "height": "150vh",
        }
      }
    >
      <div
        className="page-title-bar"
        data-testid="page-title-bar"
        style={
          Object {
            "--header-offset": "0px",
            "--negative-header-offset": "-0px",
            "--scroll-transition-progress": 1,
          }
        }
      >
        <div
          className="page-title-bar-header"
        >
          <div
            className="page-title-bar-breadcrumb-bg"
          />
          <div
            className="page-title-bar-breadcrumb breadcrumb--container"
          >
            <nav
              aria-label="Breadcrumb"
            >
              <ol
                className="bx--breadcrumb"
              >
                <li
                  className="bx--breadcrumb-item"
                >
                  <a
                    className="bx--link"
                    href="/"
                  >
                    Home
                  </a>
                </li>
                <li
                  className="bx--breadcrumb-item"
                >
                  <a
                    className="bx--link"
                    href="/"
                  >
                    Type
                  </a>
                </li>
                <li
                  className="bx--breadcrumb-item"
                >
                  <span
                    className="bx--link"
                  >
                    Instance
                  </span>
                </li>
              </ol>
            </nav>
          </div>
          <div
            className="page-title-bar-title"
          >
            <div
              className="page-title-bar-title--text"
            >
              <h2
                title="Page title"
              >
                Page title
              </h2>
            </div>
          </div>
          <p
            className="page-title-bar-description"
          >
            <div>
              <p>
                Descriptive text about this page and what the user can or should do on it 
              </p>
              <div
                style={
                  Object {
                    "align-items": "center",
                    "display": "flex",
                    "justify-content": "space-between",
                    "padding-top": "1rem",
                  }
                }
              >
                <a
                  href="/"
                >
                  Link one
                </a>
                <button
                  aria-describedby={null}
                  aria-pressed={null}
                  className="iot--btn bx--btn bx--btn--primary"
                  data-testid="Button"
                  disabled={false}
                  onBlur={[Function]}
                  onClick={[Function]}
                  onFocus={[Function]}
                  onMouseEnter={[Function]}
                  onMouseLeave={[Function]}
                  tabIndex={0}
                  type="button"
                >
                  Take an action
                  <svg
                    aria-hidden={true}
                    className="bx--btn__icon"
                    fill="currentColor"
                    focusable="false"
                    height={24}
                    preserveAspectRatio="xMidYMid meet"
                    viewBox="0 0 32 32"
                    width={24}
                    xmlns="http://www.w3.org/2000/svg"
                  >
                    <path
                      d="M17 15L17 8 15 8 15 15 8 15 8 17 15 17 15 24 17 24 17 17 24 17 24 15z"
                    />
                  </svg>
                </button>
              </div>
            </div>
          </p>
          <div
            className="page-title-bar-header-right"
          />
        </div>
      </div>
    </div>
  </div>
</div>
`;<|MERGE_RESOLUTION|>--- conflicted
+++ resolved
@@ -5938,10 +5938,8 @@
         >
           <div
             className="bx--tabs--scrollable"
-            onScroll={[Function]}
             selected={0}
           >
-<<<<<<< HEAD
             <button
               aria-hidden="true"
               aria-label="Scroll left"
@@ -5951,11 +5949,6 @@
               onMouseUp={[Function]}
               tabIndex="-1"
               type="button"
-=======
-            <div
-              className="bx--tabs--scrollable"
-              selected={0}
->>>>>>> e87c578d
             >
               <svg
                 aria-hidden={true}
@@ -5974,6 +5967,7 @@
             </button>
             <ul
               className="bx--tabs--scrollable__nav"
+              onScroll={[Function]}
               role="tablist"
               tabIndex={-1}
             >
@@ -5991,7 +5985,6 @@
                   tabIndex={0}
                   type="button"
                 >
-<<<<<<< HEAD
                   Tab 1
                 </button>
               </li>
@@ -6000,18 +5993,6 @@
                 onClick={[Function]}
                 onKeyDown={[Function]}
                 role="presentation"
-=======
-                  <path
-                    d="M5 8L10 3 10.7 3.7 6.4 8 10.7 12.3 10 13z"
-                  />
-                </svg>
-              </button>
-              <ul
-                className="bx--tabs--scrollable__nav"
-                onScroll={[Function]}
-                role="tablist"
-                tabIndex={-1}
->>>>>>> e87c578d
               >
                 <button
                   aria-selected={false}
