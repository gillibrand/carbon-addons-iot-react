--- conflicted
+++ resolved
@@ -216,14 +216,9 @@
                 </div>
               </div>
               <button
-<<<<<<< HEAD
-                className="page-title-bar-title--edit iot--btn bx--btn bx--btn--field bx--btn--ghost bx--btn--icon-only bx--tooltip__trigger bx--tooltip--a11y bx--tooltip--bottom bx--tooltip--align-center"
-                data-testid="page-title-bar-edit-button"
-=======
                 aria-describedby={null}
                 className="page-title-bar-title--edit iot--btn bx--btn bx--btn--md bx--btn--ghost bx--tooltip--hidden bx--btn--icon-only bx--tooltip__trigger bx--tooltip--a11y bx--btn--icon-only--bottom bx--tooltip--align-center"
                 data-testid="Button"
->>>>>>> 75f31d6b
                 disabled={false}
                 onBlur={[Function]}
                 onClick={[Function]}
@@ -1550,14 +1545,9 @@
                 </div>
               </div>
               <button
-<<<<<<< HEAD
-                className="page-title-bar-title--edit iot--btn bx--btn bx--btn--field bx--btn--ghost bx--btn--icon-only bx--tooltip__trigger bx--tooltip--a11y bx--tooltip--bottom bx--tooltip--align-center"
-                data-testid="page-title-bar-edit-button"
-=======
                 aria-describedby={null}
                 className="page-title-bar-title--edit iot--btn bx--btn bx--btn--md bx--btn--ghost bx--tooltip--hidden bx--btn--icon-only bx--tooltip__trigger bx--tooltip--a11y bx--btn--icon-only--bottom bx--tooltip--align-center"
                 data-testid="Button"
->>>>>>> 75f31d6b
                 disabled={false}
                 onBlur={[Function]}
                 onClick={[Function]}
@@ -2434,14 +2424,9 @@
                 Page title
               </h2>
               <button
-<<<<<<< HEAD
-                className="page-title-bar-title--edit iot--btn bx--btn bx--btn--field bx--btn--ghost bx--btn--icon-only bx--tooltip__trigger bx--tooltip--a11y bx--tooltip--bottom bx--tooltip--align-center"
-                data-testid="page-title-bar-edit-button"
-=======
                 aria-describedby={null}
                 className="page-title-bar-title--edit iot--btn bx--btn bx--btn--md bx--btn--ghost bx--tooltip--hidden bx--btn--icon-only bx--tooltip__trigger bx--tooltip--a11y bx--btn--icon-only--bottom bx--tooltip--align-center"
                 data-testid="Button"
->>>>>>> 75f31d6b
                 disabled={false}
                 onBlur={[Function]}
                 onClick={[Function]}
