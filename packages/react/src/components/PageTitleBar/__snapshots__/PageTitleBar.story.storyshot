--- conflicted
+++ resolved
@@ -1,382 +1,4 @@
 // Jest Snapshot v1, https://goo.gl/fbAQLP
-
-exports[`Storybook Snapshot tests and console checks Storyshots 1 - Watson IoT/PageTitleBar base 1`] = `
-<div
-  className="storybook-container"
->
-  <div
-    style={
-      Object {
-        "position": "relative",
-        "zIndex": 0,
-      }
-    }
-  >
-    <div
-      style={
-        Object {
-          "width": "calc(100vw - 6rem)",
-        }
-      }
-    >
-      <div
-        className="page-title-bar"
-        style={
-          Object {
-            "--header-offset": "0px",
-            "--scroll-transition-progress": 1,
-          }
-        }
-      >
-        <div
-          className="page-title-bar-header"
-        >
-          <div
-            className="page-title-bar-breadcrumb-bg"
-          />
-          <div
-            className="page-title-bar-breadcrumb breadcrumb--container"
-          >
-            <nav
-              aria-label="Breadcrumb"
-            >
-              <ol
-                className="bx--breadcrumb"
-              >
-                <li
-                  className="bx--breadcrumb-item"
-                >
-                  <a
-                    className="bx--link"
-                    href="/"
-                  >
-                    Home
-                  </a>
-                </li>
-                <li
-                  className="bx--breadcrumb-item"
-                >
-                  <a
-                    className="bx--link"
-                    href="/"
-                  >
-                    Type
-                  </a>
-                </li>
-                <li
-                  className="bx--breadcrumb-item"
-                >
-                  <span
-                    className="bx--link"
-                  >
-                    Instance
-                  </span>
-                </li>
-              </ol>
-            </nav>
-          </div>
-          <div
-            className="page-title-bar-title"
-          >
-            <div
-              className="page-title-bar-title--text"
-            >
-              <h2
-                title="Page title"
-              >
-                Page title
-              </h2>
-            </div>
-          </div>
-          <div
-            className="page-title-bar-header-right"
-          />
-        </div>
-      </div>
-    </div>
-  </div>
-  <button
-    className="info__show-button"
-    onClick={[Function]}
-    style={
-      Object {
-        "background": "#027ac5",
-        "border": "none",
-        "borderRadius": "0 0 0 5px",
-        "color": "#fff",
-        "cursor": "pointer",
-        "display": "block",
-        "fontFamily": "sans-serif",
-        "fontSize": 12,
-        "padding": "5px 15px",
-        "position": "fixed",
-        "right": 0,
-        "top": 0,
-      }
-    }
-    type="button"
-  >
-    Show Info
-  </button>
-</div>
-`;
-
-exports[`Storybook Snapshot tests and console checks Storyshots 1 - Watson IoT/PageTitleBar with breadcrumbs, actions, and tabs 1`] = `
-<div
-  className="storybook-container"
->
-  <div
-    style={
-      Object {
-        "width": "calc(100vw - 6rem)",
-      }
-    }
-  >
-    <div
-      style={
-        Object {
-          "height": "150vh",
-        }
-      }
-    >
-      <div
-        className="page-title-bar"
-        style={
-          Object {
-            "--header-offset": "48px",
-            "--scroll-transition-progress": 1,
-          }
-        }
-      >
-        <div
-<<<<<<< HEAD
-          className="page-title-bar-header"
-=======
-          className="page-title-bar"
-          style={
-            Object {
-              "--header-offset": "0px",
-              "--scroll-transition-progress": 1,
-            }
-          }
->>>>>>> 600f9e71
-        >
-          <div
-            className="page-title-bar-breadcrumb-bg"
-          />
-          <div
-            className="page-title-bar-breadcrumb breadcrumb--container"
-          >
-            <nav
-              aria-label="Breadcrumb"
-            >
-              <ol
-                className="bx--breadcrumb"
-              >
-                <li
-                  className="bx--breadcrumb-item"
-                >
-                  <a
-                    className="bx--link"
-                    href="/"
-                  >
-                    Home
-                  </a>
-                </li>
-                <li
-                  className="bx--breadcrumb-item"
-                >
-                  <a
-                    className="bx--link"
-                    href="/"
-                  >
-                    Type
-                  </a>
-                </li>
-                <li
-                  className="bx--breadcrumb-item"
-                >
-                  <span
-                    className="bx--link"
-                  >
-                    Instance
-                  </span>
-                </li>
-              </ol>
-            </nav>
-          </div>
-          <div
-            className="page-title-bar-title"
-          >
-            <div
-              className="page-title-bar-title--text"
-            >
-<<<<<<< HEAD
-              <h2>
-                Page title
-                 
-                <svg
-                  aria-hidden={true}
-                  color="red"
-                  fill="currentColor"
-                  focusable="false"
-                  height={24}
-                  preserveAspectRatio="xMidYMid meet"
-                  viewBox="0 0 32 32"
-                  width={24}
-                  xmlns="http://www.w3.org/2000/svg"
-                >
-                  <path
-                    d="M16,2A14,14,0,1,0,30,16,14,14,0,0,0,16,2Zm0,26A12,12,0,1,1,28,16,12,12,0,0,1,16,28Z"
-                  />
-                  <path
-                    d="M15 8H17V19H15zM16 22a1.5 1.5 0 101.5 1.5A1.5 1.5 0 0016 22z"
-                  />
-                </svg>
-              </h2>
-=======
-              <div
-                className="page-title-bar-title--text"
-              >
-                <h2
-                  title="Page title"
-                >
-                  Page title
-                </h2>
-                <div
-                  className="bx--tooltip__label"
-                  id="tooltip"
-                >
-                  
-                  <div
-                    aria-describedby={null}
-                    aria-label="More information"
-                    className="bx--tooltip__trigger"
-                    onBlur={[Function]}
-                    onClick={[Function]}
-                    onContextMenu={[Function]}
-                    onFocus={[Function]}
-                    onKeyDown={[Function]}
-                    onMouseOut={[Function]}
-                    onMouseOver={[Function]}
-                    role="button"
-                    tabIndex={0}
-                  >
-                    <svg
-                      aria-hidden={true}
-                      description={null}
-                      fill="currentColor"
-                      focusable="false"
-                      height={16}
-                      preserveAspectRatio="xMidYMid meet"
-                      role={null}
-                      viewBox="0 0 16 16"
-                      width={16}
-                      xmlns="http://www.w3.org/2000/svg"
-                    >
-                      <path
-                        d="M8.5 11L8.5 6.5 6.5 6.5 6.5 7.5 7.5 7.5 7.5 11 6 11 6 12 10 12 10 11zM8 3.5c-.4 0-.8.3-.8.8S7.6 5 8 5c.4 0 .8-.3.8-.8S8.4 3.5 8 3.5z"
-                      />
-                      <path
-                        d="M8,15c-3.9,0-7-3.1-7-7s3.1-7,7-7s7,3.1,7,7S11.9,15,8,15z M8,2C4.7,2,2,4.7,2,8s2.7,6,6,6s6-2.7,6-6S11.3,2,8,2z"
-                      />
-                    </svg>
-                  </div>
-                </div>
-                <button
-                  className="page-title-bar-title--edit iot--btn bx--btn bx--btn--field bx--btn--ghost bx--btn--icon-only bx--tooltip__trigger bx--tooltip--a11y bx--tooltip--bottom bx--tooltip--align-center"
-                  data-testid="Button"
-                  disabled={false}
-                  onClick={[Function]}
-                  tabIndex={0}
-                  title="Edit page title"
-                  type="button"
-                >
-                  <span
-                    className="bx--assistive-text"
-                  >
-                    Edit page title
-                  </span>
-                  <svg
-                    aria-hidden="true"
-                    aria-label="Edit page title"
-                    className="bx--btn__icon"
-                    fill="currentColor"
-                    focusable="false"
-                    height={16}
-                    preserveAspectRatio="xMidYMid meet"
-                    role="img"
-                    viewBox="0 0 32 32"
-                    width={16}
-                    xmlns="http://www.w3.org/2000/svg"
-                  >
-                    <path
-                      d="M2 26H30V28H2zM25.4 9c.8-.8.8-2 0-2.8 0 0 0 0 0 0l-3.6-3.6c-.8-.8-2-.8-2.8 0 0 0 0 0 0 0l-15 15V24h6.4L25.4 9zM20.4 4L24 7.6l-3 3L17.4 7 20.4 4zM6 22v-3.6l10-10 3.6 3.6-10 10H6z"
-                    />
-                  </svg>
-                </button>
-              </div>
->>>>>>> 600f9e71
-            </div>
-          </div>
-          <div
-            className="page-title-bar-header-right"
-          >
-            <div
-              style={
-                Object {
-                  "alignItems": "center",
-                  "display": "flex",
-                }
-              }
-            >
-              <span
-                style={
-                  Object {
-                    "marginRight": "1rem",
-                  }
-                }
-              >
-<<<<<<< HEAD
-                <b>
-                  Last updated:
-                </b>
-                 yesterday
-              </span>
-              <button
-                aria-pressed={null}
-                className="some-right-content iot--btn bx--btn bx--btn--field bx--btn--primary"
-                data-testid="Button"
-                disabled={false}
-                onClick={[Function]}
-                tabIndex={0}
-                type="button"
-              >
-                Take an action
-                <svg
-                  aria-hidden={true}
-                  className="bx--btn__icon"
-                  fill="currentColor"
-                  focusable="false"
-                  height={24}
-                  preserveAspectRatio="xMidYMid meet"
-                  viewBox="0 0 32 32"
-                  width={24}
-                  xmlns="http://www.w3.org/2000/svg"
-                >
-                  <path
-                    d="M17 15L17 8 15 8 15 15 8 15 8 17 15 17 15 24 17 24 17 17 24 17 24 15z"
-                  />
-                </svg>
-              </button>
-            </div>
-          </div>
-        </div>
-      </div>
-    </div>
-  </div>
-</div>
-`;
 
 exports[`Storybook Snapshot tests and console checks Storyshots 1 - Watson IoT/PageTitleBar base 1`] = `
 <div
@@ -393,7 +15,7 @@
       className="page-title-bar"
       style={
         Object {
-          "--header-offset": "48px",
+          "--header-offset": "0px",
           "--scroll-transition-progress": 1,
         }
       }
@@ -405,6 +27,47 @@
           className="page-title-bar-breadcrumb-bg"
         />
         <div
+          className="page-title-bar-breadcrumb breadcrumb--container"
+        >
+          <nav
+            aria-label="Breadcrumb"
+          >
+            <ol
+              className="bx--breadcrumb"
+            >
+              <li
+                className="bx--breadcrumb-item"
+              >
+                <a
+                  className="bx--link"
+                  href="/"
+                >
+                  Home
+                </a>
+              </li>
+              <li
+                className="bx--breadcrumb-item"
+              >
+                <a
+                  className="bx--link"
+                  href="/"
+                >
+                  Type
+                </a>
+              </li>
+              <li
+                className="bx--breadcrumb-item"
+              >
+                <span
+                  className="bx--link"
+                >
+                  Instance
+                </span>
+              </li>
+            </ol>
+          </nav>
+        </div>
+        <div
           className="page-title-bar-title"
         >
           <div
@@ -420,184 +83,6 @@
         <div
           className="page-title-bar-header-right"
         />
-      </div>
-    </div>
-  </div>
-</div>
-`;
-
-exports[`Storybook Snapshot tests and console checks Storyshots 1 - Watson IoT/PageTitleBar isLoading 1`] = `
-<div
-  className="storybook-container"
->
-  <div
-    style={
-      Object {
-        "width": "calc(100vw - 6rem)",
-      }
-    }
-  >
-    <div
-      className="page-title-bar"
-      style={
-        Object {
-          "--header-offset": "48px",
-          "--scroll-transition-progress": 1,
-        }
-      }
-    >
-      <p
-        className="bx--skeleton__text bx--skeleton__heading page-title-bar-loading"
-        style={
-          Object {
-            "width": "30%",
-          }
-        }
-      />
-    </div>
-  </div>
-</div>
-`;
-
-exports[`Storybook Snapshot tests and console checks Storyshots 1 - Watson IoT/PageTitleBar with breadcrumb 1`] = `
-<div
-  className="storybook-container"
->
-  <div
-    style={
-      Object {
-        "width": "calc(100vw - 6rem)",
-      }
-    }
-  >
-    <div
-      style={
-        Object {
-          "height": "150vh",
-        }
-      }
-    >
-      <div
-        className="page-title-bar"
-        style={
-          Object {
-            "--header-offset": "48px",
-            "--scroll-transition-progress": 1,
-          }
-        }
-      >
-        <div
-          className="page-title-bar-header"
-        >
-          <div
-            className="page-title-bar-breadcrumb-bg"
-          />
-          <div
-            className="page-title-bar-breadcrumb breadcrumb--container"
-          >
-            <nav
-              aria-label="Breadcrumb"
-            >
-              <ol
-                className="bx--breadcrumb"
-              >
-                <li
-                  className="bx--breadcrumb-item"
-                >
-                  <a
-                    className="bx--link"
-                    href="/"
-                  >
-                    Home
-                  </a>
-                </li>
-                <li
-                  className="bx--breadcrumb-item"
-                >
-                  <a
-                    className="bx--link"
-                    href="/"
-                  >
-                    Type
-                  </a>
-                </li>
-                <li
-                  className="bx--breadcrumb-item"
-                >
-                  <span
-                    className="bx--link"
-                  >
-                    Instance
-                  </span>
-                </li>
-              </ol>
-            </nav>
-          </div>
-          <div
-            className="page-title-bar-title"
-          >
-            <div
-              className="page-title-bar-title--text"
-            >
-              <h2
-                title="Page title"
-              >
-                Page title
-              </h2>
-            </div>
-          </div>
-          <div
-            className="page-title-bar-header-right"
-          >
-            <div
-              style={
-                Object {
-                  "alignItems": "center",
-                  "display": "flex",
-                }
-              }
-            >
-              <span
-                style={
-                  Object {
-                    "marginRight": "1rem",
-                  }
-                }
-              >
-                <b>
-                  Last updated:
-                </b>
-                 yesterday
-              </span>
-              <button
-                aria-pressed={null}
-                className="some-right-content iot--btn bx--btn bx--btn--field bx--btn--primary"
-                data-testid="Button"
-                disabled={false}
-                onClick={[Function]}
-                tabIndex={0}
-                type="button"
-              >
-                Take an action
-                <svg
-                  aria-hidden={true}
-                  className="bx--btn__icon"
-                  fill="currentColor"
-                  focusable="false"
-                  height={24}
-                  preserveAspectRatio="xMidYMid meet"
-                  viewBox="0 0 32 32"
-                  width={24}
-                  xmlns="http://www.w3.org/2000/svg"
-                >
-                  <path
-                    d="M17 15L17 8 15 8 15 15 8 15 8 17 15 17 15 24 17 24 17 17 24 17 24 15z"
-                  />
-                </svg>
-              </button>
-            </div>
-          </div>
-        </div>
       </div>
     </div>
   </div>
@@ -658,105 +143,6 @@
                 </li>
                 <li
                   className="bx--breadcrumb-item"
-=======
-                <button
-                  className="iot--btn bx--btn bx--btn--field bx--btn--ghost bx--btn--icon-only bx--tooltip__trigger bx--tooltip--a11y bx--tooltip--bottom bx--tooltip--align-center"
-                  data-testid="Button"
-                  disabled={false}
-                  onClick={[Function]}
-                  tabIndex={0}
-                  type="button"
-                >
-                  <span
-                    className="bx--assistive-text"
-                  >
-                    Add
-                  </span>
-                  <svg
-                    aria-hidden="true"
-                    aria-label="Add"
-                    className="bx--btn__icon"
-                    fill="currentColor"
-                    focusable="false"
-                    height={24}
-                    preserveAspectRatio="xMidYMid meet"
-                    role="img"
-                    viewBox="0 0 32 32"
-                    width={24}
-                    xmlns="http://www.w3.org/2000/svg"
-                  >
-                    <path
-                      d="M30 8h-4.1c-.5-2.3-2.5-4-4.9-4s-4.4 1.7-4.9 4H2v2h14.1c.5 2.3 2.5 4 4.9 4s4.4-1.7 4.9-4H30V8zM21 12c-1.7 0-3-1.3-3-3s1.3-3 3-3 3 1.3 3 3S22.7 12 21 12zM2 24h4.1c.5 2.3 2.5 4 4.9 4s4.4-1.7 4.9-4H30v-2H15.9c-.5-2.3-2.5-4-4.9-4s-4.4 1.7-4.9 4H2V24zM11 20c1.7 0 3 1.3 3 3s-1.3 3-3 3-3-1.3-3-3S9.3 20 11 20z"
-                    />
-                  </svg>
-                </button>
-                <div
-                  aria-labelledby="search-1-search"
-                  className="bx--search bx--search--lg"
-                  role="search"
-                >
-                  <svg
-                    aria-hidden={true}
-                    className="bx--search-magnifier"
-                    fill="currentColor"
-                    focusable="false"
-                    height={16}
-                    preserveAspectRatio="xMidYMid meet"
-                    viewBox="0 0 16 16"
-                    width={16}
-                    xmlns="http://www.w3.org/2000/svg"
-                  >
-                    <path
-                      d="M15,14.3L10.7,10c1.9-2.3,1.6-5.8-0.7-7.7S4.2,0.7,2.3,3S0.7,8.8,3,10.7c2,1.7,5,1.7,7,0l4.3,4.3L15,14.3z M2,6.5	C2,4,4,2,6.5,2S11,4,11,6.5S9,11,6.5,11S2,9,2,6.5z"
-                    />
-                  </svg>
-                  <label
-                    className="bx--label"
-                    htmlFor="search-1"
-                    id="search-1-search"
-                  >
-                    Search
-                  </label>
-                  <input
-                    autoComplete="off"
-                    className="bx--search-input"
-                    id="search-1"
-                    onChange={[Function]}
-                    onKeyDown={[Function]}
-                    placeholder="Search"
-                    role="searchbox"
-                    type="text"
-                  />
-                  <button
-                    aria-label="Clear search input"
-                    className="bx--search-close bx--search-close--hidden"
-                    onClick={[Function]}
-                    type="button"
-                  >
-                    <svg
-                      aria-hidden={true}
-                      fill="currentColor"
-                      focusable="false"
-                      height={16}
-                      preserveAspectRatio="xMidYMid meet"
-                      viewBox="0 0 32 32"
-                      width={16}
-                      xmlns="http://www.w3.org/2000/svg"
-                    >
-                      <path
-                        d="M24 9.4L22.6 8 16 14.6 9.4 8 8 9.4 14.6 16 8 22.6 9.4 24 16 17.4 22.6 24 24 22.6 17.4 16 24 9.4z"
-                      />
-                    </svg>
-                  </button>
-                </div>
-                <button
-                  className="iot--btn bx--btn bx--btn--field bx--btn--ghost bx--btn--icon-only bx--tooltip__trigger bx--tooltip--a11y bx--tooltip--bottom bx--tooltip--align-center"
-                  data-testid="Button"
-                  disabled={false}
-                  onClick={[Function]}
-                  tabIndex={0}
-                  type="button"
->>>>>>> 600f9e71
                 >
                   <a
                     className="bx--link"
@@ -822,94 +208,6 @@
                     <path
                       d="M8.5 11L8.5 6.5 6.5 6.5 6.5 7.5 7.5 7.5 7.5 11 6 11 6 12 10 12 10 11zM8 3.5c-.4 0-.8.3-.8.8S7.6 5 8 5c.4 0 .8-.3.8-.8S8.4 3.5 8 3.5z"
                     />
-<<<<<<< HEAD
-=======
-                  </svg>
-                </button>
-                <ul
-                  className="bx--tabs--scrollable__nav"
-                  role="tablist"
-                  tabIndex={-1}
-                >
-                  <li
-                    className="bx--tabs--scrollable__nav-item bx--tabs__nav-item--selected bx--tabs--scrollable__nav-item--selected"
-                    onClick={[Function]}
-                    onKeyDown={[Function]}
-                    role="presentation"
-                  >
-                    <button
-                      aria-controls="tab-29__panel"
-                      aria-selected={true}
-                      className="bx--tabs--scrollable__nav-link"
-                      href="#"
-                      id="tab-29"
-                      role="tab"
-                      tabIndex={0}
-                      type="button"
-                    >
-                      Tab 1
-                    </button>
-                  </li>
-                  <li
-                    className="bx--tabs--scrollable__nav-item"
-                    onClick={[Function]}
-                    onKeyDown={[Function]}
-                    role="presentation"
-                  >
-                    <button
-                      aria-controls="tab-30__panel"
-                      aria-selected={false}
-                      className="bx--tabs--scrollable__nav-link"
-                      href="#"
-                      id="tab-30"
-                      role="tab"
-                      tabIndex={-1}
-                      type="button"
-                    >
-                      Tab 2
-                    </button>
-                  </li>
-                  <li
-                    className="bx--tabs--scrollable__nav-item"
-                    onClick={[Function]}
-                    onKeyDown={[Function]}
-                    role="presentation"
-                  >
-                    <button
-                      aria-controls="tab-31__panel"
-                      aria-selected={false}
-                      className="bx--tabs--scrollable__nav-link"
-                      href="#"
-                      id="tab-31"
-                      role="tab"
-                      tabIndex={-1}
-                      type="button"
-                    >
-                      Tab 3
-                    </button>
-                  </li>
-                </ul>
-                <button
-                  aria-hidden="true"
-                  aria-label="Scroll right"
-                  className="bx--tab--overflow-nav-button--hidden"
-                  onClick={[Function]}
-                  onMouseDown={[Function]}
-                  onMouseUp={[Function]}
-                  tabIndex="-1"
-                  type="button"
-                >
-                  <svg
-                    aria-hidden={true}
-                    fill="currentColor"
-                    focusable="false"
-                    height={16}
-                    preserveAspectRatio="xMidYMid meet"
-                    viewBox="0 0 16 16"
-                    width={16}
-                    xmlns="http://www.w3.org/2000/svg"
-                  >
->>>>>>> 600f9e71
                     <path
                       d="M8,15c-3.9,0-7-3.1-7-7s3.1-7,7-7s7,3.1,7,7S11.9,15,8,15z M8,2C4.7,2,2,4.7,2,8s2.7,6,6,6s6-2.7,6-6S11.3,2,8,2z"
                     />
@@ -953,7 +251,104 @@
           <div
             className="page-title-bar-header-right"
           >
-            <div>
+            <div
+              style={
+                Object {
+                  "alignItems": "center",
+                  "display": "flex",
+                }
+              }
+            >
+              <button
+                className="iot--btn bx--btn bx--btn--field bx--btn--ghost bx--btn--icon-only bx--tooltip__trigger bx--tooltip--a11y bx--tooltip--bottom bx--tooltip--align-center"
+                data-testid="Button"
+                disabled={false}
+                onClick={[Function]}
+                tabIndex={0}
+                type="button"
+              >
+                <span
+                  className="bx--assistive-text"
+                >
+                  Add
+                </span>
+                <svg
+                  aria-hidden="true"
+                  aria-label="Add"
+                  className="bx--btn__icon"
+                  fill="currentColor"
+                  focusable="false"
+                  height={24}
+                  preserveAspectRatio="xMidYMid meet"
+                  role="img"
+                  viewBox="0 0 32 32"
+                  width={24}
+                  xmlns="http://www.w3.org/2000/svg"
+                >
+                  <path
+                    d="M30 8h-4.1c-.5-2.3-2.5-4-4.9-4s-4.4 1.7-4.9 4H2v2h14.1c.5 2.3 2.5 4 4.9 4s4.4-1.7 4.9-4H30V8zM21 12c-1.7 0-3-1.3-3-3s1.3-3 3-3 3 1.3 3 3S22.7 12 21 12zM2 24h4.1c.5 2.3 2.5 4 4.9 4s4.4-1.7 4.9-4H30v-2H15.9c-.5-2.3-2.5-4-4.9-4s-4.4 1.7-4.9 4H2V24zM11 20c1.7 0 3 1.3 3 3s-1.3 3-3 3-3-1.3-3-3S9.3 20 11 20z"
+                  />
+                </svg>
+              </button>
+              <div
+                aria-labelledby="search-1-search"
+                className="bx--search bx--search--lg"
+                role="search"
+              >
+                <svg
+                  aria-hidden={true}
+                  className="bx--search-magnifier"
+                  fill="currentColor"
+                  focusable="false"
+                  height={16}
+                  preserveAspectRatio="xMidYMid meet"
+                  viewBox="0 0 16 16"
+                  width={16}
+                  xmlns="http://www.w3.org/2000/svg"
+                >
+                  <path
+                    d="M15,14.3L10.7,10c1.9-2.3,1.6-5.8-0.7-7.7S4.2,0.7,2.3,3S0.7,8.8,3,10.7c2,1.7,5,1.7,7,0l4.3,4.3L15,14.3z M2,6.5	C2,4,4,2,6.5,2S11,4,11,6.5S9,11,6.5,11S2,9,2,6.5z"
+                  />
+                </svg>
+                <label
+                  className="bx--label"
+                  htmlFor="search-1"
+                  id="search-1-search"
+                >
+                  Search
+                </label>
+                <input
+                  autoComplete="off"
+                  className="bx--search-input"
+                  id="search-1"
+                  onChange={[Function]}
+                  onKeyDown={[Function]}
+                  placeholder="Search"
+                  role="searchbox"
+                  type="text"
+                />
+                <button
+                  aria-label="Clear search input"
+                  className="bx--search-close bx--search-close--hidden"
+                  onClick={[Function]}
+                  type="button"
+                >
+                  <svg
+                    aria-hidden={true}
+                    fill="currentColor"
+                    focusable="false"
+                    height={16}
+                    preserveAspectRatio="xMidYMid meet"
+                    viewBox="0 0 32 32"
+                    width={16}
+                    xmlns="http://www.w3.org/2000/svg"
+                  >
+                    <path
+                      d="M24 9.4L22.6 8 16 14.6 9.4 8 8 9.4 14.6 16 8 22.6 9.4 24 16 17.4 22.6 24 24 22.6 17.4 16 24 9.4z"
+                    />
+                  </svg>
+                </button>
+              </div>
               <button
                 className="iot--btn bx--btn bx--btn--field bx--btn--ghost bx--btn--icon-only bx--tooltip__trigger bx--tooltip--a11y bx--tooltip--bottom bx--tooltip--align-center"
                 data-testid="Button"
@@ -1083,11 +478,11 @@
                   role="presentation"
                 >
                   <button
-                    aria-controls="tab-32__panel"
+                    aria-controls="tab-29__panel"
                     aria-selected={true}
                     className="bx--tabs--scrollable__nav-link"
                     href="#"
-                    id="tab-32"
+                    id="tab-29"
                     role="tab"
                     tabIndex={0}
                     type="button"
@@ -1102,11 +497,11 @@
                   role="presentation"
                 >
                   <button
-                    aria-controls="tab-33__panel"
+                    aria-controls="tab-30__panel"
                     aria-selected={false}
                     className="bx--tabs--scrollable__nav-link"
                     href="#"
-                    id="tab-33"
+                    id="tab-30"
                     role="tab"
                     tabIndex={-1}
                     type="button"
@@ -1121,11 +516,11 @@
                   role="presentation"
                 >
                   <button
-                    aria-controls="tab-34__panel"
+                    aria-controls="tab-31__panel"
                     aria-selected={false}
                     className="bx--tabs--scrollable__nav-link"
                     href="#"
-                    id="tab-34"
+                    id="tab-31"
                     role="tab"
                     tabIndex={-1}
                     type="button"
@@ -1503,68 +898,6 @@
             className="page-title-bar-breadcrumb-bg"
           />
           <div
-            className="page-title-bar-title"
-          >
-            <div
-<<<<<<< HEAD
-              className="page-title-bar-title--text"
-            >
-              <h2
-                title="Page title"
-              >
-                Page title
-              </h2>
-            </div>
-          </div>
-          <p
-            className="page-title-bar-description"
-          >
-            Descriptive text about this page and what the user can or should do on it
-          </p>
-          <div
-            className="page-title-bar-header-right"
-          />
-        </div>
-      </div>
-    </div>
-  </div>
-</div>
-`;
-
-exports[`Storybook Snapshot tests and console checks Storyshots 1 - Watson IoT/PageTitleBar with dynamic with an offset 1`] = `
-<div
-  className="storybook-container"
->
-  <div
-    style={
-      Object {
-        "width": "calc(100vw - 6rem)",
-      }
-    }
-  >
-    <div
-      style={
-        Object {
-          "height": "150vh",
-        }
-      }
-    >
-      <div
-        className="page-title-bar page-title-bar--dynamic--before page-title-bar--dynamic"
-        style={
-          Object {
-            "--header-offset": "20px",
-            "--scroll-transition-progress": 0,
-          }
-        }
-      >
-        <div
-          className="page-title-bar-header"
-        >
-          <div
-            className="page-title-bar-breadcrumb-bg"
-          />
-          <div
             className="page-title-bar-breadcrumb breadcrumb--container"
           >
             <nav
@@ -1575,18 +908,6 @@
               >
                 <li
                   className="bx--breadcrumb-item"
-=======
-              className="page-title-bar-breadcrumb-bg"
-            />
-            <div
-              className="page-title-bar-breadcrumb breadcrumb--container"
-            >
-              <nav
-                aria-label="Breadcrumb"
-              >
-                <ol
-                  className="bx--breadcrumb"
->>>>>>> 600f9e71
                 >
                   <a
                     className="bx--link"
@@ -1602,7 +923,6 @@
                     className="bx--link"
                     href="/"
                   >
-<<<<<<< HEAD
                     Type
                   </a>
                 </li>
@@ -1615,12 +935,6 @@
                     Instance
                   </span>
                 </li>
-                <span
-                  className="page-title-bar-breadcrumb-current"
-                  title="testTitle"
-                >
-                  testTitle
-                </span>
               </ol>
             </nav>
           </div>
@@ -1630,107 +944,81 @@
             <div
               className="page-title-bar-title--text"
             >
-              <h2
-                title="testTitle"
-              >
-                testTitle
+              <h2>
+                Page title
+                 
+                <svg
+                  aria-hidden={true}
+                  color="red"
+                  fill="currentColor"
+                  focusable="false"
+                  height={24}
+                  preserveAspectRatio="xMidYMid meet"
+                  viewBox="0 0 32 32"
+                  width={24}
+                  xmlns="http://www.w3.org/2000/svg"
+                >
+                  <path
+                    d="M16,2A14,14,0,1,0,30,16,14,14,0,0,0,16,2Zm0,26A12,12,0,1,1,28,16,12,12,0,0,1,16,28Z"
+                  />
+                  <path
+                    d="M15 8H17V19H15zM16 22a1.5 1.5 0 101.5 1.5A1.5 1.5 0 0016 22z"
+                  />
+                </svg>
               </h2>
-=======
-                    <span
-                      className="bx--link"
-                    >
-                      Instance
-                    </span>
-                  </li>
-                </ol>
-              </nav>
             </div>
+          </div>
+          <div
+            className="page-title-bar-header-right"
+          >
             <div
-              className="page-title-bar-title"
-            >
-              <div
-                className="page-title-bar-title--text"
-              >
-                <h2>
-                  Page title
-                   
-                  <svg
-                    aria-hidden={true}
-                    color="red"
-                    fill="currentColor"
-                    focusable="false"
-                    height={24}
-                    preserveAspectRatio="xMidYMid meet"
-                    viewBox="0 0 32 32"
-                    width={24}
-                    xmlns="http://www.w3.org/2000/svg"
-                  >
-                    <path
-                      d="M16,2A14,14,0,1,0,30,16,14,14,0,0,0,16,2Zm0,26A12,12,0,1,1,28,16,12,12,0,0,1,16,28Z"
-                    />
-                    <path
-                      d="M15 8H17V19H15zM16 22a1.5 1.5 0 101.5 1.5A1.5 1.5 0 0016 22z"
-                    />
-                  </svg>
-                </h2>
-              </div>
-            </div>
-            <div
-              className="page-title-bar-header-right"
-            >
-              <div
+              style={
+                Object {
+                  "alignItems": "center",
+                  "display": "flex",
+                }
+              }
+            >
+              <span
                 style={
                   Object {
-                    "alignItems": "center",
-                    "display": "flex",
+                    "marginRight": "1rem",
                   }
                 }
               >
-                <span
-                  style={
-                    Object {
-                      "marginRight": "1rem",
-                    }
-                  }
-                >
-                  <b>
-                    Last updated:
-                  </b>
-                   yesterday
-                </span>
-                <button
-                  aria-pressed={null}
-                  className="some-right-content iot--btn bx--btn bx--btn--field bx--btn--primary"
-                  data-testid="Button"
-                  disabled={false}
-                  onClick={[Function]}
-                  tabIndex={0}
-                  type="button"
-                >
-                  Take an action
-                  <svg
-                    aria-hidden={true}
-                    className="bx--btn__icon"
-                    fill="currentColor"
-                    focusable="false"
-                    height={24}
-                    preserveAspectRatio="xMidYMid meet"
-                    viewBox="0 0 32 32"
-                    width={24}
-                    xmlns="http://www.w3.org/2000/svg"
-                  >
-                    <path
-                      d="M17 15L17 8 15 8 15 15 8 15 8 17 15 17 15 24 17 24 17 17 24 17 24 15z"
-                    />
-                  </svg>
-                </button>
-              </div>
->>>>>>> 600f9e71
+                <b>
+                  Last updated:
+                </b>
+                 yesterday
+              </span>
+              <button
+                aria-pressed={null}
+                className="some-right-content iot--btn bx--btn bx--btn--field bx--btn--primary"
+                data-testid="Button"
+                disabled={false}
+                onClick={[Function]}
+                tabIndex={0}
+                type="button"
+              >
+                Take an action
+                <svg
+                  aria-hidden={true}
+                  className="bx--btn__icon"
+                  fill="currentColor"
+                  focusable="false"
+                  height={24}
+                  preserveAspectRatio="xMidYMid meet"
+                  viewBox="0 0 32 32"
+                  width={24}
+                  xmlns="http://www.w3.org/2000/svg"
+                >
+                  <path
+                    d="M17 15L17 8 15 8 15 15 8 15 8 17 15 17 15 24 17 24 17 17 24 17 24 15z"
+                  />
+                </svg>
+              </button>
             </div>
           </div>
-          <div
-            className="page-title-bar-header-right"
-          />
         </div>
       </div>
     </div>
@@ -2369,11 +1657,11 @@
                   role="presentation"
                 >
                   <button
-                    aria-controls="tab-35__panel"
+                    aria-controls="tab-32__panel"
                     aria-selected={true}
                     className="bx--tabs--scrollable__nav-link"
                     href="#"
-                    id="tab-35"
+                    id="tab-32"
                     role="tab"
                     tabIndex={0}
                     type="button"
@@ -2387,13 +1675,12 @@
                   onKeyDown={[Function]}
                   role="presentation"
                 >
-<<<<<<< HEAD
                   <button
-                    aria-controls="tab-36__panel"
+                    aria-controls="tab-33__panel"
                     aria-selected={false}
                     className="bx--tabs--scrollable__nav-link"
                     href="#"
-                    id="tab-36"
+                    id="tab-33"
                     role="tab"
                     tabIndex={-1}
                     type="button"
@@ -2403,80 +1690,16 @@
                 </li>
                 <li
                   className="bx--tabs--scrollable__nav-item"
-=======
-                  <li
-                    className="bx--tabs--scrollable__nav-item bx--tabs__nav-item--selected bx--tabs--scrollable__nav-item--selected"
-                    onClick={[Function]}
-                    onKeyDown={[Function]}
-                    role="presentation"
-                  >
-                    <button
-                      aria-controls="tab-32__panel"
-                      aria-selected={true}
-                      className="bx--tabs--scrollable__nav-link"
-                      href="#"
-                      id="tab-32"
-                      role="tab"
-                      tabIndex={0}
-                      type="button"
-                    >
-                      Tab 1
-                    </button>
-                  </li>
-                  <li
-                    className="bx--tabs--scrollable__nav-item"
-                    onClick={[Function]}
-                    onKeyDown={[Function]}
-                    role="presentation"
-                  >
-                    <button
-                      aria-controls="tab-33__panel"
-                      aria-selected={false}
-                      className="bx--tabs--scrollable__nav-link"
-                      href="#"
-                      id="tab-33"
-                      role="tab"
-                      tabIndex={-1}
-                      type="button"
-                    >
-                      Tab 2
-                    </button>
-                  </li>
-                  <li
-                    className="bx--tabs--scrollable__nav-item"
-                    onClick={[Function]}
-                    onKeyDown={[Function]}
-                    role="presentation"
-                  >
-                    <button
-                      aria-controls="tab-34__panel"
-                      aria-selected={false}
-                      className="bx--tabs--scrollable__nav-link"
-                      href="#"
-                      id="tab-34"
-                      role="tab"
-                      tabIndex={-1}
-                      type="button"
-                    >
-                      Tab 3
-                    </button>
-                  </li>
-                </ul>
-                <button
-                  aria-hidden="true"
-                  aria-label="Scroll right"
-                  className="bx--tab--overflow-nav-button--hidden"
->>>>>>> 600f9e71
                   onClick={[Function]}
                   onKeyDown={[Function]}
                   role="presentation"
                 >
                   <button
-                    aria-controls="tab-37__panel"
+                    aria-controls="tab-34__panel"
                     aria-selected={false}
                     className="bx--tabs--scrollable__nav-link"
                     href="#"
-                    id="tab-37"
+                    id="tab-34"
                     role="tab"
                     tabIndex={-1}
                     type="button"
@@ -3094,287 +2317,6 @@
       }
     >
       <div
-        className="page-title-bar page-title-bar--dynamic--before page-title-bar--dynamic page-title-bar--with-actions"
-        style={
-          Object {
-            "--header-offset": "0px",
-            "--scroll-transition-progress": 0,
-          }
-        }
-      >
-        <div
-<<<<<<< HEAD
-          className="page-title-bar-header"
-        >
-          <div
-            className="page-title-bar-breadcrumb-bg"
-          />
-          <div
-            className="page-title-bar-breadcrumb breadcrumb--container"
-          >
-            <nav
-              aria-label="Breadcrumb"
-            >
-              <ol
-                className="bx--breadcrumb"
-              >
-                <li
-                  className="bx--breadcrumb-item"
-                >
-                  <a
-                    className="bx--link"
-                    href="/"
-                  >
-                    Home
-                  </a>
-                </li>
-                <li
-                  className="bx--breadcrumb-item"
-                >
-                  <a
-                    className="bx--link"
-                    href="/"
-                  >
-                    Type
-                  </a>
-                </li>
-                <li
-                  className="bx--breadcrumb-item"
-                >
-                  <span
-                    className="bx--link"
-                  >
-                    Instance
-                  </span>
-                </li>
-                <span
-                  className="page-title-bar-breadcrumb-current"
-                  title="Page title"
-                >
-                  Page title
-                </span>
-              </ol>
-            </nav>
-          </div>
-          <div
-            className="page-title-bar-actions-upper"
-          >
-            <div
-              style={
-                Object {
-                  "display": "flex",
-                }
-              }
-            >
-              <button
-                className="iot--btn bx--btn bx--btn--field bx--btn--ghost bx--btn--icon-only bx--tooltip__trigger bx--tooltip--a11y bx--tooltip--bottom bx--tooltip--align-center"
-                data-testid="Button"
-                disabled={false}
-                onClick={[Function]}
-                tabIndex={0}
-                type="button"
-              >
-                <span
-                  className="bx--assistive-text"
-                >
-                  Add
-                </span>
-                <svg
-                  aria-hidden="true"
-                  aria-label="Add"
-                  className="bx--btn__icon"
-                  fill="currentColor"
-                  focusable="false"
-                  height={24}
-                  preserveAspectRatio="xMidYMid meet"
-                  role="img"
-                  viewBox="0 0 32 32"
-                  width={24}
-                  xmlns="http://www.w3.org/2000/svg"
-                >
-                  <path
-                    d="M17 15L17 8 15 8 15 15 8 15 8 17 15 17 15 24 17 24 17 17 24 17 24 15z"
-                  />
-                </svg>
-              </button>
-              <button
-                className="iot--btn bx--btn bx--btn--field bx--btn--ghost bx--btn--icon-only bx--tooltip__trigger bx--tooltip--a11y bx--tooltip--bottom bx--tooltip--align-center"
-                data-testid="Button"
-                disabled={false}
-                onClick={[Function]}
-                tabIndex={0}
-                type="button"
-              >
-                <span
-                  className="bx--assistive-text"
-                >
-                  Remove
-                </span>
-                <svg
-                  aria-hidden="true"
-                  aria-label="Remove"
-                  className="bx--btn__icon"
-                  fill="currentColor"
-                  focusable="false"
-                  height={24}
-                  preserveAspectRatio="xMidYMid meet"
-                  role="img"
-                  viewBox="0 0 32 32"
-                  width={24}
-                  xmlns="http://www.w3.org/2000/svg"
-                >
-                  <path
-                    d="M12 12H14V24H12zM18 12H20V24H18z"
-                  />
-                  <path
-                    d="M4 6V8H6V28a2 2 0 002 2H24a2 2 0 002-2V8h2V6zM8 28V8H24V28zM12 2H20V4H12z"
-                  />
-                </svg>
-              </button>
-            </div>
-          </div>
-          <div
-            className="page-title-bar-title"
-          >
-            <div
-              className="page-title-bar-title--text"
-            >
-              <h2
-                title="Page title"
-              >
-                Page title
-              </h2>
-            </div>
-          </div>
-          <p
-            className="page-title-bar-description"
-          >
-            Descriptive text about this page and what the user can or should do on it
-          </p>
-          <div
-            className="page-title-bar-header-right"
-          >
-            <div
-              style={
-                Object {
-                  "display": "flex",
-                }
-              }
-            >
-              <button
-                aria-pressed={null}
-                className="iot--btn bx--btn bx--btn--field bx--btn--primary"
-                data-testid="Button"
-                disabled={false}
-                onClick={[Function]}
-                tabIndex={0}
-                type="button"
-              >
-                Take an action
-              </button>
-            </div>
-          </div>
-        </div>
-      </div>
-    </div>
-  </div>
-</div>
-`;
-
-exports[`Storybook Snapshot tests and console checks Storyshots 1 - Watson IoT/PageTitleBar with dynamic with just a title 1`] = `
-<div
-  className="storybook-container"
->
-  <div
-    style={
-      Object {
-        "width": "calc(100vw - 6rem)",
-      }
-    }
-  >
-    <div
-      style={
-        Object {
-          "height": "150vh",
-          "marginTop": "10rem",
-        }
-      }
-    >
-      <div
-        className="page-title-bar page-title-bar--dynamic--before page-title-bar--dynamic"
-        style={
-          Object {
-            "--header-offset": "100px",
-            "--scroll-transition-progress": 0,
-          }
-        }
-      >
-        <div
-          className="page-title-bar-header"
-        >
-          <div
-            className="page-title-bar-breadcrumb-bg"
-          />
-          <div
-            className="page-title-bar-breadcrumb breadcrumb--container"
-          >
-            <nav
-              aria-label="Breadcrumb"
-            >
-              <ol
-                className="bx--breadcrumb"
-              >
-                <span
-                  className="page-title-bar-breadcrumb-current"
-                  title="testTitle"
-                >
-                  testTitle
-                </span>
-              </ol>
-            </nav>
-          </div>
-          <div
-            className="page-title-bar-title"
-          >
-            <div
-              className="page-title-bar-title--text"
-            >
-              <h2
-                title="testTitle"
-              >
-                testTitle
-              </h2>
-            </div>
-          </div>
-          <div
-            className="page-title-bar-header-right"
-          />
-        </div>
-      </div>
-    </div>
-  </div>
-</div>
-`;
-
-exports[`Storybook Snapshot tests and console checks Storyshots 1 - Watson IoT/PageTitleBar with editable title bar and subtitle 1`] = `
-<div
-  className="storybook-container"
->
-  <div
-    style={
-      Object {
-        "width": "calc(100vw - 6rem)",
-      }
-    }
-  >
-    <div
-      style={
-        Object {
-          "height": "150vh",
-        }
-      }
-    >
-      <div
         className="page-title-bar"
         style={
           Object {
@@ -3442,718 +2384,6 @@
           <div
             className="page-title-bar-header-right"
           />
-        </div>
-      </div>
-    </div>
-  </div>
-</div>
-`;
-
-exports[`Storybook Snapshot tests and console checks Storyshots 1 - Watson IoT/PageTitleBar with rich content 1`] = `
-<div
-  className="storybook-container"
->
-  <div
-    style={
-      Object {
-        "width": "calc(100vw - 6rem)",
-      }
-    }
-  >
-    <div
-      className="page-title-bar"
-      style={
-        Object {
-          "--header-offset": "48px",
-          "--scroll-transition-progress": 1,
-        }
-      }
-    >
-      <div
-        className="page-title-bar-header"
-      >
-        <div
-          className="page-title-bar-breadcrumb-bg"
-        />
-        <div
-          className="page-title-bar-title"
-        >
-          <div
-            className="page-title-bar-title--text"
-          >
-            <h2
-              title="A page title could be really long, you never know"
-            >
-              A page title could be really long, you never know
-            </h2>
-            <div
-              className="bx--tooltip__label"
-              id="tooltip"
-            >
-              
-              <div
-                aria-describedby={null}
-                aria-label="More information"
-                className="bx--tooltip__trigger"
-                onBlur={[Function]}
-                onClick={[Function]}
-                onContextMenu={[Function]}
-                onFocus={[Function]}
-                onKeyDown={[Function]}
-                onMouseOut={[Function]}
-                onMouseOver={[Function]}
-                role="button"
-                tabIndex={0}
-              >
-                <svg
-                  aria-hidden={true}
-                  description={null}
-                  fill="currentColor"
-                  focusable="false"
-                  height={16}
-                  preserveAspectRatio="xMidYMid meet"
-                  role={null}
-                  viewBox="0 0 16 16"
-                  width={16}
-                  xmlns="http://www.w3.org/2000/svg"
-                >
-                  <path
-                    d="M8.5 11L8.5 6.5 6.5 6.5 6.5 7.5 7.5 7.5 7.5 11 6 11 6 12 10 12 10 11zM8 3.5c-.4 0-.8.3-.8.8S7.6 5 8 5c.4 0 .8-.3.8-.8S8.4 3.5 8 3.5z"
-                  />
-                  <path
-                    d="M8,15c-3.9,0-7-3.1-7-7s3.1-7,7-7s7,3.1,7,7S11.9,15,8,15z M8,2C4.7,2,2,4.7,2,8s2.7,6,6,6s6-2.7,6-6S11.3,2,8,2z"
-                  />
-                </svg>
-              </div>
-            </div>
-          </div>
-        </div>
-        <div
-          className="page-title-bar-header-right"
-        >
-          <div
-            style={
-              Object {
-                "alignItems": "center",
-                "display": "flex",
-              }
-            }
-          >
-            <span
-              style={
-                Object {
-                  "marginRight": "1rem",
-                }
-              }
-            >
-              <b>
-                Last updated:
-              </b>
-               yesterday
-            </span>
-            <button
-              aria-pressed={null}
-              className="some-right-content iot--btn bx--btn bx--btn--field bx--btn--primary"
-              data-testid="Button"
-              disabled={false}
-              onClick={[Function]}
-              tabIndex={0}
-              type="button"
-            >
-              Take an action
-              <svg
-                aria-hidden={true}
-                className="bx--btn__icon"
-                fill="currentColor"
-                focusable="false"
-                height={24}
-                preserveAspectRatio="xMidYMid meet"
-                viewBox="0 0 32 32"
-                width={24}
-                xmlns="http://www.w3.org/2000/svg"
-              >
-                <path
-                  d="M17 15L17 8 15 8 15 15 8 15 8 17 15 17 15 24 17 24 17 17 24 17 24 15z"
-                />
-              </svg>
-            </button>
-          </div>
-        </div>
-        <div
-          className="page-title-bar-content"
-        >
-          <span>
-            Just some plain text that should align nicely
-          </span>
-        </div>
-      </div>
-    </div>
-  </div>
-</div>
-`;
-
-exports[`Storybook Snapshot tests and console checks Storyshots 1 - Watson IoT/PageTitleBar with search and tabs 1`] = `
-<div
-  className="storybook-container"
->
-  <div
-    style={
-      Object {
-        "width": "calc(100vw - 6rem)",
-      }
-    }
-  >
-    <div
-      style={
-        Object {
-          "height": "150vh",
-        }
-      }
-    >
-      <div
-        className="page-title-bar"
-        style={
-          Object {
-            "--header-offset": "0px",
-            "--scroll-transition-progress": 1,
-          }
-        }
-      >
-        <div
-          className="page-title-bar-header"
-        >
-          <div
-            className="page-title-bar-breadcrumb-bg"
-          />
-          <div
-            className="page-title-bar-breadcrumb breadcrumb--container"
-          >
-            <nav
-              aria-label="Breadcrumb"
-            >
-              <ol
-                className="bx--breadcrumb"
-              >
-                <li
-                  className="bx--breadcrumb-item"
-                >
-                  <a
-                    className="bx--link"
-                    href="/"
-                  >
-                    Home
-                  </a>
-                </li>
-                <li
-                  className="bx--breadcrumb-item"
-                >
-                  <a
-                    className="bx--link"
-                    href="/"
-                  >
-                    Type
-                  </a>
-                </li>
-                <li
-                  className="bx--breadcrumb-item"
-                >
-                  <span
-                    className="bx--link"
-                  >
-                    Instance
-                  </span>
-                </li>
-              </ol>
-            </nav>
-          </div>
-          <div
-            className="page-title-bar-title"
-          >
-            <div
-              className="page-title-bar-title--text"
-            >
-              <h2
-                title="Page title"
-              >
-                Page title
-              </h2>
-              <div
-                className="bx--tooltip__label"
-                id="tooltip"
-              >
-                
-                <div
-                  aria-describedby={null}
-                  aria-label="More information"
-                  className="bx--tooltip__trigger"
-                  onBlur={[Function]}
-                  onClick={[Function]}
-                  onContextMenu={[Function]}
-                  onFocus={[Function]}
-                  onKeyDown={[Function]}
-                  onMouseOut={[Function]}
-                  onMouseOver={[Function]}
-                  role="button"
-                  tabIndex={0}
-                >
-                  <svg
-                    aria-hidden={true}
-                    description={null}
-                    fill="currentColor"
-                    focusable="false"
-                    height={16}
-                    preserveAspectRatio="xMidYMid meet"
-                    role={null}
-                    viewBox="0 0 16 16"
-                    width={16}
-                    xmlns="http://www.w3.org/2000/svg"
-                  >
-                    <path
-                      d="M8.5 11L8.5 6.5 6.5 6.5 6.5 7.5 7.5 7.5 7.5 11 6 11 6 12 10 12 10 11zM8 3.5c-.4 0-.8.3-.8.8S7.6 5 8 5c.4 0 .8-.3.8-.8S8.4 3.5 8 3.5z"
-                    />
-                    <path
-                      d="M8,15c-3.9,0-7-3.1-7-7s3.1-7,7-7s7,3.1,7,7S11.9,15,8,15z M8,2C4.7,2,2,4.7,2,8s2.7,6,6,6s6-2.7,6-6S11.3,2,8,2z"
-                    />
-                  </svg>
-                </div>
-              </div>
-              <button
-                className="page-title-bar-title--edit iot--btn bx--btn bx--btn--field bx--btn--ghost bx--btn--icon-only bx--tooltip__trigger bx--tooltip--a11y bx--tooltip--bottom bx--tooltip--align-center"
-                data-testid="Button"
-                disabled={false}
-                onClick={[Function]}
-                tabIndex={0}
-                title="Edit page title"
-                type="button"
-              >
-                <span
-                  className="bx--assistive-text"
-                >
-                  Edit page title
-                </span>
-                <svg
-                  aria-hidden="true"
-                  aria-label="Edit page title"
-                  className="bx--btn__icon"
-                  fill="currentColor"
-                  focusable="false"
-                  height={16}
-                  preserveAspectRatio="xMidYMid meet"
-                  role="img"
-                  viewBox="0 0 32 32"
-                  width={16}
-                  xmlns="http://www.w3.org/2000/svg"
-                >
-                  <path
-                    d="M2 26H30V28H2zM25.4 9c.8-.8.8-2 0-2.8 0 0 0 0 0 0l-3.6-3.6c-.8-.8-2-.8-2.8 0 0 0 0 0 0 0l-15 15V24h6.4L25.4 9zM20.4 4L24 7.6l-3 3L17.4 7 20.4 4zM6 22v-3.6l10-10 3.6 3.6-10 10H6z"
-                  />
-                </svg>
-              </button>
-            </div>
-          </div>
-          <div
-            className="page-title-bar-header-right"
-          >
-            <div
-              style={
-                Object {
-                  "alignItems": "center",
-                  "display": "flex",
-                }
-              }
-            >
-              <button
-                className="iot--btn bx--btn bx--btn--field bx--btn--ghost bx--btn--icon-only bx--tooltip__trigger bx--tooltip--a11y bx--tooltip--bottom bx--tooltip--align-center"
-                data-testid="Button"
-                disabled={false}
-                onClick={[Function]}
-                tabIndex={0}
-                type="button"
-              >
-                <span
-                  className="bx--assistive-text"
-                >
-                  Add
-                </span>
-                <svg
-                  aria-hidden="true"
-                  aria-label="Add"
-                  className="bx--btn__icon"
-                  fill="currentColor"
-                  focusable="false"
-                  height={24}
-                  preserveAspectRatio="xMidYMid meet"
-                  role="img"
-                  viewBox="0 0 32 32"
-                  width={24}
-                  xmlns="http://www.w3.org/2000/svg"
-                >
-                  <path
-                    d="M30 8h-4.1c-.5-2.3-2.5-4-4.9-4s-4.4 1.7-4.9 4H2v2h14.1c.5 2.3 2.5 4 4.9 4s4.4-1.7 4.9-4H30V8zM21 12c-1.7 0-3-1.3-3-3s1.3-3 3-3 3 1.3 3 3S22.7 12 21 12zM2 24h4.1c.5 2.3 2.5 4 4.9 4s4.4-1.7 4.9-4H30v-2H15.9c-.5-2.3-2.5-4-4.9-4s-4.4 1.7-4.9 4H2V24zM11 20c1.7 0 3 1.3 3 3s-1.3 3-3 3-3-1.3-3-3S9.3 20 11 20z"
-                  />
-                </svg>
-              </button>
-              <div
-                aria-labelledby="search-1-search"
-                className="bx--search bx--search--lg"
-                role="search"
-              >
-                <svg
-                  aria-hidden={true}
-                  className="bx--search-magnifier"
-                  fill="currentColor"
-                  focusable="false"
-                  height={16}
-                  preserveAspectRatio="xMidYMid meet"
-                  viewBox="0 0 16 16"
-                  width={16}
-                  xmlns="http://www.w3.org/2000/svg"
-                >
-                  <path
-                    d="M15,14.3L10.7,10c1.9-2.3,1.6-5.8-0.7-7.7S4.2,0.7,2.3,3S0.7,8.8,3,10.7c2,1.7,5,1.7,7,0l4.3,4.3L15,14.3z M2,6.5	C2,4,4,2,6.5,2S11,4,11,6.5S9,11,6.5,11S2,9,2,6.5z"
-                  />
-                </svg>
-                <label
-                  className="bx--label"
-                  htmlFor="search-1"
-                  id="search-1-search"
-                >
-                  Search
-                </label>
-                <input
-                  autoComplete="off"
-                  className="bx--search-input"
-                  id="search-1"
-                  onChange={[Function]}
-                  onKeyDown={[Function]}
-                  placeholder="Search"
-                  role="searchbox"
-                  type="text"
-                />
-                <button
-                  aria-label="Clear search input"
-                  className="bx--search-close bx--search-close--hidden"
-                  onClick={[Function]}
-                  type="button"
-                >
-                  <svg
-                    aria-hidden={true}
-=======
-          className="page-title-bar"
-          style={
-            Object {
-              "--header-offset": "48px",
-              "--scroll-transition-progress": 1,
-            }
-          }
-        >
-          <div
-            className="page-title-bar-header"
-          >
-            <div
-              className="page-title-bar-breadcrumb-bg"
-            />
-            <div
-              className="page-title-bar-title"
-            >
-              <div
-                className="page-title-bar-title--text"
-              >
-                <h2
-                  title="Page title"
-                >
-                  Page title
-                </h2>
-                <button
-                  className="page-title-bar-title--edit iot--btn bx--btn bx--btn--field bx--btn--ghost bx--btn--icon-only bx--tooltip__trigger bx--tooltip--a11y bx--tooltip--bottom bx--tooltip--align-center"
-                  data-testid="Button"
-                  disabled={false}
-                  onClick={[Function]}
-                  tabIndex={0}
-                  title="Edit page title"
-                  type="button"
-                >
-                  <span
-                    className="bx--assistive-text"
-                  >
-                    Edit page title
-                  </span>
-                  <svg
-                    aria-hidden="true"
-                    aria-label="Edit page title"
-                    className="bx--btn__icon"
->>>>>>> 600f9e71
-                    fill="currentColor"
-                    focusable="false"
-                    height={16}
-                    preserveAspectRatio="xMidYMid meet"
-                    viewBox="0 0 32 32"
-                    width={16}
-                    xmlns="http://www.w3.org/2000/svg"
-<<<<<<< HEAD
-                  >
-                    <path
-                      d="M24 9.4L22.6 8 16 14.6 9.4 8 8 9.4 14.6 16 8 22.6 9.4 24 16 17.4 22.6 24 24 22.6 17.4 16 24 9.4z"
-                    />
-                  </svg>
-                </button>
-              </div>
-              <button
-                className="iot--btn bx--btn bx--btn--field bx--btn--ghost bx--btn--icon-only bx--tooltip__trigger bx--tooltip--a11y bx--tooltip--bottom bx--tooltip--align-center"
-                data-testid="Button"
-                disabled={false}
-                onClick={[Function]}
-                tabIndex={0}
-                type="button"
-              >
-                <span
-                  className="bx--assistive-text"
-                >
-                  Add
-                </span>
-                <svg
-                  aria-hidden="true"
-                  aria-label="Add"
-                  className="bx--btn__icon"
-                  fill="currentColor"
-                  focusable="false"
-                  height={24}
-                  preserveAspectRatio="xMidYMid meet"
-                  role="img"
-                  viewBox="0 0 32 32"
-                  width={24}
-                  xmlns="http://www.w3.org/2000/svg"
-                >
-                  <path
-                    d="M17 15L17 8 15 8 15 15 8 15 8 17 15 17 15 24 17 24 17 17 24 17 24 15z"
-                  />
-                </svg>
-              </button>
-              <button
-                className="iot--btn bx--btn bx--btn--field bx--btn--ghost bx--btn--icon-only bx--tooltip__trigger bx--tooltip--a11y bx--tooltip--bottom bx--tooltip--align-center"
-                data-testid="Button"
-                disabled={false}
-                onClick={[Function]}
-                tabIndex={0}
-                type="button"
-              >
-                <span
-                  className="bx--assistive-text"
-                >
-                  Remove
-                </span>
-                <svg
-                  aria-hidden="true"
-                  aria-label="Remove"
-                  className="bx--btn__icon"
-                  fill="currentColor"
-                  focusable="false"
-                  height={24}
-                  preserveAspectRatio="xMidYMid meet"
-                  role="img"
-                  viewBox="0 0 32 32"
-                  width={24}
-                  xmlns="http://www.w3.org/2000/svg"
-                >
-                  <path
-                    d="M12 12H14V24H12zM18 12H20V24H18z"
-                  />
-                  <path
-                    d="M4 6V8H6V28a2 2 0 002 2H24a2 2 0 002-2V8h2V6zM8 28V8H24V28zM12 2H20V4H12z"
-                  />
-                </svg>
-              </button>
-              <button
-                aria-pressed={null}
-                className="iot--btn bx--btn bx--btn--field bx--btn--primary"
-                data-testid="Button"
-                disabled={false}
-                onClick={[Function]}
-                tabIndex={0}
-                type="button"
-              >
-                Take an action
-              </button>
-            </div>
-          </div>
-          <div
-            className="page-title-bar-content"
-          >
-            <div
-              className="bx--tabs--scrollable"
-              onScroll={[Function]}
-              selected={0}
-              style={
-                Object {
-                  "marginLeft": "-16px",
-                  "marginRight": "-16px",
-                }
-              }
-            >
-              <button
-                aria-hidden="true"
-                aria-label="Scroll left"
-                className="bx--tab--overflow-nav-button--hidden"
-                onClick={[Function]}
-                onMouseDown={[Function]}
-                onMouseUp={[Function]}
-                tabIndex="-1"
-                type="button"
-              >
-                <svg
-                  aria-hidden={true}
-                  fill="currentColor"
-                  focusable="false"
-                  height={16}
-                  preserveAspectRatio="xMidYMid meet"
-                  viewBox="0 0 16 16"
-                  width={16}
-                  xmlns="http://www.w3.org/2000/svg"
-                >
-                  <path
-                    d="M5 8L10 3 10.7 3.7 6.4 8 10.7 12.3 10 13z"
-                  />
-                </svg>
-              </button>
-              <ul
-                className="bx--tabs--scrollable__nav"
-                role="tablist"
-                tabIndex={-1}
-              >
-                <li
-                  className="bx--tabs--scrollable__nav-item bx--tabs__nav-item--selected bx--tabs--scrollable__nav-item--selected"
-                  onClick={[Function]}
-                  onKeyDown={[Function]}
-                  role="presentation"
-                >
-                  <button
-                    aria-controls="tab-29__panel"
-                    aria-selected={true}
-                    className="bx--tabs--scrollable__nav-link"
-                    href="#"
-                    id="tab-29"
-                    role="tab"
-                    tabIndex={0}
-                    type="button"
-                  >
-                    Tab 1
-                  </button>
-                </li>
-                <li
-                  className="bx--tabs--scrollable__nav-item"
-                  onClick={[Function]}
-                  onKeyDown={[Function]}
-                  role="presentation"
-                >
-                  <button
-                    aria-controls="tab-30__panel"
-                    aria-selected={false}
-                    className="bx--tabs--scrollable__nav-link"
-                    href="#"
-                    id="tab-30"
-                    role="tab"
-                    tabIndex={-1}
-                    type="button"
-                  >
-                    Tab 2
-                  </button>
-                </li>
-                <li
-                  className="bx--tabs--scrollable__nav-item"
-                  onClick={[Function]}
-                  onKeyDown={[Function]}
-                  role="presentation"
-                >
-                  <button
-                    aria-controls="tab-31__panel"
-                    aria-selected={false}
-                    className="bx--tabs--scrollable__nav-link"
-                    href="#"
-                    id="tab-31"
-                    role="tab"
-                    tabIndex={-1}
-                    type="button"
-                  >
-                    Tab 3
-                  </button>
-                </li>
-              </ul>
-              <button
-                aria-hidden="true"
-                aria-label="Scroll right"
-                className="bx--tab--overflow-nav-button--hidden"
-                onClick={[Function]}
-                onMouseDown={[Function]}
-                onMouseUp={[Function]}
-                tabIndex="-1"
-                type="button"
-              >
-                <svg
-                  aria-hidden={true}
-                  fill="currentColor"
-                  focusable="false"
-                  height={16}
-                  preserveAspectRatio="xMidYMid meet"
-                  viewBox="0 0 16 16"
-                  width={16}
-                  xmlns="http://www.w3.org/2000/svg"
-                >
-                  <path
-                    d="M11 8L6 13 5.3 12.3 9.6 8 5.3 3.7 6 3z"
-                  />
-                </svg>
-              </button>
-            </div>
-            <div
-              className="bx--tab-content"
-              hidden={false}
-              role="tabpanel"
-              selected={true}
-              tabIndex={0}
-            >
-              <div>
-                Content for first tab.
-              </div>
-            </div>
-            <div
-              className="bx--tab-content"
-              hidden={true}
-              role="tabpanel"
-              selected={false}
-              tabIndex={0}
-            >
-              <div>
-                Content for second tab.
-              </div>
-            </div>
-            <div
-              className="bx--tab-content"
-              hidden={true}
-              role="tabpanel"
-              selected={false}
-              tabIndex={0}
-            >
-              <div>
-                Content for third tab.
-=======
-                  >
-                    <path
-                      d="M2 26H30V28H2zM25.4 9c.8-.8.8-2 0-2.8 0 0 0 0 0 0l-3.6-3.6c-.8-.8-2-.8-2.8 0 0 0 0 0 0 0l-15 15V24h6.4L25.4 9zM20.4 4L24 7.6l-3 3L17.4 7 20.4 4zM6 22v-3.6l10-10 3.6 3.6-10 10H6z"
-                    />
-                  </svg>
-                </button>
->>>>>>> 600f9e71
-              </div>
-            </div>
-            <p
-              className="page-title-bar-description"
-            >
-              Descriptive text about this page and what the user can or should do on it
-            </p>
-            <div
-              className="page-title-bar-header-right"
-            />
-          </div>
         </div>
       </div>
     </div>
@@ -4607,23 +2837,13 @@
         className="page-title-bar"
         style={
           Object {
-            "--header-offset": "48px",
+            "--header-offset": "0px",
             "--scroll-transition-progress": 1,
           }
         }
       >
         <div
-<<<<<<< HEAD
           className="page-title-bar-header"
-=======
-          className="page-title-bar"
-          style={
-            Object {
-              "--header-offset": "0px",
-              "--scroll-transition-progress": 1,
-            }
-          }
->>>>>>> 600f9e71
         >
           <div
             className="page-title-bar-breadcrumb-bg"
@@ -4680,112 +2900,59 @@
               >
                 Page title
               </h2>
+            </div>
+          </div>
+          <p
+            className="page-title-bar-description"
+          >
+            <div>
+              <p>
+                Descriptive text about this page and what the user can or should do on it 
+              </p>
               <div
-                className="bx--tooltip__label"
-                id="tooltip"
-              >
-<<<<<<< HEAD
-                
-                <div
-                  aria-describedby={null}
-                  aria-label="More information"
-                  className="bx--tooltip__trigger"
-                  onBlur={[Function]}
+                style={
+                  Object {
+                    "align-items": "center",
+                    "display": "flex",
+                    "justify-content": "space-between",
+                    "padding-top": "1rem",
+                  }
+                }
+              >
+                <a
+                  href="/"
+                >
+                  Link one
+                </a>
+                <button
+                  aria-pressed={null}
+                  className="iot--btn bx--btn bx--btn--primary"
+                  data-testid="Button"
+                  disabled={false}
                   onClick={[Function]}
-                  onContextMenu={[Function]}
-                  onFocus={[Function]}
-                  onKeyDown={[Function]}
-                  onMouseOut={[Function]}
-                  onMouseOver={[Function]}
-                  role="button"
                   tabIndex={0}
-                >
+                  type="button"
+                >
+                  Take an action
                   <svg
                     aria-hidden={true}
-                    description={null}
+                    className="bx--btn__icon"
                     fill="currentColor"
                     focusable="false"
-                    height={16}
+                    height={24}
                     preserveAspectRatio="xMidYMid meet"
-                    role={null}
-                    viewBox="0 0 16 16"
-                    width={16}
+                    viewBox="0 0 32 32"
+                    width={24}
                     xmlns="http://www.w3.org/2000/svg"
                   >
                     <path
-                      d="M8.5 11L8.5 6.5 6.5 6.5 6.5 7.5 7.5 7.5 7.5 11 6 11 6 12 10 12 10 11zM8 3.5c-.4 0-.8.3-.8.8S7.6 5 8 5c.4 0 .8-.3.8-.8S8.4 3.5 8 3.5z"
-                    />
-                    <path
-                      d="M8,15c-3.9,0-7-3.1-7-7s3.1-7,7-7s7,3.1,7,7S11.9,15,8,15z M8,2C4.7,2,2,4.7,2,8s2.7,6,6,6s6-2.7,6-6S11.3,2,8,2z"
+                      d="M17 15L17 8 15 8 15 15 8 15 8 17 15 17 15 24 17 24 17 17 24 17 24 15z"
                     />
                   </svg>
-                </div>
+                </button>
               </div>
             </div>
-=======
-                <h2
-                  title="Page title"
-                >
-                  Page title
-                </h2>
-              </div>
-            </div>
-            <p
-              className="page-title-bar-description"
-            >
-              <div>
-                <p>
-                  Descriptive text about this page and what the user can or should do on it 
-                </p>
-                <div
-                  style={
-                    Object {
-                      "align-items": "center",
-                      "display": "flex",
-                      "justify-content": "space-between",
-                      "padding-top": "1rem",
-                    }
-                  }
-                >
-                  <a
-                    href="/"
-                  >
-                    Link one
-                  </a>
-                  <button
-                    aria-pressed={null}
-                    className="iot--btn bx--btn bx--btn--primary"
-                    data-testid="Button"
-                    disabled={false}
-                    onClick={[Function]}
-                    tabIndex={0}
-                    type="button"
-                  >
-                    Take an action
-                    <svg
-                      aria-hidden={true}
-                      className="bx--btn__icon"
-                      fill="currentColor"
-                      focusable="false"
-                      height={24}
-                      preserveAspectRatio="xMidYMid meet"
-                      viewBox="0 0 32 32"
-                      width={24}
-                      xmlns="http://www.w3.org/2000/svg"
-                    >
-                      <path
-                        d="M17 15L17 8 15 8 15 15 8 15 8 17 15 17 15 24 17 24 17 17 24 17 24 15z"
-                      />
-                    </svg>
-                  </button>
-                </div>
-              </div>
-            </p>
-            <div
-              className="page-title-bar-header-right"
-            />
->>>>>>> 600f9e71
-          </div>
+          </p>
           <div
             className="page-title-bar-header-right"
           />
