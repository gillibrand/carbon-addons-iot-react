import React, { useRef, useMemo, useCallback } from 'react';
import PropTypes from 'prop-types';
import moment from 'moment';
import classNames from 'classnames';
import 'moment/min/locales';
import { LineChart, StackedBarChart } from '@carbon/charts-react';
import isNil from 'lodash/isNil';
import isEmpty from 'lodash/isEmpty';
import omit from 'lodash/omit';
import filter from 'lodash/filter';
import capitalize from 'lodash/capitalize';
import useDeepCompareEffect from 'use-deep-compare-effect';

import {
  convertStringsToDOMElement,
  csvDownloadHandler,
} from '../../utils/componentUtilityFunctions';
import { CardPropTypes, ZoomBarPropTypes, CHART_COLORS } from '../../constants/CardPropTypes';
import {
  CARD_SIZES,
  TIME_SERIES_TYPES,
  ZOOM_BAR_ENABLED_CARD_SIZES,
} from '../../constants/LayoutConstants';
import Card from '../Card/Card';
import StatefulTable from '../Table/StatefulTable';
import { settings } from '../../constants/Settings';
import {
  getUpdatedCardSize,
  handleCardVariables,
  chartValueFormatter,
  getResizeHandles,
} from '../../utils/cardUtilityFunctions';
import deprecate from '../../internal/deprecate';

import { generateSampleValues, formatGraphTick, findMatchingAlertRange } from './timeSeriesUtils';

const { iotPrefix } = settings;

const TimeSeriesDatasetPropTypes = PropTypes.shape({
  label: PropTypes.string.isRequired,
  /** the attribute in values to map to */
  dataSourceId: PropTypes.string.isRequired,
  /** optional filter to apply to this particular line */
  dataFilter: PropTypes.objectOf(PropTypes.any),
  /** optional param to set the colors */
  color: PropTypes.string,
});

const TimeSeriesCardPropTypes = {
  content: PropTypes.shape({
    series: PropTypes.oneOfType([
      TimeSeriesDatasetPropTypes,
      PropTypes.arrayOf(TimeSeriesDatasetPropTypes),
    ]).isRequired,
    /** Custom X-axis label */
    xLabel: PropTypes.string,
    /** Custom Y-axis label */
    yLabel: PropTypes.string,
    /** the number of decimals to show in the legend and on the y-axis */
    decimalPrecision: PropTypes.number,
    /** Optionally hide zero. Useful when chart values are not close to zero, giving a better view of the meaningful data */
    includeZeroOnXaxis: PropTypes.bool,
    /** Optionally hide zero. Useful when chart values are not close to zero, giving a better view of the meaningful data */
    includeZeroOnYaxis: PropTypes.bool,
    /** Which attribute is the time attribute i.e. 'timestamp' */
    timeDataSourceId: PropTypes.string,
    /** should it be a line chart or bar chart, default is line chart */
    chartType: deprecate(
      PropTypes.oneOf(Object.values(TIME_SERIES_TYPES)),
      '\nThe prop `chartType` for Card has been deprecated. BarChartCard now handles all bar chart functionality including time-based bar charts.'
    ),
    /** optional units to put in the legend */
    unit: PropTypes.string,
    /** Optionally adds a zoom bar to the chart */
    zoomBar: ZoomBarPropTypes,
    /** Number of grid-line spaces to the left and right of the chart to add white space to. Defaults to 1 */
    addSpaceOnEdges: PropTypes.number,
    /** whether or not to show a legend at the bottom of the card
     * if not explicitly stated, the card will show based on the length of the series
     */
    showLegend: PropTypes.bool,
  }).isRequired,
  i18n: PropTypes.shape({
    alertDetected: PropTypes.string,
    noData: PropTypes.string,
    tooltipGroupLabel: PropTypes.string,
  }),
  /** array of data from the backend for instance [{timestamp: Date object || ms timestamp, temperature: 35, humidity: 10}, ...] */
  values: PropTypes.arrayOf(
    PropTypes.shape({
      timestamp: PropTypes.oneOfType([
        PropTypes.number,
        PropTypes.string,
        PropTypes.instanceOf(Date),
      ]),
    })
  ),
  cardVariables: PropTypes.objectOf(
    PropTypes.oneOfType([PropTypes.string, PropTypes.func, PropTypes.number, PropTypes.bool])
  ),
  /** Interval for time series configuration used for formatting the x-axis */
  interval: PropTypes.oneOf(['minute', 'hour', 'day', 'week', 'quarter', 'month', 'year']),
  /** optional domain to graph from. First value is the beginning of the range. Second value is the end of the range
   * can be date instance or timestamp
   */
  domainRange: PropTypes.arrayOf(PropTypes.oneOfType([PropTypes.number, PropTypes.object])),
  /** Region for value and text formatting */
  locale: PropTypes.string,
  /** Show timestamp in browser local time or GMT */
  showTimeInGMT: PropTypes.bool,
  /** tooltip format pattern that follows the moment formatting patterns */
  tooltipDateFormatPattern: PropTypes.string,
};

/**
 * Translates our raw data into a language the carbon-charts understand
 * @param {string} timeDataSourceId, the field that identifies the timestamp value in the data
 * @param {array} series, an array of lines to create in our chart
 * @param {array} values, the array of values from our data layer
 *
 * TODO: Handle empty data lines gracefully and notify the user of data lines that did not
 * match the dataFilter
 *
 * @returns {object} with a labels array and a datasets array
 */
export const formatChartData = (timeDataSourceId = 'timestamp', series, values) => {
  // Generate a set of unique timestamps for the values
  const timestamps = [...new Set(values.map((val) => val[timeDataSourceId]))];
  const data = [];

  // Series is the different groups of datasets
  series.forEach(({ dataSourceId, dataFilter = {}, label }) => {
    timestamps.forEach((timestamp) => {
      // First filter based on on the dataFilter
      const filteredData = filter(values, dataFilter);
      if (!isEmpty(filteredData)) {
        // have to filter out null values from the dataset, as it causes Carbon Charts to break
        filteredData
          .filter((dataItem) => {
            // only allow valid timestamp matches
            return !isNil(dataItem[timeDataSourceId]) && dataItem[timeDataSourceId] === timestamp;
          })
          .forEach((dataItem) => {
            // Check to see if the data Item actually exists in this timestamp before adding to data (to support sparse data in the values)
            if (dataItem[dataSourceId]) {
              data.push({
                date:
                  dataItem[timeDataSourceId] instanceof Date
                    ? dataItem[timeDataSourceId]
                    : new Date(dataItem[timeDataSourceId]),
                value: dataItem[dataSourceId],
                group: label,
              });
            }
          });
      }
    });
  });

  return data;
};

/**
 * Extends default tooltip with the additional date information, and optionally alert information
 * @param {object} dataOrHoveredElement data object for this particular datapoint should have a date field containing the timestamp
 * @param {string} defaultTooltip Default HTML generated for this tooltip that needs to be marked up
 * @param {array} alertRanges Array of alert range information to search
 * @param {string} alertDetected Translated string to indicate that the alert is detected
 * @param {bool} showTimeInGMT
 * @param {string} tooltipDateFormatPattern
 * @returns {string} DOM representation of the tooltip
 */
export const handleTooltip = (
  dataOrHoveredElement,
  defaultTooltip,
  alertRanges,
  alertDetected,
  showTimeInGMT,
  tooltipDateFormatPattern = 'L HH:mm:ss'
) => {
  const data = dataOrHoveredElement.__data__ // eslint-disable-line no-underscore-dangle
    ? dataOrHoveredElement.__data__ // eslint-disable-line no-underscore-dangle
    : dataOrHoveredElement;
  const timeStamp = Array.isArray(data) ? data[0]?.date?.getTime() : data?.date?.getTime();
  const dateLabel = timeStamp
    ? `<li class='datapoint-tooltip'>
        <p class='label'>${(showTimeInGMT // show timestamp in gmt or local time
          ? moment.utc(timeStamp)
          : moment(timeStamp)
        ).format(tooltipDateFormatPattern)}</p>
      </li>`
    : '';
  const matchingAlertRanges = findMatchingAlertRange(alertRanges, data);
  const matchingAlertLabels = Array.isArray(matchingAlertRanges)
    ? matchingAlertRanges
        .map(
          (matchingAlertRange) =>
            `<li class='datapoint-tooltip'><a style="background-color:${matchingAlertRange.color}" class="tooltip-color"></a><p class='label'>${alertDetected} ${matchingAlertRange.details}</p></li>`
        )
        .join('')
    : '';

  // Convert strings to DOM Elements so we can easily reason about them and manipulate/replace pieces.
  const [defaultTooltipDOM, dateLabelDOM, matchingAlertLabelsDOM] = convertStringsToDOMElement([
    defaultTooltip,
    dateLabel,
    matchingAlertLabels,
  ]);

  // The first <li> will always be carbon chart's Dates row in this case, replace with our date format <li>
  defaultTooltipDOM.querySelector('li:first-child').replaceWith(dateLabelDOM.querySelector('li'));

  // Append all the matching alert labels
  matchingAlertLabelsDOM.querySelectorAll('li').forEach((label) => {
    defaultTooltipDOM.querySelector('ul').append(label);
  });

  return defaultTooltipDOM.innerHTML;
};

/**
 * Formats and maps the colors to their corresponding datasets in the carbon charts tabular data format
 * @param {Array} series an array of dataset group classifications
 * @returns {Object} colors - formatted
 */
export const formatColors = (series) => {
  const colors = {
    scale: {},
  };
  if (Array.isArray(series)) {
    series.forEach((dataset, index) => {
      colors.scale[dataset.label] = dataset.color || CHART_COLORS[index % CHART_COLORS.length];
    });
  } else {
    colors.scale[series.label] = series.color || CHART_COLORS[0];
  }
  return colors;
};

const TimeSeriesCard = ({
  title: titleProp,
  content,
  children,
  size,
  interval,
  isEditable,
  isResizable,
  values: initialValues,
  locale,
  i18n: { alertDetected, noDataLabel },
  i18n,
  isExpanded,
  timeRange,
  isLazyLoading,
  isLoading,
  domainRange,
  ...others
}) => {
  const {
    title,
    content: {
      series,
      timeDataSourceId = 'timestamp',
      alertRanges,
      xLabel,
      yLabel,
      includeZeroOnXaxis,
      includeZeroOnYaxis,
      decimalPrecision,
      unit,
      chartType,
      zoomBar,
      showTimeInGMT,
      showLegend,
      tooltipDateFormatPattern,
      addSpaceOnEdges,
    },
    values: valuesProp,
  } = handleCardVariables(titleProp, content, initialValues, others);
  let chartRef = useRef();
  const previousTick = useRef();
  moment.locale(locale);

  const sampleValues = useMemo(
    () => generateSampleValues(series, timeDataSourceId, interval, timeRange),
    [series, timeDataSourceId, interval, timeRange]
  );

  const values = isEditable ? sampleValues : valuesProp;

  // Unfortunately the API returns the data out of order sometimes
  const valueSort = useMemo(
    () =>
      values
        ? values.sort((left, right) =>
            moment.utc(left[timeDataSourceId]).diff(moment.utc(right[timeDataSourceId]))
          )
        : [],
    [values, timeDataSourceId]
  );

  // Checks size property against new size naming convention and reassigns to closest supported size if necessary.
  const newSize = getUpdatedCardSize(size);

  const maxTicksPerSize = useMemo(() => {
    switch (newSize) {
      case CARD_SIZES.MEDIUMTHIN:
        return 2;
      case CARD_SIZES.MEDIUM:
        return 4;
      case CARD_SIZES.MEDIUMWIDE:
      case CARD_SIZES.LARGE:
        return 6;
      case CARD_SIZES.LARGEWIDE:
        return 14;
      default:
        return 10;
    }
  }, [newSize]);

  const formatTick = useCallback(
    /** *
     * timestamp of current value
     * index of current value
     * ticks: array of current ticks
     */
    (timestamp, index, ticks) => {
      const previousTimestamp = previousTick.current;
      // store current in the previous tick
      previousTick.current = timestamp;
      return formatGraphTick(
        timestamp,
        index,
        ticks,
        interval,
        locale,
        previousTimestamp,
        showTimeInGMT
      );
    },
    [interval, locale, showTimeInGMT]
  );

  // Set the colors for each dataset
  const colors = useMemo(() => formatColors(series), [series]);

  /**
   * Determines the dot stroke color (the border of the data point)
   * @param {string} datasetLabel
   * @param {string} label
   * @param {Object} data
   * @param {string} originalStrokeColor from carbon charts
   * @returns {string} stroke color
   */
  const handleStrokeColor = useCallback(
    (datasetLabel, label, data, originalStrokeColor) => {
      if (!isNil(data)) {
        const matchingAlertRange = findMatchingAlertRange(alertRanges, data);
        return matchingAlertRange?.length > 0 ? matchingAlertRange[0].color : originalStrokeColor;
      }
      return originalStrokeColor;
    },
    [alertRanges]
  );

  /**
   * Determines the dot fill color based on matching alerts
   * @param {string} datasetLabel
   * @param {string} label
   * @param {Object} data
   * @param {string} originalFillColor from carbon charts
   * @returns {string} fill color
   */
<<<<<<< HEAD
  const handleFillColor = useCallback(
    (datasetLabel, label, data, originalFillColor) => {
      // If it's editable don't fill the dot
      const defaultFillColor = !isEditable ? originalFillColor : '#f3f3f3';
      if (!isNil(data)) {
        const matchingAlertRange = findMatchingAlertRange(alertRanges, data);
        return matchingAlertRange?.length > 0 ? matchingAlertRange[0].color : defaultFillColor;
      }

      return defaultFillColor;
    },
    [alertRanges, isEditable]
  );
=======
  const handleFillColor = (datasetLabel, label, data, originalFillColor) => {
    if (!isNil(data)) {
      const matchingAlertRange = findMatchingAlertRange(alertRanges, data);
      return matchingAlertRange?.length > 0 ? matchingAlertRange[0].color : originalFillColor;
    }
    return originalFillColor;
  };
>>>>>>> 455a1590

  /**
   * Determines if the dot is filled based on matching alerts
   * @param {string} datasetLabel
   * @param {string} label
   * @param {Object} data
   * @param {Boolean} isFilled default setting from carbon charts
   * @returns {Boolean}
   */
  const handleIsFilled = useCallback(
    (datasetLabel, label, data, isFilled) => {
      if (!isNil(data)) {
        const matchingAlertRange = findMatchingAlertRange(alertRanges, data);
        return matchingAlertRange?.length > 0 ? true : isFilled;
      }

      return isFilled;
    },
    [alertRanges]
  );

  /** This is needed to update the chart when the lines and values change */
  useDeepCompareEffect(() => {
    if (chartRef && chartRef.chart) {
      const chartData = formatChartData(timeDataSourceId, series, valueSort);
      chartRef.chart.model.setData(chartData);
    }
  }, [valueSort, series, timeDataSourceId]);

  /** This caches the chart value */
  const chartData = useMemo(() => formatChartData(timeDataSourceId, series, valueSort), [
    timeDataSourceId,
    series,
    valueSort,
  ]);

  const isChartDataEmpty = isEmpty(chartData);

  const { tableData, columnNames } = useMemo(() => {
    let maxColumnNames = [];

    const tableValues = valueSort.map((value, index) => {
      const currentValueColumns = Object.keys(omit(value, timeDataSourceId));
      maxColumnNames =
        currentValueColumns.length > maxColumnNames.length ? currentValueColumns : maxColumnNames;
      return {
        id: `dataindex-${index}`,
        values: {
          ...omit(value, timeDataSourceId), // skip the timestamp so we can format it locally
          [timeDataSourceId]: moment(value[timeDataSourceId]).format('L HH:mm'),
        },
        isSelectable: false,
      };
    });
    return { tableData: tableValues, columnNames: maxColumnNames };
  }, [timeDataSourceId, valueSort]);

  // In expanded mode we show the data underneath the linechart in a table so need to build the columns
  const tableColumns = useMemo(() => {
    // First column is timestamp
    const columns = [
      {
        id: timeDataSourceId,
        name: capitalize(timeDataSourceId),
        isSortable: true,
        type: 'TIMESTAMP',
      },
    ];
    // then the rest in series order
    return columns.concat(
      columnNames.map((columnName) => {
        const matchingDataSource = Array.isArray(series)
          ? series.find((d) => d.dataSourceId === columnName)
          : series;
        return {
          id: columnName,
          // use the label if one exists as it will be the user-defined, readable name
          // UNLESS dataFilter is enabled as the matchingDataSource will only find the first match
          name: matchingDataSource
            ? matchingDataSource.dataFilter
              ? matchingDataSource.dataSourceId
              : matchingDataSource.label
            : columnName,
          isSortable: true,
          filter: { placeholderText: i18n.defaultFilterStringPlaceholdText },
          renderDataFunction: ({ value }) => {
            if (typeof value === 'number' && !isNil(decimalPrecision)) {
              return chartValueFormatter(value, size, unit, locale, decimalPrecision);
            }
            return value;
          },
        };
      })
    );
  }, [
    columnNames,
    decimalPrecision,
    i18n.defaultFilterStringPlaceholdText,
    locale,
    series,
    size,
    timeDataSourceId,
    unit,
  ]);

  // TODO: remove in next release
  const ChartComponent = chartType === TIME_SERIES_TYPES.BAR ? StackedBarChart : LineChart;

  const resizeHandles = isResizable ? getResizeHandles(children) : [];

  const options = useMemo(
    () => ({
      animations: false,
      accessibility: false,
      axes: {
        bottom: {
          title: xLabel || ' ',
          mapsTo: 'date',
          scaleType: 'time',
          ticks: {
            max: maxTicksPerSize,
            formatter: formatTick,
          },
          includeZero: includeZeroOnXaxis,
          ...(domainRange ? { domain: domainRange } : {}),
        },
        left: {
          title: `${yLabel || ''} ${unit ? `(${unit})` : ''}`,
          mapsTo: 'value',
          ticks: {
            formatter: (axisValue) =>
              chartValueFormatter(axisValue, newSize, null, locale, decimalPrecision),
          },
          ...(chartType !== TIME_SERIES_TYPES.BAR
            ? { yMaxAdjuster: (yMaxValue) => yMaxValue * 1.3 }
            : {}),
          stacked: chartType === TIME_SERIES_TYPES.BAR && series.length > 1,
          includeZero: includeZeroOnYaxis,
          scaleType: 'linear',
        },
      },
      legend: {
        position: 'bottom',
        clickable: !isEditable,
        enabled: showLegend ?? series.length > 1,
      },
      containerResizable: true,
      tooltip: {
        valueFormatter: (tooltipValue) =>
          chartValueFormatter(tooltipValue, newSize, unit, locale, decimalPrecision),
        customHTML: (...args) =>
          handleTooltip(
            ...args,
            alertRanges,
            alertDetected,
            showTimeInGMT,
            tooltipDateFormatPattern
          ),
        groupLabel: i18n.tooltipGroupLabel,
      },
      getStrokeColor: handleStrokeColor,
      getFillColor: handleFillColor,
      getIsFilled: handleIsFilled,
      color: colors,
      ...(zoomBar?.enabled && (ZOOM_BAR_ENABLED_CARD_SIZES.includes(size) || isExpanded)
        ? {
            zoomBar: {
              // [zoomBar.axes]: {    TODO: the top axis is the only axis supported at the moment so default to top
              top: {
                enabled: zoomBar.enabled,
                initialZoomDomain: zoomBar.initialZoomDomain,
                type: zoomBar.view || 'slider_view', // default to slider view
              },
            },
          }
        : {}),
      timeScale: {
        addSpaceOnEdges: !isNil(addSpaceOnEdges) ? addSpaceOnEdges : 1,
      },
    }),
    [
      addSpaceOnEdges,
      alertDetected,
      alertRanges,
      chartType,
      colors,
      decimalPrecision,
      domainRange,
      formatTick,
      handleFillColor,
      handleIsFilled,
      handleStrokeColor,
      i18n.tooltipGroupLabel,
      includeZeroOnXaxis,
      includeZeroOnYaxis,
      isEditable,
      isExpanded,
      locale,
      maxTicksPerSize,
      newSize,
      series.length,
      showLegend,
      showTimeInGMT,
      size,
      tooltipDateFormatPattern,
      unit,
      xLabel,
      yLabel,
      zoomBar,
    ]
  );

  return (
    <Card
      title={title}
      size={newSize}
      i18n={i18n}
      timeRange={timeRange}
      {...others}
      isExpanded={isExpanded}
      isEditable={isEditable}
      isEmpty={isChartDataEmpty}
      isLazyLoading={isLazyLoading || (valueSort && valueSort.length > 200)}
      isLoading={isLoading}
      resizeHandles={resizeHandles}
    >
      {!isChartDataEmpty ? (
        <>
          <div
            className={classNames(`${iotPrefix}--time-series-card--wrapper`, {
              [`${iotPrefix}--time-series-card--wrapper__expanded`]: isExpanded,
              [`${iotPrefix}--time-series-card--wrapper__lots-of-points`]:
                valueSort && valueSort.length > 50,
              [`${iotPrefix}--time-series-card--wrapper__editable`]: isEditable,
            })}
          >
            <ChartComponent
              ref={(el) => {
                chartRef = el;
              }}
              data={chartData}
              options={options}
              width="100%"
              height="100%"
            />
          </div>
          {isExpanded ? (
            <StatefulTable
              id="TimeSeries-table"
              className={`${iotPrefix}--time-series-card--stateful-table`}
              columns={tableColumns}
              data={tableData}
              options={{
                hasPagination: true,
                hasSearch: true,
                hasFilter: true,
              }}
              actions={{
                toolbar: {
                  onDownloadCSV: (filteredData) => csvDownloadHandler(filteredData, title),
                },
              }}
              view={{
                pagination: {
                  pageSize: 10,
                  pageSizes: [10, 20, 30],
                },
                toolbar: {
                  activeBar: null,
                },
                filters: [],
                table: {
                  sort: {
                    columnId: timeDataSourceId,
                    direction: 'DESC',
                  },
                  emptyState: {
                    message: noDataLabel,
                  },
                },
              }}
              i18n={i18n}
            />
          ) : null}
        </>
      ) : null}
    </Card>
  );
};

TimeSeriesCard.propTypes = { ...CardPropTypes, ...TimeSeriesCardPropTypes };

TimeSeriesCard.defaultProps = {
  size: CARD_SIZES.MEDIUM,
  values: [],
  i18n: {
    alertDetected: 'Alert detected:',
    noDataLabel: 'No data is available for this time range.',
    tooltipGroupLabel: 'Group',
  },

  chartType: TIME_SERIES_TYPES.LINE,
  locale: 'en',
  content: {
    includeZeroOnXaxis: false,
    includeZeroOnYaxis: false,
    showLegend: true,
  },
  interval: 'hour',
  showTimeInGMT: false,
  domainRange: null,
  tooltipDateFormatPattern: 'L HH:mm:ss',
};

export default TimeSeriesCard;<|MERGE_RESOLUTION|>--- conflicted
+++ resolved
@@ -371,29 +371,16 @@
    * @param {string} originalFillColor from carbon charts
    * @returns {string} fill color
    */
-<<<<<<< HEAD
   const handleFillColor = useCallback(
     (datasetLabel, label, data, originalFillColor) => {
-      // If it's editable don't fill the dot
-      const defaultFillColor = !isEditable ? originalFillColor : '#f3f3f3';
       if (!isNil(data)) {
         const matchingAlertRange = findMatchingAlertRange(alertRanges, data);
-        return matchingAlertRange?.length > 0 ? matchingAlertRange[0].color : defaultFillColor;
+        return matchingAlertRange?.length > 0 ? matchingAlertRange[0].color : originalFillColor;
       }
-
-      return defaultFillColor;
+      return originalFillColor;
     },
-    [alertRanges, isEditable]
-  );
-=======
-  const handleFillColor = (datasetLabel, label, data, originalFillColor) => {
-    if (!isNil(data)) {
-      const matchingAlertRange = findMatchingAlertRange(alertRanges, data);
-      return matchingAlertRange?.length > 0 ? matchingAlertRange[0].color : originalFillColor;
-    }
-    return originalFillColor;
-  };
->>>>>>> 455a1590
+    [alertRanges]
+  );
 
   /**
    * Determines if the dot is filled based on matching alerts
