import React, { useRef, useMemo, useCallback } from 'react';
import PropTypes from 'prop-types';
import moment from 'moment';
import classNames from 'classnames';
import 'moment/min/locales';
import { LineChart, StackedBarChart } from '@carbon/charts-react';
import isNil from 'lodash/isNil';
import isEmpty from 'lodash/isEmpty';
import omit from 'lodash/omit';
import capitalize from 'lodash/capitalize';
import useDeepCompareEffect from 'use-deep-compare-effect';

import { csvDownloadHandler } from '../../utils/componentUtilityFunctions';
import { CardPropTypes, ZoomBarPropTypes } from '../../constants/CardPropTypes';
import {
  CARD_SIZES,
  TIME_SERIES_TYPES,
  ZOOM_BAR_ENABLED_CARD_SIZES,
} from '../../constants/LayoutConstants';
import Card from '../Card/Card';
import StatefulTable from '../Table/StatefulTable';
import { settings } from '../../constants/Settings';
import {
  getUpdatedCardSize,
  handleCardVariables,
  chartValueFormatter,
  getResizeHandles,
} from '../../utils/cardUtilityFunctions';
import deprecate from '../../internal/deprecate';

import {
  generateSampleValues,
  formatGraphTick,
  findMatchingAlertRange,
  formatColors,
  formatChartData,
  handleTooltip,
} from './timeSeriesUtils';

const { iotPrefix } = settings;

const TimeSeriesDatasetPropTypes = PropTypes.shape({
  label: PropTypes.string.isRequired,
  /** the attribute in values to map to */
  dataSourceId: PropTypes.string.isRequired,
  /** optional filter to apply to this particular line */
  dataFilter: PropTypes.objectOf(PropTypes.any),
  /** optional param to set the colors */
  color: PropTypes.string,
});

const TimeSeriesCardPropTypes = {
  content: PropTypes.shape({
    series: PropTypes.oneOfType([
      TimeSeriesDatasetPropTypes,
      PropTypes.arrayOf(TimeSeriesDatasetPropTypes),
    ]).isRequired,
    /** Custom X-axis label */
    xLabel: PropTypes.string,
    /** Custom Y-axis label */
    yLabel: PropTypes.string,
    /** the number of decimals to show in the legend and on the y-axis */
    decimalPrecision: PropTypes.number,
    /** Optionally hide zero. Useful when chart values are not close to zero, giving a better view of the meaningful data */
    includeZeroOnXaxis: PropTypes.bool,
    /** Optionally hide zero. Useful when chart values are not close to zero, giving a better view of the meaningful data */
    includeZeroOnYaxis: PropTypes.bool,
    /** Which attribute is the time attribute i.e. 'timestamp' */
    timeDataSourceId: PropTypes.string,
    /** should it be a line chart or bar chart, default is line chart */
    chartType: deprecate(
      PropTypes.oneOf(Object.values(TIME_SERIES_TYPES)),
      '\nThe prop `chartType` for Card has been deprecated. BarChartCard now handles all bar chart functionality including time-based bar charts.'
    ),
    /** optional units to put in the legend */
    unit: PropTypes.string,
    /** Optionally adds a zoom bar to the chart */
    zoomBar: ZoomBarPropTypes,
    /** Number of grid-line spaces to the left and right of the chart to add white space to. Defaults to 1 */
    addSpaceOnEdges: PropTypes.number,
    /** whether or not to show a legend at the bottom of the card
     * if not explicitly stated, the card will show based on the length of the series
     */
    showLegend: PropTypes.bool,
    /** carbon charts legend truncation options */
    truncation: PropTypes.shape({
      /** truncation type */
      type: PropTypes.oneOf(['end_line', 'mid_line', 'front_line', 'none']),
      /** number of characters needed to enable truncation */
      threshold: PropTypes.number,
    }),
  }).isRequired,
  i18n: PropTypes.shape({
    alertDetected: PropTypes.string,
    noData: PropTypes.string,
    tooltipGroupLabel: PropTypes.string,
  }),
  /** array of data from the backend for instance [{timestamp: Date object || ms timestamp, temperature: 35, humidity: 10}, ...] */
  values: PropTypes.arrayOf(
    PropTypes.shape({
      timestamp: PropTypes.oneOfType([
        PropTypes.number,
        PropTypes.string,
        PropTypes.instanceOf(Date),
      ]),
    })
  ),
  cardVariables: PropTypes.objectOf(
    PropTypes.oneOfType([PropTypes.string, PropTypes.func, PropTypes.number, PropTypes.bool])
  ),
  /** Interval for time series configuration used for formatting the x-axis */
  interval: PropTypes.oneOf(['minute', 'hour', 'day', 'week', 'quarter', 'month', 'year']),
  /** optional domain to graph from. First value is the beginning of the range. Second value is the end of the range
   * can be date instance or timestamp
   */
  domainRange: PropTypes.arrayOf(PropTypes.oneOfType([PropTypes.number, PropTypes.object])),
  /** Region for value and text formatting */
  locale: PropTypes.string,
  /** Show timestamp in browser local time or GMT */
  showTimeInGMT: PropTypes.bool,
  /** tooltip format pattern that follows the moment formatting patterns */
  tooltipDateFormatPattern: PropTypes.string,
};

<<<<<<< HEAD
=======
/**
 * Translates our raw data into a language the carbon-charts understand
 * @param {string} timeDataSourceId, the field that identifies the timestamp value in the data
 * @param {array} series, an array of lines to create in our chart
 * @param {array} values, the array of values from our data layer
 *
 * TODO: Handle empty data lines gracefully and notify the user of data lines that did not
 * match the dataFilter
 *
 * @returns {object} with a labels array and a datasets array
 */
export const formatChartData = (timeDataSourceId = 'timestamp', series, values) => {
  // Generate a set of unique timestamps for the values
  const timestamps = [...new Set(values.map((val) => val[timeDataSourceId]))];
  const data = [];

  // Series is the different groups of datasets
  // ensure is actually is an array since proptypes allow for an object, too.
  const seriesArray = Array.isArray(series) ? series : [series];
  seriesArray.forEach(({ dataSourceId, dataFilter = {}, label }) => {
    timestamps.forEach((timestamp) => {
      // First filter based on on the dataFilter
      const filteredData = filter(values, dataFilter);
      if (!isEmpty(filteredData)) {
        // have to filter out null values from the dataset, as it causes Carbon Charts to break
        filteredData
          .filter((dataItem) => {
            // only allow valid timestamp matches
            return !isNil(dataItem[timeDataSourceId]) && dataItem[timeDataSourceId] === timestamp;
          })
          .forEach((dataItem) => {
            // Check to see if the data Item actually exists in this timestamp before adding to data (to support sparse data in the values)
            if (dataItem[dataSourceId]) {
              data.push({
                date:
                  dataItem[timeDataSourceId] instanceof Date
                    ? dataItem[timeDataSourceId]
                    : new Date(dataItem[timeDataSourceId]),
                value: dataItem[dataSourceId],
                group: label,
              });
            }
          });
      }
    });
  });

  return data;
};

/**
 * Extends default tooltip with the additional date information, and optionally alert information
 * @param {object} dataOrHoveredElement data object for this particular datapoint should have a date field containing the timestamp
 * @param {string} defaultTooltip Default HTML generated for this tooltip that needs to be marked up
 * @param {array} alertRanges Array of alert range information to search
 * @param {string} alertDetected Translated string to indicate that the alert is detected
 * @param {bool} showTimeInGMT
 * @param {string} tooltipDateFormatPattern
 * @returns {string} DOM representation of the tooltip
 */
export const handleTooltip = (
  dataOrHoveredElement,
  defaultTooltip,
  alertRanges,
  alertDetected,
  showTimeInGMT,
  tooltipDateFormatPattern = 'L HH:mm:ss'
) => {
  const data = dataOrHoveredElement.__data__ // eslint-disable-line no-underscore-dangle
    ? dataOrHoveredElement.__data__ // eslint-disable-line no-underscore-dangle
    : dataOrHoveredElement;
  const timeStamp = Array.isArray(data) ? data[0]?.date?.getTime() : data?.date?.getTime();
  const dateLabel = timeStamp
    ? `<li class='datapoint-tooltip'>
        <p class='label'>${(showTimeInGMT // show timestamp in gmt or local time
          ? moment.utc(timeStamp)
          : moment(timeStamp)
        ).format(tooltipDateFormatPattern)}</p>
      </li>`
    : '';
  const matchingAlertRanges = findMatchingAlertRange(alertRanges, data);
  const matchingAlertLabels = Array.isArray(matchingAlertRanges)
    ? matchingAlertRanges
        .map(
          (matchingAlertRange) =>
            `<li class='datapoint-tooltip'><a style="background-color:${matchingAlertRange.color}" class="tooltip-color"></a><p class='label'>${alertDetected} ${matchingAlertRange.details}</p></li>`
        )
        .join('')
    : '';

  // Convert strings to DOM Elements so we can easily reason about them and manipulate/replace pieces.
  const [defaultTooltipDOM, dateLabelDOM, matchingAlertLabelsDOM] = convertStringsToDOMElement([
    defaultTooltip,
    dateLabel,
    matchingAlertLabels,
  ]);

  // if the data has no timestamp, there will no dateLabel
  // and without this check a null string was being inserted into the DOM.
  if (dateLabelDOM.querySelector('li')) {
    // The first <li> will always be carbon chart's Dates row in this case, replace with our date format <li>
    defaultTooltipDOM.querySelector('li:first-child').replaceWith(dateLabelDOM.querySelector('li'));
  }

  // Append all the matching alert labels
  matchingAlertLabelsDOM.querySelectorAll('li').forEach((label) => {
    defaultTooltipDOM.querySelector('ul').append(label);
  });

  return defaultTooltipDOM.innerHTML;
};

/**
 * Formats and maps the colors to their corresponding datasets in the carbon charts tabular data format
 * @param {Array} series an array of dataset group classifications
 * @returns {Object} colors - formatted
 */
export const formatColors = (series) => {
  const colors = {
    scale: {},
  };
  if (Array.isArray(series)) {
    series.forEach((dataset, index) => {
      colors.scale[dataset.label] = dataset.color || CHART_COLORS[index % CHART_COLORS.length];
    });
  } else {
    colors.scale[series.label] = series.color || CHART_COLORS[0];
  }
  return colors;
};

/**
 * Determines the dot stroke color (the border of the data point)
 * @param {string} datasetLabel
 * @param {string} label
 * @param {Object} data
 * @param {string} originalStrokeColor from carbon charts
 * @returns {string} stroke color
 */
export const applyStrokeColor = (alertRanges) => (
  datasetLabel,
  label,
  data,
  originalStrokeColor
) => {
  if (!isNil(data)) {
    const matchingAlertRange = findMatchingAlertRange(alertRanges, data);
    return matchingAlertRange?.length > 0 ? matchingAlertRange[0].color : originalStrokeColor;
  }
  return originalStrokeColor;
};

/**
 * Determines the dot fill color based on matching alerts
 * @param {string} datasetLabel
 * @param {string} label
 * @param {Object} data
 * @param {string} originalFillColor from carbon charts
 * @returns {string} fill color
 */
export const applyFillColor = (alertRanges) => (datasetLabel, label, data, originalFillColor) => {
  if (!isNil(data)) {
    const matchingAlertRange = findMatchingAlertRange(alertRanges, data);
    return matchingAlertRange?.length > 0 ? matchingAlertRange[0].color : originalFillColor;
  }
  return originalFillColor;
};

/**
 * Determines if the dot is filled based on matching alerts
 * @param {string} datasetLabel
 * @param {string} label
 * @param {Object} data
 * @param {Boolean} isFilled default setting from carbon charts
 * @returns {Boolean}
 */
export const applyIsFilled = (alertRanges) => (datasetLabel, label, data, isFilled) => {
  if (!isNil(data)) {
    const matchingAlertRange = findMatchingAlertRange(alertRanges, data);
    return matchingAlertRange?.length > 0 ? true : isFilled;
  }

  return isFilled;
};

>>>>>>> 92db5f61
const TimeSeriesCard = ({
  title: titleProp,
  content,
  children,
  size,
  interval,
  isEditable,
  isResizable,
  values: initialValues,
  locale,
  i18n: { alertDetected, noDataLabel },
  i18n,
  isExpanded,
  timeRange,
  isLazyLoading,
  isLoading,
  domainRange,
  ...others
}) => {
  const {
    title,
    content: {
      series,
      timeDataSourceId = 'timestamp',
      alertRanges,
      xLabel,
      yLabel,
      includeZeroOnXaxis,
      includeZeroOnYaxis,
      decimalPrecision,
      unit,
      chartType,
      zoomBar,
      showTimeInGMT,
      showLegend,
      tooltipDateFormatPattern,
      addSpaceOnEdges,
      truncation,
    },
    values: valuesProp,
  } = handleCardVariables(titleProp, content, initialValues, others);
  let chartRef = useRef();
  const previousTick = useRef();
  moment.locale(locale);

  const sampleValues = useMemo(
    () => generateSampleValues(series, timeDataSourceId, interval, timeRange),
    [series, timeDataSourceId, interval, timeRange]
  );

  const values = isEditable ? sampleValues : valuesProp;

  // Unfortunately the API returns the data out of order sometimes
  const valueSort = useMemo(
    () =>
      values
        ? values.sort((left, right) =>
            moment.utc(left[timeDataSourceId]).diff(moment.utc(right[timeDataSourceId]))
          )
        : [],
    [values, timeDataSourceId]
  );

  // Checks size property against new size naming convention and reassigns to closest supported size if necessary.
  const newSize = getUpdatedCardSize(size);

  const maxTicksPerSize = useMemo(() => {
    switch (newSize) {
      case CARD_SIZES.MEDIUMTHIN:
        return 2;
      case CARD_SIZES.MEDIUM:
        return 4;
      case CARD_SIZES.MEDIUMWIDE:
      case CARD_SIZES.LARGE:
        return 6;
      case CARD_SIZES.LARGEWIDE:
        return 14;
      default:
        return 10;
    }
  }, [newSize]);

  const formatTick = useCallback(
    /** *
     * timestamp of current value
     * index of current value
     * ticks: array of current ticks
     */
    (timestamp, index, ticks) => {
      const previousTimestamp = previousTick.current;
      // store current in the previous tick
      previousTick.current = timestamp;
      return formatGraphTick(
        timestamp,
        index,
        ticks,
        interval,
        locale,
        previousTimestamp,
        showTimeInGMT
      );
    },
    [interval, locale, showTimeInGMT]
  );

  // Set the colors for each dataset
  const colors = useMemo(() => formatColors(series), [series]);

  /** This is needed to update the chart when the lines and values change */
  useDeepCompareEffect(() => {
    if (chartRef && chartRef.chart) {
      const chartData = formatChartData(timeDataSourceId, series, valueSort);
      chartRef.chart.model.setData(chartData);
    }
  }, [valueSort, series, timeDataSourceId]);

  /** This caches the chart value */
  const chartData = useMemo(() => formatChartData(timeDataSourceId, series, valueSort), [
    timeDataSourceId,
    series,
    valueSort,
  ]);

  const isChartDataEmpty = isEmpty(chartData);

  const { tableData, columnNames } = useMemo(() => {
    let maxColumnNames = [];

    const tableValues = valueSort.map((value, index) => {
      const currentValueColumns = Object.keys(omit(value, timeDataSourceId));
      maxColumnNames =
        currentValueColumns.length > maxColumnNames.length ? currentValueColumns : maxColumnNames;
      return {
        id: `dataindex-${index}`,
        values: {
          ...omit(value, timeDataSourceId), // skip the timestamp so we can format it locally
          [timeDataSourceId]: moment(value[timeDataSourceId]).format('L HH:mm'),
        },
        isSelectable: false,
      };
    });
    return { tableData: tableValues, columnNames: maxColumnNames };
  }, [timeDataSourceId, valueSort]);

  // In expanded mode we show the data underneath the linechart in a table so need to build the columns
  const tableColumns = useMemo(() => {
    // First column is timestamp
    const columns = [
      {
        id: timeDataSourceId,
        name: capitalize(timeDataSourceId),
        isSortable: true,
        type: 'TIMESTAMP',
      },
    ];
    // then the rest in series order
    return columns.concat(
      columnNames.map((columnName) => {
        const matchingDataSource = Array.isArray(series)
          ? series.find((d) => d.dataSourceId === columnName)
          : series;
        return {
          id: columnName,
          // use the label if one exists as it will be the user-defined, readable name
          // UNLESS dataFilter is enabled as the matchingDataSource will only find the first match
          name: matchingDataSource
            ? matchingDataSource.dataFilter
              ? matchingDataSource.dataSourceId
              : matchingDataSource.label
            : columnName,
          isSortable: true,
          filter: { placeholderText: i18n.defaultFilterStringPlaceholdText },
          renderDataFunction: ({ value }) => {
            if (typeof value === 'number' && !isNil(decimalPrecision)) {
              return chartValueFormatter(value, size, unit, locale, decimalPrecision);
            }
            return value;
          },
        };
      })
    );
  }, [
    columnNames,
    decimalPrecision,
    i18n.defaultFilterStringPlaceholdText,
    locale,
    series,
    size,
    timeDataSourceId,
    unit,
  ]);

  // TODO: remove in next release
  const ChartComponent = chartType === TIME_SERIES_TYPES.BAR ? StackedBarChart : LineChart;

  const resizeHandles = isResizable ? getResizeHandles(children) : [];

  const handleStrokeColor = useMemo(() => applyStrokeColor(alertRanges), [alertRanges]);
  const handleFillColor = useMemo(() => applyFillColor(alertRanges), [alertRanges]);
  const handleIsFilled = useMemo(() => applyIsFilled(alertRanges), [alertRanges]);

  const options = useMemo(
    () => ({
      animations: false,
      accessibility: false,
      axes: {
        bottom: {
          title: xLabel || ' ',
          mapsTo: 'date',
          scaleType: 'time',
          ticks: {
            max: maxTicksPerSize,
            formatter: formatTick,
          },
          includeZero: includeZeroOnXaxis,
          ...(domainRange ? { domain: domainRange } : {}),
        },
        left: {
          title: `${yLabel || ''} ${unit ? `(${unit})` : ''}`,
          mapsTo: 'value',
          ticks: {
            formatter: (axisValue) =>
              chartValueFormatter(axisValue, newSize, null, locale, decimalPrecision),
          },
          ...(chartType !== TIME_SERIES_TYPES.BAR
            ? { yMaxAdjuster: (yMaxValue) => yMaxValue * 1.3 }
            : {}),
          stacked: chartType === TIME_SERIES_TYPES.BAR && series.length > 1,
          includeZero: includeZeroOnYaxis,
          scaleType: 'linear',
        },
      },
      legend: {
        position: 'bottom',
        clickable: !isEditable,
        enabled: showLegend ?? series.length > 1,
        truncation,
      },
      containerResizable: true,
      tooltip: {
        valueFormatter: (tooltipValue) =>
          chartValueFormatter(tooltipValue, newSize, unit, locale, decimalPrecision),
        customHTML: (...args) =>
          handleTooltip(
            ...args,
            alertRanges,
            alertDetected,
            showTimeInGMT,
            tooltipDateFormatPattern
          ),
        groupLabel: i18n.tooltipGroupLabel,
      },
      getStrokeColor: handleStrokeColor,
      getFillColor: handleFillColor,
      getIsFilled: handleIsFilled,
      color: colors,
      ...(zoomBar?.enabled && (ZOOM_BAR_ENABLED_CARD_SIZES.includes(size) || isExpanded)
        ? {
            zoomBar: {
              // [zoomBar.axes]: {    TODO: the top axis is the only axis supported at the moment so default to top
              top: {
                enabled: zoomBar.enabled,
                initialZoomDomain: zoomBar.initialZoomDomain,
                type: zoomBar.view || 'slider_view', // default to slider view
              },
            },
          }
        : {}),
      timeScale: {
        addSpaceOnEdges: !isNil(addSpaceOnEdges) ? addSpaceOnEdges : 1,
      },
    }),
    [
      addSpaceOnEdges,
      alertDetected,
      alertRanges,
      chartType,
      colors,
      decimalPrecision,
      domainRange,
      formatTick,
      handleFillColor,
      handleIsFilled,
      handleStrokeColor,
      i18n.tooltipGroupLabel,
      includeZeroOnXaxis,
      includeZeroOnYaxis,
      isEditable,
      isExpanded,
      locale,
      maxTicksPerSize,
      newSize,
      series.length,
      showLegend,
      showTimeInGMT,
      size,
      tooltipDateFormatPattern,
      truncation,
      unit,
      xLabel,
      yLabel,
      zoomBar,
    ]
  );

  return (
    <Card
      title={title}
      size={newSize}
      i18n={i18n}
      timeRange={timeRange}
      {...others}
      isExpanded={isExpanded}
      isEditable={isEditable}
      isEmpty={isChartDataEmpty}
      isLazyLoading={isLazyLoading || (valueSort && valueSort.length > 200)}
      isLoading={isLoading}
      resizeHandles={resizeHandles}
    >
      {!isChartDataEmpty ? (
        <>
          <div
            className={classNames(`${iotPrefix}--time-series-card--wrapper`, {
              [`${iotPrefix}--time-series-card--wrapper__expanded`]: isExpanded,
              [`${iotPrefix}--time-series-card--wrapper__lots-of-points`]:
                valueSort && valueSort.length > 50,
              [`${iotPrefix}--time-series-card--wrapper__editable`]: isEditable,
            })}
          >
            <ChartComponent
              ref={(el) => {
                chartRef = el;
              }}
              data={chartData}
              options={options}
              width="100%"
              height="100%"
            />
          </div>
          {isExpanded ? (
            <StatefulTable
              id="TimeSeries-table"
              className={`${iotPrefix}--time-series-card--stateful-table`}
              columns={tableColumns}
              data={tableData}
              options={{
                hasPagination: true,
                hasSearch: true,
                hasFilter: true,
              }}
              actions={{
                toolbar: {
                  onDownloadCSV: (filteredData) => csvDownloadHandler(filteredData, title),
                },
              }}
              view={{
                pagination: {
                  pageSize: 10,
                  pageSizes: [10, 20, 30],
                },
                toolbar: {
                  activeBar: null,
                },
                filters: [],
                table: {
                  sort: {
                    columnId: timeDataSourceId,
                    direction: 'DESC',
                  },
                  emptyState: {
                    message: noDataLabel,
                  },
                },
              }}
              i18n={i18n}
            />
          ) : null}
        </>
      ) : null}
    </Card>
  );
};

TimeSeriesCard.propTypes = { ...CardPropTypes, ...TimeSeriesCardPropTypes };

TimeSeriesCard.defaultProps = {
  size: CARD_SIZES.MEDIUM,
  values: [],
  i18n: {
    alertDetected: 'Alert detected:',
    noDataLabel: 'No data is available for this time range.',
    tooltipGroupLabel: 'Group',
  },
  chartType: TIME_SERIES_TYPES.LINE,
  locale: 'en',
  content: {
    includeZeroOnXaxis: false,
    includeZeroOnYaxis: false,
    showLegend: true,
    truncation: {
      type: 'end_line',
      threshold: 20,
    },
  },
  interval: 'hour',
  showTimeInGMT: false,
  domainRange: null,
  tooltipDateFormatPattern: 'L HH:mm:ss',
};

export default TimeSeriesCard;<|MERGE_RESOLUTION|>--- conflicted
+++ resolved
@@ -31,10 +31,12 @@
 import {
   generateSampleValues,
   formatGraphTick,
-  findMatchingAlertRange,
   formatColors,
   formatChartData,
   handleTooltip,
+  applyStrokeColor,
+  applyFillColor,
+  applyIsFilled,
 } from './timeSeriesUtils';
 
 const { iotPrefix } = settings;
@@ -122,194 +124,6 @@
   tooltipDateFormatPattern: PropTypes.string,
 };
 
-<<<<<<< HEAD
-=======
-/**
- * Translates our raw data into a language the carbon-charts understand
- * @param {string} timeDataSourceId, the field that identifies the timestamp value in the data
- * @param {array} series, an array of lines to create in our chart
- * @param {array} values, the array of values from our data layer
- *
- * TODO: Handle empty data lines gracefully and notify the user of data lines that did not
- * match the dataFilter
- *
- * @returns {object} with a labels array and a datasets array
- */
-export const formatChartData = (timeDataSourceId = 'timestamp', series, values) => {
-  // Generate a set of unique timestamps for the values
-  const timestamps = [...new Set(values.map((val) => val[timeDataSourceId]))];
-  const data = [];
-
-  // Series is the different groups of datasets
-  // ensure is actually is an array since proptypes allow for an object, too.
-  const seriesArray = Array.isArray(series) ? series : [series];
-  seriesArray.forEach(({ dataSourceId, dataFilter = {}, label }) => {
-    timestamps.forEach((timestamp) => {
-      // First filter based on on the dataFilter
-      const filteredData = filter(values, dataFilter);
-      if (!isEmpty(filteredData)) {
-        // have to filter out null values from the dataset, as it causes Carbon Charts to break
-        filteredData
-          .filter((dataItem) => {
-            // only allow valid timestamp matches
-            return !isNil(dataItem[timeDataSourceId]) && dataItem[timeDataSourceId] === timestamp;
-          })
-          .forEach((dataItem) => {
-            // Check to see if the data Item actually exists in this timestamp before adding to data (to support sparse data in the values)
-            if (dataItem[dataSourceId]) {
-              data.push({
-                date:
-                  dataItem[timeDataSourceId] instanceof Date
-                    ? dataItem[timeDataSourceId]
-                    : new Date(dataItem[timeDataSourceId]),
-                value: dataItem[dataSourceId],
-                group: label,
-              });
-            }
-          });
-      }
-    });
-  });
-
-  return data;
-};
-
-/**
- * Extends default tooltip with the additional date information, and optionally alert information
- * @param {object} dataOrHoveredElement data object for this particular datapoint should have a date field containing the timestamp
- * @param {string} defaultTooltip Default HTML generated for this tooltip that needs to be marked up
- * @param {array} alertRanges Array of alert range information to search
- * @param {string} alertDetected Translated string to indicate that the alert is detected
- * @param {bool} showTimeInGMT
- * @param {string} tooltipDateFormatPattern
- * @returns {string} DOM representation of the tooltip
- */
-export const handleTooltip = (
-  dataOrHoveredElement,
-  defaultTooltip,
-  alertRanges,
-  alertDetected,
-  showTimeInGMT,
-  tooltipDateFormatPattern = 'L HH:mm:ss'
-) => {
-  const data = dataOrHoveredElement.__data__ // eslint-disable-line no-underscore-dangle
-    ? dataOrHoveredElement.__data__ // eslint-disable-line no-underscore-dangle
-    : dataOrHoveredElement;
-  const timeStamp = Array.isArray(data) ? data[0]?.date?.getTime() : data?.date?.getTime();
-  const dateLabel = timeStamp
-    ? `<li class='datapoint-tooltip'>
-        <p class='label'>${(showTimeInGMT // show timestamp in gmt or local time
-          ? moment.utc(timeStamp)
-          : moment(timeStamp)
-        ).format(tooltipDateFormatPattern)}</p>
-      </li>`
-    : '';
-  const matchingAlertRanges = findMatchingAlertRange(alertRanges, data);
-  const matchingAlertLabels = Array.isArray(matchingAlertRanges)
-    ? matchingAlertRanges
-        .map(
-          (matchingAlertRange) =>
-            `<li class='datapoint-tooltip'><a style="background-color:${matchingAlertRange.color}" class="tooltip-color"></a><p class='label'>${alertDetected} ${matchingAlertRange.details}</p></li>`
-        )
-        .join('')
-    : '';
-
-  // Convert strings to DOM Elements so we can easily reason about them and manipulate/replace pieces.
-  const [defaultTooltipDOM, dateLabelDOM, matchingAlertLabelsDOM] = convertStringsToDOMElement([
-    defaultTooltip,
-    dateLabel,
-    matchingAlertLabels,
-  ]);
-
-  // if the data has no timestamp, there will no dateLabel
-  // and without this check a null string was being inserted into the DOM.
-  if (dateLabelDOM.querySelector('li')) {
-    // The first <li> will always be carbon chart's Dates row in this case, replace with our date format <li>
-    defaultTooltipDOM.querySelector('li:first-child').replaceWith(dateLabelDOM.querySelector('li'));
-  }
-
-  // Append all the matching alert labels
-  matchingAlertLabelsDOM.querySelectorAll('li').forEach((label) => {
-    defaultTooltipDOM.querySelector('ul').append(label);
-  });
-
-  return defaultTooltipDOM.innerHTML;
-};
-
-/**
- * Formats and maps the colors to their corresponding datasets in the carbon charts tabular data format
- * @param {Array} series an array of dataset group classifications
- * @returns {Object} colors - formatted
- */
-export const formatColors = (series) => {
-  const colors = {
-    scale: {},
-  };
-  if (Array.isArray(series)) {
-    series.forEach((dataset, index) => {
-      colors.scale[dataset.label] = dataset.color || CHART_COLORS[index % CHART_COLORS.length];
-    });
-  } else {
-    colors.scale[series.label] = series.color || CHART_COLORS[0];
-  }
-  return colors;
-};
-
-/**
- * Determines the dot stroke color (the border of the data point)
- * @param {string} datasetLabel
- * @param {string} label
- * @param {Object} data
- * @param {string} originalStrokeColor from carbon charts
- * @returns {string} stroke color
- */
-export const applyStrokeColor = (alertRanges) => (
-  datasetLabel,
-  label,
-  data,
-  originalStrokeColor
-) => {
-  if (!isNil(data)) {
-    const matchingAlertRange = findMatchingAlertRange(alertRanges, data);
-    return matchingAlertRange?.length > 0 ? matchingAlertRange[0].color : originalStrokeColor;
-  }
-  return originalStrokeColor;
-};
-
-/**
- * Determines the dot fill color based on matching alerts
- * @param {string} datasetLabel
- * @param {string} label
- * @param {Object} data
- * @param {string} originalFillColor from carbon charts
- * @returns {string} fill color
- */
-export const applyFillColor = (alertRanges) => (datasetLabel, label, data, originalFillColor) => {
-  if (!isNil(data)) {
-    const matchingAlertRange = findMatchingAlertRange(alertRanges, data);
-    return matchingAlertRange?.length > 0 ? matchingAlertRange[0].color : originalFillColor;
-  }
-  return originalFillColor;
-};
-
-/**
- * Determines if the dot is filled based on matching alerts
- * @param {string} datasetLabel
- * @param {string} label
- * @param {Object} data
- * @param {Boolean} isFilled default setting from carbon charts
- * @returns {Boolean}
- */
-export const applyIsFilled = (alertRanges) => (datasetLabel, label, data, isFilled) => {
-  if (!isNil(data)) {
-    const matchingAlertRange = findMatchingAlertRange(alertRanges, data);
-    return matchingAlertRange?.length > 0 ? true : isFilled;
-  }
-
-  return isFilled;
-};
-
->>>>>>> 92db5f61
 const TimeSeriesCard = ({
   title: titleProp,
   content,
@@ -360,21 +174,23 @@
     [series, timeDataSourceId, interval, timeRange]
   );
 
-  const values = isEditable ? sampleValues : valuesProp;
+  const values = useMemo(() => (isEditable ? sampleValues : valuesProp), [
+    isEditable,
+    sampleValues,
+    valuesProp,
+  ]);
 
   // Unfortunately the API returns the data out of order sometimes
   const valueSort = useMemo(
     () =>
-      values
-        ? values.sort((left, right) =>
-            moment.utc(left[timeDataSourceId]).diff(moment.utc(right[timeDataSourceId]))
-          )
-        : [],
+      values.sort((left, right) =>
+        moment.utc(left[timeDataSourceId]).diff(moment.utc(right[timeDataSourceId]))
+      ),
     [values, timeDataSourceId]
   );
 
   // Checks size property against new size naming convention and reassigns to closest supported size if necessary.
-  const newSize = getUpdatedCardSize(size);
+  const newSize = useMemo(() => getUpdatedCardSize(size), [size]);
 
   const maxTicksPerSize = useMemo(() => {
     switch (newSize) {
