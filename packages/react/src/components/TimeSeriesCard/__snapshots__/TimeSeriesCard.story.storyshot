--- conflicted
+++ resolved
@@ -2871,13 +2871,8 @@
                 >
                   <label
                     className="bx--pagination__text"
-<<<<<<< HEAD
-                    htmlFor="bx-pagination-select-51"
-                    id="bx-pagination-select-51-count-label"
-=======
-                    htmlFor="bx-pagination-select-50"
-                    id="bx-pagination-select-50-count-label"
->>>>>>> 926881e6
+                    htmlFor="bx-pagination-select-52"
+                    id="bx-pagination-select-52-count-label"
                   >
                     Items per page:
                   </label>
@@ -2896,11 +2891,7 @@
                         >
                           <select
                             className="bx--select-input"
-<<<<<<< HEAD
-                            id="bx-pagination-select-51"
-=======
-                            id="bx-pagination-select-50"
->>>>>>> 926881e6
+                            id="bx-pagination-select-52"
                             onChange={[Function]}
                             value={10}
                           >
@@ -2965,11 +2956,7 @@
                     >
                       <label
                         className="bx--label bx--visually-hidden"
-<<<<<<< HEAD
-                        htmlFor="bx-pagination-select-51-right"
-=======
-                        htmlFor="bx-pagination-select-50-right"
->>>>>>> 926881e6
+                        htmlFor="bx-pagination-select-52-right"
                       >
                         Page number, of 1 pages
                       </label>
@@ -2982,11 +2969,7 @@
                         >
                           <select
                             className="bx--select-input"
-<<<<<<< HEAD
-                            id="bx-pagination-select-51-right"
-=======
-                            id="bx-pagination-select-50-right"
->>>>>>> 926881e6
+                            id="bx-pagination-select-52-right"
                             onChange={[Function]}
                             value={1}
                           >
