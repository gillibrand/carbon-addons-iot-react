--- conflicted
+++ resolved
@@ -2599,13 +2599,8 @@
               >
                 <label
                   className="bx--pagination__text"
-<<<<<<< HEAD
-                  htmlFor="bx-pagination-select-33"
-                  id="bx-pagination-select-33-count-label"
-=======
-                  htmlFor="bx-pagination-select-32"
-                  id="bx-pagination-select-32-count-label"
->>>>>>> b13c3ad7
+                  htmlFor="bx-pagination-select-34"
+                  id="bx-pagination-select-34-count-label"
                 >
                   Items per page:
                 </label>
@@ -2624,11 +2619,7 @@
                       >
                         <select
                           className="bx--select-input"
-<<<<<<< HEAD
-                          id="bx-pagination-select-33"
-=======
-                          id="bx-pagination-select-32"
->>>>>>> b13c3ad7
+                          id="bx-pagination-select-34"
                           onChange={[Function]}
                           value={10}
                         >
@@ -2693,11 +2684,7 @@
                   >
                     <label
                       className="bx--label bx--visually-hidden"
-<<<<<<< HEAD
-                      htmlFor="bx-pagination-select-33-right"
-=======
-                      htmlFor="bx-pagination-select-32-right"
->>>>>>> b13c3ad7
+                      htmlFor="bx-pagination-select-34-right"
                     >
                       Page number, of 1 pages
                     </label>
@@ -2710,11 +2697,7 @@
                       >
                         <select
                           className="bx--select-input"
-<<<<<<< HEAD
-                          id="bx-pagination-select-33-right"
-=======
-                          id="bx-pagination-select-32-right"
->>>>>>> b13c3ad7
+                          id="bx-pagination-select-34-right"
                           onChange={[Function]}
                           value={1}
                         >
