--- conflicted
+++ resolved
@@ -2534,13 +2534,8 @@
               >
                 <label
                   className="bx--pagination__text"
-<<<<<<< HEAD
-                  htmlFor="bx-pagination-select-42"
-                  id="bx-pagination-select-42-count-label"
-=======
-                  htmlFor="bx-pagination-select-31"
-                  id="bx-pagination-select-31-count-label"
->>>>>>> d702d7b8
+                  htmlFor="bx-pagination-select-32"
+                  id="bx-pagination-select-32-count-label"
                 >
                   Items per page:
                 </label>
@@ -2559,11 +2554,7 @@
                       >
                         <select
                           className="bx--select-input"
-<<<<<<< HEAD
-                          id="bx-pagination-select-42"
-=======
-                          id="bx-pagination-select-31"
->>>>>>> d702d7b8
+                          id="bx-pagination-select-32"
                           onChange={[Function]}
                           value={10}
                         >
@@ -2628,11 +2619,7 @@
                   >
                     <label
                       className="bx--label bx--visually-hidden"
-<<<<<<< HEAD
-                      htmlFor="bx-pagination-select-42-right"
-=======
-                      htmlFor="bx-pagination-select-31-right"
->>>>>>> d702d7b8
+                      htmlFor="bx-pagination-select-32-right"
                     >
                       Page number, of 1 pages
                     </label>
@@ -2645,11 +2632,7 @@
                       >
                         <select
                           className="bx--select-input"
-<<<<<<< HEAD
-                          id="bx-pagination-select-42-right"
-=======
-                          id="bx-pagination-select-31-right"
->>>>>>> d702d7b8
+                          id="bx-pagination-select-32-right"
                           onChange={[Function]}
                           value={1}
                         >
