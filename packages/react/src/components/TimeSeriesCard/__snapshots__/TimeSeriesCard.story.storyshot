// Jest Snapshot v1, https://goo.gl/fbAQLP

exports[`Storybook Snapshot tests and console checks Storyshots 1 - Watson IoT/TimeSeriesCard with custom colors 1`] = `
<div
  className="storybook-container"
>
  <div
    style={
      Object {
        "position": "relative",
        "zIndex": 0,
      }
    }
  >
    <div
      style={
        Object {
          "margin": "1rem4",
          "width": "520px",
        }
      }
    >
      <div
        className="iot--card iot--card--wrapper"
        data-testid="Card"
        id="facility-temperature"
        role="presentation"
        style={
          Object {
            "--card-default-height": "624px",
          }
        }
      >
        <div
          className="iot--card--header"
        >
          <span
            className="iot--card--title"
            title="Temperature"
          >
            <div
              className="iot--card--title--text"
            >
              Temperature
            </div>
          </span>
          <div
            className="iot--card--toolbar"
          >
            <div
              className="iot--card--toolbar-date-range-wrapper"
            >
              <button
                aria-expanded={false}
                aria-haspopup={true}
                aria-label="open and close list of options"
                className="iot--card--toolbar-date-range-action bx--overflow-menu"
                onClick={[Function]}
                onClose={[Function]}
                onKeyDown={[Function]}
                open={false}
                title="Select time range"
                type="button"
              >
                <svg
                  aria-label="Select time range"
                  className="bx--overflow-menu__icon"
                  fill="currentColor"
                  focusable="false"
                  height={16}
                  onClick={[Function]}
                  onKeyDown={[Function]}
                  preserveAspectRatio="xMidYMid meet"
                  role="img"
                  viewBox="0 0 32 32"
                  width={16}
                  xmlns="http://www.w3.org/2000/svg"
                >
                  <path
                    d="M21,30a8,8,0,1,1,8-8A8,8,0,0,1,21,30Zm0-14a6,6,0,1,0,6,6A6,6,0,0,0,21,16Z"
                  />
                  <path
                    d="M22.59 25L20 22.41 20 18 22 18 22 21.59 24 23.59 22.59 25z"
                  />
                  <path
                    d="M28,6a2,2,0,0,0-2-2H22V2H20V4H12V2H10V4H6A2,2,0,0,0,4,6V26a2,2,0,0,0,2,2h4V26H6V6h4V8h2V6h8V8h2V6h4v6h2Z"
                  />
                  <title>
                    Select time range
                  </title>
                </svg>
              </button>
            </div>
            <button
              aria-pressed={null}
              className="iot--card--toolbar-action iot--card--toolbar-svg-wrapper bx--btn--icon-only bx--btn bx--btn--ghost"
              disabled={false}
              onClick={[Function]}
              tabIndex={0}
              title="Expand to fullscreen"
              type="button"
            >
              <svg
                aria-hidden="true"
                aria-label="Expand to fullscreen"
                className="bx--btn__icon"
                fill="currentColor"
                focusable="false"
                height={16}
                preserveAspectRatio="xMidYMid meet"
                role="img"
                viewBox="0 0 32 32"
                width={16}
                xmlns="http://www.w3.org/2000/svg"
              >
                <path
                  d="M28,4H10A2.0059,2.0059,0,0,0,8,6V20a2.0059,2.0059,0,0,0,2,2H28a2.0059,2.0059,0,0,0,2-2V6A2.0059,2.0059,0,0,0,28,4Zm0,16H10V6H28Z"
                />
                <path
                  d="M18,26H4V16H6V14H4a2.0059,2.0059,0,0,0-2,2V26a2.0059,2.0059,0,0,0,2,2H18a2.0059,2.0059,0,0,0,2-2V24H18Z"
                />
              </svg>
            </button>
          </div>
        </div>
        <div
          className="iot--card--content"
          data-testid="Card-content"
          style={
            Object {
              "--card-content-height": "576px",
            }
          }
        >
          <div
            className="iot--time-series-card--wrapper"
          >
            <div
              id="mock-line-chart"
            />
          </div>
        </div>
      </div>
    </div>
  </div>
  <button
    className="info__show-button"
    onClick={[Function]}
    style={
      Object {
        "background": "#027ac5",
        "border": "none",
        "borderRadius": "0 0 0 5px",
        "color": "#fff",
        "cursor": "pointer",
        "display": "block",
        "fontFamily": "sans-serif",
        "fontSize": 12,
        "padding": "5px 15px",
        "position": "fixed",
        "right": 0,
        "top": 0,
      }
    }
    type="button"
  >
    Show Info
  </button>
</div>
`;

exports[`Storybook Snapshot tests and console checks Storyshots 1 - Watson IoT/TimeSeriesCard with dataFilter 1`] = `
<div
  className="storybook-container"
>
  <div
    style={
      Object {
        "position": "relative",
        "zIndex": 0,
      }
    }
  >
    <div
      style={
        Object {
          "margin": "1rem4",
          "width": "520px",
        }
      }
    >
      <div
        className="iot--card iot--card--wrapper"
        data-testid="Card"
        id="facility-temperature"
        role="presentation"
        style={
          Object {
            "--card-default-height": "624px",
          }
        }
      >
        <div
          className="iot--card--header"
        >
          <span
            className="iot--card--title"
            title="Temperature"
          >
            <div
              className="iot--card--title--text"
            >
              Temperature
            </div>
          </span>
          <div
            className="iot--card--toolbar"
          >
            <div
              className="iot--card--toolbar-date-range-wrapper"
            >
              <button
                aria-expanded={false}
                aria-haspopup={true}
                aria-label="open and close list of options"
                className="iot--card--toolbar-date-range-action bx--overflow-menu"
                onClick={[Function]}
                onClose={[Function]}
                onKeyDown={[Function]}
                open={false}
                title="Select time range"
                type="button"
              >
                <svg
                  aria-label="Select time range"
                  className="bx--overflow-menu__icon"
                  fill="currentColor"
                  focusable="false"
                  height={16}
                  onClick={[Function]}
                  onKeyDown={[Function]}
                  preserveAspectRatio="xMidYMid meet"
                  role="img"
                  viewBox="0 0 32 32"
                  width={16}
                  xmlns="http://www.w3.org/2000/svg"
                >
                  <path
                    d="M21,30a8,8,0,1,1,8-8A8,8,0,0,1,21,30Zm0-14a6,6,0,1,0,6,6A6,6,0,0,0,21,16Z"
                  />
                  <path
                    d="M22.59 25L20 22.41 20 18 22 18 22 21.59 24 23.59 22.59 25z"
                  />
                  <path
                    d="M28,6a2,2,0,0,0-2-2H22V2H20V4H12V2H10V4H6A2,2,0,0,0,4,6V26a2,2,0,0,0,2,2h4V26H6V6h4V8h2V6h8V8h2V6h4v6h2Z"
                  />
                  <title>
                    Select time range
                  </title>
                </svg>
              </button>
            </div>
            <button
              aria-pressed={null}
              className="iot--card--toolbar-action iot--card--toolbar-svg-wrapper bx--btn--icon-only bx--btn bx--btn--ghost"
              disabled={false}
              onClick={[Function]}
              tabIndex={0}
              title="Expand to fullscreen"
              type="button"
            >
              <svg
                aria-hidden="true"
                aria-label="Expand to fullscreen"
                className="bx--btn__icon"
                fill="currentColor"
                focusable="false"
                height={16}
                preserveAspectRatio="xMidYMid meet"
                role="img"
                viewBox="0 0 32 32"
                width={16}
                xmlns="http://www.w3.org/2000/svg"
              >
                <path
                  d="M28,4H10A2.0059,2.0059,0,0,0,8,6V20a2.0059,2.0059,0,0,0,2,2H28a2.0059,2.0059,0,0,0,2-2V6A2.0059,2.0059,0,0,0,28,4Zm0,16H10V6H28Z"
                />
                <path
                  d="M18,26H4V16H6V14H4a2.0059,2.0059,0,0,0-2,2V26a2.0059,2.0059,0,0,0,2,2H18a2.0059,2.0059,0,0,0,2-2V24H18Z"
                />
              </svg>
            </button>
          </div>
        </div>
        <div
          className="iot--card--content"
          data-testid="Card-content"
          style={
            Object {
              "--card-content-height": "576px",
            }
          }
        >
          <div
            className="iot--time-series-card--wrapper"
          >
            <div
              id="mock-line-chart"
            />
          </div>
        </div>
      </div>
    </div>
  </div>
  <button
    className="info__show-button"
    onClick={[Function]}
    style={
      Object {
        "background": "#027ac5",
        "border": "none",
        "borderRadius": "0 0 0 5px",
        "color": "#fff",
        "cursor": "pointer",
        "display": "block",
        "fontFamily": "sans-serif",
        "fontSize": 12,
        "padding": "5px 15px",
        "position": "fixed",
        "right": 0,
        "top": 0,
      }
    }
    type="button"
  >
    Show Info
  </button>
</div>
`;

exports[`Storybook Snapshot tests and console checks Storyshots 1 - Watson IoT/TimeSeriesCard with domainRange 1`] = `
<div
  className="storybook-container"
>
  <div
    style={
      Object {
        "position": "relative",
        "zIndex": 0,
      }
    }
  >
    <div
      style={
        Object {
          "margin": 20,
          "width": "520px",
        }
      }
    >
      <div
        className="iot--card iot--card--wrapper"
        data-testid="Card"
        id="facility-temperature"
        role="presentation"
        style={
          Object {
            "--card-default-height": "304px",
          }
        }
      >
        <div
          className="iot--card--header"
        >
          <span
            className="iot--card--title"
            title="Temperature"
          >
            <div
              className="iot--card--title--text"
            >
              Temperature
            </div>
          </span>
          <div
            className="iot--card--toolbar"
          >
            <div
              className="iot--card--toolbar-date-range-wrapper"
            >
              <button
                aria-expanded={false}
                aria-haspopup={true}
                aria-label="open and close list of options"
                className="iot--card--toolbar-date-range-action bx--overflow-menu"
                onClick={[Function]}
                onClose={[Function]}
                onKeyDown={[Function]}
                open={false}
                title="Select time range"
                type="button"
              >
                <svg
                  aria-label="Select time range"
                  className="bx--overflow-menu__icon"
                  fill="currentColor"
                  focusable="false"
                  height={16}
                  onClick={[Function]}
                  onKeyDown={[Function]}
                  preserveAspectRatio="xMidYMid meet"
                  role="img"
                  viewBox="0 0 32 32"
                  width={16}
                  xmlns="http://www.w3.org/2000/svg"
                >
                  <path
                    d="M21,30a8,8,0,1,1,8-8A8,8,0,0,1,21,30Zm0-14a6,6,0,1,0,6,6A6,6,0,0,0,21,16Z"
                  />
                  <path
                    d="M22.59 25L20 22.41 20 18 22 18 22 21.59 24 23.59 22.59 25z"
                  />
                  <path
                    d="M28,6a2,2,0,0,0-2-2H22V2H20V4H12V2H10V4H6A2,2,0,0,0,4,6V26a2,2,0,0,0,2,2h4V26H6V6h4V8h2V6h8V8h2V6h4v6h2Z"
                  />
                  <title>
                    Select time range
                  </title>
                </svg>
              </button>
            </div>
          </div>
        </div>
        <div
          className="iot--card--content"
          data-testid="Card-content"
          style={
            Object {
              "--card-content-height": "256px",
            }
          }
        >
          <div
            className="iot--time-series-card--wrapper"
          >
            <div
              id="mock-line-chart"
            />
          </div>
        </div>
      </div>
    </div>
  </div>
  <button
    className="info__show-button"
    onClick={[Function]}
    style={
      Object {
        "background": "#027ac5",
        "border": "none",
        "borderRadius": "0 0 0 5px",
        "color": "#fff",
        "cursor": "pointer",
        "display": "block",
        "fontFamily": "sans-serif",
        "fontSize": 12,
        "padding": "5px 15px",
        "position": "fixed",
        "right": 0,
        "top": 0,
      }
    }
    type="button"
  >
    Show Info
  </button>
</div>
`;

<<<<<<< HEAD
exports[`Storybook Snapshot tests and console checks Storyshots 1 - Watson IoT/TimeSeriesCard with empty for a range 1`] = `
=======
exports[`Storybook Snapshot tests and console checks Storyshots 1 - Watson IoT/TimeSeriesCard empty 1`] = `
<div
  className="storybook-container"
>
  <div
    style={
      Object {
        "position": "relative",
        "zIndex": 0,
      }
    }
  >
    <div
      style={
        Object {
          "margin": "1rem4",
          "width": "520px",
        }
      }
    >
      <div
        className="iot--card iot--card--wrapper"
        data-testid="Card"
        id="facility-temperature"
        role="presentation"
        style={
          Object {
            "--card-default-height": "624px",
          }
        }
      >
        <div
          className="iot--card--header"
        >
          <span
            className="iot--card--title"
            title="Temperature"
          >
            <div
              className="iot--card--title--text"
            >
              Temperature
            </div>
          </span>
          <div
            className="iot--card--toolbar"
          >
            <div
              className="iot--card--toolbar-date-range-wrapper"
            >
              <button
                aria-expanded={false}
                aria-haspopup={true}
                aria-label="open and close list of options"
                className="iot--card--toolbar-date-range-action bx--overflow-menu"
                onClick={[Function]}
                onClose={[Function]}
                onKeyDown={[Function]}
                open={false}
                title="Select time range"
                type="button"
              >
                <svg
                  aria-label="Select time range"
                  className="bx--overflow-menu__icon"
                  fill="currentColor"
                  focusable="false"
                  height={16}
                  onClick={[Function]}
                  onKeyDown={[Function]}
                  preserveAspectRatio="xMidYMid meet"
                  role="img"
                  viewBox="0 0 32 32"
                  width={16}
                  xmlns="http://www.w3.org/2000/svg"
                >
                  <path
                    d="M21,30a8,8,0,1,1,8-8A8,8,0,0,1,21,30Zm0-14a6,6,0,1,0,6,6A6,6,0,0,0,21,16Z"
                  />
                  <path
                    d="M22.59 25L20 22.41 20 18 22 18 22 21.59 24 23.59 22.59 25z"
                  />
                  <path
                    d="M28,6a2,2,0,0,0-2-2H22V2H20V4H12V2H10V4H6A2,2,0,0,0,4,6V26a2,2,0,0,0,2,2h4V26H6V6h4V8h2V6h8V8h2V6h4v6h2Z"
                  />
                  <title>
                    Select time range
                  </title>
                </svg>
              </button>
            </div>
            <button
              aria-pressed={null}
              className="iot--card--toolbar-action iot--card--toolbar-svg-wrapper bx--btn--icon-only bx--btn bx--btn--ghost"
              disabled={false}
              onClick={[Function]}
              tabIndex={0}
              title="Expand to fullscreen"
              type="button"
            >
              <svg
                aria-hidden="true"
                aria-label="Expand to fullscreen"
                className="bx--btn__icon"
                fill="currentColor"
                focusable="false"
                height={16}
                preserveAspectRatio="xMidYMid meet"
                role="img"
                viewBox="0 0 32 32"
                width={16}
                xmlns="http://www.w3.org/2000/svg"
              >
                <path
                  d="M28,4H10A2.0059,2.0059,0,0,0,8,6V20a2.0059,2.0059,0,0,0,2,2H28a2.0059,2.0059,0,0,0,2-2V6A2.0059,2.0059,0,0,0,28,4Zm0,16H10V6H28Z"
                />
                <path
                  d="M18,26H4V16H6V14H4a2.0059,2.0059,0,0,0-2,2V26a2.0059,2.0059,0,0,0,2,2H18a2.0059,2.0059,0,0,0,2-2V24H18Z"
                />
              </svg>
            </button>
          </div>
        </div>
        <div
          className="iot--card--content"
          data-testid="Card-content"
          style={
            Object {
              "--card-content-height": "576px",
            }
          }
        >
          <div
            className="iot--card--empty-message-wrapper"
            style={
              Object {
                "--card-content-padding": "16px",
              }
            }
          >
            No data is available for this time range.
          </div>
        </div>
      </div>
    </div>
  </div>
  <button
    className="info__show-button"
    onClick={[Function]}
    style={
      Object {
        "background": "#027ac5",
        "border": "none",
        "borderRadius": "0 0 0 5px",
        "color": "#fff",
        "cursor": "pointer",
        "display": "block",
        "fontFamily": "sans-serif",
        "fontSize": 12,
        "padding": "5px 15px",
        "position": "fixed",
        "right": 0,
        "top": 0,
      }
    }
    type="button"
  >
    Show Info
  </button>
</div>
`;

exports[`Storybook Snapshot tests and console checks Storyshots 1 - Watson IoT/TimeSeriesCard empty for a range 1`] = `
>>>>>>> 9becccc8
<div
  className="storybook-container"
>
  <div
    style={
      Object {
        "position": "relative",
        "zIndex": 0,
      }
    }
  >
    <div
      style={
        Object {
          "margin": "1rem4",
          "width": "520px",
        }
      }
    >
      <div
        className="iot--card iot--card--wrapper"
        data-testid="Card"
        id="facility-temperature"
        role="presentation"
        style={
          Object {
            "--card-default-height": "624px",
          }
        }
      >
        <div
          className="iot--card--header"
        >
          <span
            className="iot--card--title"
            title="Temperature"
          >
            <div
              className="iot--card--title--text"
            >
              Temperature
            </div>
          </span>
          <div
            className="iot--card--toolbar"
          >
            <div
              className="iot--card--toolbar-date-range-wrapper"
            >
              <button
                aria-expanded={false}
                aria-haspopup={true}
                aria-label="open and close list of options"
                className="iot--card--toolbar-date-range-action bx--overflow-menu"
                onClick={[Function]}
                onClose={[Function]}
                onKeyDown={[Function]}
                open={false}
                title="Select time range"
                type="button"
              >
                <svg
                  aria-label="Select time range"
                  className="bx--overflow-menu__icon"
                  fill="currentColor"
                  focusable="false"
                  height={16}
                  onClick={[Function]}
                  onKeyDown={[Function]}
                  preserveAspectRatio="xMidYMid meet"
                  role="img"
                  viewBox="0 0 32 32"
                  width={16}
                  xmlns="http://www.w3.org/2000/svg"
                >
                  <path
                    d="M21,30a8,8,0,1,1,8-8A8,8,0,0,1,21,30Zm0-14a6,6,0,1,0,6,6A6,6,0,0,0,21,16Z"
                  />
                  <path
                    d="M22.59 25L20 22.41 20 18 22 18 22 21.59 24 23.59 22.59 25z"
                  />
                  <path
                    d="M28,6a2,2,0,0,0-2-2H22V2H20V4H12V2H10V4H6A2,2,0,0,0,4,6V26a2,2,0,0,0,2,2h4V26H6V6h4V8h2V6h8V8h2V6h4v6h2Z"
                  />
                  <title>
                    Select time range
                  </title>
                </svg>
              </button>
            </div>
            <button
              aria-pressed={null}
              className="iot--card--toolbar-action iot--card--toolbar-svg-wrapper bx--btn--icon-only bx--btn bx--btn--ghost"
              disabled={false}
              onClick={[Function]}
              tabIndex={0}
              title="Expand to fullscreen"
              type="button"
            >
              <svg
                aria-hidden="true"
                aria-label="Expand to fullscreen"
                className="bx--btn__icon"
                fill="currentColor"
                focusable="false"
                height={16}
                preserveAspectRatio="xMidYMid meet"
                role="img"
                viewBox="0 0 32 32"
                width={16}
                xmlns="http://www.w3.org/2000/svg"
              >
                <path
                  d="M28,4H10A2.0059,2.0059,0,0,0,8,6V20a2.0059,2.0059,0,0,0,2,2H28a2.0059,2.0059,0,0,0,2-2V6A2.0059,2.0059,0,0,0,28,4Zm0,16H10V6H28Z"
                />
                <path
                  d="M18,26H4V16H6V14H4a2.0059,2.0059,0,0,0-2,2V26a2.0059,2.0059,0,0,0,2,2H18a2.0059,2.0059,0,0,0,2-2V24H18Z"
                />
              </svg>
            </button>
          </div>
        </div>
        <div
          className="iot--card--content"
          data-testid="Card-content"
          style={
            Object {
              "--card-content-height": "576px",
            }
          }
        >
          <div
            className="iot--time-series-card--wrapper"
          >
            <div
              id="mock-line-chart"
            />
          </div>
        </div>
      </div>
    </div>
  </div>
  <button
    className="info__show-button"
    onClick={[Function]}
    style={
      Object {
        "background": "#027ac5",
        "border": "none",
        "borderRadius": "0 0 0 5px",
        "color": "#fff",
        "cursor": "pointer",
        "display": "block",
        "fontFamily": "sans-serif",
        "fontSize": 12,
        "padding": "5px 15px",
        "position": "fixed",
        "right": 0,
        "top": 0,
      }
    }
    type="button"
  >
    Show Info
  </button>
</div>
`;

exports[`Storybook Snapshot tests and console checks Storyshots 1 - Watson IoT/TimeSeriesCard with highlight alert ranges 1`] = `
<div
  className="storybook-container"
>
  <div
    style={
      Object {
        "position": "relative",
        "zIndex": 0,
      }
    }
  >
    <div
      style={
        Object {
          "margin": "1rem4",
          "width": "1056px",
        }
      }
    >
      <div
        className="iot--card iot--card--wrapper"
        data-testid="Card"
        id="facility-temperature"
        role="presentation"
        style={
          Object {
            "--card-default-height": "624px",
          }
        }
      >
        <div
          className="iot--card--header"
        >
          <span
            className="iot--card--title"
            title="Temperature"
          >
            <div
              className="iot--card--title--text"
            >
              Temperature
            </div>
          </span>
          <div
            className="iot--card--toolbar"
          >
            <div
              className="iot--card--toolbar-date-range-wrapper"
            >
              <button
                aria-expanded={false}
                aria-haspopup={true}
                aria-label="open and close list of options"
                className="iot--card--toolbar-date-range-action bx--overflow-menu"
                onClick={[Function]}
                onClose={[Function]}
                onKeyDown={[Function]}
                open={false}
                title="Select time range"
                type="button"
              >
                <svg
                  aria-label="Select time range"
                  className="bx--overflow-menu__icon"
                  fill="currentColor"
                  focusable="false"
                  height={16}
                  onClick={[Function]}
                  onKeyDown={[Function]}
                  preserveAspectRatio="xMidYMid meet"
                  role="img"
                  viewBox="0 0 32 32"
                  width={16}
                  xmlns="http://www.w3.org/2000/svg"
                >
                  <path
                    d="M21,30a8,8,0,1,1,8-8A8,8,0,0,1,21,30Zm0-14a6,6,0,1,0,6,6A6,6,0,0,0,21,16Z"
                  />
                  <path
                    d="M22.59 25L20 22.41 20 18 22 18 22 21.59 24 23.59 22.59 25z"
                  />
                  <path
                    d="M28,6a2,2,0,0,0-2-2H22V2H20V4H12V2H10V4H6A2,2,0,0,0,4,6V26a2,2,0,0,0,2,2h4V26H6V6h4V8h2V6h8V8h2V6h4v6h2Z"
                  />
                  <title>
                    Select time range
                  </title>
                </svg>
              </button>
            </div>
            <button
              aria-pressed={null}
              className="iot--card--toolbar-action iot--card--toolbar-svg-wrapper bx--btn--icon-only bx--btn bx--btn--ghost"
              disabled={false}
              onClick={[Function]}
              tabIndex={0}
              title="Expand to fullscreen"
              type="button"
            >
              <svg
                aria-hidden="true"
                aria-label="Expand to fullscreen"
                className="bx--btn__icon"
                fill="currentColor"
                focusable="false"
                height={16}
                preserveAspectRatio="xMidYMid meet"
                role="img"
                viewBox="0 0 32 32"
                width={16}
                xmlns="http://www.w3.org/2000/svg"
              >
                <path
                  d="M28,4H10A2.0059,2.0059,0,0,0,8,6V20a2.0059,2.0059,0,0,0,2,2H28a2.0059,2.0059,0,0,0,2-2V6A2.0059,2.0059,0,0,0,28,4Zm0,16H10V6H28Z"
                />
                <path
                  d="M18,26H4V16H6V14H4a2.0059,2.0059,0,0,0-2,2V26a2.0059,2.0059,0,0,0,2,2H18a2.0059,2.0059,0,0,0,2-2V24H18Z"
                />
              </svg>
            </button>
          </div>
        </div>
        <div
          className="iot--card--content"
          data-testid="Card-content"
          style={
            Object {
              "--card-content-height": "576px",
            }
          }
        >
          <div
            className="iot--time-series-card--wrapper"
          >
            <div
              id="mock-line-chart"
            />
          </div>
        </div>
      </div>
    </div>
  </div>
  <button
    className="info__show-button"
    onClick={[Function]}
    style={
      Object {
        "background": "#027ac5",
        "border": "none",
        "borderRadius": "0 0 0 5px",
        "color": "#fff",
        "cursor": "pointer",
        "display": "block",
        "fontFamily": "sans-serif",
        "fontSize": 12,
        "padding": "5px 15px",
        "position": "fixed",
        "right": 0,
        "top": 0,
      }
    }
    type="button"
  >
    Show Info
  </button>
</div>
`;

exports[`Storybook Snapshot tests and console checks Storyshots 1 - Watson IoT/TimeSeriesCard with isEditable 1`] = `
<div
  className="storybook-container"
>
  <div
    style={
      Object {
        "position": "relative",
        "zIndex": 0,
      }
    }
  >
    <div
      style={
        Object {
          "margin": "1rem4",
          "width": "520px",
        }
      }
    >
      <div
        className="iot--card iot--card--wrapper"
        data-testid="Card"
        id="facility-temperature"
        role="presentation"
        style={
          Object {
            "--card-default-height": "624px",
          }
        }
      >
        <div
          className="iot--card--header"
        >
          <span
            className="iot--card--title"
            title="Temperature"
          >
            <div
              className="iot--card--title--text"
            >
              Temperature
            </div>
          </span>
          <div
            className="iot--card--toolbar"
          />
        </div>
        <div
          className="iot--card--content"
          data-testid="Card-content"
          style={
            Object {
              "--card-content-height": "576px",
            }
          }
        >
          <div
            className="iot--time-series-card--wrapper iot--time-series-card--wrapper__editable"
          >
            <div
              id="mock-line-chart"
            />
          </div>
        </div>
      </div>
    </div>
  </div>
  <button
    className="info__show-button"
    onClick={[Function]}
    style={
      Object {
        "background": "#027ac5",
        "border": "none",
        "borderRadius": "0 0 0 5px",
        "color": "#fff",
        "cursor": "pointer",
        "display": "block",
        "fontFamily": "sans-serif",
        "fontSize": 12,
        "padding": "5px 15px",
        "position": "fixed",
        "right": 0,
        "top": 0,
      }
    }
    type="button"
  >
    Show Info
  </button>
</div>
`;

exports[`Storybook Snapshot tests and console checks Storyshots 1 - Watson IoT/TimeSeriesCard with isExpanded 1`] = `
<div
  className="storybook-container"
>
  <div
    style={
      Object {
        "position": "relative",
        "zIndex": 0,
      }
    }
  >
    <div
      style={
        Object {
          "margin": 20,
          "width": "520px",
        }
      }
    >
      <div
        className="bx--modal is-visible"
        data-floating-menu-container={true}
      >
        <div
          className="iot--card iot--card--wrapper"
          data-testid="Card"
          id="facility-temperature"
          role="presentation"
          style={
            Object {
              "--card-default-height": "304px",
              "height": "calc(100% - 50px)",
              "width": "calc(100% - 50px)",
            }
          }
        >
          <div
            className="iot--card--header"
          >
            <span
              className="iot--card--title"
              title="Temperature"
            >
              <div
                className="iot--card--title--text"
              >
                Temperature
              </div>
            </span>
            <div
              className="iot--card--toolbar"
            >
              <div
                className="iot--card--toolbar-date-range-wrapper"
              >
                <button
                  aria-expanded={false}
                  aria-haspopup={true}
                  aria-label="open and close list of options"
                  className="iot--card--toolbar-date-range-action bx--overflow-menu"
                  onClick={[Function]}
                  onClose={[Function]}
                  onKeyDown={[Function]}
                  open={false}
                  title="Select time range"
                  type="button"
                >
                  <svg
                    aria-label="Select time range"
                    className="bx--overflow-menu__icon"
                    fill="currentColor"
                    focusable="false"
                    height={16}
                    onClick={[Function]}
                    onKeyDown={[Function]}
                    preserveAspectRatio="xMidYMid meet"
                    role="img"
                    viewBox="0 0 32 32"
                    width={16}
                    xmlns="http://www.w3.org/2000/svg"
                  >
                    <path
                      d="M21,30a8,8,0,1,1,8-8A8,8,0,0,1,21,30Zm0-14a6,6,0,1,0,6,6A6,6,0,0,0,21,16Z"
                    />
                    <path
                      d="M22.59 25L20 22.41 20 18 22 18 22 21.59 24 23.59 22.59 25z"
                    />
                    <path
                      d="M28,6a2,2,0,0,0-2-2H22V2H20V4H12V2H10V4H6A2,2,0,0,0,4,6V26a2,2,0,0,0,2,2h4V26H6V6h4V8h2V6h8V8h2V6h4v6h2Z"
                    />
                    <title>
                      Select time range
                    </title>
                  </svg>
                </button>
              </div>
              <button
                aria-pressed={null}
                className="iot--card--toolbar-action iot--card--toolbar-svg-wrapper bx--btn--icon-only bx--btn bx--btn--ghost"
                disabled={false}
                onClick={[Function]}
                tabIndex={0}
                title="Close"
                type="button"
              >
                <svg
                  aria-hidden="true"
                  aria-label="Close"
                  className="bx--btn__icon"
                  fill="currentColor"
                  focusable="false"
                  height={16}
                  preserveAspectRatio="xMidYMid meet"
                  role="img"
                  viewBox="0 0 32 32"
                  width={16}
                  xmlns="http://www.w3.org/2000/svg"
                >
                  <path
                    d="M24 9.4L22.6 8 16 14.6 9.4 8 8 9.4 14.6 16 8 22.6 9.4 24 16 17.4 22.6 24 24 22.6 17.4 16 24 9.4z"
                  />
                </svg>
              </button>
            </div>
          </div>
          <div
            className="iot--card--content iot--card--content--expanded"
            data-testid="Card-content"
            style={
              Object {
                "--card-content-height": "256px",
              }
            }
          >
            <div
              className="iot--time-series-card--wrapper iot--time-series-card--wrapper__expanded"
            >
              <div
                id="mock-line-chart"
              />
            </div>
            <div
              className="iot--time-series-card--stateful-table iot--table-container bx--data-table-container"
              data-testid="TimeSeries-table-table-container"
            >
              <section
                aria-label="data table toolbar"
                className="bx--table-toolbar"
                data-testid="TimeSeries-table-table-toolbar"
              >
                <div
                  aria-hidden={true}
                  className="bx--batch-actions iot--table-batch-actions"
                  data-testid="TimeSeries-table-table-toolbar-batch-actions"
                >
                  <div
                    className="bx--batch-summary"
                  >
                    <p
                      className="bx--batch-summary__para"
                    >
                      <span>
                        0 items selected
                      </span>
                    </p>
                  </div>
                  <div
                    className="bx--action-list"
                  >
                    <button
                      aria-pressed={null}
                      className="bx--batch-summary__cancel bx--btn bx--btn--primary"
                      disabled={false}
                      onClick={[Function]}
                      tabIndex={-1}
                      type="button"
                    >
                      Cancel
                    </button>
                  </div>
                </div>
                <div
                  className="bx--toolbar-content iot--table-toolbar-content"
                  data-testid="TimeSeries-table-table-toolbar-content"
                >
                  <div
                    className="bx--toolbar-action bx--toolbar-search-container-expandable"
                    onBlur={[Function]}
                    onClick={[Function]}
                    onFocus={[Function]}
                    onKeyDown={[Function]}
                    tabIndex="0"
                  >
                    <div
                      aria-labelledby="TimeSeries-table-toolbar-search-search"
                      className="bx--search bx--search--sm table-toolbar-search"
                      role="search"
                    >
                      <svg
                        aria-hidden={true}
                        className="bx--search-magnifier"
                        fill="currentColor"
                        focusable="false"
                        height={16}
                        preserveAspectRatio="xMidYMid meet"
                        viewBox="0 0 16 16"
                        width={16}
                        xmlns="http://www.w3.org/2000/svg"
                      >
                        <path
                          d="M15,14.3L10.7,10c1.9-2.3,1.6-5.8-0.7-7.7S4.2,0.7,2.3,3S0.7,8.8,3,10.7c2,1.7,5,1.7,7,0l4.3,4.3L15,14.3z M2,6.5	C2,4,4,2,6.5,2S11,4,11,6.5S9,11,6.5,11S2,9,2,6.5z"
                        />
                      </svg>
                      <label
                        className="bx--label"
                        htmlFor="TimeSeries-table-toolbar-search"
                        id="TimeSeries-table-toolbar-search-search"
                      >
                        Search
                      </label>
                      <input
                        autoComplete="off"
                        className="bx--search-input"
                        data-testid="TimeSeries-table-table-toolbar-search"
                        id="TimeSeries-table-toolbar-search"
                        onChange={[Function]}
                        onKeyDown={[Function]}
                        placeholder="Search"
                        role="searchbox"
                        tabIndex="-1"
                        type="text"
                        value=""
                      />
                      <button
                        aria-label="Clear search input"
                        className="bx--search-close bx--search-close--hidden"
                        onClick={[Function]}
                        type="button"
                      >
                        <svg
                          aria-hidden={true}
                          fill="currentColor"
                          focusable="false"
                          height={16}
                          preserveAspectRatio="xMidYMid meet"
                          viewBox="0 0 32 32"
                          width={16}
                          xmlns="http://www.w3.org/2000/svg"
                        >
                          <path
                            d="M24 9.4L22.6 8 16 14.6 9.4 8 8 9.4 14.6 16 8 22.6 9.4 24 16 17.4 22.6 24 24 22.6 17.4 16 24 9.4z"
                          />
                        </svg>
                      </button>
                    </div>
                  </div>
                  <button
                    aria-pressed={null}
                    className="bx--btn--icon-only iot--tooltip-svg-wrapper bx--btn bx--btn--ghost"
                    data-testid="download-button"
                    disabled={false}
                    onClick={[Function]}
                    tabIndex={0}
                    title="Download table content"
                    type="button"
                  >
                    <svg
                      aria-hidden="true"
                      aria-label="Download table content"
                      className="bx--btn__icon"
                      fill="currentColor"
                      focusable="false"
                      height={20}
                      preserveAspectRatio="xMidYMid meet"
                      role="img"
                      viewBox="0 0 32 32"
                      width={20}
                      xmlns="http://www.w3.org/2000/svg"
                    >
                      <path
                        d="M26 24v4H6V24H4v4H4a2 2 0 002 2H26a2 2 0 002-2h0V24zM26 14L24.59 12.59 17 20.17 17 2 15 2 15 20.17 7.41 12.59 6 14 16 24 26 14z"
                      />
                    </svg>
                  </button>
                  <button
                    aria-pressed={null}
                    className="bx--btn--icon-only iot--tooltip-svg-wrapper bx--btn bx--btn--ghost"
                    data-testid="filter-button"
                    disabled={false}
                    onClick={[Function]}
                    tabIndex={0}
                    title="Filters"
                    type="button"
                  >
                    <svg
                      aria-hidden="true"
                      aria-label="Filters"
                      className="bx--btn__icon"
                      fill="currentColor"
                      focusable="false"
                      height={20}
                      preserveAspectRatio="xMidYMid meet"
                      role="img"
                      viewBox="0 0 32 32"
                      width={20}
                      xmlns="http://www.w3.org/2000/svg"
                    >
                      <path
                        d="M18,28H14a2,2,0,0,1-2-2V18.41L4.59,11A2,2,0,0,1,4,9.59V6A2,2,0,0,1,6,4H26a2,2,0,0,1,2,2V9.59A2,2,0,0,1,27.41,11L20,18.41V26A2,2,0,0,1,18,28ZM6,6V9.59l8,8V26h4V17.59l8-8V6Z"
                      />
                    </svg>
                  </button>
                </div>
              </section>
              <div
                className="addons-iot-table-container"
              >
                <div
                  className="bx--data-table-content"
                >
                  <table
                    className="bx--data-table bx--data-table--no-border"
                    data-testid="TimeSeries-table"
                    id="TimeSeries-table"
                    title={null}
                  >
                    <thead
                      data-testid="TimeSeries-table-table-head"
                      onMouseMove={null}
                      onMouseUp={null}
                    >
                      <tr>
                        <th
                          aria-sort="descending"
                          className="table-header-label-start iot--table-head--table-header table-header-sortable"
                          data-testid="TimeSeries-table-table-head-column-timestamp"
                          scope="col"
                          style={
                            Object {
                              "width": undefined,
                            }
                          }
                        >
                          <button
                            align="start"
                            className="table-header-label-start iot--table-head--table-header table-header-sortable bx--table-sort bx--table-sort--active bx--table-sort--ascending"
                            data-column="timestamp"
                            data-floating-menu-container={true}
                            id="column-timestamp"
                            onClick={[Function]}
                            style={
                              Object {
                                "--table-header-width": "",
                              }
                            }
                          >
                            <span
                              className="bx--table-header-label"
                            >
                              <span
                                className=""
                                title="Timestamp"
                              >
                                Timestamp
                              </span>
                            </span>
                            <svg
                              aria-label="Unsort rows by this header"
                              className="bx--table-sort__icon"
                              fill="currentColor"
                              focusable="false"
                              height={20}
                              preserveAspectRatio="xMidYMid meet"
                              role="img"
                              viewBox="0 0 32 32"
                              width={20}
                              xmlns="http://www.w3.org/2000/svg"
                            >
                              <path
                                d="M16 4L6 14 7.41 15.41 15 7.83 15 28 17 28 17 7.83 24.59 15.41 26 14 16 4z"
                              />
                            </svg>
                            <svg
                              aria-label="Unsort rows by this header"
                              className="bx--table-sort__icon-unsorted"
                              fill="currentColor"
                              focusable="false"
                              height={20}
                              preserveAspectRatio="xMidYMid meet"
                              role="img"
                              viewBox="0 0 32 32"
                              width={20}
                              xmlns="http://www.w3.org/2000/svg"
                            >
                              <path
                                d="M27.6 20.6L24 24.2 24 4 22 4 22 24.2 18.4 20.6 17 22 23 28 29 22zM9 4L3 10 4.4 11.4 8 7.8 8 28 10 28 10 7.8 13.6 11.4 15 10z"
                              />
                            </svg>
                          </button>
                        </th>
                        <th
                          aria-sort="none"
                          className="table-header-label-start iot--table-head--table-header table-header-sortable"
                          data-testid="TimeSeries-table-table-head-column-ENTITY_ID"
                          scope="col"
                          style={
                            Object {
                              "width": undefined,
                            }
                          }
                        >
                          <button
                            align="start"
                            className="table-header-label-start iot--table-head--table-header table-header-sortable bx--table-sort"
                            data-column="ENTITY_ID"
                            data-floating-menu-container={true}
                            id="column-ENTITY_ID"
                            onClick={[Function]}
                            style={
                              Object {
                                "--table-header-width": "",
                              }
                            }
                          >
                            <span
                              className="bx--table-header-label"
                            >
                              <span
                                className=""
                                title="ENTITY_ID"
                              >
                                ENTITY_ID
                              </span>
                            </span>
                            <svg
                              aria-label="Sort rows by this header in ascending order"
                              className="bx--table-sort__icon"
                              fill="currentColor"
                              focusable="false"
                              height={20}
                              preserveAspectRatio="xMidYMid meet"
                              role="img"
                              viewBox="0 0 32 32"
                              width={20}
                              xmlns="http://www.w3.org/2000/svg"
                            >
                              <path
                                d="M16 4L6 14 7.41 15.41 15 7.83 15 28 17 28 17 7.83 24.59 15.41 26 14 16 4z"
                              />
                            </svg>
                            <svg
                              aria-label="Sort rows by this header in ascending order"
                              className="bx--table-sort__icon-unsorted"
                              fill="currentColor"
                              focusable="false"
                              height={20}
                              preserveAspectRatio="xMidYMid meet"
                              role="img"
                              viewBox="0 0 32 32"
                              width={20}
                              xmlns="http://www.w3.org/2000/svg"
                            >
                              <path
                                d="M27.6 20.6L24 24.2 24 4 22 4 22 24.2 18.4 20.6 17 22 23 28 29 22zM9 4L3 10 4.4 11.4 8 7.8 8 28 10 28 10 7.8 13.6 11.4 15 10z"
                              />
                            </svg>
                          </button>
                        </th>
                        <th
                          aria-sort="none"
                          className="table-header-label-start iot--table-head--table-header table-header-sortable"
                          data-testid="TimeSeries-table-table-head-column-temperature"
                          scope="col"
                          style={
                            Object {
                              "width": undefined,
                            }
                          }
                        >
                          <button
                            align="start"
                            className="table-header-label-start iot--table-head--table-header table-header-sortable bx--table-sort"
                            data-column="temperature"
                            data-floating-menu-container={true}
                            id="column-temperature"
                            onClick={[Function]}
                            style={
                              Object {
                                "--table-header-width": "",
                              }
                            }
                          >
                            <span
                              className="bx--table-header-label"
                            >
                              <span
                                className=""
                                title="Temp"
                              >
                                Temp
                              </span>
                            </span>
                            <svg
                              aria-label="Sort rows by this header in ascending order"
                              className="bx--table-sort__icon"
                              fill="currentColor"
                              focusable="false"
                              height={20}
                              preserveAspectRatio="xMidYMid meet"
                              role="img"
                              viewBox="0 0 32 32"
                              width={20}
                              xmlns="http://www.w3.org/2000/svg"
                            >
                              <path
                                d="M16 4L6 14 7.41 15.41 15 7.83 15 28 17 28 17 7.83 24.59 15.41 26 14 16 4z"
                              />
                            </svg>
                            <svg
                              aria-label="Sort rows by this header in ascending order"
                              className="bx--table-sort__icon-unsorted"
                              fill="currentColor"
                              focusable="false"
                              height={20}
                              preserveAspectRatio="xMidYMid meet"
                              role="img"
                              viewBox="0 0 32 32"
                              width={20}
                              xmlns="http://www.w3.org/2000/svg"
                            >
                              <path
                                d="M27.6 20.6L24 24.2 24 4 22 4 22 24.2 18.4 20.6 17 22 23 28 29 22zM9 4L3 10 4.4 11.4 8 7.8 8 28 10 28 10 7.8 13.6 11.4 15 10z"
                              />
                            </svg>
                          </button>
                        </th>
                        <th
                          aria-sort="none"
                          className="table-header-label-start iot--table-head--table-header table-header-sortable"
                          data-testid="TimeSeries-table-table-head-column-humidity"
                          scope="col"
                          style={
                            Object {
                              "width": undefined,
                            }
                          }
                        >
                          <button
                            align="start"
                            className="table-header-label-start iot--table-head--table-header table-header-sortable bx--table-sort"
                            data-column="humidity"
                            data-floating-menu-container={true}
                            id="column-humidity"
                            onClick={[Function]}
                            style={
                              Object {
                                "--table-header-width": "",
                              }
                            }
                          >
                            <span
                              className="bx--table-header-label"
                            >
                              <span
                                className=""
                                title="Humidity"
                              >
                                Humidity
                              </span>
                            </span>
                            <svg
                              aria-label="Sort rows by this header in ascending order"
                              className="bx--table-sort__icon"
                              fill="currentColor"
                              focusable="false"
                              height={20}
                              preserveAspectRatio="xMidYMid meet"
                              role="img"
                              viewBox="0 0 32 32"
                              width={20}
                              xmlns="http://www.w3.org/2000/svg"
                            >
                              <path
                                d="M16 4L6 14 7.41 15.41 15 7.83 15 28 17 28 17 7.83 24.59 15.41 26 14 16 4z"
                              />
                            </svg>
                            <svg
                              aria-label="Sort rows by this header in ascending order"
                              className="bx--table-sort__icon-unsorted"
                              fill="currentColor"
                              focusable="false"
                              height={20}
                              preserveAspectRatio="xMidYMid meet"
                              role="img"
                              viewBox="0 0 32 32"
                              width={20}
                              xmlns="http://www.w3.org/2000/svg"
                            >
                              <path
                                d="M27.6 20.6L24 24.2 24 4 22 4 22 24.2 18.4 20.6 17 22 23 28 29 22zM9 4L3 10 4.4 11.4 8 7.8 8 28 10 28 10 7.8 13.6 11.4 15 10z"
                              />
                            </svg>
                          </button>
                        </th>
                        <th
                          aria-sort="none"
                          className="table-header-label-start iot--table-head--table-header table-header-sortable"
                          data-testid="TimeSeries-table-table-head-column-ecount"
                          scope="col"
                          style={
                            Object {
                              "width": undefined,
                            }
                          }
                        >
                          <button
                            align="start"
                            className="table-header-label-start iot--table-head--table-header table-header-sortable bx--table-sort"
                            data-column="ecount"
                            data-floating-menu-container={true}
                            id="column-ecount"
                            onClick={[Function]}
                            style={
                              Object {
                                "--table-header-width": "",
                              }
                            }
                          >
                            <span
                              className="bx--table-header-label"
                            >
                              <span
                                className=""
                                title="Electricity"
                              >
                                Electricity
                              </span>
                            </span>
                            <svg
                              aria-label="Sort rows by this header in ascending order"
                              className="bx--table-sort__icon"
                              fill="currentColor"
                              focusable="false"
                              height={20}
                              preserveAspectRatio="xMidYMid meet"
                              role="img"
                              viewBox="0 0 32 32"
                              width={20}
                              xmlns="http://www.w3.org/2000/svg"
                            >
                              <path
                                d="M16 4L6 14 7.41 15.41 15 7.83 15 28 17 28 17 7.83 24.59 15.41 26 14 16 4z"
                              />
                            </svg>
                            <svg
                              aria-label="Sort rows by this header in ascending order"
                              className="bx--table-sort__icon-unsorted"
                              fill="currentColor"
                              focusable="false"
                              height={20}
                              preserveAspectRatio="xMidYMid meet"
                              role="img"
                              viewBox="0 0 32 32"
                              width={20}
                              xmlns="http://www.w3.org/2000/svg"
                            >
                              <path
                                d="M27.6 20.6L24 24.2 24 4 22 4 22 24.2 18.4 20.6 17 22 23 28 29 22zM9 4L3 10 4.4 11.4 8 7.8 8 28 10 28 10 7.8 13.6 11.4 15 10z"
                              />
                            </svg>
                          </button>
                        </th>
                        <th
                          aria-sort="none"
                          className="table-header-label-start iot--table-head--table-header table-header-sortable"
                          data-testid="TimeSeries-table-table-head-column-devname"
                          scope="col"
                          style={
                            Object {
                              "width": undefined,
                            }
                          }
                        >
                          <button
                            align="start"
                            className="table-header-label-start iot--table-head--table-header table-header-sortable bx--table-sort"
                            data-column="devname"
                            data-floating-menu-container={true}
                            id="column-devname"
                            onClick={[Function]}
                            style={
                              Object {
                                "--table-header-width": "",
                              }
                            }
                          >
                            <span
                              className="bx--table-header-label"
                            >
                              <span
                                className=""
                                title="devname"
                              >
                                devname
                              </span>
                            </span>
                            <svg
                              aria-label="Sort rows by this header in ascending order"
                              className="bx--table-sort__icon"
                              fill="currentColor"
                              focusable="false"
                              height={20}
                              preserveAspectRatio="xMidYMid meet"
                              role="img"
                              viewBox="0 0 32 32"
                              width={20}
                              xmlns="http://www.w3.org/2000/svg"
                            >
                              <path
                                d="M16 4L6 14 7.41 15.41 15 7.83 15 28 17 28 17 7.83 24.59 15.41 26 14 16 4z"
                              />
                            </svg>
                            <svg
                              aria-label="Sort rows by this header in ascending order"
                              className="bx--table-sort__icon-unsorted"
                              fill="currentColor"
                              focusable="false"
                              height={20}
                              preserveAspectRatio="xMidYMid meet"
                              role="img"
                              viewBox="0 0 32 32"
                              width={20}
                              xmlns="http://www.w3.org/2000/svg"
                            >
                              <path
                                d="M27.6 20.6L24 24.2 24 4 22 4 22 24.2 18.4 20.6 17 22 23 28 29 22zM9 4L3 10 4.4 11.4 8 7.8 8 28 10 28 10 7.8 13.6 11.4 15 10z"
                              />
                            </svg>
                          </button>
                        </th>
                        <th
                          aria-sort="none"
                          className="table-header-label-start iot--table-head--table-header table-header-sortable"
                          data-testid="TimeSeries-table-table-head-column-pressure"
                          scope="col"
                          style={
                            Object {
                              "width": undefined,
                            }
                          }
                        >
                          <button
                            align="start"
                            className="table-header-label-start iot--table-head--table-header table-header-sortable bx--table-sort"
                            data-column="pressure"
                            data-floating-menu-container={true}
                            id="column-pressure"
                            onClick={[Function]}
                            style={
                              Object {
                                "--table-header-width": "",
                              }
                            }
                          >
                            <span
                              className="bx--table-header-label"
                            >
                              <span
                                className=""
                                title="Pressure"
                              >
                                Pressure
                              </span>
                            </span>
                            <svg
                              aria-label="Sort rows by this header in ascending order"
                              className="bx--table-sort__icon"
                              fill="currentColor"
                              focusable="false"
                              height={20}
                              preserveAspectRatio="xMidYMid meet"
                              role="img"
                              viewBox="0 0 32 32"
                              width={20}
                              xmlns="http://www.w3.org/2000/svg"
                            >
                              <path
                                d="M16 4L6 14 7.41 15.41 15 7.83 15 28 17 28 17 7.83 24.59 15.41 26 14 16 4z"
                              />
                            </svg>
                            <svg
                              aria-label="Sort rows by this header in ascending order"
                              className="bx--table-sort__icon-unsorted"
                              fill="currentColor"
                              focusable="false"
                              height={20}
                              preserveAspectRatio="xMidYMid meet"
                              role="img"
                              viewBox="0 0 32 32"
                              width={20}
                              xmlns="http://www.w3.org/2000/svg"
                            >
                              <path
                                d="M27.6 20.6L24 24.2 24 4 22 4 22 24.2 18.4 20.6 17 22 23 28 29 22zM9 4L3 10 4.4 11.4 8 7.8 8 28 10 28 10 7.8 13.6 11.4 15 10z"
                              />
                            </svg>
                          </button>
                        </th>
                        <th
                          aria-sort="none"
                          className="table-header-label-start iot--table-head--table-header table-header-sortable"
                          data-testid="TimeSeries-table-table-head-column-status"
                          scope="col"
                          style={
                            Object {
                              "width": undefined,
                            }
                          }
                        >
                          <button
                            align="start"
                            className="table-header-label-start iot--table-head--table-header table-header-sortable bx--table-sort"
                            data-column="status"
                            data-floating-menu-container={true}
                            id="column-status"
                            onClick={[Function]}
                            style={
                              Object {
                                "--table-header-width": "",
                              }
                            }
                          >
                            <span
                              className="bx--table-header-label"
                            >
                              <span
                                className=""
                                title="status"
                              >
                                status
                              </span>
                            </span>
                            <svg
                              aria-label="Sort rows by this header in ascending order"
                              className="bx--table-sort__icon"
                              fill="currentColor"
                              focusable="false"
                              height={20}
                              preserveAspectRatio="xMidYMid meet"
                              role="img"
                              viewBox="0 0 32 32"
                              width={20}
                              xmlns="http://www.w3.org/2000/svg"
                            >
                              <path
                                d="M16 4L6 14 7.41 15.41 15 7.83 15 28 17 28 17 7.83 24.59 15.41 26 14 16 4z"
                              />
                            </svg>
                            <svg
                              aria-label="Sort rows by this header in ascending order"
                              className="bx--table-sort__icon-unsorted"
                              fill="currentColor"
                              focusable="false"
                              height={20}
                              preserveAspectRatio="xMidYMid meet"
                              role="img"
                              viewBox="0 0 32 32"
                              width={20}
                              xmlns="http://www.w3.org/2000/svg"
                            >
                              <path
                                d="M27.6 20.6L24 24.2 24 4 22 4 22 24.2 18.4 20.6 17 22 23 28 29 22zM9 4L3 10 4.4 11.4 8 7.8 8 28 10 28 10 7.8 13.6 11.4 15 10z"
                              />
                            </svg>
                          </button>
                        </th>
                      </tr>
                    </thead>
                    <tbody
                      aria-live="polite"
                      data-testid="TimeSeries-table-table-body"
                    >
                      <tr
                        className="TableBodyRow__StyledTableRow-sc-103itxu-0 gZGpiK"
                        onClick={[Function]}
                      >
                        <td
                          align="start"
                          className="data-table-start iot--table__cell--sortable"
                          data-column="timestamp"
                          data-offset={0}
                          id="cell-TimeSeries-table-dataindex-5-timestamp"
                          offset={0}
                        >
                          <span
                            className="TableBodyRow__StyledNestedSpan-sc-103itxu-5 YBqdC"
                          >
                            <span
                              className=""
                              title="10/01/2019 10:54"
                            >
                              10/01/2019 10:54
                            </span>
                          </span>
                        </td>
                        <td
                          align="start"
                          className="data-table-start iot--table__cell--sortable"
                          data-column="ENTITY_ID"
                          data-offset={0}
                          id="cell-TimeSeries-table-dataindex-5-ENTITY_ID"
                          offset={0}
                        >
                          <span
                            className="TableBodyRow__StyledNestedSpan-sc-103itxu-5 YBqdC"
                          >
                            <span
                              className=""
                              title="Sensor2-1"
                            >
                              Sensor2-1
                            </span>
                          </span>
                        </td>
                        <td
                          align="start"
                          className="data-table-start iot--table__cell--sortable"
                          data-column="temperature"
                          data-offset={0}
                          id="cell-TimeSeries-table-dataindex-5-temperature"
                          offset={0}
                        >
                          <span
                            className="TableBodyRow__StyledNestedSpan-sc-103itxu-5 YBqdC"
                          >
                            <span
                              className=""
                              title="20.00"
                            >
                              20.00
                            </span>
                          </span>
                        </td>
                        <td
                          align="start"
                          className="data-table-start iot--table__cell--sortable"
                          data-column="humidity"
                          data-offset={0}
                          id="cell-TimeSeries-table-dataindex-5-humidity"
                          offset={0}
                        >
                          <span
                            className="TableBodyRow__StyledNestedSpan-sc-103itxu-5 YBqdC"
                          >
                            <span
                              className=""
                              title="5.51"
                            >
                              5.51
                            </span>
                          </span>
                        </td>
                        <td
                          align="start"
                          className="data-table-start iot--table__cell--sortable"
                          data-column="ecount"
                          data-offset={0}
                          id="cell-TimeSeries-table-dataindex-5-ecount"
                          offset={0}
                        >
                          <span
                            className="TableBodyRow__StyledNestedSpan-sc-103itxu-5 YBqdC"
                          >
                            <span
                              className=""
                              title="6.00"
                            >
                              6.00
                            </span>
                          </span>
                        </td>
                        <td
                          align="start"
                          className="data-table-start iot--table__cell--sortable"
                          data-column="devname"
                          data-offset={0}
                          id="cell-TimeSeries-table-dataindex-5-devname"
                          offset={0}
                        >
                          <span
                            className="TableBodyRow__StyledNestedSpan-sc-103itxu-5 YBqdC"
                          >
                            <span
                              className=""
                              title="6ctgim0Qcq"
                            >
                              6ctgim0Qcq
                            </span>
                          </span>
                        </td>
                        <td
                          align="start"
                          className="data-table-start iot--table__cell--sortable"
                          data-column="pressure"
                          data-offset={0}
                          id="cell-TimeSeries-table-dataindex-5-pressure"
                          offset={0}
                        >
                          <span
                            className="TableBodyRow__StyledNestedSpan-sc-103itxu-5 YBqdC"
                          >
                            <span
                              className=""
                              title="7.40"
                            >
                              7.40
                            </span>
                          </span>
                        </td>
                        <td
                          align="start"
                          className="data-table-start iot--table__cell--sortable"
                          data-column="status"
                          data-offset={0}
                          id="cell-TimeSeries-table-dataindex-5-status"
                          offset={0}
                        >
                          <span
                            className="TableBodyRow__StyledNestedSpan-sc-103itxu-5 YBqdC"
                          >
                            <span
                              className=""
                            />
                          </span>
                        </td>
                      </tr>
                      <tr
                        className="TableBodyRow__StyledTableRow-sc-103itxu-0 gZGpiK"
                        onClick={[Function]}
                      >
                        <td
                          align="start"
                          className="data-table-start iot--table__cell--sortable"
                          data-column="timestamp"
                          data-offset={0}
                          id="cell-TimeSeries-table-dataindex-4-timestamp"
                          offset={0}
                        >
                          <span
                            className="TableBodyRow__StyledNestedSpan-sc-103itxu-5 YBqdC"
                          >
                            <span
                              className=""
                              title="09/01/2019 10:54"
                            >
                              09/01/2019 10:54
                            </span>
                          </span>
                        </td>
                        <td
                          align="start"
                          className="data-table-start iot--table__cell--sortable"
                          data-column="ENTITY_ID"
                          data-offset={0}
                          id="cell-TimeSeries-table-dataindex-4-ENTITY_ID"
                          offset={0}
                        >
                          <span
                            className="TableBodyRow__StyledNestedSpan-sc-103itxu-5 YBqdC"
                          >
                            <span
                              className=""
                              title="Sensor2-1"
                            >
                              Sensor2-1
                            </span>
                          </span>
                        </td>
                        <td
                          align="start"
                          className="data-table-start iot--table__cell--sortable"
                          data-column="temperature"
                          data-offset={0}
                          id="cell-TimeSeries-table-dataindex-4-temperature"
                          offset={0}
                        >
                          <span
                            className="TableBodyRow__StyledNestedSpan-sc-103itxu-5 YBqdC"
                          >
                            <span
                              className=""
                              title="19.00"
                            >
                              19.00
                            </span>
                          </span>
                        </td>
                        <td
                          align="start"
                          className="data-table-start iot--table__cell--sortable"
                          data-column="humidity"
                          data-offset={0}
                          id="cell-TimeSeries-table-dataindex-4-humidity"
                          offset={0}
                        >
                          <span
                            className="TableBodyRow__StyledNestedSpan-sc-103itxu-5 YBqdC"
                          >
                            <span
                              className=""
                              title="7.36"
                            >
                              7.36
                            </span>
                          </span>
                        </td>
                        <td
                          align="start"
                          className="data-table-start iot--table__cell--sortable"
                          data-column="ecount"
                          data-offset={0}
                          id="cell-TimeSeries-table-dataindex-4-ecount"
                          offset={0}
                        >
                          <span
                            className="TableBodyRow__StyledNestedSpan-sc-103itxu-5 YBqdC"
                          >
                            <span
                              className=""
                              title="58.00"
                            >
                              58.00
                            </span>
                          </span>
                        </td>
                        <td
                          align="start"
                          className="data-table-start iot--table__cell--sortable"
                          data-column="devname"
                          data-offset={0}
                          id="cell-TimeSeries-table-dataindex-4-devname"
                          offset={0}
                        >
                          <span
                            className="TableBodyRow__StyledNestedSpan-sc-103itxu-5 YBqdC"
                          >
                            <span
                              className=""
                              title="6ctgim0Qcq"
                            >
                              6ctgim0Qcq
                            </span>
                          </span>
                        </td>
                        <td
                          align="start"
                          className="data-table-start iot--table__cell--sortable"
                          data-column="pressure"
                          data-offset={0}
                          id="cell-TimeSeries-table-dataindex-4-pressure"
                          offset={0}
                        >
                          <span
                            className="TableBodyRow__StyledNestedSpan-sc-103itxu-5 YBqdC"
                          >
                            <span
                              className=""
                              title="9.21"
                            >
                              9.21
                            </span>
                          </span>
                        </td>
                        <td
                          align="start"
                          className="data-table-start iot--table__cell--sortable"
                          data-column="status"
                          data-offset={0}
                          id="cell-TimeSeries-table-dataindex-4-status"
                          offset={0}
                        >
                          <span
                            className="TableBodyRow__StyledNestedSpan-sc-103itxu-5 YBqdC"
                          >
                            <span
                              className=""
                            />
                          </span>
                        </td>
                      </tr>
                      <tr
                        className="TableBodyRow__StyledTableRow-sc-103itxu-0 gZGpiK"
                        onClick={[Function]}
                      >
                        <td
                          align="start"
                          className="data-table-start iot--table__cell--sortable"
                          data-column="timestamp"
                          data-offset={0}
                          id="cell-TimeSeries-table-dataindex-3-timestamp"
                          offset={0}
                        >
                          <span
                            className="TableBodyRow__StyledNestedSpan-sc-103itxu-5 YBqdC"
                          >
                            <span
                              className=""
                              title="08/01/2019 10:54"
                            >
                              08/01/2019 10:54
                            </span>
                          </span>
                        </td>
                        <td
                          align="start"
                          className="data-table-start iot--table__cell--sortable"
                          data-column="ENTITY_ID"
                          data-offset={0}
                          id="cell-TimeSeries-table-dataindex-3-ENTITY_ID"
                          offset={0}
                        >
                          <span
                            className="TableBodyRow__StyledNestedSpan-sc-103itxu-5 YBqdC"
                          >
                            <span
                              className=""
                              title="Sensor2-1"
                            >
                              Sensor2-1
                            </span>
                          </span>
                        </td>
                        <td
                          align="start"
                          className="data-table-start iot--table__cell--sortable"
                          data-column="temperature"
                          data-offset={0}
                          id="cell-TimeSeries-table-dataindex-3-temperature"
                          offset={0}
                        >
                          <span
                            className="TableBodyRow__StyledNestedSpan-sc-103itxu-5 YBqdC"
                          >
                            <span
                              className=""
                              title="29.00"
                            >
                              29.00
                            </span>
                          </span>
                        </td>
                        <td
                          align="start"
                          className="data-table-start iot--table__cell--sortable"
                          data-column="humidity"
                          data-offset={0}
                          id="cell-TimeSeries-table-dataindex-3-humidity"
                          offset={0}
                        >
                          <span
                            className="TableBodyRow__StyledNestedSpan-sc-103itxu-5 YBqdC"
                          >
                            <span
                              className=""
                              title="3.32"
                            >
                              3.32
                            </span>
                          </span>
                        </td>
                        <td
                          align="start"
                          className="data-table-start iot--table__cell--sortable"
                          data-column="ecount"
                          data-offset={0}
                          id="cell-TimeSeries-table-dataindex-3-ecount"
                          offset={0}
                        >
                          <span
                            className="TableBodyRow__StyledNestedSpan-sc-103itxu-5 YBqdC"
                          >
                            <span
                              className=""
                              title="32.00"
                            >
                              32.00
                            </span>
                          </span>
                        </td>
                        <td
                          align="start"
                          className="data-table-start iot--table__cell--sortable"
                          data-column="devname"
                          data-offset={0}
                          id="cell-TimeSeries-table-dataindex-3-devname"
                          offset={0}
                        >
                          <span
                            className="TableBodyRow__StyledNestedSpan-sc-103itxu-5 YBqdC"
                          >
                            <span
                              className=""
                              title="6ctgim0Qcq"
                            >
                              6ctgim0Qcq
                            </span>
                          </span>
                        </td>
                        <td
                          align="start"
                          className="data-table-start iot--table__cell--sortable"
                          data-column="pressure"
                          data-offset={0}
                          id="cell-TimeSeries-table-dataindex-3-pressure"
                          offset={0}
                        >
                          <span
                            className="TableBodyRow__StyledNestedSpan-sc-103itxu-5 YBqdC"
                          >
                            <span
                              className=""
                              title="9.58"
                            >
                              9.58
                            </span>
                          </span>
                        </td>
                        <td
                          align="start"
                          className="data-table-start iot--table__cell--sortable"
                          data-column="status"
                          data-offset={0}
                          id="cell-TimeSeries-table-dataindex-3-status"
                          offset={0}
                        >
                          <span
                            className="TableBodyRow__StyledNestedSpan-sc-103itxu-5 YBqdC"
                          >
                            <span
                              className=""
                            />
                          </span>
                        </td>
                      </tr>
                      <tr
                        className="TableBodyRow__StyledTableRow-sc-103itxu-0 gZGpiK"
                        onClick={[Function]}
                      >
                        <td
                          align="start"
                          className="data-table-start iot--table__cell--sortable"
                          data-column="timestamp"
                          data-offset={0}
                          id="cell-TimeSeries-table-dataindex-2-timestamp"
                          offset={0}
                        >
                          <span
                            className="TableBodyRow__StyledNestedSpan-sc-103itxu-5 YBqdC"
                          >
                            <span
                              className=""
                              title="07/01/2019 10:54"
                            >
                              07/01/2019 10:54
                            </span>
                          </span>
                        </td>
                        <td
                          align="start"
                          className="data-table-start iot--table__cell--sortable"
                          data-column="ENTITY_ID"
                          data-offset={0}
                          id="cell-TimeSeries-table-dataindex-2-ENTITY_ID"
                          offset={0}
                        >
                          <span
                            className="TableBodyRow__StyledNestedSpan-sc-103itxu-5 YBqdC"
                          >
                            <span
                              className=""
                              title="Sensor2-1"
                            >
                              Sensor2-1
                            </span>
                          </span>
                        </td>
                        <td
                          align="start"
                          className="data-table-start iot--table__cell--sortable"
                          data-column="temperature"
                          data-offset={0}
                          id="cell-TimeSeries-table-dataindex-2-temperature"
                          offset={0}
                        >
                          <span
                            className="TableBodyRow__StyledNestedSpan-sc-103itxu-5 YBqdC"
                          >
                            <span
                              className=""
                              title="86.00"
                            >
                              86.00
                            </span>
                          </span>
                        </td>
                        <td
                          align="start"
                          className="data-table-start iot--table__cell--sortable"
                          data-column="humidity"
                          data-offset={0}
                          id="cell-TimeSeries-table-dataindex-2-humidity"
                          offset={0}
                        >
                          <span
                            className="TableBodyRow__StyledNestedSpan-sc-103itxu-5 YBqdC"
                          >
                            <span
                              className=""
                              title="2.98"
                            >
                              2.98
                            </span>
                          </span>
                        </td>
                        <td
                          align="start"
                          className="data-table-start iot--table__cell--sortable"
                          data-column="ecount"
                          data-offset={0}
                          id="cell-TimeSeries-table-dataindex-2-ecount"
                          offset={0}
                        >
                          <span
                            className="TableBodyRow__StyledNestedSpan-sc-103itxu-5 YBqdC"
                          >
                            <span
                              className=""
                              title="45.00"
                            >
                              45.00
                            </span>
                          </span>
                        </td>
                        <td
                          align="start"
                          className="data-table-start iot--table__cell--sortable"
                          data-column="devname"
                          data-offset={0}
                          id="cell-TimeSeries-table-dataindex-2-devname"
                          offset={0}
                        >
                          <span
                            className="TableBodyRow__StyledNestedSpan-sc-103itxu-5 YBqdC"
                          >
                            <span
                              className=""
                              title="6ctgim0Qcq"
                            >
                              6ctgim0Qcq
                            </span>
                          </span>
                        </td>
                        <td
                          align="start"
                          className="data-table-start iot--table__cell--sortable"
                          data-column="pressure"
                          data-offset={0}
                          id="cell-TimeSeries-table-dataindex-2-pressure"
                          offset={0}
                        >
                          <span
                            className="TableBodyRow__StyledNestedSpan-sc-103itxu-5 YBqdC"
                          >
                            <span
                              className=""
                              title="8.72"
                            >
                              8.72
                            </span>
                          </span>
                        </td>
                        <td
                          align="start"
                          className="data-table-start iot--table__cell--sortable"
                          data-column="status"
                          data-offset={0}
                          id="cell-TimeSeries-table-dataindex-2-status"
                          offset={0}
                        >
                          <span
                            className="TableBodyRow__StyledNestedSpan-sc-103itxu-5 YBqdC"
                          >
                            <span
                              className=""
                            />
                          </span>
                        </td>
                      </tr>
                      <tr
                        className="TableBodyRow__StyledTableRow-sc-103itxu-0 gZGpiK"
                        onClick={[Function]}
                      >
                        <td
                          align="start"
                          className="data-table-start iot--table__cell--sortable"
                          data-column="timestamp"
                          data-offset={0}
                          id="cell-TimeSeries-table-dataindex-1-timestamp"
                          offset={0}
                        >
                          <span
                            className="TableBodyRow__StyledNestedSpan-sc-103itxu-5 YBqdC"
                          >
                            <span
                              className=""
                              title="06/01/2019 10:54"
                            >
                              06/01/2019 10:54
                            </span>
                          </span>
                        </td>
                        <td
                          align="start"
                          className="data-table-start iot--table__cell--sortable"
                          data-column="ENTITY_ID"
                          data-offset={0}
                          id="cell-TimeSeries-table-dataindex-1-ENTITY_ID"
                          offset={0}
                        >
                          <span
                            className="TableBodyRow__StyledNestedSpan-sc-103itxu-5 YBqdC"
                          >
                            <span
                              className=""
                              title="Sensor2-1"
                            >
                              Sensor2-1
                            </span>
                          </span>
                        </td>
                        <td
                          align="start"
                          className="data-table-start iot--table__cell--sortable"
                          data-column="temperature"
                          data-offset={0}
                          id="cell-TimeSeries-table-dataindex-1-temperature"
                          offset={0}
                        >
                          <span
                            className="TableBodyRow__StyledNestedSpan-sc-103itxu-5 YBqdC"
                          >
                            <span
                              className=""
                              title="11.00"
                            >
                              11.00
                            </span>
                          </span>
                        </td>
                        <td
                          align="start"
                          className="data-table-start iot--table__cell--sortable"
                          data-column="humidity"
                          data-offset={0}
                          id="cell-TimeSeries-table-dataindex-1-humidity"
                          offset={0}
                        >
                          <span
                            className="TableBodyRow__StyledNestedSpan-sc-103itxu-5 YBqdC"
                          >
                            <span
                              className=""
                              title="9.25"
                            >
                              9.25
                            </span>
                          </span>
                        </td>
                        <td
                          align="start"
                          className="data-table-start iot--table__cell--sortable"
                          data-column="ecount"
                          data-offset={0}
                          id="cell-TimeSeries-table-dataindex-1-ecount"
                          offset={0}
                        >
                          <span
                            className="TableBodyRow__StyledNestedSpan-sc-103itxu-5 YBqdC"
                          >
                            <span
                              className=""
                              title="38.00"
                            >
                              38.00
                            </span>
                          </span>
                        </td>
                        <td
                          align="start"
                          className="data-table-start iot--table__cell--sortable"
                          data-column="devname"
                          data-offset={0}
                          id="cell-TimeSeries-table-dataindex-1-devname"
                          offset={0}
                        >
                          <span
                            className="TableBodyRow__StyledNestedSpan-sc-103itxu-5 YBqdC"
                          >
                            <span
                              className=""
                              title="6ctgim0Qcq"
                            >
                              6ctgim0Qcq
                            </span>
                          </span>
                        </td>
                        <td
                          align="start"
                          className="data-table-start iot--table__cell--sortable"
                          data-column="pressure"
                          data-offset={0}
                          id="cell-TimeSeries-table-dataindex-1-pressure"
                          offset={0}
                        >
                          <span
                            className="TableBodyRow__StyledNestedSpan-sc-103itxu-5 YBqdC"
                          >
                            <span
                              className=""
                              title="9.57"
                            >
                              9.57
                            </span>
                          </span>
                        </td>
                        <td
                          align="start"
                          className="data-table-start iot--table__cell--sortable"
                          data-column="status"
                          data-offset={0}
                          id="cell-TimeSeries-table-dataindex-1-status"
                          offset={0}
                        >
                          <span
                            className="TableBodyRow__StyledNestedSpan-sc-103itxu-5 YBqdC"
                          >
                            <span
                              className=""
                            />
                          </span>
                        </td>
                      </tr>
                      <tr
                        className="TableBodyRow__StyledTableRow-sc-103itxu-0 gZGpiK"
                        onClick={[Function]}
                      >
                        <td
                          align="start"
                          className="data-table-start iot--table__cell--sortable"
                          data-column="timestamp"
                          data-offset={0}
                          id="cell-TimeSeries-table-dataindex-0-timestamp"
                          offset={0}
                        >
                          <span
                            className="TableBodyRow__StyledNestedSpan-sc-103itxu-5 YBqdC"
                          >
                            <span
                              className=""
                              title="05/01/2019 10:54"
                            >
                              05/01/2019 10:54
                            </span>
                          </span>
                        </td>
                        <td
                          align="start"
                          className="data-table-start iot--table__cell--sortable"
                          data-column="ENTITY_ID"
                          data-offset={0}
                          id="cell-TimeSeries-table-dataindex-0-ENTITY_ID"
                          offset={0}
                        >
                          <span
                            className="TableBodyRow__StyledNestedSpan-sc-103itxu-5 YBqdC"
                          >
                            <span
                              className=""
                              title="Sensor2-1"
                            >
                              Sensor2-1
                            </span>
                          </span>
                        </td>
                        <td
                          align="start"
                          className="data-table-start iot--table__cell--sortable"
                          data-column="temperature"
                          data-offset={0}
                          id="cell-TimeSeries-table-dataindex-0-temperature"
                          offset={0}
                        >
                          <span
                            className="TableBodyRow__StyledNestedSpan-sc-103itxu-5 YBqdC"
                          >
                            <span
                              className=""
                              title="35.00"
                            >
                              35.00
                            </span>
                          </span>
                        </td>
                        <td
                          align="start"
                          className="data-table-start iot--table__cell--sortable"
                          data-column="humidity"
                          data-offset={0}
                          id="cell-TimeSeries-table-dataindex-0-humidity"
                          offset={0}
                        >
                          <span
                            className="TableBodyRow__StyledNestedSpan-sc-103itxu-5 YBqdC"
                          >
                            <span
                              className=""
                              title="8.15"
                            >
                              8.15
                            </span>
                          </span>
                        </td>
                        <td
                          align="start"
                          className="data-table-start iot--table__cell--sortable"
                          data-column="ecount"
                          data-offset={0}
                          id="cell-TimeSeries-table-dataindex-0-ecount"
                          offset={0}
                        >
                          <span
                            className="TableBodyRow__StyledNestedSpan-sc-103itxu-5 YBqdC"
                          >
                            <span
                              className=""
                              title="18.00"
                            >
                              18.00
                            </span>
                          </span>
                        </td>
                        <td
                          align="start"
                          className="data-table-start iot--table__cell--sortable"
                          data-column="devname"
                          data-offset={0}
                          id="cell-TimeSeries-table-dataindex-0-devname"
                          offset={0}
                        >
                          <span
                            className="TableBodyRow__StyledNestedSpan-sc-103itxu-5 YBqdC"
                          >
                            <span
                              className=""
                              title="6ctgim0Qcq"
                            >
                              6ctgim0Qcq
                            </span>
                          </span>
                        </td>
                        <td
                          align="start"
                          className="data-table-start iot--table__cell--sortable"
                          data-column="pressure"
                          data-offset={0}
                          id="cell-TimeSeries-table-dataindex-0-pressure"
                          offset={0}
                        >
                          <span
                            className="TableBodyRow__StyledNestedSpan-sc-103itxu-5 YBqdC"
                          >
                            <span
                              className=""
                              title="8.30"
                            >
                              8.30
                            </span>
                          </span>
                        </td>
                        <td
                          align="start"
                          className="data-table-start iot--table__cell--sortable"
                          data-column="status"
                          data-offset={0}
                          id="cell-TimeSeries-table-dataindex-0-status"
                          offset={0}
                        >
                          <span
                            className="TableBodyRow__StyledNestedSpan-sc-103itxu-5 YBqdC"
                          >
                            <span
                              className=""
                            />
                          </span>
                        </td>
                      </tr>
                    </tbody>
                  </table>
                </div>
              </div>
              <div
                className="bx--pagination iot--pagination"
                data-testid="TimeSeries-table-table-pagination"
                style={
                  Object {
                    "--pagination-text-display": "flex",
                  }
                }
              >
                <div
                  className="bx--pagination__left"
                >
                  <label
                    className="bx--pagination__text"
<<<<<<< HEAD
                    htmlFor="bx-pagination-select-52"
                    id="bx-pagination-select-52-count-label"
=======
                    htmlFor="bx-pagination-select-51"
                    id="bx-pagination-select-51-count-label"
>>>>>>> 9becccc8
                  >
                    Items per page:
                  </label>
                  <div
                    className="bx--form-item"
                  >
                    <div
                      className="bx--select bx--select--inline bx--select__item-count"
                    >
                      <div
                        className="bx--select-input--inline__wrapper"
                      >
                        <div
                          className="bx--select-input__wrapper"
                          data-invalid={null}
                        >
                          <select
                            className="bx--select-input"
<<<<<<< HEAD
                            id="bx-pagination-select-52"
=======
                            id="bx-pagination-select-51"
>>>>>>> 9becccc8
                            onChange={[Function]}
                            value={10}
                          >
                            <option
                              className="bx--select-option"
                              disabled={false}
                              hidden={false}
                              value={10}
                            >
                              10
                            </option>
                            <option
                              className="bx--select-option"
                              disabled={false}
                              hidden={false}
                              value={20}
                            >
                              20
                            </option>
                            <option
                              className="bx--select-option"
                              disabled={false}
                              hidden={false}
                              value={30}
                            >
                              30
                            </option>
                          </select>
                          <svg
                            aria-hidden={true}
                            className="bx--select__arrow"
                            fill="currentColor"
                            focusable="false"
                            height={16}
                            preserveAspectRatio="xMidYMid meet"
                            viewBox="0 0 16 16"
                            width={16}
                            xmlns="http://www.w3.org/2000/svg"
                          >
                            <path
                              d="M8 11L3 6 3.7 5.3 8 9.6 12.3 5.3 13 6z"
                            />
                          </svg>
                        </div>
                      </div>
                    </div>
                  </div>
                  <span
                    className="bx--pagination__text bx--pagination__items-count"
                  >
                    1–6 of 6 items
                  </span>
                </div>
                <div
                  className="bx--pagination__right"
                >
                  <div
                    className="bx--form-item"
                  >
                    <div
                      className="bx--select bx--select--inline bx--select__page-number"
                    >
                      <label
                        className="bx--label bx--visually-hidden"
<<<<<<< HEAD
                        htmlFor="bx-pagination-select-52-right"
=======
                        htmlFor="bx-pagination-select-51-right"
>>>>>>> 9becccc8
                      >
                        Page number, of 1 pages
                      </label>
                      <div
                        className="bx--select-input--inline__wrapper"
                      >
                        <div
                          className="bx--select-input__wrapper"
                          data-invalid={null}
                        >
                          <select
                            className="bx--select-input"
<<<<<<< HEAD
                            id="bx-pagination-select-52-right"
=======
                            id="bx-pagination-select-51-right"
>>>>>>> 9becccc8
                            onChange={[Function]}
                            value={1}
                          >
                            <option
                              className="bx--select-option"
                              disabled={false}
                              hidden={false}
                              value={1}
                            >
                              1
                            </option>
                          </select>
                          <svg
                            aria-hidden={true}
                            className="bx--select__arrow"
                            fill="currentColor"
                            focusable="false"
                            height={16}
                            preserveAspectRatio="xMidYMid meet"
                            viewBox="0 0 16 16"
                            width={16}
                            xmlns="http://www.w3.org/2000/svg"
                          >
                            <path
                              d="M8 11L3 6 3.7 5.3 8 9.6 12.3 5.3 13 6z"
                            />
                          </svg>
                        </div>
                      </div>
                    </div>
                  </div>
                  <span
                    className="bx--pagination__text"
                  >
                    1 of 1 pages
                  </span>
                  <div
                    className="bx--pagination__control-buttons"
                  >
                    <button
                      className="bx--pagination__button bx--pagination__button--backward bx--pagination__button--no-index bx--btn bx--btn--ghost bx--btn--disabled bx--btn--icon-only bx--tooltip__trigger bx--tooltip--a11y bx--tooltip--top bx--tooltip--align-center"
                      disabled={true}
                      onClick={[Function]}
                      tabIndex={0}
                      type="button"
                    >
                      <span
                        className="bx--assistive-text"
                      >
                        Previous page
                      </span>
                      <svg
                        aria-hidden="true"
                        aria-label="Previous page"
                        className="bx--btn__icon"
                        fill="currentColor"
                        focusable="false"
                        height={16}
                        preserveAspectRatio="xMidYMid meet"
                        role="img"
                        viewBox="0 0 32 32"
                        width={16}
                        xmlns="http://www.w3.org/2000/svg"
                      >
                        <path
                          d="M20 24L10 16 20 8z"
                        />
                      </svg>
                    </button>
                    <button
                      className="bx--pagination__button bx--pagination__button--forward bx--pagination__button--no-index bx--btn bx--btn--ghost bx--btn--disabled bx--btn--icon-only bx--tooltip__trigger bx--tooltip--a11y bx--tooltip--top bx--tooltip--align-end"
                      disabled={true}
                      onClick={[Function]}
                      tabIndex={0}
                      type="button"
                    >
                      <span
                        className="bx--assistive-text"
                      >
                        Next page
                      </span>
                      <svg
                        aria-hidden="true"
                        aria-label="Next page"
                        className="bx--btn__icon"
                        fill="currentColor"
                        focusable="false"
                        height={16}
                        preserveAspectRatio="xMidYMid meet"
                        role="img"
                        viewBox="0 0 32 32"
                        width={16}
                        xmlns="http://www.w3.org/2000/svg"
                      >
                        <path
                          d="M12 8L22 16 12 24z"
                        />
                      </svg>
                    </button>
                  </div>
                </div>
              </div>
            </div>
          </div>
        </div>
      </div>
    </div>
  </div>
  <button
    className="info__show-button"
    onClick={[Function]}
    style={
      Object {
        "background": "#027ac5",
        "border": "none",
        "borderRadius": "0 0 0 5px",
        "color": "#fff",
        "cursor": "pointer",
        "display": "block",
        "fontFamily": "sans-serif",
        "fontSize": 12,
        "padding": "5px 15px",
        "position": "fixed",
        "right": 0,
        "top": 0,
      }
    }
    type="button"
  >
    Show Info
  </button>
</div>
`;

exports[`Storybook Snapshot tests and console checks Storyshots 1 - Watson IoT/TimeSeriesCard with multiple lines, intervals, configurable data points, and zoomBar 1`] = `
<div
  className="storybook-container"
>
  <div
    style={
      Object {
        "position": "relative",
        "zIndex": 0,
      }
    }
  >
    <div
      style={
        Object {
          "margin": 20,
          "width": "520px",
        }
      }
    >
      <div
        className="iot--card iot--card--wrapper"
        data-testid="Card"
        id="facility-temperature"
        role="presentation"
        style={
          Object {
            "--card-default-height": "624px",
          }
        }
      >
        <div
          className="iot--card--header"
        >
          <span
            className="iot--card--title"
            title="Temperature, Humidity, eCount, and Pressure"
          >
            <div
              className="iot--card--title--text"
            >
              Temperature, Humidity, eCount, and Pressure
            </div>
          </span>
          <div
            className="iot--card--toolbar"
          >
            <div
              className="iot--card--toolbar-date-range-wrapper"
            >
              <button
                aria-expanded={false}
                aria-haspopup={true}
                aria-label="open and close list of options"
                className="iot--card--toolbar-date-range-action bx--overflow-menu"
                onClick={[Function]}
                onClose={[Function]}
                onKeyDown={[Function]}
                open={false}
                title="Select time range"
                type="button"
              >
                <svg
                  aria-label="Select time range"
                  className="bx--overflow-menu__icon"
                  fill="currentColor"
                  focusable="false"
                  height={16}
                  onClick={[Function]}
                  onKeyDown={[Function]}
                  preserveAspectRatio="xMidYMid meet"
                  role="img"
                  viewBox="0 0 32 32"
                  width={16}
                  xmlns="http://www.w3.org/2000/svg"
                >
                  <path
                    d="M21,30a8,8,0,1,1,8-8A8,8,0,0,1,21,30Zm0-14a6,6,0,1,0,6,6A6,6,0,0,0,21,16Z"
                  />
                  <path
                    d="M22.59 25L20 22.41 20 18 22 18 22 21.59 24 23.59 22.59 25z"
                  />
                  <path
                    d="M28,6a2,2,0,0,0-2-2H22V2H20V4H12V2H10V4H6A2,2,0,0,0,4,6V26a2,2,0,0,0,2,2h4V26H6V6h4V8h2V6h8V8h2V6h4v6h2Z"
                  />
                  <title>
                    Select time range
                  </title>
                </svg>
              </button>
            </div>
            <button
              aria-pressed={null}
              className="iot--card--toolbar-action iot--card--toolbar-svg-wrapper bx--btn--icon-only bx--btn bx--btn--ghost"
              disabled={false}
              onClick={[Function]}
              tabIndex={0}
              title="Expand to fullscreen"
              type="button"
            >
              <svg
                aria-hidden="true"
                aria-label="Expand to fullscreen"
                className="bx--btn__icon"
                fill="currentColor"
                focusable="false"
                height={16}
                preserveAspectRatio="xMidYMid meet"
                role="img"
                viewBox="0 0 32 32"
                width={16}
                xmlns="http://www.w3.org/2000/svg"
              >
                <path
                  d="M28,4H10A2.0059,2.0059,0,0,0,8,6V20a2.0059,2.0059,0,0,0,2,2H28a2.0059,2.0059,0,0,0,2-2V6A2.0059,2.0059,0,0,0,28,4Zm0,16H10V6H28Z"
                />
                <path
                  d="M18,26H4V16H6V14H4a2.0059,2.0059,0,0,0-2,2V26a2.0059,2.0059,0,0,0,2,2H18a2.0059,2.0059,0,0,0,2-2V24H18Z"
                />
              </svg>
            </button>
          </div>
        </div>
        <div
          className="iot--card--content"
          data-testid="Card-content"
          style={
            Object {
              "--card-content-height": "576px",
            }
          }
        >
          <div
            className="iot--time-series-card--wrapper"
          >
            <div
              id="mock-line-chart"
            />
          </div>
        </div>
      </div>
    </div>
  </div>
  <button
    className="info__show-button"
    onClick={[Function]}
    style={
      Object {
        "background": "#027ac5",
        "border": "none",
        "borderRadius": "0 0 0 5px",
        "color": "#fff",
        "cursor": "pointer",
        "display": "block",
        "fontFamily": "sans-serif",
        "fontSize": 12,
        "padding": "5px 15px",
        "position": "fixed",
        "right": 0,
        "top": 0,
      }
    }
    type="button"
  >
    Show Info
  </button>
</div>
`;

exports[`Storybook Snapshot tests and console checks Storyshots 1 - Watson IoT/TimeSeriesCard with single line, intervals, configurable data points, and zoomBar 1`] = `
<div
  className="storybook-container"
>
  <div
    style={
      Object {
        "position": "relative",
        "zIndex": 0,
      }
    }
  >
    <div
      style={
        Object {
          "margin": 20,
          "width": "520px",
        }
      }
    >
      <div
        className="iot--card iot--card--wrapper"
        data-testid="Card"
        id="facility-temperature"
        role="presentation"
        style={
          Object {
            "--card-default-height": "624px",
          }
        }
      >
        <div
          className="iot--card--header"
        >
          <span
            className="iot--card--title"
            title="Temperature"
          >
            <div
              className="iot--card--title--text"
            >
              Temperature
            </div>
          </span>
          <div
            className="iot--card--toolbar"
          >
            <div
              className="iot--card--toolbar-date-range-wrapper"
            >
              <button
                aria-expanded={false}
                aria-haspopup={true}
                aria-label="open and close list of options"
                className="iot--card--toolbar-date-range-action bx--overflow-menu"
                onClick={[Function]}
                onClose={[Function]}
                onKeyDown={[Function]}
                open={false}
                title="Select time range"
                type="button"
              >
                <svg
                  aria-label="Select time range"
                  className="bx--overflow-menu__icon"
                  fill="currentColor"
                  focusable="false"
                  height={16}
                  onClick={[Function]}
                  onKeyDown={[Function]}
                  preserveAspectRatio="xMidYMid meet"
                  role="img"
                  viewBox="0 0 32 32"
                  width={16}
                  xmlns="http://www.w3.org/2000/svg"
                >
                  <path
                    d="M21,30a8,8,0,1,1,8-8A8,8,0,0,1,21,30Zm0-14a6,6,0,1,0,6,6A6,6,0,0,0,21,16Z"
                  />
                  <path
                    d="M22.59 25L20 22.41 20 18 22 18 22 21.59 24 23.59 22.59 25z"
                  />
                  <path
                    d="M28,6a2,2,0,0,0-2-2H22V2H20V4H12V2H10V4H6A2,2,0,0,0,4,6V26a2,2,0,0,0,2,2h4V26H6V6h4V8h2V6h8V8h2V6h4v6h2Z"
                  />
                  <title>
                    Select time range
                  </title>
                </svg>
              </button>
            </div>
            <button
              aria-pressed={null}
              className="iot--card--toolbar-action iot--card--toolbar-svg-wrapper bx--btn--icon-only bx--btn bx--btn--ghost"
              disabled={false}
              onClick={[Function]}
              tabIndex={0}
              title="Expand to fullscreen"
              type="button"
            >
              <svg
                aria-hidden="true"
                aria-label="Expand to fullscreen"
                className="bx--btn__icon"
                fill="currentColor"
                focusable="false"
                height={16}
                preserveAspectRatio="xMidYMid meet"
                role="img"
                viewBox="0 0 32 32"
                width={16}
                xmlns="http://www.w3.org/2000/svg"
              >
                <path
                  d="M28,4H10A2.0059,2.0059,0,0,0,8,6V20a2.0059,2.0059,0,0,0,2,2H28a2.0059,2.0059,0,0,0,2-2V6A2.0059,2.0059,0,0,0,28,4Zm0,16H10V6H28Z"
                />
                <path
                  d="M18,26H4V16H6V14H4a2.0059,2.0059,0,0,0-2,2V26a2.0059,2.0059,0,0,0,2,2H18a2.0059,2.0059,0,0,0,2-2V24H18Z"
                />
              </svg>
            </button>
          </div>
        </div>
        <div
          className="iot--card--content"
          data-testid="Card-content"
          style={
            Object {
              "--card-content-height": "576px",
            }
          }
        >
          <div
            className="iot--time-series-card--wrapper"
          >
            <div
              id="mock-line-chart"
            />
          </div>
        </div>
      </div>
    </div>
  </div>
  <button
    className="info__show-button"
    onClick={[Function]}
    style={
      Object {
        "background": "#027ac5",
        "border": "none",
        "borderRadius": "0 0 0 5px",
        "color": "#fff",
        "cursor": "pointer",
        "display": "block",
        "fontFamily": "sans-serif",
        "fontSize": 12,
        "padding": "5px 15px",
        "position": "fixed",
        "right": 0,
        "top": 0,
      }
    }
    type="button"
  >
    Show Info
  </button>
</div>
`;

exports[`Storybook Snapshot tests and console checks Storyshots 1 - Watson IoT/TimeSeriesCard with single point and variables 1`] = `
<div
  className="storybook-container"
>
  <div
    style={
      Object {
        "position": "relative",
        "zIndex": 0,
      }
    }
  >
    <div
      style={
        Object {
          "margin": "1rem4",
          "width": "520px",
        }
      }
    >
      <div
        className="iot--card iot--card--wrapper"
        data-testid="Card"
        id="facility-temperature"
        role="presentation"
        style={
          Object {
            "--card-default-height": "304px",
          }
        }
      >
        <div
          className="iot--card--header"
        >
          <span
            className="iot--card--title"
            title="Temperature with variables"
          >
            <div
              className="iot--card--title--text"
            >
              Temperature with variables
            </div>
          </span>
          <div
            className="iot--card--toolbar"
          >
            <div
              className="iot--card--toolbar-date-range-wrapper"
            >
              <button
                aria-expanded={false}
                aria-haspopup={true}
                aria-label="open and close list of options"
                className="iot--card--toolbar-date-range-action bx--overflow-menu"
                onClick={[Function]}
                onClose={[Function]}
                onKeyDown={[Function]}
                open={false}
                title="Select time range"
                type="button"
              >
                <svg
                  aria-label="Select time range"
                  className="bx--overflow-menu__icon"
                  fill="currentColor"
                  focusable="false"
                  height={16}
                  onClick={[Function]}
                  onKeyDown={[Function]}
                  preserveAspectRatio="xMidYMid meet"
                  role="img"
                  viewBox="0 0 32 32"
                  width={16}
                  xmlns="http://www.w3.org/2000/svg"
                >
                  <path
                    d="M21,30a8,8,0,1,1,8-8A8,8,0,0,1,21,30Zm0-14a6,6,0,1,0,6,6A6,6,0,0,0,21,16Z"
                  />
                  <path
                    d="M22.59 25L20 22.41 20 18 22 18 22 21.59 24 23.59 22.59 25z"
                  />
                  <path
                    d="M28,6a2,2,0,0,0-2-2H22V2H20V4H12V2H10V4H6A2,2,0,0,0,4,6V26a2,2,0,0,0,2,2h4V26H6V6h4V8h2V6h8V8h2V6h4v6h2Z"
                  />
                  <title>
                    Select time range
                  </title>
                </svg>
              </button>
            </div>
            <button
              aria-pressed={null}
              className="iot--card--toolbar-action iot--card--toolbar-svg-wrapper bx--btn--icon-only bx--btn bx--btn--ghost"
              disabled={false}
              onClick={[Function]}
              tabIndex={0}
              title="Expand to fullscreen"
              type="button"
            >
              <svg
                aria-hidden="true"
                aria-label="Expand to fullscreen"
                className="bx--btn__icon"
                fill="currentColor"
                focusable="false"
                height={16}
                preserveAspectRatio="xMidYMid meet"
                role="img"
                viewBox="0 0 32 32"
                width={16}
                xmlns="http://www.w3.org/2000/svg"
              >
                <path
                  d="M28,4H10A2.0059,2.0059,0,0,0,8,6V20a2.0059,2.0059,0,0,0,2,2H28a2.0059,2.0059,0,0,0,2-2V6A2.0059,2.0059,0,0,0,28,4Zm0,16H10V6H28Z"
                />
                <path
                  d="M18,26H4V16H6V14H4a2.0059,2.0059,0,0,0-2,2V26a2.0059,2.0059,0,0,0,2,2H18a2.0059,2.0059,0,0,0,2-2V24H18Z"
                />
              </svg>
            </button>
          </div>
        </div>
        <div
          className="iot--card--content"
          data-testid="Card-content"
          style={
            Object {
              "--card-content-height": "256px",
            }
          }
        >
          <div
            className="iot--time-series-card--wrapper"
          >
            <div
              id="mock-line-chart"
            />
          </div>
        </div>
      </div>
    </div>
  </div>
  <button
    className="info__show-button"
    onClick={[Function]}
    style={
      Object {
        "background": "#027ac5",
        "border": "none",
        "borderRadius": "0 0 0 5px",
        "color": "#fff",
        "cursor": "pointer",
        "display": "block",
        "fontFamily": "sans-serif",
        "fontSize": 12,
        "padding": "5px 15px",
        "position": "fixed",
        "right": 0,
        "top": 0,
      }
    }
    type="button"
  >
    Show Info
  </button>
</div>
`;

exports[`Storybook Snapshot tests and console checks Storyshots 1 - Watson IoT/TimeSeriesCard with thresholds 1`] = `
<div
  className="storybook-container"
>
  <div
    style={
      Object {
        "position": "relative",
        "zIndex": 0,
      }
    }
  >
    <div
      style={
        Object {
          "margin": "1rem4",
          "width": "520px",
        }
      }
    >
      <div
        className="iot--card iot--card--wrapper"
        data-testid="Card"
        id="facility-temperature"
        role="presentation"
        style={
          Object {
            "--card-default-height": "624px",
          }
        }
      >
        <div
          className="iot--card--header"
        >
          <span
            className="iot--card--title"
            title="Pressure"
          >
            <div
              className="iot--card--title--text"
            >
              Pressure
            </div>
          </span>
          <div
            className="iot--card--toolbar"
<<<<<<< HEAD
          />
=======
          >
            <div
              className="iot--card--toolbar-date-range-wrapper"
            >
              <button
                aria-expanded={false}
                aria-haspopup={true}
                aria-label="open and close list of options"
                className="iot--card--toolbar-date-range-action bx--overflow-menu"
                onClick={[Function]}
                onClose={[Function]}
                onKeyDown={[Function]}
                open={false}
                title="Select time range"
                type="button"
              >
                <svg
                  aria-label="Select time range"
                  className="bx--overflow-menu__icon"
                  fill="currentColor"
                  focusable="false"
                  height={16}
                  onClick={[Function]}
                  onKeyDown={[Function]}
                  preserveAspectRatio="xMidYMid meet"
                  role="img"
                  viewBox="0 0 32 32"
                  width={16}
                  xmlns="http://www.w3.org/2000/svg"
                >
                  <path
                    d="M21,30a8,8,0,1,1,8-8A8,8,0,0,1,21,30Zm0-14a6,6,0,1,0,6,6A6,6,0,0,0,21,16Z"
                  />
                  <path
                    d="M22.59 25L20 22.41 20 18 22 18 22 21.59 24 23.59 22.59 25z"
                  />
                  <path
                    d="M28,6a2,2,0,0,0-2-2H22V2H20V4H12V2H10V4H6A2,2,0,0,0,4,6V26a2,2,0,0,0,2,2h4V26H6V6h4V8h2V6h8V8h2V6h4v6h2Z"
                  />
                  <title>
                    Select time range
                  </title>
                </svg>
              </button>
            </div>
            <button
              aria-pressed={null}
              className="iot--card--toolbar-action iot--card--toolbar-svg-wrapper bx--btn--icon-only bx--btn bx--btn--ghost"
              disabled={false}
              onClick={[Function]}
              tabIndex={0}
              title="Expand to fullscreen"
              type="button"
            >
              <svg
                aria-hidden="true"
                aria-label="Expand to fullscreen"
                className="bx--btn__icon"
                fill="currentColor"
                focusable="false"
                height={16}
                preserveAspectRatio="xMidYMid meet"
                role="img"
                viewBox="0 0 32 32"
                width={16}
                xmlns="http://www.w3.org/2000/svg"
              >
                <path
                  d="M28,4H10A2.0059,2.0059,0,0,0,8,6V20a2.0059,2.0059,0,0,0,2,2H28a2.0059,2.0059,0,0,0,2-2V6A2.0059,2.0059,0,0,0,28,4Zm0,16H10V6H28Z"
                />
                <path
                  d="M18,26H4V16H6V14H4a2.0059,2.0059,0,0,0-2,2V26a2.0059,2.0059,0,0,0,2,2H18a2.0059,2.0059,0,0,0,2-2V24H18Z"
                />
              </svg>
            </button>
          </div>
        </div>
        <div
          className="iot--card--content"
          data-testid="Card-content"
          style={
            Object {
              "--card-content-height": "576px",
            }
          }
        >
          <div
            className="iot--time-series-card--wrapper"
          >
            <div
              id="mock-line-chart"
            />
          </div>
        </div>
      </div>
    </div>
  </div>
  <button
    className="info__show-button"
    onClick={[Function]}
    style={
      Object {
        "background": "#027ac5",
        "border": "none",
        "borderRadius": "0 0 0 5px",
        "color": "#fff",
        "cursor": "pointer",
        "display": "block",
        "fontFamily": "sans-serif",
        "fontSize": 12,
        "padding": "5px 15px",
        "position": "fixed",
        "right": 0,
        "top": 0,
      }
    }
    type="button"
  >
    Show Info
  </button>
</div>
`;

exports[`Storybook Snapshot tests and console checks Storyshots 1 - Watson IoT/TimeSeriesCard large / single line - interval month (Year/ Diff Year) 1`] = `
<div
  className="storybook-container"
>
  <div
    style={
      Object {
        "position": "relative",
        "zIndex": 0,
      }
    }
  >
    <div
      style={
        Object {
          "margin": 20,
          "width": "520px",
        }
      }
    >
      <div
        className="iot--card iot--card--wrapper"
        data-testid="Card"
        id="facility-temperature"
        role="presentation"
        style={
          Object {
            "--card-default-height": "624px",
          }
        }
      >
        <div
          className="iot--card--header"
        >
          <span
            className="iot--card--title"
            title="Temperature"
          >
            <div
              className="iot--card--title--text"
            >
              Temperature
            </div>
          </span>
          <div
            className="iot--card--toolbar"
          >
            <div
              className="iot--card--toolbar-date-range-wrapper"
            >
              <button
                aria-expanded={false}
                aria-haspopup={true}
                aria-label="open and close list of options"
                className="iot--card--toolbar-date-range-action bx--overflow-menu"
                onClick={[Function]}
                onClose={[Function]}
                onKeyDown={[Function]}
                open={false}
                title="Select time range"
                type="button"
              >
                <svg
                  aria-label="Select time range"
                  className="bx--overflow-menu__icon"
                  fill="currentColor"
                  focusable="false"
                  height={16}
                  onClick={[Function]}
                  onKeyDown={[Function]}
                  preserveAspectRatio="xMidYMid meet"
                  role="img"
                  viewBox="0 0 32 32"
                  width={16}
                  xmlns="http://www.w3.org/2000/svg"
                >
                  <path
                    d="M21,30a8,8,0,1,1,8-8A8,8,0,0,1,21,30Zm0-14a6,6,0,1,0,6,6A6,6,0,0,0,21,16Z"
                  />
                  <path
                    d="M22.59 25L20 22.41 20 18 22 18 22 21.59 24 23.59 22.59 25z"
                  />
                  <path
                    d="M28,6a2,2,0,0,0-2-2H22V2H20V4H12V2H10V4H6A2,2,0,0,0,4,6V26a2,2,0,0,0,2,2h4V26H6V6h4V8h2V6h8V8h2V6h4v6h2Z"
                  />
                  <title>
                    Select time range
                  </title>
                </svg>
              </button>
            </div>
            <button
              aria-pressed={null}
              className="iot--card--toolbar-action iot--card--toolbar-svg-wrapper bx--btn--icon-only bx--btn bx--btn--ghost"
              disabled={false}
              onClick={[Function]}
              tabIndex={0}
              title="Expand to fullscreen"
              type="button"
            >
              <svg
                aria-hidden="true"
                aria-label="Expand to fullscreen"
                className="bx--btn__icon"
                fill="currentColor"
                focusable="false"
                height={16}
                preserveAspectRatio="xMidYMid meet"
                role="img"
                viewBox="0 0 32 32"
                width={16}
                xmlns="http://www.w3.org/2000/svg"
              >
                <path
                  d="M28,4H10A2.0059,2.0059,0,0,0,8,6V20a2.0059,2.0059,0,0,0,2,2H28a2.0059,2.0059,0,0,0,2-2V6A2.0059,2.0059,0,0,0,28,4Zm0,16H10V6H28Z"
                />
                <path
                  d="M18,26H4V16H6V14H4a2.0059,2.0059,0,0,0-2,2V26a2.0059,2.0059,0,0,0,2,2H18a2.0059,2.0059,0,0,0,2-2V24H18Z"
                />
              </svg>
            </button>
          </div>
        </div>
        <div
          className="iot--card--content"
          data-testid="Card-content"
          style={
            Object {
              "--card-content-height": "576px",
            }
          }
        >
          <div
            className="iot--time-series-card--wrapper"
          >
            <div
              id="mock-line-chart"
            />
          </div>
        </div>
      </div>
    </div>
  </div>
  <button
    className="info__show-button"
    onClick={[Function]}
    style={
      Object {
        "background": "#027ac5",
        "border": "none",
        "borderRadius": "0 0 0 5px",
        "color": "#fff",
        "cursor": "pointer",
        "display": "block",
        "fontFamily": "sans-serif",
        "fontSize": 12,
        "padding": "5px 15px",
        "position": "fixed",
        "right": 0,
        "top": 0,
      }
    }
    type="button"
  >
    Show Info
  </button>
</div>
`;

exports[`Storybook Snapshot tests and console checks Storyshots 1 - Watson IoT/TimeSeriesCard large / single line - year interval (One data point) 1`] = `
<div
  className="storybook-container"
>
  <div
    style={
      Object {
        "position": "relative",
        "zIndex": 0,
      }
    }
  >
    <div
      style={
        Object {
          "margin": 20,
          "width": "520px",
        }
      }
    >
      <div
        className="iot--card iot--card--wrapper"
        data-testid="Card"
        id="facility-temperature"
        role="presentation"
        style={
          Object {
            "--card-default-height": "624px",
          }
        }
      >
        <div
          className="iot--card--header"
        >
          <span
            className="iot--card--title"
            title="Temperature"
          >
            <div
              className="iot--card--title--text"
            >
              Temperature
            </div>
          </span>
          <div
            className="iot--card--toolbar"
          >
            <div
              className="iot--card--toolbar-date-range-wrapper"
            >
              <button
                aria-expanded={false}
                aria-haspopup={true}
                aria-label="open and close list of options"
                className="iot--card--toolbar-date-range-action bx--overflow-menu"
                onClick={[Function]}
                onClose={[Function]}
                onKeyDown={[Function]}
                open={false}
                title="Select time range"
                type="button"
              >
                <svg
                  aria-label="Select time range"
                  className="bx--overflow-menu__icon"
                  fill="currentColor"
                  focusable="false"
                  height={16}
                  onClick={[Function]}
                  onKeyDown={[Function]}
                  preserveAspectRatio="xMidYMid meet"
                  role="img"
                  viewBox="0 0 32 32"
                  width={16}
                  xmlns="http://www.w3.org/2000/svg"
                >
                  <path
                    d="M21,30a8,8,0,1,1,8-8A8,8,0,0,1,21,30Zm0-14a6,6,0,1,0,6,6A6,6,0,0,0,21,16Z"
                  />
                  <path
                    d="M22.59 25L20 22.41 20 18 22 18 22 21.59 24 23.59 22.59 25z"
                  />
                  <path
                    d="M28,6a2,2,0,0,0-2-2H22V2H20V4H12V2H10V4H6A2,2,0,0,0,4,6V26a2,2,0,0,0,2,2h4V26H6V6h4V8h2V6h8V8h2V6h4v6h2Z"
                  />
                  <title>
                    Select time range
                  </title>
                </svg>
              </button>
            </div>
            <button
              aria-pressed={null}
              className="iot--card--toolbar-action iot--card--toolbar-svg-wrapper bx--btn--icon-only bx--btn bx--btn--ghost"
              disabled={false}
              onClick={[Function]}
              tabIndex={0}
              title="Expand to fullscreen"
              type="button"
            >
              <svg
                aria-hidden="true"
                aria-label="Expand to fullscreen"
                className="bx--btn__icon"
                fill="currentColor"
                focusable="false"
                height={16}
                preserveAspectRatio="xMidYMid meet"
                role="img"
                viewBox="0 0 32 32"
                width={16}
                xmlns="http://www.w3.org/2000/svg"
              >
                <path
                  d="M28,4H10A2.0059,2.0059,0,0,0,8,6V20a2.0059,2.0059,0,0,0,2,2H28a2.0059,2.0059,0,0,0,2-2V6A2.0059,2.0059,0,0,0,28,4Zm0,16H10V6H28Z"
                />
                <path
                  d="M18,26H4V16H6V14H4a2.0059,2.0059,0,0,0-2,2V26a2.0059,2.0059,0,0,0,2,2H18a2.0059,2.0059,0,0,0,2-2V24H18Z"
                />
              </svg>
            </button>
          </div>
        </div>
        <div
          className="iot--card--content"
          data-testid="Card-content"
          style={
            Object {
              "--card-content-height": "576px",
            }
          }
        >
          <div
            className="iot--time-series-card--wrapper"
          >
            <div
              id="mock-line-chart"
            />
          </div>
        </div>
      </div>
    </div>
  </div>
  <button
    className="info__show-button"
    onClick={[Function]}
    style={
      Object {
        "background": "#027ac5",
        "border": "none",
        "borderRadius": "0 0 0 5px",
        "color": "#fff",
        "cursor": "pointer",
        "display": "block",
        "fontFamily": "sans-serif",
        "fontSize": 12,
        "padding": "5px 15px",
        "position": "fixed",
        "right": 0,
        "top": 0,
      }
    }
    type="button"
  >
    Show Info
  </button>
</div>
`;

exports[`Storybook Snapshot tests and console checks Storyshots 1 - Watson IoT/TimeSeriesCard large / units 1`] = `
<div
  className="storybook-container"
>
  <div
    style={
      Object {
        "position": "relative",
        "zIndex": 0,
      }
    }
  >
    <div
      style={
        Object {
          "margin": "1rem4",
          "width": "520px",
        }
      }
    >
      <div
        className="iot--card iot--card--wrapper"
        data-testid="Card"
        id="facility-temperature"
        role="presentation"
        style={
          Object {
            "--card-default-height": "624px",
          }
        }
      >
        <div
          className="iot--card--header"
        >
          <span
            className="iot--card--title"
            title="Temperature"
          >
            <div
              className="iot--card--title--text"
            >
              Temperature
            </div>
          </span>
          <div
            className="iot--card--toolbar"
          >
            <div
              className="iot--card--toolbar-date-range-wrapper"
            >
              <button
                aria-expanded={false}
                aria-haspopup={true}
                aria-label="open and close list of options"
                className="iot--card--toolbar-date-range-action bx--overflow-menu"
                onClick={[Function]}
                onClose={[Function]}
                onKeyDown={[Function]}
                open={false}
                title="Select time range"
                type="button"
              >
                <svg
                  aria-label="Select time range"
                  className="bx--overflow-menu__icon"
                  fill="currentColor"
                  focusable="false"
                  height={16}
                  onClick={[Function]}
                  onKeyDown={[Function]}
                  preserveAspectRatio="xMidYMid meet"
                  role="img"
                  viewBox="0 0 32 32"
                  width={16}
                  xmlns="http://www.w3.org/2000/svg"
                >
                  <path
                    d="M21,30a8,8,0,1,1,8-8A8,8,0,0,1,21,30Zm0-14a6,6,0,1,0,6,6A6,6,0,0,0,21,16Z"
                  />
                  <path
                    d="M22.59 25L20 22.41 20 18 22 18 22 21.59 24 23.59 22.59 25z"
                  />
                  <path
                    d="M28,6a2,2,0,0,0-2-2H22V2H20V4H12V2H10V4H6A2,2,0,0,0,4,6V26a2,2,0,0,0,2,2h4V26H6V6h4V8h2V6h8V8h2V6h4v6h2Z"
                  />
                  <title>
                    Select time range
                  </title>
                </svg>
              </button>
            </div>
            <button
              aria-pressed={null}
              className="iot--card--toolbar-action iot--card--toolbar-svg-wrapper bx--btn--icon-only bx--btn bx--btn--ghost"
              disabled={false}
              onClick={[Function]}
              tabIndex={0}
              title="Expand to fullscreen"
              type="button"
            >
              <svg
                aria-hidden="true"
                aria-label="Expand to fullscreen"
                className="bx--btn__icon"
                fill="currentColor"
                focusable="false"
                height={16}
                preserveAspectRatio="xMidYMid meet"
                role="img"
                viewBox="0 0 32 32"
                width={16}
                xmlns="http://www.w3.org/2000/svg"
              >
                <path
                  d="M28,4H10A2.0059,2.0059,0,0,0,8,6V20a2.0059,2.0059,0,0,0,2,2H28a2.0059,2.0059,0,0,0,2-2V6A2.0059,2.0059,0,0,0,28,4Zm0,16H10V6H28Z"
                />
                <path
                  d="M18,26H4V16H6V14H4a2.0059,2.0059,0,0,0-2,2V26a2.0059,2.0059,0,0,0,2,2H18a2.0059,2.0059,0,0,0,2-2V24H18Z"
                />
              </svg>
            </button>
          </div>
        </div>
        <div
          className="iot--card--content"
          data-testid="Card-content"
          style={
            Object {
              "--card-content-height": "576px",
            }
          }
        >
          <div
            className="iot--time-series-card--wrapper"
          >
            <div
              id="mock-line-chart"
            />
          </div>
        </div>
      </div>
    </div>
  </div>
  <button
    className="info__show-button"
    onClick={[Function]}
    style={
      Object {
        "background": "#027ac5",
        "border": "none",
        "borderRadius": "0 0 0 5px",
        "color": "#fff",
        "cursor": "pointer",
        "display": "block",
        "fontFamily": "sans-serif",
        "fontSize": 12,
        "padding": "5px 15px",
        "position": "fixed",
        "right": 0,
        "top": 0,
      }
    }
    type="button"
  >
    Show Info
  </button>
</div>
`;

exports[`Storybook Snapshot tests and console checks Storyshots 1 - Watson IoT/TimeSeriesCard locale 1`] = `
<div
  className="storybook-container"
>
  <div
    style={
      Object {
        "position": "relative",
        "zIndex": 0,
      }
    }
  >
    <div
      style={
        Object {
          "margin": "1rem4",
          "width": "520px",
        }
      }
    >
      <div
        className="iot--card iot--card--wrapper"
        data-testid="Card"
        id="facility-temperature"
        role="presentation"
        style={
          Object {
            "--card-default-height": "624px",
          }
        }
      >
        <div
          className="iot--card--header"
        >
          <span
            className="iot--card--title"
            title="Pressure"
          >
            <div
              className="iot--card--title--text"
            >
              Pressure
            </div>
          </span>
          <div
            className="iot--card--toolbar"
          >
            <div
              className="iot--card--toolbar-date-range-wrapper"
            >
              <button
                aria-expanded={false}
                aria-haspopup={true}
                aria-label="open and close list of options"
                className="iot--card--toolbar-date-range-action bx--overflow-menu"
                onClick={[Function]}
                onClose={[Function]}
                onKeyDown={[Function]}
                open={false}
                title="Select time range"
                type="button"
              >
                <svg
                  aria-label="Select time range"
                  className="bx--overflow-menu__icon"
                  fill="currentColor"
                  focusable="false"
                  height={16}
                  onClick={[Function]}
                  onKeyDown={[Function]}
                  preserveAspectRatio="xMidYMid meet"
                  role="img"
                  viewBox="0 0 32 32"
                  width={16}
                  xmlns="http://www.w3.org/2000/svg"
                >
                  <path
                    d="M21,30a8,8,0,1,1,8-8A8,8,0,0,1,21,30Zm0-14a6,6,0,1,0,6,6A6,6,0,0,0,21,16Z"
                  />
                  <path
                    d="M22.59 25L20 22.41 20 18 22 18 22 21.59 24 23.59 22.59 25z"
                  />
                  <path
                    d="M28,6a2,2,0,0,0-2-2H22V2H20V4H12V2H10V4H6A2,2,0,0,0,4,6V26a2,2,0,0,0,2,2h4V26H6V6h4V8h2V6h8V8h2V6h4v6h2Z"
                  />
                  <title>
                    Select time range
                  </title>
                </svg>
              </button>
            </div>
            <button
              aria-pressed={null}
              className="iot--card--toolbar-action iot--card--toolbar-svg-wrapper bx--btn--icon-only bx--btn bx--btn--ghost"
              disabled={false}
              onClick={[Function]}
              tabIndex={0}
              title="Expand to fullscreen"
              type="button"
            >
              <svg
                aria-hidden="true"
                aria-label="Expand to fullscreen"
                className="bx--btn__icon"
                fill="currentColor"
                focusable="false"
                height={16}
                preserveAspectRatio="xMidYMid meet"
                role="img"
                viewBox="0 0 32 32"
                width={16}
                xmlns="http://www.w3.org/2000/svg"
              >
                <path
                  d="M28,4H10A2.0059,2.0059,0,0,0,8,6V20a2.0059,2.0059,0,0,0,2,2H28a2.0059,2.0059,0,0,0,2-2V6A2.0059,2.0059,0,0,0,28,4Zm0,16H10V6H28Z"
                />
                <path
                  d="M18,26H4V16H6V14H4a2.0059,2.0059,0,0,0-2,2V26a2.0059,2.0059,0,0,0,2,2H18a2.0059,2.0059,0,0,0,2-2V24H18Z"
                />
              </svg>
            </button>
          </div>
        </div>
        <div
          className="iot--card--content"
          data-testid="Card-content"
          style={
            Object {
              "--card-content-height": "576px",
            }
          }
        >
          <div
            className="iot--time-series-card--wrapper"
          >
            <div
              id="mock-line-chart"
            />
          </div>
        </div>
      </div>
    </div>
  </div>
  <button
    className="info__show-button"
    onClick={[Function]}
    style={
      Object {
        "background": "#027ac5",
        "border": "none",
        "borderRadius": "0 0 0 5px",
        "color": "#fff",
        "cursor": "pointer",
        "display": "block",
        "fontFamily": "sans-serif",
        "fontSize": 12,
        "padding": "5px 15px",
        "position": "fixed",
        "right": 0,
        "top": 0,
      }
    }
    type="button"
  >
    Show Info
  </button>
</div>
`;

exports[`Storybook Snapshot tests and console checks Storyshots 1 - Watson IoT/TimeSeriesCard lots of dots 1`] = `
<div
  className="storybook-container"
>
  <div
    style={
      Object {
        "position": "relative",
        "zIndex": 0,
      }
    }
  >
    <div
      style={
        Object {
          "margin": "1rem4",
          "width": "1056px",
        }
      }
    >
      <div
        className="iot--card iot--card--wrapper"
        data-testid="Card"
        id="facility-temperature"
        role="presentation"
        style={
          Object {
            "--card-default-height": "624px",
          }
        }
      >
        <div
          className="iot--card--header"
        >
          <span
            className="iot--card--title"
            title="Temperature"
          >
            <div
              className="iot--card--title--text"
            >
              Temperature
            </div>
          </span>
          <div
            className="iot--card--toolbar"
          >
            <div
              className="iot--card--toolbar-date-range-wrapper"
            >
              <button
                aria-expanded={false}
                aria-haspopup={true}
                aria-label="open and close list of options"
                className="iot--card--toolbar-date-range-action bx--overflow-menu"
                onClick={[Function]}
                onClose={[Function]}
                onKeyDown={[Function]}
                open={false}
                title="Select time range"
                type="button"
              >
                <svg
                  aria-label="Select time range"
                  className="bx--overflow-menu__icon"
                  fill="currentColor"
                  focusable="false"
                  height={16}
                  onClick={[Function]}
                  onKeyDown={[Function]}
                  preserveAspectRatio="xMidYMid meet"
                  role="img"
                  viewBox="0 0 32 32"
                  width={16}
                  xmlns="http://www.w3.org/2000/svg"
                >
                  <path
                    d="M21,30a8,8,0,1,1,8-8A8,8,0,0,1,21,30Zm0-14a6,6,0,1,0,6,6A6,6,0,0,0,21,16Z"
                  />
                  <path
                    d="M22.59 25L20 22.41 20 18 22 18 22 21.59 24 23.59 22.59 25z"
                  />
                  <path
                    d="M28,6a2,2,0,0,0-2-2H22V2H20V4H12V2H10V4H6A2,2,0,0,0,4,6V26a2,2,0,0,0,2,2h4V26H6V6h4V8h2V6h8V8h2V6h4v6h2Z"
                  />
                  <title>
                    Select time range
                  </title>
                </svg>
              </button>
            </div>
            <button
              aria-pressed={null}
              className="iot--card--toolbar-action iot--card--toolbar-svg-wrapper bx--btn--icon-only bx--btn bx--btn--ghost"
              disabled={false}
              onClick={[Function]}
              tabIndex={0}
              title="Expand to fullscreen"
              type="button"
            >
              <svg
                aria-hidden="true"
                aria-label="Expand to fullscreen"
                className="bx--btn__icon"
                fill="currentColor"
                focusable="false"
                height={16}
                preserveAspectRatio="xMidYMid meet"
                role="img"
                viewBox="0 0 32 32"
                width={16}
                xmlns="http://www.w3.org/2000/svg"
              >
                <path
                  d="M28,4H10A2.0059,2.0059,0,0,0,8,6V20a2.0059,2.0059,0,0,0,2,2H28a2.0059,2.0059,0,0,0,2-2V6A2.0059,2.0059,0,0,0,28,4Zm0,16H10V6H28Z"
                />
                <path
                  d="M18,26H4V16H6V14H4a2.0059,2.0059,0,0,0-2,2V26a2.0059,2.0059,0,0,0,2,2H18a2.0059,2.0059,0,0,0,2-2V24H18Z"
                />
              </svg>
            </button>
          </div>
        </div>
        <div
          className="iot--card--content"
          data-testid="Card-content"
          style={
            Object {
              "--card-content-height": "576px",
            }
          }
        >
          
        </div>
      </div>
    </div>
  </div>
  <button
    className="info__show-button"
    onClick={[Function]}
    style={
      Object {
        "background": "#027ac5",
        "border": "none",
        "borderRadius": "0 0 0 5px",
        "color": "#fff",
        "cursor": "pointer",
        "display": "block",
        "fontFamily": "sans-serif",
        "fontSize": 12,
        "padding": "5px 15px",
        "position": "fixed",
        "right": 0,
        "top": 0,
      }
    }
    type="button"
  >
    Show Info
  </button>
</div>
`;

exports[`Storybook Snapshot tests and console checks Storyshots 1 - Watson IoT/TimeSeriesCard medium / multi line - (No X/Y Label) 1`] = `
<div
  className="storybook-container"
>
  <div
    style={
      Object {
        "position": "relative",
        "zIndex": 0,
      }
    }
  >
    <div
      style={
        Object {
          "margin": "1rem4",
          "width": "520px",
        }
      }
    >
      <div
        className="iot--card iot--card--wrapper"
        data-testid="Card"
        id="facility-temperature"
        role="presentation"
        style={
          Object {
            "--card-default-height": "304px",
          }
        }
      >
        <div
          className="iot--card--header"
        >
          <span
            className="iot--card--title"
            title="Temperature"
          >
            <div
              className="iot--card--title--text"
            >
              Temperature
            </div>
          </span>
          <div
            className="iot--card--toolbar"
          >
            <div
              className="iot--card--toolbar-date-range-wrapper"
            >
              <button
                aria-expanded={false}
                aria-haspopup={true}
                aria-label="open and close list of options"
                className="iot--card--toolbar-date-range-action bx--overflow-menu"
                onClick={[Function]}
                onClose={[Function]}
                onKeyDown={[Function]}
                open={false}
                title="Select time range"
                type="button"
              >
                <svg
                  aria-label="Select time range"
                  className="bx--overflow-menu__icon"
                  fill="currentColor"
                  focusable="false"
                  height={16}
                  onClick={[Function]}
                  onKeyDown={[Function]}
                  preserveAspectRatio="xMidYMid meet"
                  role="img"
                  viewBox="0 0 32 32"
                  width={16}
                  xmlns="http://www.w3.org/2000/svg"
                >
                  <path
                    d="M21,30a8,8,0,1,1,8-8A8,8,0,0,1,21,30Zm0-14a6,6,0,1,0,6,6A6,6,0,0,0,21,16Z"
                  />
                  <path
                    d="M22.59 25L20 22.41 20 18 22 18 22 21.59 24 23.59 22.59 25z"
                  />
                  <path
                    d="M28,6a2,2,0,0,0-2-2H22V2H20V4H12V2H10V4H6A2,2,0,0,0,4,6V26a2,2,0,0,0,2,2h4V26H6V6h4V8h2V6h8V8h2V6h4v6h2Z"
                  />
                  <title>
                    Select time range
                  </title>
                </svg>
              </button>
            </div>
            <button
              aria-pressed={null}
              className="iot--card--toolbar-action iot--card--toolbar-svg-wrapper bx--btn--icon-only bx--btn bx--btn--ghost"
              disabled={false}
              onClick={[Function]}
              tabIndex={0}
              title="Expand to fullscreen"
              type="button"
            >
              <svg
                aria-hidden="true"
                aria-label="Expand to fullscreen"
                className="bx--btn__icon"
                fill="currentColor"
                focusable="false"
                height={16}
                preserveAspectRatio="xMidYMid meet"
                role="img"
                viewBox="0 0 32 32"
                width={16}
                xmlns="http://www.w3.org/2000/svg"
              >
                <path
                  d="M28,4H10A2.0059,2.0059,0,0,0,8,6V20a2.0059,2.0059,0,0,0,2,2H28a2.0059,2.0059,0,0,0,2-2V6A2.0059,2.0059,0,0,0,28,4Zm0,16H10V6H28Z"
                />
                <path
                  d="M18,26H4V16H6V14H4a2.0059,2.0059,0,0,0-2,2V26a2.0059,2.0059,0,0,0,2,2H18a2.0059,2.0059,0,0,0,2-2V24H18Z"
                />
              </svg>
            </button>
          </div>
        </div>
        <div
          className="iot--card--content"
          data-testid="Card-content"
          style={
            Object {
              "--card-content-height": "256px",
            }
          }
        >
          <div
            className="iot--time-series-card--wrapper"
          >
            <div
              id="mock-line-chart"
            />
          </div>
        </div>
      </div>
    </div>
  </div>
  <button
    className="info__show-button"
    onClick={[Function]}
    style={
      Object {
        "background": "#027ac5",
        "border": "none",
        "borderRadius": "0 0 0 5px",
        "color": "#fff",
        "cursor": "pointer",
        "display": "block",
        "fontFamily": "sans-serif",
        "fontSize": 12,
        "padding": "5px 15px",
        "position": "fixed",
        "right": 0,
        "top": 0,
      }
    }
    type="button"
  >
    Show Info
  </button>
</div>
`;

exports[`Storybook Snapshot tests and console checks Storyshots 1 - Watson IoT/TimeSeriesCard medium / multiple line - interval month (Year/ Same Year) 1`] = `
<div
  className="storybook-container"
>
  <div
    style={
      Object {
        "position": "relative",
        "zIndex": 0,
      }
    }
  >
    <div
      style={
        Object {
          "margin": 20,
          "width": "520px",
        }
      }
    >
      <div
        className="iot--card iot--card--wrapper"
        data-testid="Card"
        id="facility-temperature"
        role="presentation"
        style={
          Object {
            "--card-default-height": "304px",
          }
        }
      >
        <div
          className="iot--card--header"
        >
          <span
            className="iot--card--title"
            title="Temperature"
          >
            <div
              className="iot--card--title--text"
            >
              Temperature
            </div>
          </span>
          <div
            className="iot--card--toolbar"
          >
            <div
              className="iot--card--toolbar-date-range-wrapper"
            >
              <button
                aria-expanded={false}
                aria-haspopup={true}
                aria-label="open and close list of options"
                className="iot--card--toolbar-date-range-action bx--overflow-menu"
                onClick={[Function]}
                onClose={[Function]}
                onKeyDown={[Function]}
                open={false}
                title="Select time range"
                type="button"
              >
                <svg
                  aria-label="Select time range"
                  className="bx--overflow-menu__icon"
                  fill="currentColor"
                  focusable="false"
                  height={16}
                  onClick={[Function]}
                  onKeyDown={[Function]}
                  preserveAspectRatio="xMidYMid meet"
                  role="img"
                  viewBox="0 0 32 32"
                  width={16}
                  xmlns="http://www.w3.org/2000/svg"
                >
                  <path
                    d="M21,30a8,8,0,1,1,8-8A8,8,0,0,1,21,30Zm0-14a6,6,0,1,0,6,6A6,6,0,0,0,21,16Z"
                  />
                  <path
                    d="M22.59 25L20 22.41 20 18 22 18 22 21.59 24 23.59 22.59 25z"
                  />
                  <path
                    d="M28,6a2,2,0,0,0-2-2H22V2H20V4H12V2H10V4H6A2,2,0,0,0,4,6V26a2,2,0,0,0,2,2h4V26H6V6h4V8h2V6h8V8h2V6h4v6h2Z"
                  />
                  <title>
                    Select time range
                  </title>
                </svg>
              </button>
            </div>
            <button
              aria-pressed={null}
              className="iot--card--toolbar-action iot--card--toolbar-svg-wrapper bx--btn--icon-only bx--btn bx--btn--ghost"
              disabled={false}
              onClick={[Function]}
              tabIndex={0}
              title="Expand to fullscreen"
              type="button"
            >
              <svg
                aria-hidden="true"
                aria-label="Expand to fullscreen"
                className="bx--btn__icon"
                fill="currentColor"
                focusable="false"
                height={16}
                preserveAspectRatio="xMidYMid meet"
                role="img"
                viewBox="0 0 32 32"
                width={16}
                xmlns="http://www.w3.org/2000/svg"
              >
                <path
                  d="M28,4H10A2.0059,2.0059,0,0,0,8,6V20a2.0059,2.0059,0,0,0,2,2H28a2.0059,2.0059,0,0,0,2-2V6A2.0059,2.0059,0,0,0,28,4Zm0,16H10V6H28Z"
                />
                <path
                  d="M18,26H4V16H6V14H4a2.0059,2.0059,0,0,0-2,2V26a2.0059,2.0059,0,0,0,2,2H18a2.0059,2.0059,0,0,0,2-2V24H18Z"
                />
              </svg>
            </button>
          </div>
        </div>
        <div
          className="iot--card--content"
          data-testid="Card-content"
          style={
            Object {
              "--card-content-height": "256px",
            }
          }
        >
          <div
            className="iot--time-series-card--wrapper"
          >
            <div
              id="mock-line-chart"
            />
          </div>
        </div>
      </div>
    </div>
  </div>
  <button
    className="info__show-button"
    onClick={[Function]}
    style={
      Object {
        "background": "#027ac5",
        "border": "none",
        "borderRadius": "0 0 0 5px",
        "color": "#fff",
        "cursor": "pointer",
        "display": "block",
        "fontFamily": "sans-serif",
        "fontSize": 12,
        "padding": "5px 15px",
        "position": "fixed",
        "right": 0,
        "top": 0,
      }
    }
    type="button"
  >
    Show Info
  </button>
</div>
`;

exports[`Storybook Snapshot tests and console checks Storyshots 1 - Watson IoT/TimeSeriesCard medium / single line - interval hour 1`] = `
<div
  className="storybook-container"
>
  <div
    style={
      Object {
        "position": "relative",
        "zIndex": 0,
      }
    }
  >
    <div
      style={
        Object {
          "margin": "1rem4",
          "width": "520px",
        }
      }
    >
      <div
        className="iot--card iot--card--wrapper"
        data-testid="Card"
        id="facility-temperature"
        role="presentation"
        style={
          Object {
            "--card-default-height": "304px",
          }
        }
      >
        <div
          className="iot--card--header"
        >
          <span
            className="iot--card--title"
            title="Temperature"
          >
            <div
              className="iot--card--title--text"
            >
              Temperature
            </div>
          </span>
          <div
            className="iot--card--toolbar"
          >
            <div
              className="iot--card--toolbar-date-range-wrapper"
            >
              <button
                aria-expanded={false}
                aria-haspopup={true}
                aria-label="open and close list of options"
                className="iot--card--toolbar-date-range-action bx--overflow-menu"
                onClick={[Function]}
                onClose={[Function]}
                onKeyDown={[Function]}
                open={false}
                title="Select time range"
                type="button"
              >
                <svg
                  aria-label="Select time range"
                  className="bx--overflow-menu__icon"
                  fill="currentColor"
                  focusable="false"
                  height={16}
                  onClick={[Function]}
                  onKeyDown={[Function]}
                  preserveAspectRatio="xMidYMid meet"
                  role="img"
                  viewBox="0 0 32 32"
                  width={16}
                  xmlns="http://www.w3.org/2000/svg"
                >
                  <path
                    d="M21,30a8,8,0,1,1,8-8A8,8,0,0,1,21,30Zm0-14a6,6,0,1,0,6,6A6,6,0,0,0,21,16Z"
                  />
                  <path
                    d="M22.59 25L20 22.41 20 18 22 18 22 21.59 24 23.59 22.59 25z"
                  />
                  <path
                    d="M28,6a2,2,0,0,0-2-2H22V2H20V4H12V2H10V4H6A2,2,0,0,0,4,6V26a2,2,0,0,0,2,2h4V26H6V6h4V8h2V6h8V8h2V6h4v6h2Z"
                  />
                  <title>
                    Select time range
                  </title>
                </svg>
              </button>
            </div>
            <button
              aria-pressed={null}
              className="iot--card--toolbar-action iot--card--toolbar-svg-wrapper bx--btn--icon-only bx--btn bx--btn--ghost"
              disabled={false}
              onClick={[Function]}
              tabIndex={0}
              title="Expand to fullscreen"
              type="button"
            >
              <svg
                aria-hidden="true"
                aria-label="Expand to fullscreen"
                className="bx--btn__icon"
                fill="currentColor"
                focusable="false"
                height={16}
                preserveAspectRatio="xMidYMid meet"
                role="img"
                viewBox="0 0 32 32"
                width={16}
                xmlns="http://www.w3.org/2000/svg"
              >
                <path
                  d="M28,4H10A2.0059,2.0059,0,0,0,8,6V20a2.0059,2.0059,0,0,0,2,2H28a2.0059,2.0059,0,0,0,2-2V6A2.0059,2.0059,0,0,0,28,4Zm0,16H10V6H28Z"
                />
                <path
                  d="M18,26H4V16H6V14H4a2.0059,2.0059,0,0,0-2,2V26a2.0059,2.0059,0,0,0,2,2H18a2.0059,2.0059,0,0,0,2-2V24H18Z"
                />
              </svg>
            </button>
          </div>
        </div>
        <div
          className="iot--card--content"
          data-testid="Card-content"
          style={
            Object {
              "--card-content-height": "256px",
            }
          }
        >
          <div
            className="iot--time-series-card--wrapper"
          >
            <div
              id="mock-line-chart"
            />
          </div>
        </div>
      </div>
    </div>
  </div>
  <button
    className="info__show-button"
    onClick={[Function]}
    style={
      Object {
        "background": "#027ac5",
        "border": "none",
        "borderRadius": "0 0 0 5px",
        "color": "#fff",
        "cursor": "pointer",
        "display": "block",
        "fontFamily": "sans-serif",
        "fontSize": 12,
        "padding": "5px 15px",
        "position": "fixed",
        "right": 0,
        "top": 0,
      }
    }
    type="button"
  >
    Show Info
  </button>
</div>
`;

exports[`Storybook Snapshot tests and console checks Storyshots 1 - Watson IoT/TimeSeriesCard medium / single line - interval month (Year/ Same Year) 1`] = `
<div
  className="storybook-container"
>
  <div
    style={
      Object {
        "position": "relative",
        "zIndex": 0,
      }
    }
  >
    <div
      style={
        Object {
          "margin": 20,
          "width": "520px",
        }
      }
    >
      <div
        className="iot--card iot--card--wrapper"
        data-testid="Card"
        id="facility-temperature"
        role="presentation"
        style={
          Object {
            "--card-default-height": "304px",
          }
        }
      >
        <div
          className="iot--card--header"
        >
          <span
            className="iot--card--title"
            title="Temperature"
          >
            <div
              className="iot--card--title--text"
            >
              Temperature
            </div>
          </span>
          <div
            className="iot--card--toolbar"
          >
            <div
              className="iot--card--toolbar-date-range-wrapper"
            >
              <button
                aria-expanded={false}
                aria-haspopup={true}
                aria-label="open and close list of options"
                className="iot--card--toolbar-date-range-action bx--overflow-menu"
                onClick={[Function]}
                onClose={[Function]}
                onKeyDown={[Function]}
                open={false}
                title="Select time range"
                type="button"
              >
                <svg
                  aria-label="Select time range"
                  className="bx--overflow-menu__icon"
                  fill="currentColor"
                  focusable="false"
                  height={16}
                  onClick={[Function]}
                  onKeyDown={[Function]}
                  preserveAspectRatio="xMidYMid meet"
                  role="img"
                  viewBox="0 0 32 32"
                  width={16}
                  xmlns="http://www.w3.org/2000/svg"
                >
                  <path
                    d="M21,30a8,8,0,1,1,8-8A8,8,0,0,1,21,30Zm0-14a6,6,0,1,0,6,6A6,6,0,0,0,21,16Z"
                  />
                  <path
                    d="M22.59 25L20 22.41 20 18 22 18 22 21.59 24 23.59 22.59 25z"
                  />
                  <path
                    d="M28,6a2,2,0,0,0-2-2H22V2H20V4H12V2H10V4H6A2,2,0,0,0,4,6V26a2,2,0,0,0,2,2h4V26H6V6h4V8h2V6h8V8h2V6h4v6h2Z"
                  />
                  <title>
                    Select time range
                  </title>
                </svg>
              </button>
            </div>
            <button
              aria-pressed={null}
              className="iot--card--toolbar-action iot--card--toolbar-svg-wrapper bx--btn--icon-only bx--btn bx--btn--ghost"
              disabled={false}
              onClick={[Function]}
              tabIndex={0}
              title="Expand to fullscreen"
              type="button"
            >
              <svg
                aria-hidden="true"
                aria-label="Expand to fullscreen"
                className="bx--btn__icon"
                fill="currentColor"
                focusable="false"
                height={16}
                preserveAspectRatio="xMidYMid meet"
                role="img"
                viewBox="0 0 32 32"
                width={16}
                xmlns="http://www.w3.org/2000/svg"
              >
                <path
                  d="M28,4H10A2.0059,2.0059,0,0,0,8,6V20a2.0059,2.0059,0,0,0,2,2H28a2.0059,2.0059,0,0,0,2-2V6A2.0059,2.0059,0,0,0,28,4Zm0,16H10V6H28Z"
                />
                <path
                  d="M18,26H4V16H6V14H4a2.0059,2.0059,0,0,0-2,2V26a2.0059,2.0059,0,0,0,2,2H18a2.0059,2.0059,0,0,0,2-2V24H18Z"
                />
              </svg>
            </button>
          </div>
        </div>
        <div
          className="iot--card--content"
          data-testid="Card-content"
          style={
            Object {
              "--card-content-height": "256px",
            }
          }
        >
          <div
            className="iot--time-series-card--wrapper"
          >
            <div
              id="mock-line-chart"
            />
          </div>
        </div>
      </div>
    </div>
  </div>
  <button
    className="info__show-button"
    onClick={[Function]}
    style={
      Object {
        "background": "#027ac5",
        "border": "none",
        "borderRadius": "0 0 0 5px",
        "color": "#fff",
        "cursor": "pointer",
        "display": "block",
        "fontFamily": "sans-serif",
        "fontSize": 12,
        "padding": "5px 15px",
        "position": "fixed",
        "right": 0,
        "top": 0,
      }
    }
    type="button"
  >
    Show Info
  </button>
</div>
`;

exports[`Storybook Snapshot tests and console checks Storyshots 1 - Watson IoT/TimeSeriesCard medium / single line - interval year (Two data point) 1`] = `
<div
  className="storybook-container"
>
  <div
    style={
      Object {
        "position": "relative",
        "zIndex": 0,
      }
    }
  >
    <div
      style={
        Object {
          "margin": 20,
          "width": "520px",
        }
      }
    >
      <div
        className="iot--card iot--card--wrapper"
        data-testid="Card"
        id="facility-temperature"
        role="presentation"
        style={
          Object {
            "--card-default-height": "304px",
          }
        }
      >
        <div
          className="iot--card--header"
        >
          <span
            className="iot--card--title"
            title="Temperature"
          >
            <div
              className="iot--card--title--text"
            >
              Temperature
            </div>
          </span>
          <div
            className="iot--card--toolbar"
          >
            <div
              className="iot--card--toolbar-date-range-wrapper"
            >
              <button
                aria-expanded={false}
                aria-haspopup={true}
                aria-label="open and close list of options"
                className="iot--card--toolbar-date-range-action bx--overflow-menu"
                onClick={[Function]}
                onClose={[Function]}
                onKeyDown={[Function]}
                open={false}
                title="Select time range"
                type="button"
              >
                <svg
                  aria-label="Select time range"
                  className="bx--overflow-menu__icon"
                  fill="currentColor"
                  focusable="false"
                  height={16}
                  onClick={[Function]}
                  onKeyDown={[Function]}
                  preserveAspectRatio="xMidYMid meet"
                  role="img"
                  viewBox="0 0 32 32"
                  width={16}
                  xmlns="http://www.w3.org/2000/svg"
                >
                  <path
                    d="M21,30a8,8,0,1,1,8-8A8,8,0,0,1,21,30Zm0-14a6,6,0,1,0,6,6A6,6,0,0,0,21,16Z"
                  />
                  <path
                    d="M22.59 25L20 22.41 20 18 22 18 22 21.59 24 23.59 22.59 25z"
                  />
                  <path
                    d="M28,6a2,2,0,0,0-2-2H22V2H20V4H12V2H10V4H6A2,2,0,0,0,4,6V26a2,2,0,0,0,2,2h4V26H6V6h4V8h2V6h8V8h2V6h4v6h2Z"
                  />
                  <title>
                    Select time range
                  </title>
                </svg>
              </button>
            </div>
            <button
              aria-pressed={null}
              className="iot--card--toolbar-action iot--card--toolbar-svg-wrapper bx--btn--icon-only bx--btn bx--btn--ghost"
              disabled={false}
              onClick={[Function]}
              tabIndex={0}
              title="Expand to fullscreen"
              type="button"
            >
              <svg
                aria-hidden="true"
                aria-label="Expand to fullscreen"
                className="bx--btn__icon"
                fill="currentColor"
                focusable="false"
                height={16}
                preserveAspectRatio="xMidYMid meet"
                role="img"
                viewBox="0 0 32 32"
                width={16}
                xmlns="http://www.w3.org/2000/svg"
              >
                <path
                  d="M28,4H10A2.0059,2.0059,0,0,0,8,6V20a2.0059,2.0059,0,0,0,2,2H28a2.0059,2.0059,0,0,0,2-2V6A2.0059,2.0059,0,0,0,28,4Zm0,16H10V6H28Z"
                />
                <path
                  d="M18,26H4V16H6V14H4a2.0059,2.0059,0,0,0-2,2V26a2.0059,2.0059,0,0,0,2,2H18a2.0059,2.0059,0,0,0,2-2V24H18Z"
                />
              </svg>
            </button>
          </div>
        </div>
        <div
          className="iot--card--content"
          data-testid="Card-content"
          style={
            Object {
              "--card-content-height": "256px",
            }
          }
        >
          <div
            className="iot--time-series-card--wrapper"
          >
            <div
              id="mock-line-chart"
            />
          </div>
        </div>
      </div>
    </div>
  </div>
  <button
    className="info__show-button"
    onClick={[Function]}
    style={
      Object {
        "background": "#027ac5",
        "border": "none",
        "borderRadius": "0 0 0 5px",
        "color": "#fff",
        "cursor": "pointer",
        "display": "block",
        "fontFamily": "sans-serif",
        "fontSize": 12,
        "padding": "5px 15px",
        "position": "fixed",
        "right": 0,
        "top": 0,
      }
    }
    type="button"
  >
    Show Info
  </button>
</div>
`;

exports[`Storybook Snapshot tests and console checks Storyshots 1 - Watson IoT/TimeSeriesCard multi line - (No X/Y Label) 1`] = `
<div
  className="storybook-container"
>
  <div
    style={
      Object {
        "position": "relative",
        "zIndex": 0,
      }
    }
  >
    <div
      style={
        Object {
          "margin": 20,
          "width": "520px",
        }
      }
    >
      <div
        className="iot--card iot--card--wrapper"
        data-testid="Card"
        id="facility-temperature"
        role="presentation"
        style={
          Object {
            "--card-default-height": "304px",
          }
        }
      >
        <div
          className="iot--card--header"
        >
          <span
            className="iot--card--title"
            title="Temperature"
          >
            <div
              className="iot--card--title--text"
            >
              Temperature
            </div>
          </span>
          <div
            className="iot--card--toolbar"
          >
            <div
              className="iot--card--toolbar-date-range-wrapper"
            >
              <button
                aria-expanded={false}
                aria-haspopup={true}
                aria-label="open and close list of options"
                className="iot--card--toolbar-date-range-action bx--overflow-menu"
                onClick={[Function]}
                onClose={[Function]}
                onKeyDown={[Function]}
                open={false}
                title="Select time range"
                type="button"
              >
                <svg
                  aria-label="Select time range"
                  className="bx--overflow-menu__icon"
                  fill="currentColor"
                  focusable="false"
                  height={16}
                  onClick={[Function]}
                  onKeyDown={[Function]}
                  preserveAspectRatio="xMidYMid meet"
                  role="img"
                  viewBox="0 0 32 32"
                  width={16}
                  xmlns="http://www.w3.org/2000/svg"
                >
                  <path
                    d="M21,30a8,8,0,1,1,8-8A8,8,0,0,1,21,30Zm0-14a6,6,0,1,0,6,6A6,6,0,0,0,21,16Z"
                  />
                  <path
                    d="M22.59 25L20 22.41 20 18 22 18 22 21.59 24 23.59 22.59 25z"
                  />
                  <path
                    d="M28,6a2,2,0,0,0-2-2H22V2H20V4H12V2H10V4H6A2,2,0,0,0,4,6V26a2,2,0,0,0,2,2h4V26H6V6h4V8h2V6h8V8h2V6h4v6h2Z"
                  />
                  <title>
                    Select time range
                  </title>
                </svg>
              </button>
            </div>
            <button
              aria-pressed={null}
              className="iot--card--toolbar-action iot--card--toolbar-svg-wrapper bx--btn--icon-only bx--btn bx--btn--ghost"
              disabled={false}
              onClick={[Function]}
              tabIndex={0}
              title="Expand to fullscreen"
              type="button"
            >
              <svg
                aria-hidden="true"
                aria-label="Expand to fullscreen"
                className="bx--btn__icon"
                fill="currentColor"
                focusable="false"
                height={16}
                preserveAspectRatio="xMidYMid meet"
                role="img"
                viewBox="0 0 32 32"
                width={16}
                xmlns="http://www.w3.org/2000/svg"
              >
                <path
                  d="M28,4H10A2.0059,2.0059,0,0,0,8,6V20a2.0059,2.0059,0,0,0,2,2H28a2.0059,2.0059,0,0,0,2-2V6A2.0059,2.0059,0,0,0,28,4Zm0,16H10V6H28Z"
                />
                <path
                  d="M18,26H4V16H6V14H4a2.0059,2.0059,0,0,0-2,2V26a2.0059,2.0059,0,0,0,2,2H18a2.0059,2.0059,0,0,0,2-2V24H18Z"
                />
              </svg>
            </button>
          </div>
        </div>
        <div
          className="iot--card--content"
          data-testid="Card-content"
          style={
            Object {
              "--card-content-height": "256px",
            }
          }
        >
          <div
            className="iot--time-series-card--wrapper"
          >
            <div
              id="mock-line-chart"
            />
          </div>
        </div>
      </div>
    </div>
  </div>
  <button
    className="info__show-button"
    onClick={[Function]}
    style={
      Object {
        "background": "#027ac5",
        "border": "none",
        "borderRadius": "0 0 0 5px",
        "color": "#fff",
        "cursor": "pointer",
        "display": "block",
        "fontFamily": "sans-serif",
        "fontSize": 12,
        "padding": "5px 15px",
        "position": "fixed",
        "right": 0,
        "top": 0,
      }
    }
    type="button"
  >
    Show Info
  </button>
</div>
`;

exports[`Storybook Snapshot tests and console checks Storyshots 1 - Watson IoT/TimeSeriesCard single point 1`] = `
<div
  className="storybook-container"
>
  <div
    style={
      Object {
        "position": "relative",
        "zIndex": 0,
      }
    }
  >
    <div
      style={
        Object {
          "margin": "1rem4",
          "width": "520px",
        }
      }
    >
      <div
        className="iot--card iot--card--wrapper"
        data-testid="Card"
        id="facility-temperature"
        role="presentation"
        style={
          Object {
            "--card-default-height": "304px",
          }
        }
      >
        <div
          className="iot--card--header"
        >
          <span
            className="iot--card--title"
            title="Temperature"
          >
            <div
              className="iot--card--title--text"
            >
              Temperature
            </div>
          </span>
          <div
            className="iot--card--toolbar"
          >
            <div
              className="iot--card--toolbar-date-range-wrapper"
            >
              <button
                aria-expanded={false}
                aria-haspopup={true}
                aria-label="open and close list of options"
                className="iot--card--toolbar-date-range-action bx--overflow-menu"
                onClick={[Function]}
                onClose={[Function]}
                onKeyDown={[Function]}
                open={false}
                title="Select time range"
                type="button"
              >
                <svg
                  aria-label="Select time range"
                  className="bx--overflow-menu__icon"
                  fill="currentColor"
                  focusable="false"
                  height={16}
                  onClick={[Function]}
                  onKeyDown={[Function]}
                  preserveAspectRatio="xMidYMid meet"
                  role="img"
                  viewBox="0 0 32 32"
                  width={16}
                  xmlns="http://www.w3.org/2000/svg"
                >
                  <path
                    d="M21,30a8,8,0,1,1,8-8A8,8,0,0,1,21,30Zm0-14a6,6,0,1,0,6,6A6,6,0,0,0,21,16Z"
                  />
                  <path
                    d="M22.59 25L20 22.41 20 18 22 18 22 21.59 24 23.59 22.59 25z"
                  />
                  <path
                    d="M28,6a2,2,0,0,0-2-2H22V2H20V4H12V2H10V4H6A2,2,0,0,0,4,6V26a2,2,0,0,0,2,2h4V26H6V6h4V8h2V6h8V8h2V6h4v6h2Z"
                  />
                  <title>
                    Select time range
                  </title>
                </svg>
              </button>
            </div>
            <button
              aria-pressed={null}
              className="iot--card--toolbar-action iot--card--toolbar-svg-wrapper bx--btn--icon-only bx--btn bx--btn--ghost"
              disabled={false}
              onClick={[Function]}
              tabIndex={0}
              title="Expand to fullscreen"
              type="button"
            >
              <svg
                aria-hidden="true"
                aria-label="Expand to fullscreen"
                className="bx--btn__icon"
                fill="currentColor"
                focusable="false"
                height={16}
                preserveAspectRatio="xMidYMid meet"
                role="img"
                viewBox="0 0 32 32"
                width={16}
                xmlns="http://www.w3.org/2000/svg"
              >
                <path
                  d="M28,4H10A2.0059,2.0059,0,0,0,8,6V20a2.0059,2.0059,0,0,0,2,2H28a2.0059,2.0059,0,0,0,2-2V6A2.0059,2.0059,0,0,0,28,4Zm0,16H10V6H28Z"
                />
                <path
                  d="M18,26H4V16H6V14H4a2.0059,2.0059,0,0,0-2,2V26a2.0059,2.0059,0,0,0,2,2H18a2.0059,2.0059,0,0,0,2-2V24H18Z"
                />
              </svg>
            </button>
          </div>
        </div>
        <div
          className="iot--card--content"
          data-testid="Card-content"
          style={
            Object {
              "--card-content-height": "256px",
            }
          }
        >
          <div
            className="iot--time-series-card--wrapper"
          >
            <div
              id="mock-line-chart"
            />
          </div>
        </div>
      </div>
    </div>
  </div>
  <button
    className="info__show-button"
    onClick={[Function]}
    style={
      Object {
        "background": "#027ac5",
        "border": "none",
        "borderRadius": "0 0 0 5px",
        "color": "#fff",
        "cursor": "pointer",
        "display": "block",
        "fontFamily": "sans-serif",
        "fontSize": 12,
        "padding": "5px 15px",
        "position": "fixed",
        "right": 0,
        "top": 0,
      }
    }
    type="button"
  >
    Show Info
  </button>
</div>
`;

exports[`Storybook Snapshot tests and console checks Storyshots 1 - Watson IoT/TimeSeriesCard thresholds 1`] = `
<div
  className="storybook-container"
>
  <div
    style={
      Object {
        "position": "relative",
        "zIndex": 0,
      }
    }
  >
    <div
      style={
        Object {
          "margin": "1rem4",
          "width": "520px",
        }
      }
    >
      <div
        className="iot--card iot--card--wrapper"
        data-testid="Card"
        id="facility-temperature"
        role="presentation"
        style={
          Object {
            "--card-default-height": "624px",
          }
        }
      >
        <div
          className="iot--card--header"
        >
          <span
            className="iot--card--title"
            title="Pressure"
          >
            <div
              className="iot--card--title--text"
            >
              Pressure
            </div>
          </span>
          <div
            className="iot--card--toolbar"
          />
        </div>
        <div
          className="iot--card--content"
          data-testid="Card-content"
          style={
            Object {
              "--card-content-height": "576px",
            }
          }
        >
          <div
            className="iot--time-series-card--wrapper iot--time-series-card--wrapper__editable"
          >
            <div
              id="mock-line-chart"
            />
          </div>
        </div>
      </div>
    </div>
  </div>
  <button
    className="info__show-button"
    onClick={[Function]}
    style={
      Object {
        "background": "#027ac5",
        "border": "none",
        "borderRadius": "0 0 0 5px",
        "color": "#fff",
        "cursor": "pointer",
        "display": "block",
        "fontFamily": "sans-serif",
        "fontSize": 12,
        "padding": "5px 15px",
        "position": "fixed",
        "right": 0,
        "top": 0,
      }
    }
    type="button"
  >
    Show Info
  </button>
</div>
`;

exports[`Storybook Snapshot tests and console checks Storyshots 1 - Watson IoT/TimeSeriesCard with variables 1`] = `
<div
  className="storybook-container"
>
  <div
    style={
      Object {
        "position": "relative",
        "zIndex": 0,
      }
    }
  >
    <div
      style={
        Object {
          "margin": "1rem4",
          "width": "520px",
        }
      }
    >
      <div
        className="iot--card iot--card--wrapper"
        data-testid="Card"
        id="facility-temperature"
        role="presentation"
        style={
          Object {
            "--card-default-height": "304px",
          }
        }
      >
        <div
          className="iot--card--header"
        >
          <span
            className="iot--card--title"
            title="Temperature working"
          >
            <div
              className="iot--card--title--text"
            >
              Temperature working
            </div>
          </span>
          <div
            className="iot--card--toolbar"
          >
            <div
              className="iot--card--toolbar-date-range-wrapper"
            >
              <button
                aria-expanded={false}
                aria-haspopup={true}
                aria-label="open and close list of options"
                className="iot--card--toolbar-date-range-action bx--overflow-menu"
                onClick={[Function]}
                onClose={[Function]}
                onKeyDown={[Function]}
                open={false}
                title="Select time range"
                type="button"
              >
                <svg
                  aria-label="Select time range"
                  className="bx--overflow-menu__icon"
                  fill="currentColor"
                  focusable="false"
                  height={16}
                  onClick={[Function]}
                  onKeyDown={[Function]}
                  preserveAspectRatio="xMidYMid meet"
                  role="img"
                  viewBox="0 0 32 32"
                  width={16}
                  xmlns="http://www.w3.org/2000/svg"
                >
                  <path
                    d="M21,30a8,8,0,1,1,8-8A8,8,0,0,1,21,30Zm0-14a6,6,0,1,0,6,6A6,6,0,0,0,21,16Z"
                  />
                  <path
                    d="M22.59 25L20 22.41 20 18 22 18 22 21.59 24 23.59 22.59 25z"
                  />
                  <path
                    d="M28,6a2,2,0,0,0-2-2H22V2H20V4H12V2H10V4H6A2,2,0,0,0,4,6V26a2,2,0,0,0,2,2h4V26H6V6h4V8h2V6h8V8h2V6h4v6h2Z"
                  />
                  <title>
                    Select time range
                  </title>
                </svg>
              </button>
            </div>
            <button
              aria-pressed={null}
              className="iot--card--toolbar-action iot--card--toolbar-svg-wrapper bx--btn--icon-only bx--btn bx--btn--ghost"
              disabled={false}
              onClick={[Function]}
              tabIndex={0}
              title="Expand to fullscreen"
              type="button"
            >
              <svg
                aria-hidden="true"
                aria-label="Expand to fullscreen"
                className="bx--btn__icon"
                fill="currentColor"
                focusable="false"
                height={16}
                preserveAspectRatio="xMidYMid meet"
                role="img"
                viewBox="0 0 32 32"
                width={16}
                xmlns="http://www.w3.org/2000/svg"
              >
                <path
                  d="M28,4H10A2.0059,2.0059,0,0,0,8,6V20a2.0059,2.0059,0,0,0,2,2H28a2.0059,2.0059,0,0,0,2-2V6A2.0059,2.0059,0,0,0,28,4Zm0,16H10V6H28Z"
                />
                <path
                  d="M18,26H4V16H6V14H4a2.0059,2.0059,0,0,0-2,2V26a2.0059,2.0059,0,0,0,2,2H18a2.0059,2.0059,0,0,0,2-2V24H18Z"
                />
              </svg>
            </button>
          </div>
        </div>
        <div
          className="iot--card--content"
          data-testid="Card-content"
          style={
            Object {
              "--card-content-height": "256px",
            }
          }
        >
          <div
            className="iot--time-series-card--wrapper"
          >
            <div
              id="mock-line-chart"
            />
          </div>
        </div>
      </div>
    </div>
  </div>
  <button
    className="info__show-button"
    onClick={[Function]}
    style={
      Object {
        "background": "#027ac5",
        "border": "none",
        "borderRadius": "0 0 0 5px",
        "color": "#fff",
        "cursor": "pointer",
        "display": "block",
        "fontFamily": "sans-serif",
        "fontSize": 12,
        "padding": "5px 15px",
        "position": "fixed",
        "right": 0,
        "top": 0,
      }
    }
    type="button"
  >
    Show Info
  </button>
</div>
`;

exports[`Storybook Snapshot tests and console checks Storyshots 1 - Watson IoT/TimeSeriesCard with zoomBar 1`] = `
<div
  className="storybook-container"
>
  <div
    style={
      Object {
        "position": "relative",
        "zIndex": 0,
      }
    }
  >
    <div
      style={
        Object {
          "margin": 20,
          "width": "520px",
        }
      }
    >
      <div
        className="iot--card iot--card--wrapper"
        data-testid="Card"
        id="facility-temperature"
        role="presentation"
        style={
          Object {
            "--card-default-height": "624px",
          }
        }
      >
        <div
          className="iot--card--header"
        >
          <span
            className="iot--card--title"
            title="Temperature"
          >
            <div
              className="iot--card--title--text"
            >
              Temperature
            </div>
          </span>
          <div
            className="iot--card--toolbar"
          >
            <div
              className="iot--card--toolbar-date-range-wrapper"
            >
              <button
                aria-expanded={false}
                aria-haspopup={true}
                aria-label="open and close list of options"
                className="iot--card--toolbar-date-range-action bx--overflow-menu"
                onClick={[Function]}
                onClose={[Function]}
                onKeyDown={[Function]}
                open={false}
                title="Select time range"
                type="button"
              >
                <svg
                  aria-label="Select time range"
                  className="bx--overflow-menu__icon"
                  fill="currentColor"
                  focusable="false"
                  height={16}
                  onClick={[Function]}
                  onKeyDown={[Function]}
                  preserveAspectRatio="xMidYMid meet"
                  role="img"
                  viewBox="0 0 32 32"
                  width={16}
                  xmlns="http://www.w3.org/2000/svg"
                >
                  <path
                    d="M21,30a8,8,0,1,1,8-8A8,8,0,0,1,21,30Zm0-14a6,6,0,1,0,6,6A6,6,0,0,0,21,16Z"
                  />
                  <path
                    d="M22.59 25L20 22.41 20 18 22 18 22 21.59 24 23.59 22.59 25z"
                  />
                  <path
                    d="M28,6a2,2,0,0,0-2-2H22V2H20V4H12V2H10V4H6A2,2,0,0,0,4,6V26a2,2,0,0,0,2,2h4V26H6V6h4V8h2V6h8V8h2V6h4v6h2Z"
                  />
                  <title>
                    Select time range
                  </title>
                </svg>
              </button>
            </div>
            <button
              aria-pressed={null}
              className="iot--card--toolbar-action iot--card--toolbar-svg-wrapper bx--btn--icon-only bx--btn bx--btn--ghost"
              disabled={false}
              onClick={[Function]}
              tabIndex={0}
              title="Expand to fullscreen"
              type="button"
            >
              <svg
                aria-hidden="true"
                aria-label="Expand to fullscreen"
                className="bx--btn__icon"
                fill="currentColor"
                focusable="false"
                height={16}
                preserveAspectRatio="xMidYMid meet"
                role="img"
                viewBox="0 0 32 32"
                width={16}
                xmlns="http://www.w3.org/2000/svg"
              >
                <path
                  d="M28,4H10A2.0059,2.0059,0,0,0,8,6V20a2.0059,2.0059,0,0,0,2,2H28a2.0059,2.0059,0,0,0,2-2V6A2.0059,2.0059,0,0,0,28,4Zm0,16H10V6H28Z"
                />
                <path
                  d="M18,26H4V16H6V14H4a2.0059,2.0059,0,0,0-2,2V26a2.0059,2.0059,0,0,0,2,2H18a2.0059,2.0059,0,0,0,2-2V24H18Z"
                />
              </svg>
            </button>
          </div>
>>>>>>> 9becccc8
        </div>
        <div
          className="iot--card--content"
          data-testid="Card-content"
          style={
            Object {
              "--card-content-height": "576px",
            }
          }
        >
          <div
            className="iot--time-series-card--wrapper iot--time-series-card--wrapper__editable"
          >
            <div
              id="mock-line-chart"
            />
          </div>
        </div>
      </div>
    </div>
  </div>
  <button
    className="info__show-button"
    onClick={[Function]}
    style={
      Object {
        "background": "#027ac5",
        "border": "none",
        "borderRadius": "0 0 0 5px",
        "color": "#fff",
        "cursor": "pointer",
        "display": "block",
        "fontFamily": "sans-serif",
        "fontSize": 12,
        "padding": "5px 15px",
        "position": "fixed",
        "right": 0,
        "top": 0,
      }
    }
    type="button"
  >
    Show Info
  </button>
</div>
`;<|MERGE_RESOLUTION|>--- conflicted
+++ resolved
@@ -477,183 +477,7 @@
 </div>
 `;
 
-<<<<<<< HEAD
 exports[`Storybook Snapshot tests and console checks Storyshots 1 - Watson IoT/TimeSeriesCard with empty for a range 1`] = `
-=======
-exports[`Storybook Snapshot tests and console checks Storyshots 1 - Watson IoT/TimeSeriesCard empty 1`] = `
-<div
-  className="storybook-container"
->
-  <div
-    style={
-      Object {
-        "position": "relative",
-        "zIndex": 0,
-      }
-    }
-  >
-    <div
-      style={
-        Object {
-          "margin": "1rem4",
-          "width": "520px",
-        }
-      }
-    >
-      <div
-        className="iot--card iot--card--wrapper"
-        data-testid="Card"
-        id="facility-temperature"
-        role="presentation"
-        style={
-          Object {
-            "--card-default-height": "624px",
-          }
-        }
-      >
-        <div
-          className="iot--card--header"
-        >
-          <span
-            className="iot--card--title"
-            title="Temperature"
-          >
-            <div
-              className="iot--card--title--text"
-            >
-              Temperature
-            </div>
-          </span>
-          <div
-            className="iot--card--toolbar"
-          >
-            <div
-              className="iot--card--toolbar-date-range-wrapper"
-            >
-              <button
-                aria-expanded={false}
-                aria-haspopup={true}
-                aria-label="open and close list of options"
-                className="iot--card--toolbar-date-range-action bx--overflow-menu"
-                onClick={[Function]}
-                onClose={[Function]}
-                onKeyDown={[Function]}
-                open={false}
-                title="Select time range"
-                type="button"
-              >
-                <svg
-                  aria-label="Select time range"
-                  className="bx--overflow-menu__icon"
-                  fill="currentColor"
-                  focusable="false"
-                  height={16}
-                  onClick={[Function]}
-                  onKeyDown={[Function]}
-                  preserveAspectRatio="xMidYMid meet"
-                  role="img"
-                  viewBox="0 0 32 32"
-                  width={16}
-                  xmlns="http://www.w3.org/2000/svg"
-                >
-                  <path
-                    d="M21,30a8,8,0,1,1,8-8A8,8,0,0,1,21,30Zm0-14a6,6,0,1,0,6,6A6,6,0,0,0,21,16Z"
-                  />
-                  <path
-                    d="M22.59 25L20 22.41 20 18 22 18 22 21.59 24 23.59 22.59 25z"
-                  />
-                  <path
-                    d="M28,6a2,2,0,0,0-2-2H22V2H20V4H12V2H10V4H6A2,2,0,0,0,4,6V26a2,2,0,0,0,2,2h4V26H6V6h4V8h2V6h8V8h2V6h4v6h2Z"
-                  />
-                  <title>
-                    Select time range
-                  </title>
-                </svg>
-              </button>
-            </div>
-            <button
-              aria-pressed={null}
-              className="iot--card--toolbar-action iot--card--toolbar-svg-wrapper bx--btn--icon-only bx--btn bx--btn--ghost"
-              disabled={false}
-              onClick={[Function]}
-              tabIndex={0}
-              title="Expand to fullscreen"
-              type="button"
-            >
-              <svg
-                aria-hidden="true"
-                aria-label="Expand to fullscreen"
-                className="bx--btn__icon"
-                fill="currentColor"
-                focusable="false"
-                height={16}
-                preserveAspectRatio="xMidYMid meet"
-                role="img"
-                viewBox="0 0 32 32"
-                width={16}
-                xmlns="http://www.w3.org/2000/svg"
-              >
-                <path
-                  d="M28,4H10A2.0059,2.0059,0,0,0,8,6V20a2.0059,2.0059,0,0,0,2,2H28a2.0059,2.0059,0,0,0,2-2V6A2.0059,2.0059,0,0,0,28,4Zm0,16H10V6H28Z"
-                />
-                <path
-                  d="M18,26H4V16H6V14H4a2.0059,2.0059,0,0,0-2,2V26a2.0059,2.0059,0,0,0,2,2H18a2.0059,2.0059,0,0,0,2-2V24H18Z"
-                />
-              </svg>
-            </button>
-          </div>
-        </div>
-        <div
-          className="iot--card--content"
-          data-testid="Card-content"
-          style={
-            Object {
-              "--card-content-height": "576px",
-            }
-          }
-        >
-          <div
-            className="iot--card--empty-message-wrapper"
-            style={
-              Object {
-                "--card-content-padding": "16px",
-              }
-            }
-          >
-            No data is available for this time range.
-          </div>
-        </div>
-      </div>
-    </div>
-  </div>
-  <button
-    className="info__show-button"
-    onClick={[Function]}
-    style={
-      Object {
-        "background": "#027ac5",
-        "border": "none",
-        "borderRadius": "0 0 0 5px",
-        "color": "#fff",
-        "cursor": "pointer",
-        "display": "block",
-        "fontFamily": "sans-serif",
-        "fontSize": 12,
-        "padding": "5px 15px",
-        "position": "fixed",
-        "right": 0,
-        "top": 0,
-      }
-    }
-    type="button"
-  >
-    Show Info
-  </button>
-</div>
-`;
-
-exports[`Storybook Snapshot tests and console checks Storyshots 1 - Watson IoT/TimeSeriesCard empty for a range 1`] = `
->>>>>>> 9becccc8
 <div
   className="storybook-container"
 >
@@ -2910,13 +2734,8 @@
                 >
                   <label
                     className="bx--pagination__text"
-<<<<<<< HEAD
-                    htmlFor="bx-pagination-select-52"
-                    id="bx-pagination-select-52-count-label"
-=======
-                    htmlFor="bx-pagination-select-51"
-                    id="bx-pagination-select-51-count-label"
->>>>>>> 9becccc8
+                    htmlFor="bx-pagination-select-50"
+                    id="bx-pagination-select-50-count-label"
                   >
                     Items per page:
                   </label>
@@ -2935,11 +2754,7 @@
                         >
                           <select
                             className="bx--select-input"
-<<<<<<< HEAD
-                            id="bx-pagination-select-52"
-=======
-                            id="bx-pagination-select-51"
->>>>>>> 9becccc8
+                            id="bx-pagination-select-50"
                             onChange={[Function]}
                             value={10}
                           >
@@ -3004,11 +2819,7 @@
                     >
                       <label
                         className="bx--label bx--visually-hidden"
-<<<<<<< HEAD
-                        htmlFor="bx-pagination-select-52-right"
-=======
-                        htmlFor="bx-pagination-select-51-right"
->>>>>>> 9becccc8
+                        htmlFor="bx-pagination-select-50-right"
                       >
                         Page number, of 1 pages
                       </label>
@@ -3021,11 +2832,7 @@
                         >
                           <select
                             className="bx--select-input"
-<<<<<<< HEAD
-                            id="bx-pagination-select-52-right"
-=======
-                            id="bx-pagination-select-51-right"
->>>>>>> 9becccc8
+                            id="bx-pagination-select-50-right"
                             onChange={[Function]}
                             value={1}
                           >
@@ -3713,2200 +3520,6 @@
           </span>
           <div
             className="iot--card--toolbar"
-<<<<<<< HEAD
-          />
-=======
-          >
-            <div
-              className="iot--card--toolbar-date-range-wrapper"
-            >
-              <button
-                aria-expanded={false}
-                aria-haspopup={true}
-                aria-label="open and close list of options"
-                className="iot--card--toolbar-date-range-action bx--overflow-menu"
-                onClick={[Function]}
-                onClose={[Function]}
-                onKeyDown={[Function]}
-                open={false}
-                title="Select time range"
-                type="button"
-              >
-                <svg
-                  aria-label="Select time range"
-                  className="bx--overflow-menu__icon"
-                  fill="currentColor"
-                  focusable="false"
-                  height={16}
-                  onClick={[Function]}
-                  onKeyDown={[Function]}
-                  preserveAspectRatio="xMidYMid meet"
-                  role="img"
-                  viewBox="0 0 32 32"
-                  width={16}
-                  xmlns="http://www.w3.org/2000/svg"
-                >
-                  <path
-                    d="M21,30a8,8,0,1,1,8-8A8,8,0,0,1,21,30Zm0-14a6,6,0,1,0,6,6A6,6,0,0,0,21,16Z"
-                  />
-                  <path
-                    d="M22.59 25L20 22.41 20 18 22 18 22 21.59 24 23.59 22.59 25z"
-                  />
-                  <path
-                    d="M28,6a2,2,0,0,0-2-2H22V2H20V4H12V2H10V4H6A2,2,0,0,0,4,6V26a2,2,0,0,0,2,2h4V26H6V6h4V8h2V6h8V8h2V6h4v6h2Z"
-                  />
-                  <title>
-                    Select time range
-                  </title>
-                </svg>
-              </button>
-            </div>
-            <button
-              aria-pressed={null}
-              className="iot--card--toolbar-action iot--card--toolbar-svg-wrapper bx--btn--icon-only bx--btn bx--btn--ghost"
-              disabled={false}
-              onClick={[Function]}
-              tabIndex={0}
-              title="Expand to fullscreen"
-              type="button"
-            >
-              <svg
-                aria-hidden="true"
-                aria-label="Expand to fullscreen"
-                className="bx--btn__icon"
-                fill="currentColor"
-                focusable="false"
-                height={16}
-                preserveAspectRatio="xMidYMid meet"
-                role="img"
-                viewBox="0 0 32 32"
-                width={16}
-                xmlns="http://www.w3.org/2000/svg"
-              >
-                <path
-                  d="M28,4H10A2.0059,2.0059,0,0,0,8,6V20a2.0059,2.0059,0,0,0,2,2H28a2.0059,2.0059,0,0,0,2-2V6A2.0059,2.0059,0,0,0,28,4Zm0,16H10V6H28Z"
-                />
-                <path
-                  d="M18,26H4V16H6V14H4a2.0059,2.0059,0,0,0-2,2V26a2.0059,2.0059,0,0,0,2,2H18a2.0059,2.0059,0,0,0,2-2V24H18Z"
-                />
-              </svg>
-            </button>
-          </div>
-        </div>
-        <div
-          className="iot--card--content"
-          data-testid="Card-content"
-          style={
-            Object {
-              "--card-content-height": "576px",
-            }
-          }
-        >
-          <div
-            className="iot--time-series-card--wrapper"
-          >
-            <div
-              id="mock-line-chart"
-            />
-          </div>
-        </div>
-      </div>
-    </div>
-  </div>
-  <button
-    className="info__show-button"
-    onClick={[Function]}
-    style={
-      Object {
-        "background": "#027ac5",
-        "border": "none",
-        "borderRadius": "0 0 0 5px",
-        "color": "#fff",
-        "cursor": "pointer",
-        "display": "block",
-        "fontFamily": "sans-serif",
-        "fontSize": 12,
-        "padding": "5px 15px",
-        "position": "fixed",
-        "right": 0,
-        "top": 0,
-      }
-    }
-    type="button"
-  >
-    Show Info
-  </button>
-</div>
-`;
-
-exports[`Storybook Snapshot tests and console checks Storyshots 1 - Watson IoT/TimeSeriesCard large / single line - interval month (Year/ Diff Year) 1`] = `
-<div
-  className="storybook-container"
->
-  <div
-    style={
-      Object {
-        "position": "relative",
-        "zIndex": 0,
-      }
-    }
-  >
-    <div
-      style={
-        Object {
-          "margin": 20,
-          "width": "520px",
-        }
-      }
-    >
-      <div
-        className="iot--card iot--card--wrapper"
-        data-testid="Card"
-        id="facility-temperature"
-        role="presentation"
-        style={
-          Object {
-            "--card-default-height": "624px",
-          }
-        }
-      >
-        <div
-          className="iot--card--header"
-        >
-          <span
-            className="iot--card--title"
-            title="Temperature"
-          >
-            <div
-              className="iot--card--title--text"
-            >
-              Temperature
-            </div>
-          </span>
-          <div
-            className="iot--card--toolbar"
-          >
-            <div
-              className="iot--card--toolbar-date-range-wrapper"
-            >
-              <button
-                aria-expanded={false}
-                aria-haspopup={true}
-                aria-label="open and close list of options"
-                className="iot--card--toolbar-date-range-action bx--overflow-menu"
-                onClick={[Function]}
-                onClose={[Function]}
-                onKeyDown={[Function]}
-                open={false}
-                title="Select time range"
-                type="button"
-              >
-                <svg
-                  aria-label="Select time range"
-                  className="bx--overflow-menu__icon"
-                  fill="currentColor"
-                  focusable="false"
-                  height={16}
-                  onClick={[Function]}
-                  onKeyDown={[Function]}
-                  preserveAspectRatio="xMidYMid meet"
-                  role="img"
-                  viewBox="0 0 32 32"
-                  width={16}
-                  xmlns="http://www.w3.org/2000/svg"
-                >
-                  <path
-                    d="M21,30a8,8,0,1,1,8-8A8,8,0,0,1,21,30Zm0-14a6,6,0,1,0,6,6A6,6,0,0,0,21,16Z"
-                  />
-                  <path
-                    d="M22.59 25L20 22.41 20 18 22 18 22 21.59 24 23.59 22.59 25z"
-                  />
-                  <path
-                    d="M28,6a2,2,0,0,0-2-2H22V2H20V4H12V2H10V4H6A2,2,0,0,0,4,6V26a2,2,0,0,0,2,2h4V26H6V6h4V8h2V6h8V8h2V6h4v6h2Z"
-                  />
-                  <title>
-                    Select time range
-                  </title>
-                </svg>
-              </button>
-            </div>
-            <button
-              aria-pressed={null}
-              className="iot--card--toolbar-action iot--card--toolbar-svg-wrapper bx--btn--icon-only bx--btn bx--btn--ghost"
-              disabled={false}
-              onClick={[Function]}
-              tabIndex={0}
-              title="Expand to fullscreen"
-              type="button"
-            >
-              <svg
-                aria-hidden="true"
-                aria-label="Expand to fullscreen"
-                className="bx--btn__icon"
-                fill="currentColor"
-                focusable="false"
-                height={16}
-                preserveAspectRatio="xMidYMid meet"
-                role="img"
-                viewBox="0 0 32 32"
-                width={16}
-                xmlns="http://www.w3.org/2000/svg"
-              >
-                <path
-                  d="M28,4H10A2.0059,2.0059,0,0,0,8,6V20a2.0059,2.0059,0,0,0,2,2H28a2.0059,2.0059,0,0,0,2-2V6A2.0059,2.0059,0,0,0,28,4Zm0,16H10V6H28Z"
-                />
-                <path
-                  d="M18,26H4V16H6V14H4a2.0059,2.0059,0,0,0-2,2V26a2.0059,2.0059,0,0,0,2,2H18a2.0059,2.0059,0,0,0,2-2V24H18Z"
-                />
-              </svg>
-            </button>
-          </div>
-        </div>
-        <div
-          className="iot--card--content"
-          data-testid="Card-content"
-          style={
-            Object {
-              "--card-content-height": "576px",
-            }
-          }
-        >
-          <div
-            className="iot--time-series-card--wrapper"
-          >
-            <div
-              id="mock-line-chart"
-            />
-          </div>
-        </div>
-      </div>
-    </div>
-  </div>
-  <button
-    className="info__show-button"
-    onClick={[Function]}
-    style={
-      Object {
-        "background": "#027ac5",
-        "border": "none",
-        "borderRadius": "0 0 0 5px",
-        "color": "#fff",
-        "cursor": "pointer",
-        "display": "block",
-        "fontFamily": "sans-serif",
-        "fontSize": 12,
-        "padding": "5px 15px",
-        "position": "fixed",
-        "right": 0,
-        "top": 0,
-      }
-    }
-    type="button"
-  >
-    Show Info
-  </button>
-</div>
-`;
-
-exports[`Storybook Snapshot tests and console checks Storyshots 1 - Watson IoT/TimeSeriesCard large / single line - year interval (One data point) 1`] = `
-<div
-  className="storybook-container"
->
-  <div
-    style={
-      Object {
-        "position": "relative",
-        "zIndex": 0,
-      }
-    }
-  >
-    <div
-      style={
-        Object {
-          "margin": 20,
-          "width": "520px",
-        }
-      }
-    >
-      <div
-        className="iot--card iot--card--wrapper"
-        data-testid="Card"
-        id="facility-temperature"
-        role="presentation"
-        style={
-          Object {
-            "--card-default-height": "624px",
-          }
-        }
-      >
-        <div
-          className="iot--card--header"
-        >
-          <span
-            className="iot--card--title"
-            title="Temperature"
-          >
-            <div
-              className="iot--card--title--text"
-            >
-              Temperature
-            </div>
-          </span>
-          <div
-            className="iot--card--toolbar"
-          >
-            <div
-              className="iot--card--toolbar-date-range-wrapper"
-            >
-              <button
-                aria-expanded={false}
-                aria-haspopup={true}
-                aria-label="open and close list of options"
-                className="iot--card--toolbar-date-range-action bx--overflow-menu"
-                onClick={[Function]}
-                onClose={[Function]}
-                onKeyDown={[Function]}
-                open={false}
-                title="Select time range"
-                type="button"
-              >
-                <svg
-                  aria-label="Select time range"
-                  className="bx--overflow-menu__icon"
-                  fill="currentColor"
-                  focusable="false"
-                  height={16}
-                  onClick={[Function]}
-                  onKeyDown={[Function]}
-                  preserveAspectRatio="xMidYMid meet"
-                  role="img"
-                  viewBox="0 0 32 32"
-                  width={16}
-                  xmlns="http://www.w3.org/2000/svg"
-                >
-                  <path
-                    d="M21,30a8,8,0,1,1,8-8A8,8,0,0,1,21,30Zm0-14a6,6,0,1,0,6,6A6,6,0,0,0,21,16Z"
-                  />
-                  <path
-                    d="M22.59 25L20 22.41 20 18 22 18 22 21.59 24 23.59 22.59 25z"
-                  />
-                  <path
-                    d="M28,6a2,2,0,0,0-2-2H22V2H20V4H12V2H10V4H6A2,2,0,0,0,4,6V26a2,2,0,0,0,2,2h4V26H6V6h4V8h2V6h8V8h2V6h4v6h2Z"
-                  />
-                  <title>
-                    Select time range
-                  </title>
-                </svg>
-              </button>
-            </div>
-            <button
-              aria-pressed={null}
-              className="iot--card--toolbar-action iot--card--toolbar-svg-wrapper bx--btn--icon-only bx--btn bx--btn--ghost"
-              disabled={false}
-              onClick={[Function]}
-              tabIndex={0}
-              title="Expand to fullscreen"
-              type="button"
-            >
-              <svg
-                aria-hidden="true"
-                aria-label="Expand to fullscreen"
-                className="bx--btn__icon"
-                fill="currentColor"
-                focusable="false"
-                height={16}
-                preserveAspectRatio="xMidYMid meet"
-                role="img"
-                viewBox="0 0 32 32"
-                width={16}
-                xmlns="http://www.w3.org/2000/svg"
-              >
-                <path
-                  d="M28,4H10A2.0059,2.0059,0,0,0,8,6V20a2.0059,2.0059,0,0,0,2,2H28a2.0059,2.0059,0,0,0,2-2V6A2.0059,2.0059,0,0,0,28,4Zm0,16H10V6H28Z"
-                />
-                <path
-                  d="M18,26H4V16H6V14H4a2.0059,2.0059,0,0,0-2,2V26a2.0059,2.0059,0,0,0,2,2H18a2.0059,2.0059,0,0,0,2-2V24H18Z"
-                />
-              </svg>
-            </button>
-          </div>
-        </div>
-        <div
-          className="iot--card--content"
-          data-testid="Card-content"
-          style={
-            Object {
-              "--card-content-height": "576px",
-            }
-          }
-        >
-          <div
-            className="iot--time-series-card--wrapper"
-          >
-            <div
-              id="mock-line-chart"
-            />
-          </div>
-        </div>
-      </div>
-    </div>
-  </div>
-  <button
-    className="info__show-button"
-    onClick={[Function]}
-    style={
-      Object {
-        "background": "#027ac5",
-        "border": "none",
-        "borderRadius": "0 0 0 5px",
-        "color": "#fff",
-        "cursor": "pointer",
-        "display": "block",
-        "fontFamily": "sans-serif",
-        "fontSize": 12,
-        "padding": "5px 15px",
-        "position": "fixed",
-        "right": 0,
-        "top": 0,
-      }
-    }
-    type="button"
-  >
-    Show Info
-  </button>
-</div>
-`;
-
-exports[`Storybook Snapshot tests and console checks Storyshots 1 - Watson IoT/TimeSeriesCard large / units 1`] = `
-<div
-  className="storybook-container"
->
-  <div
-    style={
-      Object {
-        "position": "relative",
-        "zIndex": 0,
-      }
-    }
-  >
-    <div
-      style={
-        Object {
-          "margin": "1rem4",
-          "width": "520px",
-        }
-      }
-    >
-      <div
-        className="iot--card iot--card--wrapper"
-        data-testid="Card"
-        id="facility-temperature"
-        role="presentation"
-        style={
-          Object {
-            "--card-default-height": "624px",
-          }
-        }
-      >
-        <div
-          className="iot--card--header"
-        >
-          <span
-            className="iot--card--title"
-            title="Temperature"
-          >
-            <div
-              className="iot--card--title--text"
-            >
-              Temperature
-            </div>
-          </span>
-          <div
-            className="iot--card--toolbar"
-          >
-            <div
-              className="iot--card--toolbar-date-range-wrapper"
-            >
-              <button
-                aria-expanded={false}
-                aria-haspopup={true}
-                aria-label="open and close list of options"
-                className="iot--card--toolbar-date-range-action bx--overflow-menu"
-                onClick={[Function]}
-                onClose={[Function]}
-                onKeyDown={[Function]}
-                open={false}
-                title="Select time range"
-                type="button"
-              >
-                <svg
-                  aria-label="Select time range"
-                  className="bx--overflow-menu__icon"
-                  fill="currentColor"
-                  focusable="false"
-                  height={16}
-                  onClick={[Function]}
-                  onKeyDown={[Function]}
-                  preserveAspectRatio="xMidYMid meet"
-                  role="img"
-                  viewBox="0 0 32 32"
-                  width={16}
-                  xmlns="http://www.w3.org/2000/svg"
-                >
-                  <path
-                    d="M21,30a8,8,0,1,1,8-8A8,8,0,0,1,21,30Zm0-14a6,6,0,1,0,6,6A6,6,0,0,0,21,16Z"
-                  />
-                  <path
-                    d="M22.59 25L20 22.41 20 18 22 18 22 21.59 24 23.59 22.59 25z"
-                  />
-                  <path
-                    d="M28,6a2,2,0,0,0-2-2H22V2H20V4H12V2H10V4H6A2,2,0,0,0,4,6V26a2,2,0,0,0,2,2h4V26H6V6h4V8h2V6h8V8h2V6h4v6h2Z"
-                  />
-                  <title>
-                    Select time range
-                  </title>
-                </svg>
-              </button>
-            </div>
-            <button
-              aria-pressed={null}
-              className="iot--card--toolbar-action iot--card--toolbar-svg-wrapper bx--btn--icon-only bx--btn bx--btn--ghost"
-              disabled={false}
-              onClick={[Function]}
-              tabIndex={0}
-              title="Expand to fullscreen"
-              type="button"
-            >
-              <svg
-                aria-hidden="true"
-                aria-label="Expand to fullscreen"
-                className="bx--btn__icon"
-                fill="currentColor"
-                focusable="false"
-                height={16}
-                preserveAspectRatio="xMidYMid meet"
-                role="img"
-                viewBox="0 0 32 32"
-                width={16}
-                xmlns="http://www.w3.org/2000/svg"
-              >
-                <path
-                  d="M28,4H10A2.0059,2.0059,0,0,0,8,6V20a2.0059,2.0059,0,0,0,2,2H28a2.0059,2.0059,0,0,0,2-2V6A2.0059,2.0059,0,0,0,28,4Zm0,16H10V6H28Z"
-                />
-                <path
-                  d="M18,26H4V16H6V14H4a2.0059,2.0059,0,0,0-2,2V26a2.0059,2.0059,0,0,0,2,2H18a2.0059,2.0059,0,0,0,2-2V24H18Z"
-                />
-              </svg>
-            </button>
-          </div>
-        </div>
-        <div
-          className="iot--card--content"
-          data-testid="Card-content"
-          style={
-            Object {
-              "--card-content-height": "576px",
-            }
-          }
-        >
-          <div
-            className="iot--time-series-card--wrapper"
-          >
-            <div
-              id="mock-line-chart"
-            />
-          </div>
-        </div>
-      </div>
-    </div>
-  </div>
-  <button
-    className="info__show-button"
-    onClick={[Function]}
-    style={
-      Object {
-        "background": "#027ac5",
-        "border": "none",
-        "borderRadius": "0 0 0 5px",
-        "color": "#fff",
-        "cursor": "pointer",
-        "display": "block",
-        "fontFamily": "sans-serif",
-        "fontSize": 12,
-        "padding": "5px 15px",
-        "position": "fixed",
-        "right": 0,
-        "top": 0,
-      }
-    }
-    type="button"
-  >
-    Show Info
-  </button>
-</div>
-`;
-
-exports[`Storybook Snapshot tests and console checks Storyshots 1 - Watson IoT/TimeSeriesCard locale 1`] = `
-<div
-  className="storybook-container"
->
-  <div
-    style={
-      Object {
-        "position": "relative",
-        "zIndex": 0,
-      }
-    }
-  >
-    <div
-      style={
-        Object {
-          "margin": "1rem4",
-          "width": "520px",
-        }
-      }
-    >
-      <div
-        className="iot--card iot--card--wrapper"
-        data-testid="Card"
-        id="facility-temperature"
-        role="presentation"
-        style={
-          Object {
-            "--card-default-height": "624px",
-          }
-        }
-      >
-        <div
-          className="iot--card--header"
-        >
-          <span
-            className="iot--card--title"
-            title="Pressure"
-          >
-            <div
-              className="iot--card--title--text"
-            >
-              Pressure
-            </div>
-          </span>
-          <div
-            className="iot--card--toolbar"
-          >
-            <div
-              className="iot--card--toolbar-date-range-wrapper"
-            >
-              <button
-                aria-expanded={false}
-                aria-haspopup={true}
-                aria-label="open and close list of options"
-                className="iot--card--toolbar-date-range-action bx--overflow-menu"
-                onClick={[Function]}
-                onClose={[Function]}
-                onKeyDown={[Function]}
-                open={false}
-                title="Select time range"
-                type="button"
-              >
-                <svg
-                  aria-label="Select time range"
-                  className="bx--overflow-menu__icon"
-                  fill="currentColor"
-                  focusable="false"
-                  height={16}
-                  onClick={[Function]}
-                  onKeyDown={[Function]}
-                  preserveAspectRatio="xMidYMid meet"
-                  role="img"
-                  viewBox="0 0 32 32"
-                  width={16}
-                  xmlns="http://www.w3.org/2000/svg"
-                >
-                  <path
-                    d="M21,30a8,8,0,1,1,8-8A8,8,0,0,1,21,30Zm0-14a6,6,0,1,0,6,6A6,6,0,0,0,21,16Z"
-                  />
-                  <path
-                    d="M22.59 25L20 22.41 20 18 22 18 22 21.59 24 23.59 22.59 25z"
-                  />
-                  <path
-                    d="M28,6a2,2,0,0,0-2-2H22V2H20V4H12V2H10V4H6A2,2,0,0,0,4,6V26a2,2,0,0,0,2,2h4V26H6V6h4V8h2V6h8V8h2V6h4v6h2Z"
-                  />
-                  <title>
-                    Select time range
-                  </title>
-                </svg>
-              </button>
-            </div>
-            <button
-              aria-pressed={null}
-              className="iot--card--toolbar-action iot--card--toolbar-svg-wrapper bx--btn--icon-only bx--btn bx--btn--ghost"
-              disabled={false}
-              onClick={[Function]}
-              tabIndex={0}
-              title="Expand to fullscreen"
-              type="button"
-            >
-              <svg
-                aria-hidden="true"
-                aria-label="Expand to fullscreen"
-                className="bx--btn__icon"
-                fill="currentColor"
-                focusable="false"
-                height={16}
-                preserveAspectRatio="xMidYMid meet"
-                role="img"
-                viewBox="0 0 32 32"
-                width={16}
-                xmlns="http://www.w3.org/2000/svg"
-              >
-                <path
-                  d="M28,4H10A2.0059,2.0059,0,0,0,8,6V20a2.0059,2.0059,0,0,0,2,2H28a2.0059,2.0059,0,0,0,2-2V6A2.0059,2.0059,0,0,0,28,4Zm0,16H10V6H28Z"
-                />
-                <path
-                  d="M18,26H4V16H6V14H4a2.0059,2.0059,0,0,0-2,2V26a2.0059,2.0059,0,0,0,2,2H18a2.0059,2.0059,0,0,0,2-2V24H18Z"
-                />
-              </svg>
-            </button>
-          </div>
-        </div>
-        <div
-          className="iot--card--content"
-          data-testid="Card-content"
-          style={
-            Object {
-              "--card-content-height": "576px",
-            }
-          }
-        >
-          <div
-            className="iot--time-series-card--wrapper"
-          >
-            <div
-              id="mock-line-chart"
-            />
-          </div>
-        </div>
-      </div>
-    </div>
-  </div>
-  <button
-    className="info__show-button"
-    onClick={[Function]}
-    style={
-      Object {
-        "background": "#027ac5",
-        "border": "none",
-        "borderRadius": "0 0 0 5px",
-        "color": "#fff",
-        "cursor": "pointer",
-        "display": "block",
-        "fontFamily": "sans-serif",
-        "fontSize": 12,
-        "padding": "5px 15px",
-        "position": "fixed",
-        "right": 0,
-        "top": 0,
-      }
-    }
-    type="button"
-  >
-    Show Info
-  </button>
-</div>
-`;
-
-exports[`Storybook Snapshot tests and console checks Storyshots 1 - Watson IoT/TimeSeriesCard lots of dots 1`] = `
-<div
-  className="storybook-container"
->
-  <div
-    style={
-      Object {
-        "position": "relative",
-        "zIndex": 0,
-      }
-    }
-  >
-    <div
-      style={
-        Object {
-          "margin": "1rem4",
-          "width": "1056px",
-        }
-      }
-    >
-      <div
-        className="iot--card iot--card--wrapper"
-        data-testid="Card"
-        id="facility-temperature"
-        role="presentation"
-        style={
-          Object {
-            "--card-default-height": "624px",
-          }
-        }
-      >
-        <div
-          className="iot--card--header"
-        >
-          <span
-            className="iot--card--title"
-            title="Temperature"
-          >
-            <div
-              className="iot--card--title--text"
-            >
-              Temperature
-            </div>
-          </span>
-          <div
-            className="iot--card--toolbar"
-          >
-            <div
-              className="iot--card--toolbar-date-range-wrapper"
-            >
-              <button
-                aria-expanded={false}
-                aria-haspopup={true}
-                aria-label="open and close list of options"
-                className="iot--card--toolbar-date-range-action bx--overflow-menu"
-                onClick={[Function]}
-                onClose={[Function]}
-                onKeyDown={[Function]}
-                open={false}
-                title="Select time range"
-                type="button"
-              >
-                <svg
-                  aria-label="Select time range"
-                  className="bx--overflow-menu__icon"
-                  fill="currentColor"
-                  focusable="false"
-                  height={16}
-                  onClick={[Function]}
-                  onKeyDown={[Function]}
-                  preserveAspectRatio="xMidYMid meet"
-                  role="img"
-                  viewBox="0 0 32 32"
-                  width={16}
-                  xmlns="http://www.w3.org/2000/svg"
-                >
-                  <path
-                    d="M21,30a8,8,0,1,1,8-8A8,8,0,0,1,21,30Zm0-14a6,6,0,1,0,6,6A6,6,0,0,0,21,16Z"
-                  />
-                  <path
-                    d="M22.59 25L20 22.41 20 18 22 18 22 21.59 24 23.59 22.59 25z"
-                  />
-                  <path
-                    d="M28,6a2,2,0,0,0-2-2H22V2H20V4H12V2H10V4H6A2,2,0,0,0,4,6V26a2,2,0,0,0,2,2h4V26H6V6h4V8h2V6h8V8h2V6h4v6h2Z"
-                  />
-                  <title>
-                    Select time range
-                  </title>
-                </svg>
-              </button>
-            </div>
-            <button
-              aria-pressed={null}
-              className="iot--card--toolbar-action iot--card--toolbar-svg-wrapper bx--btn--icon-only bx--btn bx--btn--ghost"
-              disabled={false}
-              onClick={[Function]}
-              tabIndex={0}
-              title="Expand to fullscreen"
-              type="button"
-            >
-              <svg
-                aria-hidden="true"
-                aria-label="Expand to fullscreen"
-                className="bx--btn__icon"
-                fill="currentColor"
-                focusable="false"
-                height={16}
-                preserveAspectRatio="xMidYMid meet"
-                role="img"
-                viewBox="0 0 32 32"
-                width={16}
-                xmlns="http://www.w3.org/2000/svg"
-              >
-                <path
-                  d="M28,4H10A2.0059,2.0059,0,0,0,8,6V20a2.0059,2.0059,0,0,0,2,2H28a2.0059,2.0059,0,0,0,2-2V6A2.0059,2.0059,0,0,0,28,4Zm0,16H10V6H28Z"
-                />
-                <path
-                  d="M18,26H4V16H6V14H4a2.0059,2.0059,0,0,0-2,2V26a2.0059,2.0059,0,0,0,2,2H18a2.0059,2.0059,0,0,0,2-2V24H18Z"
-                />
-              </svg>
-            </button>
-          </div>
-        </div>
-        <div
-          className="iot--card--content"
-          data-testid="Card-content"
-          style={
-            Object {
-              "--card-content-height": "576px",
-            }
-          }
-        >
-          
-        </div>
-      </div>
-    </div>
-  </div>
-  <button
-    className="info__show-button"
-    onClick={[Function]}
-    style={
-      Object {
-        "background": "#027ac5",
-        "border": "none",
-        "borderRadius": "0 0 0 5px",
-        "color": "#fff",
-        "cursor": "pointer",
-        "display": "block",
-        "fontFamily": "sans-serif",
-        "fontSize": 12,
-        "padding": "5px 15px",
-        "position": "fixed",
-        "right": 0,
-        "top": 0,
-      }
-    }
-    type="button"
-  >
-    Show Info
-  </button>
-</div>
-`;
-
-exports[`Storybook Snapshot tests and console checks Storyshots 1 - Watson IoT/TimeSeriesCard medium / multi line - (No X/Y Label) 1`] = `
-<div
-  className="storybook-container"
->
-  <div
-    style={
-      Object {
-        "position": "relative",
-        "zIndex": 0,
-      }
-    }
-  >
-    <div
-      style={
-        Object {
-          "margin": "1rem4",
-          "width": "520px",
-        }
-      }
-    >
-      <div
-        className="iot--card iot--card--wrapper"
-        data-testid="Card"
-        id="facility-temperature"
-        role="presentation"
-        style={
-          Object {
-            "--card-default-height": "304px",
-          }
-        }
-      >
-        <div
-          className="iot--card--header"
-        >
-          <span
-            className="iot--card--title"
-            title="Temperature"
-          >
-            <div
-              className="iot--card--title--text"
-            >
-              Temperature
-            </div>
-          </span>
-          <div
-            className="iot--card--toolbar"
-          >
-            <div
-              className="iot--card--toolbar-date-range-wrapper"
-            >
-              <button
-                aria-expanded={false}
-                aria-haspopup={true}
-                aria-label="open and close list of options"
-                className="iot--card--toolbar-date-range-action bx--overflow-menu"
-                onClick={[Function]}
-                onClose={[Function]}
-                onKeyDown={[Function]}
-                open={false}
-                title="Select time range"
-                type="button"
-              >
-                <svg
-                  aria-label="Select time range"
-                  className="bx--overflow-menu__icon"
-                  fill="currentColor"
-                  focusable="false"
-                  height={16}
-                  onClick={[Function]}
-                  onKeyDown={[Function]}
-                  preserveAspectRatio="xMidYMid meet"
-                  role="img"
-                  viewBox="0 0 32 32"
-                  width={16}
-                  xmlns="http://www.w3.org/2000/svg"
-                >
-                  <path
-                    d="M21,30a8,8,0,1,1,8-8A8,8,0,0,1,21,30Zm0-14a6,6,0,1,0,6,6A6,6,0,0,0,21,16Z"
-                  />
-                  <path
-                    d="M22.59 25L20 22.41 20 18 22 18 22 21.59 24 23.59 22.59 25z"
-                  />
-                  <path
-                    d="M28,6a2,2,0,0,0-2-2H22V2H20V4H12V2H10V4H6A2,2,0,0,0,4,6V26a2,2,0,0,0,2,2h4V26H6V6h4V8h2V6h8V8h2V6h4v6h2Z"
-                  />
-                  <title>
-                    Select time range
-                  </title>
-                </svg>
-              </button>
-            </div>
-            <button
-              aria-pressed={null}
-              className="iot--card--toolbar-action iot--card--toolbar-svg-wrapper bx--btn--icon-only bx--btn bx--btn--ghost"
-              disabled={false}
-              onClick={[Function]}
-              tabIndex={0}
-              title="Expand to fullscreen"
-              type="button"
-            >
-              <svg
-                aria-hidden="true"
-                aria-label="Expand to fullscreen"
-                className="bx--btn__icon"
-                fill="currentColor"
-                focusable="false"
-                height={16}
-                preserveAspectRatio="xMidYMid meet"
-                role="img"
-                viewBox="0 0 32 32"
-                width={16}
-                xmlns="http://www.w3.org/2000/svg"
-              >
-                <path
-                  d="M28,4H10A2.0059,2.0059,0,0,0,8,6V20a2.0059,2.0059,0,0,0,2,2H28a2.0059,2.0059,0,0,0,2-2V6A2.0059,2.0059,0,0,0,28,4Zm0,16H10V6H28Z"
-                />
-                <path
-                  d="M18,26H4V16H6V14H4a2.0059,2.0059,0,0,0-2,2V26a2.0059,2.0059,0,0,0,2,2H18a2.0059,2.0059,0,0,0,2-2V24H18Z"
-                />
-              </svg>
-            </button>
-          </div>
-        </div>
-        <div
-          className="iot--card--content"
-          data-testid="Card-content"
-          style={
-            Object {
-              "--card-content-height": "256px",
-            }
-          }
-        >
-          <div
-            className="iot--time-series-card--wrapper"
-          >
-            <div
-              id="mock-line-chart"
-            />
-          </div>
-        </div>
-      </div>
-    </div>
-  </div>
-  <button
-    className="info__show-button"
-    onClick={[Function]}
-    style={
-      Object {
-        "background": "#027ac5",
-        "border": "none",
-        "borderRadius": "0 0 0 5px",
-        "color": "#fff",
-        "cursor": "pointer",
-        "display": "block",
-        "fontFamily": "sans-serif",
-        "fontSize": 12,
-        "padding": "5px 15px",
-        "position": "fixed",
-        "right": 0,
-        "top": 0,
-      }
-    }
-    type="button"
-  >
-    Show Info
-  </button>
-</div>
-`;
-
-exports[`Storybook Snapshot tests and console checks Storyshots 1 - Watson IoT/TimeSeriesCard medium / multiple line - interval month (Year/ Same Year) 1`] = `
-<div
-  className="storybook-container"
->
-  <div
-    style={
-      Object {
-        "position": "relative",
-        "zIndex": 0,
-      }
-    }
-  >
-    <div
-      style={
-        Object {
-          "margin": 20,
-          "width": "520px",
-        }
-      }
-    >
-      <div
-        className="iot--card iot--card--wrapper"
-        data-testid="Card"
-        id="facility-temperature"
-        role="presentation"
-        style={
-          Object {
-            "--card-default-height": "304px",
-          }
-        }
-      >
-        <div
-          className="iot--card--header"
-        >
-          <span
-            className="iot--card--title"
-            title="Temperature"
-          >
-            <div
-              className="iot--card--title--text"
-            >
-              Temperature
-            </div>
-          </span>
-          <div
-            className="iot--card--toolbar"
-          >
-            <div
-              className="iot--card--toolbar-date-range-wrapper"
-            >
-              <button
-                aria-expanded={false}
-                aria-haspopup={true}
-                aria-label="open and close list of options"
-                className="iot--card--toolbar-date-range-action bx--overflow-menu"
-                onClick={[Function]}
-                onClose={[Function]}
-                onKeyDown={[Function]}
-                open={false}
-                title="Select time range"
-                type="button"
-              >
-                <svg
-                  aria-label="Select time range"
-                  className="bx--overflow-menu__icon"
-                  fill="currentColor"
-                  focusable="false"
-                  height={16}
-                  onClick={[Function]}
-                  onKeyDown={[Function]}
-                  preserveAspectRatio="xMidYMid meet"
-                  role="img"
-                  viewBox="0 0 32 32"
-                  width={16}
-                  xmlns="http://www.w3.org/2000/svg"
-                >
-                  <path
-                    d="M21,30a8,8,0,1,1,8-8A8,8,0,0,1,21,30Zm0-14a6,6,0,1,0,6,6A6,6,0,0,0,21,16Z"
-                  />
-                  <path
-                    d="M22.59 25L20 22.41 20 18 22 18 22 21.59 24 23.59 22.59 25z"
-                  />
-                  <path
-                    d="M28,6a2,2,0,0,0-2-2H22V2H20V4H12V2H10V4H6A2,2,0,0,0,4,6V26a2,2,0,0,0,2,2h4V26H6V6h4V8h2V6h8V8h2V6h4v6h2Z"
-                  />
-                  <title>
-                    Select time range
-                  </title>
-                </svg>
-              </button>
-            </div>
-            <button
-              aria-pressed={null}
-              className="iot--card--toolbar-action iot--card--toolbar-svg-wrapper bx--btn--icon-only bx--btn bx--btn--ghost"
-              disabled={false}
-              onClick={[Function]}
-              tabIndex={0}
-              title="Expand to fullscreen"
-              type="button"
-            >
-              <svg
-                aria-hidden="true"
-                aria-label="Expand to fullscreen"
-                className="bx--btn__icon"
-                fill="currentColor"
-                focusable="false"
-                height={16}
-                preserveAspectRatio="xMidYMid meet"
-                role="img"
-                viewBox="0 0 32 32"
-                width={16}
-                xmlns="http://www.w3.org/2000/svg"
-              >
-                <path
-                  d="M28,4H10A2.0059,2.0059,0,0,0,8,6V20a2.0059,2.0059,0,0,0,2,2H28a2.0059,2.0059,0,0,0,2-2V6A2.0059,2.0059,0,0,0,28,4Zm0,16H10V6H28Z"
-                />
-                <path
-                  d="M18,26H4V16H6V14H4a2.0059,2.0059,0,0,0-2,2V26a2.0059,2.0059,0,0,0,2,2H18a2.0059,2.0059,0,0,0,2-2V24H18Z"
-                />
-              </svg>
-            </button>
-          </div>
-        </div>
-        <div
-          className="iot--card--content"
-          data-testid="Card-content"
-          style={
-            Object {
-              "--card-content-height": "256px",
-            }
-          }
-        >
-          <div
-            className="iot--time-series-card--wrapper"
-          >
-            <div
-              id="mock-line-chart"
-            />
-          </div>
-        </div>
-      </div>
-    </div>
-  </div>
-  <button
-    className="info__show-button"
-    onClick={[Function]}
-    style={
-      Object {
-        "background": "#027ac5",
-        "border": "none",
-        "borderRadius": "0 0 0 5px",
-        "color": "#fff",
-        "cursor": "pointer",
-        "display": "block",
-        "fontFamily": "sans-serif",
-        "fontSize": 12,
-        "padding": "5px 15px",
-        "position": "fixed",
-        "right": 0,
-        "top": 0,
-      }
-    }
-    type="button"
-  >
-    Show Info
-  </button>
-</div>
-`;
-
-exports[`Storybook Snapshot tests and console checks Storyshots 1 - Watson IoT/TimeSeriesCard medium / single line - interval hour 1`] = `
-<div
-  className="storybook-container"
->
-  <div
-    style={
-      Object {
-        "position": "relative",
-        "zIndex": 0,
-      }
-    }
-  >
-    <div
-      style={
-        Object {
-          "margin": "1rem4",
-          "width": "520px",
-        }
-      }
-    >
-      <div
-        className="iot--card iot--card--wrapper"
-        data-testid="Card"
-        id="facility-temperature"
-        role="presentation"
-        style={
-          Object {
-            "--card-default-height": "304px",
-          }
-        }
-      >
-        <div
-          className="iot--card--header"
-        >
-          <span
-            className="iot--card--title"
-            title="Temperature"
-          >
-            <div
-              className="iot--card--title--text"
-            >
-              Temperature
-            </div>
-          </span>
-          <div
-            className="iot--card--toolbar"
-          >
-            <div
-              className="iot--card--toolbar-date-range-wrapper"
-            >
-              <button
-                aria-expanded={false}
-                aria-haspopup={true}
-                aria-label="open and close list of options"
-                className="iot--card--toolbar-date-range-action bx--overflow-menu"
-                onClick={[Function]}
-                onClose={[Function]}
-                onKeyDown={[Function]}
-                open={false}
-                title="Select time range"
-                type="button"
-              >
-                <svg
-                  aria-label="Select time range"
-                  className="bx--overflow-menu__icon"
-                  fill="currentColor"
-                  focusable="false"
-                  height={16}
-                  onClick={[Function]}
-                  onKeyDown={[Function]}
-                  preserveAspectRatio="xMidYMid meet"
-                  role="img"
-                  viewBox="0 0 32 32"
-                  width={16}
-                  xmlns="http://www.w3.org/2000/svg"
-                >
-                  <path
-                    d="M21,30a8,8,0,1,1,8-8A8,8,0,0,1,21,30Zm0-14a6,6,0,1,0,6,6A6,6,0,0,0,21,16Z"
-                  />
-                  <path
-                    d="M22.59 25L20 22.41 20 18 22 18 22 21.59 24 23.59 22.59 25z"
-                  />
-                  <path
-                    d="M28,6a2,2,0,0,0-2-2H22V2H20V4H12V2H10V4H6A2,2,0,0,0,4,6V26a2,2,0,0,0,2,2h4V26H6V6h4V8h2V6h8V8h2V6h4v6h2Z"
-                  />
-                  <title>
-                    Select time range
-                  </title>
-                </svg>
-              </button>
-            </div>
-            <button
-              aria-pressed={null}
-              className="iot--card--toolbar-action iot--card--toolbar-svg-wrapper bx--btn--icon-only bx--btn bx--btn--ghost"
-              disabled={false}
-              onClick={[Function]}
-              tabIndex={0}
-              title="Expand to fullscreen"
-              type="button"
-            >
-              <svg
-                aria-hidden="true"
-                aria-label="Expand to fullscreen"
-                className="bx--btn__icon"
-                fill="currentColor"
-                focusable="false"
-                height={16}
-                preserveAspectRatio="xMidYMid meet"
-                role="img"
-                viewBox="0 0 32 32"
-                width={16}
-                xmlns="http://www.w3.org/2000/svg"
-              >
-                <path
-                  d="M28,4H10A2.0059,2.0059,0,0,0,8,6V20a2.0059,2.0059,0,0,0,2,2H28a2.0059,2.0059,0,0,0,2-2V6A2.0059,2.0059,0,0,0,28,4Zm0,16H10V6H28Z"
-                />
-                <path
-                  d="M18,26H4V16H6V14H4a2.0059,2.0059,0,0,0-2,2V26a2.0059,2.0059,0,0,0,2,2H18a2.0059,2.0059,0,0,0,2-2V24H18Z"
-                />
-              </svg>
-            </button>
-          </div>
-        </div>
-        <div
-          className="iot--card--content"
-          data-testid="Card-content"
-          style={
-            Object {
-              "--card-content-height": "256px",
-            }
-          }
-        >
-          <div
-            className="iot--time-series-card--wrapper"
-          >
-            <div
-              id="mock-line-chart"
-            />
-          </div>
-        </div>
-      </div>
-    </div>
-  </div>
-  <button
-    className="info__show-button"
-    onClick={[Function]}
-    style={
-      Object {
-        "background": "#027ac5",
-        "border": "none",
-        "borderRadius": "0 0 0 5px",
-        "color": "#fff",
-        "cursor": "pointer",
-        "display": "block",
-        "fontFamily": "sans-serif",
-        "fontSize": 12,
-        "padding": "5px 15px",
-        "position": "fixed",
-        "right": 0,
-        "top": 0,
-      }
-    }
-    type="button"
-  >
-    Show Info
-  </button>
-</div>
-`;
-
-exports[`Storybook Snapshot tests and console checks Storyshots 1 - Watson IoT/TimeSeriesCard medium / single line - interval month (Year/ Same Year) 1`] = `
-<div
-  className="storybook-container"
->
-  <div
-    style={
-      Object {
-        "position": "relative",
-        "zIndex": 0,
-      }
-    }
-  >
-    <div
-      style={
-        Object {
-          "margin": 20,
-          "width": "520px",
-        }
-      }
-    >
-      <div
-        className="iot--card iot--card--wrapper"
-        data-testid="Card"
-        id="facility-temperature"
-        role="presentation"
-        style={
-          Object {
-            "--card-default-height": "304px",
-          }
-        }
-      >
-        <div
-          className="iot--card--header"
-        >
-          <span
-            className="iot--card--title"
-            title="Temperature"
-          >
-            <div
-              className="iot--card--title--text"
-            >
-              Temperature
-            </div>
-          </span>
-          <div
-            className="iot--card--toolbar"
-          >
-            <div
-              className="iot--card--toolbar-date-range-wrapper"
-            >
-              <button
-                aria-expanded={false}
-                aria-haspopup={true}
-                aria-label="open and close list of options"
-                className="iot--card--toolbar-date-range-action bx--overflow-menu"
-                onClick={[Function]}
-                onClose={[Function]}
-                onKeyDown={[Function]}
-                open={false}
-                title="Select time range"
-                type="button"
-              >
-                <svg
-                  aria-label="Select time range"
-                  className="bx--overflow-menu__icon"
-                  fill="currentColor"
-                  focusable="false"
-                  height={16}
-                  onClick={[Function]}
-                  onKeyDown={[Function]}
-                  preserveAspectRatio="xMidYMid meet"
-                  role="img"
-                  viewBox="0 0 32 32"
-                  width={16}
-                  xmlns="http://www.w3.org/2000/svg"
-                >
-                  <path
-                    d="M21,30a8,8,0,1,1,8-8A8,8,0,0,1,21,30Zm0-14a6,6,0,1,0,6,6A6,6,0,0,0,21,16Z"
-                  />
-                  <path
-                    d="M22.59 25L20 22.41 20 18 22 18 22 21.59 24 23.59 22.59 25z"
-                  />
-                  <path
-                    d="M28,6a2,2,0,0,0-2-2H22V2H20V4H12V2H10V4H6A2,2,0,0,0,4,6V26a2,2,0,0,0,2,2h4V26H6V6h4V8h2V6h8V8h2V6h4v6h2Z"
-                  />
-                  <title>
-                    Select time range
-                  </title>
-                </svg>
-              </button>
-            </div>
-            <button
-              aria-pressed={null}
-              className="iot--card--toolbar-action iot--card--toolbar-svg-wrapper bx--btn--icon-only bx--btn bx--btn--ghost"
-              disabled={false}
-              onClick={[Function]}
-              tabIndex={0}
-              title="Expand to fullscreen"
-              type="button"
-            >
-              <svg
-                aria-hidden="true"
-                aria-label="Expand to fullscreen"
-                className="bx--btn__icon"
-                fill="currentColor"
-                focusable="false"
-                height={16}
-                preserveAspectRatio="xMidYMid meet"
-                role="img"
-                viewBox="0 0 32 32"
-                width={16}
-                xmlns="http://www.w3.org/2000/svg"
-              >
-                <path
-                  d="M28,4H10A2.0059,2.0059,0,0,0,8,6V20a2.0059,2.0059,0,0,0,2,2H28a2.0059,2.0059,0,0,0,2-2V6A2.0059,2.0059,0,0,0,28,4Zm0,16H10V6H28Z"
-                />
-                <path
-                  d="M18,26H4V16H6V14H4a2.0059,2.0059,0,0,0-2,2V26a2.0059,2.0059,0,0,0,2,2H18a2.0059,2.0059,0,0,0,2-2V24H18Z"
-                />
-              </svg>
-            </button>
-          </div>
-        </div>
-        <div
-          className="iot--card--content"
-          data-testid="Card-content"
-          style={
-            Object {
-              "--card-content-height": "256px",
-            }
-          }
-        >
-          <div
-            className="iot--time-series-card--wrapper"
-          >
-            <div
-              id="mock-line-chart"
-            />
-          </div>
-        </div>
-      </div>
-    </div>
-  </div>
-  <button
-    className="info__show-button"
-    onClick={[Function]}
-    style={
-      Object {
-        "background": "#027ac5",
-        "border": "none",
-        "borderRadius": "0 0 0 5px",
-        "color": "#fff",
-        "cursor": "pointer",
-        "display": "block",
-        "fontFamily": "sans-serif",
-        "fontSize": 12,
-        "padding": "5px 15px",
-        "position": "fixed",
-        "right": 0,
-        "top": 0,
-      }
-    }
-    type="button"
-  >
-    Show Info
-  </button>
-</div>
-`;
-
-exports[`Storybook Snapshot tests and console checks Storyshots 1 - Watson IoT/TimeSeriesCard medium / single line - interval year (Two data point) 1`] = `
-<div
-  className="storybook-container"
->
-  <div
-    style={
-      Object {
-        "position": "relative",
-        "zIndex": 0,
-      }
-    }
-  >
-    <div
-      style={
-        Object {
-          "margin": 20,
-          "width": "520px",
-        }
-      }
-    >
-      <div
-        className="iot--card iot--card--wrapper"
-        data-testid="Card"
-        id="facility-temperature"
-        role="presentation"
-        style={
-          Object {
-            "--card-default-height": "304px",
-          }
-        }
-      >
-        <div
-          className="iot--card--header"
-        >
-          <span
-            className="iot--card--title"
-            title="Temperature"
-          >
-            <div
-              className="iot--card--title--text"
-            >
-              Temperature
-            </div>
-          </span>
-          <div
-            className="iot--card--toolbar"
-          >
-            <div
-              className="iot--card--toolbar-date-range-wrapper"
-            >
-              <button
-                aria-expanded={false}
-                aria-haspopup={true}
-                aria-label="open and close list of options"
-                className="iot--card--toolbar-date-range-action bx--overflow-menu"
-                onClick={[Function]}
-                onClose={[Function]}
-                onKeyDown={[Function]}
-                open={false}
-                title="Select time range"
-                type="button"
-              >
-                <svg
-                  aria-label="Select time range"
-                  className="bx--overflow-menu__icon"
-                  fill="currentColor"
-                  focusable="false"
-                  height={16}
-                  onClick={[Function]}
-                  onKeyDown={[Function]}
-                  preserveAspectRatio="xMidYMid meet"
-                  role="img"
-                  viewBox="0 0 32 32"
-                  width={16}
-                  xmlns="http://www.w3.org/2000/svg"
-                >
-                  <path
-                    d="M21,30a8,8,0,1,1,8-8A8,8,0,0,1,21,30Zm0-14a6,6,0,1,0,6,6A6,6,0,0,0,21,16Z"
-                  />
-                  <path
-                    d="M22.59 25L20 22.41 20 18 22 18 22 21.59 24 23.59 22.59 25z"
-                  />
-                  <path
-                    d="M28,6a2,2,0,0,0-2-2H22V2H20V4H12V2H10V4H6A2,2,0,0,0,4,6V26a2,2,0,0,0,2,2h4V26H6V6h4V8h2V6h8V8h2V6h4v6h2Z"
-                  />
-                  <title>
-                    Select time range
-                  </title>
-                </svg>
-              </button>
-            </div>
-            <button
-              aria-pressed={null}
-              className="iot--card--toolbar-action iot--card--toolbar-svg-wrapper bx--btn--icon-only bx--btn bx--btn--ghost"
-              disabled={false}
-              onClick={[Function]}
-              tabIndex={0}
-              title="Expand to fullscreen"
-              type="button"
-            >
-              <svg
-                aria-hidden="true"
-                aria-label="Expand to fullscreen"
-                className="bx--btn__icon"
-                fill="currentColor"
-                focusable="false"
-                height={16}
-                preserveAspectRatio="xMidYMid meet"
-                role="img"
-                viewBox="0 0 32 32"
-                width={16}
-                xmlns="http://www.w3.org/2000/svg"
-              >
-                <path
-                  d="M28,4H10A2.0059,2.0059,0,0,0,8,6V20a2.0059,2.0059,0,0,0,2,2H28a2.0059,2.0059,0,0,0,2-2V6A2.0059,2.0059,0,0,0,28,4Zm0,16H10V6H28Z"
-                />
-                <path
-                  d="M18,26H4V16H6V14H4a2.0059,2.0059,0,0,0-2,2V26a2.0059,2.0059,0,0,0,2,2H18a2.0059,2.0059,0,0,0,2-2V24H18Z"
-                />
-              </svg>
-            </button>
-          </div>
-        </div>
-        <div
-          className="iot--card--content"
-          data-testid="Card-content"
-          style={
-            Object {
-              "--card-content-height": "256px",
-            }
-          }
-        >
-          <div
-            className="iot--time-series-card--wrapper"
-          >
-            <div
-              id="mock-line-chart"
-            />
-          </div>
-        </div>
-      </div>
-    </div>
-  </div>
-  <button
-    className="info__show-button"
-    onClick={[Function]}
-    style={
-      Object {
-        "background": "#027ac5",
-        "border": "none",
-        "borderRadius": "0 0 0 5px",
-        "color": "#fff",
-        "cursor": "pointer",
-        "display": "block",
-        "fontFamily": "sans-serif",
-        "fontSize": 12,
-        "padding": "5px 15px",
-        "position": "fixed",
-        "right": 0,
-        "top": 0,
-      }
-    }
-    type="button"
-  >
-    Show Info
-  </button>
-</div>
-`;
-
-exports[`Storybook Snapshot tests and console checks Storyshots 1 - Watson IoT/TimeSeriesCard multi line - (No X/Y Label) 1`] = `
-<div
-  className="storybook-container"
->
-  <div
-    style={
-      Object {
-        "position": "relative",
-        "zIndex": 0,
-      }
-    }
-  >
-    <div
-      style={
-        Object {
-          "margin": 20,
-          "width": "520px",
-        }
-      }
-    >
-      <div
-        className="iot--card iot--card--wrapper"
-        data-testid="Card"
-        id="facility-temperature"
-        role="presentation"
-        style={
-          Object {
-            "--card-default-height": "304px",
-          }
-        }
-      >
-        <div
-          className="iot--card--header"
-        >
-          <span
-            className="iot--card--title"
-            title="Temperature"
-          >
-            <div
-              className="iot--card--title--text"
-            >
-              Temperature
-            </div>
-          </span>
-          <div
-            className="iot--card--toolbar"
-          >
-            <div
-              className="iot--card--toolbar-date-range-wrapper"
-            >
-              <button
-                aria-expanded={false}
-                aria-haspopup={true}
-                aria-label="open and close list of options"
-                className="iot--card--toolbar-date-range-action bx--overflow-menu"
-                onClick={[Function]}
-                onClose={[Function]}
-                onKeyDown={[Function]}
-                open={false}
-                title="Select time range"
-                type="button"
-              >
-                <svg
-                  aria-label="Select time range"
-                  className="bx--overflow-menu__icon"
-                  fill="currentColor"
-                  focusable="false"
-                  height={16}
-                  onClick={[Function]}
-                  onKeyDown={[Function]}
-                  preserveAspectRatio="xMidYMid meet"
-                  role="img"
-                  viewBox="0 0 32 32"
-                  width={16}
-                  xmlns="http://www.w3.org/2000/svg"
-                >
-                  <path
-                    d="M21,30a8,8,0,1,1,8-8A8,8,0,0,1,21,30Zm0-14a6,6,0,1,0,6,6A6,6,0,0,0,21,16Z"
-                  />
-                  <path
-                    d="M22.59 25L20 22.41 20 18 22 18 22 21.59 24 23.59 22.59 25z"
-                  />
-                  <path
-                    d="M28,6a2,2,0,0,0-2-2H22V2H20V4H12V2H10V4H6A2,2,0,0,0,4,6V26a2,2,0,0,0,2,2h4V26H6V6h4V8h2V6h8V8h2V6h4v6h2Z"
-                  />
-                  <title>
-                    Select time range
-                  </title>
-                </svg>
-              </button>
-            </div>
-            <button
-              aria-pressed={null}
-              className="iot--card--toolbar-action iot--card--toolbar-svg-wrapper bx--btn--icon-only bx--btn bx--btn--ghost"
-              disabled={false}
-              onClick={[Function]}
-              tabIndex={0}
-              title="Expand to fullscreen"
-              type="button"
-            >
-              <svg
-                aria-hidden="true"
-                aria-label="Expand to fullscreen"
-                className="bx--btn__icon"
-                fill="currentColor"
-                focusable="false"
-                height={16}
-                preserveAspectRatio="xMidYMid meet"
-                role="img"
-                viewBox="0 0 32 32"
-                width={16}
-                xmlns="http://www.w3.org/2000/svg"
-              >
-                <path
-                  d="M28,4H10A2.0059,2.0059,0,0,0,8,6V20a2.0059,2.0059,0,0,0,2,2H28a2.0059,2.0059,0,0,0,2-2V6A2.0059,2.0059,0,0,0,28,4Zm0,16H10V6H28Z"
-                />
-                <path
-                  d="M18,26H4V16H6V14H4a2.0059,2.0059,0,0,0-2,2V26a2.0059,2.0059,0,0,0,2,2H18a2.0059,2.0059,0,0,0,2-2V24H18Z"
-                />
-              </svg>
-            </button>
-          </div>
-        </div>
-        <div
-          className="iot--card--content"
-          data-testid="Card-content"
-          style={
-            Object {
-              "--card-content-height": "256px",
-            }
-          }
-        >
-          <div
-            className="iot--time-series-card--wrapper"
-          >
-            <div
-              id="mock-line-chart"
-            />
-          </div>
-        </div>
-      </div>
-    </div>
-  </div>
-  <button
-    className="info__show-button"
-    onClick={[Function]}
-    style={
-      Object {
-        "background": "#027ac5",
-        "border": "none",
-        "borderRadius": "0 0 0 5px",
-        "color": "#fff",
-        "cursor": "pointer",
-        "display": "block",
-        "fontFamily": "sans-serif",
-        "fontSize": 12,
-        "padding": "5px 15px",
-        "position": "fixed",
-        "right": 0,
-        "top": 0,
-      }
-    }
-    type="button"
-  >
-    Show Info
-  </button>
-</div>
-`;
-
-exports[`Storybook Snapshot tests and console checks Storyshots 1 - Watson IoT/TimeSeriesCard single point 1`] = `
-<div
-  className="storybook-container"
->
-  <div
-    style={
-      Object {
-        "position": "relative",
-        "zIndex": 0,
-      }
-    }
-  >
-    <div
-      style={
-        Object {
-          "margin": "1rem4",
-          "width": "520px",
-        }
-      }
-    >
-      <div
-        className="iot--card iot--card--wrapper"
-        data-testid="Card"
-        id="facility-temperature"
-        role="presentation"
-        style={
-          Object {
-            "--card-default-height": "304px",
-          }
-        }
-      >
-        <div
-          className="iot--card--header"
-        >
-          <span
-            className="iot--card--title"
-            title="Temperature"
-          >
-            <div
-              className="iot--card--title--text"
-            >
-              Temperature
-            </div>
-          </span>
-          <div
-            className="iot--card--toolbar"
-          >
-            <div
-              className="iot--card--toolbar-date-range-wrapper"
-            >
-              <button
-                aria-expanded={false}
-                aria-haspopup={true}
-                aria-label="open and close list of options"
-                className="iot--card--toolbar-date-range-action bx--overflow-menu"
-                onClick={[Function]}
-                onClose={[Function]}
-                onKeyDown={[Function]}
-                open={false}
-                title="Select time range"
-                type="button"
-              >
-                <svg
-                  aria-label="Select time range"
-                  className="bx--overflow-menu__icon"
-                  fill="currentColor"
-                  focusable="false"
-                  height={16}
-                  onClick={[Function]}
-                  onKeyDown={[Function]}
-                  preserveAspectRatio="xMidYMid meet"
-                  role="img"
-                  viewBox="0 0 32 32"
-                  width={16}
-                  xmlns="http://www.w3.org/2000/svg"
-                >
-                  <path
-                    d="M21,30a8,8,0,1,1,8-8A8,8,0,0,1,21,30Zm0-14a6,6,0,1,0,6,6A6,6,0,0,0,21,16Z"
-                  />
-                  <path
-                    d="M22.59 25L20 22.41 20 18 22 18 22 21.59 24 23.59 22.59 25z"
-                  />
-                  <path
-                    d="M28,6a2,2,0,0,0-2-2H22V2H20V4H12V2H10V4H6A2,2,0,0,0,4,6V26a2,2,0,0,0,2,2h4V26H6V6h4V8h2V6h8V8h2V6h4v6h2Z"
-                  />
-                  <title>
-                    Select time range
-                  </title>
-                </svg>
-              </button>
-            </div>
-            <button
-              aria-pressed={null}
-              className="iot--card--toolbar-action iot--card--toolbar-svg-wrapper bx--btn--icon-only bx--btn bx--btn--ghost"
-              disabled={false}
-              onClick={[Function]}
-              tabIndex={0}
-              title="Expand to fullscreen"
-              type="button"
-            >
-              <svg
-                aria-hidden="true"
-                aria-label="Expand to fullscreen"
-                className="bx--btn__icon"
-                fill="currentColor"
-                focusable="false"
-                height={16}
-                preserveAspectRatio="xMidYMid meet"
-                role="img"
-                viewBox="0 0 32 32"
-                width={16}
-                xmlns="http://www.w3.org/2000/svg"
-              >
-                <path
-                  d="M28,4H10A2.0059,2.0059,0,0,0,8,6V20a2.0059,2.0059,0,0,0,2,2H28a2.0059,2.0059,0,0,0,2-2V6A2.0059,2.0059,0,0,0,28,4Zm0,16H10V6H28Z"
-                />
-                <path
-                  d="M18,26H4V16H6V14H4a2.0059,2.0059,0,0,0-2,2V26a2.0059,2.0059,0,0,0,2,2H18a2.0059,2.0059,0,0,0,2-2V24H18Z"
-                />
-              </svg>
-            </button>
-          </div>
-        </div>
-        <div
-          className="iot--card--content"
-          data-testid="Card-content"
-          style={
-            Object {
-              "--card-content-height": "256px",
-            }
-          }
-        >
-          <div
-            className="iot--time-series-card--wrapper"
-          >
-            <div
-              id="mock-line-chart"
-            />
-          </div>
-        </div>
-      </div>
-    </div>
-  </div>
-  <button
-    className="info__show-button"
-    onClick={[Function]}
-    style={
-      Object {
-        "background": "#027ac5",
-        "border": "none",
-        "borderRadius": "0 0 0 5px",
-        "color": "#fff",
-        "cursor": "pointer",
-        "display": "block",
-        "fontFamily": "sans-serif",
-        "fontSize": 12,
-        "padding": "5px 15px",
-        "position": "fixed",
-        "right": 0,
-        "top": 0,
-      }
-    }
-    type="button"
-  >
-    Show Info
-  </button>
-</div>
-`;
-
-exports[`Storybook Snapshot tests and console checks Storyshots 1 - Watson IoT/TimeSeriesCard thresholds 1`] = `
-<div
-  className="storybook-container"
->
-  <div
-    style={
-      Object {
-        "position": "relative",
-        "zIndex": 0,
-      }
-    }
-  >
-    <div
-      style={
-        Object {
-          "margin": "1rem4",
-          "width": "520px",
-        }
-      }
-    >
-      <div
-        className="iot--card iot--card--wrapper"
-        data-testid="Card"
-        id="facility-temperature"
-        role="presentation"
-        style={
-          Object {
-            "--card-default-height": "624px",
-          }
-        }
-      >
-        <div
-          className="iot--card--header"
-        >
-          <span
-            className="iot--card--title"
-            title="Pressure"
-          >
-            <div
-              className="iot--card--title--text"
-            >
-              Pressure
-            </div>
-          </span>
-          <div
-            className="iot--card--toolbar"
           />
         </div>
         <div
@@ -5953,343 +3566,4 @@
     Show Info
   </button>
 </div>
-`;
-
-exports[`Storybook Snapshot tests and console checks Storyshots 1 - Watson IoT/TimeSeriesCard with variables 1`] = `
-<div
-  className="storybook-container"
->
-  <div
-    style={
-      Object {
-        "position": "relative",
-        "zIndex": 0,
-      }
-    }
-  >
-    <div
-      style={
-        Object {
-          "margin": "1rem4",
-          "width": "520px",
-        }
-      }
-    >
-      <div
-        className="iot--card iot--card--wrapper"
-        data-testid="Card"
-        id="facility-temperature"
-        role="presentation"
-        style={
-          Object {
-            "--card-default-height": "304px",
-          }
-        }
-      >
-        <div
-          className="iot--card--header"
-        >
-          <span
-            className="iot--card--title"
-            title="Temperature working"
-          >
-            <div
-              className="iot--card--title--text"
-            >
-              Temperature working
-            </div>
-          </span>
-          <div
-            className="iot--card--toolbar"
-          >
-            <div
-              className="iot--card--toolbar-date-range-wrapper"
-            >
-              <button
-                aria-expanded={false}
-                aria-haspopup={true}
-                aria-label="open and close list of options"
-                className="iot--card--toolbar-date-range-action bx--overflow-menu"
-                onClick={[Function]}
-                onClose={[Function]}
-                onKeyDown={[Function]}
-                open={false}
-                title="Select time range"
-                type="button"
-              >
-                <svg
-                  aria-label="Select time range"
-                  className="bx--overflow-menu__icon"
-                  fill="currentColor"
-                  focusable="false"
-                  height={16}
-                  onClick={[Function]}
-                  onKeyDown={[Function]}
-                  preserveAspectRatio="xMidYMid meet"
-                  role="img"
-                  viewBox="0 0 32 32"
-                  width={16}
-                  xmlns="http://www.w3.org/2000/svg"
-                >
-                  <path
-                    d="M21,30a8,8,0,1,1,8-8A8,8,0,0,1,21,30Zm0-14a6,6,0,1,0,6,6A6,6,0,0,0,21,16Z"
-                  />
-                  <path
-                    d="M22.59 25L20 22.41 20 18 22 18 22 21.59 24 23.59 22.59 25z"
-                  />
-                  <path
-                    d="M28,6a2,2,0,0,0-2-2H22V2H20V4H12V2H10V4H6A2,2,0,0,0,4,6V26a2,2,0,0,0,2,2h4V26H6V6h4V8h2V6h8V8h2V6h4v6h2Z"
-                  />
-                  <title>
-                    Select time range
-                  </title>
-                </svg>
-              </button>
-            </div>
-            <button
-              aria-pressed={null}
-              className="iot--card--toolbar-action iot--card--toolbar-svg-wrapper bx--btn--icon-only bx--btn bx--btn--ghost"
-              disabled={false}
-              onClick={[Function]}
-              tabIndex={0}
-              title="Expand to fullscreen"
-              type="button"
-            >
-              <svg
-                aria-hidden="true"
-                aria-label="Expand to fullscreen"
-                className="bx--btn__icon"
-                fill="currentColor"
-                focusable="false"
-                height={16}
-                preserveAspectRatio="xMidYMid meet"
-                role="img"
-                viewBox="0 0 32 32"
-                width={16}
-                xmlns="http://www.w3.org/2000/svg"
-              >
-                <path
-                  d="M28,4H10A2.0059,2.0059,0,0,0,8,6V20a2.0059,2.0059,0,0,0,2,2H28a2.0059,2.0059,0,0,0,2-2V6A2.0059,2.0059,0,0,0,28,4Zm0,16H10V6H28Z"
-                />
-                <path
-                  d="M18,26H4V16H6V14H4a2.0059,2.0059,0,0,0-2,2V26a2.0059,2.0059,0,0,0,2,2H18a2.0059,2.0059,0,0,0,2-2V24H18Z"
-                />
-              </svg>
-            </button>
-          </div>
-        </div>
-        <div
-          className="iot--card--content"
-          data-testid="Card-content"
-          style={
-            Object {
-              "--card-content-height": "256px",
-            }
-          }
-        >
-          <div
-            className="iot--time-series-card--wrapper"
-          >
-            <div
-              id="mock-line-chart"
-            />
-          </div>
-        </div>
-      </div>
-    </div>
-  </div>
-  <button
-    className="info__show-button"
-    onClick={[Function]}
-    style={
-      Object {
-        "background": "#027ac5",
-        "border": "none",
-        "borderRadius": "0 0 0 5px",
-        "color": "#fff",
-        "cursor": "pointer",
-        "display": "block",
-        "fontFamily": "sans-serif",
-        "fontSize": 12,
-        "padding": "5px 15px",
-        "position": "fixed",
-        "right": 0,
-        "top": 0,
-      }
-    }
-    type="button"
-  >
-    Show Info
-  </button>
-</div>
-`;
-
-exports[`Storybook Snapshot tests and console checks Storyshots 1 - Watson IoT/TimeSeriesCard with zoomBar 1`] = `
-<div
-  className="storybook-container"
->
-  <div
-    style={
-      Object {
-        "position": "relative",
-        "zIndex": 0,
-      }
-    }
-  >
-    <div
-      style={
-        Object {
-          "margin": 20,
-          "width": "520px",
-        }
-      }
-    >
-      <div
-        className="iot--card iot--card--wrapper"
-        data-testid="Card"
-        id="facility-temperature"
-        role="presentation"
-        style={
-          Object {
-            "--card-default-height": "624px",
-          }
-        }
-      >
-        <div
-          className="iot--card--header"
-        >
-          <span
-            className="iot--card--title"
-            title="Temperature"
-          >
-            <div
-              className="iot--card--title--text"
-            >
-              Temperature
-            </div>
-          </span>
-          <div
-            className="iot--card--toolbar"
-          >
-            <div
-              className="iot--card--toolbar-date-range-wrapper"
-            >
-              <button
-                aria-expanded={false}
-                aria-haspopup={true}
-                aria-label="open and close list of options"
-                className="iot--card--toolbar-date-range-action bx--overflow-menu"
-                onClick={[Function]}
-                onClose={[Function]}
-                onKeyDown={[Function]}
-                open={false}
-                title="Select time range"
-                type="button"
-              >
-                <svg
-                  aria-label="Select time range"
-                  className="bx--overflow-menu__icon"
-                  fill="currentColor"
-                  focusable="false"
-                  height={16}
-                  onClick={[Function]}
-                  onKeyDown={[Function]}
-                  preserveAspectRatio="xMidYMid meet"
-                  role="img"
-                  viewBox="0 0 32 32"
-                  width={16}
-                  xmlns="http://www.w3.org/2000/svg"
-                >
-                  <path
-                    d="M21,30a8,8,0,1,1,8-8A8,8,0,0,1,21,30Zm0-14a6,6,0,1,0,6,6A6,6,0,0,0,21,16Z"
-                  />
-                  <path
-                    d="M22.59 25L20 22.41 20 18 22 18 22 21.59 24 23.59 22.59 25z"
-                  />
-                  <path
-                    d="M28,6a2,2,0,0,0-2-2H22V2H20V4H12V2H10V4H6A2,2,0,0,0,4,6V26a2,2,0,0,0,2,2h4V26H6V6h4V8h2V6h8V8h2V6h4v6h2Z"
-                  />
-                  <title>
-                    Select time range
-                  </title>
-                </svg>
-              </button>
-            </div>
-            <button
-              aria-pressed={null}
-              className="iot--card--toolbar-action iot--card--toolbar-svg-wrapper bx--btn--icon-only bx--btn bx--btn--ghost"
-              disabled={false}
-              onClick={[Function]}
-              tabIndex={0}
-              title="Expand to fullscreen"
-              type="button"
-            >
-              <svg
-                aria-hidden="true"
-                aria-label="Expand to fullscreen"
-                className="bx--btn__icon"
-                fill="currentColor"
-                focusable="false"
-                height={16}
-                preserveAspectRatio="xMidYMid meet"
-                role="img"
-                viewBox="0 0 32 32"
-                width={16}
-                xmlns="http://www.w3.org/2000/svg"
-              >
-                <path
-                  d="M28,4H10A2.0059,2.0059,0,0,0,8,6V20a2.0059,2.0059,0,0,0,2,2H28a2.0059,2.0059,0,0,0,2-2V6A2.0059,2.0059,0,0,0,28,4Zm0,16H10V6H28Z"
-                />
-                <path
-                  d="M18,26H4V16H6V14H4a2.0059,2.0059,0,0,0-2,2V26a2.0059,2.0059,0,0,0,2,2H18a2.0059,2.0059,0,0,0,2-2V24H18Z"
-                />
-              </svg>
-            </button>
-          </div>
->>>>>>> 9becccc8
-        </div>
-        <div
-          className="iot--card--content"
-          data-testid="Card-content"
-          style={
-            Object {
-              "--card-content-height": "576px",
-            }
-          }
-        >
-          <div
-            className="iot--time-series-card--wrapper iot--time-series-card--wrapper__editable"
-          >
-            <div
-              id="mock-line-chart"
-            />
-          </div>
-        </div>
-      </div>
-    </div>
-  </div>
-  <button
-    className="info__show-button"
-    onClick={[Function]}
-    style={
-      Object {
-        "background": "#027ac5",
-        "border": "none",
-        "borderRadius": "0 0 0 5px",
-        "color": "#fff",
-        "cursor": "pointer",
-        "display": "block",
-        "fontFamily": "sans-serif",
-        "fontSize": 12,
-        "padding": "5px 15px",
-        "position": "fixed",
-        "right": 0,
-        "top": 0,
-      }
-    }
-    type="button"
-  >
-    Show Info
-  </button>
-</div>
 `;