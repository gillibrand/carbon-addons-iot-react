// Jest Snapshot v1, https://goo.gl/fbAQLP

exports[`Storybook Snapshot tests and console checks Storyshots 1 - Watson IoT/Modal/ComposedModal as warning dialog 1`] = `
<div
  className="storybook-container"
>
  <div
    className="bx--modal is-visible iot--composed-modal"
    data-floating-menu-container={true}
    data-testid="ComposedModal"
    onBlur={[Function]}
    onClick={[Function]}
    onClose={[Function]}
    onKeyDown={[Function]}
    onTransitionEnd={[Function]}
    open={true}
    role="presentation"
  >
    <span
      className="bx--visually-hidden"
      role="link"
      tabIndex="0"
    >
      Focus sentinel
    </span>
    <div
      aria-label="Scary Operation"
      aria-modal="true"
      className="bx--modal-container"
      role="dialog"
    >
      <div
        className="bx--modal-header"
      >
        <h2
          className="bx--modal-header__label bx--type-delta"
        >
          Scary Operation
        </h2>
        <h3
          className="bx--modal-header__heading bx--type-beta"
        >
          Delete Stuff
        </h3>
        <p
          className="bx--modal-content__text"
        >
          Deleting stuff can be hazardous to your health..
        </p>
        <button
          aria-label="Close"
          className="bx--modal-close"
          onClick={[Function]}
          title="Close"
          type="button"
        >
          <svg
            aria-hidden={true}
            className="bx--modal-close__icon"
            fill="currentColor"
            focusable="false"
            height={20}
            preserveAspectRatio="xMidYMid meet"
            viewBox="0 0 32 32"
            width={20}
            xmlns="http://www.w3.org/2000/svg"
          >
            <path
              d="M24 9.4L22.6 8 16 14.6 9.4 8 8 9.4 14.6 16 8 22.6 9.4 24 16 17.4 22.6 24 24 22.6 17.4 16 24 9.4z"
            />
          </svg>
        </button>
      </div>
      <div
        className="bx--modal-footer iot--composed-modal-footer bx--btn-set"
      >
        <button
          aria-describedby={null}
          aria-pressed={null}
          className="iot--btn bx--btn bx--btn--secondary"
          data-testid="ComposedModal-modal-secondary-button"
          disabled={false}
          onBlur={[Function]}
          onClick={[Function]}
          onFocus={[Function]}
          onMouseEnter={[Function]}
          onMouseLeave={[Function]}
          tabIndex={0}
          type="button"
        >
          Cancel
        </button>
        <button
<<<<<<< HEAD
          aria-describedby="danger-description-100"
=======
          aria-describedby="danger-description-104"
>>>>>>> 8d28c7e2
          aria-pressed={null}
          className="iot--btn bx--btn bx--btn--danger"
          data-testid="ComposedModal-modal-danger-button"
          disabled={false}
          onBlur={[Function]}
          onClick={[Function]}
          onFocus={[Function]}
          onMouseEnter={[Function]}
          onMouseLeave={[Function]}
          tabIndex={0}
          type="button"
        >
          <span
            className="bx--visually-hidden"
<<<<<<< HEAD
            id="danger-description-100"
=======
            id="danger-description-104"
>>>>>>> 8d28c7e2
          >
            danger
          </span>
          Save
        </button>
      </div>
    </div>
    <span
      className="bx--visually-hidden"
      role="link"
      tabIndex="0"
    >
      Focus sentinel
    </span>
  </div>
</div>
`;

exports[`Storybook Snapshot tests and console checks Storyshots 1 - Watson IoT/Modal/ComposedModal with custom footer 1`] = `
<div
  className="storybook-container"
>
  <div
    className="bx--modal is-visible iot--composed-modal"
    data-floating-menu-container={true}
    data-testid="ComposedModal"
    onBlur={[Function]}
    onClick={[Function]}
    onClose={[Function]}
    onKeyDown={[Function]}
    onTransitionEnd={[Function]}
    open={true}
    role="presentation"
  >
    <span
      className="bx--visually-hidden"
      role="link"
      tabIndex="0"
    >
      Focus sentinel
    </span>
    <div
      aria-label="Custom footer"
      aria-modal="true"
      className="bx--modal-container"
      role="dialog"
    >
      <div
        className="bx--modal-header"
      >
        <h2
          className="bx--modal-header__label bx--type-delta"
        >
          Custom footer
        </h2>
        <h3
          className="bx--modal-header__heading bx--type-beta"
        >
          Custom footer element
        </h3>
        <button
          aria-label="Close"
          className="bx--modal-close"
          onClick={[Function]}
          title="Close"
          type="button"
        >
          <svg
            aria-hidden={true}
            className="bx--modal-close__icon"
            fill="currentColor"
            focusable="false"
            height={20}
            preserveAspectRatio="xMidYMid meet"
            viewBox="0 0 32 32"
            width={20}
            xmlns="http://www.w3.org/2000/svg"
          >
            <path
              d="M24 9.4L22.6 8 16 14.6 9.4 8 8 9.4 14.6 16 8 22.6 9.4 24 16 17.4 22.6 24 24 22.6 17.4 16 24 9.4z"
            />
          </svg>
        </button>
      </div>
      <div
        className="bx--modal-footer iot--composed-modal-footer bx--btn-set"
      >
        <div
          style={
            Object {
              "padding": "2rem",
            }
          }
        >
          custom footer element
        </div>
      </div>
    </div>
    <span
      className="bx--visually-hidden"
      role="link"
      tabIndex="0"
    >
      Focus sentinel
    </span>
  </div>
</div>
`;

exports[`Storybook Snapshot tests and console checks Storyshots 1 - Watson IoT/Modal/ComposedModal with custom header nodes 1`] = `
<div
  className="storybook-container"
>
  <div
    className="bx--modal is-visible iot--composed-modal"
    data-floating-menu-container={true}
    data-testid="ComposedModal"
    onBlur={[Function]}
    onClick={[Function]}
    onClose={[Function]}
    onKeyDown={[Function]}
    onTransitionEnd={[Function]}
    open={true}
    role="presentation"
  >
    <span
      className="bx--visually-hidden"
      role="link"
      tabIndex="0"
    >
      Focus sentinel
    </span>
    <div
      aria-label={
        <strong>
          Custom node label
        </strong>
      }
      aria-modal="true"
      className="bx--modal-container"
      role="dialog"
    >
      <div
        className="bx--modal-header"
      >
        <h2
          className="bx--modal-header__label bx--type-delta"
        >
          <strong>
            Custom node label
          </strong>
        </h2>
        <h3
          className="bx--modal-header__heading bx--type-beta"
        >
          <strong>
            Custom node title
          </strong>
        </h3>
        <button
          aria-label="Close"
          className="bx--modal-close"
          onClick={[Function]}
          title="Close"
          type="button"
        >
          <svg
            aria-hidden={true}
            className="bx--modal-close__icon"
            fill="currentColor"
            focusable="false"
            height={20}
            preserveAspectRatio="xMidYMid meet"
            viewBox="0 0 32 32"
            width={20}
            xmlns="http://www.w3.org/2000/svg"
          >
            <path
              d="M24 9.4L22.6 8 16 14.6 9.4 8 8 9.4 14.6 16 8 22.6 9.4 24 16 17.4 22.6 24 24 22.6 17.4 16 24 9.4z"
            />
          </svg>
        </button>
      </div>
      <div
        className="bx--modal-footer iot--composed-modal-footer bx--btn-set"
      >
        <button
          aria-describedby={null}
          aria-pressed={null}
          className="iot--btn bx--btn bx--btn--secondary"
          data-testid="ComposedModal-modal-secondary-button"
          disabled={false}
          onBlur={[Function]}
          onClick={[Function]}
          onFocus={[Function]}
          onMouseEnter={[Function]}
          onMouseLeave={[Function]}
          tabIndex={0}
          type="button"
        >
          Cancel
        </button>
        <button
          aria-describedby={null}
          aria-pressed={null}
          className="iot--btn bx--btn bx--btn--primary"
          data-testid="ComposedModal-modal-primary-button"
          disabled={false}
          onBlur={[Function]}
          onClick={[Function]}
          onFocus={[Function]}
          onMouseEnter={[Function]}
          onMouseLeave={[Function]}
          tabIndex={0}
          type="button"
        >
          Save
        </button>
      </div>
    </div>
    <span
      className="bx--visually-hidden"
      role="link"
      tabIndex="0"
    >
      Focus sentinel
    </span>
  </div>
</div>
`;

exports[`Storybook Snapshot tests and console checks Storyshots 1 - Watson IoT/Modal/ComposedModal with error, isFetchingData, and sendingData states 1`] = `
<div
  className="storybook-container"
>
  <div
    className="bx--loading-overlay"
  >
    <div
      aria-atomic="true"
      aria-labelledby="loading-id-3"
      aria-live="assertive"
      className="bx--loading"
    >
      <label
        className="bx--visually-hidden"
        id="loading-id-3"
      >
        Active loading indicator
      </label>
      <svg
        className="bx--loading__svg"
        viewBox="0 0 100 100"
      >
        <title>
          Active loading indicator
        </title>
        <circle
          className="bx--loading__stroke"
          cx="50%"
          cy="50%"
          r="44"
        />
      </svg>
    </div>
  </div>
</div>
`;

exports[`Storybook Snapshot tests and console checks Storyshots 1 - Watson IoT/Modal/ComposedModal with hidden or disabled buttons 1`] = `
<div
  className="storybook-container"
>
  <div
    className="bx--modal is-visible iot--composed-modal"
    data-floating-menu-container={true}
    data-testid="ComposedModal"
    onBlur={[Function]}
    onClick={[Function]}
    onClose={[Function]}
    onKeyDown={[Function]}
    onTransitionEnd={[Function]}
    open={true}
    role="presentation"
  >
    <span
      className="bx--visually-hidden"
      role="link"
      tabIndex="0"
    >
      Focus sentinel
    </span>
    <div
      aria-label="Custom footer"
      aria-modal="true"
      className="bx--modal-container"
      role="dialog"
    >
      <div
        className="bx--modal-header"
      >
        <h2
          className="bx--modal-header__label bx--type-delta"
        >
          Custom footer
        </h2>
        <h3
          className="bx--modal-header__heading bx--type-beta"
        >
          Custom footer element
        </h3>
        <button
          aria-label="Close"
          className="bx--modal-close"
          onClick={[Function]}
          title="Close"
          type="button"
        >
          <svg
            aria-hidden={true}
            className="bx--modal-close__icon"
            fill="currentColor"
            focusable="false"
            height={20}
            preserveAspectRatio="xMidYMid meet"
            viewBox="0 0 32 32"
            width={20}
            xmlns="http://www.w3.org/2000/svg"
          >
            <path
              d="M24 9.4L22.6 8 16 14.6 9.4 8 8 9.4 14.6 16 8 22.6 9.4 24 16 17.4 22.6 24 24 22.6 17.4 16 24 9.4z"
            />
          </svg>
        </button>
      </div>
      <div
        className="bx--modal-footer iot--composed-modal-footer bx--btn-set"
      >
        <button
          aria-describedby={null}
          aria-pressed={null}
          className="iot--btn bx--btn bx--btn--secondary"
          data-testid="ComposedModal-modal-secondary-button"
          disabled={false}
          onBlur={[Function]}
          onClick={[Function]}
          onFocus={[Function]}
          onMouseEnter={[Function]}
          onMouseLeave={[Function]}
          tabIndex={0}
          type="button"
        >
          Cancel
        </button>
      </div>
    </div>
    <span
      className="bx--visually-hidden"
      role="link"
      tabIndex="0"
    >
      Focus sentinel
    </span>
  </div>
</div>
`;

exports[`Storybook Snapshot tests and console checks Storyshots 1 - Watson IoT/Modal/ComposedModal with i18n, overflow menu, and tooltip 1`] = `
<div
  className="storybook-container"
>
  <div
    className="bx--modal is-visible iot--composed-modal"
    data-floating-menu-container={true}
    data-testid="ComposedModal"
    onBlur={[Function]}
    onClick={[Function]}
    onClose={[Function]}
    onKeyDown={[Function]}
    onTransitionEnd={[Function]}
    open={true}
    role="presentation"
  >
    <span
      className="bx--visually-hidden"
      role="link"
      tabIndex="0"
    >
      Focus sentinel
    </span>
    <div
      aria-label="Translated bottom buttons"
      aria-modal="true"
      className="bx--modal-container"
      role="dialog"
    >
      <div
        className="bx--modal-header"
      >
        <h2
          className="bx--modal-header__label bx--type-delta"
        >
          Translated bottom buttons
        </h2>
        <h3
          className="bx--modal-header__heading bx--type-beta"
        >
          Dialog with bottom buttons and close button flyover translated
        </h3>
        <button
          aria-label="My Close Button"
          className="bx--modal-close"
          onClick={[Function]}
          title="My Close Button"
          type="button"
        >
          <svg
            aria-hidden={true}
            className="bx--modal-close__icon"
            fill="currentColor"
            focusable="false"
            height={20}
            preserveAspectRatio="xMidYMid meet"
            viewBox="0 0 32 32"
            width={20}
            xmlns="http://www.w3.org/2000/svg"
          >
            <path
              d="M24 9.4L22.6 8 16 14.6 9.4 8 8 9.4 14.6 16 8 22.6 9.4 24 16 17.4 22.6 24 24 22.6 17.4 16 24 9.4z"
            />
          </svg>
        </button>
      </div>
      <div
        className="bx--modal-content"
        style={
          Object {
            "maxHeight": "calc(100vh - 0px)",
          }
        }
      >
        <button
          aria-expanded={false}
          aria-haspopup={true}
          aria-label="open and close list of options"
          className="bx--overflow-menu bx--overflow-menu--md"
          onClick={[Function]}
          onClose={[Function]}
          onKeyDown={[Function]}
          open={false}
          title="Test Overflow"
          type="button"
        >
          <svg
            aria-label="Expand"
            className="bx--overflow-menu__icon"
            fill="currentColor"
            focusable="false"
            height={16}
            preserveAspectRatio="xMidYMid meet"
            role="img"
            viewBox="0 0 32 32"
            width={16}
            xmlns="http://www.w3.org/2000/svg"
          >
            <circle
              cx="16"
              cy="8"
              r="2"
            />
            <circle
              cx="16"
              cy="16"
              r="2"
            />
            <circle
              cx="16"
              cy="24"
              r="2"
            />
            <title>
              Expand
            </title>
          </svg>
        </button>
        <div
          className="bx--tooltip__label"
          id="my test tooltip"
        >
          Trigger Text
          <div
            aria-describedby={null}
            aria-labelledby="my test tooltip"
            className="bx--tooltip__trigger"
            onBlur={[Function]}
            onClick={[Function]}
            onContextMenu={[Function]}
            onFocus={[Function]}
            onKeyDown={[Function]}
            onMouseOut={[Function]}
            onMouseOver={[Function]}
            role="button"
            tabIndex={0}
          >
            <svg
              aria-hidden={true}
              description={null}
              fill="currentColor"
              focusable="false"
              height={16}
              preserveAspectRatio="xMidYMid meet"
              role={null}
              viewBox="0 0 16 16"
              width={16}
              xmlns="http://www.w3.org/2000/svg"
            >
              <path
                d="M8.5 11L8.5 6.5 6.5 6.5 6.5 7.5 7.5 7.5 7.5 11 6 11 6 12 10 12 10 11zM8 3.5c-.4 0-.8.3-.8.8S7.6 5 8 5c.4 0 .8-.3.8-.8S8.4 3.5 8 3.5z"
              />
              <path
                d="M8,15c-3.9,0-7-3.1-7-7s3.1-7,7-7s7,3.1,7,7S11.9,15,8,15z M8,2C4.7,2,2,4.7,2,8s2.7,6,6,6s6-2.7,6-6S11.3,2,8,2z"
              />
            </svg>
          </div>
        </div>
      </div>
      <div
        className="bx--modal-footer iot--composed-modal-footer bx--btn-set"
      >
        <button
          aria-describedby={null}
          aria-pressed={null}
          className="iot--btn bx--btn bx--btn--secondary"
          data-testid="ComposedModal-modal-secondary-button"
          disabled={false}
          onBlur={[Function]}
          onClick={[Function]}
          onFocus={[Function]}
          onMouseEnter={[Function]}
          onMouseLeave={[Function]}
          tabIndex={0}
          type="button"
        >
          My Cancel
        </button>
        <button
          aria-describedby={null}
          aria-pressed={null}
          className="iot--btn bx--btn bx--btn--primary"
          data-testid="ComposedModal-modal-primary-button"
          disabled={false}
          onBlur={[Function]}
          onClick={[Function]}
          onFocus={[Function]}
          onMouseEnter={[Function]}
          onMouseLeave={[Function]}
          tabIndex={0}
          type="button"
        >
          My Submit
        </button>
      </div>
    </div>
    <span
      className="bx--visually-hidden"
      role="link"
      tabIndex="0"
    >
      Focus sentinel
    </span>
  </div>
</div>
`;<|MERGE_RESOLUTION|>--- conflicted
+++ resolved
@@ -91,11 +91,7 @@
           Cancel
         </button>
         <button
-<<<<<<< HEAD
-          aria-describedby="danger-description-100"
-=======
           aria-describedby="danger-description-104"
->>>>>>> 8d28c7e2
           aria-pressed={null}
           className="iot--btn bx--btn bx--btn--danger"
           data-testid="ComposedModal-modal-danger-button"
@@ -110,11 +106,7 @@
         >
           <span
             className="bx--visually-hidden"
-<<<<<<< HEAD
-            id="danger-description-100"
-=======
             id="danger-description-104"
->>>>>>> 8d28c7e2
           >
             danger
           </span>
