// Jest Snapshot v1, https://goo.gl/fbAQLP

exports[`Storybook Snapshot tests and console checks Storyshots 1 - Watson IoT/ComposedModal as warning dialog 1`] = `
<div
  className="storybook-container"
>
  <div
    className="bx--modal is-visible iot--composed-modal"
    data-floating-menu-container={true}
    data-testid="ComposedModal"
    onBlur={[Function]}
    onClick={[Function]}
    onClose={[Function]}
    onKeyDown={[Function]}
    onTransitionEnd={[Function]}
    open={true}
    role="presentation"
  >
    <span
      className="bx--visually-hidden"
      role="link"
      tabIndex="0"
    >
      Focus sentinel
    </span>
    <div
      aria-label="Scary Operation"
      aria-modal="true"
      className="bx--modal-container"
      role="dialog"
    >
      <div
        className="bx--modal-header"
      >
        <h2
          className="bx--modal-header__label bx--type-delta"
        >
          Scary Operation
        </h2>
        <h3
          className="bx--modal-header__heading bx--type-beta"
        >
<<<<<<< HEAD
          <button
            aria-describedby={null}
            aria-pressed={null}
            className="iot--btn bx--btn bx--btn--secondary"
            data-testid="ComposedModal-modal-secondary-button"
            disabled={false}
            onBlur={[Function]}
            onClick={[Function]}
            onFocus={[Function]}
            onMouseEnter={[Function]}
            onMouseLeave={[Function]}
            tabIndex={0}
            type="button"
          >
            Cancel
          </button>
          <button
            aria-describedby="danger-description-66"
            aria-pressed={null}
            className="iot--btn bx--btn bx--btn--danger"
            data-testid="ComposedModal-modal-danger-button"
            disabled={false}
            onBlur={[Function]}
            onClick={[Function]}
            onFocus={[Function]}
            onMouseEnter={[Function]}
            onMouseLeave={[Function]}
            tabIndex={0}
            type="button"
          >
            <span
              className="bx--visually-hidden"
              id="danger-description-66"
            >
              danger
            </span>
            Save
          </button>
        </div>
=======
          Delete Stuff
        </h3>
        <p
          className="bx--modal-content__text"
        >
          Deleting stuff can be hazardous to your health..
        </p>
        <button
          aria-label="Close"
          className="bx--modal-close"
          onClick={[Function]}
          title="Close"
          type="button"
        >
          <svg
            aria-hidden={true}
            className="bx--modal-close__icon"
            fill="currentColor"
            focusable="false"
            height={20}
            preserveAspectRatio="xMidYMid meet"
            viewBox="0 0 32 32"
            width={20}
            xmlns="http://www.w3.org/2000/svg"
          >
            <path
              d="M24 9.4L22.6 8 16 14.6 9.4 8 8 9.4 14.6 16 8 22.6 9.4 24 16 17.4 22.6 24 24 22.6 17.4 16 24 9.4z"
            />
          </svg>
        </button>
>>>>>>> 63f25ad1
      </div>
      <div
        className="bx--modal-footer iot--composed-modal-footer bx--btn-set"
      >
        <button
          aria-pressed={null}
          className="iot--btn bx--btn bx--btn--secondary"
          data-testid="ComposedModal-modal-secondary-button"
          disabled={false}
          onClick={[Function]}
          tabIndex={0}
          type="button"
        >
          Cancel
        </button>
        <button
          aria-pressed={null}
          className="iot--btn bx--btn bx--btn--danger"
          data-testid="ComposedModal-modal-danger-button"
          disabled={false}
          onClick={[Function]}
          tabIndex={0}
          type="button"
        >
          Save
        </button>
      </div>
    </div>
    <span
      className="bx--visually-hidden"
      role="link"
      tabIndex="0"
    >
      Focus sentinel
    </span>
  </div>
</div>
`;

exports[`Storybook Snapshot tests and console checks Storyshots 1 - Watson IoT/ComposedModal with custom footer 1`] = `
<div
  className="storybook-container"
>
  <div
    className="bx--modal is-visible iot--composed-modal"
    data-floating-menu-container={true}
    data-testid="ComposedModal"
    onBlur={[Function]}
    onClick={[Function]}
    onClose={[Function]}
    onKeyDown={[Function]}
    onTransitionEnd={[Function]}
    open={true}
    role="presentation"
  >
    <span
      className="bx--visually-hidden"
      role="link"
      tabIndex="0"
    >
      Focus sentinel
    </span>
    <div
      aria-label="Custom footer"
      aria-modal="true"
      className="bx--modal-container"
      role="dialog"
    >
      <div
        className="bx--modal-header"
      >
        <h2
          className="bx--modal-header__label bx--type-delta"
        >
          Custom footer
        </h2>
        <h3
          className="bx--modal-header__heading bx--type-beta"
        >
          Custom footer element
        </h3>
        <button
          aria-label="Close"
          className="bx--modal-close"
          onClick={[Function]}
          title="Close"
          type="button"
        >
          <svg
            aria-hidden={true}
            className="bx--modal-close__icon"
            fill="currentColor"
            focusable="false"
            height={20}
            preserveAspectRatio="xMidYMid meet"
            viewBox="0 0 32 32"
            width={20}
            xmlns="http://www.w3.org/2000/svg"
          >
            <path
              d="M24 9.4L22.6 8 16 14.6 9.4 8 8 9.4 14.6 16 8 22.6 9.4 24 16 17.4 22.6 24 24 22.6 17.4 16 24 9.4z"
            />
          </svg>
        </button>
      </div>
      <div
        className="bx--modal-footer iot--composed-modal-footer bx--btn-set"
      >
        <div
          style={
            Object {
              "padding": "2rem",
            }
          }
        >
          custom footer element
        </div>
      </div>
    </div>
    <span
      className="bx--visually-hidden"
      role="link"
      tabIndex="0"
    >
      Focus sentinel
    </span>
  </div>
</div>
`;

exports[`Storybook Snapshot tests and console checks Storyshots 1 - Watson IoT/ComposedModal with custom header nodes 1`] = `
<div
  className="storybook-container"
>
  <div
    className="bx--modal is-visible iot--composed-modal"
    data-floating-menu-container={true}
    data-testid="ComposedModal"
    onBlur={[Function]}
    onClick={[Function]}
    onClose={[Function]}
    onKeyDown={[Function]}
    onTransitionEnd={[Function]}
    open={true}
    role="presentation"
  >
    <span
      className="bx--visually-hidden"
      role="link"
      tabIndex="0"
    >
      Focus sentinel
    </span>
    <div
      aria-label={
        <strong>
          Custom node label
        </strong>
      }
      aria-modal="true"
      className="bx--modal-container"
      role="dialog"
    >
      <div
        className="bx--modal-header"
      >
        <h2
          className="bx--modal-header__label bx--type-delta"
        >
          <strong>
            Custom node label
          </strong>
        </h2>
        <h3
          className="bx--modal-header__heading bx--type-beta"
        >
          <strong>
            Custom node title
          </strong>
        </h3>
        <button
          aria-label="Close"
          className="bx--modal-close"
          onClick={[Function]}
          title="Close"
          type="button"
        >
<<<<<<< HEAD
          <button
            aria-describedby={null}
            aria-pressed={null}
            className="iot--btn bx--btn bx--btn--secondary"
            data-testid="ComposedModal-modal-secondary-button"
            disabled={false}
            onBlur={[Function]}
            onClick={[Function]}
            onFocus={[Function]}
            onMouseEnter={[Function]}
            onMouseLeave={[Function]}
            tabIndex={0}
            type="button"
          >
            Cancel
          </button>
          <button
            aria-describedby={null}
            aria-pressed={null}
            className="iot--btn bx--btn bx--btn--primary"
            data-testid="ComposedModal-modal-primary-button"
            disabled={false}
            onBlur={[Function]}
            onClick={[Function]}
            onFocus={[Function]}
            onMouseEnter={[Function]}
            onMouseLeave={[Function]}
            tabIndex={0}
            type="button"
          >
            Save
          </button>
        </div>
=======
          <svg
            aria-hidden={true}
            className="bx--modal-close__icon"
            fill="currentColor"
            focusable="false"
            height={20}
            preserveAspectRatio="xMidYMid meet"
            viewBox="0 0 32 32"
            width={20}
            xmlns="http://www.w3.org/2000/svg"
          >
            <path
              d="M24 9.4L22.6 8 16 14.6 9.4 8 8 9.4 14.6 16 8 22.6 9.4 24 16 17.4 22.6 24 24 22.6 17.4 16 24 9.4z"
            />
          </svg>
        </button>
>>>>>>> 63f25ad1
      </div>
      <div
        className="bx--modal-footer iot--composed-modal-footer bx--btn-set"
      >
        <button
          aria-pressed={null}
          className="iot--btn bx--btn bx--btn--secondary"
          data-testid="ComposedModal-modal-secondary-button"
          disabled={false}
          onClick={[Function]}
          tabIndex={0}
          type="button"
        >
          Cancel
        </button>
        <button
          aria-pressed={null}
          className="iot--btn bx--btn bx--btn--primary"
          data-testid="ComposedModal-modal-primary-button"
          disabled={false}
          onClick={[Function]}
          tabIndex={0}
          type="button"
        >
          Save
        </button>
      </div>
    </div>
    <span
      className="bx--visually-hidden"
      role="link"
      tabIndex="0"
    >
      Focus sentinel
    </span>
  </div>
</div>
`;

exports[`Storybook Snapshot tests and console checks Storyshots 1 - Watson IoT/ComposedModal with error, isFetchingData, and sendingData states 1`] = `
<div
  className="storybook-container"
>
  <div
    className="bx--loading-overlay"
  >
    <div
      aria-atomic="true"
      aria-labelledby="loading-id-3"
      aria-live="assertive"
      className="bx--loading"
    >
      <label
        className="bx--visually-hidden"
        id="loading-id-3"
      >
        Active loading indicator
      </label>
      <svg
        className="bx--loading__svg"
        viewBox="0 0 100 100"
      >
        <title>
          Active loading indicator
        </title>
        <circle
          className="bx--loading__stroke"
          cx="50%"
          cy="50%"
          r="44"
        />
      </svg>
    </div>
  </div>
</div>
`;

exports[`Storybook Snapshot tests and console checks Storyshots 1 - Watson IoT/ComposedModal with hidden or disabled buttons 1`] = `
<div
  className="storybook-container"
>
  <div
    className="bx--modal is-visible iot--composed-modal"
    data-floating-menu-container={true}
    data-testid="ComposedModal"
    onBlur={[Function]}
    onClick={[Function]}
    onClose={[Function]}
    onKeyDown={[Function]}
    onTransitionEnd={[Function]}
    open={true}
    role="presentation"
  >
    <span
      className="bx--visually-hidden"
      role="link"
      tabIndex="0"
    >
      Focus sentinel
    </span>
    <div
      aria-label="Custom footer"
      aria-modal="true"
      className="bx--modal-container"
      role="dialog"
    >
      <div
        className="bx--modal-header"
      >
        <h2
          className="bx--modal-header__label bx--type-delta"
        >
          Custom footer
        </h2>
        <h3
          className="bx--modal-header__heading bx--type-beta"
        >
<<<<<<< HEAD
          <button
            aria-describedby={null}
            aria-pressed={null}
            className="iot--btn bx--btn bx--btn--secondary"
            data-testid="ComposedModal-modal-secondary-button"
            disabled={false}
            onBlur={[Function]}
            onClick={[Function]}
            onFocus={[Function]}
            onMouseEnter={[Function]}
            onMouseLeave={[Function]}
            tabIndex={0}
            type="button"
=======
          Custom footer element
        </h3>
        <button
          aria-label="Close"
          className="bx--modal-close"
          onClick={[Function]}
          title="Close"
          type="button"
        >
          <svg
            aria-hidden={true}
            className="bx--modal-close__icon"
            fill="currentColor"
            focusable="false"
            height={20}
            preserveAspectRatio="xMidYMid meet"
            viewBox="0 0 32 32"
            width={20}
            xmlns="http://www.w3.org/2000/svg"
>>>>>>> 63f25ad1
          >
            <path
              d="M24 9.4L22.6 8 16 14.6 9.4 8 8 9.4 14.6 16 8 22.6 9.4 24 16 17.4 22.6 24 24 22.6 17.4 16 24 9.4z"
            />
          </svg>
        </button>
      </div>
      <div
        className="bx--modal-footer iot--composed-modal-footer bx--btn-set"
      >
        <button
          aria-pressed={null}
          className="iot--btn bx--btn bx--btn--secondary"
          data-testid="ComposedModal-modal-secondary-button"
          disabled={false}
          onClick={[Function]}
          tabIndex={0}
          type="button"
        >
          Cancel
        </button>
      </div>
    </div>
    <span
      className="bx--visually-hidden"
      role="link"
      tabIndex="0"
    >
      Focus sentinel
    </span>
  </div>
</div>
`;

exports[`Storybook Snapshot tests and console checks Storyshots 1 - Watson IoT/ComposedModal with i18n, overflow menu, and tooltip 1`] = `
<div
  className="storybook-container"
>
  <div
    className="bx--modal is-visible iot--composed-modal"
    data-floating-menu-container={true}
    data-testid="ComposedModal"
    onBlur={[Function]}
    onClick={[Function]}
    onClose={[Function]}
    onKeyDown={[Function]}
    onTransitionEnd={[Function]}
    open={true}
    role="presentation"
  >
    <span
      className="bx--visually-hidden"
      role="link"
      tabIndex="0"
    >
      Focus sentinel
    </span>
    <div
      aria-label="Translated bottom buttons"
      aria-modal="true"
      className="bx--modal-container"
      role="dialog"
    >
      <div
        className="bx--modal-header"
      >
        <h2
          className="bx--modal-header__label bx--type-delta"
        >
          Translated bottom buttons
        </h2>
        <h3
          className="bx--modal-header__heading bx--type-beta"
        >
          Dialog with bottom buttons and close button flyover translated
        </h3>
        <button
          aria-label="My Close Button"
          className="bx--modal-close"
          onClick={[Function]}
          title="My Close Button"
          type="button"
        >
          <svg
            aria-hidden={true}
            className="bx--modal-close__icon"
            fill="currentColor"
            focusable="false"
            height={20}
            preserveAspectRatio="xMidYMid meet"
            viewBox="0 0 32 32"
            width={20}
            xmlns="http://www.w3.org/2000/svg"
          >
            <path
              d="M24 9.4L22.6 8 16 14.6 9.4 8 8 9.4 14.6 16 8 22.6 9.4 24 16 17.4 22.6 24 24 22.6 17.4 16 24 9.4z"
            />
          </svg>
        </button>
      </div>
      <div
        className="bx--modal-content"
      >
        <button
          aria-expanded={false}
          aria-haspopup={true}
          aria-label="open and close list of options"
          className="bx--overflow-menu"
          onClick={[Function]}
          onClose={[Function]}
          onKeyDown={[Function]}
          open={false}
          title="Test Overflow"
          type="button"
        >
          <svg
            aria-label="Expand"
            className="bx--overflow-menu__icon"
            fill="currentColor"
            focusable="false"
            height={16}
            onClick={[Function]}
            onKeyDown={[Function]}
            preserveAspectRatio="xMidYMid meet"
            role="img"
            viewBox="0 0 32 32"
            width={16}
            xmlns="http://www.w3.org/2000/svg"
          >
            <circle
              cx="16"
              cy="8"
              r="2"
            />
            <circle
              cx="16"
              cy="16"
              r="2"
            />
            <circle
              cx="16"
              cy="24"
              r="2"
            />
            <title>
              Expand
            </title>
          </svg>
        </button>
        <div
          className="bx--tooltip__label"
          id="my test tooltip"
        >
          Trigger Text
          <div
            aria-describedby={null}
            aria-labelledby="my test tooltip"
            className="bx--tooltip__trigger"
            onBlur={[Function]}
            onClick={[Function]}
            onContextMenu={[Function]}
            onFocus={[Function]}
            onKeyDown={[Function]}
            onMouseOut={[Function]}
            onMouseOver={[Function]}
            role="button"
            tabIndex={0}
          >
            <svg
              aria-hidden={true}
              description={null}
              fill="currentColor"
              focusable="false"
              height={16}
              preserveAspectRatio="xMidYMid meet"
              role={null}
              viewBox="0 0 16 16"
              width={16}
              xmlns="http://www.w3.org/2000/svg"
            >
              <path
                d="M8.5 11L8.5 6.5 6.5 6.5 6.5 7.5 7.5 7.5 7.5 11 6 11 6 12 10 12 10 11zM8 3.5c-.4 0-.8.3-.8.8S7.6 5 8 5c.4 0 .8-.3.8-.8S8.4 3.5 8 3.5z"
              />
              <path
                d="M8,15c-3.9,0-7-3.1-7-7s3.1-7,7-7s7,3.1,7,7S11.9,15,8,15z M8,2C4.7,2,2,4.7,2,8s2.7,6,6,6s6-2.7,6-6S11.3,2,8,2z"
              />
            </svg>
<<<<<<< HEAD
          </button>
          <div
            className="bx--tooltip__label"
            id="my test tooltip"
          >
            Trigger Text
            <div
              aria-labelledby="my test tooltip"
              className="bx--tooltip__trigger"
              onBlur={[Function]}
              onClick={[Function]}
              onContextMenu={[Function]}
              onFocus={[Function]}
              onKeyDown={[Function]}
              onMouseOut={[Function]}
              onMouseOver={[Function]}
              role="button"
              tabIndex={0}
            >
              <svg
                aria-hidden={true}
                description={null}
                fill="currentColor"
                focusable="false"
                height={16}
                preserveAspectRatio="xMidYMid meet"
                role={null}
                viewBox="0 0 16 16"
                width={16}
                xmlns="http://www.w3.org/2000/svg"
              >
                <path
                  d="M8.5 11L8.5 6.5 6.5 6.5 6.5 7.5 7.5 7.5 7.5 11 6 11 6 12 10 12 10 11zM8 3.5c-.4 0-.8.3-.8.8S7.6 5 8 5c.4 0 .8-.3.8-.8S8.4 3.5 8 3.5z"
                />
                <path
                  d="M8,15c-3.9,0-7-3.1-7-7s3.1-7,7-7s7,3.1,7,7S11.9,15,8,15z M8,2C4.7,2,2,4.7,2,8s2.7,6,6,6s6-2.7,6-6S11.3,2,8,2z"
                />
              </svg>
            </div>
          </div>
        </div>
        <div
          className="bx--modal-footer iot--composed-modal-footer bx--btn-set"
        >
          <button
            aria-describedby={null}
            aria-pressed={null}
            className="iot--btn bx--btn bx--btn--secondary"
            data-testid="ComposedModal-modal-secondary-button"
            disabled={false}
            onBlur={[Function]}
            onClick={[Function]}
            onFocus={[Function]}
            onMouseEnter={[Function]}
            onMouseLeave={[Function]}
            tabIndex={0}
            type="button"
          >
            My Cancel
          </button>
          <button
            aria-describedby={null}
            aria-pressed={null}
            className="iot--btn bx--btn bx--btn--primary"
            data-testid="ComposedModal-modal-primary-button"
            disabled={false}
            onBlur={[Function]}
            onClick={[Function]}
            onFocus={[Function]}
            onMouseEnter={[Function]}
            onMouseLeave={[Function]}
            tabIndex={0}
            type="button"
          >
            My Submit
          </button>
        </div>
=======
          </div>
        </div>
>>>>>>> 63f25ad1
      </div>
      <div
        className="bx--modal-footer iot--composed-modal-footer bx--btn-set"
      >
        <button
          aria-pressed={null}
          className="iot--btn bx--btn bx--btn--secondary"
          data-testid="ComposedModal-modal-secondary-button"
          disabled={false}
          onClick={[Function]}
          tabIndex={0}
          type="button"
        >
          My Cancel
        </button>
        <button
          aria-pressed={null}
          className="iot--btn bx--btn bx--btn--primary"
          data-testid="ComposedModal-modal-primary-button"
          disabled={false}
          onClick={[Function]}
          tabIndex={0}
          type="button"
        >
          My Submit
        </button>
      </div>
    </div>
    <span
      className="bx--visually-hidden"
      role="link"
      tabIndex="0"
    >
      Focus sentinel
    </span>
  </div>
</div>
`;<|MERGE_RESOLUTION|>--- conflicted
+++ resolved
@@ -40,47 +40,6 @@
         <h3
           className="bx--modal-header__heading bx--type-beta"
         >
-<<<<<<< HEAD
-          <button
-            aria-describedby={null}
-            aria-pressed={null}
-            className="iot--btn bx--btn bx--btn--secondary"
-            data-testid="ComposedModal-modal-secondary-button"
-            disabled={false}
-            onBlur={[Function]}
-            onClick={[Function]}
-            onFocus={[Function]}
-            onMouseEnter={[Function]}
-            onMouseLeave={[Function]}
-            tabIndex={0}
-            type="button"
-          >
-            Cancel
-          </button>
-          <button
-            aria-describedby="danger-description-66"
-            aria-pressed={null}
-            className="iot--btn bx--btn bx--btn--danger"
-            data-testid="ComposedModal-modal-danger-button"
-            disabled={false}
-            onBlur={[Function]}
-            onClick={[Function]}
-            onFocus={[Function]}
-            onMouseEnter={[Function]}
-            onMouseLeave={[Function]}
-            tabIndex={0}
-            type="button"
-          >
-            <span
-              className="bx--visually-hidden"
-              id="danger-description-66"
-            >
-              danger
-            </span>
-            Save
-          </button>
-        </div>
-=======
           Delete Stuff
         </h3>
         <p
@@ -111,31 +70,46 @@
             />
           </svg>
         </button>
->>>>>>> 63f25ad1
       </div>
       <div
         className="bx--modal-footer iot--composed-modal-footer bx--btn-set"
       >
         <button
+          aria-describedby={null}
           aria-pressed={null}
           className="iot--btn bx--btn bx--btn--secondary"
           data-testid="ComposedModal-modal-secondary-button"
           disabled={false}
-          onClick={[Function]}
+          onBlur={[Function]}
+          onClick={[Function]}
+          onFocus={[Function]}
+          onMouseEnter={[Function]}
+          onMouseLeave={[Function]}
           tabIndex={0}
           type="button"
         >
           Cancel
         </button>
         <button
+          aria-describedby="danger-description-66"
           aria-pressed={null}
           className="iot--btn bx--btn bx--btn--danger"
           data-testid="ComposedModal-modal-danger-button"
           disabled={false}
-          onClick={[Function]}
+          onBlur={[Function]}
+          onClick={[Function]}
+          onFocus={[Function]}
+          onMouseEnter={[Function]}
+          onMouseLeave={[Function]}
           tabIndex={0}
           type="button"
         >
+          <span
+            className="bx--visually-hidden"
+            id="danger-description-66"
+          >
+            danger
+          </span>
           Save
         </button>
       </div>
@@ -299,41 +273,6 @@
           title="Close"
           type="button"
         >
-<<<<<<< HEAD
-          <button
-            aria-describedby={null}
-            aria-pressed={null}
-            className="iot--btn bx--btn bx--btn--secondary"
-            data-testid="ComposedModal-modal-secondary-button"
-            disabled={false}
-            onBlur={[Function]}
-            onClick={[Function]}
-            onFocus={[Function]}
-            onMouseEnter={[Function]}
-            onMouseLeave={[Function]}
-            tabIndex={0}
-            type="button"
-          >
-            Cancel
-          </button>
-          <button
-            aria-describedby={null}
-            aria-pressed={null}
-            className="iot--btn bx--btn bx--btn--primary"
-            data-testid="ComposedModal-modal-primary-button"
-            disabled={false}
-            onBlur={[Function]}
-            onClick={[Function]}
-            onFocus={[Function]}
-            onMouseEnter={[Function]}
-            onMouseLeave={[Function]}
-            tabIndex={0}
-            type="button"
-          >
-            Save
-          </button>
-        </div>
-=======
           <svg
             aria-hidden={true}
             className="bx--modal-close__icon"
@@ -350,28 +289,37 @@
             />
           </svg>
         </button>
->>>>>>> 63f25ad1
       </div>
       <div
         className="bx--modal-footer iot--composed-modal-footer bx--btn-set"
       >
         <button
+          aria-describedby={null}
           aria-pressed={null}
           className="iot--btn bx--btn bx--btn--secondary"
           data-testid="ComposedModal-modal-secondary-button"
           disabled={false}
-          onClick={[Function]}
+          onBlur={[Function]}
+          onClick={[Function]}
+          onFocus={[Function]}
+          onMouseEnter={[Function]}
+          onMouseLeave={[Function]}
           tabIndex={0}
           type="button"
         >
           Cancel
         </button>
         <button
+          aria-describedby={null}
           aria-pressed={null}
           className="iot--btn bx--btn bx--btn--primary"
           data-testid="ComposedModal-modal-primary-button"
           disabled={false}
-          onClick={[Function]}
+          onBlur={[Function]}
+          onClick={[Function]}
+          onFocus={[Function]}
+          onMouseEnter={[Function]}
+          onMouseLeave={[Function]}
           tabIndex={0}
           type="button"
         >
@@ -468,21 +416,6 @@
         <h3
           className="bx--modal-header__heading bx--type-beta"
         >
-<<<<<<< HEAD
-          <button
-            aria-describedby={null}
-            aria-pressed={null}
-            className="iot--btn bx--btn bx--btn--secondary"
-            data-testid="ComposedModal-modal-secondary-button"
-            disabled={false}
-            onBlur={[Function]}
-            onClick={[Function]}
-            onFocus={[Function]}
-            onMouseEnter={[Function]}
-            onMouseLeave={[Function]}
-            tabIndex={0}
-            type="button"
-=======
           Custom footer element
         </h3>
         <button
@@ -502,7 +435,6 @@
             viewBox="0 0 32 32"
             width={20}
             xmlns="http://www.w3.org/2000/svg"
->>>>>>> 63f25ad1
           >
             <path
               d="M24 9.4L22.6 8 16 14.6 9.4 8 8 9.4 14.6 16 8 22.6 9.4 24 16 17.4 22.6 24 24 22.6 17.4 16 24 9.4z"
@@ -514,11 +446,16 @@
         className="bx--modal-footer iot--composed-modal-footer bx--btn-set"
       >
         <button
+          aria-describedby={null}
           aria-pressed={null}
           className="iot--btn bx--btn bx--btn--secondary"
           data-testid="ComposedModal-modal-secondary-button"
           disabled={false}
-          onClick={[Function]}
+          onBlur={[Function]}
+          onClick={[Function]}
+          onFocus={[Function]}
+          onMouseEnter={[Function]}
+          onMouseLeave={[Function]}
           tabIndex={0}
           type="button"
         >
@@ -658,7 +595,6 @@
         >
           Trigger Text
           <div
-            aria-describedby={null}
             aria-labelledby="my test tooltip"
             className="bx--tooltip__trigger"
             onBlur={[Function]}
@@ -690,109 +626,39 @@
                 d="M8,15c-3.9,0-7-3.1-7-7s3.1-7,7-7s7,3.1,7,7S11.9,15,8,15z M8,2C4.7,2,2,4.7,2,8s2.7,6,6,6s6-2.7,6-6S11.3,2,8,2z"
               />
             </svg>
-<<<<<<< HEAD
-          </button>
-          <div
-            className="bx--tooltip__label"
-            id="my test tooltip"
-          >
-            Trigger Text
-            <div
-              aria-labelledby="my test tooltip"
-              className="bx--tooltip__trigger"
-              onBlur={[Function]}
-              onClick={[Function]}
-              onContextMenu={[Function]}
-              onFocus={[Function]}
-              onKeyDown={[Function]}
-              onMouseOut={[Function]}
-              onMouseOver={[Function]}
-              role="button"
-              tabIndex={0}
-            >
-              <svg
-                aria-hidden={true}
-                description={null}
-                fill="currentColor"
-                focusable="false"
-                height={16}
-                preserveAspectRatio="xMidYMid meet"
-                role={null}
-                viewBox="0 0 16 16"
-                width={16}
-                xmlns="http://www.w3.org/2000/svg"
-              >
-                <path
-                  d="M8.5 11L8.5 6.5 6.5 6.5 6.5 7.5 7.5 7.5 7.5 11 6 11 6 12 10 12 10 11zM8 3.5c-.4 0-.8.3-.8.8S7.6 5 8 5c.4 0 .8-.3.8-.8S8.4 3.5 8 3.5z"
-                />
-                <path
-                  d="M8,15c-3.9,0-7-3.1-7-7s3.1-7,7-7s7,3.1,7,7S11.9,15,8,15z M8,2C4.7,2,2,4.7,2,8s2.7,6,6,6s6-2.7,6-6S11.3,2,8,2z"
-                />
-              </svg>
-            </div>
           </div>
         </div>
-        <div
-          className="bx--modal-footer iot--composed-modal-footer bx--btn-set"
-        >
-          <button
-            aria-describedby={null}
-            aria-pressed={null}
-            className="iot--btn bx--btn bx--btn--secondary"
-            data-testid="ComposedModal-modal-secondary-button"
-            disabled={false}
-            onBlur={[Function]}
-            onClick={[Function]}
-            onFocus={[Function]}
-            onMouseEnter={[Function]}
-            onMouseLeave={[Function]}
-            tabIndex={0}
-            type="button"
-          >
-            My Cancel
-          </button>
-          <button
-            aria-describedby={null}
-            aria-pressed={null}
-            className="iot--btn bx--btn bx--btn--primary"
-            data-testid="ComposedModal-modal-primary-button"
-            disabled={false}
-            onBlur={[Function]}
-            onClick={[Function]}
-            onFocus={[Function]}
-            onMouseEnter={[Function]}
-            onMouseLeave={[Function]}
-            tabIndex={0}
-            type="button"
-          >
-            My Submit
-          </button>
-        </div>
-=======
-          </div>
-        </div>
->>>>>>> 63f25ad1
       </div>
       <div
         className="bx--modal-footer iot--composed-modal-footer bx--btn-set"
       >
         <button
+          aria-describedby={null}
           aria-pressed={null}
           className="iot--btn bx--btn bx--btn--secondary"
           data-testid="ComposedModal-modal-secondary-button"
           disabled={false}
-          onClick={[Function]}
+          onBlur={[Function]}
+          onClick={[Function]}
+          onFocus={[Function]}
+          onMouseEnter={[Function]}
+          onMouseLeave={[Function]}
           tabIndex={0}
           type="button"
         >
           My Cancel
         </button>
         <button
+          aria-describedby={null}
           aria-pressed={null}
           className="iot--btn bx--btn bx--btn--primary"
           data-testid="ComposedModal-modal-primary-button"
           disabled={false}
-          onClick={[Function]}
+          onBlur={[Function]}
+          onClick={[Function]}
+          onFocus={[Function]}
+          onMouseEnter={[Function]}
+          onMouseLeave={[Function]}
           tabIndex={0}
           type="button"
         >
