--- conflicted
+++ resolved
@@ -512,22 +512,8 @@
         className="bx--modal-container"
         role="dialog"
       >
-<<<<<<< HEAD
         <div
           className="bx--modal-header"
-=======
-        <button
-          aria-expanded={false}
-          aria-haspopup={true}
-          aria-label="open and close list of options"
-          className="bx--overflow-menu bx--overflow-menu--md"
-          onClick={[Function]}
-          onClose={[Function]}
-          onKeyDown={[Function]}
-          open={false}
-          title="Test Overflow"
-          type="button"
->>>>>>> 993e85e0
         >
           <h2
             className="bx--modal-header__label bx--type-delta"
@@ -575,7 +561,7 @@
             aria-expanded={false}
             aria-haspopup={true}
             aria-label="open and close list of options"
-            className="bx--overflow-menu"
+            className="bx--overflow-menu bx--overflow-menu--md"
             onClick={[Function]}
             onClose={[Function]}
             onKeyDown={[Function]}
