--- conflicted
+++ resolved
@@ -91,11 +91,7 @@
           Cancel
         </button>
         <button
-<<<<<<< HEAD
-          aria-describedby="danger-description-71"
-=======
-          aria-describedby="danger-description-82"
->>>>>>> 961297ea
+          aria-describedby="danger-description-83"
           aria-pressed={null}
           className="iot--btn bx--btn bx--btn--danger"
           data-testid="ComposedModal-modal-danger-button"
@@ -110,11 +106,7 @@
         >
           <span
             className="bx--visually-hidden"
-<<<<<<< HEAD
-            id="danger-description-71"
-=======
-            id="danger-description-82"
->>>>>>> 961297ea
+            id="danger-description-83"
           >
             danger
           </span>
