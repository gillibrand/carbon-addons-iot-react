// Jest Snapshot v1, https://goo.gl/fbAQLP

exports[`Storybook Snapshot tests and console checks Storyshots 1 - Watson IoT/ComposedModal as warning dialog 1`] = `
<div
  className="storybook-container"
>
  <div
    className="bx--modal is-visible iot--composed-modal"
    data-floating-menu-container={true}
    data-testid="ComposedModal"
    onBlur={[Function]}
    onClick={[Function]}
    onClose={[Function]}
    onKeyDown={[Function]}
    onTransitionEnd={[Function]}
    open={true}
    role="presentation"
  >
    <span
      className="bx--visually-hidden"
      role="link"
      tabIndex="0"
    >
      Focus sentinel
    </span>
    <div
      aria-label="Scary Operation"
      aria-modal="true"
      className="bx--modal-container"
      role="dialog"
    >
      <div
        className="bx--modal-header"
      >
        <h2
          className="bx--modal-header__label bx--type-delta"
        >
          Scary Operation
        </h2>
        <h3
          className="bx--modal-header__heading bx--type-beta"
        >
          Delete Stuff
        </h3>
        <p
          className="bx--modal-content__text"
        >
          Deleting stuff can be hazardous to your health..
        </p>
        <button
          aria-label="Close"
          className="bx--modal-close"
          onClick={[Function]}
          title="Close"
          type="button"
        >
          <svg
            aria-hidden={true}
            className="bx--modal-close__icon"
            fill="currentColor"
            focusable="false"
            height={20}
            preserveAspectRatio="xMidYMid meet"
            viewBox="0 0 32 32"
            width={20}
            xmlns="http://www.w3.org/2000/svg"
          >
            <path
              d="M24 9.4L22.6 8 16 14.6 9.4 8 8 9.4 14.6 16 8 22.6 9.4 24 16 17.4 22.6 24 24 22.6 17.4 16 24 9.4z"
            />
          </svg>
        </button>
      </div>
      <div
        className="bx--modal-footer iot--composed-modal-footer bx--btn-set"
      >
        <button
          aria-describedby={null}
          aria-pressed={null}
          className="iot--btn bx--btn bx--btn--secondary"
          data-testid="ComposedModal-modal-secondary-button"
          disabled={false}
          onBlur={[Function]}
          onClick={[Function]}
          onFocus={[Function]}
          onMouseEnter={[Function]}
          onMouseLeave={[Function]}
          tabIndex={0}
          type="button"
        >
          Cancel
        </button>
        <button
<<<<<<< HEAD
          aria-describedby="danger-description-69"
=======
          aria-describedby="danger-description-70"
>>>>>>> 0c3a8421
          aria-pressed={null}
          className="iot--btn bx--btn bx--btn--danger"
          data-testid="ComposedModal-modal-danger-button"
          disabled={false}
          onBlur={[Function]}
          onClick={[Function]}
          onFocus={[Function]}
          onMouseEnter={[Function]}
          onMouseLeave={[Function]}
          tabIndex={0}
          type="button"
        >
          <span
            className="bx--visually-hidden"
<<<<<<< HEAD
            id="danger-description-69"
=======
            id="danger-description-70"
>>>>>>> 0c3a8421
          >
            danger
          </span>
          Save
        </button>
      </div>
    </div>
    <span
      className="bx--visually-hidden"
      role="link"
      tabIndex="0"
    >
      Focus sentinel
    </span>
  </div>
</div>
`;

exports[`Storybook Snapshot tests and console checks Storyshots 1 - Watson IoT/ComposedModal with custom footer 1`] = `
<div
  className="storybook-container"
>
  <div
    className="bx--modal is-visible iot--composed-modal"
    data-floating-menu-container={true}
    data-testid="ComposedModal"
    onBlur={[Function]}
    onClick={[Function]}
    onClose={[Function]}
    onKeyDown={[Function]}
    onTransitionEnd={[Function]}
    open={true}
    role="presentation"
  >
    <span
      className="bx--visually-hidden"
      role="link"
      tabIndex="0"
    >
      Focus sentinel
    </span>
    <div
      aria-label="Custom footer"
      aria-modal="true"
      className="bx--modal-container"
      role="dialog"
    >
      <div
        className="bx--modal-header"
      >
        <h2
          className="bx--modal-header__label bx--type-delta"
        >
          Custom footer
        </h2>
        <h3
          className="bx--modal-header__heading bx--type-beta"
        >
          Custom footer element
        </h3>
        <button
          aria-label="Close"
          className="bx--modal-close"
          onClick={[Function]}
          title="Close"
          type="button"
        >
          <svg
            aria-hidden={true}
            className="bx--modal-close__icon"
            fill="currentColor"
            focusable="false"
            height={20}
            preserveAspectRatio="xMidYMid meet"
            viewBox="0 0 32 32"
            width={20}
            xmlns="http://www.w3.org/2000/svg"
          >
            <path
              d="M24 9.4L22.6 8 16 14.6 9.4 8 8 9.4 14.6 16 8 22.6 9.4 24 16 17.4 22.6 24 24 22.6 17.4 16 24 9.4z"
            />
          </svg>
        </button>
      </div>
      <div
        className="bx--modal-footer iot--composed-modal-footer bx--btn-set"
      >
        <div
          style={
            Object {
              "padding": "2rem",
            }
          }
        >
          custom footer element
        </div>
      </div>
    </div>
    <span
      className="bx--visually-hidden"
      role="link"
      tabIndex="0"
    >
      Focus sentinel
    </span>
  </div>
</div>
`;

exports[`Storybook Snapshot tests and console checks Storyshots 1 - Watson IoT/ComposedModal with custom header nodes 1`] = `
<div
  className="storybook-container"
>
  <div
    className="bx--modal is-visible iot--composed-modal"
    data-floating-menu-container={true}
    data-testid="ComposedModal"
    onBlur={[Function]}
    onClick={[Function]}
    onClose={[Function]}
    onKeyDown={[Function]}
    onTransitionEnd={[Function]}
    open={true}
    role="presentation"
  >
    <span
      className="bx--visually-hidden"
      role="link"
      tabIndex="0"
    >
      Focus sentinel
    </span>
    <div
      aria-label={
        <strong>
          Custom node label
        </strong>
      }
      aria-modal="true"
      className="bx--modal-container"
      role="dialog"
    >
      <div
        className="bx--modal-header"
      >
        <h2
          className="bx--modal-header__label bx--type-delta"
        >
          <strong>
            Custom node label
          </strong>
        </h2>
        <h3
          className="bx--modal-header__heading bx--type-beta"
        >
          <strong>
            Custom node title
          </strong>
        </h3>
        <button
          aria-label="Close"
          className="bx--modal-close"
          onClick={[Function]}
          title="Close"
          type="button"
        >
          <svg
            aria-hidden={true}
            className="bx--modal-close__icon"
            fill="currentColor"
            focusable="false"
            height={20}
            preserveAspectRatio="xMidYMid meet"
            viewBox="0 0 32 32"
            width={20}
            xmlns="http://www.w3.org/2000/svg"
          >
            <path
              d="M24 9.4L22.6 8 16 14.6 9.4 8 8 9.4 14.6 16 8 22.6 9.4 24 16 17.4 22.6 24 24 22.6 17.4 16 24 9.4z"
            />
          </svg>
        </button>
      </div>
      <div
        className="bx--modal-footer iot--composed-modal-footer bx--btn-set"
      >
        <button
          aria-describedby={null}
          aria-pressed={null}
          className="iot--btn bx--btn bx--btn--secondary"
          data-testid="ComposedModal-modal-secondary-button"
          disabled={false}
          onBlur={[Function]}
          onClick={[Function]}
          onFocus={[Function]}
          onMouseEnter={[Function]}
          onMouseLeave={[Function]}
          tabIndex={0}
          type="button"
        >
          Cancel
        </button>
        <button
          aria-describedby={null}
          aria-pressed={null}
          className="iot--btn bx--btn bx--btn--primary"
          data-testid="ComposedModal-modal-primary-button"
          disabled={false}
          onBlur={[Function]}
          onClick={[Function]}
          onFocus={[Function]}
          onMouseEnter={[Function]}
          onMouseLeave={[Function]}
          tabIndex={0}
          type="button"
        >
          Save
        </button>
      </div>
    </div>
    <span
      className="bx--visually-hidden"
      role="link"
      tabIndex="0"
    >
      Focus sentinel
    </span>
  </div>
</div>
`;

exports[`Storybook Snapshot tests and console checks Storyshots 1 - Watson IoT/ComposedModal with error, isFetchingData, and sendingData states 1`] = `
<div
  className="storybook-container"
>
  <div
    className="bx--loading-overlay"
  >
    <div
      aria-atomic="true"
      aria-labelledby="loading-id-3"
      aria-live="assertive"
      className="bx--loading"
    >
      <label
        className="bx--visually-hidden"
        id="loading-id-3"
      >
        Active loading indicator
      </label>
      <svg
        className="bx--loading__svg"
        viewBox="0 0 100 100"
      >
        <title>
          Active loading indicator
        </title>
        <circle
          className="bx--loading__stroke"
          cx="50%"
          cy="50%"
          r="44"
        />
      </svg>
    </div>
  </div>
</div>
`;

exports[`Storybook Snapshot tests and console checks Storyshots 1 - Watson IoT/ComposedModal with hidden or disabled buttons 1`] = `
<div
  className="storybook-container"
>
  <div
    className="bx--modal is-visible iot--composed-modal"
    data-floating-menu-container={true}
    data-testid="ComposedModal"
    onBlur={[Function]}
    onClick={[Function]}
    onClose={[Function]}
    onKeyDown={[Function]}
    onTransitionEnd={[Function]}
    open={true}
    role="presentation"
  >
    <span
      className="bx--visually-hidden"
      role="link"
      tabIndex="0"
    >
      Focus sentinel
    </span>
    <div
      aria-label="Custom footer"
      aria-modal="true"
      className="bx--modal-container"
      role="dialog"
    >
      <div
        className="bx--modal-header"
      >
        <h2
          className="bx--modal-header__label bx--type-delta"
        >
          Custom footer
        </h2>
        <h3
          className="bx--modal-header__heading bx--type-beta"
        >
          Custom footer element
        </h3>
        <button
          aria-label="Close"
          className="bx--modal-close"
          onClick={[Function]}
          title="Close"
          type="button"
        >
          <svg
            aria-hidden={true}
            className="bx--modal-close__icon"
            fill="currentColor"
            focusable="false"
            height={20}
            preserveAspectRatio="xMidYMid meet"
            viewBox="0 0 32 32"
            width={20}
            xmlns="http://www.w3.org/2000/svg"
          >
            <path
              d="M24 9.4L22.6 8 16 14.6 9.4 8 8 9.4 14.6 16 8 22.6 9.4 24 16 17.4 22.6 24 24 22.6 17.4 16 24 9.4z"
            />
          </svg>
        </button>
      </div>
      <div
        className="bx--modal-footer iot--composed-modal-footer bx--btn-set"
      >
        <button
          aria-describedby={null}
          aria-pressed={null}
          className="iot--btn bx--btn bx--btn--secondary"
          data-testid="ComposedModal-modal-secondary-button"
          disabled={false}
          onBlur={[Function]}
          onClick={[Function]}
          onFocus={[Function]}
          onMouseEnter={[Function]}
          onMouseLeave={[Function]}
          tabIndex={0}
          type="button"
        >
          Cancel
        </button>
      </div>
    </div>
    <span
      className="bx--visually-hidden"
      role="link"
      tabIndex="0"
    >
      Focus sentinel
    </span>
  </div>
</div>
`;

exports[`Storybook Snapshot tests and console checks Storyshots 1 - Watson IoT/ComposedModal with i18n, overflow menu, and tooltip 1`] = `
<div
  className="storybook-container"
>
  <div
    className="bx--modal is-visible iot--composed-modal"
    data-floating-menu-container={true}
    data-testid="ComposedModal"
    onBlur={[Function]}
    onClick={[Function]}
    onClose={[Function]}
    onKeyDown={[Function]}
    onTransitionEnd={[Function]}
    open={true}
    role="presentation"
  >
    <span
      className="bx--visually-hidden"
      role="link"
      tabIndex="0"
    >
      Focus sentinel
    </span>
    <div
      aria-label="Translated bottom buttons"
      aria-modal="true"
      className="bx--modal-container"
      role="dialog"
    >
      <div
        className="bx--modal-header"
      >
        <h2
          className="bx--modal-header__label bx--type-delta"
        >
          Translated bottom buttons
        </h2>
        <h3
          className="bx--modal-header__heading bx--type-beta"
        >
          Dialog with bottom buttons and close button flyover translated
        </h3>
        <button
          aria-label="My Close Button"
          className="bx--modal-close"
          onClick={[Function]}
          title="My Close Button"
          type="button"
        >
          <svg
            aria-hidden={true}
            className="bx--modal-close__icon"
            fill="currentColor"
            focusable="false"
            height={20}
            preserveAspectRatio="xMidYMid meet"
            viewBox="0 0 32 32"
            width={20}
            xmlns="http://www.w3.org/2000/svg"
          >
            <path
              d="M24 9.4L22.6 8 16 14.6 9.4 8 8 9.4 14.6 16 8 22.6 9.4 24 16 17.4 22.6 24 24 22.6 17.4 16 24 9.4z"
            />
          </svg>
        </button>
      </div>
      <div
        className="bx--modal-content"
      >
        <button
          aria-expanded={false}
          aria-haspopup={true}
          aria-label="open and close list of options"
          className="bx--overflow-menu"
          onClick={[Function]}
          onClose={[Function]}
          onKeyDown={[Function]}
          open={false}
          title="Test Overflow"
          type="button"
        >
          <svg
            aria-label="Expand"
            className="bx--overflow-menu__icon"
            fill="currentColor"
            focusable="false"
            height={16}
            onClick={[Function]}
            onKeyDown={[Function]}
            preserveAspectRatio="xMidYMid meet"
            role="img"
            viewBox="0 0 32 32"
            width={16}
            xmlns="http://www.w3.org/2000/svg"
          >
            <circle
              cx="16"
              cy="8"
              r="2"
            />
            <circle
              cx="16"
              cy="16"
              r="2"
            />
            <circle
              cx="16"
              cy="24"
              r="2"
            />
            <title>
              Expand
            </title>
          </svg>
        </button>
        <div
          className="bx--tooltip__label"
          id="my test tooltip"
        >
          Trigger Text
          <div
            aria-labelledby="my test tooltip"
            className="bx--tooltip__trigger"
            onBlur={[Function]}
            onClick={[Function]}
            onContextMenu={[Function]}
            onFocus={[Function]}
            onKeyDown={[Function]}
            onMouseOut={[Function]}
            onMouseOver={[Function]}
            role="button"
            tabIndex={0}
          >
            <svg
              aria-hidden={true}
              description={null}
              fill="currentColor"
              focusable="false"
              height={16}
              preserveAspectRatio="xMidYMid meet"
              role={null}
              viewBox="0 0 16 16"
              width={16}
              xmlns="http://www.w3.org/2000/svg"
            >
              <path
                d="M8.5 11L8.5 6.5 6.5 6.5 6.5 7.5 7.5 7.5 7.5 11 6 11 6 12 10 12 10 11zM8 3.5c-.4 0-.8.3-.8.8S7.6 5 8 5c.4 0 .8-.3.8-.8S8.4 3.5 8 3.5z"
              />
              <path
                d="M8,15c-3.9,0-7-3.1-7-7s3.1-7,7-7s7,3.1,7,7S11.9,15,8,15z M8,2C4.7,2,2,4.7,2,8s2.7,6,6,6s6-2.7,6-6S11.3,2,8,2z"
              />
            </svg>
          </div>
        </div>
      </div>
      <div
        className="bx--modal-footer iot--composed-modal-footer bx--btn-set"
      >
        <button
          aria-describedby={null}
          aria-pressed={null}
          className="iot--btn bx--btn bx--btn--secondary"
          data-testid="ComposedModal-modal-secondary-button"
          disabled={false}
          onBlur={[Function]}
          onClick={[Function]}
          onFocus={[Function]}
          onMouseEnter={[Function]}
          onMouseLeave={[Function]}
          tabIndex={0}
          type="button"
        >
          My Cancel
        </button>
        <button
          aria-describedby={null}
          aria-pressed={null}
          className="iot--btn bx--btn bx--btn--primary"
          data-testid="ComposedModal-modal-primary-button"
          disabled={false}
          onBlur={[Function]}
          onClick={[Function]}
          onFocus={[Function]}
          onMouseEnter={[Function]}
          onMouseLeave={[Function]}
          tabIndex={0}
          type="button"
        >
          My Submit
        </button>
      </div>
    </div>
    <span
      className="bx--visually-hidden"
      role="link"
      tabIndex="0"
    >
      Focus sentinel
    </span>
  </div>
</div>
`;<|MERGE_RESOLUTION|>--- conflicted
+++ resolved
@@ -91,11 +91,7 @@
           Cancel
         </button>
         <button
-<<<<<<< HEAD
-          aria-describedby="danger-description-69"
-=======
-          aria-describedby="danger-description-70"
->>>>>>> 0c3a8421
+          aria-describedby="danger-description-71"
           aria-pressed={null}
           className="iot--btn bx--btn bx--btn--danger"
           data-testid="ComposedModal-modal-danger-button"
@@ -110,11 +106,7 @@
         >
           <span
             className="bx--visually-hidden"
-<<<<<<< HEAD
-            id="danger-description-69"
-=======
-            id="danger-description-70"
->>>>>>> 0c3a8421
+            id="danger-description-71"
           >
             danger
           </span>
