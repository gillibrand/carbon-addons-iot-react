--- conflicted
+++ resolved
@@ -201,11 +201,7 @@
                   onAnimationEnd={[Function]}
                 >
                   <button
-<<<<<<< HEAD
-                    aria-controls="accordion-item-1497"
-=======
-                    aria-controls="accordion-item-1565"
->>>>>>> c07df4cb
+                    aria-controls="accordion-item-1566"
                     aria-expanded={true}
                     className="bx--accordion__heading"
                     onClick={[Function]}
@@ -236,11 +232,7 @@
                   </button>
                   <div
                     className="bx--accordion__content"
-<<<<<<< HEAD
-                    id="accordion-item-1497"
-=======
-                    id="accordion-item-1565"
->>>>>>> c07df4cb
+                    id="accordion-item-1566"
                   >
                     <div
                       className="tile-gallery--section--items"
@@ -632,11 +624,7 @@
                   onAnimationEnd={[Function]}
                 >
                   <button
-<<<<<<< HEAD
-                    aria-controls="accordion-item-1498"
-=======
-                    aria-controls="accordion-item-1566"
->>>>>>> c07df4cb
+                    aria-controls="accordion-item-1567"
                     aria-expanded={true}
                     className="bx--accordion__heading"
                     onClick={[Function]}
@@ -667,11 +655,7 @@
                   </button>
                   <div
                     className="bx--accordion__content"
-<<<<<<< HEAD
-                    id="accordion-item-1498"
-=======
-                    id="accordion-item-1566"
->>>>>>> c07df4cb
+                    id="accordion-item-1567"
                   >
                     <div
                       className="tile-gallery--section--items"
@@ -1510,11 +1494,7 @@
                   onAnimationEnd={[Function]}
                 >
                   <button
-<<<<<<< HEAD
-                    aria-controls="accordion-item-1504"
-=======
-                    aria-controls="accordion-item-1572"
->>>>>>> c07df4cb
+                    aria-controls="accordion-item-1573"
                     aria-expanded={true}
                     className="bx--accordion__heading"
                     onClick={[Function]}
@@ -1545,11 +1525,7 @@
                   </button>
                   <div
                     className="bx--accordion__content"
-<<<<<<< HEAD
-                    id="accordion-item-1504"
-=======
-                    id="accordion-item-1572"
->>>>>>> c07df4cb
+                    id="accordion-item-1573"
                   >
                     <div
                       className="tile-gallery--section--items"
@@ -1718,11 +1694,7 @@
             onAnimationEnd={[Function]}
           >
             <button
-<<<<<<< HEAD
-              aria-controls="accordion-item-1501"
-=======
-              aria-controls="accordion-item-1569"
->>>>>>> c07df4cb
+              aria-controls="accordion-item-1570"
               aria-expanded={true}
               className="bx--accordion__heading"
               onClick={[Function]}
@@ -1753,11 +1725,7 @@
             </button>
             <div
               className="bx--accordion__content"
-<<<<<<< HEAD
-              id="accordion-item-1501"
-=======
-              id="accordion-item-1569"
->>>>>>> c07df4cb
+              id="accordion-item-1570"
             >
               <div
                 className="tile-gallery--section--items"
@@ -2174,11 +2142,7 @@
             onAnimationEnd={[Function]}
           >
             <button
-<<<<<<< HEAD
-              aria-controls="accordion-item-1502"
-=======
-              aria-controls="accordion-item-1570"
->>>>>>> c07df4cb
+              aria-controls="accordion-item-1571"
               aria-expanded={true}
               className="bx--accordion__heading"
               onClick={[Function]}
@@ -2209,11 +2173,7 @@
             </button>
             <div
               className="bx--accordion__content"
-<<<<<<< HEAD
-              id="accordion-item-1502"
-=======
-              id="accordion-item-1570"
->>>>>>> c07df4cb
+              id="accordion-item-1571"
             >
               <div
                 className="tile-gallery--section--items"
@@ -2469,11 +2429,7 @@
               onAnimationEnd={[Function]}
             >
               <button
-<<<<<<< HEAD
-                aria-controls="accordion-item-1499"
-=======
-                aria-controls="accordion-item-1567"
->>>>>>> c07df4cb
+                aria-controls="accordion-item-1568"
                 aria-expanded={true}
                 className="bx--accordion__heading"
                 onClick={[Function]}
@@ -2504,11 +2460,7 @@
               </button>
               <div
                 className="bx--accordion__content"
-<<<<<<< HEAD
-                id="accordion-item-1499"
-=======
-                id="accordion-item-1567"
->>>>>>> c07df4cb
+                id="accordion-item-1568"
               >
                 <div
                   className="tile-gallery--section--items"
@@ -2925,11 +2877,7 @@
               onAnimationEnd={[Function]}
             >
               <button
-<<<<<<< HEAD
-                aria-controls="accordion-item-1500"
-=======
-                aria-controls="accordion-item-1568"
->>>>>>> c07df4cb
+                aria-controls="accordion-item-1569"
                 aria-expanded={true}
                 className="bx--accordion__heading"
                 onClick={[Function]}
@@ -2960,11 +2908,7 @@
               </button>
               <div
                 className="bx--accordion__content"
-<<<<<<< HEAD
-                id="accordion-item-1500"
-=======
-                id="accordion-item-1568"
->>>>>>> c07df4cb
+                id="accordion-item-1569"
               >
                 <div
                   className="tile-gallery--section--items"
