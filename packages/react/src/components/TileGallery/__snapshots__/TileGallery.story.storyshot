--- conflicted
+++ resolved
@@ -200,11 +200,7 @@
                   onAnimationEnd={[Function]}
                 >
                   <button
-<<<<<<< HEAD
-                    aria-controls="accordion-item-1449"
-=======
-                    aria-controls="accordion-item-1458"
->>>>>>> 8313432e
+                    aria-controls="accordion-item-1277"
                     aria-expanded={true}
                     className="bx--accordion__heading"
                     onClick={[Function]}
@@ -234,11 +230,7 @@
                   </button>
                   <div
                     className="bx--accordion__content"
-<<<<<<< HEAD
-                    id="accordion-item-1449"
-=======
-                    id="accordion-item-1458"
->>>>>>> 8313432e
+                    id="accordion-item-1277"
                   >
                     <div
                       className="tile-gallery--section--items"
@@ -648,11 +640,7 @@
                   onAnimationEnd={[Function]}
                 >
                   <button
-<<<<<<< HEAD
-                    aria-controls="accordion-item-1450"
-=======
-                    aria-controls="accordion-item-1459"
->>>>>>> 8313432e
+                    aria-controls="accordion-item-1278"
                     aria-expanded={true}
                     className="bx--accordion__heading"
                     onClick={[Function]}
@@ -682,11 +670,7 @@
                   </button>
                   <div
                     className="bx--accordion__content"
-<<<<<<< HEAD
-                    id="accordion-item-1450"
-=======
-                    id="accordion-item-1459"
->>>>>>> 8313432e
+                    id="accordion-item-1278"
                   >
                     <div
                       className="tile-gallery--section--items"
@@ -1554,11 +1538,7 @@
                   onAnimationEnd={[Function]}
                 >
                   <button
-<<<<<<< HEAD
-                    aria-controls="accordion-item-1456"
-=======
-                    aria-controls="accordion-item-1465"
->>>>>>> 8313432e
+                    aria-controls="accordion-item-1284"
                     aria-expanded={true}
                     className="bx--accordion__heading"
                     onClick={[Function]}
@@ -1588,11 +1568,7 @@
                   </button>
                   <div
                     className="bx--accordion__content"
-<<<<<<< HEAD
-                    id="accordion-item-1456"
-=======
-                    id="accordion-item-1465"
->>>>>>> 8313432e
+                    id="accordion-item-1284"
                   >
                     <div
                       className="tile-gallery--section--items"
@@ -1762,11 +1738,7 @@
             onAnimationEnd={[Function]}
           >
             <button
-<<<<<<< HEAD
-              aria-controls="accordion-item-1453"
-=======
-              aria-controls="accordion-item-1462"
->>>>>>> 8313432e
+              aria-controls="accordion-item-1281"
               aria-expanded={true}
               className="bx--accordion__heading"
               onClick={[Function]}
@@ -1796,11 +1768,7 @@
             </button>
             <div
               className="bx--accordion__content"
-<<<<<<< HEAD
-              id="accordion-item-1453"
-=======
-              id="accordion-item-1462"
->>>>>>> 8313432e
+              id="accordion-item-1281"
             >
               <div
                 className="tile-gallery--section--items"
@@ -2235,11 +2203,7 @@
             onAnimationEnd={[Function]}
           >
             <button
-<<<<<<< HEAD
-              aria-controls="accordion-item-1454"
-=======
-              aria-controls="accordion-item-1463"
->>>>>>> 8313432e
+              aria-controls="accordion-item-1282"
               aria-expanded={true}
               className="bx--accordion__heading"
               onClick={[Function]}
@@ -2269,11 +2233,7 @@
             </button>
             <div
               className="bx--accordion__content"
-<<<<<<< HEAD
-              id="accordion-item-1454"
-=======
-              id="accordion-item-1463"
->>>>>>> 8313432e
+              id="accordion-item-1282"
             >
               <div
                 className="tile-gallery--section--items"
@@ -2535,11 +2495,7 @@
               onAnimationEnd={[Function]}
             >
               <button
-<<<<<<< HEAD
-                aria-controls="accordion-item-1451"
-=======
-                aria-controls="accordion-item-1460"
->>>>>>> 8313432e
+                aria-controls="accordion-item-1279"
                 aria-expanded={true}
                 className="bx--accordion__heading"
                 onClick={[Function]}
@@ -2569,11 +2525,7 @@
               </button>
               <div
                 className="bx--accordion__content"
-<<<<<<< HEAD
-                id="accordion-item-1451"
-=======
-                id="accordion-item-1460"
->>>>>>> 8313432e
+                id="accordion-item-1279"
               >
                 <div
                   className="tile-gallery--section--items"
@@ -3008,11 +2960,7 @@
               onAnimationEnd={[Function]}
             >
               <button
-<<<<<<< HEAD
-                aria-controls="accordion-item-1452"
-=======
-                aria-controls="accordion-item-1461"
->>>>>>> 8313432e
+                aria-controls="accordion-item-1280"
                 aria-expanded={true}
                 className="bx--accordion__heading"
                 onClick={[Function]}
@@ -3042,11 +2990,7 @@
               </button>
               <div
                 className="bx--accordion__content"
-<<<<<<< HEAD
-                id="accordion-item-1452"
-=======
-                id="accordion-item-1461"
->>>>>>> 8313432e
+                id="accordion-item-1280"
               >
                 <div
                   className="tile-gallery--section--items"
