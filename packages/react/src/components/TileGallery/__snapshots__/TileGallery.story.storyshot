--- conflicted
+++ resolved
@@ -201,11 +201,7 @@
                   onAnimationEnd={[Function]}
                 >
                   <button
-<<<<<<< HEAD
-                    aria-controls="accordion-item-1679"
-=======
-                    aria-controls="accordion-item-1689"
->>>>>>> 1df35a9b
+                    aria-controls="accordion-item-1690"
                     aria-expanded={true}
                     className="bx--accordion__heading"
                     onClick={[Function]}
@@ -236,11 +232,7 @@
                   </button>
                   <div
                     className="bx--accordion__content"
-<<<<<<< HEAD
-                    id="accordion-item-1679"
-=======
-                    id="accordion-item-1689"
->>>>>>> 1df35a9b
+                    id="accordion-item-1690"
                   >
                     <div
                       className="tile-gallery--section--items"
@@ -632,11 +624,7 @@
                   onAnimationEnd={[Function]}
                 >
                   <button
-<<<<<<< HEAD
-                    aria-controls="accordion-item-1680"
-=======
-                    aria-controls="accordion-item-1690"
->>>>>>> 1df35a9b
+                    aria-controls="accordion-item-1691"
                     aria-expanded={true}
                     className="bx--accordion__heading"
                     onClick={[Function]}
@@ -667,11 +655,7 @@
                   </button>
                   <div
                     className="bx--accordion__content"
-<<<<<<< HEAD
-                    id="accordion-item-1680"
-=======
-                    id="accordion-item-1690"
->>>>>>> 1df35a9b
+                    id="accordion-item-1691"
                   >
                     <div
                       className="tile-gallery--section--items"
@@ -1510,11 +1494,7 @@
                   onAnimationEnd={[Function]}
                 >
                   <button
-<<<<<<< HEAD
-                    aria-controls="accordion-item-1686"
-=======
-                    aria-controls="accordion-item-1696"
->>>>>>> 1df35a9b
+                    aria-controls="accordion-item-1697"
                     aria-expanded={true}
                     className="bx--accordion__heading"
                     onClick={[Function]}
@@ -1545,11 +1525,7 @@
                   </button>
                   <div
                     className="bx--accordion__content"
-<<<<<<< HEAD
-                    id="accordion-item-1686"
-=======
-                    id="accordion-item-1696"
->>>>>>> 1df35a9b
+                    id="accordion-item-1697"
                   >
                     <div
                       className="tile-gallery--section--items"
@@ -1718,11 +1694,7 @@
             onAnimationEnd={[Function]}
           >
             <button
-<<<<<<< HEAD
-              aria-controls="accordion-item-1683"
-=======
-              aria-controls="accordion-item-1693"
->>>>>>> 1df35a9b
+              aria-controls="accordion-item-1694"
               aria-expanded={true}
               className="bx--accordion__heading"
               onClick={[Function]}
@@ -1753,11 +1725,7 @@
             </button>
             <div
               className="bx--accordion__content"
-<<<<<<< HEAD
-              id="accordion-item-1683"
-=======
-              id="accordion-item-1693"
->>>>>>> 1df35a9b
+              id="accordion-item-1694"
             >
               <div
                 className="tile-gallery--section--items"
@@ -2174,11 +2142,7 @@
             onAnimationEnd={[Function]}
           >
             <button
-<<<<<<< HEAD
-              aria-controls="accordion-item-1684"
-=======
-              aria-controls="accordion-item-1694"
->>>>>>> 1df35a9b
+              aria-controls="accordion-item-1695"
               aria-expanded={true}
               className="bx--accordion__heading"
               onClick={[Function]}
@@ -2209,11 +2173,7 @@
             </button>
             <div
               className="bx--accordion__content"
-<<<<<<< HEAD
-              id="accordion-item-1684"
-=======
-              id="accordion-item-1694"
->>>>>>> 1df35a9b
+              id="accordion-item-1695"
             >
               <div
                 className="tile-gallery--section--items"
@@ -2469,11 +2429,7 @@
               onAnimationEnd={[Function]}
             >
               <button
-<<<<<<< HEAD
-                aria-controls="accordion-item-1681"
-=======
-                aria-controls="accordion-item-1691"
->>>>>>> 1df35a9b
+                aria-controls="accordion-item-1692"
                 aria-expanded={true}
                 className="bx--accordion__heading"
                 onClick={[Function]}
@@ -2504,11 +2460,7 @@
               </button>
               <div
                 className="bx--accordion__content"
-<<<<<<< HEAD
-                id="accordion-item-1681"
-=======
-                id="accordion-item-1691"
->>>>>>> 1df35a9b
+                id="accordion-item-1692"
               >
                 <div
                   className="tile-gallery--section--items"
@@ -2925,11 +2877,7 @@
               onAnimationEnd={[Function]}
             >
               <button
-<<<<<<< HEAD
-                aria-controls="accordion-item-1682"
-=======
-                aria-controls="accordion-item-1692"
->>>>>>> 1df35a9b
+                aria-controls="accordion-item-1693"
                 aria-expanded={true}
                 className="bx--accordion__heading"
                 onClick={[Function]}
@@ -2960,11 +2908,7 @@
               </button>
               <div
                 className="bx--accordion__content"
-<<<<<<< HEAD
-                id="accordion-item-1682"
-=======
-                id="accordion-item-1692"
->>>>>>> 1df35a9b
+                id="accordion-item-1693"
               >
                 <div
                   className="tile-gallery--section--items"
