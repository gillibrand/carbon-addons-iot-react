// Jest Snapshot v1, https://goo.gl/fbAQLP

exports[`Storybook Snapshot tests and console checks Storyshots 1 - Watson IoT/TileGallery Stateful TileGallery 1`] = `
<div
  className="storybook-container"
>
  <div
    style={
      Object {
        "width": "calc(100vw - 6rem)",
      }
    }
  >
    <div
      className="page-title-bar"
      data-testid="stateful-tile-gallery-page-title-bar"
      style={
        Object {
          "--header-offset": "48px",
          "--scroll-transition-progress": 1,
        }
      }
    >
      <div
        className="page-title-bar-header"
      >
        <div
          className="page-title-bar-breadcrumb-bg"
        />
        <div
          className="page-title-bar-title"
        >
          <div
            className="page-title-bar-title--text"
          >
            <h2
              title="Dashboard"
            >
              Dashboard
            </h2>
          </div>
        </div>
        <div
          className="page-title-bar-header-right"
        >
          <div
            className="extra-content"
            data-testid="stateful-tile-gallery-extra-content"
          >
            <div>
              <div
                aria-labelledby="gallery-search-search"
                className="bx--search bx--search--xl"
                role="search"
              >
                <div
                  className="bx--search-magnifier"
                >
                  <svg
                    aria-hidden={true}
                    className="bx--search-magnifier-icon"
                    fill="currentColor"
                    focusable="false"
                    height={16}
                    preserveAspectRatio="xMidYMid meet"
                    viewBox="0 0 16 16"
                    width={16}
                    xmlns="http://www.w3.org/2000/svg"
                  >
                    <path
                      d="M15,14.3L10.7,10c1.9-2.3,1.6-5.8-0.7-7.7S4.2,0.7,2.3,3S0.7,8.8,3,10.7c2,1.7,5,1.7,7,0l4.3,4.3L15,14.3z M2,6.5	C2,4,4,2,6.5,2S11,4,11,6.5S9,11,6.5,11S2,9,2,6.5z"
                    />
                  </svg>
                </div>
                <label
                  className="bx--label"
                  htmlFor="gallery-search"
                  id="gallery-search-search"
                >
                  Search
                </label>
                <input
                  autoComplete="off"
                  className="bx--search-input"
                  data-testid="stateful-tile-gallery-search-input"
                  id="gallery-search"
                  onChange={[Function]}
                  onKeyDown={[Function]}
                  placeholder="Search for something"
                  role="searchbox"
                  style={
                    Object {
                      "background": "#ffffff",
                      "width": "305px",
                    }
                  }
                  type="text"
                  value=""
                />
                <button
                  aria-label="Clear search"
                  className="bx--search-close bx--search-close--hidden"
                  onClick={[Function]}
                  type="button"
                >
                  <svg
                    aria-hidden={true}
                    fill="currentColor"
                    focusable="false"
                    height={16}
                    preserveAspectRatio="xMidYMid meet"
                    viewBox="0 0 32 32"
                    width={16}
                    xmlns="http://www.w3.org/2000/svg"
                  >
                    <path
                      d="M24 9.4L22.6 8 16 14.6 9.4 8 8 9.4 14.6 16 8 22.6 9.4 24 16 17.4 22.6 24 24 22.6 17.4 16 24 9.4z"
                    />
                  </svg>
                </button>
              </div>
            </div>
            <div
              className="bx--content-switcher"
              data-testid="stateful-tile-gallery-switcher"
              onChange={[Function]}
              role="tablist"
            >
              <button
                aria-selected={false}
                className="bx--content-switcher-btn"
                data-testid="stateful-tile-gallery-switcher-list-switch"
                onClick={[Function]}
                onKeyDown={[Function]}
                role="tab"
                tabIndex="-1"
                type="button"
              >
                <span
                  className="bx--content-switcher__label"
                  title="List"
                >
                  List
                </span>
              </button>
              <button
                aria-selected={true}
                className="bx--content-switcher-btn bx--content-switcher--selected"
                data-testid="stateful-tile-gallery-switcher-grid-switch"
                onClick={[Function]}
                onKeyDown={[Function]}
                role="tab"
                tabIndex="0"
                type="button"
              >
                <span
                  className="bx--content-switcher__label"
                  title="Grid"
                >
                  Grid
                </span>
              </button>
            </div>
            <button
              aria-describedby={null}
              aria-pressed={null}
              className="iot--btn bx--btn bx--btn--primary"
              data-testid="Button"
              disabled={false}
              onBlur={[Function]}
              onClick={[Function]}
              onFocus={[Function]}
              onMouseEnter={[Function]}
              onMouseLeave={[Function]}
              tabIndex={0}
              type="button"
            >
              Create +
            </button>
          </div>
        </div>
        <div
          className="page-title-bar-content"
        >
          <div
            className="tile-gallery"
            data-testid="stateful-tile-gallery"
          >
            <div
              className="tile-gallery--section"
              data-testid="stateful-tile-gallery-section-id1"
            >
              <ul
                className="bx--accordion bx--accordion--end"
                data-testid="stateful-tile-gallery-section-id1-accordion"
              >
                <li
                  className="bx--accordion__item bx--accordion__item--active"
                  data-testid="stateful-tile-gallery-section-id1-accordion-item"
                  onAnimationEnd={[Function]}
                >
                  <button
<<<<<<< HEAD
                    aria-controls="accordion-item-1568"
=======
                    aria-controls="accordion-item-1567"
>>>>>>> 4bd9009f
                    aria-expanded={true}
                    className="bx--accordion__heading"
                    onClick={[Function]}
                    onKeyDown={[Function]}
                    type="button"
                  >
                    <svg
                      aria-hidden={true}
                      className="bx--accordion__arrow"
                      fill="currentColor"
                      focusable="false"
                      height={16}
                      preserveAspectRatio="xMidYMid meet"
                      viewBox="0 0 16 16"
                      width={16}
                      xmlns="http://www.w3.org/2000/svg"
                    >
                      <path
                        d="M11 8L6 13 5.3 12.3 9.6 8 5.3 3.7 6 3z"
                      />
                    </svg>
                    <div
                      className="bx--accordion__title"
                    >
                      Favorites
                    </div>
                  </button>
                  <div
                    className="bx--accordion__content"
<<<<<<< HEAD
                    id="accordion-item-1568"
=======
                    id="accordion-item-1567"
>>>>>>> 4bd9009f
                  >
                    <div
                      className="tile-gallery--section--items"
                      data-testid="stateful-tile-gallery-section-id1-items"
                    >
                      <a
                        className="bx--link bx--tile bx--tile--clickable null tile-gallery-item bx--tile bx--tile--clickable tile-card-title"
                        data-testid="stateful-tile-gallery-section-id1-item-0"
                        onClick={[Function]}
                        onKeyDown={[Function]}
                        rel={null}
                      >
                        <div>
                          <div
                            className="top-section"
                          >
                            <div
                              className="thumbnail"
                            >
                              <svg
                                aria-hidden={true}
                                fill="currentColor"
                                focusable="false"
                                height={32}
                                preserveAspectRatio="xMidYMid meet"
                                viewBox="0 0 32 32"
                                width={32}
                                xmlns="http://www.w3.org/2000/svg"
                              >
                                <path
                                  d="M12,29a1,1,0,0,1-.92-.62L6.33,17H2V15H7a1,1,0,0,1,.92.62L12,25.28,20.06,3.65A1,1,0,0,1,21,3a1,1,0,0,1,.93.68L25.72,15H30v2H25a1,1,0,0,1-.95-.68L21,7,12.94,28.35A1,1,0,0,1,12,29Z"
                                />
                              </svg>
                            </div>
                            <div
                              className="description-card"
                            >
                              <span>
                                More about your dashboard
                              </span>
                            </div>
                          </div>
                          <div
                            className="content-container"
                          >
                            <svg
                              aria-hidden={true}
                              fill="currentColor"
                              focusable="false"
                              height={16}
                              preserveAspectRatio="xMidYMid meet"
                              viewBox="0 0 16 16"
                              width={16}
                              xmlns="http://www.w3.org/2000/svg"
                            >
                              <path
                                d="M8,1L5.7,5.6L0.6,6.3l3.7,3.6L3.5,15L8,12.6l4.6,2.4l-0.9-5.1l3.7-3.6l-5.1-0.7L8,1z"
                              />
                            </svg>
                            <span
                              className="title-card"
                            >
                              Dashboard title
                            </span>
                            <div
                              className="overflow-menu"
                              data-testid="stateful-tile-gallery-section-id1-item-0-overflow-menu"
                              onClick={[Function]}
                              role="presentation"
                            >
                              <button
                                aria-expanded={false}
                                aria-haspopup={true}
                                aria-label="open and close list of options"
                                className="bx--overflow-menu"
                                data-testid="overflow-menu"
                                onClick={[Function]}
                                onClose={[Function]}
                                onKeyDown={[Function]}
                                open={false}
                                style={
                                  Object {
                                    "height": "2rem",
                                  }
                                }
                                type="button"
                              >
                                <svg
                                  aria-label="open and close list of options"
                                  className="bx--overflow-menu__icon"
                                  fill="currentColor"
                                  focusable="false"
                                  height={16}
                                  onClick={[Function]}
                                  onKeyDown={[Function]}
                                  preserveAspectRatio="xMidYMid meet"
                                  role="img"
                                  viewBox="0 0 32 32"
                                  width={16}
                                  xmlns="http://www.w3.org/2000/svg"
                                >
                                  <circle
                                    cx="16"
                                    cy="8"
                                    r="2"
                                  />
                                  <circle
                                    cx="16"
                                    cy="16"
                                    r="2"
                                  />
                                  <circle
                                    cx="16"
                                    cy="24"
                                    r="2"
                                  />
                                  <title>
                                    open and close list of options
                                  </title>
                                </svg>
                              </button>
                            </div>
                          </div>
                        </div>
                      </a>
                      <a
                        className="bx--link bx--tile bx--tile--clickable null tile-gallery-item bx--tile bx--tile--clickable tile-card-title"
                        data-testid="stateful-tile-gallery-section-id1-item-1"
                        onClick={[Function]}
                        onKeyDown={[Function]}
                        rel={null}
                      >
                        <div>
                          <div
                            className="top-section"
                          >
                            <div
                              className="thumbnail"
                            >
                              <svg
                                aria-hidden={true}
                                fill="currentColor"
                                focusable="false"
                                height={32}
                                preserveAspectRatio="xMidYMid meet"
                                viewBox="0 0 32 32"
                                width={32}
                                xmlns="http://www.w3.org/2000/svg"
                              >
                                <path
                                  d="M15 2H17V7H15z"
                                />
                                <path
                                  d="M21.668 6.854H26.625999999999998V8.854H21.668z"
                                  transform="rotate(-45 24.147 7.853)"
                                />
                                <path
                                  d="M25 15H30V17H25z"
                                />
                                <path
                                  d="M23.147 21.668H25.147V26.625999999999998H23.147z"
                                  transform="rotate(-45 24.147 24.146)"
                                />
                                <path
                                  d="M15 25H17V30H15z"
                                />
                                <path
                                  d="M5.375 23.147H10.333V25.147H5.375z"
                                  transform="rotate(-45 7.853 24.146)"
                                />
                                <path
                                  d="M2 15H7V17H2z"
                                />
                                <path
                                  d="M6.854 5.375H8.854V10.333H6.854z"
                                  transform="rotate(-45 7.854 7.853)"
                                />
                                <path
                                  d="M16,12a4,4,0,1,1-4,4,4.0045,4.0045,0,0,1,4-4m0-2a6,6,0,1,0,6,6,6,6,0,0,0-6-6Z"
                                />
                              </svg>
                            </div>
                            <div
                              className="description-card"
                            >
                              <span>
                                More about your dashboard
                              </span>
                            </div>
                          </div>
                          <div
                            className="content-container"
                          >
                            <svg
                              aria-hidden={true}
                              fill="currentColor"
                              focusable="false"
                              height={16}
                              preserveAspectRatio="xMidYMid meet"
                              viewBox="0 0 16 16"
                              width={16}
                              xmlns="http://www.w3.org/2000/svg"
                            >
                              <path
                                d="M8,1L5.7,5.6L0.6,6.3l3.7,3.6L3.5,15L8,12.6l4.6,2.4l-0.9-5.1l3.7-3.6l-5.1-0.7L8,1z"
                              />
                            </svg>
                            <span
                              className="title-card"
                            >
                              Health
                            </span>
                            <div
                              className="overflow-menu"
                              data-testid="stateful-tile-gallery-section-id1-item-1-overflow-menu"
                              onClick={[Function]}
                              role="presentation"
                            >
                              <button
                                aria-expanded={false}
                                aria-haspopup={true}
                                aria-label="open and close list of options"
                                className="bx--overflow-menu"
                                data-testid="overflow-menu"
                                onClick={[Function]}
                                onClose={[Function]}
                                onKeyDown={[Function]}
                                open={false}
                                style={
                                  Object {
                                    "height": "2rem",
                                  }
                                }
                                type="button"
                              >
                                <svg
                                  aria-label="open and close list of options"
                                  className="bx--overflow-menu__icon"
                                  fill="currentColor"
                                  focusable="false"
                                  height={16}
                                  onClick={[Function]}
                                  onKeyDown={[Function]}
                                  preserveAspectRatio="xMidYMid meet"
                                  role="img"
                                  viewBox="0 0 32 32"
                                  width={16}
                                  xmlns="http://www.w3.org/2000/svg"
                                >
                                  <circle
                                    cx="16"
                                    cy="8"
                                    r="2"
                                  />
                                  <circle
                                    cx="16"
                                    cy="16"
                                    r="2"
                                  />
                                  <circle
                                    cx="16"
                                    cy="24"
                                    r="2"
                                  />
                                  <title>
                                    open and close list of options
                                  </title>
                                </svg>
                              </button>
                            </div>
                          </div>
                        </div>
                      </a>
                      <a
                        className="bx--link bx--tile bx--tile--clickable null tile-gallery-item bx--tile bx--tile--clickable tile-card-title"
                        data-testid="stateful-tile-gallery-section-id1-item-2"
                        onClick={[Function]}
                        onKeyDown={[Function]}
                        rel={null}
                      >
                        <div>
                          <div
                            className="top-section"
                          >
                            <div
                              className="thumbnail"
                            >
                              <svg
                                aria-hidden={true}
                                fill="currentColor"
                                focusable="false"
                                height={32}
                                preserveAspectRatio="xMidYMid meet"
                                viewBox="0 0 32 32"
                                width={32}
                                xmlns="http://www.w3.org/2000/svg"
                              >
                                <path
                                  d="M12,29a1,1,0,0,1-.92-.62L6.33,17H2V15H7a1,1,0,0,1,.92.62L12,25.28,20.06,3.65A1,1,0,0,1,21,3a1,1,0,0,1,.93.68L25.72,15H30v2H25a1,1,0,0,1-.95-.68L21,7,12.94,28.35A1,1,0,0,1,12,29Z"
                                />
                              </svg>
                            </div>
                            <div
                              className="description-card"
                            >
                              <span>
                                More about your dashboard
                              </span>
                            </div>
                          </div>
                          <div
                            className="content-container"
                          >
                            <svg
                              aria-hidden={true}
                              fill="currentColor"
                              focusable="false"
                              height={16}
                              preserveAspectRatio="xMidYMid meet"
                              viewBox="0 0 16 16"
                              width={16}
                              xmlns="http://www.w3.org/2000/svg"
                            >
                              <path
                                d="M8,1L5.7,5.6L0.6,6.3l3.7,3.6L3.5,15L8,12.6l4.6,2.4l-0.9-5.1l3.7-3.6l-5.1-0.7L8,1z"
                              />
                            </svg>
                            <span
                              className="title-card"
                            >
                              Activity
                            </span>
                            <div
                              className="overflow-menu"
                              data-testid="stateful-tile-gallery-section-id1-item-2-overflow-menu"
                              onClick={[Function]}
                              role="presentation"
                            >
                              <button
                                aria-expanded={false}
                                aria-haspopup={true}
                                aria-label="open and close list of options"
                                className="bx--overflow-menu"
                                data-testid="overflow-menu"
                                onClick={[Function]}
                                onClose={[Function]}
                                onKeyDown={[Function]}
                                open={false}
                                style={
                                  Object {
                                    "height": "2rem",
                                  }
                                }
                                type="button"
                              >
                                <svg
                                  aria-label="open and close list of options"
                                  className="bx--overflow-menu__icon"
                                  fill="currentColor"
                                  focusable="false"
                                  height={16}
                                  onClick={[Function]}
                                  onKeyDown={[Function]}
                                  preserveAspectRatio="xMidYMid meet"
                                  role="img"
                                  viewBox="0 0 32 32"
                                  width={16}
                                  xmlns="http://www.w3.org/2000/svg"
                                >
                                  <circle
                                    cx="16"
                                    cy="8"
                                    r="2"
                                  />
                                  <circle
                                    cx="16"
                                    cy="16"
                                    r="2"
                                  />
                                  <circle
                                    cx="16"
                                    cy="24"
                                    r="2"
                                  />
                                  <title>
                                    open and close list of options
                                  </title>
                                </svg>
                              </button>
                            </div>
                          </div>
                        </div>
                      </a>
                    </div>
                  </div>
                </li>
              </ul>
            </div>
            <div
              className="tile-gallery--section"
              data-testid="stateful-tile-gallery-section-id2"
            >
              <ul
                className="bx--accordion bx--accordion--end"
                data-testid="stateful-tile-gallery-section-id2-accordion"
              >
                <li
                  className="bx--accordion__item bx--accordion__item--active"
                  data-testid="stateful-tile-gallery-section-id2-accordion-item"
                  onAnimationEnd={[Function]}
                >
                  <button
<<<<<<< HEAD
                    aria-controls="accordion-item-1569"
=======
                    aria-controls="accordion-item-1568"
>>>>>>> 4bd9009f
                    aria-expanded={true}
                    className="bx--accordion__heading"
                    onClick={[Function]}
                    onKeyDown={[Function]}
                    type="button"
                  >
                    <svg
                      aria-hidden={true}
                      className="bx--accordion__arrow"
                      fill="currentColor"
                      focusable="false"
                      height={16}
                      preserveAspectRatio="xMidYMid meet"
                      viewBox="0 0 16 16"
                      width={16}
                      xmlns="http://www.w3.org/2000/svg"
                    >
                      <path
                        d="M11 8L6 13 5.3 12.3 9.6 8 5.3 3.7 6 3z"
                      />
                    </svg>
                    <div
                      className="bx--accordion__title"
                    >
                      Dashboard Category A
                    </div>
                  </button>
                  <div
                    className="bx--accordion__content"
<<<<<<< HEAD
                    id="accordion-item-1569"
=======
                    id="accordion-item-1568"
>>>>>>> 4bd9009f
                  >
                    <div
                      className="tile-gallery--section--items"
                      data-testid="stateful-tile-gallery-section-id2-items"
                    >
                      <a
                        className="bx--link bx--tile bx--tile--clickable null tile-gallery-item bx--tile bx--tile--clickable tile-card-title"
                        data-testid="stateful-tile-gallery-section-id2-item-0"
                        onClick={[Function]}
                        onKeyDown={[Function]}
                        rel={null}
                      >
                        <div>
                          <div
                            className="top-section"
                          >
                            <div
                              className="thumbnail"
                            >
                              <svg
                                aria-hidden={true}
                                fill="currentColor"
                                focusable="false"
                                height={32}
                                preserveAspectRatio="xMidYMid meet"
                                viewBox="0 0 32 32"
                                width={32}
                                xmlns="http://www.w3.org/2000/svg"
                              >
                                <path
                                  d="M12,29a1,1,0,0,1-.92-.62L6.33,17H2V15H7a1,1,0,0,1,.92.62L12,25.28,20.06,3.65A1,1,0,0,1,21,3a1,1,0,0,1,.93.68L25.72,15H30v2H25a1,1,0,0,1-.95-.68L21,7,12.94,28.35A1,1,0,0,1,12,29Z"
                                />
                              </svg>
                            </div>
                            <div
                              className="description-card"
                            >
                              <span>
                                More about your dashboard
                              </span>
                            </div>
                          </div>
                          <div
                            className="content-container"
                          >
                            <svg
                              aria-hidden={true}
                              fill="currentColor"
                              focusable="false"
                              height={16}
                              preserveAspectRatio="xMidYMid meet"
                              viewBox="0 0 16 16"
                              width={16}
                              xmlns="http://www.w3.org/2000/svg"
                            >
                              <path
                                d="M8,1L5.7,5.6L0.6,6.3l3.7,3.6L3.5,15L8,12.6l4.6,2.4l-0.9-5.1l3.7-3.6l-5.1-0.7L8,1z"
                              />
                            </svg>
                            <span
                              className="title-card"
                            >
                              Dashboard title
                            </span>
                            <div
                              className="overflow-menu"
                              data-testid="stateful-tile-gallery-section-id2-item-0-overflow-menu"
                              onClick={[Function]}
                              role="presentation"
                            >
                              <button
                                aria-expanded={false}
                                aria-haspopup={true}
                                aria-label="open and close list of options"
                                className="bx--overflow-menu"
                                data-testid="overflow-menu"
                                onClick={[Function]}
                                onClose={[Function]}
                                onKeyDown={[Function]}
                                open={false}
                                style={
                                  Object {
                                    "height": "2rem",
                                  }
                                }
                                type="button"
                              >
                                <svg
                                  aria-label="open and close list of options"
                                  className="bx--overflow-menu__icon"
                                  fill="currentColor"
                                  focusable="false"
                                  height={16}
                                  onClick={[Function]}
                                  onKeyDown={[Function]}
                                  preserveAspectRatio="xMidYMid meet"
                                  role="img"
                                  viewBox="0 0 32 32"
                                  width={16}
                                  xmlns="http://www.w3.org/2000/svg"
                                >
                                  <circle
                                    cx="16"
                                    cy="8"
                                    r="2"
                                  />
                                  <circle
                                    cx="16"
                                    cy="16"
                                    r="2"
                                  />
                                  <circle
                                    cx="16"
                                    cy="24"
                                    r="2"
                                  />
                                  <title>
                                    open and close list of options
                                  </title>
                                </svg>
                              </button>
                            </div>
                          </div>
                        </div>
                      </a>
                      <a
                        className="bx--link bx--tile bx--tile--clickable null tile-gallery-item bx--tile bx--tile--clickable tile-card-title"
                        data-testid="stateful-tile-gallery-section-id2-item-1"
                        onClick={[Function]}
                        onKeyDown={[Function]}
                        rel={null}
                      >
                        <div>
                          <div
                            className="top-section"
                          >
                            <div
                              className="thumbnail"
                            >
                              <svg
                                aria-hidden={true}
                                fill="currentColor"
                                focusable="false"
                                height={32}
                                preserveAspectRatio="xMidYMid meet"
                                viewBox="0 0 32 32"
                                width={32}
                                xmlns="http://www.w3.org/2000/svg"
                              >
                                <path
                                  d="M15 2H17V7H15z"
                                />
                                <path
                                  d="M21.668 6.854H26.625999999999998V8.854H21.668z"
                                  transform="rotate(-45 24.147 7.853)"
                                />
                                <path
                                  d="M25 15H30V17H25z"
                                />
                                <path
                                  d="M23.147 21.668H25.147V26.625999999999998H23.147z"
                                  transform="rotate(-45 24.147 24.146)"
                                />
                                <path
                                  d="M15 25H17V30H15z"
                                />
                                <path
                                  d="M5.375 23.147H10.333V25.147H5.375z"
                                  transform="rotate(-45 7.853 24.146)"
                                />
                                <path
                                  d="M2 15H7V17H2z"
                                />
                                <path
                                  d="M6.854 5.375H8.854V10.333H6.854z"
                                  transform="rotate(-45 7.854 7.853)"
                                />
                                <path
                                  d="M16,12a4,4,0,1,1-4,4,4.0045,4.0045,0,0,1,4-4m0-2a6,6,0,1,0,6,6,6,6,0,0,0-6-6Z"
                                />
                              </svg>
                            </div>
                            <div
                              className="description-card"
                            >
                              <span>
                                More about your dashboard
                              </span>
                            </div>
                          </div>
                          <div
                            className="content-container"
                          >
                            <svg
                              aria-hidden={true}
                              fill="currentColor"
                              focusable="false"
                              height={16}
                              preserveAspectRatio="xMidYMid meet"
                              viewBox="0 0 16 16"
                              width={16}
                              xmlns="http://www.w3.org/2000/svg"
                            >
                              <path
                                d="M8,1L5.7,5.6L0.6,6.3l3.7,3.6L3.5,15L8,12.6l4.6,2.4l-0.9-5.1l3.7-3.6l-5.1-0.7L8,1z"
                              />
                            </svg>
                            <span
                              className="title-card"
                            >
                              Dashboard title
                            </span>
                            <div
                              className="overflow-menu"
                              data-testid="stateful-tile-gallery-section-id2-item-1-overflow-menu"
                              onClick={[Function]}
                              role="presentation"
                            >
                              <button
                                aria-expanded={false}
                                aria-haspopup={true}
                                aria-label="open and close list of options"
                                className="bx--overflow-menu"
                                data-testid="overflow-menu"
                                onClick={[Function]}
                                onClose={[Function]}
                                onKeyDown={[Function]}
                                open={false}
                                style={
                                  Object {
                                    "height": "2rem",
                                  }
                                }
                                type="button"
                              >
                                <svg
                                  aria-label="open and close list of options"
                                  className="bx--overflow-menu__icon"
                                  fill="currentColor"
                                  focusable="false"
                                  height={16}
                                  onClick={[Function]}
                                  onKeyDown={[Function]}
                                  preserveAspectRatio="xMidYMid meet"
                                  role="img"
                                  viewBox="0 0 32 32"
                                  width={16}
                                  xmlns="http://www.w3.org/2000/svg"
                                >
                                  <circle
                                    cx="16"
                                    cy="8"
                                    r="2"
                                  />
                                  <circle
                                    cx="16"
                                    cy="16"
                                    r="2"
                                  />
                                  <circle
                                    cx="16"
                                    cy="24"
                                    r="2"
                                  />
                                  <title>
                                    open and close list of options
                                  </title>
                                </svg>
                              </button>
                            </div>
                          </div>
                        </div>
                      </a>
                      <a
                        className="bx--link bx--tile bx--tile--clickable null tile-gallery-item bx--tile bx--tile--clickable tile-card-title"
                        data-testid="stateful-tile-gallery-section-id2-item-2"
                        onClick={[Function]}
                        onKeyDown={[Function]}
                        rel={null}
                      >
                        <div>
                          <div
                            className="top-section"
                          >
                            <div
                              className="thumbnail"
                            >
                              <svg
                                aria-hidden={true}
                                fill="currentColor"
                                focusable="false"
                                height={32}
                                preserveAspectRatio="xMidYMid meet"
                                viewBox="0 0 32 32"
                                width={32}
                                xmlns="http://www.w3.org/2000/svg"
                              >
                                <path
                                  d="M12,29a1,1,0,0,1-.92-.62L6.33,17H2V15H7a1,1,0,0,1,.92.62L12,25.28,20.06,3.65A1,1,0,0,1,21,3a1,1,0,0,1,.93.68L25.72,15H30v2H25a1,1,0,0,1-.95-.68L21,7,12.94,28.35A1,1,0,0,1,12,29Z"
                                />
                              </svg>
                            </div>
                            <div
                              className="description-card"
                            >
                              <span>
                                More about your dashboard
                              </span>
                            </div>
                          </div>
                          <div
                            className="content-container"
                          >
                            <svg
                              aria-hidden={true}
                              fill="currentColor"
                              focusable="false"
                              height={16}
                              preserveAspectRatio="xMidYMid meet"
                              viewBox="0 0 16 16"
                              width={16}
                              xmlns="http://www.w3.org/2000/svg"
                            >
                              <path
                                d="M8,1L5.7,5.6L0.6,6.3l3.7,3.6L3.5,15L8,12.6l4.6,2.4l-0.9-5.1l3.7-3.6l-5.1-0.7L8,1z"
                              />
                            </svg>
                            <span
                              className="title-card"
                            >
                              Dashboard title
                            </span>
                            <div
                              className="overflow-menu"
                              data-testid="stateful-tile-gallery-section-id2-item-2-overflow-menu"
                              onClick={[Function]}
                              role="presentation"
                            >
                              <button
                                aria-expanded={false}
                                aria-haspopup={true}
                                aria-label="open and close list of options"
                                className="bx--overflow-menu"
                                data-testid="overflow-menu"
                                onClick={[Function]}
                                onClose={[Function]}
                                onKeyDown={[Function]}
                                open={false}
                                style={
                                  Object {
                                    "height": "2rem",
                                  }
                                }
                                type="button"
                              >
                                <svg
                                  aria-label="open and close list of options"
                                  className="bx--overflow-menu__icon"
                                  fill="currentColor"
                                  focusable="false"
                                  height={16}
                                  onClick={[Function]}
                                  onKeyDown={[Function]}
                                  preserveAspectRatio="xMidYMid meet"
                                  role="img"
                                  viewBox="0 0 32 32"
                                  width={16}
                                  xmlns="http://www.w3.org/2000/svg"
                                >
                                  <circle
                                    cx="16"
                                    cy="8"
                                    r="2"
                                  />
                                  <circle
                                    cx="16"
                                    cy="16"
                                    r="2"
                                  />
                                  <circle
                                    cx="16"
                                    cy="24"
                                    r="2"
                                  />
                                  <title>
                                    open and close list of options
                                  </title>
                                </svg>
                              </button>
                            </div>
                          </div>
                        </div>
                      </a>
                    </div>
                  </div>
                </li>
              </ul>
            </div>
          </div>
        </div>
      </div>
    </div>
  </div>
</div>
`;

exports[`Storybook Snapshot tests and console checks Storyshots 1 - Watson IoT/TileGallery TileGalleryItem - Grid 1`] = `
<div
  className="storybook-container"
>
  <div
    style={
      Object {
        "width": "calc(100vw - 6rem)",
      }
    }
  >
    <a
      className="bx--link bx--tile bx--tile--clickable not-active tile-gallery-item bx--tile bx--tile--clickable tile-card-title"
      data-testid="tile-gallery-item"
      onClick={[Function]}
      onKeyDown={[Function]}
      rel={null}
    >
      <div>
        <div
          className="top-section"
        >
          <div
            className="thumbnail"
          >
            <svg
              aria-hidden={true}
              description="Icon"
              fill="black"
              focusable="false"
              height={50}
              preserveAspectRatio="xMidYMid meet"
              viewBox="0 0 32 32"
              width={50}
              xmlns="http://www.w3.org/2000/svg"
            >
              <path
                d="M6.34 19H17.65V21H6.34z"
                transform="rotate(-45 11.995 20.002)"
              />
              <path
                d="M17,30a1,1,0,0,1-.37-.07,1,1,0,0,1-.62-.79l-1-7,2-.28.75,5.27L21,24.52V17a1,1,0,0,1,.29-.71l4.07-4.07A8.94,8.94,0,0,0,28,5.86V4H26.14a8.94,8.94,0,0,0-6.36,2.64l-4.07,4.07A1,1,0,0,1,15,11H7.48L4.87,14.26l5.27.75-.28,2-7-1a1,1,0,0,1-.79-.62,1,1,0,0,1,.15-1l4-5A1,1,0,0,1,7,9h7.59l3.77-3.78A10.92,10.92,0,0,1,26.14,2H28a2,2,0,0,1,2,2V5.86a10.92,10.92,0,0,1-3.22,7.78L23,17.41V25a1,1,0,0,1-.38.78l-5,4A1,1,0,0,1,17,30Z"
              />
            </svg>
          </div>
          <div
            className="description-card"
          >
            <span>
              card description
            </span>
          </div>
        </div>
        <div
          className="content-container"
        >
          <svg
            aria-hidden={true}
            fill="#42be65"
            focusable="false"
            height={16}
            onClick={[Function]}
            preserveAspectRatio="xMidYMid meet"
            viewBox="0 0 16 16"
            width={16}
            xmlns="http://www.w3.org/2000/svg"
          >
            <path
              d="M8,1C4.1,1,1,4.1,1,8c0,3.9,3.1,7,7,7s7-3.1,7-7C15,4.1,11.9,1,8,1z M7,11L4.3,8.3l0.9-0.8L7,9.3l4-3.9l0.9,0.8L7,11z"
            />
            <path
              d="M7,11L4.3,8.3l0.9-0.8L7,9.3l4-3.9l0.9,0.8L7,11z"
              data-icon-path="inner-path"
              opacity="0"
            />
          </svg>
          <span
            className="title-card"
          >
            Card title
          </span>
          <div
            className="overflow-menu"
            data-testid="tile-gallery-item-overflow-menu"
            onClick={[Function]}
            role="presentation"
          >
            <button
              aria-expanded={false}
              aria-haspopup={true}
              aria-label="open and close list of options"
              className="bx--overflow-menu"
              data-testid="overflow-menu"
              onClick={[Function]}
              onClose={[Function]}
              onKeyDown={[Function]}
              open={false}
              style={
                Object {
                  "height": "2rem",
                }
              }
              type="button"
            >
              <svg
                aria-label="open and close list of options"
                className="bx--overflow-menu__icon"
                fill="currentColor"
                focusable="false"
                height={16}
                onClick={[Function]}
                onKeyDown={[Function]}
                preserveAspectRatio="xMidYMid meet"
                role="img"
                viewBox="0 0 32 32"
                width={16}
                xmlns="http://www.w3.org/2000/svg"
              >
                <circle
                  cx="16"
                  cy="8"
                  r="2"
                />
                <circle
                  cx="16"
                  cy="16"
                  r="2"
                />
                <circle
                  cx="16"
                  cy="24"
                  r="2"
                />
                <title>
                  open and close list of options
                </title>
              </svg>
            </button>
          </div>
        </div>
      </div>
    </a>
  </div>
</div>
`;

exports[`Storybook Snapshot tests and console checks Storyshots 1 - Watson IoT/TileGallery TileGalleryItem - List 1`] = `
<div
  className="storybook-container"
>
  <div
    style={
      Object {
        "width": "calc(100vw - 6rem)",
      }
    }
  >
    <a
      className="bx--link bx--tile bx--tile--clickable null tile-gallery-item bx--tile bx--tile--clickable tile-list-title"
      data-testid="tile-gallery-item"
      onClick={[Function]}
      onKeyDown={[Function]}
      rel={null}
    >
      <div>
        <div
          className="content-container"
        >
          <svg
            aria-hidden={true}
            fill="black"
            focusable="false"
            height={16}
            onClick={[Function]}
            preserveAspectRatio="xMidYMid meet"
            viewBox="0 0 16 16"
            width={16}
            xmlns="http://www.w3.org/2000/svg"
          >
            <path
              d="M8,1L5.7,5.6L0.6,6.3l3.7,3.6L3.5,15L8,12.6l4.6,2.4l-0.9-5.1l3.7-3.6l-5.1-0.7L8,1z"
            />
          </svg>
          <span
            className="title-card"
          >
            Test
          </span>
          <div
            className="overflow-menu"
            data-testid="tile-gallery-item-overflow-menu"
            onClick={[Function]}
            role="presentation"
          >
            <button
              aria-expanded={false}
              aria-haspopup={true}
              aria-label="open and close list of options"
              className="bx--overflow-menu"
              data-testid="overflow-menu"
              onClick={[Function]}
              onClose={[Function]}
              onKeyDown={[Function]}
              open={false}
              style={
                Object {
                  "height": "2rem",
                }
              }
              type="button"
            >
              <svg
                aria-label="open and close list of options"
                className="bx--overflow-menu__icon"
                fill="currentColor"
                focusable="false"
                height={16}
                onClick={[Function]}
                onKeyDown={[Function]}
                preserveAspectRatio="xMidYMid meet"
                role="img"
                viewBox="0 0 32 32"
                width={16}
                xmlns="http://www.w3.org/2000/svg"
              >
                <circle
                  cx="16"
                  cy="8"
                  r="2"
                />
                <circle
                  cx="16"
                  cy="16"
                  r="2"
                />
                <circle
                  cx="16"
                  cy="24"
                  r="2"
                />
                <title>
                  open and close list of options
                </title>
              </svg>
            </button>
          </div>
        </div>
        <div
          className="description-card"
        >
          <div
            style={
              Object {
                "backgroundColor": "black",
              }
            }
          >
            The first one
          </div>
        </div>
      </div>
    </a>
  </div>
</div>
`;

exports[`Storybook Snapshot tests and console checks Storyshots 1 - Watson IoT/TileGallery TileGallerySection with TileGalleryItem - i18n 1`] = `
<div
  className="storybook-container"
>
  <div
    style={
      Object {
        "width": "calc(100vw - 6rem)",
      }
    }
  >
    <div
      className="page-title-bar"
      data-testid="stateful-tile-gallery-page-title-bar"
      style={
        Object {
          "--header-offset": "48px",
          "--scroll-transition-progress": 1,
        }
      }
    >
      <div
        className="page-title-bar-header"
      >
        <div
          className="page-title-bar-breadcrumb-bg"
        />
        <div
          className="page-title-bar-title"
        >
          <div
            className="page-title-bar-title--text"
          >
            <h2
              title="__Dashboard__"
            >
              __Dashboard__
            </h2>
          </div>
        </div>
        <div
          className="page-title-bar-header-right"
        >
          <div
            className="extra-content"
            data-testid="stateful-tile-gallery-extra-content"
          >
            <div>
              <div
                aria-labelledby="gallery-search-search"
                className="bx--search bx--search--xl"
                role="search"
              >
                <div
                  className="bx--search-magnifier"
                >
                  <svg
                    aria-hidden={true}
                    className="bx--search-magnifier-icon"
                    fill="currentColor"
                    focusable="false"
                    height={16}
                    preserveAspectRatio="xMidYMid meet"
                    viewBox="0 0 16 16"
                    width={16}
                    xmlns="http://www.w3.org/2000/svg"
                  >
                    <path
                      d="M15,14.3L10.7,10c1.9-2.3,1.6-5.8-0.7-7.7S4.2,0.7,2.3,3S0.7,8.8,3,10.7c2,1.7,5,1.7,7,0l4.3,4.3L15,14.3z M2,6.5	C2,4,4,2,6.5,2S11,4,11,6.5S9,11,6.5,11S2,9,2,6.5z"
                    />
                  </svg>
                </div>
                <label
                  className="bx--label"
                  htmlFor="gallery-search"
                  id="gallery-search-search"
                >
                  __Search Icon Description__
                </label>
                <input
                  autoComplete="off"
                  className="bx--search-input"
                  data-testid="stateful-tile-gallery-search-input"
                  id="gallery-search"
                  onChange={[Function]}
                  onKeyDown={[Function]}
                  placeholder="__Search Placeholder__"
                  role="searchbox"
                  style={
                    Object {
                      "background": "#ffffff",
                      "width": "305px",
                    }
                  }
                  type="text"
                  value=""
                />
                <button
                  aria-label="__Search Close Button__"
                  className="bx--search-close bx--search-close--hidden"
                  onClick={[Function]}
                  type="button"
                >
                  <svg
                    aria-hidden={true}
                    fill="currentColor"
                    focusable="false"
                    height={16}
                    preserveAspectRatio="xMidYMid meet"
                    viewBox="0 0 32 32"
                    width={16}
                    xmlns="http://www.w3.org/2000/svg"
                  >
                    <path
                      d="M24 9.4L22.6 8 16 14.6 9.4 8 8 9.4 14.6 16 8 22.6 9.4 24 16 17.4 22.6 24 24 22.6 17.4 16 24 9.4z"
                    />
                  </svg>
                </button>
              </div>
            </div>
            <div
              className="bx--content-switcher"
              data-testid="stateful-tile-gallery-switcher"
              onChange={[Function]}
              role="tablist"
            >
              <button
                aria-selected={false}
                className="bx--content-switcher-btn"
                data-testid="stateful-tile-gallery-switcher-list-switch"
                onClick={[Function]}
                onKeyDown={[Function]}
                role="tab"
                tabIndex="-1"
                type="button"
              >
                <span
                  className="bx--content-switcher__label"
                  title="__ListText__"
                >
                  __ListText__
                </span>
              </button>
              <button
                aria-selected={true}
                className="bx--content-switcher-btn bx--content-switcher--selected"
                data-testid="stateful-tile-gallery-switcher-grid-switch"
                onClick={[Function]}
                onKeyDown={[Function]}
                role="tab"
                tabIndex="0"
                type="button"
              >
                <span
                  className="bx--content-switcher__label"
                  title="__GridText__"
                >
                  __GridText__
                </span>
              </button>
            </div>
            <button
              aria-describedby={null}
              aria-pressed={null}
              className="iot--btn bx--btn bx--btn--primary"
              data-testid="Button"
              disabled={false}
              onBlur={[Function]}
              onClick={[Function]}
              onFocus={[Function]}
              onMouseEnter={[Function]}
              onMouseLeave={[Function]}
              tabIndex={0}
              type="button"
            >
              __Create__
            </button>
          </div>
        </div>
        <div
          className="page-title-bar-content"
        >
          <div
            className="tile-gallery"
            data-testid="stateful-tile-gallery"
          >
            <div
              className="tile-gallery--section"
              data-testid="stateful-tile-gallery-section-id1"
            >
              <ul
                className="bx--accordion bx--accordion--end"
                data-testid="stateful-tile-gallery-section-id1-accordion"
              >
                <li
                  className="bx--accordion__item bx--accordion__item--active"
                  data-testid="stateful-tile-gallery-section-id1-accordion-item"
                  onAnimationEnd={[Function]}
                >
                  <button
<<<<<<< HEAD
                    aria-controls="accordion-item-1575"
=======
                    aria-controls="accordion-item-1574"
>>>>>>> 4bd9009f
                    aria-expanded={true}
                    className="bx--accordion__heading"
                    onClick={[Function]}
                    onKeyDown={[Function]}
                    type="button"
                  >
                    <svg
                      aria-hidden={true}
                      className="bx--accordion__arrow"
                      fill="currentColor"
                      focusable="false"
                      height={16}
                      preserveAspectRatio="xMidYMid meet"
                      viewBox="0 0 16 16"
                      width={16}
                      xmlns="http://www.w3.org/2000/svg"
                    >
                      <path
                        d="M11 8L6 13 5.3 12.3 9.6 8 5.3 3.7 6 3z"
                      />
                    </svg>
                    <div
                      className="bx--accordion__title"
                    >
                      __Favorites__
                    </div>
                  </button>
                  <div
                    className="bx--accordion__content"
<<<<<<< HEAD
                    id="accordion-item-1575"
=======
                    id="accordion-item-1574"
>>>>>>> 4bd9009f
                  >
                    <div
                      className="tile-gallery--section--items"
                      data-testid="stateful-tile-gallery-section-id1-items"
                    >
                      <a
                        className="bx--link bx--tile bx--tile--clickable null tile-gallery-item bx--tile bx--tile--clickable tile-card-title"
                        data-testid="stateful-tile-gallery-section-id1-item-0"
                        onClick={[Function]}
                        onKeyDown={[Function]}
                        rel={null}
                      >
                        <div>
                          <div
                            className="top-section"
                          >
                            <div
                              className="thumbnail"
                            >
                              <svg
                                aria-hidden={true}
                                fill="currentColor"
                                focusable="false"
                                height={32}
                                preserveAspectRatio="xMidYMid meet"
                                viewBox="0 0 32 32"
                                width={32}
                                xmlns="http://www.w3.org/2000/svg"
                              >
                                <path
                                  d="M12,29a1,1,0,0,1-.92-.62L6.33,17H2V15H7a1,1,0,0,1,.92.62L12,25.28,20.06,3.65A1,1,0,0,1,21,3a1,1,0,0,1,.93.68L25.72,15H30v2H25a1,1,0,0,1-.95-.68L21,7,12.94,28.35A1,1,0,0,1,12,29Z"
                                />
                              </svg>
                            </div>
                            <div
                              className="description-card"
                            >
                              <span>
                                __More about your dashboard__
                              </span>
                            </div>
                          </div>
                          <div
                            className="content-container"
                          >
                            <svg
                              aria-hidden={true}
                              fill="currentColor"
                              focusable="false"
                              height={16}
                              preserveAspectRatio="xMidYMid meet"
                              viewBox="0 0 16 16"
                              width={16}
                              xmlns="http://www.w3.org/2000/svg"
                            >
                              <path
                                d="M8,1L5.7,5.6L0.6,6.3l3.7,3.6L3.5,15L8,12.6l4.6,2.4l-0.9-5.1l3.7-3.6l-5.1-0.7L8,1z"
                              />
                            </svg>
                            <span
                              className="title-card"
                            >
                              __Dashboard title__
                            </span>
                            <div
                              className="overflow-menu"
                              data-testid="stateful-tile-gallery-section-id1-item-0-overflow-menu"
                              onClick={[Function]}
                              role="presentation"
                            >
                              <button
                                aria-expanded={false}
                                aria-haspopup={true}
                                aria-label="open and close list of options"
                                className="bx--overflow-menu"
                                data-testid="overflow-menu"
                                onClick={[Function]}
                                onClose={[Function]}
                                onKeyDown={[Function]}
                                open={false}
                                style={
                                  Object {
                                    "height": "2rem",
                                  }
                                }
                                type="button"
                              >
                                <svg
                                  aria-label="__icon description__"
                                  className="bx--overflow-menu__icon"
                                  fill="currentColor"
                                  focusable="false"
                                  height={16}
                                  onClick={[Function]}
                                  onKeyDown={[Function]}
                                  preserveAspectRatio="xMidYMid meet"
                                  role="img"
                                  viewBox="0 0 32 32"
                                  width={16}
                                  xmlns="http://www.w3.org/2000/svg"
                                >
                                  <circle
                                    cx="16"
                                    cy="8"
                                    r="2"
                                  />
                                  <circle
                                    cx="16"
                                    cy="16"
                                    r="2"
                                  />
                                  <circle
                                    cx="16"
                                    cy="24"
                                    r="2"
                                  />
                                  <title>
                                    __icon description__
                                  </title>
                                </svg>
                              </button>
                            </div>
                          </div>
                        </div>
                      </a>
                    </div>
                  </div>
                </li>
              </ul>
            </div>
          </div>
        </div>
      </div>
    </div>
  </div>
</div>
`;

exports[`Storybook Snapshot tests and console checks Storyshots 1 - Watson IoT/TileGallery TileGallerySection with TileGalleryItem Grid 1`] = `
<div
  className="storybook-container"
>
  <div
    style={
      Object {
        "width": "calc(100vw - 6rem)",
      }
    }
  >
    <div
      style={
        Object {
          "width": "calc(100vw - 6rem)",
        }
      }
    >
      <div
        className="tile-gallery--section"
        data-testid="tile-gallery-section"
      >
        <ul
          className="bx--accordion bx--accordion--end"
          data-testid="tile-gallery-section-accordion"
        >
          <li
            className="bx--accordion__item bx--accordion__item--active"
            data-testid="tile-gallery-section-accordion-item"
            onAnimationEnd={[Function]}
          >
            <button
<<<<<<< HEAD
              aria-controls="accordion-item-1572"
=======
              aria-controls="accordion-item-1571"
>>>>>>> 4bd9009f
              aria-expanded={true}
              className="bx--accordion__heading"
              onClick={[Function]}
              onKeyDown={[Function]}
              type="button"
            >
              <svg
                aria-hidden={true}
                className="bx--accordion__arrow"
                fill="currentColor"
                focusable="false"
                height={16}
                preserveAspectRatio="xMidYMid meet"
                viewBox="0 0 16 16"
                width={16}
                xmlns="http://www.w3.org/2000/svg"
              >
                <path
                  d="M11 8L6 13 5.3 12.3 9.6 8 5.3 3.7 6 3z"
                />
              </svg>
              <div
                className="bx--accordion__title"
              >
                Title
              </div>
            </button>
            <div
              className="bx--accordion__content"
<<<<<<< HEAD
              id="accordion-item-1572"
=======
              id="accordion-item-1571"
>>>>>>> 4bd9009f
            >
              <div
                className="tile-gallery--section--items"
                data-testid="tile-gallery-section-items"
              >
                <a
                  className="bx--link bx--tile bx--tile--clickable null tile-gallery-item bx--tile bx--tile--clickable tile-card-title"
                  data-testid="tile-gallery-item"
                  onClick={[Function]}
                  onKeyDown={[Function]}
                  rel={null}
                >
                  <div>
                    <div
                      className="top-section"
                    >
                      <div
                        className="thumbnail"
                      >
                        <svg
                          aria-hidden={true}
                          description="Icon"
                          fill="black"
                          focusable="false"
                          height={50}
                          preserveAspectRatio="xMidYMid meet"
                          viewBox="0 0 32 32"
                          width={50}
                          xmlns="http://www.w3.org/2000/svg"
                        >
                          <path
                            d="M6.34 19H17.65V21H6.34z"
                            transform="rotate(-45 11.995 20.002)"
                          />
                          <path
                            d="M17,30a1,1,0,0,1-.37-.07,1,1,0,0,1-.62-.79l-1-7,2-.28.75,5.27L21,24.52V17a1,1,0,0,1,.29-.71l4.07-4.07A8.94,8.94,0,0,0,28,5.86V4H26.14a8.94,8.94,0,0,0-6.36,2.64l-4.07,4.07A1,1,0,0,1,15,11H7.48L4.87,14.26l5.27.75-.28,2-7-1a1,1,0,0,1-.79-.62,1,1,0,0,1,.15-1l4-5A1,1,0,0,1,7,9h7.59l3.77-3.78A10.92,10.92,0,0,1,26.14,2H28a2,2,0,0,1,2,2V5.86a10.92,10.92,0,0,1-3.22,7.78L23,17.41V25a1,1,0,0,1-.38.78l-5,4A1,1,0,0,1,17,30Z"
                          />
                        </svg>
                      </div>
                      <div
                        className="description-card"
                      >
                        <span>
                          card description
                        </span>
                      </div>
                    </div>
                    <div
                      className="content-container"
                    >
                      <svg
                        aria-hidden={true}
                        fill="#42be65"
                        focusable="false"
                        height={16}
                        onClick={[Function]}
                        preserveAspectRatio="xMidYMid meet"
                        viewBox="0 0 16 16"
                        width={16}
                        xmlns="http://www.w3.org/2000/svg"
                      >
                        <path
                          d="M8,1C4.1,1,1,4.1,1,8c0,3.9,3.1,7,7,7s7-3.1,7-7C15,4.1,11.9,1,8,1z M7,11L4.3,8.3l0.9-0.8L7,9.3l4-3.9l0.9,0.8L7,11z"
                        />
                        <path
                          d="M7,11L4.3,8.3l0.9-0.8L7,9.3l4-3.9l0.9,0.8L7,11z"
                          data-icon-path="inner-path"
                          opacity="0"
                        />
                      </svg>
                      <span
                        className="title-card"
                      >
                        Card title
                      </span>
                      <div
                        className="overflow-menu"
                        data-testid="tile-gallery-item-overflow-menu"
                        onClick={[Function]}
                        role="presentation"
                      >
                        <button
                          aria-expanded={false}
                          aria-haspopup={true}
                          aria-label="open and close list of options"
                          className="bx--overflow-menu"
                          data-testid="overflow-menu"
                          onClick={[Function]}
                          onClose={[Function]}
                          onKeyDown={[Function]}
                          open={false}
                          style={
                            Object {
                              "height": "2rem",
                            }
                          }
                          type="button"
                        >
                          <svg
                            aria-label="open and close list of options"
                            className="bx--overflow-menu__icon"
                            fill="currentColor"
                            focusable="false"
                            height={16}
                            onClick={[Function]}
                            onKeyDown={[Function]}
                            preserveAspectRatio="xMidYMid meet"
                            role="img"
                            viewBox="0 0 32 32"
                            width={16}
                            xmlns="http://www.w3.org/2000/svg"
                          >
                            <circle
                              cx="16"
                              cy="8"
                              r="2"
                            />
                            <circle
                              cx="16"
                              cy="16"
                              r="2"
                            />
                            <circle
                              cx="16"
                              cy="24"
                              r="2"
                            />
                            <title>
                              open and close list of options
                            </title>
                          </svg>
                        </button>
                      </div>
                    </div>
                  </div>
                </a>
                <a
                  className="bx--link bx--tile bx--tile--clickable null tile-gallery-item bx--tile bx--tile--clickable tile-card-title"
                  data-testid="tile-gallery-item"
                  onClick={[Function]}
                  onKeyDown={[Function]}
                  rel={null}
                >
                  <div>
                    <div
                      className="top-section"
                    >
                      <div
                        className="thumbnail"
                      >
                        <svg
                          aria-hidden={true}
                          description="Icon"
                          fill="black"
                          focusable="false"
                          height={50}
                          preserveAspectRatio="xMidYMid meet"
                          viewBox="0 0 32 32"
                          width={50}
                          xmlns="http://www.w3.org/2000/svg"
                        >
                          <path
                            d="M12,29a1,1,0,0,1-.92-.62L6.33,17H2V15H7a1,1,0,0,1,.92.62L12,25.28,20.06,3.65A1,1,0,0,1,21,3a1,1,0,0,1,.93.68L25.72,15H30v2H25a1,1,0,0,1-.95-.68L21,7,12.94,28.35A1,1,0,0,1,12,29Z"
                          />
                        </svg>
                      </div>
                      <div
                        className="description-card"
                      >
                        <span>
                          card description
                        </span>
                      </div>
                    </div>
                    <div
                      className="content-container"
                    >
                      <svg
                        aria-hidden={true}
                        fill="#42be65"
                        focusable="false"
                        height={16}
                        onClick={[Function]}
                        preserveAspectRatio="xMidYMid meet"
                        viewBox="0 0 16 16"
                        width={16}
                        xmlns="http://www.w3.org/2000/svg"
                      >
                        <path
                          d="M8,1C4.1,1,1,4.1,1,8c0,3.9,3.1,7,7,7s7-3.1,7-7C15,4.1,11.9,1,8,1z M7,11L4.3,8.3l0.9-0.8L7,9.3l4-3.9l0.9,0.8L7,11z"
                        />
                        <path
                          d="M7,11L4.3,8.3l0.9-0.8L7,9.3l4-3.9l0.9,0.8L7,11z"
                          data-icon-path="inner-path"
                          opacity="0"
                        />
                      </svg>
                      <span
                        className="title-card"
                      >
                        Card title
                      </span>
                      <div
                        className="overflow-menu"
                        data-testid="tile-gallery-item-overflow-menu"
                        onClick={[Function]}
                        role="presentation"
                      >
                        <button
                          aria-expanded={false}
                          aria-haspopup={true}
                          aria-label="open and close list of options"
                          className="bx--overflow-menu"
                          data-testid="overflow-menu"
                          onClick={[Function]}
                          onClose={[Function]}
                          onKeyDown={[Function]}
                          open={false}
                          style={
                            Object {
                              "height": "2rem",
                            }
                          }
                          type="button"
                        >
                          <svg
                            aria-label="open and close list of options"
                            className="bx--overflow-menu__icon"
                            fill="currentColor"
                            focusable="false"
                            height={16}
                            onClick={[Function]}
                            onKeyDown={[Function]}
                            preserveAspectRatio="xMidYMid meet"
                            role="img"
                            viewBox="0 0 32 32"
                            width={16}
                            xmlns="http://www.w3.org/2000/svg"
                          >
                            <circle
                              cx="16"
                              cy="8"
                              r="2"
                            />
                            <circle
                              cx="16"
                              cy="16"
                              r="2"
                            />
                            <circle
                              cx="16"
                              cy="24"
                              r="2"
                            />
                            <title>
                              open and close list of options
                            </title>
                          </svg>
                        </button>
                      </div>
                    </div>
                  </div>
                </a>
                <a
                  className="bx--link bx--tile bx--tile--clickable null tile-gallery-item bx--tile bx--tile--clickable tile-card-title"
                  data-testid="tile-gallery-item"
                  onClick={[Function]}
                  onKeyDown={[Function]}
                  rel={null}
                >
                  <div>
                    <div
                      className="top-section"
                    >
                      <div
                        className="thumbnail"
                      >
                        <svg
                          aria-hidden={true}
                          description="Icon"
                          fill="black"
                          focusable="false"
                          height={50}
                          preserveAspectRatio="xMidYMid meet"
                          viewBox="0 0 32 32"
                          width={50}
                          xmlns="http://www.w3.org/2000/svg"
                        >
                          <path
                            d="M15 2H17V7H15z"
                          />
                          <path
                            d="M21.668 6.854H26.625999999999998V8.854H21.668z"
                            transform="rotate(-45 24.147 7.853)"
                          />
                          <path
                            d="M25 15H30V17H25z"
                          />
                          <path
                            d="M23.147 21.668H25.147V26.625999999999998H23.147z"
                            transform="rotate(-45 24.147 24.146)"
                          />
                          <path
                            d="M15 25H17V30H15z"
                          />
                          <path
                            d="M5.375 23.147H10.333V25.147H5.375z"
                            transform="rotate(-45 7.853 24.146)"
                          />
                          <path
                            d="M2 15H7V17H2z"
                          />
                          <path
                            d="M6.854 5.375H8.854V10.333H6.854z"
                            transform="rotate(-45 7.854 7.853)"
                          />
                          <path
                            d="M16,12a4,4,0,1,1-4,4,4.0045,4.0045,0,0,1,4-4m0-2a6,6,0,1,0,6,6,6,6,0,0,0-6-6Z"
                          />
                        </svg>
                      </div>
                      <div
                        className="description-card"
                      >
                        <span>
                          card description
                        </span>
                      </div>
                    </div>
                    <div
                      className="content-container"
                    >
                      <svg
                        aria-hidden={true}
                        fill="#42be65"
                        focusable="false"
                        height={16}
                        onClick={[Function]}
                        preserveAspectRatio="xMidYMid meet"
                        viewBox="0 0 16 16"
                        width={16}
                        xmlns="http://www.w3.org/2000/svg"
                      >
                        <path
                          d="M8,1C4.1,1,1,4.1,1,8c0,3.9,3.1,7,7,7s7-3.1,7-7C15,4.1,11.9,1,8,1z M7,11L4.3,8.3l0.9-0.8L7,9.3l4-3.9l0.9,0.8L7,11z"
                        />
                        <path
                          d="M7,11L4.3,8.3l0.9-0.8L7,9.3l4-3.9l0.9,0.8L7,11z"
                          data-icon-path="inner-path"
                          opacity="0"
                        />
                      </svg>
                      <span
                        className="title-card"
                      >
                        Card title
                      </span>
                      <div
                        className="overflow-menu"
                        data-testid="tile-gallery-item-overflow-menu"
                        onClick={[Function]}
                        role="presentation"
                      >
                        <button
                          aria-expanded={false}
                          aria-haspopup={true}
                          aria-label="open and close list of options"
                          className="bx--overflow-menu"
                          data-testid="overflow-menu"
                          onClick={[Function]}
                          onClose={[Function]}
                          onKeyDown={[Function]}
                          open={false}
                          style={
                            Object {
                              "height": "2rem",
                            }
                          }
                          type="button"
                        >
                          <svg
                            aria-label="open and close list of options"
                            className="bx--overflow-menu__icon"
                            fill="currentColor"
                            focusable="false"
                            height={16}
                            onClick={[Function]}
                            onKeyDown={[Function]}
                            preserveAspectRatio="xMidYMid meet"
                            role="img"
                            viewBox="0 0 32 32"
                            width={16}
                            xmlns="http://www.w3.org/2000/svg"
                          >
                            <circle
                              cx="16"
                              cy="8"
                              r="2"
                            />
                            <circle
                              cx="16"
                              cy="16"
                              r="2"
                            />
                            <circle
                              cx="16"
                              cy="24"
                              r="2"
                            />
                            <title>
                              open and close list of options
                            </title>
                          </svg>
                        </button>
                      </div>
                    </div>
                  </div>
                </a>
              </div>
            </div>
          </li>
        </ul>
      </div>
      <div
        className="tile-gallery--section"
        data-testid="tile-gallery-section"
      >
        <ul
          className="bx--accordion bx--accordion--end"
          data-testid="tile-gallery-section-accordion"
        >
          <li
            className="bx--accordion__item bx--accordion__item--active"
            data-testid="tile-gallery-section-accordion-item"
            onAnimationEnd={[Function]}
          >
            <button
<<<<<<< HEAD
              aria-controls="accordion-item-1573"
=======
              aria-controls="accordion-item-1572"
>>>>>>> 4bd9009f
              aria-expanded={true}
              className="bx--accordion__heading"
              onClick={[Function]}
              onKeyDown={[Function]}
              type="button"
            >
              <svg
                aria-hidden={true}
                className="bx--accordion__arrow"
                fill="currentColor"
                focusable="false"
                height={16}
                preserveAspectRatio="xMidYMid meet"
                viewBox="0 0 16 16"
                width={16}
                xmlns="http://www.w3.org/2000/svg"
              >
                <path
                  d="M11 8L6 13 5.3 12.3 9.6 8 5.3 3.7 6 3z"
                />
              </svg>
              <div
                className="bx--accordion__title"
              >
                More
              </div>
            </button>
            <div
              className="bx--accordion__content"
<<<<<<< HEAD
              id="accordion-item-1573"
=======
              id="accordion-item-1572"
>>>>>>> 4bd9009f
            >
              <div
                className="tile-gallery--section--items"
                data-testid="tile-gallery-section-items"
              >
                <a
                  className="bx--link bx--tile bx--tile--clickable null tile-gallery-item bx--tile bx--tile--clickable tile-card-title"
                  data-testid="tile-gallery-item"
                  onClick={[Function]}
                  onKeyDown={[Function]}
                  rel={null}
                >
                  <div>
                    <div
                      className="top-section"
                    >
                      <div
                        className="thumbnail"
                      >
                        <svg
                          aria-hidden={true}
                          description="Icon"
                          fill="black"
                          focusable="false"
                          height={50}
                          preserveAspectRatio="xMidYMid meet"
                          viewBox="0 0 32 32"
                          width={50}
                          xmlns="http://www.w3.org/2000/svg"
                        >
                          <path
                            d="M15 2H17V7H15z"
                          />
                          <path
                            d="M21.668 6.854H26.625999999999998V8.854H21.668z"
                            transform="rotate(-45 24.147 7.853)"
                          />
                          <path
                            d="M25 15H30V17H25z"
                          />
                          <path
                            d="M23.147 21.668H25.147V26.625999999999998H23.147z"
                            transform="rotate(-45 24.147 24.146)"
                          />
                          <path
                            d="M15 25H17V30H15z"
                          />
                          <path
                            d="M5.375 23.147H10.333V25.147H5.375z"
                            transform="rotate(-45 7.853 24.146)"
                          />
                          <path
                            d="M2 15H7V17H2z"
                          />
                          <path
                            d="M6.854 5.375H8.854V10.333H6.854z"
                            transform="rotate(-45 7.854 7.853)"
                          />
                          <path
                            d="M16,12a4,4,0,1,1-4,4,4.0045,4.0045,0,0,1,4-4m0-2a6,6,0,1,0,6,6,6,6,0,0,0-6-6Z"
                          />
                        </svg>
                      </div>
                      <div
                        className="description-card"
                      >
                        <span>
                          card description
                        </span>
                      </div>
                    </div>
                    <div
                      className="content-container"
                    >
                      <svg
                        aria-hidden={true}
                        fill="#42be65"
                        focusable="false"
                        height={16}
                        onClick={[Function]}
                        preserveAspectRatio="xMidYMid meet"
                        viewBox="0 0 16 16"
                        width={16}
                        xmlns="http://www.w3.org/2000/svg"
                      >
                        <path
                          d="M8,1C4.1,1,1,4.1,1,8c0,3.9,3.1,7,7,7s7-3.1,7-7C15,4.1,11.9,1,8,1z M7,11L4.3,8.3l0.9-0.8L7,9.3l4-3.9l0.9,0.8L7,11z"
                        />
                        <path
                          d="M7,11L4.3,8.3l0.9-0.8L7,9.3l4-3.9l0.9,0.8L7,11z"
                          data-icon-path="inner-path"
                          opacity="0"
                        />
                      </svg>
                      <span
                        className="title-card"
                      >
                        Card title
                      </span>
                      <div
                        className="overflow-menu"
                        data-testid="tile-gallery-item-overflow-menu"
                        onClick={[Function]}
                        role="presentation"
                      >
                        <button
                          aria-expanded={false}
                          aria-haspopup={true}
                          aria-label="open and close list of options"
                          className="bx--overflow-menu"
                          data-testid="overflow-menu"
                          onClick={[Function]}
                          onClose={[Function]}
                          onKeyDown={[Function]}
                          open={false}
                          style={
                            Object {
                              "height": "2rem",
                            }
                          }
                          type="button"
                        >
                          <svg
                            aria-label="open and close list of options"
                            className="bx--overflow-menu__icon"
                            fill="currentColor"
                            focusable="false"
                            height={16}
                            onClick={[Function]}
                            onKeyDown={[Function]}
                            preserveAspectRatio="xMidYMid meet"
                            role="img"
                            viewBox="0 0 32 32"
                            width={16}
                            xmlns="http://www.w3.org/2000/svg"
                          >
                            <circle
                              cx="16"
                              cy="8"
                              r="2"
                            />
                            <circle
                              cx="16"
                              cy="16"
                              r="2"
                            />
                            <circle
                              cx="16"
                              cy="24"
                              r="2"
                            />
                            <title>
                              open and close list of options
                            </title>
                          </svg>
                        </button>
                      </div>
                    </div>
                  </div>
                </a>
              </div>
            </div>
          </li>
        </ul>
      </div>
    </div>
  </div>
</div>
`;

exports[`Storybook Snapshot tests and console checks Storyshots 1 - Watson IoT/TileGallery TileGalleryViewSwitcher 1`] = `
<div
  className="storybook-container"
>
  <div
    style={
      Object {
        "width": "calc(100vw - 6rem)",
      }
    }
  >
    <div
      className="bx--content-switcher"
      data-testid="tile-gallery-view-switcher"
      onChange={[Function]}
      role="tablist"
    >
      <button
        aria-selected={true}
        className="bx--content-switcher-btn bx--content-switcher--selected"
        data-testid="tile-gallery-view-switcher-list-switch"
        onClick={[Function]}
        onKeyDown={[Function]}
        role="tab"
        tabIndex="0"
        type="button"
      >
        <span
          className="bx--content-switcher__label"
          title="List"
        >
          List
        </span>
      </button>
      <button
        aria-selected={false}
        className="bx--content-switcher-btn"
        data-testid="tile-gallery-view-switcher-grid-switch"
        onClick={[Function]}
        onKeyDown={[Function]}
        role="tab"
        tabIndex="-1"
        type="button"
      >
        <span
          className="bx--content-switcher__label"
          title="Grid"
        >
          Grid
        </span>
      </button>
    </div>
  </div>
</div>
`;

exports[`Storybook Snapshot tests and console checks Storyshots 1 - Watson IoT/TileGallery basic example  1`] = `
<div
  className="storybook-container"
>
  <div
    style={
      Object {
        "width": "calc(100vw - 6rem)",
      }
    }
  >
    <div
      style={
        Object {
          "width": "calc(100vw - 6rem)",
        }
      }
    >
      <div
        className="tile-gallery"
        data-testid="tile-gallery"
      >
        <div
          className="tile-gallery--section"
          data-testid="tile-gallery-section"
        >
          <ul
            className="bx--accordion bx--accordion--end"
            data-testid="tile-gallery-section-accordion"
          >
            <li
              className="bx--accordion__item bx--accordion__item--active"
              data-testid="tile-gallery-section-accordion-item"
              onAnimationEnd={[Function]}
            >
              <button
<<<<<<< HEAD
                aria-controls="accordion-item-1570"
=======
                aria-controls="accordion-item-1569"
>>>>>>> 4bd9009f
                aria-expanded={true}
                className="bx--accordion__heading"
                onClick={[Function]}
                onKeyDown={[Function]}
                type="button"
              >
                <svg
                  aria-hidden={true}
                  className="bx--accordion__arrow"
                  fill="currentColor"
                  focusable="false"
                  height={16}
                  preserveAspectRatio="xMidYMid meet"
                  viewBox="0 0 16 16"
                  width={16}
                  xmlns="http://www.w3.org/2000/svg"
                >
                  <path
                    d="M11 8L6 13 5.3 12.3 9.6 8 5.3 3.7 6 3z"
                  />
                </svg>
                <div
                  className="bx--accordion__title"
                >
                  Title
                </div>
              </button>
              <div
                className="bx--accordion__content"
<<<<<<< HEAD
                id="accordion-item-1570"
=======
                id="accordion-item-1569"
>>>>>>> 4bd9009f
              >
                <div
                  className="tile-gallery--section--items"
                  data-testid="tile-gallery-section-items"
                >
                  <a
                    className="bx--link bx--tile bx--tile--clickable null tile-gallery-item bx--tile bx--tile--clickable tile-card-title"
                    data-testid="tile-gallery-item"
                    onClick={[Function]}
                    onKeyDown={[Function]}
                    rel={null}
                  >
                    <div>
                      <div
                        className="top-section"
                      >
                        <div
                          className="thumbnail"
                        >
                          <svg
                            aria-hidden={true}
                            description="Icon"
                            fill="black"
                            focusable="false"
                            height={50}
                            preserveAspectRatio="xMidYMid meet"
                            viewBox="0 0 32 32"
                            width={50}
                            xmlns="http://www.w3.org/2000/svg"
                          >
                            <path
                              d="M6.34 19H17.65V21H6.34z"
                              transform="rotate(-45 11.995 20.002)"
                            />
                            <path
                              d="M17,30a1,1,0,0,1-.37-.07,1,1,0,0,1-.62-.79l-1-7,2-.28.75,5.27L21,24.52V17a1,1,0,0,1,.29-.71l4.07-4.07A8.94,8.94,0,0,0,28,5.86V4H26.14a8.94,8.94,0,0,0-6.36,2.64l-4.07,4.07A1,1,0,0,1,15,11H7.48L4.87,14.26l5.27.75-.28,2-7-1a1,1,0,0,1-.79-.62,1,1,0,0,1,.15-1l4-5A1,1,0,0,1,7,9h7.59l3.77-3.78A10.92,10.92,0,0,1,26.14,2H28a2,2,0,0,1,2,2V5.86a10.92,10.92,0,0,1-3.22,7.78L23,17.41V25a1,1,0,0,1-.38.78l-5,4A1,1,0,0,1,17,30Z"
                            />
                          </svg>
                        </div>
                        <div
                          className="description-card"
                        >
                          <span>
                            card description
                          </span>
                        </div>
                      </div>
                      <div
                        className="content-container"
                      >
                        <svg
                          aria-hidden={true}
                          fill="#42be65"
                          focusable="false"
                          height={16}
                          onClick={[Function]}
                          preserveAspectRatio="xMidYMid meet"
                          viewBox="0 0 16 16"
                          width={16}
                          xmlns="http://www.w3.org/2000/svg"
                        >
                          <path
                            d="M8,1C4.1,1,1,4.1,1,8c0,3.9,3.1,7,7,7s7-3.1,7-7C15,4.1,11.9,1,8,1z M7,11L4.3,8.3l0.9-0.8L7,9.3l4-3.9l0.9,0.8L7,11z"
                          />
                          <path
                            d="M7,11L4.3,8.3l0.9-0.8L7,9.3l4-3.9l0.9,0.8L7,11z"
                            data-icon-path="inner-path"
                            opacity="0"
                          />
                        </svg>
                        <span
                          className="title-card"
                        >
                          Card title
                        </span>
                        <div
                          className="overflow-menu"
                          data-testid="tile-gallery-item-overflow-menu"
                          onClick={[Function]}
                          role="presentation"
                        >
                          <button
                            aria-expanded={false}
                            aria-haspopup={true}
                            aria-label="open and close list of options"
                            className="bx--overflow-menu"
                            data-testid="overflow-menu"
                            onClick={[Function]}
                            onClose={[Function]}
                            onKeyDown={[Function]}
                            open={false}
                            style={
                              Object {
                                "height": "2rem",
                              }
                            }
                            type="button"
                          >
                            <svg
                              aria-label="open and close list of options"
                              className="bx--overflow-menu__icon"
                              fill="currentColor"
                              focusable="false"
                              height={16}
                              onClick={[Function]}
                              onKeyDown={[Function]}
                              preserveAspectRatio="xMidYMid meet"
                              role="img"
                              viewBox="0 0 32 32"
                              width={16}
                              xmlns="http://www.w3.org/2000/svg"
                            >
                              <circle
                                cx="16"
                                cy="8"
                                r="2"
                              />
                              <circle
                                cx="16"
                                cy="16"
                                r="2"
                              />
                              <circle
                                cx="16"
                                cy="24"
                                r="2"
                              />
                              <title>
                                open and close list of options
                              </title>
                            </svg>
                          </button>
                        </div>
                      </div>
                    </div>
                  </a>
                  <a
                    className="bx--link bx--tile bx--tile--clickable null tile-gallery-item bx--tile bx--tile--clickable tile-card-title"
                    data-testid="tile-gallery-item"
                    onClick={[Function]}
                    onKeyDown={[Function]}
                    rel={null}
                  >
                    <div>
                      <div
                        className="top-section"
                      >
                        <div
                          className="thumbnail"
                        >
                          <svg
                            aria-hidden={true}
                            description="Icon"
                            fill="black"
                            focusable="false"
                            height={50}
                            preserveAspectRatio="xMidYMid meet"
                            viewBox="0 0 32 32"
                            width={50}
                            xmlns="http://www.w3.org/2000/svg"
                          >
                            <path
                              d="M12,29a1,1,0,0,1-.92-.62L6.33,17H2V15H7a1,1,0,0,1,.92.62L12,25.28,20.06,3.65A1,1,0,0,1,21,3a1,1,0,0,1,.93.68L25.72,15H30v2H25a1,1,0,0,1-.95-.68L21,7,12.94,28.35A1,1,0,0,1,12,29Z"
                            />
                          </svg>
                        </div>
                        <div
                          className="description-card"
                        >
                          <span>
                            card description
                          </span>
                        </div>
                      </div>
                      <div
                        className="content-container"
                      >
                        <svg
                          aria-hidden={true}
                          fill="#42be65"
                          focusable="false"
                          height={16}
                          onClick={[Function]}
                          preserveAspectRatio="xMidYMid meet"
                          viewBox="0 0 16 16"
                          width={16}
                          xmlns="http://www.w3.org/2000/svg"
                        >
                          <path
                            d="M8,1C4.1,1,1,4.1,1,8c0,3.9,3.1,7,7,7s7-3.1,7-7C15,4.1,11.9,1,8,1z M7,11L4.3,8.3l0.9-0.8L7,9.3l4-3.9l0.9,0.8L7,11z"
                          />
                          <path
                            d="M7,11L4.3,8.3l0.9-0.8L7,9.3l4-3.9l0.9,0.8L7,11z"
                            data-icon-path="inner-path"
                            opacity="0"
                          />
                        </svg>
                        <span
                          className="title-card"
                        >
                          Card title
                        </span>
                        <div
                          className="overflow-menu"
                          data-testid="tile-gallery-item-overflow-menu"
                          onClick={[Function]}
                          role="presentation"
                        >
                          <button
                            aria-expanded={false}
                            aria-haspopup={true}
                            aria-label="open and close list of options"
                            className="bx--overflow-menu"
                            data-testid="overflow-menu"
                            onClick={[Function]}
                            onClose={[Function]}
                            onKeyDown={[Function]}
                            open={false}
                            style={
                              Object {
                                "height": "2rem",
                              }
                            }
                            type="button"
                          >
                            <svg
                              aria-label="open and close list of options"
                              className="bx--overflow-menu__icon"
                              fill="currentColor"
                              focusable="false"
                              height={16}
                              onClick={[Function]}
                              onKeyDown={[Function]}
                              preserveAspectRatio="xMidYMid meet"
                              role="img"
                              viewBox="0 0 32 32"
                              width={16}
                              xmlns="http://www.w3.org/2000/svg"
                            >
                              <circle
                                cx="16"
                                cy="8"
                                r="2"
                              />
                              <circle
                                cx="16"
                                cy="16"
                                r="2"
                              />
                              <circle
                                cx="16"
                                cy="24"
                                r="2"
                              />
                              <title>
                                open and close list of options
                              </title>
                            </svg>
                          </button>
                        </div>
                      </div>
                    </div>
                  </a>
                  <a
                    className="bx--link bx--tile bx--tile--clickable null tile-gallery-item bx--tile bx--tile--clickable tile-card-title"
                    data-testid="tile-gallery-item"
                    onClick={[Function]}
                    onKeyDown={[Function]}
                    rel={null}
                  >
                    <div>
                      <div
                        className="top-section"
                      >
                        <div
                          className="thumbnail"
                        >
                          <svg
                            aria-hidden={true}
                            description="Icon"
                            fill="black"
                            focusable="false"
                            height={50}
                            preserveAspectRatio="xMidYMid meet"
                            viewBox="0 0 32 32"
                            width={50}
                            xmlns="http://www.w3.org/2000/svg"
                          >
                            <path
                              d="M15 2H17V7H15z"
                            />
                            <path
                              d="M21.668 6.854H26.625999999999998V8.854H21.668z"
                              transform="rotate(-45 24.147 7.853)"
                            />
                            <path
                              d="M25 15H30V17H25z"
                            />
                            <path
                              d="M23.147 21.668H25.147V26.625999999999998H23.147z"
                              transform="rotate(-45 24.147 24.146)"
                            />
                            <path
                              d="M15 25H17V30H15z"
                            />
                            <path
                              d="M5.375 23.147H10.333V25.147H5.375z"
                              transform="rotate(-45 7.853 24.146)"
                            />
                            <path
                              d="M2 15H7V17H2z"
                            />
                            <path
                              d="M6.854 5.375H8.854V10.333H6.854z"
                              transform="rotate(-45 7.854 7.853)"
                            />
                            <path
                              d="M16,12a4,4,0,1,1-4,4,4.0045,4.0045,0,0,1,4-4m0-2a6,6,0,1,0,6,6,6,6,0,0,0-6-6Z"
                            />
                          </svg>
                        </div>
                        <div
                          className="description-card"
                        >
                          <span>
                            card description
                          </span>
                        </div>
                      </div>
                      <div
                        className="content-container"
                      >
                        <svg
                          aria-hidden={true}
                          fill="#42be65"
                          focusable="false"
                          height={16}
                          onClick={[Function]}
                          preserveAspectRatio="xMidYMid meet"
                          viewBox="0 0 16 16"
                          width={16}
                          xmlns="http://www.w3.org/2000/svg"
                        >
                          <path
                            d="M8,1C4.1,1,1,4.1,1,8c0,3.9,3.1,7,7,7s7-3.1,7-7C15,4.1,11.9,1,8,1z M7,11L4.3,8.3l0.9-0.8L7,9.3l4-3.9l0.9,0.8L7,11z"
                          />
                          <path
                            d="M7,11L4.3,8.3l0.9-0.8L7,9.3l4-3.9l0.9,0.8L7,11z"
                            data-icon-path="inner-path"
                            opacity="0"
                          />
                        </svg>
                        <span
                          className="title-card"
                        >
                          Card title
                        </span>
                        <div
                          className="overflow-menu"
                          data-testid="tile-gallery-item-overflow-menu"
                          onClick={[Function]}
                          role="presentation"
                        >
                          <button
                            aria-expanded={false}
                            aria-haspopup={true}
                            aria-label="open and close list of options"
                            className="bx--overflow-menu"
                            data-testid="overflow-menu"
                            onClick={[Function]}
                            onClose={[Function]}
                            onKeyDown={[Function]}
                            open={false}
                            style={
                              Object {
                                "height": "2rem",
                              }
                            }
                            type="button"
                          >
                            <svg
                              aria-label="open and close list of options"
                              className="bx--overflow-menu__icon"
                              fill="currentColor"
                              focusable="false"
                              height={16}
                              onClick={[Function]}
                              onKeyDown={[Function]}
                              preserveAspectRatio="xMidYMid meet"
                              role="img"
                              viewBox="0 0 32 32"
                              width={16}
                              xmlns="http://www.w3.org/2000/svg"
                            >
                              <circle
                                cx="16"
                                cy="8"
                                r="2"
                              />
                              <circle
                                cx="16"
                                cy="16"
                                r="2"
                              />
                              <circle
                                cx="16"
                                cy="24"
                                r="2"
                              />
                              <title>
                                open and close list of options
                              </title>
                            </svg>
                          </button>
                        </div>
                      </div>
                    </div>
                  </a>
                </div>
              </div>
            </li>
          </ul>
        </div>
        <div
          className="tile-gallery--section"
          data-testid="tile-gallery-section"
        >
          <ul
            className="bx--accordion bx--accordion--end"
            data-testid="tile-gallery-section-accordion"
          >
            <li
              className="bx--accordion__item bx--accordion__item--active"
              data-testid="tile-gallery-section-accordion-item"
              onAnimationEnd={[Function]}
            >
              <button
<<<<<<< HEAD
                aria-controls="accordion-item-1571"
=======
                aria-controls="accordion-item-1570"
>>>>>>> 4bd9009f
                aria-expanded={true}
                className="bx--accordion__heading"
                onClick={[Function]}
                onKeyDown={[Function]}
                type="button"
              >
                <svg
                  aria-hidden={true}
                  className="bx--accordion__arrow"
                  fill="currentColor"
                  focusable="false"
                  height={16}
                  preserveAspectRatio="xMidYMid meet"
                  viewBox="0 0 16 16"
                  width={16}
                  xmlns="http://www.w3.org/2000/svg"
                >
                  <path
                    d="M11 8L6 13 5.3 12.3 9.6 8 5.3 3.7 6 3z"
                  />
                </svg>
                <div
                  className="bx--accordion__title"
                >
                  More
                </div>
              </button>
              <div
                className="bx--accordion__content"
<<<<<<< HEAD
                id="accordion-item-1571"
=======
                id="accordion-item-1570"
>>>>>>> 4bd9009f
              >
                <div
                  className="tile-gallery--section--items"
                  data-testid="tile-gallery-section-items"
                >
                  <a
                    className="bx--link bx--tile bx--tile--clickable null tile-gallery-item bx--tile bx--tile--clickable tile-card-title"
                    data-testid="tile-gallery-item"
                    onClick={[Function]}
                    onKeyDown={[Function]}
                    rel={null}
                  >
                    <div>
                      <div
                        className="top-section"
                      >
                        <div
                          className="thumbnail"
                        >
                          <svg
                            aria-hidden={true}
                            description="Icon"
                            fill="black"
                            focusable="false"
                            height={50}
                            preserveAspectRatio="xMidYMid meet"
                            viewBox="0 0 32 32"
                            width={50}
                            xmlns="http://www.w3.org/2000/svg"
                          >
                            <path
                              d="M15 2H17V7H15z"
                            />
                            <path
                              d="M21.668 6.854H26.625999999999998V8.854H21.668z"
                              transform="rotate(-45 24.147 7.853)"
                            />
                            <path
                              d="M25 15H30V17H25z"
                            />
                            <path
                              d="M23.147 21.668H25.147V26.625999999999998H23.147z"
                              transform="rotate(-45 24.147 24.146)"
                            />
                            <path
                              d="M15 25H17V30H15z"
                            />
                            <path
                              d="M5.375 23.147H10.333V25.147H5.375z"
                              transform="rotate(-45 7.853 24.146)"
                            />
                            <path
                              d="M2 15H7V17H2z"
                            />
                            <path
                              d="M6.854 5.375H8.854V10.333H6.854z"
                              transform="rotate(-45 7.854 7.853)"
                            />
                            <path
                              d="M16,12a4,4,0,1,1-4,4,4.0045,4.0045,0,0,1,4-4m0-2a6,6,0,1,0,6,6,6,6,0,0,0-6-6Z"
                            />
                          </svg>
                        </div>
                        <div
                          className="description-card"
                        >
                          <span>
                            card description
                          </span>
                        </div>
                      </div>
                      <div
                        className="content-container"
                      >
                        <svg
                          aria-hidden={true}
                          fill="#42be65"
                          focusable="false"
                          height={16}
                          onClick={[Function]}
                          preserveAspectRatio="xMidYMid meet"
                          viewBox="0 0 16 16"
                          width={16}
                          xmlns="http://www.w3.org/2000/svg"
                        >
                          <path
                            d="M8,1C4.1,1,1,4.1,1,8c0,3.9,3.1,7,7,7s7-3.1,7-7C15,4.1,11.9,1,8,1z M7,11L4.3,8.3l0.9-0.8L7,9.3l4-3.9l0.9,0.8L7,11z"
                          />
                          <path
                            d="M7,11L4.3,8.3l0.9-0.8L7,9.3l4-3.9l0.9,0.8L7,11z"
                            data-icon-path="inner-path"
                            opacity="0"
                          />
                        </svg>
                        <span
                          className="title-card"
                        >
                          Card title
                        </span>
                        <div
                          className="overflow-menu"
                          data-testid="tile-gallery-item-overflow-menu"
                          onClick={[Function]}
                          role="presentation"
                        >
                          <button
                            aria-expanded={false}
                            aria-haspopup={true}
                            aria-label="open and close list of options"
                            className="bx--overflow-menu"
                            data-testid="overflow-menu"
                            onClick={[Function]}
                            onClose={[Function]}
                            onKeyDown={[Function]}
                            open={false}
                            style={
                              Object {
                                "height": "2rem",
                              }
                            }
                            type="button"
                          >
                            <svg
                              aria-label="open and close list of options"
                              className="bx--overflow-menu__icon"
                              fill="currentColor"
                              focusable="false"
                              height={16}
                              onClick={[Function]}
                              onKeyDown={[Function]}
                              preserveAspectRatio="xMidYMid meet"
                              role="img"
                              viewBox="0 0 32 32"
                              width={16}
                              xmlns="http://www.w3.org/2000/svg"
                            >
                              <circle
                                cx="16"
                                cy="8"
                                r="2"
                              />
                              <circle
                                cx="16"
                                cy="16"
                                r="2"
                              />
                              <circle
                                cx="16"
                                cy="24"
                                r="2"
                              />
                              <title>
                                open and close list of options
                              </title>
                            </svg>
                          </button>
                        </div>
                      </div>
                    </div>
                  </a>
                </div>
              </div>
            </li>
          </ul>
        </div>
      </div>
    </div>
  </div>
</div>
`;<|MERGE_RESOLUTION|>--- conflicted
+++ resolved
@@ -200,11 +200,7 @@
                   onAnimationEnd={[Function]}
                 >
                   <button
-<<<<<<< HEAD
-                    aria-controls="accordion-item-1568"
-=======
                     aria-controls="accordion-item-1567"
->>>>>>> 4bd9009f
                     aria-expanded={true}
                     className="bx--accordion__heading"
                     onClick={[Function]}
@@ -234,11 +230,7 @@
                   </button>
                   <div
                     className="bx--accordion__content"
-<<<<<<< HEAD
-                    id="accordion-item-1568"
-=======
                     id="accordion-item-1567"
->>>>>>> 4bd9009f
                   >
                     <div
                       className="tile-gallery--section--items"
@@ -651,11 +643,7 @@
                   onAnimationEnd={[Function]}
                 >
                   <button
-<<<<<<< HEAD
-                    aria-controls="accordion-item-1569"
-=======
                     aria-controls="accordion-item-1568"
->>>>>>> 4bd9009f
                     aria-expanded={true}
                     className="bx--accordion__heading"
                     onClick={[Function]}
@@ -685,11 +673,7 @@
                   </button>
                   <div
                     className="bx--accordion__content"
-<<<<<<< HEAD
-                    id="accordion-item-1569"
-=======
                     id="accordion-item-1568"
->>>>>>> 4bd9009f
                   >
                     <div
                       className="tile-gallery--section--items"
@@ -1562,11 +1546,7 @@
                   onAnimationEnd={[Function]}
                 >
                   <button
-<<<<<<< HEAD
-                    aria-controls="accordion-item-1575"
-=======
                     aria-controls="accordion-item-1574"
->>>>>>> 4bd9009f
                     aria-expanded={true}
                     className="bx--accordion__heading"
                     onClick={[Function]}
@@ -1596,11 +1576,7 @@
                   </button>
                   <div
                     className="bx--accordion__content"
-<<<<<<< HEAD
-                    id="accordion-item-1575"
-=======
                     id="accordion-item-1574"
->>>>>>> 4bd9009f
                   >
                     <div
                       className="tile-gallery--section--items"
@@ -1771,11 +1747,7 @@
             onAnimationEnd={[Function]}
           >
             <button
-<<<<<<< HEAD
-              aria-controls="accordion-item-1572"
-=======
               aria-controls="accordion-item-1571"
->>>>>>> 4bd9009f
               aria-expanded={true}
               className="bx--accordion__heading"
               onClick={[Function]}
@@ -1805,11 +1777,7 @@
             </button>
             <div
               className="bx--accordion__content"
-<<<<<<< HEAD
-              id="accordion-item-1572"
-=======
               id="accordion-item-1571"
->>>>>>> 4bd9009f
             >
               <div
                 className="tile-gallery--section--items"
@@ -2247,11 +2215,7 @@
             onAnimationEnd={[Function]}
           >
             <button
-<<<<<<< HEAD
-              aria-controls="accordion-item-1573"
-=======
               aria-controls="accordion-item-1572"
->>>>>>> 4bd9009f
               aria-expanded={true}
               className="bx--accordion__heading"
               onClick={[Function]}
@@ -2281,11 +2245,7 @@
             </button>
             <div
               className="bx--accordion__content"
-<<<<<<< HEAD
-              id="accordion-item-1573"
-=======
               id="accordion-item-1572"
->>>>>>> 4bd9009f
             >
               <div
                 className="tile-gallery--section--items"
@@ -2548,11 +2508,7 @@
               onAnimationEnd={[Function]}
             >
               <button
-<<<<<<< HEAD
-                aria-controls="accordion-item-1570"
-=======
                 aria-controls="accordion-item-1569"
->>>>>>> 4bd9009f
                 aria-expanded={true}
                 className="bx--accordion__heading"
                 onClick={[Function]}
@@ -2582,11 +2538,7 @@
               </button>
               <div
                 className="bx--accordion__content"
-<<<<<<< HEAD
-                id="accordion-item-1570"
-=======
                 id="accordion-item-1569"
->>>>>>> 4bd9009f
               >
                 <div
                   className="tile-gallery--section--items"
@@ -3024,11 +2976,7 @@
               onAnimationEnd={[Function]}
             >
               <button
-<<<<<<< HEAD
-                aria-controls="accordion-item-1571"
-=======
                 aria-controls="accordion-item-1570"
->>>>>>> 4bd9009f
                 aria-expanded={true}
                 className="bx--accordion__heading"
                 onClick={[Function]}
@@ -3058,11 +3006,7 @@
               </button>
               <div
                 className="bx--accordion__content"
-<<<<<<< HEAD
-                id="accordion-item-1571"
-=======
                 id="accordion-item-1570"
->>>>>>> 4bd9009f
               >
                 <div
                   className="tile-gallery--section--items"
