// Jest Snapshot v1, https://goo.gl/fbAQLP

exports[`Storybook Snapshot tests and console checks Storyshots 1 - Watson IoT/TileGallery Stateful TileGallery 1`] = `
<div
  className="storybook-container"
>
  <div
    style={
      Object {
        "position": "relative",
        "zIndex": 0,
      }
    }
  >
    <div
      style={
        Object {
          "width": "calc(100vw - 6rem)",
        }
      }
    >
      <div
        className="page-title-bar"
        style={
          Object {
            "--header-offset": "48px",
            "--scroll-transition-progress": 1,
          }
        }
      >
        <div
          className="page-title-bar-header"
        >
          <div
            className="page-title-bar-breadcrumb-bg"
          />
          <div
            className="page-title-bar-title"
          >
            <div
              className="page-title-bar-title--text"
            >
              <h2
                title="Dashboard"
              >
                Dashboard
              </h2>
            </div>
          </div>
          <div
            className="page-title-bar-header-right"
          >
            <div
              className="extra-content"
            >
              <div>
                <div
                  aria-labelledby="gallery-search-search"
                  className="bx--search bx--search--xl"
                  role="search"
                >
                  <svg
                    aria-hidden={true}
                    className="bx--search-magnifier"
                    fill="currentColor"
                    focusable="false"
                    height={16}
                    preserveAspectRatio="xMidYMid meet"
                    viewBox="0 0 16 16"
                    width={16}
                    xmlns="http://www.w3.org/2000/svg"
                  >
                    <path
                      d="M15,14.3L10.7,10c1.9-2.3,1.6-5.8-0.7-7.7S4.2,0.7,2.3,3S0.7,8.8,3,10.7c2,1.7,5,1.7,7,0l4.3,4.3L15,14.3z M2,6.5	C2,4,4,2,6.5,2S11,4,11,6.5S9,11,6.5,11S2,9,2,6.5z"
                    />
                  </svg>
                  <label
                    className="bx--label"
                    htmlFor="gallery-search"
                    id="gallery-search-search"
                  >
                    Search
                  </label>
                  <input
                    autoComplete="off"
                    className="bx--search-input"
                    id="gallery-search"
                    onChange={[Function]}
                    onKeyDown={[Function]}
                    placeholder="Search for something"
                    role="searchbox"
                    style={
                      Object {
                        "background": "#ffffff",
                        "width": "305px",
                      }
                    }
                    type="text"
                    value=""
                  />
                  <button
                    aria-label="Clear search input"
                    className="bx--search-close bx--search-close--hidden"
                    onClick={[Function]}
                    type="button"
                  >
                    <svg
                      aria-hidden={true}
                      fill="currentColor"
                      focusable="false"
                      height={16}
                      preserveAspectRatio="xMidYMid meet"
                      viewBox="0 0 32 32"
                      width={16}
                      xmlns="http://www.w3.org/2000/svg"
                    >
                      <path
                        d="M24 9.4L22.6 8 16 14.6 9.4 8 8 9.4 14.6 16 8 22.6 9.4 24 16 17.4 22.6 24 24 22.6 17.4 16 24 9.4z"
                      />
                    </svg>
                  </button>
                </div>
              </div>
              <div
                className="bx--content-switcher"
                onChange={[Function]}
                role="tablist"
              >
                <button
                  aria-selected={false}
                  className="bx--content-switcher-btn"
                  onClick={[Function]}
                  onKeyDown={[Function]}
                  role="tab"
                  tabIndex="-1"
                  type="button"
                >
                  <span
                    className="bx--content-switcher__label"
                  >
                    List
                  </span>
                </button>
                <button
                  aria-selected={true}
                  className="bx--content-switcher-btn bx--content-switcher--selected"
                  onClick={[Function]}
                  onKeyDown={[Function]}
                  role="tab"
                  tabIndex="0"
                  type="button"
                >
                  <span
                    className="bx--content-switcher__label"
                  >
                    Grid
                  </span>
                </button>
              </div>
              <button
                aria-pressed={null}
                className="iot--btn bx--btn bx--btn--primary"
                data-testid="Button"
                disabled={false}
                tabIndex={0}
                type="button"
              >
                Create +
              </button>
            </div>
          </div>
          <div
            className="page-title-bar-content"
          >
            <div
              className="tile-gallery"
            >
              <div
                className="tile-gallery--section"
              >
                <ul
                  className="bx--accordion bx--accordion--end"
                >
                  <li
                    className="bx--accordion__item bx--accordion__item--active"
                    onAnimationEnd={[Function]}
                  >
                    <button
<<<<<<< HEAD
                      aria-controls="accordion-item-110"
=======
                      aria-controls="accordion-item-120"
>>>>>>> 9becccc8
                      aria-expanded={true}
                      className="bx--accordion__heading"
                      onClick={[Function]}
                      onKeyDown={[Function]}
                      type="button"
                    >
                      <svg
                        aria-hidden={true}
                        className="bx--accordion__arrow"
                        fill="currentColor"
                        focusable="false"
                        height={16}
                        preserveAspectRatio="xMidYMid meet"
                        viewBox="0 0 16 16"
                        width={16}
                        xmlns="http://www.w3.org/2000/svg"
                      >
                        <path
                          d="M11 8L6 13 5.3 12.3 9.6 8 5.3 3.7 6 3z"
                        />
                      </svg>
                      <div
                        className="bx--accordion__title"
                      >
                        Favorites
                      </div>
                    </button>
                    <div
                      className="bx--accordion__content"
<<<<<<< HEAD
                      id="accordion-item-110"
=======
                      id="accordion-item-120"
>>>>>>> 9becccc8
                    >
                      <div
                        className="tile-gallery--section--items"
                      >
                        <a
                          className="bx--link bx--tile bx--tile--clickable null tile-gallery-item bx--tile bx--tile--clickable tile-card-title"
                          onClick={[Function]}
                          onKeyDown={[Function]}
                          rel={null}
                        >
                          <div>
                            <div
                              className="top-section"
                            >
                              <div
                                className="thumbnail"
                              >
                                <svg
                                  aria-hidden={true}
                                  fill="currentColor"
                                  focusable="false"
                                  height={32}
                                  preserveAspectRatio="xMidYMid meet"
                                  viewBox="0 0 32 32"
                                  width={32}
                                  xmlns="http://www.w3.org/2000/svg"
                                >
                                  <path
                                    d="M12,29a1,1,0,0,1-.92-.62L6.33,17H2V15H7a1,1,0,0,1,.92.62L12,25.28,20.06,3.65A1,1,0,0,1,21,3a1,1,0,0,1,.93.68L25.72,15H30v2H25a1,1,0,0,1-.95-.68L21,7,12.94,28.35A1,1,0,0,1,12,29Z"
                                  />
                                </svg>
                              </div>
                              <div
                                className="description-card"
                              >
                                <span>
                                  More about your dashboard
                                </span>
                              </div>
                            </div>
                            <div
                              className="content-container"
                            >
                              <svg
                                aria-hidden={true}
                                fill="currentColor"
                                focusable="false"
                                height={16}
                                preserveAspectRatio="xMidYMid meet"
                                viewBox="0 0 16 16"
                                width={16}
                                xmlns="http://www.w3.org/2000/svg"
                              >
                                <path
                                  d="M8,1L5.7,5.6L0.6,6.3l3.7,3.6L3.5,15L8,12.6l4.6,2.4l-0.9-5.1l3.7-3.6l-5.1-0.7L8,1z"
                                />
                              </svg>
                              <span
                                className="title-card"
                              >
                                Dashboard title
                              </span>
                              <div
                                className="overflow-menu"
                                onClick={[Function]}
                                role="presentation"
                              >
                                <button
                                  aria-expanded={false}
                                  aria-haspopup={true}
                                  aria-label="open and close list of options"
                                  className="bx--overflow-menu"
                                  onClick={[Function]}
                                  onClose={[Function]}
                                  onKeyDown={[Function]}
                                  open={false}
                                  style={
                                    Object {
                                      "height": "2rem",
                                    }
                                  }
                                  type="button"
                                >
                                  <svg
                                    aria-label="open and close list of options"
                                    className="bx--overflow-menu__icon"
                                    fill="currentColor"
                                    focusable="false"
                                    height={16}
                                    onClick={[Function]}
                                    onKeyDown={[Function]}
                                    preserveAspectRatio="xMidYMid meet"
                                    role="img"
                                    viewBox="0 0 32 32"
                                    width={16}
                                    xmlns="http://www.w3.org/2000/svg"
                                  >
                                    <circle
                                      cx="16"
                                      cy="8"
                                      r="2"
                                    />
                                    <circle
                                      cx="16"
                                      cy="16"
                                      r="2"
                                    />
                                    <circle
                                      cx="16"
                                      cy="24"
                                      r="2"
                                    />
                                    <title>
                                      open and close list of options
                                    </title>
                                  </svg>
                                </button>
                              </div>
                            </div>
                          </div>
                        </a>
                        <a
                          className="bx--link bx--tile bx--tile--clickable null tile-gallery-item bx--tile bx--tile--clickable tile-card-title"
                          onClick={[Function]}
                          onKeyDown={[Function]}
                          rel={null}
                        >
                          <div>
                            <div
                              className="top-section"
                            >
                              <div
                                className="thumbnail"
                              >
                                <svg
                                  aria-hidden={true}
                                  fill="currentColor"
                                  focusable="false"
                                  height={32}
                                  preserveAspectRatio="xMidYMid meet"
                                  viewBox="0 0 32 32"
                                  width={32}
                                  xmlns="http://www.w3.org/2000/svg"
                                >
                                  <path
                                    d="M15 2H17V7H15z"
                                  />
                                  <path
                                    d="M21.668 6.854H26.625999999999998V8.854H21.668z"
                                    transform="rotate(-45 24.147 7.853)"
                                  />
                                  <path
                                    d="M25 15H30V17H25z"
                                  />
                                  <path
                                    d="M23.147 21.668H25.147V26.625999999999998H23.147z"
                                    transform="rotate(-45 24.147 24.146)"
                                  />
                                  <path
                                    d="M15 25H17V30H15z"
                                  />
                                  <path
                                    d="M5.375 23.147H10.333V25.147H5.375z"
                                    transform="rotate(-45 7.853 24.146)"
                                  />
                                  <path
                                    d="M2 15H7V17H2z"
                                  />
                                  <path
                                    d="M6.854 5.375H8.854V10.333H6.854z"
                                    transform="rotate(-45 7.854 7.853)"
                                  />
                                  <path
                                    d="M16,12a4,4,0,1,1-4,4,4.0045,4.0045,0,0,1,4-4m0-2a6,6,0,1,0,6,6,6,6,0,0,0-6-6Z"
                                  />
                                </svg>
                              </div>
                              <div
                                className="description-card"
                              >
                                <span>
                                  More about your dashboard
                                </span>
                              </div>
                            </div>
                            <div
                              className="content-container"
                            >
                              <svg
                                aria-hidden={true}
                                fill="currentColor"
                                focusable="false"
                                height={16}
                                preserveAspectRatio="xMidYMid meet"
                                viewBox="0 0 16 16"
                                width={16}
                                xmlns="http://www.w3.org/2000/svg"
                              >
                                <path
                                  d="M8,1L5.7,5.6L0.6,6.3l3.7,3.6L3.5,15L8,12.6l4.6,2.4l-0.9-5.1l3.7-3.6l-5.1-0.7L8,1z"
                                />
                              </svg>
                              <span
                                className="title-card"
                              >
                                Health
                              </span>
                              <div
                                className="overflow-menu"
                                onClick={[Function]}
                                role="presentation"
                              >
                                <button
                                  aria-expanded={false}
                                  aria-haspopup={true}
                                  aria-label="open and close list of options"
                                  className="bx--overflow-menu"
                                  onClick={[Function]}
                                  onClose={[Function]}
                                  onKeyDown={[Function]}
                                  open={false}
                                  style={
                                    Object {
                                      "height": "2rem",
                                    }
                                  }
                                  type="button"
                                >
                                  <svg
                                    aria-label="open and close list of options"
                                    className="bx--overflow-menu__icon"
                                    fill="currentColor"
                                    focusable="false"
                                    height={16}
                                    onClick={[Function]}
                                    onKeyDown={[Function]}
                                    preserveAspectRatio="xMidYMid meet"
                                    role="img"
                                    viewBox="0 0 32 32"
                                    width={16}
                                    xmlns="http://www.w3.org/2000/svg"
                                  >
                                    <circle
                                      cx="16"
                                      cy="8"
                                      r="2"
                                    />
                                    <circle
                                      cx="16"
                                      cy="16"
                                      r="2"
                                    />
                                    <circle
                                      cx="16"
                                      cy="24"
                                      r="2"
                                    />
                                    <title>
                                      open and close list of options
                                    </title>
                                  </svg>
                                </button>
                              </div>
                            </div>
                          </div>
                        </a>
                        <a
                          className="bx--link bx--tile bx--tile--clickable null tile-gallery-item bx--tile bx--tile--clickable tile-card-title"
                          onClick={[Function]}
                          onKeyDown={[Function]}
                          rel={null}
                        >
                          <div>
                            <div
                              className="top-section"
                            >
                              <div
                                className="thumbnail"
                              >
                                <svg
                                  aria-hidden={true}
                                  fill="currentColor"
                                  focusable="false"
                                  height={32}
                                  preserveAspectRatio="xMidYMid meet"
                                  viewBox="0 0 32 32"
                                  width={32}
                                  xmlns="http://www.w3.org/2000/svg"
                                >
                                  <path
                                    d="M12,29a1,1,0,0,1-.92-.62L6.33,17H2V15H7a1,1,0,0,1,.92.62L12,25.28,20.06,3.65A1,1,0,0,1,21,3a1,1,0,0,1,.93.68L25.72,15H30v2H25a1,1,0,0,1-.95-.68L21,7,12.94,28.35A1,1,0,0,1,12,29Z"
                                  />
                                </svg>
                              </div>
                              <div
                                className="description-card"
                              >
                                <span>
                                  More about your dashboard
                                </span>
                              </div>
                            </div>
                            <div
                              className="content-container"
                            >
                              <svg
                                aria-hidden={true}
                                fill="currentColor"
                                focusable="false"
                                height={16}
                                preserveAspectRatio="xMidYMid meet"
                                viewBox="0 0 16 16"
                                width={16}
                                xmlns="http://www.w3.org/2000/svg"
                              >
                                <path
                                  d="M8,1L5.7,5.6L0.6,6.3l3.7,3.6L3.5,15L8,12.6l4.6,2.4l-0.9-5.1l3.7-3.6l-5.1-0.7L8,1z"
                                />
                              </svg>
                              <span
                                className="title-card"
                              >
                                Activity
                              </span>
                              <div
                                className="overflow-menu"
                                onClick={[Function]}
                                role="presentation"
                              >
                                <button
                                  aria-expanded={false}
                                  aria-haspopup={true}
                                  aria-label="open and close list of options"
                                  className="bx--overflow-menu"
                                  onClick={[Function]}
                                  onClose={[Function]}
                                  onKeyDown={[Function]}
                                  open={false}
                                  style={
                                    Object {
                                      "height": "2rem",
                                    }
                                  }
                                  type="button"
                                >
                                  <svg
                                    aria-label="open and close list of options"
                                    className="bx--overflow-menu__icon"
                                    fill="currentColor"
                                    focusable="false"
                                    height={16}
                                    onClick={[Function]}
                                    onKeyDown={[Function]}
                                    preserveAspectRatio="xMidYMid meet"
                                    role="img"
                                    viewBox="0 0 32 32"
                                    width={16}
                                    xmlns="http://www.w3.org/2000/svg"
                                  >
                                    <circle
                                      cx="16"
                                      cy="8"
                                      r="2"
                                    />
                                    <circle
                                      cx="16"
                                      cy="16"
                                      r="2"
                                    />
                                    <circle
                                      cx="16"
                                      cy="24"
                                      r="2"
                                    />
                                    <title>
                                      open and close list of options
                                    </title>
                                  </svg>
                                </button>
                              </div>
                            </div>
                          </div>
                        </a>
                      </div>
                    </div>
                  </li>
                </ul>
              </div>
              <div
                className="tile-gallery--section"
              >
                <ul
                  className="bx--accordion bx--accordion--end"
                >
                  <li
                    className="bx--accordion__item bx--accordion__item--active"
                    onAnimationEnd={[Function]}
                  >
                    <button
<<<<<<< HEAD
                      aria-controls="accordion-item-111"
=======
                      aria-controls="accordion-item-121"
>>>>>>> 9becccc8
                      aria-expanded={true}
                      className="bx--accordion__heading"
                      onClick={[Function]}
                      onKeyDown={[Function]}
                      type="button"
                    >
                      <svg
                        aria-hidden={true}
                        className="bx--accordion__arrow"
                        fill="currentColor"
                        focusable="false"
                        height={16}
                        preserveAspectRatio="xMidYMid meet"
                        viewBox="0 0 16 16"
                        width={16}
                        xmlns="http://www.w3.org/2000/svg"
                      >
                        <path
                          d="M11 8L6 13 5.3 12.3 9.6 8 5.3 3.7 6 3z"
                        />
                      </svg>
                      <div
                        className="bx--accordion__title"
                      >
                        Dashboard Category A
                      </div>
                    </button>
                    <div
                      className="bx--accordion__content"
<<<<<<< HEAD
                      id="accordion-item-111"
=======
                      id="accordion-item-121"
>>>>>>> 9becccc8
                    >
                      <div
                        className="tile-gallery--section--items"
                      >
                        <a
                          className="bx--link bx--tile bx--tile--clickable null tile-gallery-item bx--tile bx--tile--clickable tile-card-title"
                          onClick={[Function]}
                          onKeyDown={[Function]}
                          rel={null}
                        >
                          <div>
                            <div
                              className="top-section"
                            >
                              <div
                                className="thumbnail"
                              >
                                <svg
                                  aria-hidden={true}
                                  fill="currentColor"
                                  focusable="false"
                                  height={32}
                                  preserveAspectRatio="xMidYMid meet"
                                  viewBox="0 0 32 32"
                                  width={32}
                                  xmlns="http://www.w3.org/2000/svg"
                                >
                                  <path
                                    d="M12,29a1,1,0,0,1-.92-.62L6.33,17H2V15H7a1,1,0,0,1,.92.62L12,25.28,20.06,3.65A1,1,0,0,1,21,3a1,1,0,0,1,.93.68L25.72,15H30v2H25a1,1,0,0,1-.95-.68L21,7,12.94,28.35A1,1,0,0,1,12,29Z"
                                  />
                                </svg>
                              </div>
                              <div
                                className="description-card"
                              >
                                <span>
                                  More about your dashboard
                                </span>
                              </div>
                            </div>
                            <div
                              className="content-container"
                            >
                              <svg
                                aria-hidden={true}
                                fill="currentColor"
                                focusable="false"
                                height={16}
                                preserveAspectRatio="xMidYMid meet"
                                viewBox="0 0 16 16"
                                width={16}
                                xmlns="http://www.w3.org/2000/svg"
                              >
                                <path
                                  d="M8,1L5.7,5.6L0.6,6.3l3.7,3.6L3.5,15L8,12.6l4.6,2.4l-0.9-5.1l3.7-3.6l-5.1-0.7L8,1z"
                                />
                              </svg>
                              <span
                                className="title-card"
                              >
                                Dashboard title
                              </span>
                              <div
                                className="overflow-menu"
                                onClick={[Function]}
                                role="presentation"
                              >
                                <button
                                  aria-expanded={false}
                                  aria-haspopup={true}
                                  aria-label="open and close list of options"
                                  className="bx--overflow-menu"
                                  onClick={[Function]}
                                  onClose={[Function]}
                                  onKeyDown={[Function]}
                                  open={false}
                                  style={
                                    Object {
                                      "height": "2rem",
                                    }
                                  }
                                  type="button"
                                >
                                  <svg
                                    aria-label="open and close list of options"
                                    className="bx--overflow-menu__icon"
                                    fill="currentColor"
                                    focusable="false"
                                    height={16}
                                    onClick={[Function]}
                                    onKeyDown={[Function]}
                                    preserveAspectRatio="xMidYMid meet"
                                    role="img"
                                    viewBox="0 0 32 32"
                                    width={16}
                                    xmlns="http://www.w3.org/2000/svg"
                                  >
                                    <circle
                                      cx="16"
                                      cy="8"
                                      r="2"
                                    />
                                    <circle
                                      cx="16"
                                      cy="16"
                                      r="2"
                                    />
                                    <circle
                                      cx="16"
                                      cy="24"
                                      r="2"
                                    />
                                    <title>
                                      open and close list of options
                                    </title>
                                  </svg>
                                </button>
                              </div>
                            </div>
                          </div>
                        </a>
                        <a
                          className="bx--link bx--tile bx--tile--clickable null tile-gallery-item bx--tile bx--tile--clickable tile-card-title"
                          onClick={[Function]}
                          onKeyDown={[Function]}
                          rel={null}
                        >
                          <div>
                            <div
                              className="top-section"
                            >
                              <div
                                className="thumbnail"
                              >
                                <svg
                                  aria-hidden={true}
                                  fill="currentColor"
                                  focusable="false"
                                  height={32}
                                  preserveAspectRatio="xMidYMid meet"
                                  viewBox="0 0 32 32"
                                  width={32}
                                  xmlns="http://www.w3.org/2000/svg"
                                >
                                  <path
                                    d="M15 2H17V7H15z"
                                  />
                                  <path
                                    d="M21.668 6.854H26.625999999999998V8.854H21.668z"
                                    transform="rotate(-45 24.147 7.853)"
                                  />
                                  <path
                                    d="M25 15H30V17H25z"
                                  />
                                  <path
                                    d="M23.147 21.668H25.147V26.625999999999998H23.147z"
                                    transform="rotate(-45 24.147 24.146)"
                                  />
                                  <path
                                    d="M15 25H17V30H15z"
                                  />
                                  <path
                                    d="M5.375 23.147H10.333V25.147H5.375z"
                                    transform="rotate(-45 7.853 24.146)"
                                  />
                                  <path
                                    d="M2 15H7V17H2z"
                                  />
                                  <path
                                    d="M6.854 5.375H8.854V10.333H6.854z"
                                    transform="rotate(-45 7.854 7.853)"
                                  />
                                  <path
                                    d="M16,12a4,4,0,1,1-4,4,4.0045,4.0045,0,0,1,4-4m0-2a6,6,0,1,0,6,6,6,6,0,0,0-6-6Z"
                                  />
                                </svg>
                              </div>
                              <div
                                className="description-card"
                              >
                                <span>
                                  More about your dashboard
                                </span>
                              </div>
                            </div>
                            <div
                              className="content-container"
                            >
                              <svg
                                aria-hidden={true}
                                fill="currentColor"
                                focusable="false"
                                height={16}
                                preserveAspectRatio="xMidYMid meet"
                                viewBox="0 0 16 16"
                                width={16}
                                xmlns="http://www.w3.org/2000/svg"
                              >
                                <path
                                  d="M8,1L5.7,5.6L0.6,6.3l3.7,3.6L3.5,15L8,12.6l4.6,2.4l-0.9-5.1l3.7-3.6l-5.1-0.7L8,1z"
                                />
                              </svg>
                              <span
                                className="title-card"
                              >
                                Dashboard title
                              </span>
                              <div
                                className="overflow-menu"
                                onClick={[Function]}
                                role="presentation"
                              >
                                <button
                                  aria-expanded={false}
                                  aria-haspopup={true}
                                  aria-label="open and close list of options"
                                  className="bx--overflow-menu"
                                  onClick={[Function]}
                                  onClose={[Function]}
                                  onKeyDown={[Function]}
                                  open={false}
                                  style={
                                    Object {
                                      "height": "2rem",
                                    }
                                  }
                                  type="button"
                                >
                                  <svg
                                    aria-label="open and close list of options"
                                    className="bx--overflow-menu__icon"
                                    fill="currentColor"
                                    focusable="false"
                                    height={16}
                                    onClick={[Function]}
                                    onKeyDown={[Function]}
                                    preserveAspectRatio="xMidYMid meet"
                                    role="img"
                                    viewBox="0 0 32 32"
                                    width={16}
                                    xmlns="http://www.w3.org/2000/svg"
                                  >
                                    <circle
                                      cx="16"
                                      cy="8"
                                      r="2"
                                    />
                                    <circle
                                      cx="16"
                                      cy="16"
                                      r="2"
                                    />
                                    <circle
                                      cx="16"
                                      cy="24"
                                      r="2"
                                    />
                                    <title>
                                      open and close list of options
                                    </title>
                                  </svg>
                                </button>
                              </div>
                            </div>
                          </div>
                        </a>
                        <a
                          className="bx--link bx--tile bx--tile--clickable null tile-gallery-item bx--tile bx--tile--clickable tile-card-title"
                          onClick={[Function]}
                          onKeyDown={[Function]}
                          rel={null}
                        >
                          <div>
                            <div
                              className="top-section"
                            >
                              <div
                                className="thumbnail"
                              >
                                <svg
                                  aria-hidden={true}
                                  fill="currentColor"
                                  focusable="false"
                                  height={32}
                                  preserveAspectRatio="xMidYMid meet"
                                  viewBox="0 0 32 32"
                                  width={32}
                                  xmlns="http://www.w3.org/2000/svg"
                                >
                                  <path
                                    d="M12,29a1,1,0,0,1-.92-.62L6.33,17H2V15H7a1,1,0,0,1,.92.62L12,25.28,20.06,3.65A1,1,0,0,1,21,3a1,1,0,0,1,.93.68L25.72,15H30v2H25a1,1,0,0,1-.95-.68L21,7,12.94,28.35A1,1,0,0,1,12,29Z"
                                  />
                                </svg>
                              </div>
                              <div
                                className="description-card"
                              >
                                <span>
                                  More about your dashboard
                                </span>
                              </div>
                            </div>
                            <div
                              className="content-container"
                            >
                              <svg
                                aria-hidden={true}
                                fill="currentColor"
                                focusable="false"
                                height={16}
                                preserveAspectRatio="xMidYMid meet"
                                viewBox="0 0 16 16"
                                width={16}
                                xmlns="http://www.w3.org/2000/svg"
                              >
                                <path
                                  d="M8,1L5.7,5.6L0.6,6.3l3.7,3.6L3.5,15L8,12.6l4.6,2.4l-0.9-5.1l3.7-3.6l-5.1-0.7L8,1z"
                                />
                              </svg>
                              <span
                                className="title-card"
                              >
                                Dashboard title
                              </span>
                              <div
                                className="overflow-menu"
                                onClick={[Function]}
                                role="presentation"
                              >
                                <button
                                  aria-expanded={false}
                                  aria-haspopup={true}
                                  aria-label="open and close list of options"
                                  className="bx--overflow-menu"
                                  onClick={[Function]}
                                  onClose={[Function]}
                                  onKeyDown={[Function]}
                                  open={false}
                                  style={
                                    Object {
                                      "height": "2rem",
                                    }
                                  }
                                  type="button"
                                >
                                  <svg
                                    aria-label="open and close list of options"
                                    className="bx--overflow-menu__icon"
                                    fill="currentColor"
                                    focusable="false"
                                    height={16}
                                    onClick={[Function]}
                                    onKeyDown={[Function]}
                                    preserveAspectRatio="xMidYMid meet"
                                    role="img"
                                    viewBox="0 0 32 32"
                                    width={16}
                                    xmlns="http://www.w3.org/2000/svg"
                                  >
                                    <circle
                                      cx="16"
                                      cy="8"
                                      r="2"
                                    />
                                    <circle
                                      cx="16"
                                      cy="16"
                                      r="2"
                                    />
                                    <circle
                                      cx="16"
                                      cy="24"
                                      r="2"
                                    />
                                    <title>
                                      open and close list of options
                                    </title>
                                  </svg>
                                </button>
                              </div>
                            </div>
                          </div>
                        </a>
                      </div>
                    </div>
                  </li>
                </ul>
              </div>
            </div>
          </div>
        </div>
      </div>
    </div>
  </div>
  <button
    className="info__show-button"
    onClick={[Function]}
    style={
      Object {
        "background": "#027ac5",
        "border": "none",
        "borderRadius": "0 0 0 5px",
        "color": "#fff",
        "cursor": "pointer",
        "display": "block",
        "fontFamily": "sans-serif",
        "fontSize": 12,
        "padding": "5px 15px",
        "position": "fixed",
        "right": 0,
        "top": 0,
      }
    }
    type="button"
  >
    Show Info
  </button>
</div>
`;

exports[`Storybook Snapshot tests and console checks Storyshots 1 - Watson IoT/TileGallery TileGalleryItem - Grid 1`] = `
<div
  className="storybook-container"
>
  <div
    style={
      Object {
        "position": "relative",
        "zIndex": 0,
      }
    }
  >
    <div
      style={
        Object {
          "width": "calc(100vw - 6rem)",
        }
      }
    >
      <a
        className="bx--link bx--tile bx--tile--clickable not-active tile-gallery-item bx--tile bx--tile--clickable tile-card-title"
        onClick={[Function]}
        onKeyDown={[Function]}
        rel={null}
      >
        <div>
          <div
            className="top-section"
          >
            <div
              className="thumbnail"
            >
              <svg
                aria-hidden={true}
                description="Icon"
                fill="black"
                focusable="false"
                height={50}
                preserveAspectRatio="xMidYMid meet"
                viewBox="0 0 32 32"
                width={50}
                xmlns="http://www.w3.org/2000/svg"
              >
                <path
                  d="M6.34 19H17.65V21H6.34z"
                  transform="rotate(-45 11.995 20.002)"
                />
                <path
                  d="M17,30a1,1,0,0,1-.37-.07,1,1,0,0,1-.62-.79l-1-7,2-.28.75,5.27L21,24.52V17a1,1,0,0,1,.29-.71l4.07-4.07A8.94,8.94,0,0,0,28,5.86V4H26.14a8.94,8.94,0,0,0-6.36,2.64l-4.07,4.07A1,1,0,0,1,15,11H7.48L4.87,14.26l5.27.75-.28,2-7-1a1,1,0,0,1-.79-.62,1,1,0,0,1,.15-1l4-5A1,1,0,0,1,7,9h7.59l3.77-3.78A10.92,10.92,0,0,1,26.14,2H28a2,2,0,0,1,2,2V5.86a10.92,10.92,0,0,1-3.22,7.78L23,17.41V25a1,1,0,0,1-.38.78l-5,4A1,1,0,0,1,17,30Z"
                />
              </svg>
            </div>
            <div
              className="description-card"
            >
              <span>
                card description
              </span>
            </div>
          </div>
          <div
            className="content-container"
          >
            <svg
              aria-hidden={true}
              fill="#42be65"
              focusable="false"
              height={16}
              onClick={[Function]}
              preserveAspectRatio="xMidYMid meet"
              viewBox="0 0 16 16"
              width={16}
              xmlns="http://www.w3.org/2000/svg"
            >
              <path
                d="M8,1C4.1,1,1,4.1,1,8c0,3.9,3.1,7,7,7s7-3.1,7-7C15,4.1,11.9,1,8,1z M7,11L4.3,8.3l0.9-0.8L7,9.3l4-3.9l0.9,0.8L7,11z"
              />
              <path
                d="M7,11L4.3,8.3l0.9-0.8L7,9.3l4-3.9l0.9,0.8L7,11z"
                data-icon-path="inner-path"
                opacity="0"
              />
            </svg>
            <span
              className="title-card"
            >
              Card title
            </span>
            <div
              className="overflow-menu"
              onClick={[Function]}
              role="presentation"
            >
              <button
                aria-expanded={false}
                aria-haspopup={true}
                aria-label="open and close list of options"
                className="bx--overflow-menu"
                onClick={[Function]}
                onClose={[Function]}
                onKeyDown={[Function]}
                open={false}
                style={
                  Object {
                    "height": "2rem",
                  }
                }
                type="button"
              >
                <svg
                  aria-label="open and close list of options"
                  className="bx--overflow-menu__icon"
                  fill="currentColor"
                  focusable="false"
                  height={16}
                  onClick={[Function]}
                  onKeyDown={[Function]}
                  preserveAspectRatio="xMidYMid meet"
                  role="img"
                  viewBox="0 0 32 32"
                  width={16}
                  xmlns="http://www.w3.org/2000/svg"
                >
                  <circle
                    cx="16"
                    cy="8"
                    r="2"
                  />
                  <circle
                    cx="16"
                    cy="16"
                    r="2"
                  />
                  <circle
                    cx="16"
                    cy="24"
                    r="2"
                  />
                  <title>
                    open and close list of options
                  </title>
                </svg>
              </button>
            </div>
          </div>
        </div>
      </a>
    </div>
  </div>
  <button
    className="info__show-button"
    onClick={[Function]}
    style={
      Object {
        "background": "#027ac5",
        "border": "none",
        "borderRadius": "0 0 0 5px",
        "color": "#fff",
        "cursor": "pointer",
        "display": "block",
        "fontFamily": "sans-serif",
        "fontSize": 12,
        "padding": "5px 15px",
        "position": "fixed",
        "right": 0,
        "top": 0,
      }
    }
    type="button"
  >
    Show Info
  </button>
</div>
`;

exports[`Storybook Snapshot tests and console checks Storyshots 1 - Watson IoT/TileGallery TileGalleryItem - List 1`] = `
<div
  className="storybook-container"
>
  <div
    style={
      Object {
        "position": "relative",
        "zIndex": 0,
      }
    }
  >
    <div
      style={
        Object {
          "width": "calc(100vw - 6rem)",
        }
      }
    >
      <a
        className="bx--link bx--tile bx--tile--clickable null tile-gallery-item bx--tile bx--tile--clickable tile-list-title"
        onClick={[Function]}
        onKeyDown={[Function]}
        rel={null}
      >
        <div>
          <div
            className="content-container"
          >
            <svg
              aria-hidden={true}
              fill="black"
              focusable="false"
              height={16}
              onClick={[Function]}
              preserveAspectRatio="xMidYMid meet"
              viewBox="0 0 16 16"
              width={16}
              xmlns="http://www.w3.org/2000/svg"
            >
              <path
                d="M8,1L5.7,5.6L0.6,6.3l3.7,3.6L3.5,15L8,12.6l4.6,2.4l-0.9-5.1l3.7-3.6l-5.1-0.7L8,1z"
              />
            </svg>
            <span
              className="title-card"
            >
              Test
            </span>
            <div
              className="overflow-menu"
              onClick={[Function]}
              role="presentation"
            >
              <button
                aria-expanded={false}
                aria-haspopup={true}
                aria-label="open and close list of options"
                className="bx--overflow-menu"
                onClick={[Function]}
                onClose={[Function]}
                onKeyDown={[Function]}
                open={false}
                style={
                  Object {
                    "height": "2rem",
                  }
                }
                type="button"
              >
                <svg
                  aria-label="open and close list of options"
                  className="bx--overflow-menu__icon"
                  fill="currentColor"
                  focusable="false"
                  height={16}
                  onClick={[Function]}
                  onKeyDown={[Function]}
                  preserveAspectRatio="xMidYMid meet"
                  role="img"
                  viewBox="0 0 32 32"
                  width={16}
                  xmlns="http://www.w3.org/2000/svg"
                >
                  <circle
                    cx="16"
                    cy="8"
                    r="2"
                  />
                  <circle
                    cx="16"
                    cy="16"
                    r="2"
                  />
                  <circle
                    cx="16"
                    cy="24"
                    r="2"
                  />
                  <title>
                    open and close list of options
                  </title>
                </svg>
              </button>
            </div>
          </div>
          <div
            className="description-card"
          >
            <div
              style={
                Object {
                  "backgroundColor": "black",
                }
              }
            >
              The first one
            </div>
          </div>
        </div>
      </a>
    </div>
  </div>
  <button
    className="info__show-button"
    onClick={[Function]}
    style={
      Object {
        "background": "#027ac5",
        "border": "none",
        "borderRadius": "0 0 0 5px",
        "color": "#fff",
        "cursor": "pointer",
        "display": "block",
        "fontFamily": "sans-serif",
        "fontSize": 12,
        "padding": "5px 15px",
        "position": "fixed",
        "right": 0,
        "top": 0,
      }
    }
    type="button"
  >
    Show Info
  </button>
</div>
`;

exports[`Storybook Snapshot tests and console checks Storyshots 1 - Watson IoT/TileGallery TileGallerySection with TileGalleryItem - i18n 1`] = `
<div
  className="storybook-container"
>
  <div
    style={
      Object {
        "position": "relative",
        "zIndex": 0,
      }
    }
  >
    <div
      style={
        Object {
          "width": "calc(100vw - 6rem)",
        }
      }
    >
      <div
        className="page-title-bar"
        style={
          Object {
            "--header-offset": "48px",
            "--scroll-transition-progress": 1,
          }
        }
      >
        <div
          className="page-title-bar-header"
        >
          <div
            className="page-title-bar-breadcrumb-bg"
          />
          <div
            className="page-title-bar-title"
          >
            <div
              className="page-title-bar-title--text"
            >
              <h2
                title="__Dashboard__"
              >
                __Dashboard__
              </h2>
            </div>
          </div>
          <div
            className="page-title-bar-header-right"
          >
            <div
              className="extra-content"
            >
              <div>
                <div
                  aria-labelledby="gallery-search-search"
                  className="bx--search bx--search--xl"
                  role="search"
                >
                  <svg
                    aria-hidden={true}
                    className="bx--search-magnifier"
                    fill="currentColor"
                    focusable="false"
                    height={16}
                    preserveAspectRatio="xMidYMid meet"
                    viewBox="0 0 16 16"
                    width={16}
                    xmlns="http://www.w3.org/2000/svg"
                  >
                    <path
                      d="M15,14.3L10.7,10c1.9-2.3,1.6-5.8-0.7-7.7S4.2,0.7,2.3,3S0.7,8.8,3,10.7c2,1.7,5,1.7,7,0l4.3,4.3L15,14.3z M2,6.5	C2,4,4,2,6.5,2S11,4,11,6.5S9,11,6.5,11S2,9,2,6.5z"
                    />
                  </svg>
                  <label
                    className="bx--label"
                    htmlFor="gallery-search"
                    id="gallery-search-search"
                  >
                    __Search Icon Description__
                  </label>
                  <input
                    autoComplete="off"
                    className="bx--search-input"
                    id="gallery-search"
                    onChange={[Function]}
                    onKeyDown={[Function]}
                    placeholder="__Search Placeholder__"
                    role="searchbox"
                    style={
                      Object {
                        "background": "#ffffff",
                        "width": "305px",
                      }
                    }
                    type="text"
                    value=""
                  />
                  <button
                    aria-label="Clear search input"
                    className="bx--search-close bx--search-close--hidden"
                    onClick={[Function]}
                    type="button"
                  >
                    <svg
                      aria-hidden={true}
                      fill="currentColor"
                      focusable="false"
                      height={16}
                      preserveAspectRatio="xMidYMid meet"
                      viewBox="0 0 32 32"
                      width={16}
                      xmlns="http://www.w3.org/2000/svg"
                    >
                      <path
                        d="M24 9.4L22.6 8 16 14.6 9.4 8 8 9.4 14.6 16 8 22.6 9.4 24 16 17.4 22.6 24 24 22.6 17.4 16 24 9.4z"
                      />
                    </svg>
                  </button>
                </div>
              </div>
              <div
                className="bx--content-switcher"
                onChange={[Function]}
                role="tablist"
              >
                <button
                  aria-selected={false}
                  className="bx--content-switcher-btn"
                  onClick={[Function]}
                  onKeyDown={[Function]}
                  role="tab"
                  tabIndex="-1"
                  type="button"
                >
                  <span
                    className="bx--content-switcher__label"
                  >
                    __ListText__
                  </span>
                </button>
                <button
                  aria-selected={true}
                  className="bx--content-switcher-btn bx--content-switcher--selected"
                  onClick={[Function]}
                  onKeyDown={[Function]}
                  role="tab"
                  tabIndex="0"
                  type="button"
                >
                  <span
                    className="bx--content-switcher__label"
                  >
                    __GridText__
                  </span>
                </button>
              </div>
              <button
                aria-pressed={null}
                className="iot--btn bx--btn bx--btn--primary"
                data-testid="Button"
                disabled={false}
                tabIndex={0}
                type="button"
              >
                __Create__
              </button>
            </div>
          </div>
          <div
            className="page-title-bar-content"
          >
            <div
              className="tile-gallery"
            >
              <div
                className="tile-gallery--section"
              >
                <ul
                  className="bx--accordion bx--accordion--end"
                >
                  <li
                    className="bx--accordion__item bx--accordion__item--active"
                    onAnimationEnd={[Function]}
                  >
                    <button
<<<<<<< HEAD
                      aria-controls="accordion-item-116"
=======
                      aria-controls="accordion-item-126"
>>>>>>> 9becccc8
                      aria-expanded={true}
                      className="bx--accordion__heading"
                      onClick={[Function]}
                      onKeyDown={[Function]}
                      type="button"
                    >
                      <svg
                        aria-hidden={true}
                        className="bx--accordion__arrow"
                        fill="currentColor"
                        focusable="false"
                        height={16}
                        preserveAspectRatio="xMidYMid meet"
                        viewBox="0 0 16 16"
                        width={16}
                        xmlns="http://www.w3.org/2000/svg"
                      >
                        <path
                          d="M11 8L6 13 5.3 12.3 9.6 8 5.3 3.7 6 3z"
                        />
                      </svg>
                      <div
                        className="bx--accordion__title"
                      >
                        __Favorites__
                      </div>
                    </button>
                    <div
                      className="bx--accordion__content"
<<<<<<< HEAD
                      id="accordion-item-116"
=======
                      id="accordion-item-126"
>>>>>>> 9becccc8
                    >
                      <div
                        className="tile-gallery--section--items"
                      >
                        <a
                          className="bx--link bx--tile bx--tile--clickable null tile-gallery-item bx--tile bx--tile--clickable tile-card-title"
                          onClick={[Function]}
                          onKeyDown={[Function]}
                          rel={null}
                        >
                          <div>
                            <div
                              className="top-section"
                            >
                              <div
                                className="thumbnail"
                              >
                                <svg
                                  aria-hidden={true}
                                  fill="currentColor"
                                  focusable="false"
                                  height={32}
                                  preserveAspectRatio="xMidYMid meet"
                                  viewBox="0 0 32 32"
                                  width={32}
                                  xmlns="http://www.w3.org/2000/svg"
                                >
                                  <path
                                    d="M12,29a1,1,0,0,1-.92-.62L6.33,17H2V15H7a1,1,0,0,1,.92.62L12,25.28,20.06,3.65A1,1,0,0,1,21,3a1,1,0,0,1,.93.68L25.72,15H30v2H25a1,1,0,0,1-.95-.68L21,7,12.94,28.35A1,1,0,0,1,12,29Z"
                                  />
                                </svg>
                              </div>
                              <div
                                className="description-card"
                              >
                                <span>
                                  __More about your dashboard__
                                </span>
                              </div>
                            </div>
                            <div
                              className="content-container"
                            >
                              <svg
                                aria-hidden={true}
                                fill="currentColor"
                                focusable="false"
                                height={16}
                                preserveAspectRatio="xMidYMid meet"
                                viewBox="0 0 16 16"
                                width={16}
                                xmlns="http://www.w3.org/2000/svg"
                              >
                                <path
                                  d="M8,1L5.7,5.6L0.6,6.3l3.7,3.6L3.5,15L8,12.6l4.6,2.4l-0.9-5.1l3.7-3.6l-5.1-0.7L8,1z"
                                />
                              </svg>
                              <span
                                className="title-card"
                              >
                                __Dashboard title__
                              </span>
                              <div
                                className="overflow-menu"
                                onClick={[Function]}
                                role="presentation"
                              >
                                <button
                                  aria-expanded={false}
                                  aria-haspopup={true}
                                  aria-label="open and close list of options"
                                  className="bx--overflow-menu"
                                  onClick={[Function]}
                                  onClose={[Function]}
                                  onKeyDown={[Function]}
                                  open={false}
                                  style={
                                    Object {
                                      "height": "2rem",
                                    }
                                  }
                                  type="button"
                                >
                                  <svg
                                    aria-label="__icon description__"
                                    className="bx--overflow-menu__icon"
                                    fill="currentColor"
                                    focusable="false"
                                    height={16}
                                    onClick={[Function]}
                                    onKeyDown={[Function]}
                                    preserveAspectRatio="xMidYMid meet"
                                    role="img"
                                    viewBox="0 0 32 32"
                                    width={16}
                                    xmlns="http://www.w3.org/2000/svg"
                                  >
                                    <circle
                                      cx="16"
                                      cy="8"
                                      r="2"
                                    />
                                    <circle
                                      cx="16"
                                      cy="16"
                                      r="2"
                                    />
                                    <circle
                                      cx="16"
                                      cy="24"
                                      r="2"
                                    />
                                    <title>
                                      __icon description__
                                    </title>
                                  </svg>
                                </button>
                              </div>
                            </div>
                          </div>
                        </a>
                      </div>
                    </div>
                  </li>
                </ul>
              </div>
            </div>
          </div>
        </div>
      </div>
    </div>
  </div>
  <button
    className="info__show-button"
    onClick={[Function]}
    style={
      Object {
        "background": "#027ac5",
        "border": "none",
        "borderRadius": "0 0 0 5px",
        "color": "#fff",
        "cursor": "pointer",
        "display": "block",
        "fontFamily": "sans-serif",
        "fontSize": 12,
        "padding": "5px 15px",
        "position": "fixed",
        "right": 0,
        "top": 0,
      }
    }
    type="button"
  >
    Show Info
  </button>
</div>
`;

exports[`Storybook Snapshot tests and console checks Storyshots 1 - Watson IoT/TileGallery TileGallerySection with TileGalleryItem Grid 1`] = `
<div
  className="storybook-container"
>
  <div
    style={
      Object {
        "position": "relative",
        "zIndex": 0,
      }
    }
  >
    <div
      style={
        Object {
          "width": "calc(100vw - 6rem)",
        }
      }
    >
      <div
        style={
          Object {
            "width": "calc(100vw - 6rem)",
          }
        }
      >
        <div
          className="tile-gallery--section"
        >
          <ul
            className="bx--accordion bx--accordion--end"
          >
            <li
              className="bx--accordion__item bx--accordion__item--active"
              onAnimationEnd={[Function]}
            >
              <button
<<<<<<< HEAD
                aria-controls="accordion-item-114"
=======
                aria-controls="accordion-item-124"
>>>>>>> 9becccc8
                aria-expanded={true}
                className="bx--accordion__heading"
                onClick={[Function]}
                onKeyDown={[Function]}
                type="button"
              >
                <svg
                  aria-hidden={true}
                  className="bx--accordion__arrow"
                  fill="currentColor"
                  focusable="false"
                  height={16}
                  preserveAspectRatio="xMidYMid meet"
                  viewBox="0 0 16 16"
                  width={16}
                  xmlns="http://www.w3.org/2000/svg"
                >
                  <path
                    d="M11 8L6 13 5.3 12.3 9.6 8 5.3 3.7 6 3z"
                  />
                </svg>
                <div
                  className="bx--accordion__title"
                >
                  Title
                </div>
              </button>
              <div
                className="bx--accordion__content"
<<<<<<< HEAD
                id="accordion-item-114"
=======
                id="accordion-item-124"
>>>>>>> 9becccc8
              >
                <div
                  className="tile-gallery--section--items"
                >
                  <a
                    className="bx--link bx--tile bx--tile--clickable null tile-gallery-item bx--tile bx--tile--clickable tile-card-title"
                    onClick={[Function]}
                    onKeyDown={[Function]}
                    rel={null}
                  >
                    <div>
                      <div
                        className="top-section"
                      >
                        <div
                          className="thumbnail"
                        >
                          <svg
                            aria-hidden={true}
                            description="Icon"
                            fill="black"
                            focusable="false"
                            height={50}
                            preserveAspectRatio="xMidYMid meet"
                            viewBox="0 0 32 32"
                            width={50}
                            xmlns="http://www.w3.org/2000/svg"
                          >
                            <path
                              d="M6.34 19H17.65V21H6.34z"
                              transform="rotate(-45 11.995 20.002)"
                            />
                            <path
                              d="M17,30a1,1,0,0,1-.37-.07,1,1,0,0,1-.62-.79l-1-7,2-.28.75,5.27L21,24.52V17a1,1,0,0,1,.29-.71l4.07-4.07A8.94,8.94,0,0,0,28,5.86V4H26.14a8.94,8.94,0,0,0-6.36,2.64l-4.07,4.07A1,1,0,0,1,15,11H7.48L4.87,14.26l5.27.75-.28,2-7-1a1,1,0,0,1-.79-.62,1,1,0,0,1,.15-1l4-5A1,1,0,0,1,7,9h7.59l3.77-3.78A10.92,10.92,0,0,1,26.14,2H28a2,2,0,0,1,2,2V5.86a10.92,10.92,0,0,1-3.22,7.78L23,17.41V25a1,1,0,0,1-.38.78l-5,4A1,1,0,0,1,17,30Z"
                            />
                          </svg>
                        </div>
                        <div
                          className="description-card"
                        >
                          <span>
                            card description
                          </span>
                        </div>
                      </div>
                      <div
                        className="content-container"
                      >
                        <svg
                          aria-hidden={true}
                          fill="#42be65"
                          focusable="false"
                          height={16}
                          onClick={[Function]}
                          preserveAspectRatio="xMidYMid meet"
                          viewBox="0 0 16 16"
                          width={16}
                          xmlns="http://www.w3.org/2000/svg"
                        >
                          <path
                            d="M8,1C4.1,1,1,4.1,1,8c0,3.9,3.1,7,7,7s7-3.1,7-7C15,4.1,11.9,1,8,1z M7,11L4.3,8.3l0.9-0.8L7,9.3l4-3.9l0.9,0.8L7,11z"
                          />
                          <path
                            d="M7,11L4.3,8.3l0.9-0.8L7,9.3l4-3.9l0.9,0.8L7,11z"
                            data-icon-path="inner-path"
                            opacity="0"
                          />
                        </svg>
                        <span
                          className="title-card"
                        >
                          Card title
                        </span>
                        <div
                          className="overflow-menu"
                          onClick={[Function]}
                          role="presentation"
                        >
                          <button
                            aria-expanded={false}
                            aria-haspopup={true}
                            aria-label="open and close list of options"
                            className="bx--overflow-menu"
                            onClick={[Function]}
                            onClose={[Function]}
                            onKeyDown={[Function]}
                            open={false}
                            style={
                              Object {
                                "height": "2rem",
                              }
                            }
                            type="button"
                          >
                            <svg
                              aria-label="open and close list of options"
                              className="bx--overflow-menu__icon"
                              fill="currentColor"
                              focusable="false"
                              height={16}
                              onClick={[Function]}
                              onKeyDown={[Function]}
                              preserveAspectRatio="xMidYMid meet"
                              role="img"
                              viewBox="0 0 32 32"
                              width={16}
                              xmlns="http://www.w3.org/2000/svg"
                            >
                              <circle
                                cx="16"
                                cy="8"
                                r="2"
                              />
                              <circle
                                cx="16"
                                cy="16"
                                r="2"
                              />
                              <circle
                                cx="16"
                                cy="24"
                                r="2"
                              />
                              <title>
                                open and close list of options
                              </title>
                            </svg>
                          </button>
                        </div>
                      </div>
                    </div>
                  </a>
                  <a
                    className="bx--link bx--tile bx--tile--clickable null tile-gallery-item bx--tile bx--tile--clickable tile-card-title"
                    onClick={[Function]}
                    onKeyDown={[Function]}
                    rel={null}
                  >
                    <div>
                      <div
                        className="top-section"
                      >
                        <div
                          className="thumbnail"
                        >
                          <svg
                            aria-hidden={true}
                            description="Icon"
                            fill="black"
                            focusable="false"
                            height={50}
                            preserveAspectRatio="xMidYMid meet"
                            viewBox="0 0 32 32"
                            width={50}
                            xmlns="http://www.w3.org/2000/svg"
                          >
                            <path
                              d="M12,29a1,1,0,0,1-.92-.62L6.33,17H2V15H7a1,1,0,0,1,.92.62L12,25.28,20.06,3.65A1,1,0,0,1,21,3a1,1,0,0,1,.93.68L25.72,15H30v2H25a1,1,0,0,1-.95-.68L21,7,12.94,28.35A1,1,0,0,1,12,29Z"
                            />
                          </svg>
                        </div>
                        <div
                          className="description-card"
                        >
                          <span>
                            card description
                          </span>
                        </div>
                      </div>
                      <div
                        className="content-container"
                      >
                        <svg
                          aria-hidden={true}
                          fill="#42be65"
                          focusable="false"
                          height={16}
                          onClick={[Function]}
                          preserveAspectRatio="xMidYMid meet"
                          viewBox="0 0 16 16"
                          width={16}
                          xmlns="http://www.w3.org/2000/svg"
                        >
                          <path
                            d="M8,1C4.1,1,1,4.1,1,8c0,3.9,3.1,7,7,7s7-3.1,7-7C15,4.1,11.9,1,8,1z M7,11L4.3,8.3l0.9-0.8L7,9.3l4-3.9l0.9,0.8L7,11z"
                          />
                          <path
                            d="M7,11L4.3,8.3l0.9-0.8L7,9.3l4-3.9l0.9,0.8L7,11z"
                            data-icon-path="inner-path"
                            opacity="0"
                          />
                        </svg>
                        <span
                          className="title-card"
                        >
                          Card title
                        </span>
                        <div
                          className="overflow-menu"
                          onClick={[Function]}
                          role="presentation"
                        >
                          <button
                            aria-expanded={false}
                            aria-haspopup={true}
                            aria-label="open and close list of options"
                            className="bx--overflow-menu"
                            onClick={[Function]}
                            onClose={[Function]}
                            onKeyDown={[Function]}
                            open={false}
                            style={
                              Object {
                                "height": "2rem",
                              }
                            }
                            type="button"
                          >
                            <svg
                              aria-label="open and close list of options"
                              className="bx--overflow-menu__icon"
                              fill="currentColor"
                              focusable="false"
                              height={16}
                              onClick={[Function]}
                              onKeyDown={[Function]}
                              preserveAspectRatio="xMidYMid meet"
                              role="img"
                              viewBox="0 0 32 32"
                              width={16}
                              xmlns="http://www.w3.org/2000/svg"
                            >
                              <circle
                                cx="16"
                                cy="8"
                                r="2"
                              />
                              <circle
                                cx="16"
                                cy="16"
                                r="2"
                              />
                              <circle
                                cx="16"
                                cy="24"
                                r="2"
                              />
                              <title>
                                open and close list of options
                              </title>
                            </svg>
                          </button>
                        </div>
                      </div>
                    </div>
                  </a>
                  <a
                    className="bx--link bx--tile bx--tile--clickable null tile-gallery-item bx--tile bx--tile--clickable tile-card-title"
                    onClick={[Function]}
                    onKeyDown={[Function]}
                    rel={null}
                  >
                    <div>
                      <div
                        className="top-section"
                      >
                        <div
                          className="thumbnail"
                        >
                          <svg
                            aria-hidden={true}
                            description="Icon"
                            fill="black"
                            focusable="false"
                            height={50}
                            preserveAspectRatio="xMidYMid meet"
                            viewBox="0 0 32 32"
                            width={50}
                            xmlns="http://www.w3.org/2000/svg"
                          >
                            <path
                              d="M15 2H17V7H15z"
                            />
                            <path
                              d="M21.668 6.854H26.625999999999998V8.854H21.668z"
                              transform="rotate(-45 24.147 7.853)"
                            />
                            <path
                              d="M25 15H30V17H25z"
                            />
                            <path
                              d="M23.147 21.668H25.147V26.625999999999998H23.147z"
                              transform="rotate(-45 24.147 24.146)"
                            />
                            <path
                              d="M15 25H17V30H15z"
                            />
                            <path
                              d="M5.375 23.147H10.333V25.147H5.375z"
                              transform="rotate(-45 7.853 24.146)"
                            />
                            <path
                              d="M2 15H7V17H2z"
                            />
                            <path
                              d="M6.854 5.375H8.854V10.333H6.854z"
                              transform="rotate(-45 7.854 7.853)"
                            />
                            <path
                              d="M16,12a4,4,0,1,1-4,4,4.0045,4.0045,0,0,1,4-4m0-2a6,6,0,1,0,6,6,6,6,0,0,0-6-6Z"
                            />
                          </svg>
                        </div>
                        <div
                          className="description-card"
                        >
                          <span>
                            card description
                          </span>
                        </div>
                      </div>
                      <div
                        className="content-container"
                      >
                        <svg
                          aria-hidden={true}
                          fill="#42be65"
                          focusable="false"
                          height={16}
                          onClick={[Function]}
                          preserveAspectRatio="xMidYMid meet"
                          viewBox="0 0 16 16"
                          width={16}
                          xmlns="http://www.w3.org/2000/svg"
                        >
                          <path
                            d="M8,1C4.1,1,1,4.1,1,8c0,3.9,3.1,7,7,7s7-3.1,7-7C15,4.1,11.9,1,8,1z M7,11L4.3,8.3l0.9-0.8L7,9.3l4-3.9l0.9,0.8L7,11z"
                          />
                          <path
                            d="M7,11L4.3,8.3l0.9-0.8L7,9.3l4-3.9l0.9,0.8L7,11z"
                            data-icon-path="inner-path"
                            opacity="0"
                          />
                        </svg>
                        <span
                          className="title-card"
                        >
                          Card title
                        </span>
                        <div
                          className="overflow-menu"
                          onClick={[Function]}
                          role="presentation"
                        >
                          <button
                            aria-expanded={false}
                            aria-haspopup={true}
                            aria-label="open and close list of options"
                            className="bx--overflow-menu"
                            onClick={[Function]}
                            onClose={[Function]}
                            onKeyDown={[Function]}
                            open={false}
                            style={
                              Object {
                                "height": "2rem",
                              }
                            }
                            type="button"
                          >
                            <svg
                              aria-label="open and close list of options"
                              className="bx--overflow-menu__icon"
                              fill="currentColor"
                              focusable="false"
                              height={16}
                              onClick={[Function]}
                              onKeyDown={[Function]}
                              preserveAspectRatio="xMidYMid meet"
                              role="img"
                              viewBox="0 0 32 32"
                              width={16}
                              xmlns="http://www.w3.org/2000/svg"
                            >
                              <circle
                                cx="16"
                                cy="8"
                                r="2"
                              />
                              <circle
                                cx="16"
                                cy="16"
                                r="2"
                              />
                              <circle
                                cx="16"
                                cy="24"
                                r="2"
                              />
                              <title>
                                open and close list of options
                              </title>
                            </svg>
                          </button>
                        </div>
                      </div>
                    </div>
                  </a>
                </div>
              </div>
            </li>
          </ul>
        </div>
        <div
          className="tile-gallery--section"
        >
          <ul
            className="bx--accordion bx--accordion--end"
          >
            <li
              className="bx--accordion__item bx--accordion__item--active"
              onAnimationEnd={[Function]}
            >
              <button
<<<<<<< HEAD
                aria-controls="accordion-item-115"
=======
                aria-controls="accordion-item-125"
>>>>>>> 9becccc8
                aria-expanded={true}
                className="bx--accordion__heading"
                onClick={[Function]}
                onKeyDown={[Function]}
                type="button"
              >
                <svg
                  aria-hidden={true}
                  className="bx--accordion__arrow"
                  fill="currentColor"
                  focusable="false"
                  height={16}
                  preserveAspectRatio="xMidYMid meet"
                  viewBox="0 0 16 16"
                  width={16}
                  xmlns="http://www.w3.org/2000/svg"
                >
                  <path
                    d="M11 8L6 13 5.3 12.3 9.6 8 5.3 3.7 6 3z"
                  />
                </svg>
                <div
                  className="bx--accordion__title"
                >
                  More
                </div>
              </button>
              <div
                className="bx--accordion__content"
<<<<<<< HEAD
                id="accordion-item-115"
=======
                id="accordion-item-125"
>>>>>>> 9becccc8
              >
                <div
                  className="tile-gallery--section--items"
                >
                  <a
                    className="bx--link bx--tile bx--tile--clickable null tile-gallery-item bx--tile bx--tile--clickable tile-card-title"
                    onClick={[Function]}
                    onKeyDown={[Function]}
                    rel={null}
                  >
                    <div>
                      <div
                        className="top-section"
                      >
                        <div
                          className="thumbnail"
                        >
                          <svg
                            aria-hidden={true}
                            description="Icon"
                            fill="black"
                            focusable="false"
                            height={50}
                            preserveAspectRatio="xMidYMid meet"
                            viewBox="0 0 32 32"
                            width={50}
                            xmlns="http://www.w3.org/2000/svg"
                          >
                            <path
                              d="M15 2H17V7H15z"
                            />
                            <path
                              d="M21.668 6.854H26.625999999999998V8.854H21.668z"
                              transform="rotate(-45 24.147 7.853)"
                            />
                            <path
                              d="M25 15H30V17H25z"
                            />
                            <path
                              d="M23.147 21.668H25.147V26.625999999999998H23.147z"
                              transform="rotate(-45 24.147 24.146)"
                            />
                            <path
                              d="M15 25H17V30H15z"
                            />
                            <path
                              d="M5.375 23.147H10.333V25.147H5.375z"
                              transform="rotate(-45 7.853 24.146)"
                            />
                            <path
                              d="M2 15H7V17H2z"
                            />
                            <path
                              d="M6.854 5.375H8.854V10.333H6.854z"
                              transform="rotate(-45 7.854 7.853)"
                            />
                            <path
                              d="M16,12a4,4,0,1,1-4,4,4.0045,4.0045,0,0,1,4-4m0-2a6,6,0,1,0,6,6,6,6,0,0,0-6-6Z"
                            />
                          </svg>
                        </div>
                        <div
                          className="description-card"
                        >
                          <span>
                            card description
                          </span>
                        </div>
                      </div>
                      <div
                        className="content-container"
                      >
                        <svg
                          aria-hidden={true}
                          fill="#42be65"
                          focusable="false"
                          height={16}
                          onClick={[Function]}
                          preserveAspectRatio="xMidYMid meet"
                          viewBox="0 0 16 16"
                          width={16}
                          xmlns="http://www.w3.org/2000/svg"
                        >
                          <path
                            d="M8,1C4.1,1,1,4.1,1,8c0,3.9,3.1,7,7,7s7-3.1,7-7C15,4.1,11.9,1,8,1z M7,11L4.3,8.3l0.9-0.8L7,9.3l4-3.9l0.9,0.8L7,11z"
                          />
                          <path
                            d="M7,11L4.3,8.3l0.9-0.8L7,9.3l4-3.9l0.9,0.8L7,11z"
                            data-icon-path="inner-path"
                            opacity="0"
                          />
                        </svg>
                        <span
                          className="title-card"
                        >
                          Card title
                        </span>
                        <div
                          className="overflow-menu"
                          onClick={[Function]}
                          role="presentation"
                        >
                          <button
                            aria-expanded={false}
                            aria-haspopup={true}
                            aria-label="open and close list of options"
                            className="bx--overflow-menu"
                            onClick={[Function]}
                            onClose={[Function]}
                            onKeyDown={[Function]}
                            open={false}
                            style={
                              Object {
                                "height": "2rem",
                              }
                            }
                            type="button"
                          >
                            <svg
                              aria-label="open and close list of options"
                              className="bx--overflow-menu__icon"
                              fill="currentColor"
                              focusable="false"
                              height={16}
                              onClick={[Function]}
                              onKeyDown={[Function]}
                              preserveAspectRatio="xMidYMid meet"
                              role="img"
                              viewBox="0 0 32 32"
                              width={16}
                              xmlns="http://www.w3.org/2000/svg"
                            >
                              <circle
                                cx="16"
                                cy="8"
                                r="2"
                              />
                              <circle
                                cx="16"
                                cy="16"
                                r="2"
                              />
                              <circle
                                cx="16"
                                cy="24"
                                r="2"
                              />
                              <title>
                                open and close list of options
                              </title>
                            </svg>
                          </button>
                        </div>
                      </div>
                    </div>
                  </a>
                </div>
              </div>
            </li>
          </ul>
        </div>
      </div>
    </div>
  </div>
  <button
    className="info__show-button"
    onClick={[Function]}
    style={
      Object {
        "background": "#027ac5",
        "border": "none",
        "borderRadius": "0 0 0 5px",
        "color": "#fff",
        "cursor": "pointer",
        "display": "block",
        "fontFamily": "sans-serif",
        "fontSize": 12,
        "padding": "5px 15px",
        "position": "fixed",
        "right": 0,
        "top": 0,
      }
    }
    type="button"
  >
    Show Info
  </button>
</div>
`;

exports[`Storybook Snapshot tests and console checks Storyshots 1 - Watson IoT/TileGallery TileGalleryViewSwitcher 1`] = `
<div
  className="storybook-container"
>
  <div
    style={
      Object {
        "position": "relative",
        "zIndex": 0,
      }
    }
  >
    <div
      style={
        Object {
          "width": "calc(100vw - 6rem)",
        }
      }
    >
      <div
        className="bx--content-switcher"
        onChange={[Function]}
        role="tablist"
      >
        <button
          aria-selected={true}
          className="bx--content-switcher-btn bx--content-switcher--selected"
          onClick={[Function]}
          onKeyDown={[Function]}
          role="tab"
          tabIndex="0"
          type="button"
        >
          <span
            className="bx--content-switcher__label"
          >
            List
          </span>
        </button>
        <button
          aria-selected={false}
          className="bx--content-switcher-btn"
          onClick={[Function]}
          onKeyDown={[Function]}
          role="tab"
          tabIndex="-1"
          type="button"
        >
          <span
            className="bx--content-switcher__label"
          >
            Grid
          </span>
        </button>
      </div>
    </div>
  </div>
  <button
    className="info__show-button"
    onClick={[Function]}
    style={
      Object {
        "background": "#027ac5",
        "border": "none",
        "borderRadius": "0 0 0 5px",
        "color": "#fff",
        "cursor": "pointer",
        "display": "block",
        "fontFamily": "sans-serif",
        "fontSize": 12,
        "padding": "5px 15px",
        "position": "fixed",
        "right": 0,
        "top": 0,
      }
    }
    type="button"
  >
    Show Info
  </button>
</div>
`;

exports[`Storybook Snapshot tests and console checks Storyshots 1 - Watson IoT/TileGallery basic example  1`] = `
<div
  className="storybook-container"
>
  <div
    style={
      Object {
        "position": "relative",
        "zIndex": 0,
      }
    }
  >
    <div
      style={
        Object {
          "width": "calc(100vw - 6rem)",
        }
      }
    >
      <div
        style={
          Object {
            "width": "calc(100vw - 6rem)",
          }
        }
      >
        <div
          className="tile-gallery"
        >
          <div
            className="tile-gallery--section"
          >
            <ul
              className="bx--accordion bx--accordion--end"
            >
              <li
                className="bx--accordion__item bx--accordion__item--active"
                onAnimationEnd={[Function]}
              >
                <button
<<<<<<< HEAD
                  aria-controls="accordion-item-112"
=======
                  aria-controls="accordion-item-122"
>>>>>>> 9becccc8
                  aria-expanded={true}
                  className="bx--accordion__heading"
                  onClick={[Function]}
                  onKeyDown={[Function]}
                  type="button"
                >
                  <svg
                    aria-hidden={true}
                    className="bx--accordion__arrow"
                    fill="currentColor"
                    focusable="false"
                    height={16}
                    preserveAspectRatio="xMidYMid meet"
                    viewBox="0 0 16 16"
                    width={16}
                    xmlns="http://www.w3.org/2000/svg"
                  >
                    <path
                      d="M11 8L6 13 5.3 12.3 9.6 8 5.3 3.7 6 3z"
                    />
                  </svg>
                  <div
                    className="bx--accordion__title"
                  >
                    Title
                  </div>
                </button>
                <div
                  className="bx--accordion__content"
<<<<<<< HEAD
                  id="accordion-item-112"
=======
                  id="accordion-item-122"
>>>>>>> 9becccc8
                >
                  <div
                    className="tile-gallery--section--items"
                  >
                    <a
                      className="bx--link bx--tile bx--tile--clickable null tile-gallery-item bx--tile bx--tile--clickable tile-card-title"
                      onClick={[Function]}
                      onKeyDown={[Function]}
                      rel={null}
                    >
                      <div>
                        <div
                          className="top-section"
                        >
                          <div
                            className="thumbnail"
                          >
                            <svg
                              aria-hidden={true}
                              description="Icon"
                              fill="black"
                              focusable="false"
                              height={50}
                              preserveAspectRatio="xMidYMid meet"
                              viewBox="0 0 32 32"
                              width={50}
                              xmlns="http://www.w3.org/2000/svg"
                            >
                              <path
                                d="M6.34 19H17.65V21H6.34z"
                                transform="rotate(-45 11.995 20.002)"
                              />
                              <path
                                d="M17,30a1,1,0,0,1-.37-.07,1,1,0,0,1-.62-.79l-1-7,2-.28.75,5.27L21,24.52V17a1,1,0,0,1,.29-.71l4.07-4.07A8.94,8.94,0,0,0,28,5.86V4H26.14a8.94,8.94,0,0,0-6.36,2.64l-4.07,4.07A1,1,0,0,1,15,11H7.48L4.87,14.26l5.27.75-.28,2-7-1a1,1,0,0,1-.79-.62,1,1,0,0,1,.15-1l4-5A1,1,0,0,1,7,9h7.59l3.77-3.78A10.92,10.92,0,0,1,26.14,2H28a2,2,0,0,1,2,2V5.86a10.92,10.92,0,0,1-3.22,7.78L23,17.41V25a1,1,0,0,1-.38.78l-5,4A1,1,0,0,1,17,30Z"
                              />
                            </svg>
                          </div>
                          <div
                            className="description-card"
                          >
                            <span>
                              card description
                            </span>
                          </div>
                        </div>
                        <div
                          className="content-container"
                        >
                          <svg
                            aria-hidden={true}
                            fill="#42be65"
                            focusable="false"
                            height={16}
                            onClick={[Function]}
                            preserveAspectRatio="xMidYMid meet"
                            viewBox="0 0 16 16"
                            width={16}
                            xmlns="http://www.w3.org/2000/svg"
                          >
                            <path
                              d="M8,1C4.1,1,1,4.1,1,8c0,3.9,3.1,7,7,7s7-3.1,7-7C15,4.1,11.9,1,8,1z M7,11L4.3,8.3l0.9-0.8L7,9.3l4-3.9l0.9,0.8L7,11z"
                            />
                            <path
                              d="M7,11L4.3,8.3l0.9-0.8L7,9.3l4-3.9l0.9,0.8L7,11z"
                              data-icon-path="inner-path"
                              opacity="0"
                            />
                          </svg>
                          <span
                            className="title-card"
                          >
                            Card title
                          </span>
                          <div
                            className="overflow-menu"
                            onClick={[Function]}
                            role="presentation"
                          >
                            <button
                              aria-expanded={false}
                              aria-haspopup={true}
                              aria-label="open and close list of options"
                              className="bx--overflow-menu"
                              onClick={[Function]}
                              onClose={[Function]}
                              onKeyDown={[Function]}
                              open={false}
                              style={
                                Object {
                                  "height": "2rem",
                                }
                              }
                              type="button"
                            >
                              <svg
                                aria-label="open and close list of options"
                                className="bx--overflow-menu__icon"
                                fill="currentColor"
                                focusable="false"
                                height={16}
                                onClick={[Function]}
                                onKeyDown={[Function]}
                                preserveAspectRatio="xMidYMid meet"
                                role="img"
                                viewBox="0 0 32 32"
                                width={16}
                                xmlns="http://www.w3.org/2000/svg"
                              >
                                <circle
                                  cx="16"
                                  cy="8"
                                  r="2"
                                />
                                <circle
                                  cx="16"
                                  cy="16"
                                  r="2"
                                />
                                <circle
                                  cx="16"
                                  cy="24"
                                  r="2"
                                />
                                <title>
                                  open and close list of options
                                </title>
                              </svg>
                            </button>
                          </div>
                        </div>
                      </div>
                    </a>
                    <a
                      className="bx--link bx--tile bx--tile--clickable null tile-gallery-item bx--tile bx--tile--clickable tile-card-title"
                      onClick={[Function]}
                      onKeyDown={[Function]}
                      rel={null}
                    >
                      <div>
                        <div
                          className="top-section"
                        >
                          <div
                            className="thumbnail"
                          >
                            <svg
                              aria-hidden={true}
                              description="Icon"
                              fill="black"
                              focusable="false"
                              height={50}
                              preserveAspectRatio="xMidYMid meet"
                              viewBox="0 0 32 32"
                              width={50}
                              xmlns="http://www.w3.org/2000/svg"
                            >
                              <path
                                d="M12,29a1,1,0,0,1-.92-.62L6.33,17H2V15H7a1,1,0,0,1,.92.62L12,25.28,20.06,3.65A1,1,0,0,1,21,3a1,1,0,0,1,.93.68L25.72,15H30v2H25a1,1,0,0,1-.95-.68L21,7,12.94,28.35A1,1,0,0,1,12,29Z"
                              />
                            </svg>
                          </div>
                          <div
                            className="description-card"
                          >
                            <span>
                              card description
                            </span>
                          </div>
                        </div>
                        <div
                          className="content-container"
                        >
                          <svg
                            aria-hidden={true}
                            fill="#42be65"
                            focusable="false"
                            height={16}
                            onClick={[Function]}
                            preserveAspectRatio="xMidYMid meet"
                            viewBox="0 0 16 16"
                            width={16}
                            xmlns="http://www.w3.org/2000/svg"
                          >
                            <path
                              d="M8,1C4.1,1,1,4.1,1,8c0,3.9,3.1,7,7,7s7-3.1,7-7C15,4.1,11.9,1,8,1z M7,11L4.3,8.3l0.9-0.8L7,9.3l4-3.9l0.9,0.8L7,11z"
                            />
                            <path
                              d="M7,11L4.3,8.3l0.9-0.8L7,9.3l4-3.9l0.9,0.8L7,11z"
                              data-icon-path="inner-path"
                              opacity="0"
                            />
                          </svg>
                          <span
                            className="title-card"
                          >
                            Card title
                          </span>
                          <div
                            className="overflow-menu"
                            onClick={[Function]}
                            role="presentation"
                          >
                            <button
                              aria-expanded={false}
                              aria-haspopup={true}
                              aria-label="open and close list of options"
                              className="bx--overflow-menu"
                              onClick={[Function]}
                              onClose={[Function]}
                              onKeyDown={[Function]}
                              open={false}
                              style={
                                Object {
                                  "height": "2rem",
                                }
                              }
                              type="button"
                            >
                              <svg
                                aria-label="open and close list of options"
                                className="bx--overflow-menu__icon"
                                fill="currentColor"
                                focusable="false"
                                height={16}
                                onClick={[Function]}
                                onKeyDown={[Function]}
                                preserveAspectRatio="xMidYMid meet"
                                role="img"
                                viewBox="0 0 32 32"
                                width={16}
                                xmlns="http://www.w3.org/2000/svg"
                              >
                                <circle
                                  cx="16"
                                  cy="8"
                                  r="2"
                                />
                                <circle
                                  cx="16"
                                  cy="16"
                                  r="2"
                                />
                                <circle
                                  cx="16"
                                  cy="24"
                                  r="2"
                                />
                                <title>
                                  open and close list of options
                                </title>
                              </svg>
                            </button>
                          </div>
                        </div>
                      </div>
                    </a>
                    <a
                      className="bx--link bx--tile bx--tile--clickable null tile-gallery-item bx--tile bx--tile--clickable tile-card-title"
                      onClick={[Function]}
                      onKeyDown={[Function]}
                      rel={null}
                    >
                      <div>
                        <div
                          className="top-section"
                        >
                          <div
                            className="thumbnail"
                          >
                            <svg
                              aria-hidden={true}
                              description="Icon"
                              fill="black"
                              focusable="false"
                              height={50}
                              preserveAspectRatio="xMidYMid meet"
                              viewBox="0 0 32 32"
                              width={50}
                              xmlns="http://www.w3.org/2000/svg"
                            >
                              <path
                                d="M15 2H17V7H15z"
                              />
                              <path
                                d="M21.668 6.854H26.625999999999998V8.854H21.668z"
                                transform="rotate(-45 24.147 7.853)"
                              />
                              <path
                                d="M25 15H30V17H25z"
                              />
                              <path
                                d="M23.147 21.668H25.147V26.625999999999998H23.147z"
                                transform="rotate(-45 24.147 24.146)"
                              />
                              <path
                                d="M15 25H17V30H15z"
                              />
                              <path
                                d="M5.375 23.147H10.333V25.147H5.375z"
                                transform="rotate(-45 7.853 24.146)"
                              />
                              <path
                                d="M2 15H7V17H2z"
                              />
                              <path
                                d="M6.854 5.375H8.854V10.333H6.854z"
                                transform="rotate(-45 7.854 7.853)"
                              />
                              <path
                                d="M16,12a4,4,0,1,1-4,4,4.0045,4.0045,0,0,1,4-4m0-2a6,6,0,1,0,6,6,6,6,0,0,0-6-6Z"
                              />
                            </svg>
                          </div>
                          <div
                            className="description-card"
                          >
                            <span>
                              card description
                            </span>
                          </div>
                        </div>
                        <div
                          className="content-container"
                        >
                          <svg
                            aria-hidden={true}
                            fill="#42be65"
                            focusable="false"
                            height={16}
                            onClick={[Function]}
                            preserveAspectRatio="xMidYMid meet"
                            viewBox="0 0 16 16"
                            width={16}
                            xmlns="http://www.w3.org/2000/svg"
                          >
                            <path
                              d="M8,1C4.1,1,1,4.1,1,8c0,3.9,3.1,7,7,7s7-3.1,7-7C15,4.1,11.9,1,8,1z M7,11L4.3,8.3l0.9-0.8L7,9.3l4-3.9l0.9,0.8L7,11z"
                            />
                            <path
                              d="M7,11L4.3,8.3l0.9-0.8L7,9.3l4-3.9l0.9,0.8L7,11z"
                              data-icon-path="inner-path"
                              opacity="0"
                            />
                          </svg>
                          <span
                            className="title-card"
                          >
                            Card title
                          </span>
                          <div
                            className="overflow-menu"
                            onClick={[Function]}
                            role="presentation"
                          >
                            <button
                              aria-expanded={false}
                              aria-haspopup={true}
                              aria-label="open and close list of options"
                              className="bx--overflow-menu"
                              onClick={[Function]}
                              onClose={[Function]}
                              onKeyDown={[Function]}
                              open={false}
                              style={
                                Object {
                                  "height": "2rem",
                                }
                              }
                              type="button"
                            >
                              <svg
                                aria-label="open and close list of options"
                                className="bx--overflow-menu__icon"
                                fill="currentColor"
                                focusable="false"
                                height={16}
                                onClick={[Function]}
                                onKeyDown={[Function]}
                                preserveAspectRatio="xMidYMid meet"
                                role="img"
                                viewBox="0 0 32 32"
                                width={16}
                                xmlns="http://www.w3.org/2000/svg"
                              >
                                <circle
                                  cx="16"
                                  cy="8"
                                  r="2"
                                />
                                <circle
                                  cx="16"
                                  cy="16"
                                  r="2"
                                />
                                <circle
                                  cx="16"
                                  cy="24"
                                  r="2"
                                />
                                <title>
                                  open and close list of options
                                </title>
                              </svg>
                            </button>
                          </div>
                        </div>
                      </div>
                    </a>
                  </div>
                </div>
              </li>
            </ul>
          </div>
          <div
            className="tile-gallery--section"
          >
            <ul
              className="bx--accordion bx--accordion--end"
            >
              <li
                className="bx--accordion__item bx--accordion__item--active"
                onAnimationEnd={[Function]}
              >
                <button
<<<<<<< HEAD
                  aria-controls="accordion-item-113"
=======
                  aria-controls="accordion-item-123"
>>>>>>> 9becccc8
                  aria-expanded={true}
                  className="bx--accordion__heading"
                  onClick={[Function]}
                  onKeyDown={[Function]}
                  type="button"
                >
                  <svg
                    aria-hidden={true}
                    className="bx--accordion__arrow"
                    fill="currentColor"
                    focusable="false"
                    height={16}
                    preserveAspectRatio="xMidYMid meet"
                    viewBox="0 0 16 16"
                    width={16}
                    xmlns="http://www.w3.org/2000/svg"
                  >
                    <path
                      d="M11 8L6 13 5.3 12.3 9.6 8 5.3 3.7 6 3z"
                    />
                  </svg>
                  <div
                    className="bx--accordion__title"
                  >
                    More
                  </div>
                </button>
                <div
                  className="bx--accordion__content"
<<<<<<< HEAD
                  id="accordion-item-113"
=======
                  id="accordion-item-123"
>>>>>>> 9becccc8
                >
                  <div
                    className="tile-gallery--section--items"
                  >
                    <a
                      className="bx--link bx--tile bx--tile--clickable null tile-gallery-item bx--tile bx--tile--clickable tile-card-title"
                      onClick={[Function]}
                      onKeyDown={[Function]}
                      rel={null}
                    >
                      <div>
                        <div
                          className="top-section"
                        >
                          <div
                            className="thumbnail"
                          >
                            <svg
                              aria-hidden={true}
                              description="Icon"
                              fill="black"
                              focusable="false"
                              height={50}
                              preserveAspectRatio="xMidYMid meet"
                              viewBox="0 0 32 32"
                              width={50}
                              xmlns="http://www.w3.org/2000/svg"
                            >
                              <path
                                d="M15 2H17V7H15z"
                              />
                              <path
                                d="M21.668 6.854H26.625999999999998V8.854H21.668z"
                                transform="rotate(-45 24.147 7.853)"
                              />
                              <path
                                d="M25 15H30V17H25z"
                              />
                              <path
                                d="M23.147 21.668H25.147V26.625999999999998H23.147z"
                                transform="rotate(-45 24.147 24.146)"
                              />
                              <path
                                d="M15 25H17V30H15z"
                              />
                              <path
                                d="M5.375 23.147H10.333V25.147H5.375z"
                                transform="rotate(-45 7.853 24.146)"
                              />
                              <path
                                d="M2 15H7V17H2z"
                              />
                              <path
                                d="M6.854 5.375H8.854V10.333H6.854z"
                                transform="rotate(-45 7.854 7.853)"
                              />
                              <path
                                d="M16,12a4,4,0,1,1-4,4,4.0045,4.0045,0,0,1,4-4m0-2a6,6,0,1,0,6,6,6,6,0,0,0-6-6Z"
                              />
                            </svg>
                          </div>
                          <div
                            className="description-card"
                          >
                            <span>
                              card description
                            </span>
                          </div>
                        </div>
                        <div
                          className="content-container"
                        >
                          <svg
                            aria-hidden={true}
                            fill="#42be65"
                            focusable="false"
                            height={16}
                            onClick={[Function]}
                            preserveAspectRatio="xMidYMid meet"
                            viewBox="0 0 16 16"
                            width={16}
                            xmlns="http://www.w3.org/2000/svg"
                          >
                            <path
                              d="M8,1C4.1,1,1,4.1,1,8c0,3.9,3.1,7,7,7s7-3.1,7-7C15,4.1,11.9,1,8,1z M7,11L4.3,8.3l0.9-0.8L7,9.3l4-3.9l0.9,0.8L7,11z"
                            />
                            <path
                              d="M7,11L4.3,8.3l0.9-0.8L7,9.3l4-3.9l0.9,0.8L7,11z"
                              data-icon-path="inner-path"
                              opacity="0"
                            />
                          </svg>
                          <span
                            className="title-card"
                          >
                            Card title
                          </span>
                          <div
                            className="overflow-menu"
                            onClick={[Function]}
                            role="presentation"
                          >
                            <button
                              aria-expanded={false}
                              aria-haspopup={true}
                              aria-label="open and close list of options"
                              className="bx--overflow-menu"
                              onClick={[Function]}
                              onClose={[Function]}
                              onKeyDown={[Function]}
                              open={false}
                              style={
                                Object {
                                  "height": "2rem",
                                }
                              }
                              type="button"
                            >
                              <svg
                                aria-label="open and close list of options"
                                className="bx--overflow-menu__icon"
                                fill="currentColor"
                                focusable="false"
                                height={16}
                                onClick={[Function]}
                                onKeyDown={[Function]}
                                preserveAspectRatio="xMidYMid meet"
                                role="img"
                                viewBox="0 0 32 32"
                                width={16}
                                xmlns="http://www.w3.org/2000/svg"
                              >
                                <circle
                                  cx="16"
                                  cy="8"
                                  r="2"
                                />
                                <circle
                                  cx="16"
                                  cy="16"
                                  r="2"
                                />
                                <circle
                                  cx="16"
                                  cy="24"
                                  r="2"
                                />
                                <title>
                                  open and close list of options
                                </title>
                              </svg>
                            </button>
                          </div>
                        </div>
                      </div>
                    </a>
                  </div>
                </div>
              </li>
            </ul>
          </div>
        </div>
      </div>
    </div>
  </div>
  <button
    className="info__show-button"
    onClick={[Function]}
    style={
      Object {
        "background": "#027ac5",
        "border": "none",
        "borderRadius": "0 0 0 5px",
        "color": "#fff",
        "cursor": "pointer",
        "display": "block",
        "fontFamily": "sans-serif",
        "fontSize": 12,
        "padding": "5px 15px",
        "position": "fixed",
        "right": 0,
        "top": 0,
      }
    }
    type="button"
  >
    Show Info
  </button>
</div>
`;<|MERGE_RESOLUTION|>--- conflicted
+++ resolved
@@ -186,11 +186,7 @@
                     onAnimationEnd={[Function]}
                   >
                     <button
-<<<<<<< HEAD
-                      aria-controls="accordion-item-110"
-=======
-                      aria-controls="accordion-item-120"
->>>>>>> 9becccc8
+                      aria-controls="accordion-item-113"
                       aria-expanded={true}
                       className="bx--accordion__heading"
                       onClick={[Function]}
@@ -220,11 +216,7 @@
                     </button>
                     <div
                       className="bx--accordion__content"
-<<<<<<< HEAD
-                      id="accordion-item-110"
-=======
-                      id="accordion-item-120"
->>>>>>> 9becccc8
+                      id="accordion-item-113"
                     >
                       <div
                         className="tile-gallery--section--items"
@@ -624,11 +616,7 @@
                     onAnimationEnd={[Function]}
                   >
                     <button
-<<<<<<< HEAD
-                      aria-controls="accordion-item-111"
-=======
-                      aria-controls="accordion-item-121"
->>>>>>> 9becccc8
+                      aria-controls="accordion-item-114"
                       aria-expanded={true}
                       className="bx--accordion__heading"
                       onClick={[Function]}
@@ -658,11 +646,7 @@
                     </button>
                     <div
                       className="bx--accordion__content"
-<<<<<<< HEAD
-                      id="accordion-item-111"
-=======
-                      id="accordion-item-121"
->>>>>>> 9becccc8
+                      id="accordion-item-114"
                     >
                       <div
                         className="tile-gallery--section--items"
@@ -1593,11 +1577,7 @@
                     onAnimationEnd={[Function]}
                   >
                     <button
-<<<<<<< HEAD
-                      aria-controls="accordion-item-116"
-=======
-                      aria-controls="accordion-item-126"
->>>>>>> 9becccc8
+                      aria-controls="accordion-item-119"
                       aria-expanded={true}
                       className="bx--accordion__heading"
                       onClick={[Function]}
@@ -1627,11 +1607,7 @@
                     </button>
                     <div
                       className="bx--accordion__content"
-<<<<<<< HEAD
-                      id="accordion-item-116"
-=======
-                      id="accordion-item-126"
->>>>>>> 9becccc8
+                      id="accordion-item-119"
                     >
                       <div
                         className="tile-gallery--section--items"
@@ -1827,11 +1803,7 @@
               onAnimationEnd={[Function]}
             >
               <button
-<<<<<<< HEAD
-                aria-controls="accordion-item-114"
-=======
-                aria-controls="accordion-item-124"
->>>>>>> 9becccc8
+                aria-controls="accordion-item-117"
                 aria-expanded={true}
                 className="bx--accordion__heading"
                 onClick={[Function]}
@@ -1861,11 +1833,7 @@
               </button>
               <div
                 className="bx--accordion__content"
-<<<<<<< HEAD
-                id="accordion-item-114"
-=======
-                id="accordion-item-124"
->>>>>>> 9becccc8
+                id="accordion-item-117"
               >
                 <div
                   className="tile-gallery--section--items"
@@ -2290,11 +2258,7 @@
               onAnimationEnd={[Function]}
             >
               <button
-<<<<<<< HEAD
-                aria-controls="accordion-item-115"
-=======
-                aria-controls="accordion-item-125"
->>>>>>> 9becccc8
+                aria-controls="accordion-item-118"
                 aria-expanded={true}
                 className="bx--accordion__heading"
                 onClick={[Function]}
@@ -2324,11 +2288,7 @@
               </button>
               <div
                 className="bx--accordion__content"
-<<<<<<< HEAD
-                id="accordion-item-115"
-=======
-                id="accordion-item-125"
->>>>>>> 9becccc8
+                id="accordion-item-118"
               >
                 <div
                   className="tile-gallery--section--items"
@@ -2642,11 +2602,7 @@
                 onAnimationEnd={[Function]}
               >
                 <button
-<<<<<<< HEAD
-                  aria-controls="accordion-item-112"
-=======
-                  aria-controls="accordion-item-122"
->>>>>>> 9becccc8
+                  aria-controls="accordion-item-115"
                   aria-expanded={true}
                   className="bx--accordion__heading"
                   onClick={[Function]}
@@ -2676,11 +2632,7 @@
                 </button>
                 <div
                   className="bx--accordion__content"
-<<<<<<< HEAD
-                  id="accordion-item-112"
-=======
-                  id="accordion-item-122"
->>>>>>> 9becccc8
+                  id="accordion-item-115"
                 >
                   <div
                     className="tile-gallery--section--items"
@@ -3105,11 +3057,7 @@
                 onAnimationEnd={[Function]}
               >
                 <button
-<<<<<<< HEAD
-                  aria-controls="accordion-item-113"
-=======
-                  aria-controls="accordion-item-123"
->>>>>>> 9becccc8
+                  aria-controls="accordion-item-116"
                   aria-expanded={true}
                   className="bx--accordion__heading"
                   onClick={[Function]}
@@ -3139,11 +3087,7 @@
                 </button>
                 <div
                   className="bx--accordion__content"
-<<<<<<< HEAD
-                  id="accordion-item-113"
-=======
-                  id="accordion-item-123"
->>>>>>> 9becccc8
+                  id="accordion-item-116"
                 >
                   <div
                     className="tile-gallery--section--items"
