--- conflicted
+++ resolved
@@ -200,11 +200,7 @@
                   onAnimationEnd={[Function]}
                 >
                   <button
-<<<<<<< HEAD
-                    aria-controls="accordion-item-1500"
-=======
                     aria-controls="accordion-item-1524"
->>>>>>> 04bcfced
                     aria-expanded={true}
                     className="bx--accordion__heading"
                     onClick={[Function]}
@@ -234,11 +230,7 @@
                   </button>
                   <div
                     className="bx--accordion__content"
-<<<<<<< HEAD
-                    id="accordion-item-1500"
-=======
                     id="accordion-item-1524"
->>>>>>> 04bcfced
                   >
                     <div
                       className="tile-gallery--section--items"
@@ -648,11 +640,7 @@
                   onAnimationEnd={[Function]}
                 >
                   <button
-<<<<<<< HEAD
-                    aria-controls="accordion-item-1501"
-=======
                     aria-controls="accordion-item-1525"
->>>>>>> 04bcfced
                     aria-expanded={true}
                     className="bx--accordion__heading"
                     onClick={[Function]}
@@ -682,11 +670,7 @@
                   </button>
                   <div
                     className="bx--accordion__content"
-<<<<<<< HEAD
-                    id="accordion-item-1501"
-=======
                     id="accordion-item-1525"
->>>>>>> 04bcfced
                   >
                     <div
                       className="tile-gallery--section--items"
@@ -1554,11 +1538,7 @@
                   onAnimationEnd={[Function]}
                 >
                   <button
-<<<<<<< HEAD
-                    aria-controls="accordion-item-1507"
-=======
                     aria-controls="accordion-item-1531"
->>>>>>> 04bcfced
                     aria-expanded={true}
                     className="bx--accordion__heading"
                     onClick={[Function]}
@@ -1588,11 +1568,7 @@
                   </button>
                   <div
                     className="bx--accordion__content"
-<<<<<<< HEAD
-                    id="accordion-item-1507"
-=======
                     id="accordion-item-1531"
->>>>>>> 04bcfced
                   >
                     <div
                       className="tile-gallery--section--items"
@@ -1762,11 +1738,7 @@
             onAnimationEnd={[Function]}
           >
             <button
-<<<<<<< HEAD
-              aria-controls="accordion-item-1504"
-=======
               aria-controls="accordion-item-1528"
->>>>>>> 04bcfced
               aria-expanded={true}
               className="bx--accordion__heading"
               onClick={[Function]}
@@ -1796,11 +1768,7 @@
             </button>
             <div
               className="bx--accordion__content"
-<<<<<<< HEAD
-              id="accordion-item-1504"
-=======
               id="accordion-item-1528"
->>>>>>> 04bcfced
             >
               <div
                 className="tile-gallery--section--items"
@@ -2235,11 +2203,7 @@
             onAnimationEnd={[Function]}
           >
             <button
-<<<<<<< HEAD
-              aria-controls="accordion-item-1505"
-=======
               aria-controls="accordion-item-1529"
->>>>>>> 04bcfced
               aria-expanded={true}
               className="bx--accordion__heading"
               onClick={[Function]}
@@ -2269,11 +2233,7 @@
             </button>
             <div
               className="bx--accordion__content"
-<<<<<<< HEAD
-              id="accordion-item-1505"
-=======
               id="accordion-item-1529"
->>>>>>> 04bcfced
             >
               <div
                 className="tile-gallery--section--items"
@@ -2535,11 +2495,7 @@
               onAnimationEnd={[Function]}
             >
               <button
-<<<<<<< HEAD
-                aria-controls="accordion-item-1502"
-=======
                 aria-controls="accordion-item-1526"
->>>>>>> 04bcfced
                 aria-expanded={true}
                 className="bx--accordion__heading"
                 onClick={[Function]}
@@ -2569,11 +2525,7 @@
               </button>
               <div
                 className="bx--accordion__content"
-<<<<<<< HEAD
-                id="accordion-item-1502"
-=======
                 id="accordion-item-1526"
->>>>>>> 04bcfced
               >
                 <div
                   className="tile-gallery--section--items"
@@ -3008,11 +2960,7 @@
               onAnimationEnd={[Function]}
             >
               <button
-<<<<<<< HEAD
-                aria-controls="accordion-item-1503"
-=======
                 aria-controls="accordion-item-1527"
->>>>>>> 04bcfced
                 aria-expanded={true}
                 className="bx--accordion__heading"
                 onClick={[Function]}
@@ -3042,11 +2990,7 @@
               </button>
               <div
                 className="bx--accordion__content"
-<<<<<<< HEAD
-                id="accordion-item-1503"
-=======
                 id="accordion-item-1527"
->>>>>>> 04bcfced
               >
                 <div
                   className="tile-gallery--section--items"
