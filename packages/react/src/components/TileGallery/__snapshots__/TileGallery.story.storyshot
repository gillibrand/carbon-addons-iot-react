// Jest Snapshot v1, https://goo.gl/fbAQLP

exports[`Storybook Snapshot tests and console checks Storyshots 1 - Watson IoT/TileGallery Stateful TileGallery 1`] = `
<div
  className="storybook-container"
>
  <div
    style={
      Object {
        "width": "calc(100vw - 6rem)",
      }
    }
  >
    <div
      className="page-title-bar"
      data-testid="stateful-tile-gallery-page-title-bar"
      style={
        Object {
          "--header-offset": "48px",
          "--scroll-transition-progress": 1,
        }
      }
    >
      <div
        className="page-title-bar-header"
      >
        <div
          className="page-title-bar-breadcrumb-bg"
        />
        <div
          className="page-title-bar-title"
        >
          <div
            className="page-title-bar-title--text"
          >
            <h2
              title="Dashboard"
            >
              Dashboard
            </h2>
          </div>
        </div>
        <div
          className="page-title-bar-header-right"
        >
          <div
            className="extra-content"
            data-testid="stateful-tile-gallery-extra-content"
          >
            <div>
              <div
                aria-labelledby="gallery-search-search"
                className="bx--search bx--search--xl"
                role="search"
              >
                <div
                  className="bx--search-magnifier"
                >
                  <svg
                    aria-hidden={true}
                    className="bx--search-magnifier-icon"
                    fill="currentColor"
                    focusable="false"
                    height={16}
                    preserveAspectRatio="xMidYMid meet"
                    viewBox="0 0 16 16"
                    width={16}
                    xmlns="http://www.w3.org/2000/svg"
                  >
                    <path
                      d="M15,14.3L10.7,10c1.9-2.3,1.6-5.8-0.7-7.7S4.2,0.7,2.3,3S0.7,8.8,3,10.7c2,1.7,5,1.7,7,0l4.3,4.3L15,14.3z M2,6.5	C2,4,4,2,6.5,2S11,4,11,6.5S9,11,6.5,11S2,9,2,6.5z"
                    />
                  </svg>
                </div>
                <label
                  className="bx--label"
                  htmlFor="gallery-search"
                  id="gallery-search-search"
                >
                  Search
                </label>
                <input
                  autoComplete="off"
                  className="bx--search-input"
                  data-testid="stateful-tile-gallery-search-input"
                  id="gallery-search"
                  onChange={[Function]}
                  onKeyDown={[Function]}
                  placeholder="Search for something"
                  role="searchbox"
                  style={
                    Object {
                      "background": "#ffffff",
                      "width": "305px",
                    }
                  }
                  type="text"
                  value=""
                />
                <button
                  aria-label="Clear search input"
                  className="bx--search-close bx--search-close--hidden"
                  onClick={[Function]}
                  type="button"
                >
                  <svg
                    aria-hidden={true}
                    fill="currentColor"
                    focusable="false"
                    height={16}
                    preserveAspectRatio="xMidYMid meet"
                    viewBox="0 0 32 32"
                    width={16}
                    xmlns="http://www.w3.org/2000/svg"
                  >
                    <path
                      d="M24 9.4L22.6 8 16 14.6 9.4 8 8 9.4 14.6 16 8 22.6 9.4 24 16 17.4 22.6 24 24 22.6 17.4 16 24 9.4z"
                    />
                  </svg>
                </button>
              </div>
            </div>
            <div
              className="bx--content-switcher"
              data-testid="stateful-tile-gallery-switcher"
              onChange={[Function]}
              role="tablist"
            >
              <button
                aria-selected={false}
                className="bx--content-switcher-btn"
                data-testid="stateful-tile-gallery-switcher-list-switch"
                onClick={[Function]}
                onKeyDown={[Function]}
                role="tab"
                tabIndex="-1"
                type="button"
              >
                <span
                  className="bx--content-switcher__label"
                  title="List"
                >
                  List
                </span>
              </button>
              <button
                aria-selected={true}
                className="bx--content-switcher-btn bx--content-switcher--selected"
                data-testid="stateful-tile-gallery-switcher-grid-switch"
                onClick={[Function]}
                onKeyDown={[Function]}
                role="tab"
                tabIndex="0"
                type="button"
              >
                <span
                  className="bx--content-switcher__label"
                  title="Grid"
                >
                  Grid
                </span>
              </button>
            </div>
            <button
              aria-describedby={null}
              aria-pressed={null}
              className="iot--btn bx--btn bx--btn--primary"
              data-testid="Button"
              disabled={false}
              onBlur={[Function]}
              onClick={[Function]}
              onFocus={[Function]}
              onMouseEnter={[Function]}
              onMouseLeave={[Function]}
              tabIndex={0}
              type="button"
            >
              Create +
            </button>
          </div>
        </div>
        <div
          className="page-title-bar-content"
        >
          <div
            className="tile-gallery"
            data-testid="stateful-tile-gallery"
          >
            <div
              className="tile-gallery--section"
              data-testid="stateful-tile-gallery-section-id1"
            >
              <ul
                className="bx--accordion bx--accordion--end"
                data-testid="stateful-tile-gallery-section-id1-accordion"
              >
                <li
                  className="bx--accordion__item bx--accordion__item--active"
                  data-testid="stateful-tile-gallery-section-id1-accordion-item"
                  onAnimationEnd={[Function]}
                >
                  <button
<<<<<<< HEAD
                    aria-controls="accordion-item-1493"
=======
                    aria-controls="accordion-item-1476"
>>>>>>> f958d42b
                    aria-expanded={true}
                    className="bx--accordion__heading"
                    onClick={[Function]}
                    onKeyDown={[Function]}
                    type="button"
                  >
                    <svg
                      aria-hidden={true}
                      className="bx--accordion__arrow"
                      fill="currentColor"
                      focusable="false"
                      height={16}
                      preserveAspectRatio="xMidYMid meet"
                      viewBox="0 0 16 16"
                      width={16}
                      xmlns="http://www.w3.org/2000/svg"
                    >
                      <path
                        d="M11 8L6 13 5.3 12.3 9.6 8 5.3 3.7 6 3z"
                      />
                    </svg>
                    <div
                      className="bx--accordion__title"
                    >
                      Favorites
                    </div>
                  </button>
                  <div
                    className="bx--accordion__content"
<<<<<<< HEAD
                    id="accordion-item-1493"
=======
                    id="accordion-item-1476"
>>>>>>> f958d42b
                  >
                    <div
                      className="tile-gallery--section--items"
                      data-testid="stateful-tile-gallery-section-id1-items"
                    >
                      <a
                        className="bx--link bx--tile bx--tile--clickable null tile-gallery-item bx--tile bx--tile--clickable tile-card-title"
                        data-testid="stateful-tile-gallery-section-id1-item-0"
                        onClick={[Function]}
                        onKeyDown={[Function]}
                        rel={null}
                      >
                        <div>
                          <div
                            className="top-section"
                          >
                            <div
                              className="thumbnail"
                            >
                              <svg
                                aria-hidden={true}
                                fill="currentColor"
                                focusable="false"
                                height={32}
                                preserveAspectRatio="xMidYMid meet"
                                viewBox="0 0 32 32"
                                width={32}
                                xmlns="http://www.w3.org/2000/svg"
                              >
                                <path
                                  d="M12,29a1,1,0,0,1-.92-.62L6.33,17H2V15H7a1,1,0,0,1,.92.62L12,25.28,20.06,3.65A1,1,0,0,1,21,3a1,1,0,0,1,.93.68L25.72,15H30v2H25a1,1,0,0,1-.95-.68L21,7,12.94,28.35A1,1,0,0,1,12,29Z"
                                />
                              </svg>
                            </div>
                            <div
                              className="description-card"
                            >
                              <span>
                                More about your dashboard
                              </span>
                            </div>
                          </div>
                          <div
                            className="content-container"
                          >
                            <svg
                              aria-hidden={true}
                              fill="currentColor"
                              focusable="false"
                              height={16}
                              preserveAspectRatio="xMidYMid meet"
                              viewBox="0 0 16 16"
                              width={16}
                              xmlns="http://www.w3.org/2000/svg"
                            >
                              <path
                                d="M8,1L5.7,5.6L0.6,6.3l3.7,3.6L3.5,15L8,12.6l4.6,2.4l-0.9-5.1l3.7-3.6l-5.1-0.7L8,1z"
                              />
                            </svg>
                            <span
                              className="title-card"
                            >
                              Dashboard title
                            </span>
                            <div
                              className="overflow-menu"
                              data-testid="stateful-tile-gallery-section-id1-item-0-overflow-menu"
                              onClick={[Function]}
                              role="presentation"
                            >
                              <button
                                aria-expanded={false}
                                aria-haspopup={true}
                                aria-label="open and close list of options"
                                className="bx--overflow-menu"
                                onClick={[Function]}
                                onClose={[Function]}
                                onKeyDown={[Function]}
                                open={false}
                                style={
                                  Object {
                                    "height": "2rem",
                                  }
                                }
                                type="button"
                              >
                                <svg
                                  aria-label="open and close list of options"
                                  className="bx--overflow-menu__icon"
                                  fill="currentColor"
                                  focusable="false"
                                  height={16}
                                  onClick={[Function]}
                                  onKeyDown={[Function]}
                                  preserveAspectRatio="xMidYMid meet"
                                  role="img"
                                  viewBox="0 0 32 32"
                                  width={16}
                                  xmlns="http://www.w3.org/2000/svg"
                                >
                                  <circle
                                    cx="16"
                                    cy="8"
                                    r="2"
                                  />
                                  <circle
                                    cx="16"
                                    cy="16"
                                    r="2"
                                  />
                                  <circle
                                    cx="16"
                                    cy="24"
                                    r="2"
                                  />
                                  <title>
                                    open and close list of options
                                  </title>
                                </svg>
                              </button>
                            </div>
                          </div>
                        </div>
                      </a>
                      <a
                        className="bx--link bx--tile bx--tile--clickable null tile-gallery-item bx--tile bx--tile--clickable tile-card-title"
                        data-testid="stateful-tile-gallery-section-id1-item-1"
                        onClick={[Function]}
                        onKeyDown={[Function]}
                        rel={null}
                      >
                        <div>
                          <div
                            className="top-section"
                          >
                            <div
                              className="thumbnail"
                            >
                              <svg
                                aria-hidden={true}
                                fill="currentColor"
                                focusable="false"
                                height={32}
                                preserveAspectRatio="xMidYMid meet"
                                viewBox="0 0 32 32"
                                width={32}
                                xmlns="http://www.w3.org/2000/svg"
                              >
                                <path
                                  d="M15 2H17V7H15z"
                                />
                                <path
                                  d="M21.668 6.854H26.625999999999998V8.854H21.668z"
                                  transform="rotate(-45 24.147 7.853)"
                                />
                                <path
                                  d="M25 15H30V17H25z"
                                />
                                <path
                                  d="M23.147 21.668H25.147V26.625999999999998H23.147z"
                                  transform="rotate(-45 24.147 24.146)"
                                />
                                <path
                                  d="M15 25H17V30H15z"
                                />
                                <path
                                  d="M5.375 23.147H10.333V25.147H5.375z"
                                  transform="rotate(-45 7.853 24.146)"
                                />
                                <path
                                  d="M2 15H7V17H2z"
                                />
                                <path
                                  d="M6.854 5.375H8.854V10.333H6.854z"
                                  transform="rotate(-45 7.854 7.853)"
                                />
                                <path
                                  d="M16,12a4,4,0,1,1-4,4,4.0045,4.0045,0,0,1,4-4m0-2a6,6,0,1,0,6,6,6,6,0,0,0-6-6Z"
                                />
                              </svg>
                            </div>
                            <div
                              className="description-card"
                            >
                              <span>
                                More about your dashboard
                              </span>
                            </div>
                          </div>
                          <div
                            className="content-container"
                          >
                            <svg
                              aria-hidden={true}
                              fill="currentColor"
                              focusable="false"
                              height={16}
                              preserveAspectRatio="xMidYMid meet"
                              viewBox="0 0 16 16"
                              width={16}
                              xmlns="http://www.w3.org/2000/svg"
                            >
                              <path
                                d="M8,1L5.7,5.6L0.6,6.3l3.7,3.6L3.5,15L8,12.6l4.6,2.4l-0.9-5.1l3.7-3.6l-5.1-0.7L8,1z"
                              />
                            </svg>
                            <span
                              className="title-card"
                            >
                              Health
                            </span>
                            <div
                              className="overflow-menu"
                              data-testid="stateful-tile-gallery-section-id1-item-1-overflow-menu"
                              onClick={[Function]}
                              role="presentation"
                            >
                              <button
                                aria-expanded={false}
                                aria-haspopup={true}
                                aria-label="open and close list of options"
                                className="bx--overflow-menu"
                                onClick={[Function]}
                                onClose={[Function]}
                                onKeyDown={[Function]}
                                open={false}
                                style={
                                  Object {
                                    "height": "2rem",
                                  }
                                }
                                type="button"
                              >
                                <svg
                                  aria-label="open and close list of options"
                                  className="bx--overflow-menu__icon"
                                  fill="currentColor"
                                  focusable="false"
                                  height={16}
                                  onClick={[Function]}
                                  onKeyDown={[Function]}
                                  preserveAspectRatio="xMidYMid meet"
                                  role="img"
                                  viewBox="0 0 32 32"
                                  width={16}
                                  xmlns="http://www.w3.org/2000/svg"
                                >
                                  <circle
                                    cx="16"
                                    cy="8"
                                    r="2"
                                  />
                                  <circle
                                    cx="16"
                                    cy="16"
                                    r="2"
                                  />
                                  <circle
                                    cx="16"
                                    cy="24"
                                    r="2"
                                  />
                                  <title>
                                    open and close list of options
                                  </title>
                                </svg>
                              </button>
                            </div>
                          </div>
                        </div>
                      </a>
                      <a
                        className="bx--link bx--tile bx--tile--clickable null tile-gallery-item bx--tile bx--tile--clickable tile-card-title"
                        data-testid="stateful-tile-gallery-section-id1-item-2"
                        onClick={[Function]}
                        onKeyDown={[Function]}
                        rel={null}
                      >
                        <div>
                          <div
                            className="top-section"
                          >
                            <div
                              className="thumbnail"
                            >
                              <svg
                                aria-hidden={true}
                                fill="currentColor"
                                focusable="false"
                                height={32}
                                preserveAspectRatio="xMidYMid meet"
                                viewBox="0 0 32 32"
                                width={32}
                                xmlns="http://www.w3.org/2000/svg"
                              >
                                <path
                                  d="M12,29a1,1,0,0,1-.92-.62L6.33,17H2V15H7a1,1,0,0,1,.92.62L12,25.28,20.06,3.65A1,1,0,0,1,21,3a1,1,0,0,1,.93.68L25.72,15H30v2H25a1,1,0,0,1-.95-.68L21,7,12.94,28.35A1,1,0,0,1,12,29Z"
                                />
                              </svg>
                            </div>
                            <div
                              className="description-card"
                            >
                              <span>
                                More about your dashboard
                              </span>
                            </div>
                          </div>
                          <div
                            className="content-container"
                          >
                            <svg
                              aria-hidden={true}
                              fill="currentColor"
                              focusable="false"
                              height={16}
                              preserveAspectRatio="xMidYMid meet"
                              viewBox="0 0 16 16"
                              width={16}
                              xmlns="http://www.w3.org/2000/svg"
                            >
                              <path
                                d="M8,1L5.7,5.6L0.6,6.3l3.7,3.6L3.5,15L8,12.6l4.6,2.4l-0.9-5.1l3.7-3.6l-5.1-0.7L8,1z"
                              />
                            </svg>
                            <span
                              className="title-card"
                            >
                              Activity
                            </span>
                            <div
                              className="overflow-menu"
                              data-testid="stateful-tile-gallery-section-id1-item-2-overflow-menu"
                              onClick={[Function]}
                              role="presentation"
                            >
                              <button
                                aria-expanded={false}
                                aria-haspopup={true}
                                aria-label="open and close list of options"
                                className="bx--overflow-menu"
                                onClick={[Function]}
                                onClose={[Function]}
                                onKeyDown={[Function]}
                                open={false}
                                style={
                                  Object {
                                    "height": "2rem",
                                  }
                                }
                                type="button"
                              >
                                <svg
                                  aria-label="open and close list of options"
                                  className="bx--overflow-menu__icon"
                                  fill="currentColor"
                                  focusable="false"
                                  height={16}
                                  onClick={[Function]}
                                  onKeyDown={[Function]}
                                  preserveAspectRatio="xMidYMid meet"
                                  role="img"
                                  viewBox="0 0 32 32"
                                  width={16}
                                  xmlns="http://www.w3.org/2000/svg"
                                >
                                  <circle
                                    cx="16"
                                    cy="8"
                                    r="2"
                                  />
                                  <circle
                                    cx="16"
                                    cy="16"
                                    r="2"
                                  />
                                  <circle
                                    cx="16"
                                    cy="24"
                                    r="2"
                                  />
                                  <title>
                                    open and close list of options
                                  </title>
                                </svg>
                              </button>
                            </div>
                          </div>
                        </div>
                      </a>
                    </div>
                  </div>
                </li>
              </ul>
            </div>
            <div
              className="tile-gallery--section"
              data-testid="stateful-tile-gallery-section-id2"
            >
              <ul
                className="bx--accordion bx--accordion--end"
                data-testid="stateful-tile-gallery-section-id2-accordion"
              >
                <li
                  className="bx--accordion__item bx--accordion__item--active"
                  data-testid="stateful-tile-gallery-section-id2-accordion-item"
                  onAnimationEnd={[Function]}
                >
                  <button
<<<<<<< HEAD
                    aria-controls="accordion-item-1494"
=======
                    aria-controls="accordion-item-1477"
>>>>>>> f958d42b
                    aria-expanded={true}
                    className="bx--accordion__heading"
                    onClick={[Function]}
                    onKeyDown={[Function]}
                    type="button"
                  >
                    <svg
                      aria-hidden={true}
                      className="bx--accordion__arrow"
                      fill="currentColor"
                      focusable="false"
                      height={16}
                      preserveAspectRatio="xMidYMid meet"
                      viewBox="0 0 16 16"
                      width={16}
                      xmlns="http://www.w3.org/2000/svg"
                    >
                      <path
                        d="M11 8L6 13 5.3 12.3 9.6 8 5.3 3.7 6 3z"
                      />
                    </svg>
                    <div
                      className="bx--accordion__title"
                    >
                      Dashboard Category A
                    </div>
                  </button>
                  <div
                    className="bx--accordion__content"
<<<<<<< HEAD
                    id="accordion-item-1494"
=======
                    id="accordion-item-1477"
>>>>>>> f958d42b
                  >
                    <div
                      className="tile-gallery--section--items"
                      data-testid="stateful-tile-gallery-section-id2-items"
                    >
                      <a
                        className="bx--link bx--tile bx--tile--clickable null tile-gallery-item bx--tile bx--tile--clickable tile-card-title"
                        data-testid="stateful-tile-gallery-section-id2-item-0"
                        onClick={[Function]}
                        onKeyDown={[Function]}
                        rel={null}
                      >
                        <div>
                          <div
                            className="top-section"
                          >
                            <div
                              className="thumbnail"
                            >
                              <svg
                                aria-hidden={true}
                                fill="currentColor"
                                focusable="false"
                                height={32}
                                preserveAspectRatio="xMidYMid meet"
                                viewBox="0 0 32 32"
                                width={32}
                                xmlns="http://www.w3.org/2000/svg"
                              >
                                <path
                                  d="M12,29a1,1,0,0,1-.92-.62L6.33,17H2V15H7a1,1,0,0,1,.92.62L12,25.28,20.06,3.65A1,1,0,0,1,21,3a1,1,0,0,1,.93.68L25.72,15H30v2H25a1,1,0,0,1-.95-.68L21,7,12.94,28.35A1,1,0,0,1,12,29Z"
                                />
                              </svg>
                            </div>
                            <div
                              className="description-card"
                            >
                              <span>
                                More about your dashboard
                              </span>
                            </div>
                          </div>
                          <div
                            className="content-container"
                          >
                            <svg
                              aria-hidden={true}
                              fill="currentColor"
                              focusable="false"
                              height={16}
                              preserveAspectRatio="xMidYMid meet"
                              viewBox="0 0 16 16"
                              width={16}
                              xmlns="http://www.w3.org/2000/svg"
                            >
                              <path
                                d="M8,1L5.7,5.6L0.6,6.3l3.7,3.6L3.5,15L8,12.6l4.6,2.4l-0.9-5.1l3.7-3.6l-5.1-0.7L8,1z"
                              />
                            </svg>
                            <span
                              className="title-card"
                            >
                              Dashboard title
                            </span>
                            <div
                              className="overflow-menu"
                              data-testid="stateful-tile-gallery-section-id2-item-0-overflow-menu"
                              onClick={[Function]}
                              role="presentation"
                            >
                              <button
                                aria-expanded={false}
                                aria-haspopup={true}
                                aria-label="open and close list of options"
                                className="bx--overflow-menu"
                                onClick={[Function]}
                                onClose={[Function]}
                                onKeyDown={[Function]}
                                open={false}
                                style={
                                  Object {
                                    "height": "2rem",
                                  }
                                }
                                type="button"
                              >
                                <svg
                                  aria-label="open and close list of options"
                                  className="bx--overflow-menu__icon"
                                  fill="currentColor"
                                  focusable="false"
                                  height={16}
                                  onClick={[Function]}
                                  onKeyDown={[Function]}
                                  preserveAspectRatio="xMidYMid meet"
                                  role="img"
                                  viewBox="0 0 32 32"
                                  width={16}
                                  xmlns="http://www.w3.org/2000/svg"
                                >
                                  <circle
                                    cx="16"
                                    cy="8"
                                    r="2"
                                  />
                                  <circle
                                    cx="16"
                                    cy="16"
                                    r="2"
                                  />
                                  <circle
                                    cx="16"
                                    cy="24"
                                    r="2"
                                  />
                                  <title>
                                    open and close list of options
                                  </title>
                                </svg>
                              </button>
                            </div>
                          </div>
                        </div>
                      </a>
                      <a
                        className="bx--link bx--tile bx--tile--clickable null tile-gallery-item bx--tile bx--tile--clickable tile-card-title"
                        data-testid="stateful-tile-gallery-section-id2-item-1"
                        onClick={[Function]}
                        onKeyDown={[Function]}
                        rel={null}
                      >
                        <div>
                          <div
                            className="top-section"
                          >
                            <div
                              className="thumbnail"
                            >
                              <svg
                                aria-hidden={true}
                                fill="currentColor"
                                focusable="false"
                                height={32}
                                preserveAspectRatio="xMidYMid meet"
                                viewBox="0 0 32 32"
                                width={32}
                                xmlns="http://www.w3.org/2000/svg"
                              >
                                <path
                                  d="M15 2H17V7H15z"
                                />
                                <path
                                  d="M21.668 6.854H26.625999999999998V8.854H21.668z"
                                  transform="rotate(-45 24.147 7.853)"
                                />
                                <path
                                  d="M25 15H30V17H25z"
                                />
                                <path
                                  d="M23.147 21.668H25.147V26.625999999999998H23.147z"
                                  transform="rotate(-45 24.147 24.146)"
                                />
                                <path
                                  d="M15 25H17V30H15z"
                                />
                                <path
                                  d="M5.375 23.147H10.333V25.147H5.375z"
                                  transform="rotate(-45 7.853 24.146)"
                                />
                                <path
                                  d="M2 15H7V17H2z"
                                />
                                <path
                                  d="M6.854 5.375H8.854V10.333H6.854z"
                                  transform="rotate(-45 7.854 7.853)"
                                />
                                <path
                                  d="M16,12a4,4,0,1,1-4,4,4.0045,4.0045,0,0,1,4-4m0-2a6,6,0,1,0,6,6,6,6,0,0,0-6-6Z"
                                />
                              </svg>
                            </div>
                            <div
                              className="description-card"
                            >
                              <span>
                                More about your dashboard
                              </span>
                            </div>
                          </div>
                          <div
                            className="content-container"
                          >
                            <svg
                              aria-hidden={true}
                              fill="currentColor"
                              focusable="false"
                              height={16}
                              preserveAspectRatio="xMidYMid meet"
                              viewBox="0 0 16 16"
                              width={16}
                              xmlns="http://www.w3.org/2000/svg"
                            >
                              <path
                                d="M8,1L5.7,5.6L0.6,6.3l3.7,3.6L3.5,15L8,12.6l4.6,2.4l-0.9-5.1l3.7-3.6l-5.1-0.7L8,1z"
                              />
                            </svg>
                            <span
                              className="title-card"
                            >
                              Dashboard title
                            </span>
                            <div
                              className="overflow-menu"
                              data-testid="stateful-tile-gallery-section-id2-item-1-overflow-menu"
                              onClick={[Function]}
                              role="presentation"
                            >
                              <button
                                aria-expanded={false}
                                aria-haspopup={true}
                                aria-label="open and close list of options"
                                className="bx--overflow-menu"
                                onClick={[Function]}
                                onClose={[Function]}
                                onKeyDown={[Function]}
                                open={false}
                                style={
                                  Object {
                                    "height": "2rem",
                                  }
                                }
                                type="button"
                              >
                                <svg
                                  aria-label="open and close list of options"
                                  className="bx--overflow-menu__icon"
                                  fill="currentColor"
                                  focusable="false"
                                  height={16}
                                  onClick={[Function]}
                                  onKeyDown={[Function]}
                                  preserveAspectRatio="xMidYMid meet"
                                  role="img"
                                  viewBox="0 0 32 32"
                                  width={16}
                                  xmlns="http://www.w3.org/2000/svg"
                                >
                                  <circle
                                    cx="16"
                                    cy="8"
                                    r="2"
                                  />
                                  <circle
                                    cx="16"
                                    cy="16"
                                    r="2"
                                  />
                                  <circle
                                    cx="16"
                                    cy="24"
                                    r="2"
                                  />
                                  <title>
                                    open and close list of options
                                  </title>
                                </svg>
                              </button>
                            </div>
                          </div>
                        </div>
                      </a>
                      <a
                        className="bx--link bx--tile bx--tile--clickable null tile-gallery-item bx--tile bx--tile--clickable tile-card-title"
                        data-testid="stateful-tile-gallery-section-id2-item-2"
                        onClick={[Function]}
                        onKeyDown={[Function]}
                        rel={null}
                      >
                        <div>
                          <div
                            className="top-section"
                          >
                            <div
                              className="thumbnail"
                            >
                              <svg
                                aria-hidden={true}
                                fill="currentColor"
                                focusable="false"
                                height={32}
                                preserveAspectRatio="xMidYMid meet"
                                viewBox="0 0 32 32"
                                width={32}
                                xmlns="http://www.w3.org/2000/svg"
                              >
                                <path
                                  d="M12,29a1,1,0,0,1-.92-.62L6.33,17H2V15H7a1,1,0,0,1,.92.62L12,25.28,20.06,3.65A1,1,0,0,1,21,3a1,1,0,0,1,.93.68L25.72,15H30v2H25a1,1,0,0,1-.95-.68L21,7,12.94,28.35A1,1,0,0,1,12,29Z"
                                />
                              </svg>
                            </div>
                            <div
                              className="description-card"
                            >
                              <span>
                                More about your dashboard
                              </span>
                            </div>
                          </div>
                          <div
                            className="content-container"
                          >
                            <svg
                              aria-hidden={true}
                              fill="currentColor"
                              focusable="false"
                              height={16}
                              preserveAspectRatio="xMidYMid meet"
                              viewBox="0 0 16 16"
                              width={16}
                              xmlns="http://www.w3.org/2000/svg"
                            >
                              <path
                                d="M8,1L5.7,5.6L0.6,6.3l3.7,3.6L3.5,15L8,12.6l4.6,2.4l-0.9-5.1l3.7-3.6l-5.1-0.7L8,1z"
                              />
                            </svg>
                            <span
                              className="title-card"
                            >
                              Dashboard title
                            </span>
                            <div
                              className="overflow-menu"
                              data-testid="stateful-tile-gallery-section-id2-item-2-overflow-menu"
                              onClick={[Function]}
                              role="presentation"
                            >
                              <button
                                aria-expanded={false}
                                aria-haspopup={true}
                                aria-label="open and close list of options"
                                className="bx--overflow-menu"
                                onClick={[Function]}
                                onClose={[Function]}
                                onKeyDown={[Function]}
                                open={false}
                                style={
                                  Object {
                                    "height": "2rem",
                                  }
                                }
                                type="button"
                              >
                                <svg
                                  aria-label="open and close list of options"
                                  className="bx--overflow-menu__icon"
                                  fill="currentColor"
                                  focusable="false"
                                  height={16}
                                  onClick={[Function]}
                                  onKeyDown={[Function]}
                                  preserveAspectRatio="xMidYMid meet"
                                  role="img"
                                  viewBox="0 0 32 32"
                                  width={16}
                                  xmlns="http://www.w3.org/2000/svg"
                                >
                                  <circle
                                    cx="16"
                                    cy="8"
                                    r="2"
                                  />
                                  <circle
                                    cx="16"
                                    cy="16"
                                    r="2"
                                  />
                                  <circle
                                    cx="16"
                                    cy="24"
                                    r="2"
                                  />
                                  <title>
                                    open and close list of options
                                  </title>
                                </svg>
                              </button>
                            </div>
                          </div>
                        </div>
                      </a>
                    </div>
                  </div>
                </li>
              </ul>
            </div>
          </div>
        </div>
      </div>
    </div>
  </div>
</div>
`;

exports[`Storybook Snapshot tests and console checks Storyshots 1 - Watson IoT/TileGallery TileGalleryItem - Grid 1`] = `
<div
  className="storybook-container"
>
  <div
    style={
      Object {
        "width": "calc(100vw - 6rem)",
      }
    }
  >
    <a
      className="bx--link bx--tile bx--tile--clickable not-active tile-gallery-item bx--tile bx--tile--clickable tile-card-title"
      data-testid="tile-gallery-item"
      onClick={[Function]}
      onKeyDown={[Function]}
      rel={null}
    >
      <div>
        <div
          className="top-section"
        >
          <div
            className="thumbnail"
          >
            <svg
              aria-hidden={true}
              description="Icon"
              fill="black"
              focusable="false"
              height={50}
              preserveAspectRatio="xMidYMid meet"
              viewBox="0 0 32 32"
              width={50}
              xmlns="http://www.w3.org/2000/svg"
            >
              <path
                d="M6.34 19H17.65V21H6.34z"
                transform="rotate(-45 11.995 20.002)"
              />
              <path
                d="M17,30a1,1,0,0,1-.37-.07,1,1,0,0,1-.62-.79l-1-7,2-.28.75,5.27L21,24.52V17a1,1,0,0,1,.29-.71l4.07-4.07A8.94,8.94,0,0,0,28,5.86V4H26.14a8.94,8.94,0,0,0-6.36,2.64l-4.07,4.07A1,1,0,0,1,15,11H7.48L4.87,14.26l5.27.75-.28,2-7-1a1,1,0,0,1-.79-.62,1,1,0,0,1,.15-1l4-5A1,1,0,0,1,7,9h7.59l3.77-3.78A10.92,10.92,0,0,1,26.14,2H28a2,2,0,0,1,2,2V5.86a10.92,10.92,0,0,1-3.22,7.78L23,17.41V25a1,1,0,0,1-.38.78l-5,4A1,1,0,0,1,17,30Z"
              />
            </svg>
          </div>
          <div
            className="description-card"
          >
            <span>
              card description
            </span>
          </div>
        </div>
        <div
          className="content-container"
        >
          <svg
            aria-hidden={true}
            fill="#42be65"
            focusable="false"
            height={16}
            onClick={[Function]}
            preserveAspectRatio="xMidYMid meet"
            viewBox="0 0 16 16"
            width={16}
            xmlns="http://www.w3.org/2000/svg"
          >
            <path
              d="M8,1C4.1,1,1,4.1,1,8c0,3.9,3.1,7,7,7s7-3.1,7-7C15,4.1,11.9,1,8,1z M7,11L4.3,8.3l0.9-0.8L7,9.3l4-3.9l0.9,0.8L7,11z"
            />
            <path
              d="M7,11L4.3,8.3l0.9-0.8L7,9.3l4-3.9l0.9,0.8L7,11z"
              data-icon-path="inner-path"
              opacity="0"
            />
          </svg>
          <span
            className="title-card"
          >
            Card title
          </span>
          <div
            className="overflow-menu"
            data-testid="tile-gallery-item-overflow-menu"
            onClick={[Function]}
            role="presentation"
          >
            <button
              aria-expanded={false}
              aria-haspopup={true}
              aria-label="open and close list of options"
              className="bx--overflow-menu"
              onClick={[Function]}
              onClose={[Function]}
              onKeyDown={[Function]}
              open={false}
              style={
                Object {
                  "height": "2rem",
                }
              }
              type="button"
            >
              <svg
                aria-label="open and close list of options"
                className="bx--overflow-menu__icon"
                fill="currentColor"
                focusable="false"
                height={16}
                onClick={[Function]}
                onKeyDown={[Function]}
                preserveAspectRatio="xMidYMid meet"
                role="img"
                viewBox="0 0 32 32"
                width={16}
                xmlns="http://www.w3.org/2000/svg"
              >
                <circle
                  cx="16"
                  cy="8"
                  r="2"
                />
                <circle
                  cx="16"
                  cy="16"
                  r="2"
                />
                <circle
                  cx="16"
                  cy="24"
                  r="2"
                />
                <title>
                  open and close list of options
                </title>
              </svg>
            </button>
          </div>
        </div>
      </div>
    </a>
  </div>
</div>
`;

exports[`Storybook Snapshot tests and console checks Storyshots 1 - Watson IoT/TileGallery TileGalleryItem - List 1`] = `
<div
  className="storybook-container"
>
  <div
    style={
      Object {
        "width": "calc(100vw - 6rem)",
      }
    }
  >
    <a
      className="bx--link bx--tile bx--tile--clickable null tile-gallery-item bx--tile bx--tile--clickable tile-list-title"
      data-testid="tile-gallery-item"
      onClick={[Function]}
      onKeyDown={[Function]}
      rel={null}
    >
      <div>
        <div
          className="content-container"
        >
          <svg
            aria-hidden={true}
            fill="black"
            focusable="false"
            height={16}
            onClick={[Function]}
            preserveAspectRatio="xMidYMid meet"
            viewBox="0 0 16 16"
            width={16}
            xmlns="http://www.w3.org/2000/svg"
          >
            <path
              d="M8,1L5.7,5.6L0.6,6.3l3.7,3.6L3.5,15L8,12.6l4.6,2.4l-0.9-5.1l3.7-3.6l-5.1-0.7L8,1z"
            />
          </svg>
          <span
            className="title-card"
          >
            Test
          </span>
          <div
            className="overflow-menu"
            data-testid="tile-gallery-item-overflow-menu"
            onClick={[Function]}
            role="presentation"
          >
            <button
              aria-expanded={false}
              aria-haspopup={true}
              aria-label="open and close list of options"
              className="bx--overflow-menu"
              onClick={[Function]}
              onClose={[Function]}
              onKeyDown={[Function]}
              open={false}
              style={
                Object {
                  "height": "2rem",
                }
              }
              type="button"
            >
              <svg
                aria-label="open and close list of options"
                className="bx--overflow-menu__icon"
                fill="currentColor"
                focusable="false"
                height={16}
                onClick={[Function]}
                onKeyDown={[Function]}
                preserveAspectRatio="xMidYMid meet"
                role="img"
                viewBox="0 0 32 32"
                width={16}
                xmlns="http://www.w3.org/2000/svg"
              >
                <circle
                  cx="16"
                  cy="8"
                  r="2"
                />
                <circle
                  cx="16"
                  cy="16"
                  r="2"
                />
                <circle
                  cx="16"
                  cy="24"
                  r="2"
                />
                <title>
                  open and close list of options
                </title>
              </svg>
            </button>
          </div>
        </div>
        <div
          className="description-card"
        >
          <div
            style={
              Object {
                "backgroundColor": "black",
              }
            }
          >
            The first one
          </div>
        </div>
      </div>
    </a>
  </div>
</div>
`;

exports[`Storybook Snapshot tests and console checks Storyshots 1 - Watson IoT/TileGallery TileGallerySection with TileGalleryItem - i18n 1`] = `
<div
  className="storybook-container"
>
  <div
    style={
      Object {
        "width": "calc(100vw - 6rem)",
      }
    }
  >
    <div
      className="page-title-bar"
      data-testid="stateful-tile-gallery-page-title-bar"
      style={
        Object {
          "--header-offset": "48px",
          "--scroll-transition-progress": 1,
        }
      }
    >
      <div
        className="page-title-bar-header"
      >
        <div
          className="page-title-bar-breadcrumb-bg"
        />
        <div
          className="page-title-bar-title"
        >
          <div
            className="page-title-bar-title--text"
          >
            <h2
              title="__Dashboard__"
            >
              __Dashboard__
            </h2>
          </div>
        </div>
        <div
          className="page-title-bar-header-right"
        >
          <div
            className="extra-content"
            data-testid="stateful-tile-gallery-extra-content"
          >
            <div>
              <div
                aria-labelledby="gallery-search-search"
                className="bx--search bx--search--xl"
                role="search"
              >
                <div
                  className="bx--search-magnifier"
                >
                  <svg
                    aria-hidden={true}
                    className="bx--search-magnifier-icon"
                    fill="currentColor"
                    focusable="false"
                    height={16}
                    preserveAspectRatio="xMidYMid meet"
                    viewBox="0 0 16 16"
                    width={16}
                    xmlns="http://www.w3.org/2000/svg"
                  >
                    <path
                      d="M15,14.3L10.7,10c1.9-2.3,1.6-5.8-0.7-7.7S4.2,0.7,2.3,3S0.7,8.8,3,10.7c2,1.7,5,1.7,7,0l4.3,4.3L15,14.3z M2,6.5	C2,4,4,2,6.5,2S11,4,11,6.5S9,11,6.5,11S2,9,2,6.5z"
                    />
                  </svg>
                </div>
                <label
                  className="bx--label"
                  htmlFor="gallery-search"
                  id="gallery-search-search"
                >
                  __Search Icon Description__
                </label>
                <input
                  autoComplete="off"
                  className="bx--search-input"
                  data-testid="stateful-tile-gallery-search-input"
                  id="gallery-search"
                  onChange={[Function]}
                  onKeyDown={[Function]}
                  placeholder="__Search Placeholder__"
                  role="searchbox"
                  style={
                    Object {
                      "background": "#ffffff",
                      "width": "305px",
                    }
                  }
                  type="text"
                  value=""
                />
                <button
                  aria-label="Clear search input"
                  className="bx--search-close bx--search-close--hidden"
                  onClick={[Function]}
                  type="button"
                >
                  <svg
                    aria-hidden={true}
                    fill="currentColor"
                    focusable="false"
                    height={16}
                    preserveAspectRatio="xMidYMid meet"
                    viewBox="0 0 32 32"
                    width={16}
                    xmlns="http://www.w3.org/2000/svg"
                  >
                    <path
                      d="M24 9.4L22.6 8 16 14.6 9.4 8 8 9.4 14.6 16 8 22.6 9.4 24 16 17.4 22.6 24 24 22.6 17.4 16 24 9.4z"
                    />
                  </svg>
                </button>
              </div>
            </div>
            <div
              className="bx--content-switcher"
              data-testid="stateful-tile-gallery-switcher"
              onChange={[Function]}
              role="tablist"
            >
              <button
                aria-selected={false}
                className="bx--content-switcher-btn"
                data-testid="stateful-tile-gallery-switcher-list-switch"
                onClick={[Function]}
                onKeyDown={[Function]}
                role="tab"
                tabIndex="-1"
                type="button"
              >
                <span
                  className="bx--content-switcher__label"
                  title="__ListText__"
                >
                  __ListText__
                </span>
              </button>
              <button
                aria-selected={true}
                className="bx--content-switcher-btn bx--content-switcher--selected"
                data-testid="stateful-tile-gallery-switcher-grid-switch"
                onClick={[Function]}
                onKeyDown={[Function]}
                role="tab"
                tabIndex="0"
                type="button"
              >
                <span
                  className="bx--content-switcher__label"
                  title="__GridText__"
                >
                  __GridText__
                </span>
              </button>
            </div>
            <button
              aria-describedby={null}
              aria-pressed={null}
              className="iot--btn bx--btn bx--btn--primary"
              data-testid="Button"
              disabled={false}
              onBlur={[Function]}
              onClick={[Function]}
              onFocus={[Function]}
              onMouseEnter={[Function]}
              onMouseLeave={[Function]}
              tabIndex={0}
              type="button"
            >
              __Create__
            </button>
          </div>
        </div>
        <div
          className="page-title-bar-content"
        >
          <div
            className="tile-gallery"
            data-testid="stateful-tile-gallery"
          >
            <div
              className="tile-gallery--section"
              data-testid="stateful-tile-gallery-section-id1"
            >
              <ul
                className="bx--accordion bx--accordion--end"
                data-testid="stateful-tile-gallery-section-id1-accordion"
              >
                <li
                  className="bx--accordion__item bx--accordion__item--active"
                  data-testid="stateful-tile-gallery-section-id1-accordion-item"
                  onAnimationEnd={[Function]}
                >
                  <button
<<<<<<< HEAD
                    aria-controls="accordion-item-1500"
=======
                    aria-controls="accordion-item-1483"
>>>>>>> f958d42b
                    aria-expanded={true}
                    className="bx--accordion__heading"
                    onClick={[Function]}
                    onKeyDown={[Function]}
                    type="button"
                  >
                    <svg
                      aria-hidden={true}
                      className="bx--accordion__arrow"
                      fill="currentColor"
                      focusable="false"
                      height={16}
                      preserveAspectRatio="xMidYMid meet"
                      viewBox="0 0 16 16"
                      width={16}
                      xmlns="http://www.w3.org/2000/svg"
                    >
                      <path
                        d="M11 8L6 13 5.3 12.3 9.6 8 5.3 3.7 6 3z"
                      />
                    </svg>
                    <div
                      className="bx--accordion__title"
                    >
                      __Favorites__
                    </div>
                  </button>
                  <div
                    className="bx--accordion__content"
<<<<<<< HEAD
                    id="accordion-item-1500"
=======
                    id="accordion-item-1483"
>>>>>>> f958d42b
                  >
                    <div
                      className="tile-gallery--section--items"
                      data-testid="stateful-tile-gallery-section-id1-items"
                    >
                      <a
                        className="bx--link bx--tile bx--tile--clickable null tile-gallery-item bx--tile bx--tile--clickable tile-card-title"
                        data-testid="stateful-tile-gallery-section-id1-item-0"
                        onClick={[Function]}
                        onKeyDown={[Function]}
                        rel={null}
                      >
                        <div>
                          <div
                            className="top-section"
                          >
                            <div
                              className="thumbnail"
                            >
                              <svg
                                aria-hidden={true}
                                fill="currentColor"
                                focusable="false"
                                height={32}
                                preserveAspectRatio="xMidYMid meet"
                                viewBox="0 0 32 32"
                                width={32}
                                xmlns="http://www.w3.org/2000/svg"
                              >
                                <path
                                  d="M12,29a1,1,0,0,1-.92-.62L6.33,17H2V15H7a1,1,0,0,1,.92.62L12,25.28,20.06,3.65A1,1,0,0,1,21,3a1,1,0,0,1,.93.68L25.72,15H30v2H25a1,1,0,0,1-.95-.68L21,7,12.94,28.35A1,1,0,0,1,12,29Z"
                                />
                              </svg>
                            </div>
                            <div
                              className="description-card"
                            >
                              <span>
                                __More about your dashboard__
                              </span>
                            </div>
                          </div>
                          <div
                            className="content-container"
                          >
                            <svg
                              aria-hidden={true}
                              fill="currentColor"
                              focusable="false"
                              height={16}
                              preserveAspectRatio="xMidYMid meet"
                              viewBox="0 0 16 16"
                              width={16}
                              xmlns="http://www.w3.org/2000/svg"
                            >
                              <path
                                d="M8,1L5.7,5.6L0.6,6.3l3.7,3.6L3.5,15L8,12.6l4.6,2.4l-0.9-5.1l3.7-3.6l-5.1-0.7L8,1z"
                              />
                            </svg>
                            <span
                              className="title-card"
                            >
                              __Dashboard title__
                            </span>
                            <div
                              className="overflow-menu"
                              data-testid="stateful-tile-gallery-section-id1-item-0-overflow-menu"
                              onClick={[Function]}
                              role="presentation"
                            >
                              <button
                                aria-expanded={false}
                                aria-haspopup={true}
                                aria-label="open and close list of options"
                                className="bx--overflow-menu"
                                onClick={[Function]}
                                onClose={[Function]}
                                onKeyDown={[Function]}
                                open={false}
                                style={
                                  Object {
                                    "height": "2rem",
                                  }
                                }
                                type="button"
                              >
                                <svg
                                  aria-label="__icon description__"
                                  className="bx--overflow-menu__icon"
                                  fill="currentColor"
                                  focusable="false"
                                  height={16}
                                  onClick={[Function]}
                                  onKeyDown={[Function]}
                                  preserveAspectRatio="xMidYMid meet"
                                  role="img"
                                  viewBox="0 0 32 32"
                                  width={16}
                                  xmlns="http://www.w3.org/2000/svg"
                                >
                                  <circle
                                    cx="16"
                                    cy="8"
                                    r="2"
                                  />
                                  <circle
                                    cx="16"
                                    cy="16"
                                    r="2"
                                  />
                                  <circle
                                    cx="16"
                                    cy="24"
                                    r="2"
                                  />
                                  <title>
                                    __icon description__
                                  </title>
                                </svg>
                              </button>
                            </div>
                          </div>
                        </div>
                      </a>
                    </div>
                  </div>
                </li>
              </ul>
            </div>
          </div>
        </div>
      </div>
    </div>
  </div>
</div>
`;

exports[`Storybook Snapshot tests and console checks Storyshots 1 - Watson IoT/TileGallery TileGallerySection with TileGalleryItem Grid 1`] = `
<div
  className="storybook-container"
>
  <div
    style={
      Object {
        "width": "calc(100vw - 6rem)",
      }
    }
  >
    <div
      style={
        Object {
          "width": "calc(100vw - 6rem)",
        }
      }
    >
      <div
        className="tile-gallery--section"
        data-testid="tile-gallery-section"
      >
        <ul
          className="bx--accordion bx--accordion--end"
          data-testid="tile-gallery-section-accordion"
        >
          <li
            className="bx--accordion__item bx--accordion__item--active"
            data-testid="tile-gallery-section-accordion-item"
            onAnimationEnd={[Function]}
          >
            <button
<<<<<<< HEAD
              aria-controls="accordion-item-1497"
=======
              aria-controls="accordion-item-1480"
>>>>>>> f958d42b
              aria-expanded={true}
              className="bx--accordion__heading"
              onClick={[Function]}
              onKeyDown={[Function]}
              type="button"
            >
              <svg
                aria-hidden={true}
                className="bx--accordion__arrow"
                fill="currentColor"
                focusable="false"
                height={16}
                preserveAspectRatio="xMidYMid meet"
                viewBox="0 0 16 16"
                width={16}
                xmlns="http://www.w3.org/2000/svg"
              >
                <path
                  d="M11 8L6 13 5.3 12.3 9.6 8 5.3 3.7 6 3z"
                />
              </svg>
              <div
                className="bx--accordion__title"
              >
                Title
              </div>
            </button>
            <div
              className="bx--accordion__content"
<<<<<<< HEAD
              id="accordion-item-1497"
=======
              id="accordion-item-1480"
>>>>>>> f958d42b
            >
              <div
                className="tile-gallery--section--items"
                data-testid="tile-gallery-section-items"
              >
                <a
                  className="bx--link bx--tile bx--tile--clickable null tile-gallery-item bx--tile bx--tile--clickable tile-card-title"
                  data-testid="tile-gallery-item"
                  onClick={[Function]}
                  onKeyDown={[Function]}
                  rel={null}
                >
                  <div>
                    <div
                      className="top-section"
                    >
                      <div
                        className="thumbnail"
                      >
                        <svg
                          aria-hidden={true}
                          description="Icon"
                          fill="black"
                          focusable="false"
                          height={50}
                          preserveAspectRatio="xMidYMid meet"
                          viewBox="0 0 32 32"
                          width={50}
                          xmlns="http://www.w3.org/2000/svg"
                        >
                          <path
                            d="M6.34 19H17.65V21H6.34z"
                            transform="rotate(-45 11.995 20.002)"
                          />
                          <path
                            d="M17,30a1,1,0,0,1-.37-.07,1,1,0,0,1-.62-.79l-1-7,2-.28.75,5.27L21,24.52V17a1,1,0,0,1,.29-.71l4.07-4.07A8.94,8.94,0,0,0,28,5.86V4H26.14a8.94,8.94,0,0,0-6.36,2.64l-4.07,4.07A1,1,0,0,1,15,11H7.48L4.87,14.26l5.27.75-.28,2-7-1a1,1,0,0,1-.79-.62,1,1,0,0,1,.15-1l4-5A1,1,0,0,1,7,9h7.59l3.77-3.78A10.92,10.92,0,0,1,26.14,2H28a2,2,0,0,1,2,2V5.86a10.92,10.92,0,0,1-3.22,7.78L23,17.41V25a1,1,0,0,1-.38.78l-5,4A1,1,0,0,1,17,30Z"
                          />
                        </svg>
                      </div>
                      <div
                        className="description-card"
                      >
                        <span>
                          card description
                        </span>
                      </div>
                    </div>
                    <div
                      className="content-container"
                    >
                      <svg
                        aria-hidden={true}
                        fill="#42be65"
                        focusable="false"
                        height={16}
                        onClick={[Function]}
                        preserveAspectRatio="xMidYMid meet"
                        viewBox="0 0 16 16"
                        width={16}
                        xmlns="http://www.w3.org/2000/svg"
                      >
                        <path
                          d="M8,1C4.1,1,1,4.1,1,8c0,3.9,3.1,7,7,7s7-3.1,7-7C15,4.1,11.9,1,8,1z M7,11L4.3,8.3l0.9-0.8L7,9.3l4-3.9l0.9,0.8L7,11z"
                        />
                        <path
                          d="M7,11L4.3,8.3l0.9-0.8L7,9.3l4-3.9l0.9,0.8L7,11z"
                          data-icon-path="inner-path"
                          opacity="0"
                        />
                      </svg>
                      <span
                        className="title-card"
                      >
                        Card title
                      </span>
                      <div
                        className="overflow-menu"
                        data-testid="tile-gallery-item-overflow-menu"
                        onClick={[Function]}
                        role="presentation"
                      >
                        <button
                          aria-expanded={false}
                          aria-haspopup={true}
                          aria-label="open and close list of options"
                          className="bx--overflow-menu"
                          onClick={[Function]}
                          onClose={[Function]}
                          onKeyDown={[Function]}
                          open={false}
                          style={
                            Object {
                              "height": "2rem",
                            }
                          }
                          type="button"
                        >
                          <svg
                            aria-label="open and close list of options"
                            className="bx--overflow-menu__icon"
                            fill="currentColor"
                            focusable="false"
                            height={16}
                            onClick={[Function]}
                            onKeyDown={[Function]}
                            preserveAspectRatio="xMidYMid meet"
                            role="img"
                            viewBox="0 0 32 32"
                            width={16}
                            xmlns="http://www.w3.org/2000/svg"
                          >
                            <circle
                              cx="16"
                              cy="8"
                              r="2"
                            />
                            <circle
                              cx="16"
                              cy="16"
                              r="2"
                            />
                            <circle
                              cx="16"
                              cy="24"
                              r="2"
                            />
                            <title>
                              open and close list of options
                            </title>
                          </svg>
                        </button>
                      </div>
                    </div>
                  </div>
                </a>
                <a
                  className="bx--link bx--tile bx--tile--clickable null tile-gallery-item bx--tile bx--tile--clickable tile-card-title"
                  data-testid="tile-gallery-item"
                  onClick={[Function]}
                  onKeyDown={[Function]}
                  rel={null}
                >
                  <div>
                    <div
                      className="top-section"
                    >
                      <div
                        className="thumbnail"
                      >
                        <svg
                          aria-hidden={true}
                          description="Icon"
                          fill="black"
                          focusable="false"
                          height={50}
                          preserveAspectRatio="xMidYMid meet"
                          viewBox="0 0 32 32"
                          width={50}
                          xmlns="http://www.w3.org/2000/svg"
                        >
                          <path
                            d="M12,29a1,1,0,0,1-.92-.62L6.33,17H2V15H7a1,1,0,0,1,.92.62L12,25.28,20.06,3.65A1,1,0,0,1,21,3a1,1,0,0,1,.93.68L25.72,15H30v2H25a1,1,0,0,1-.95-.68L21,7,12.94,28.35A1,1,0,0,1,12,29Z"
                          />
                        </svg>
                      </div>
                      <div
                        className="description-card"
                      >
                        <span>
                          card description
                        </span>
                      </div>
                    </div>
                    <div
                      className="content-container"
                    >
                      <svg
                        aria-hidden={true}
                        fill="#42be65"
                        focusable="false"
                        height={16}
                        onClick={[Function]}
                        preserveAspectRatio="xMidYMid meet"
                        viewBox="0 0 16 16"
                        width={16}
                        xmlns="http://www.w3.org/2000/svg"
                      >
                        <path
                          d="M8,1C4.1,1,1,4.1,1,8c0,3.9,3.1,7,7,7s7-3.1,7-7C15,4.1,11.9,1,8,1z M7,11L4.3,8.3l0.9-0.8L7,9.3l4-3.9l0.9,0.8L7,11z"
                        />
                        <path
                          d="M7,11L4.3,8.3l0.9-0.8L7,9.3l4-3.9l0.9,0.8L7,11z"
                          data-icon-path="inner-path"
                          opacity="0"
                        />
                      </svg>
                      <span
                        className="title-card"
                      >
                        Card title
                      </span>
                      <div
                        className="overflow-menu"
                        data-testid="tile-gallery-item-overflow-menu"
                        onClick={[Function]}
                        role="presentation"
                      >
                        <button
                          aria-expanded={false}
                          aria-haspopup={true}
                          aria-label="open and close list of options"
                          className="bx--overflow-menu"
                          onClick={[Function]}
                          onClose={[Function]}
                          onKeyDown={[Function]}
                          open={false}
                          style={
                            Object {
                              "height": "2rem",
                            }
                          }
                          type="button"
                        >
                          <svg
                            aria-label="open and close list of options"
                            className="bx--overflow-menu__icon"
                            fill="currentColor"
                            focusable="false"
                            height={16}
                            onClick={[Function]}
                            onKeyDown={[Function]}
                            preserveAspectRatio="xMidYMid meet"
                            role="img"
                            viewBox="0 0 32 32"
                            width={16}
                            xmlns="http://www.w3.org/2000/svg"
                          >
                            <circle
                              cx="16"
                              cy="8"
                              r="2"
                            />
                            <circle
                              cx="16"
                              cy="16"
                              r="2"
                            />
                            <circle
                              cx="16"
                              cy="24"
                              r="2"
                            />
                            <title>
                              open and close list of options
                            </title>
                          </svg>
                        </button>
                      </div>
                    </div>
                  </div>
                </a>
                <a
                  className="bx--link bx--tile bx--tile--clickable null tile-gallery-item bx--tile bx--tile--clickable tile-card-title"
                  data-testid="tile-gallery-item"
                  onClick={[Function]}
                  onKeyDown={[Function]}
                  rel={null}
                >
                  <div>
                    <div
                      className="top-section"
                    >
                      <div
                        className="thumbnail"
                      >
                        <svg
                          aria-hidden={true}
                          description="Icon"
                          fill="black"
                          focusable="false"
                          height={50}
                          preserveAspectRatio="xMidYMid meet"
                          viewBox="0 0 32 32"
                          width={50}
                          xmlns="http://www.w3.org/2000/svg"
                        >
                          <path
                            d="M15 2H17V7H15z"
                          />
                          <path
                            d="M21.668 6.854H26.625999999999998V8.854H21.668z"
                            transform="rotate(-45 24.147 7.853)"
                          />
                          <path
                            d="M25 15H30V17H25z"
                          />
                          <path
                            d="M23.147 21.668H25.147V26.625999999999998H23.147z"
                            transform="rotate(-45 24.147 24.146)"
                          />
                          <path
                            d="M15 25H17V30H15z"
                          />
                          <path
                            d="M5.375 23.147H10.333V25.147H5.375z"
                            transform="rotate(-45 7.853 24.146)"
                          />
                          <path
                            d="M2 15H7V17H2z"
                          />
                          <path
                            d="M6.854 5.375H8.854V10.333H6.854z"
                            transform="rotate(-45 7.854 7.853)"
                          />
                          <path
                            d="M16,12a4,4,0,1,1-4,4,4.0045,4.0045,0,0,1,4-4m0-2a6,6,0,1,0,6,6,6,6,0,0,0-6-6Z"
                          />
                        </svg>
                      </div>
                      <div
                        className="description-card"
                      >
                        <span>
                          card description
                        </span>
                      </div>
                    </div>
                    <div
                      className="content-container"
                    >
                      <svg
                        aria-hidden={true}
                        fill="#42be65"
                        focusable="false"
                        height={16}
                        onClick={[Function]}
                        preserveAspectRatio="xMidYMid meet"
                        viewBox="0 0 16 16"
                        width={16}
                        xmlns="http://www.w3.org/2000/svg"
                      >
                        <path
                          d="M8,1C4.1,1,1,4.1,1,8c0,3.9,3.1,7,7,7s7-3.1,7-7C15,4.1,11.9,1,8,1z M7,11L4.3,8.3l0.9-0.8L7,9.3l4-3.9l0.9,0.8L7,11z"
                        />
                        <path
                          d="M7,11L4.3,8.3l0.9-0.8L7,9.3l4-3.9l0.9,0.8L7,11z"
                          data-icon-path="inner-path"
                          opacity="0"
                        />
                      </svg>
                      <span
                        className="title-card"
                      >
                        Card title
                      </span>
                      <div
                        className="overflow-menu"
                        data-testid="tile-gallery-item-overflow-menu"
                        onClick={[Function]}
                        role="presentation"
                      >
                        <button
                          aria-expanded={false}
                          aria-haspopup={true}
                          aria-label="open and close list of options"
                          className="bx--overflow-menu"
                          onClick={[Function]}
                          onClose={[Function]}
                          onKeyDown={[Function]}
                          open={false}
                          style={
                            Object {
                              "height": "2rem",
                            }
                          }
                          type="button"
                        >
                          <svg
                            aria-label="open and close list of options"
                            className="bx--overflow-menu__icon"
                            fill="currentColor"
                            focusable="false"
                            height={16}
                            onClick={[Function]}
                            onKeyDown={[Function]}
                            preserveAspectRatio="xMidYMid meet"
                            role="img"
                            viewBox="0 0 32 32"
                            width={16}
                            xmlns="http://www.w3.org/2000/svg"
                          >
                            <circle
                              cx="16"
                              cy="8"
                              r="2"
                            />
                            <circle
                              cx="16"
                              cy="16"
                              r="2"
                            />
                            <circle
                              cx="16"
                              cy="24"
                              r="2"
                            />
                            <title>
                              open and close list of options
                            </title>
                          </svg>
                        </button>
                      </div>
                    </div>
                  </div>
                </a>
              </div>
            </div>
          </li>
        </ul>
      </div>
      <div
        className="tile-gallery--section"
        data-testid="tile-gallery-section"
      >
        <ul
          className="bx--accordion bx--accordion--end"
          data-testid="tile-gallery-section-accordion"
        >
          <li
            className="bx--accordion__item bx--accordion__item--active"
            data-testid="tile-gallery-section-accordion-item"
            onAnimationEnd={[Function]}
          >
            <button
<<<<<<< HEAD
              aria-controls="accordion-item-1498"
=======
              aria-controls="accordion-item-1481"
>>>>>>> f958d42b
              aria-expanded={true}
              className="bx--accordion__heading"
              onClick={[Function]}
              onKeyDown={[Function]}
              type="button"
            >
              <svg
                aria-hidden={true}
                className="bx--accordion__arrow"
                fill="currentColor"
                focusable="false"
                height={16}
                preserveAspectRatio="xMidYMid meet"
                viewBox="0 0 16 16"
                width={16}
                xmlns="http://www.w3.org/2000/svg"
              >
                <path
                  d="M11 8L6 13 5.3 12.3 9.6 8 5.3 3.7 6 3z"
                />
              </svg>
              <div
                className="bx--accordion__title"
              >
                More
              </div>
            </button>
            <div
              className="bx--accordion__content"
<<<<<<< HEAD
              id="accordion-item-1498"
=======
              id="accordion-item-1481"
>>>>>>> f958d42b
            >
              <div
                className="tile-gallery--section--items"
                data-testid="tile-gallery-section-items"
              >
                <a
                  className="bx--link bx--tile bx--tile--clickable null tile-gallery-item bx--tile bx--tile--clickable tile-card-title"
                  data-testid="tile-gallery-item"
                  onClick={[Function]}
                  onKeyDown={[Function]}
                  rel={null}
                >
                  <div>
                    <div
                      className="top-section"
                    >
                      <div
                        className="thumbnail"
                      >
                        <svg
                          aria-hidden={true}
                          description="Icon"
                          fill="black"
                          focusable="false"
                          height={50}
                          preserveAspectRatio="xMidYMid meet"
                          viewBox="0 0 32 32"
                          width={50}
                          xmlns="http://www.w3.org/2000/svg"
                        >
                          <path
                            d="M15 2H17V7H15z"
                          />
                          <path
                            d="M21.668 6.854H26.625999999999998V8.854H21.668z"
                            transform="rotate(-45 24.147 7.853)"
                          />
                          <path
                            d="M25 15H30V17H25z"
                          />
                          <path
                            d="M23.147 21.668H25.147V26.625999999999998H23.147z"
                            transform="rotate(-45 24.147 24.146)"
                          />
                          <path
                            d="M15 25H17V30H15z"
                          />
                          <path
                            d="M5.375 23.147H10.333V25.147H5.375z"
                            transform="rotate(-45 7.853 24.146)"
                          />
                          <path
                            d="M2 15H7V17H2z"
                          />
                          <path
                            d="M6.854 5.375H8.854V10.333H6.854z"
                            transform="rotate(-45 7.854 7.853)"
                          />
                          <path
                            d="M16,12a4,4,0,1,1-4,4,4.0045,4.0045,0,0,1,4-4m0-2a6,6,0,1,0,6,6,6,6,0,0,0-6-6Z"
                          />
                        </svg>
                      </div>
                      <div
                        className="description-card"
                      >
                        <span>
                          card description
                        </span>
                      </div>
                    </div>
                    <div
                      className="content-container"
                    >
                      <svg
                        aria-hidden={true}
                        fill="#42be65"
                        focusable="false"
                        height={16}
                        onClick={[Function]}
                        preserveAspectRatio="xMidYMid meet"
                        viewBox="0 0 16 16"
                        width={16}
                        xmlns="http://www.w3.org/2000/svg"
                      >
                        <path
                          d="M8,1C4.1,1,1,4.1,1,8c0,3.9,3.1,7,7,7s7-3.1,7-7C15,4.1,11.9,1,8,1z M7,11L4.3,8.3l0.9-0.8L7,9.3l4-3.9l0.9,0.8L7,11z"
                        />
                        <path
                          d="M7,11L4.3,8.3l0.9-0.8L7,9.3l4-3.9l0.9,0.8L7,11z"
                          data-icon-path="inner-path"
                          opacity="0"
                        />
                      </svg>
                      <span
                        className="title-card"
                      >
                        Card title
                      </span>
                      <div
                        className="overflow-menu"
                        data-testid="tile-gallery-item-overflow-menu"
                        onClick={[Function]}
                        role="presentation"
                      >
                        <button
                          aria-expanded={false}
                          aria-haspopup={true}
                          aria-label="open and close list of options"
                          className="bx--overflow-menu"
                          onClick={[Function]}
                          onClose={[Function]}
                          onKeyDown={[Function]}
                          open={false}
                          style={
                            Object {
                              "height": "2rem",
                            }
                          }
                          type="button"
                        >
                          <svg
                            aria-label="open and close list of options"
                            className="bx--overflow-menu__icon"
                            fill="currentColor"
                            focusable="false"
                            height={16}
                            onClick={[Function]}
                            onKeyDown={[Function]}
                            preserveAspectRatio="xMidYMid meet"
                            role="img"
                            viewBox="0 0 32 32"
                            width={16}
                            xmlns="http://www.w3.org/2000/svg"
                          >
                            <circle
                              cx="16"
                              cy="8"
                              r="2"
                            />
                            <circle
                              cx="16"
                              cy="16"
                              r="2"
                            />
                            <circle
                              cx="16"
                              cy="24"
                              r="2"
                            />
                            <title>
                              open and close list of options
                            </title>
                          </svg>
                        </button>
                      </div>
                    </div>
                  </div>
                </a>
              </div>
            </div>
          </li>
        </ul>
      </div>
    </div>
  </div>
</div>
`;

exports[`Storybook Snapshot tests and console checks Storyshots 1 - Watson IoT/TileGallery TileGalleryViewSwitcher 1`] = `
<div
  className="storybook-container"
>
  <div
    style={
      Object {
        "width": "calc(100vw - 6rem)",
      }
    }
  >
    <div
      className="bx--content-switcher"
      data-testid="tile-gallery-view-switcher"
      onChange={[Function]}
      role="tablist"
    >
      <button
        aria-selected={true}
        className="bx--content-switcher-btn bx--content-switcher--selected"
        data-testid="tile-gallery-view-switcher-list-switch"
        onClick={[Function]}
        onKeyDown={[Function]}
        role="tab"
        tabIndex="0"
        type="button"
      >
        <span
          className="bx--content-switcher__label"
          title="List"
        >
          List
        </span>
      </button>
      <button
        aria-selected={false}
        className="bx--content-switcher-btn"
        data-testid="tile-gallery-view-switcher-grid-switch"
        onClick={[Function]}
        onKeyDown={[Function]}
        role="tab"
        tabIndex="-1"
        type="button"
      >
        <span
          className="bx--content-switcher__label"
          title="Grid"
        >
          Grid
        </span>
      </button>
    </div>
  </div>
</div>
`;

exports[`Storybook Snapshot tests and console checks Storyshots 1 - Watson IoT/TileGallery basic example  1`] = `
<div
  className="storybook-container"
>
  <div
    style={
      Object {
        "width": "calc(100vw - 6rem)",
      }
    }
  >
    <div
      style={
        Object {
          "width": "calc(100vw - 6rem)",
        }
      }
    >
      <div
        className="tile-gallery"
        data-testid="tile-gallery"
      >
        <div
          className="tile-gallery--section"
          data-testid="tile-gallery-section"
        >
          <ul
            className="bx--accordion bx--accordion--end"
            data-testid="tile-gallery-section-accordion"
          >
            <li
              className="bx--accordion__item bx--accordion__item--active"
              data-testid="tile-gallery-section-accordion-item"
              onAnimationEnd={[Function]}
            >
              <button
<<<<<<< HEAD
                aria-controls="accordion-item-1495"
=======
                aria-controls="accordion-item-1478"
>>>>>>> f958d42b
                aria-expanded={true}
                className="bx--accordion__heading"
                onClick={[Function]}
                onKeyDown={[Function]}
                type="button"
              >
                <svg
                  aria-hidden={true}
                  className="bx--accordion__arrow"
                  fill="currentColor"
                  focusable="false"
                  height={16}
                  preserveAspectRatio="xMidYMid meet"
                  viewBox="0 0 16 16"
                  width={16}
                  xmlns="http://www.w3.org/2000/svg"
                >
                  <path
                    d="M11 8L6 13 5.3 12.3 9.6 8 5.3 3.7 6 3z"
                  />
                </svg>
                <div
                  className="bx--accordion__title"
                >
                  Title
                </div>
              </button>
              <div
                className="bx--accordion__content"
<<<<<<< HEAD
                id="accordion-item-1495"
=======
                id="accordion-item-1478"
>>>>>>> f958d42b
              >
                <div
                  className="tile-gallery--section--items"
                  data-testid="tile-gallery-section-items"
                >
                  <a
                    className="bx--link bx--tile bx--tile--clickable null tile-gallery-item bx--tile bx--tile--clickable tile-card-title"
                    data-testid="tile-gallery-item"
                    onClick={[Function]}
                    onKeyDown={[Function]}
                    rel={null}
                  >
                    <div>
                      <div
                        className="top-section"
                      >
                        <div
                          className="thumbnail"
                        >
                          <svg
                            aria-hidden={true}
                            description="Icon"
                            fill="black"
                            focusable="false"
                            height={50}
                            preserveAspectRatio="xMidYMid meet"
                            viewBox="0 0 32 32"
                            width={50}
                            xmlns="http://www.w3.org/2000/svg"
                          >
                            <path
                              d="M6.34 19H17.65V21H6.34z"
                              transform="rotate(-45 11.995 20.002)"
                            />
                            <path
                              d="M17,30a1,1,0,0,1-.37-.07,1,1,0,0,1-.62-.79l-1-7,2-.28.75,5.27L21,24.52V17a1,1,0,0,1,.29-.71l4.07-4.07A8.94,8.94,0,0,0,28,5.86V4H26.14a8.94,8.94,0,0,0-6.36,2.64l-4.07,4.07A1,1,0,0,1,15,11H7.48L4.87,14.26l5.27.75-.28,2-7-1a1,1,0,0,1-.79-.62,1,1,0,0,1,.15-1l4-5A1,1,0,0,1,7,9h7.59l3.77-3.78A10.92,10.92,0,0,1,26.14,2H28a2,2,0,0,1,2,2V5.86a10.92,10.92,0,0,1-3.22,7.78L23,17.41V25a1,1,0,0,1-.38.78l-5,4A1,1,0,0,1,17,30Z"
                            />
                          </svg>
                        </div>
                        <div
                          className="description-card"
                        >
                          <span>
                            card description
                          </span>
                        </div>
                      </div>
                      <div
                        className="content-container"
                      >
                        <svg
                          aria-hidden={true}
                          fill="#42be65"
                          focusable="false"
                          height={16}
                          onClick={[Function]}
                          preserveAspectRatio="xMidYMid meet"
                          viewBox="0 0 16 16"
                          width={16}
                          xmlns="http://www.w3.org/2000/svg"
                        >
                          <path
                            d="M8,1C4.1,1,1,4.1,1,8c0,3.9,3.1,7,7,7s7-3.1,7-7C15,4.1,11.9,1,8,1z M7,11L4.3,8.3l0.9-0.8L7,9.3l4-3.9l0.9,0.8L7,11z"
                          />
                          <path
                            d="M7,11L4.3,8.3l0.9-0.8L7,9.3l4-3.9l0.9,0.8L7,11z"
                            data-icon-path="inner-path"
                            opacity="0"
                          />
                        </svg>
                        <span
                          className="title-card"
                        >
                          Card title
                        </span>
                        <div
                          className="overflow-menu"
                          data-testid="tile-gallery-item-overflow-menu"
                          onClick={[Function]}
                          role="presentation"
                        >
                          <button
                            aria-expanded={false}
                            aria-haspopup={true}
                            aria-label="open and close list of options"
                            className="bx--overflow-menu"
                            onClick={[Function]}
                            onClose={[Function]}
                            onKeyDown={[Function]}
                            open={false}
                            style={
                              Object {
                                "height": "2rem",
                              }
                            }
                            type="button"
                          >
                            <svg
                              aria-label="open and close list of options"
                              className="bx--overflow-menu__icon"
                              fill="currentColor"
                              focusable="false"
                              height={16}
                              onClick={[Function]}
                              onKeyDown={[Function]}
                              preserveAspectRatio="xMidYMid meet"
                              role="img"
                              viewBox="0 0 32 32"
                              width={16}
                              xmlns="http://www.w3.org/2000/svg"
                            >
                              <circle
                                cx="16"
                                cy="8"
                                r="2"
                              />
                              <circle
                                cx="16"
                                cy="16"
                                r="2"
                              />
                              <circle
                                cx="16"
                                cy="24"
                                r="2"
                              />
                              <title>
                                open and close list of options
                              </title>
                            </svg>
                          </button>
                        </div>
                      </div>
                    </div>
                  </a>
                  <a
                    className="bx--link bx--tile bx--tile--clickable null tile-gallery-item bx--tile bx--tile--clickable tile-card-title"
                    data-testid="tile-gallery-item"
                    onClick={[Function]}
                    onKeyDown={[Function]}
                    rel={null}
                  >
                    <div>
                      <div
                        className="top-section"
                      >
                        <div
                          className="thumbnail"
                        >
                          <svg
                            aria-hidden={true}
                            description="Icon"
                            fill="black"
                            focusable="false"
                            height={50}
                            preserveAspectRatio="xMidYMid meet"
                            viewBox="0 0 32 32"
                            width={50}
                            xmlns="http://www.w3.org/2000/svg"
                          >
                            <path
                              d="M12,29a1,1,0,0,1-.92-.62L6.33,17H2V15H7a1,1,0,0,1,.92.62L12,25.28,20.06,3.65A1,1,0,0,1,21,3a1,1,0,0,1,.93.68L25.72,15H30v2H25a1,1,0,0,1-.95-.68L21,7,12.94,28.35A1,1,0,0,1,12,29Z"
                            />
                          </svg>
                        </div>
                        <div
                          className="description-card"
                        >
                          <span>
                            card description
                          </span>
                        </div>
                      </div>
                      <div
                        className="content-container"
                      >
                        <svg
                          aria-hidden={true}
                          fill="#42be65"
                          focusable="false"
                          height={16}
                          onClick={[Function]}
                          preserveAspectRatio="xMidYMid meet"
                          viewBox="0 0 16 16"
                          width={16}
                          xmlns="http://www.w3.org/2000/svg"
                        >
                          <path
                            d="M8,1C4.1,1,1,4.1,1,8c0,3.9,3.1,7,7,7s7-3.1,7-7C15,4.1,11.9,1,8,1z M7,11L4.3,8.3l0.9-0.8L7,9.3l4-3.9l0.9,0.8L7,11z"
                          />
                          <path
                            d="M7,11L4.3,8.3l0.9-0.8L7,9.3l4-3.9l0.9,0.8L7,11z"
                            data-icon-path="inner-path"
                            opacity="0"
                          />
                        </svg>
                        <span
                          className="title-card"
                        >
                          Card title
                        </span>
                        <div
                          className="overflow-menu"
                          data-testid="tile-gallery-item-overflow-menu"
                          onClick={[Function]}
                          role="presentation"
                        >
                          <button
                            aria-expanded={false}
                            aria-haspopup={true}
                            aria-label="open and close list of options"
                            className="bx--overflow-menu"
                            onClick={[Function]}
                            onClose={[Function]}
                            onKeyDown={[Function]}
                            open={false}
                            style={
                              Object {
                                "height": "2rem",
                              }
                            }
                            type="button"
                          >
                            <svg
                              aria-label="open and close list of options"
                              className="bx--overflow-menu__icon"
                              fill="currentColor"
                              focusable="false"
                              height={16}
                              onClick={[Function]}
                              onKeyDown={[Function]}
                              preserveAspectRatio="xMidYMid meet"
                              role="img"
                              viewBox="0 0 32 32"
                              width={16}
                              xmlns="http://www.w3.org/2000/svg"
                            >
                              <circle
                                cx="16"
                                cy="8"
                                r="2"
                              />
                              <circle
                                cx="16"
                                cy="16"
                                r="2"
                              />
                              <circle
                                cx="16"
                                cy="24"
                                r="2"
                              />
                              <title>
                                open and close list of options
                              </title>
                            </svg>
                          </button>
                        </div>
                      </div>
                    </div>
                  </a>
                  <a
                    className="bx--link bx--tile bx--tile--clickable null tile-gallery-item bx--tile bx--tile--clickable tile-card-title"
                    data-testid="tile-gallery-item"
                    onClick={[Function]}
                    onKeyDown={[Function]}
                    rel={null}
                  >
                    <div>
                      <div
                        className="top-section"
                      >
                        <div
                          className="thumbnail"
                        >
                          <svg
                            aria-hidden={true}
                            description="Icon"
                            fill="black"
                            focusable="false"
                            height={50}
                            preserveAspectRatio="xMidYMid meet"
                            viewBox="0 0 32 32"
                            width={50}
                            xmlns="http://www.w3.org/2000/svg"
                          >
                            <path
                              d="M15 2H17V7H15z"
                            />
                            <path
                              d="M21.668 6.854H26.625999999999998V8.854H21.668z"
                              transform="rotate(-45 24.147 7.853)"
                            />
                            <path
                              d="M25 15H30V17H25z"
                            />
                            <path
                              d="M23.147 21.668H25.147V26.625999999999998H23.147z"
                              transform="rotate(-45 24.147 24.146)"
                            />
                            <path
                              d="M15 25H17V30H15z"
                            />
                            <path
                              d="M5.375 23.147H10.333V25.147H5.375z"
                              transform="rotate(-45 7.853 24.146)"
                            />
                            <path
                              d="M2 15H7V17H2z"
                            />
                            <path
                              d="M6.854 5.375H8.854V10.333H6.854z"
                              transform="rotate(-45 7.854 7.853)"
                            />
                            <path
                              d="M16,12a4,4,0,1,1-4,4,4.0045,4.0045,0,0,1,4-4m0-2a6,6,0,1,0,6,6,6,6,0,0,0-6-6Z"
                            />
                          </svg>
                        </div>
                        <div
                          className="description-card"
                        >
                          <span>
                            card description
                          </span>
                        </div>
                      </div>
                      <div
                        className="content-container"
                      >
                        <svg
                          aria-hidden={true}
                          fill="#42be65"
                          focusable="false"
                          height={16}
                          onClick={[Function]}
                          preserveAspectRatio="xMidYMid meet"
                          viewBox="0 0 16 16"
                          width={16}
                          xmlns="http://www.w3.org/2000/svg"
                        >
                          <path
                            d="M8,1C4.1,1,1,4.1,1,8c0,3.9,3.1,7,7,7s7-3.1,7-7C15,4.1,11.9,1,8,1z M7,11L4.3,8.3l0.9-0.8L7,9.3l4-3.9l0.9,0.8L7,11z"
                          />
                          <path
                            d="M7,11L4.3,8.3l0.9-0.8L7,9.3l4-3.9l0.9,0.8L7,11z"
                            data-icon-path="inner-path"
                            opacity="0"
                          />
                        </svg>
                        <span
                          className="title-card"
                        >
                          Card title
                        </span>
                        <div
                          className="overflow-menu"
                          data-testid="tile-gallery-item-overflow-menu"
                          onClick={[Function]}
                          role="presentation"
                        >
                          <button
                            aria-expanded={false}
                            aria-haspopup={true}
                            aria-label="open and close list of options"
                            className="bx--overflow-menu"
                            onClick={[Function]}
                            onClose={[Function]}
                            onKeyDown={[Function]}
                            open={false}
                            style={
                              Object {
                                "height": "2rem",
                              }
                            }
                            type="button"
                          >
                            <svg
                              aria-label="open and close list of options"
                              className="bx--overflow-menu__icon"
                              fill="currentColor"
                              focusable="false"
                              height={16}
                              onClick={[Function]}
                              onKeyDown={[Function]}
                              preserveAspectRatio="xMidYMid meet"
                              role="img"
                              viewBox="0 0 32 32"
                              width={16}
                              xmlns="http://www.w3.org/2000/svg"
                            >
                              <circle
                                cx="16"
                                cy="8"
                                r="2"
                              />
                              <circle
                                cx="16"
                                cy="16"
                                r="2"
                              />
                              <circle
                                cx="16"
                                cy="24"
                                r="2"
                              />
                              <title>
                                open and close list of options
                              </title>
                            </svg>
                          </button>
                        </div>
                      </div>
                    </div>
                  </a>
                </div>
              </div>
            </li>
          </ul>
        </div>
        <div
          className="tile-gallery--section"
          data-testid="tile-gallery-section"
        >
          <ul
            className="bx--accordion bx--accordion--end"
            data-testid="tile-gallery-section-accordion"
          >
            <li
              className="bx--accordion__item bx--accordion__item--active"
              data-testid="tile-gallery-section-accordion-item"
              onAnimationEnd={[Function]}
            >
              <button
<<<<<<< HEAD
                aria-controls="accordion-item-1496"
=======
                aria-controls="accordion-item-1479"
>>>>>>> f958d42b
                aria-expanded={true}
                className="bx--accordion__heading"
                onClick={[Function]}
                onKeyDown={[Function]}
                type="button"
              >
                <svg
                  aria-hidden={true}
                  className="bx--accordion__arrow"
                  fill="currentColor"
                  focusable="false"
                  height={16}
                  preserveAspectRatio="xMidYMid meet"
                  viewBox="0 0 16 16"
                  width={16}
                  xmlns="http://www.w3.org/2000/svg"
                >
                  <path
                    d="M11 8L6 13 5.3 12.3 9.6 8 5.3 3.7 6 3z"
                  />
                </svg>
                <div
                  className="bx--accordion__title"
                >
                  More
                </div>
              </button>
              <div
                className="bx--accordion__content"
<<<<<<< HEAD
                id="accordion-item-1496"
=======
                id="accordion-item-1479"
>>>>>>> f958d42b
              >
                <div
                  className="tile-gallery--section--items"
                  data-testid="tile-gallery-section-items"
                >
                  <a
                    className="bx--link bx--tile bx--tile--clickable null tile-gallery-item bx--tile bx--tile--clickable tile-card-title"
                    data-testid="tile-gallery-item"
                    onClick={[Function]}
                    onKeyDown={[Function]}
                    rel={null}
                  >
                    <div>
                      <div
                        className="top-section"
                      >
                        <div
                          className="thumbnail"
                        >
                          <svg
                            aria-hidden={true}
                            description="Icon"
                            fill="black"
                            focusable="false"
                            height={50}
                            preserveAspectRatio="xMidYMid meet"
                            viewBox="0 0 32 32"
                            width={50}
                            xmlns="http://www.w3.org/2000/svg"
                          >
                            <path
                              d="M15 2H17V7H15z"
                            />
                            <path
                              d="M21.668 6.854H26.625999999999998V8.854H21.668z"
                              transform="rotate(-45 24.147 7.853)"
                            />
                            <path
                              d="M25 15H30V17H25z"
                            />
                            <path
                              d="M23.147 21.668H25.147V26.625999999999998H23.147z"
                              transform="rotate(-45 24.147 24.146)"
                            />
                            <path
                              d="M15 25H17V30H15z"
                            />
                            <path
                              d="M5.375 23.147H10.333V25.147H5.375z"
                              transform="rotate(-45 7.853 24.146)"
                            />
                            <path
                              d="M2 15H7V17H2z"
                            />
                            <path
                              d="M6.854 5.375H8.854V10.333H6.854z"
                              transform="rotate(-45 7.854 7.853)"
                            />
                            <path
                              d="M16,12a4,4,0,1,1-4,4,4.0045,4.0045,0,0,1,4-4m0-2a6,6,0,1,0,6,6,6,6,0,0,0-6-6Z"
                            />
                          </svg>
                        </div>
                        <div
                          className="description-card"
                        >
                          <span>
                            card description
                          </span>
                        </div>
                      </div>
                      <div
                        className="content-container"
                      >
                        <svg
                          aria-hidden={true}
                          fill="#42be65"
                          focusable="false"
                          height={16}
                          onClick={[Function]}
                          preserveAspectRatio="xMidYMid meet"
                          viewBox="0 0 16 16"
                          width={16}
                          xmlns="http://www.w3.org/2000/svg"
                        >
                          <path
                            d="M8,1C4.1,1,1,4.1,1,8c0,3.9,3.1,7,7,7s7-3.1,7-7C15,4.1,11.9,1,8,1z M7,11L4.3,8.3l0.9-0.8L7,9.3l4-3.9l0.9,0.8L7,11z"
                          />
                          <path
                            d="M7,11L4.3,8.3l0.9-0.8L7,9.3l4-3.9l0.9,0.8L7,11z"
                            data-icon-path="inner-path"
                            opacity="0"
                          />
                        </svg>
                        <span
                          className="title-card"
                        >
                          Card title
                        </span>
                        <div
                          className="overflow-menu"
                          data-testid="tile-gallery-item-overflow-menu"
                          onClick={[Function]}
                          role="presentation"
                        >
                          <button
                            aria-expanded={false}
                            aria-haspopup={true}
                            aria-label="open and close list of options"
                            className="bx--overflow-menu"
                            onClick={[Function]}
                            onClose={[Function]}
                            onKeyDown={[Function]}
                            open={false}
                            style={
                              Object {
                                "height": "2rem",
                              }
                            }
                            type="button"
                          >
                            <svg
                              aria-label="open and close list of options"
                              className="bx--overflow-menu__icon"
                              fill="currentColor"
                              focusable="false"
                              height={16}
                              onClick={[Function]}
                              onKeyDown={[Function]}
                              preserveAspectRatio="xMidYMid meet"
                              role="img"
                              viewBox="0 0 32 32"
                              width={16}
                              xmlns="http://www.w3.org/2000/svg"
                            >
                              <circle
                                cx="16"
                                cy="8"
                                r="2"
                              />
                              <circle
                                cx="16"
                                cy="16"
                                r="2"
                              />
                              <circle
                                cx="16"
                                cy="24"
                                r="2"
                              />
                              <title>
                                open and close list of options
                              </title>
                            </svg>
                          </button>
                        </div>
                      </div>
                    </div>
                  </a>
                </div>
              </div>
            </li>
          </ul>
        </div>
      </div>
    </div>
  </div>
</div>
`;<|MERGE_RESOLUTION|>--- conflicted
+++ resolved
@@ -200,11 +200,7 @@
                   onAnimationEnd={[Function]}
                 >
                   <button
-<<<<<<< HEAD
-                    aria-controls="accordion-item-1493"
-=======
-                    aria-controls="accordion-item-1476"
->>>>>>> f958d42b
+                    aria-controls="accordion-item-1488"
                     aria-expanded={true}
                     className="bx--accordion__heading"
                     onClick={[Function]}
@@ -234,11 +230,7 @@
                   </button>
                   <div
                     className="bx--accordion__content"
-<<<<<<< HEAD
-                    id="accordion-item-1493"
-=======
-                    id="accordion-item-1476"
->>>>>>> f958d42b
+                    id="accordion-item-1488"
                   >
                     <div
                       className="tile-gallery--section--items"
@@ -648,11 +640,7 @@
                   onAnimationEnd={[Function]}
                 >
                   <button
-<<<<<<< HEAD
-                    aria-controls="accordion-item-1494"
-=======
-                    aria-controls="accordion-item-1477"
->>>>>>> f958d42b
+                    aria-controls="accordion-item-1489"
                     aria-expanded={true}
                     className="bx--accordion__heading"
                     onClick={[Function]}
@@ -682,11 +670,7 @@
                   </button>
                   <div
                     className="bx--accordion__content"
-<<<<<<< HEAD
-                    id="accordion-item-1494"
-=======
-                    id="accordion-item-1477"
->>>>>>> f958d42b
+                    id="accordion-item-1489"
                   >
                     <div
                       className="tile-gallery--section--items"
@@ -1554,11 +1538,7 @@
                   onAnimationEnd={[Function]}
                 >
                   <button
-<<<<<<< HEAD
-                    aria-controls="accordion-item-1500"
-=======
-                    aria-controls="accordion-item-1483"
->>>>>>> f958d42b
+                    aria-controls="accordion-item-1495"
                     aria-expanded={true}
                     className="bx--accordion__heading"
                     onClick={[Function]}
@@ -1588,11 +1568,7 @@
                   </button>
                   <div
                     className="bx--accordion__content"
-<<<<<<< HEAD
-                    id="accordion-item-1500"
-=======
-                    id="accordion-item-1483"
->>>>>>> f958d42b
+                    id="accordion-item-1495"
                   >
                     <div
                       className="tile-gallery--section--items"
@@ -1762,11 +1738,7 @@
             onAnimationEnd={[Function]}
           >
             <button
-<<<<<<< HEAD
-              aria-controls="accordion-item-1497"
-=======
-              aria-controls="accordion-item-1480"
->>>>>>> f958d42b
+              aria-controls="accordion-item-1492"
               aria-expanded={true}
               className="bx--accordion__heading"
               onClick={[Function]}
@@ -1796,11 +1768,7 @@
             </button>
             <div
               className="bx--accordion__content"
-<<<<<<< HEAD
-              id="accordion-item-1497"
-=======
-              id="accordion-item-1480"
->>>>>>> f958d42b
+              id="accordion-item-1492"
             >
               <div
                 className="tile-gallery--section--items"
@@ -2235,11 +2203,7 @@
             onAnimationEnd={[Function]}
           >
             <button
-<<<<<<< HEAD
-              aria-controls="accordion-item-1498"
-=======
-              aria-controls="accordion-item-1481"
->>>>>>> f958d42b
+              aria-controls="accordion-item-1493"
               aria-expanded={true}
               className="bx--accordion__heading"
               onClick={[Function]}
@@ -2269,11 +2233,7 @@
             </button>
             <div
               className="bx--accordion__content"
-<<<<<<< HEAD
-              id="accordion-item-1498"
-=======
-              id="accordion-item-1481"
->>>>>>> f958d42b
+              id="accordion-item-1493"
             >
               <div
                 className="tile-gallery--section--items"
@@ -2535,11 +2495,7 @@
               onAnimationEnd={[Function]}
             >
               <button
-<<<<<<< HEAD
-                aria-controls="accordion-item-1495"
-=======
-                aria-controls="accordion-item-1478"
->>>>>>> f958d42b
+                aria-controls="accordion-item-1490"
                 aria-expanded={true}
                 className="bx--accordion__heading"
                 onClick={[Function]}
@@ -2569,11 +2525,7 @@
               </button>
               <div
                 className="bx--accordion__content"
-<<<<<<< HEAD
-                id="accordion-item-1495"
-=======
-                id="accordion-item-1478"
->>>>>>> f958d42b
+                id="accordion-item-1490"
               >
                 <div
                   className="tile-gallery--section--items"
@@ -3008,11 +2960,7 @@
               onAnimationEnd={[Function]}
             >
               <button
-<<<<<<< HEAD
-                aria-controls="accordion-item-1496"
-=======
-                aria-controls="accordion-item-1479"
->>>>>>> f958d42b
+                aria-controls="accordion-item-1491"
                 aria-expanded={true}
                 className="bx--accordion__heading"
                 onClick={[Function]}
@@ -3042,11 +2990,7 @@
               </button>
               <div
                 className="bx--accordion__content"
-<<<<<<< HEAD
-                id="accordion-item-1496"
-=======
-                id="accordion-item-1479"
->>>>>>> f958d42b
+                id="accordion-item-1491"
               >
                 <div
                   className="tile-gallery--section--items"
