// Jest Snapshot v1, https://goo.gl/fbAQLP

exports[`Storybook Snapshot tests and console checks Storyshots 1 - Watson IoT/Catalog/Marketplace/TileGallery Stateful TileGallery 1`] = `
<div
  className="storybook-container"
>
  <div
    style={
      Object {
        "width": "calc(100vw - 6rem)",
      }
    }
  >
    <div
      className="page-title-bar"
      data-testid="stateful-tile-gallery-page-title-bar"
      style={
        Object {
          "--header-offset": "48px",
          "--negative-header-offset": "-48px",
          "--scroll-transition-progress": 1,
        }
      }
    >
      <div
        className="page-title-bar-header"
      >
        <div
          className="page-title-bar-breadcrumb-bg"
        />
        <div
          className="page-title-bar-title"
        >
          <div
            className="page-title-bar-title--text"
          >
            <h2
              title="Dashboard"
            >
              Dashboard
            </h2>
          </div>
        </div>
        <div
          className="page-title-bar-header-right"
        >
          <div
            className="extra-content"
            data-testid="stateful-tile-gallery-extra-content"
          >
            <div>
              <div
                aria-labelledby="gallery-search-search"
                className="bx--search bx--search--xl"
                role="search"
              >
                <div
                  className="bx--search-magnifier"
                >
                  <svg
                    aria-hidden={true}
                    className="bx--search-magnifier-icon"
                    fill="currentColor"
                    focusable="false"
                    height={16}
                    preserveAspectRatio="xMidYMid meet"
                    viewBox="0 0 16 16"
                    width={16}
                    xmlns="http://www.w3.org/2000/svg"
                  >
                    <path
                      d="M15,14.3L10.7,10c1.9-2.3,1.6-5.8-0.7-7.7S4.2,0.7,2.3,3S0.7,8.8,3,10.7c2,1.7,5,1.7,7,0l4.3,4.3L15,14.3z M2,6.5	C2,4,4,2,6.5,2S11,4,11,6.5S9,11,6.5,11S2,9,2,6.5z"
                    />
                  </svg>
                </div>
                <label
                  className="bx--label"
                  htmlFor="gallery-search"
                  id="gallery-search-search"
                >
                  Search
                </label>
                <input
                  autoComplete="off"
                  className="bx--search-input"
                  data-testid="stateful-tile-gallery-search-input"
                  id="gallery-search"
                  onChange={[Function]}
                  onKeyDown={[Function]}
                  placeholder="Search for something"
                  role="searchbox"
                  style={
                    Object {
                      "background": "#ffffff",
                      "width": "305px",
                    }
                  }
                  type="text"
                  value=""
                />
                <button
                  aria-label="Clear search"
                  className="bx--search-close bx--search-close--hidden"
                  onClick={[Function]}
                  type="button"
                >
                  <svg
                    aria-hidden={true}
                    fill="currentColor"
                    focusable="false"
                    height={16}
                    preserveAspectRatio="xMidYMid meet"
                    viewBox="0 0 32 32"
                    width={16}
                    xmlns="http://www.w3.org/2000/svg"
                  >
                    <path
                      d="M24 9.4L22.6 8 16 14.6 9.4 8 8 9.4 14.6 16 8 22.6 9.4 24 16 17.4 22.6 24 24 22.6 17.4 16 24 9.4z"
                    />
                  </svg>
                </button>
              </div>
            </div>
            <div
              className="bx--content-switcher"
              data-testid="stateful-tile-gallery-switcher"
              onChange={[Function]}
              role="tablist"
            >
              <button
                aria-selected={false}
                className="bx--content-switcher-btn"
                data-testid="stateful-tile-gallery-switcher-list-switch"
                onClick={[Function]}
                onKeyDown={[Function]}
                role="tab"
                tabIndex="-1"
                type="button"
              >
                <span
                  className="bx--content-switcher__label"
                  title="List"
                >
                  List
                </span>
              </button>
              <button
                aria-selected={true}
                className="bx--content-switcher-btn bx--content-switcher--selected"
                data-testid="stateful-tile-gallery-switcher-grid-switch"
                onClick={[Function]}
                onKeyDown={[Function]}
                role="tab"
                tabIndex="0"
                type="button"
              >
                <span
                  className="bx--content-switcher__label"
                  title="Grid"
                >
                  Grid
                </span>
              </button>
            </div>
            <button
              aria-describedby={null}
              aria-pressed={null}
              className="iot--btn bx--btn bx--btn--primary"
              data-testid="Button"
              disabled={false}
              onBlur={[Function]}
              onClick={[Function]}
              onFocus={[Function]}
              onMouseEnter={[Function]}
              onMouseLeave={[Function]}
              tabIndex={0}
              type="button"
            >
              Create +
            </button>
          </div>
        </div>
        <div
          className="page-title-bar-content"
        >
          <div
            className="tile-gallery"
            data-testid="stateful-tile-gallery"
          >
            <div
              className="tile-gallery--section"
              data-testid="stateful-tile-gallery-section-id1"
            >
              <ul
                className="bx--accordion bx--accordion--end bx--accordion--md"
                data-testid="stateful-tile-gallery-section-id1-accordion"
              >
                <li
                  className="bx--accordion__item bx--accordion__item--active"
                  data-testid="stateful-tile-gallery-section-id1-accordion-item"
                  onAnimationEnd={[Function]}
                >
                  <button
<<<<<<< HEAD
                    aria-controls="accordion-item-1705"
=======
                    aria-controls="accordion-item-1697"
>>>>>>> 5be980e1
                    aria-expanded={true}
                    className="bx--accordion__heading"
                    onClick={[Function]}
                    onKeyDown={[Function]}
                    type="button"
                  >
                    <svg
                      aria-hidden={true}
                      className="bx--accordion__arrow"
                      fill="currentColor"
                      focusable="false"
                      height={16}
                      preserveAspectRatio="xMidYMid meet"
                      viewBox="0 0 16 16"
                      width={16}
                      xmlns="http://www.w3.org/2000/svg"
                    >
                      <path
                        d="M11 8L6 13 5.3 12.3 9.6 8 5.3 3.7 6 3z"
                      />
                    </svg>
                    <div
                      className="bx--accordion__title"
                      dir="auto"
                    >
                      Favorites
                    </div>
                  </button>
                  <div
                    className="bx--accordion__content"
<<<<<<< HEAD
                    id="accordion-item-1705"
=======
                    id="accordion-item-1697"
>>>>>>> 5be980e1
                  >
                    <div
                      className="tile-gallery--section--items"
                      data-testid="stateful-tile-gallery-section-id1-items"
                    >
                      <a
                        className="bx--link bx--tile bx--tile--clickable null tile-gallery-item bx--tile bx--tile--clickable tile-card-title"
                        data-testid="stateful-tile-gallery-section-id1-item-0"
                        onClick={[Function]}
                        onKeyDown={[Function]}
                        rel={null}
                      >
                        <div>
                          <div
                            className="top-section"
                          >
                            <div
                              className="thumbnail"
                            >
                              <svg
                                aria-hidden={true}
                                fill="currentColor"
                                focusable="false"
                                height={32}
                                preserveAspectRatio="xMidYMid meet"
                                viewBox="0 0 32 32"
                                width={32}
                                xmlns="http://www.w3.org/2000/svg"
                              >
                                <path
                                  d="M12,29a1,1,0,0,1-.92-.62L6.33,17H2V15H7a1,1,0,0,1,.92.62L12,25.28,20.06,3.65A1,1,0,0,1,21,3a1,1,0,0,1,.93.68L25.72,15H30v2H25a1,1,0,0,1-.95-.68L21,7,12.94,28.35A1,1,0,0,1,12,29Z"
                                />
                              </svg>
                            </div>
                            <div
                              className="description-card"
                            >
                              <span>
                                More about your dashboard
                              </span>
                            </div>
                          </div>
                          <div
                            className="content-container"
                          >
                            <svg
                              aria-hidden={true}
                              fill="currentColor"
                              focusable="false"
                              height={16}
                              preserveAspectRatio="xMidYMid meet"
                              viewBox="0 0 16 16"
                              width={16}
                              xmlns="http://www.w3.org/2000/svg"
                            >
                              <path
                                d="M8,1L5.7,5.6L0.6,6.3l3.7,3.6L3.5,15L8,12.6l4.6,2.4l-0.9-5.1l3.7-3.6l-5.1-0.7L8,1z"
                              />
                            </svg>
                            <span
                              className="title-card"
                            >
                              Dashboard title
                            </span>
                            <div
                              className="overflow-menu"
                              data-testid="stateful-tile-gallery-section-id1-item-0-overflow-menu"
                              onClick={[Function]}
                              role="presentation"
                            >
                              <button
                                aria-expanded={false}
                                aria-haspopup={true}
                                aria-label="open and close list of options"
                                className="bx--overflow-menu bx--overflow-menu--sm"
                                data-testid="overflow-menu"
                                onClick={[Function]}
                                onClose={[Function]}
                                onKeyDown={[Function]}
                                open={false}
                                type="button"
                              >
                                <svg
                                  aria-label="open and close list of options"
                                  className="bx--overflow-menu__icon"
                                  fill="currentColor"
                                  focusable="false"
                                  height={16}
                                  preserveAspectRatio="xMidYMid meet"
                                  role="img"
                                  viewBox="0 0 32 32"
                                  width={16}
                                  xmlns="http://www.w3.org/2000/svg"
                                >
                                  <circle
                                    cx="16"
                                    cy="8"
                                    r="2"
                                  />
                                  <circle
                                    cx="16"
                                    cy="16"
                                    r="2"
                                  />
                                  <circle
                                    cx="16"
                                    cy="24"
                                    r="2"
                                  />
                                  <title>
                                    open and close list of options
                                  </title>
                                </svg>
                              </button>
                            </div>
                          </div>
                        </div>
                      </a>
                      <a
                        className="bx--link bx--tile bx--tile--clickable null tile-gallery-item bx--tile bx--tile--clickable tile-card-title"
                        data-testid="stateful-tile-gallery-section-id1-item-1"
                        onClick={[Function]}
                        onKeyDown={[Function]}
                        rel={null}
                      >
                        <div>
                          <div
                            className="top-section"
                          >
                            <div
                              className="thumbnail"
                            >
                              <svg
                                aria-hidden={true}
                                fill="currentColor"
                                focusable="false"
                                height={32}
                                preserveAspectRatio="xMidYMid meet"
                                viewBox="0 0 32 32"
                                width={32}
                                xmlns="http://www.w3.org/2000/svg"
                              >
                                <path
                                  d="M15 2H17V7H15z"
                                />
                                <path
                                  d="M21.668 6.854H26.625999999999998V8.854H21.668z"
                                  transform="rotate(-45 24.147 7.853)"
                                />
                                <path
                                  d="M25 15H30V17H25z"
                                />
                                <path
                                  d="M23.147 21.668H25.147V26.625999999999998H23.147z"
                                  transform="rotate(-45 24.147 24.146)"
                                />
                                <path
                                  d="M15 25H17V30H15z"
                                />
                                <path
                                  d="M5.375 23.147H10.333V25.147H5.375z"
                                  transform="rotate(-45 7.853 24.146)"
                                />
                                <path
                                  d="M2 15H7V17H2z"
                                />
                                <path
                                  d="M6.854 5.375H8.854V10.333H6.854z"
                                  transform="rotate(-45 7.854 7.853)"
                                />
                                <path
                                  d="M16,12a4,4,0,1,1-4,4,4.0045,4.0045,0,0,1,4-4m0-2a6,6,0,1,0,6,6,6,6,0,0,0-6-6Z"
                                />
                              </svg>
                            </div>
                            <div
                              className="description-card"
                            >
                              <span>
                                More about your dashboard
                              </span>
                            </div>
                          </div>
                          <div
                            className="content-container"
                          >
                            <svg
                              aria-hidden={true}
                              fill="currentColor"
                              focusable="false"
                              height={16}
                              preserveAspectRatio="xMidYMid meet"
                              viewBox="0 0 16 16"
                              width={16}
                              xmlns="http://www.w3.org/2000/svg"
                            >
                              <path
                                d="M8,1L5.7,5.6L0.6,6.3l3.7,3.6L3.5,15L8,12.6l4.6,2.4l-0.9-5.1l3.7-3.6l-5.1-0.7L8,1z"
                              />
                            </svg>
                            <span
                              className="title-card"
                            >
                              Health
                            </span>
                            <div
                              className="overflow-menu"
                              data-testid="stateful-tile-gallery-section-id1-item-1-overflow-menu"
                              onClick={[Function]}
                              role="presentation"
                            >
                              <button
                                aria-expanded={false}
                                aria-haspopup={true}
                                aria-label="open and close list of options"
                                className="bx--overflow-menu bx--overflow-menu--sm"
                                data-testid="overflow-menu"
                                onClick={[Function]}
                                onClose={[Function]}
                                onKeyDown={[Function]}
                                open={false}
                                type="button"
                              >
                                <svg
                                  aria-label="open and close list of options"
                                  className="bx--overflow-menu__icon"
                                  fill="currentColor"
                                  focusable="false"
                                  height={16}
                                  preserveAspectRatio="xMidYMid meet"
                                  role="img"
                                  viewBox="0 0 32 32"
                                  width={16}
                                  xmlns="http://www.w3.org/2000/svg"
                                >
                                  <circle
                                    cx="16"
                                    cy="8"
                                    r="2"
                                  />
                                  <circle
                                    cx="16"
                                    cy="16"
                                    r="2"
                                  />
                                  <circle
                                    cx="16"
                                    cy="24"
                                    r="2"
                                  />
                                  <title>
                                    open and close list of options
                                  </title>
                                </svg>
                              </button>
                            </div>
                          </div>
                        </div>
                      </a>
                      <a
                        className="bx--link bx--tile bx--tile--clickable null tile-gallery-item bx--tile bx--tile--clickable tile-card-title"
                        data-testid="stateful-tile-gallery-section-id1-item-2"
                        onClick={[Function]}
                        onKeyDown={[Function]}
                        rel={null}
                      >
                        <div>
                          <div
                            className="top-section"
                          >
                            <div
                              className="thumbnail"
                            >
                              <svg
                                aria-hidden={true}
                                fill="currentColor"
                                focusable="false"
                                height={32}
                                preserveAspectRatio="xMidYMid meet"
                                viewBox="0 0 32 32"
                                width={32}
                                xmlns="http://www.w3.org/2000/svg"
                              >
                                <path
                                  d="M12,29a1,1,0,0,1-.92-.62L6.33,17H2V15H7a1,1,0,0,1,.92.62L12,25.28,20.06,3.65A1,1,0,0,1,21,3a1,1,0,0,1,.93.68L25.72,15H30v2H25a1,1,0,0,1-.95-.68L21,7,12.94,28.35A1,1,0,0,1,12,29Z"
                                />
                              </svg>
                            </div>
                            <div
                              className="description-card"
                            >
                              <span>
                                More about your dashboard
                              </span>
                            </div>
                          </div>
                          <div
                            className="content-container"
                          >
                            <svg
                              aria-hidden={true}
                              fill="currentColor"
                              focusable="false"
                              height={16}
                              preserveAspectRatio="xMidYMid meet"
                              viewBox="0 0 16 16"
                              width={16}
                              xmlns="http://www.w3.org/2000/svg"
                            >
                              <path
                                d="M8,1L5.7,5.6L0.6,6.3l3.7,3.6L3.5,15L8,12.6l4.6,2.4l-0.9-5.1l3.7-3.6l-5.1-0.7L8,1z"
                              />
                            </svg>
                            <span
                              className="title-card"
                            >
                              Activity
                            </span>
                            <div
                              className="overflow-menu"
                              data-testid="stateful-tile-gallery-section-id1-item-2-overflow-menu"
                              onClick={[Function]}
                              role="presentation"
                            >
                              <button
                                aria-expanded={false}
                                aria-haspopup={true}
                                aria-label="open and close list of options"
                                className="bx--overflow-menu bx--overflow-menu--sm"
                                data-testid="overflow-menu"
                                onClick={[Function]}
                                onClose={[Function]}
                                onKeyDown={[Function]}
                                open={false}
                                type="button"
                              >
                                <svg
                                  aria-label="open and close list of options"
                                  className="bx--overflow-menu__icon"
                                  fill="currentColor"
                                  focusable="false"
                                  height={16}
                                  preserveAspectRatio="xMidYMid meet"
                                  role="img"
                                  viewBox="0 0 32 32"
                                  width={16}
                                  xmlns="http://www.w3.org/2000/svg"
                                >
                                  <circle
                                    cx="16"
                                    cy="8"
                                    r="2"
                                  />
                                  <circle
                                    cx="16"
                                    cy="16"
                                    r="2"
                                  />
                                  <circle
                                    cx="16"
                                    cy="24"
                                    r="2"
                                  />
                                  <title>
                                    open and close list of options
                                  </title>
                                </svg>
                              </button>
                            </div>
                          </div>
                        </div>
                      </a>
                    </div>
                  </div>
                </li>
              </ul>
            </div>
            <div
              className="tile-gallery--section"
              data-testid="stateful-tile-gallery-section-id2"
            >
              <ul
                className="bx--accordion bx--accordion--end bx--accordion--md"
                data-testid="stateful-tile-gallery-section-id2-accordion"
              >
                <li
                  className="bx--accordion__item bx--accordion__item--active"
                  data-testid="stateful-tile-gallery-section-id2-accordion-item"
                  onAnimationEnd={[Function]}
                >
                  <button
<<<<<<< HEAD
                    aria-controls="accordion-item-1706"
=======
                    aria-controls="accordion-item-1698"
>>>>>>> 5be980e1
                    aria-expanded={true}
                    className="bx--accordion__heading"
                    onClick={[Function]}
                    onKeyDown={[Function]}
                    type="button"
                  >
                    <svg
                      aria-hidden={true}
                      className="bx--accordion__arrow"
                      fill="currentColor"
                      focusable="false"
                      height={16}
                      preserveAspectRatio="xMidYMid meet"
                      viewBox="0 0 16 16"
                      width={16}
                      xmlns="http://www.w3.org/2000/svg"
                    >
                      <path
                        d="M11 8L6 13 5.3 12.3 9.6 8 5.3 3.7 6 3z"
                      />
                    </svg>
                    <div
                      className="bx--accordion__title"
                      dir="auto"
                    >
                      Dashboard Category A
                    </div>
                  </button>
                  <div
                    className="bx--accordion__content"
<<<<<<< HEAD
                    id="accordion-item-1706"
=======
                    id="accordion-item-1698"
>>>>>>> 5be980e1
                  >
                    <div
                      className="tile-gallery--section--items"
                      data-testid="stateful-tile-gallery-section-id2-items"
                    >
                      <a
                        className="bx--link bx--tile bx--tile--clickable null tile-gallery-item bx--tile bx--tile--clickable tile-card-title"
                        data-testid="stateful-tile-gallery-section-id2-item-0"
                        onClick={[Function]}
                        onKeyDown={[Function]}
                        rel={null}
                      >
                        <div>
                          <div
                            className="top-section"
                          >
                            <div
                              className="thumbnail"
                            >
                              <svg
                                aria-hidden={true}
                                fill="currentColor"
                                focusable="false"
                                height={32}
                                preserveAspectRatio="xMidYMid meet"
                                viewBox="0 0 32 32"
                                width={32}
                                xmlns="http://www.w3.org/2000/svg"
                              >
                                <path
                                  d="M12,29a1,1,0,0,1-.92-.62L6.33,17H2V15H7a1,1,0,0,1,.92.62L12,25.28,20.06,3.65A1,1,0,0,1,21,3a1,1,0,0,1,.93.68L25.72,15H30v2H25a1,1,0,0,1-.95-.68L21,7,12.94,28.35A1,1,0,0,1,12,29Z"
                                />
                              </svg>
                            </div>
                            <div
                              className="description-card"
                            >
                              <span>
                                More about your dashboard
                              </span>
                            </div>
                          </div>
                          <div
                            className="content-container"
                          >
                            <svg
                              aria-hidden={true}
                              fill="currentColor"
                              focusable="false"
                              height={16}
                              preserveAspectRatio="xMidYMid meet"
                              viewBox="0 0 16 16"
                              width={16}
                              xmlns="http://www.w3.org/2000/svg"
                            >
                              <path
                                d="M8,1L5.7,5.6L0.6,6.3l3.7,3.6L3.5,15L8,12.6l4.6,2.4l-0.9-5.1l3.7-3.6l-5.1-0.7L8,1z"
                              />
                            </svg>
                            <span
                              className="title-card"
                            >
                              Dashboard title
                            </span>
                            <div
                              className="overflow-menu"
                              data-testid="stateful-tile-gallery-section-id2-item-0-overflow-menu"
                              onClick={[Function]}
                              role="presentation"
                            >
                              <button
                                aria-expanded={false}
                                aria-haspopup={true}
                                aria-label="open and close list of options"
                                className="bx--overflow-menu bx--overflow-menu--sm"
                                data-testid="overflow-menu"
                                onClick={[Function]}
                                onClose={[Function]}
                                onKeyDown={[Function]}
                                open={false}
                                type="button"
                              >
                                <svg
                                  aria-label="open and close list of options"
                                  className="bx--overflow-menu__icon"
                                  fill="currentColor"
                                  focusable="false"
                                  height={16}
                                  preserveAspectRatio="xMidYMid meet"
                                  role="img"
                                  viewBox="0 0 32 32"
                                  width={16}
                                  xmlns="http://www.w3.org/2000/svg"
                                >
                                  <circle
                                    cx="16"
                                    cy="8"
                                    r="2"
                                  />
                                  <circle
                                    cx="16"
                                    cy="16"
                                    r="2"
                                  />
                                  <circle
                                    cx="16"
                                    cy="24"
                                    r="2"
                                  />
                                  <title>
                                    open and close list of options
                                  </title>
                                </svg>
                              </button>
                            </div>
                          </div>
                        </div>
                      </a>
                      <a
                        className="bx--link bx--tile bx--tile--clickable null tile-gallery-item bx--tile bx--tile--clickable tile-card-title"
                        data-testid="stateful-tile-gallery-section-id2-item-1"
                        onClick={[Function]}
                        onKeyDown={[Function]}
                        rel={null}
                      >
                        <div>
                          <div
                            className="top-section"
                          >
                            <div
                              className="thumbnail"
                            >
                              <svg
                                aria-hidden={true}
                                fill="currentColor"
                                focusable="false"
                                height={32}
                                preserveAspectRatio="xMidYMid meet"
                                viewBox="0 0 32 32"
                                width={32}
                                xmlns="http://www.w3.org/2000/svg"
                              >
                                <path
                                  d="M15 2H17V7H15z"
                                />
                                <path
                                  d="M21.668 6.854H26.625999999999998V8.854H21.668z"
                                  transform="rotate(-45 24.147 7.853)"
                                />
                                <path
                                  d="M25 15H30V17H25z"
                                />
                                <path
                                  d="M23.147 21.668H25.147V26.625999999999998H23.147z"
                                  transform="rotate(-45 24.147 24.146)"
                                />
                                <path
                                  d="M15 25H17V30H15z"
                                />
                                <path
                                  d="M5.375 23.147H10.333V25.147H5.375z"
                                  transform="rotate(-45 7.853 24.146)"
                                />
                                <path
                                  d="M2 15H7V17H2z"
                                />
                                <path
                                  d="M6.854 5.375H8.854V10.333H6.854z"
                                  transform="rotate(-45 7.854 7.853)"
                                />
                                <path
                                  d="M16,12a4,4,0,1,1-4,4,4.0045,4.0045,0,0,1,4-4m0-2a6,6,0,1,0,6,6,6,6,0,0,0-6-6Z"
                                />
                              </svg>
                            </div>
                            <div
                              className="description-card"
                            >
                              <span>
                                More about your dashboard
                              </span>
                            </div>
                          </div>
                          <div
                            className="content-container"
                          >
                            <svg
                              aria-hidden={true}
                              fill="currentColor"
                              focusable="false"
                              height={16}
                              preserveAspectRatio="xMidYMid meet"
                              viewBox="0 0 16 16"
                              width={16}
                              xmlns="http://www.w3.org/2000/svg"
                            >
                              <path
                                d="M8,1L5.7,5.6L0.6,6.3l3.7,3.6L3.5,15L8,12.6l4.6,2.4l-0.9-5.1l3.7-3.6l-5.1-0.7L8,1z"
                              />
                            </svg>
                            <span
                              className="title-card"
                            >
                              Dashboard title
                            </span>
                            <div
                              className="overflow-menu"
                              data-testid="stateful-tile-gallery-section-id2-item-1-overflow-menu"
                              onClick={[Function]}
                              role="presentation"
                            >
                              <button
                                aria-expanded={false}
                                aria-haspopup={true}
                                aria-label="open and close list of options"
                                className="bx--overflow-menu bx--overflow-menu--sm"
                                data-testid="overflow-menu"
                                onClick={[Function]}
                                onClose={[Function]}
                                onKeyDown={[Function]}
                                open={false}
                                type="button"
                              >
                                <svg
                                  aria-label="open and close list of options"
                                  className="bx--overflow-menu__icon"
                                  fill="currentColor"
                                  focusable="false"
                                  height={16}
                                  preserveAspectRatio="xMidYMid meet"
                                  role="img"
                                  viewBox="0 0 32 32"
                                  width={16}
                                  xmlns="http://www.w3.org/2000/svg"
                                >
                                  <circle
                                    cx="16"
                                    cy="8"
                                    r="2"
                                  />
                                  <circle
                                    cx="16"
                                    cy="16"
                                    r="2"
                                  />
                                  <circle
                                    cx="16"
                                    cy="24"
                                    r="2"
                                  />
                                  <title>
                                    open and close list of options
                                  </title>
                                </svg>
                              </button>
                            </div>
                          </div>
                        </div>
                      </a>
                      <a
                        className="bx--link bx--tile bx--tile--clickable null tile-gallery-item bx--tile bx--tile--clickable tile-card-title"
                        data-testid="stateful-tile-gallery-section-id2-item-2"
                        onClick={[Function]}
                        onKeyDown={[Function]}
                        rel={null}
                      >
                        <div>
                          <div
                            className="top-section"
                          >
                            <div
                              className="thumbnail"
                            >
                              <svg
                                aria-hidden={true}
                                fill="currentColor"
                                focusable="false"
                                height={32}
                                preserveAspectRatio="xMidYMid meet"
                                viewBox="0 0 32 32"
                                width={32}
                                xmlns="http://www.w3.org/2000/svg"
                              >
                                <path
                                  d="M12,29a1,1,0,0,1-.92-.62L6.33,17H2V15H7a1,1,0,0,1,.92.62L12,25.28,20.06,3.65A1,1,0,0,1,21,3a1,1,0,0,1,.93.68L25.72,15H30v2H25a1,1,0,0,1-.95-.68L21,7,12.94,28.35A1,1,0,0,1,12,29Z"
                                />
                              </svg>
                            </div>
                            <div
                              className="description-card"
                            >
                              <span>
                                More about your dashboard
                              </span>
                            </div>
                          </div>
                          <div
                            className="content-container"
                          >
                            <svg
                              aria-hidden={true}
                              fill="currentColor"
                              focusable="false"
                              height={16}
                              preserveAspectRatio="xMidYMid meet"
                              viewBox="0 0 16 16"
                              width={16}
                              xmlns="http://www.w3.org/2000/svg"
                            >
                              <path
                                d="M8,1L5.7,5.6L0.6,6.3l3.7,3.6L3.5,15L8,12.6l4.6,2.4l-0.9-5.1l3.7-3.6l-5.1-0.7L8,1z"
                              />
                            </svg>
                            <span
                              className="title-card"
                            >
                              Dashboard title
                            </span>
                            <div
                              className="overflow-menu"
                              data-testid="stateful-tile-gallery-section-id2-item-2-overflow-menu"
                              onClick={[Function]}
                              role="presentation"
                            >
                              <button
                                aria-expanded={false}
                                aria-haspopup={true}
                                aria-label="open and close list of options"
                                className="bx--overflow-menu bx--overflow-menu--sm"
                                data-testid="overflow-menu"
                                onClick={[Function]}
                                onClose={[Function]}
                                onKeyDown={[Function]}
                                open={false}
                                type="button"
                              >
                                <svg
                                  aria-label="open and close list of options"
                                  className="bx--overflow-menu__icon"
                                  fill="currentColor"
                                  focusable="false"
                                  height={16}
                                  preserveAspectRatio="xMidYMid meet"
                                  role="img"
                                  viewBox="0 0 32 32"
                                  width={16}
                                  xmlns="http://www.w3.org/2000/svg"
                                >
                                  <circle
                                    cx="16"
                                    cy="8"
                                    r="2"
                                  />
                                  <circle
                                    cx="16"
                                    cy="16"
                                    r="2"
                                  />
                                  <circle
                                    cx="16"
                                    cy="24"
                                    r="2"
                                  />
                                  <title>
                                    open and close list of options
                                  </title>
                                </svg>
                              </button>
                            </div>
                          </div>
                        </div>
                      </a>
                    </div>
                  </div>
                </li>
              </ul>
            </div>
          </div>
        </div>
      </div>
    </div>
  </div>
</div>
`;

exports[`Storybook Snapshot tests and console checks Storyshots 1 - Watson IoT/Catalog/Marketplace/TileGallery TileGalleryItem - Grid 1`] = `
<div
  className="storybook-container"
>
  <div
    style={
      Object {
        "width": "calc(100vw - 6rem)",
      }
    }
  >
    <a
      className="bx--link bx--tile bx--tile--clickable not-active tile-gallery-item bx--tile bx--tile--clickable tile-card-title"
      data-testid="tile-gallery-item"
      onClick={[Function]}
      onKeyDown={[Function]}
      rel={null}
    >
      <div>
        <div
          className="top-section"
        >
          <div
            className="thumbnail"
          >
            <svg
              aria-hidden={true}
              description="Icon"
              fill="black"
              focusable="false"
              height={50}
              preserveAspectRatio="xMidYMid meet"
              viewBox="0 0 32 32"
              width={50}
              xmlns="http://www.w3.org/2000/svg"
            >
              <path
                d="M6.34 19H17.65V21H6.34z"
                transform="rotate(-45 11.995 20.002)"
              />
              <path
                d="M17,30a1,1,0,0,1-.37-.07,1,1,0,0,1-.62-.79l-1-7,2-.28.75,5.27L21,24.52V17a1,1,0,0,1,.29-.71l4.07-4.07A8.94,8.94,0,0,0,28,5.86V4H26.14a8.94,8.94,0,0,0-6.36,2.64l-4.07,4.07A1,1,0,0,1,15,11H7.48L4.87,14.26l5.27.75-.28,2-7-1a1,1,0,0,1-.79-.62,1,1,0,0,1,.15-1l4-5A1,1,0,0,1,7,9h7.59l3.77-3.78A10.92,10.92,0,0,1,26.14,2H28a2,2,0,0,1,2,2V5.86a10.92,10.92,0,0,1-3.22,7.78L23,17.41V25a1,1,0,0,1-.38.78l-5,4A1,1,0,0,1,17,30Z"
              />
            </svg>
          </div>
          <div
            className="description-card"
          >
            <span>
              card description
            </span>
          </div>
        </div>
        <div
          className="content-container"
        >
          <svg
            aria-hidden={true}
            fill="#42be65"
            focusable="false"
            height={16}
            onClick={[Function]}
            preserveAspectRatio="xMidYMid meet"
            viewBox="0 0 16 16"
            width={16}
            xmlns="http://www.w3.org/2000/svg"
          >
            <path
              d="M8,1C4.1,1,1,4.1,1,8c0,3.9,3.1,7,7,7s7-3.1,7-7C15,4.1,11.9,1,8,1z M7,11L4.3,8.3l0.9-0.8L7,9.3l4-3.9l0.9,0.8L7,11z"
            />
            <path
              d="M7,11L4.3,8.3l0.9-0.8L7,9.3l4-3.9l0.9,0.8L7,11z"
              data-icon-path="inner-path"
              opacity="0"
            />
          </svg>
          <span
            className="title-card"
          >
            Card title
          </span>
          <div
            className="overflow-menu"
            data-testid="tile-gallery-item-overflow-menu"
            onClick={[Function]}
            role="presentation"
          >
            <button
              aria-expanded={false}
              aria-haspopup={true}
              aria-label="open and close list of options"
              className="bx--overflow-menu bx--overflow-menu--sm"
              data-testid="overflow-menu"
              onClick={[Function]}
              onClose={[Function]}
              onKeyDown={[Function]}
              open={false}
              type="button"
            >
              <svg
                aria-label="open and close list of options"
                className="bx--overflow-menu__icon"
                fill="currentColor"
                focusable="false"
                height={16}
                preserveAspectRatio="xMidYMid meet"
                role="img"
                viewBox="0 0 32 32"
                width={16}
                xmlns="http://www.w3.org/2000/svg"
              >
                <circle
                  cx="16"
                  cy="8"
                  r="2"
                />
                <circle
                  cx="16"
                  cy="16"
                  r="2"
                />
                <circle
                  cx="16"
                  cy="24"
                  r="2"
                />
                <title>
                  open and close list of options
                </title>
              </svg>
            </button>
          </div>
        </div>
      </div>
    </a>
  </div>
</div>
`;

exports[`Storybook Snapshot tests and console checks Storyshots 1 - Watson IoT/Catalog/Marketplace/TileGallery TileGalleryItem - List 1`] = `
<div
  className="storybook-container"
>
  <div
    style={
      Object {
        "width": "calc(100vw - 6rem)",
      }
    }
  >
    <a
      className="bx--link bx--tile bx--tile--clickable null tile-gallery-item bx--tile bx--tile--clickable tile-list-title"
      data-testid="tile-gallery-item"
      onClick={[Function]}
      onKeyDown={[Function]}
      rel={null}
    >
      <div>
        <div
          className="content-container"
        >
          <svg
            aria-hidden={true}
            fill="black"
            focusable="false"
            height={16}
            onClick={[Function]}
            preserveAspectRatio="xMidYMid meet"
            viewBox="0 0 16 16"
            width={16}
            xmlns="http://www.w3.org/2000/svg"
          >
            <path
              d="M8,1L5.7,5.6L0.6,6.3l3.7,3.6L3.5,15L8,12.6l4.6,2.4l-0.9-5.1l3.7-3.6l-5.1-0.7L8,1z"
            />
          </svg>
          <span
            className="title-card"
          >
            Test
          </span>
          <div
            className="overflow-menu"
            data-testid="tile-gallery-item-overflow-menu"
            onClick={[Function]}
            role="presentation"
          >
            <button
              aria-expanded={false}
              aria-haspopup={true}
              aria-label="open and close list of options"
              className="bx--overflow-menu bx--overflow-menu--sm"
              data-testid="overflow-menu"
              onClick={[Function]}
              onClose={[Function]}
              onKeyDown={[Function]}
              open={false}
              type="button"
            >
              <svg
                aria-label="open and close list of options"
                className="bx--overflow-menu__icon"
                fill="currentColor"
                focusable="false"
                height={16}
                preserveAspectRatio="xMidYMid meet"
                role="img"
                viewBox="0 0 32 32"
                width={16}
                xmlns="http://www.w3.org/2000/svg"
              >
                <circle
                  cx="16"
                  cy="8"
                  r="2"
                />
                <circle
                  cx="16"
                  cy="16"
                  r="2"
                />
                <circle
                  cx="16"
                  cy="24"
                  r="2"
                />
                <title>
                  open and close list of options
                </title>
              </svg>
            </button>
          </div>
        </div>
        <div
          className="description-card"
        >
          <div
            style={
              Object {
                "backgroundColor": "black",
              }
            }
          >
            The first one
          </div>
        </div>
      </div>
    </a>
  </div>
</div>
`;

exports[`Storybook Snapshot tests and console checks Storyshots 1 - Watson IoT/Catalog/Marketplace/TileGallery TileGallerySection with TileGalleryItem - i18n 1`] = `
<div
  className="storybook-container"
>
  <div
    style={
      Object {
        "width": "calc(100vw - 6rem)",
      }
    }
  >
    <div
      className="page-title-bar"
      data-testid="stateful-tile-gallery-page-title-bar"
      style={
        Object {
          "--header-offset": "48px",
          "--negative-header-offset": "-48px",
          "--scroll-transition-progress": 1,
        }
      }
    >
      <div
        className="page-title-bar-header"
      >
        <div
          className="page-title-bar-breadcrumb-bg"
        />
        <div
          className="page-title-bar-title"
        >
          <div
            className="page-title-bar-title--text"
          >
            <h2
              title="__Dashboard__"
            >
              __Dashboard__
            </h2>
          </div>
        </div>
        <div
          className="page-title-bar-header-right"
        >
          <div
            className="extra-content"
            data-testid="stateful-tile-gallery-extra-content"
          >
            <div>
              <div
                aria-labelledby="gallery-search-search"
                className="bx--search bx--search--xl"
                role="search"
              >
                <div
                  className="bx--search-magnifier"
                >
                  <svg
                    aria-hidden={true}
                    className="bx--search-magnifier-icon"
                    fill="currentColor"
                    focusable="false"
                    height={16}
                    preserveAspectRatio="xMidYMid meet"
                    viewBox="0 0 16 16"
                    width={16}
                    xmlns="http://www.w3.org/2000/svg"
                  >
                    <path
                      d="M15,14.3L10.7,10c1.9-2.3,1.6-5.8-0.7-7.7S4.2,0.7,2.3,3S0.7,8.8,3,10.7c2,1.7,5,1.7,7,0l4.3,4.3L15,14.3z M2,6.5	C2,4,4,2,6.5,2S11,4,11,6.5S9,11,6.5,11S2,9,2,6.5z"
                    />
                  </svg>
                </div>
                <label
                  className="bx--label"
                  htmlFor="gallery-search"
                  id="gallery-search-search"
                >
                  __Search Icon Description__
                </label>
                <input
                  autoComplete="off"
                  className="bx--search-input"
                  data-testid="stateful-tile-gallery-search-input"
                  id="gallery-search"
                  onChange={[Function]}
                  onKeyDown={[Function]}
                  placeholder="__Search Placeholder__"
                  role="searchbox"
                  style={
                    Object {
                      "background": "#ffffff",
                      "width": "305px",
                    }
                  }
                  type="text"
                  value=""
                />
                <button
                  aria-label="__Search Close Button__"
                  className="bx--search-close bx--search-close--hidden"
                  onClick={[Function]}
                  type="button"
                >
                  <svg
                    aria-hidden={true}
                    fill="currentColor"
                    focusable="false"
                    height={16}
                    preserveAspectRatio="xMidYMid meet"
                    viewBox="0 0 32 32"
                    width={16}
                    xmlns="http://www.w3.org/2000/svg"
                  >
                    <path
                      d="M24 9.4L22.6 8 16 14.6 9.4 8 8 9.4 14.6 16 8 22.6 9.4 24 16 17.4 22.6 24 24 22.6 17.4 16 24 9.4z"
                    />
                  </svg>
                </button>
              </div>
            </div>
            <div
              className="bx--content-switcher"
              data-testid="stateful-tile-gallery-switcher"
              onChange={[Function]}
              role="tablist"
            >
              <button
                aria-selected={false}
                className="bx--content-switcher-btn"
                data-testid="stateful-tile-gallery-switcher-list-switch"
                onClick={[Function]}
                onKeyDown={[Function]}
                role="tab"
                tabIndex="-1"
                type="button"
              >
                <span
                  className="bx--content-switcher__label"
                  title="__ListText__"
                >
                  __ListText__
                </span>
              </button>
              <button
                aria-selected={true}
                className="bx--content-switcher-btn bx--content-switcher--selected"
                data-testid="stateful-tile-gallery-switcher-grid-switch"
                onClick={[Function]}
                onKeyDown={[Function]}
                role="tab"
                tabIndex="0"
                type="button"
              >
                <span
                  className="bx--content-switcher__label"
                  title="__GridText__"
                >
                  __GridText__
                </span>
              </button>
            </div>
            <button
              aria-describedby={null}
              aria-pressed={null}
              className="iot--btn bx--btn bx--btn--primary"
              data-testid="Button"
              disabled={false}
              onBlur={[Function]}
              onClick={[Function]}
              onFocus={[Function]}
              onMouseEnter={[Function]}
              onMouseLeave={[Function]}
              tabIndex={0}
              type="button"
            >
              __Create__
            </button>
          </div>
        </div>
        <div
          className="page-title-bar-content"
        >
          <div
            className="tile-gallery"
            data-testid="stateful-tile-gallery"
          >
            <div
              className="tile-gallery--section"
              data-testid="stateful-tile-gallery-section-id1"
            >
              <ul
                className="bx--accordion bx--accordion--end bx--accordion--md"
                data-testid="stateful-tile-gallery-section-id1-accordion"
              >
                <li
                  className="bx--accordion__item bx--accordion__item--active"
                  data-testid="stateful-tile-gallery-section-id1-accordion-item"
                  onAnimationEnd={[Function]}
                >
                  <button
<<<<<<< HEAD
                    aria-controls="accordion-item-1712"
=======
                    aria-controls="accordion-item-1704"
>>>>>>> 5be980e1
                    aria-expanded={true}
                    className="bx--accordion__heading"
                    onClick={[Function]}
                    onKeyDown={[Function]}
                    type="button"
                  >
                    <svg
                      aria-hidden={true}
                      className="bx--accordion__arrow"
                      fill="currentColor"
                      focusable="false"
                      height={16}
                      preserveAspectRatio="xMidYMid meet"
                      viewBox="0 0 16 16"
                      width={16}
                      xmlns="http://www.w3.org/2000/svg"
                    >
                      <path
                        d="M11 8L6 13 5.3 12.3 9.6 8 5.3 3.7 6 3z"
                      />
                    </svg>
                    <div
                      className="bx--accordion__title"
                      dir="auto"
                    >
                      __Favorites__
                    </div>
                  </button>
                  <div
                    className="bx--accordion__content"
<<<<<<< HEAD
                    id="accordion-item-1712"
=======
                    id="accordion-item-1704"
>>>>>>> 5be980e1
                  >
                    <div
                      className="tile-gallery--section--items"
                      data-testid="stateful-tile-gallery-section-id1-items"
                    >
                      <a
                        className="bx--link bx--tile bx--tile--clickable null tile-gallery-item bx--tile bx--tile--clickable tile-card-title"
                        data-testid="stateful-tile-gallery-section-id1-item-0"
                        onClick={[Function]}
                        onKeyDown={[Function]}
                        rel={null}
                      >
                        <div>
                          <div
                            className="top-section"
                          >
                            <div
                              className="thumbnail"
                            >
                              <svg
                                aria-hidden={true}
                                fill="currentColor"
                                focusable="false"
                                height={32}
                                preserveAspectRatio="xMidYMid meet"
                                viewBox="0 0 32 32"
                                width={32}
                                xmlns="http://www.w3.org/2000/svg"
                              >
                                <path
                                  d="M12,29a1,1,0,0,1-.92-.62L6.33,17H2V15H7a1,1,0,0,1,.92.62L12,25.28,20.06,3.65A1,1,0,0,1,21,3a1,1,0,0,1,.93.68L25.72,15H30v2H25a1,1,0,0,1-.95-.68L21,7,12.94,28.35A1,1,0,0,1,12,29Z"
                                />
                              </svg>
                            </div>
                            <div
                              className="description-card"
                            >
                              <span>
                                __More about your dashboard__
                              </span>
                            </div>
                          </div>
                          <div
                            className="content-container"
                          >
                            <svg
                              aria-hidden={true}
                              fill="currentColor"
                              focusable="false"
                              height={16}
                              preserveAspectRatio="xMidYMid meet"
                              viewBox="0 0 16 16"
                              width={16}
                              xmlns="http://www.w3.org/2000/svg"
                            >
                              <path
                                d="M8,1L5.7,5.6L0.6,6.3l3.7,3.6L3.5,15L8,12.6l4.6,2.4l-0.9-5.1l3.7-3.6l-5.1-0.7L8,1z"
                              />
                            </svg>
                            <span
                              className="title-card"
                            >
                              __Dashboard title__
                            </span>
                            <div
                              className="overflow-menu"
                              data-testid="stateful-tile-gallery-section-id1-item-0-overflow-menu"
                              onClick={[Function]}
                              role="presentation"
                            >
                              <button
                                aria-expanded={false}
                                aria-haspopup={true}
                                aria-label="open and close list of options"
                                className="bx--overflow-menu"
                                data-testid="overflow-menu"
                                onClick={[Function]}
                                onClose={[Function]}
                                onKeyDown={[Function]}
                                open={false}
                                style={
                                  Object {
                                    "height": "2rem",
                                  }
                                }
                                type="button"
                              >
                                <svg
                                  aria-label="__icon description__"
                                  className="bx--overflow-menu__icon"
                                  fill="currentColor"
                                  focusable="false"
                                  height={16}
                                  preserveAspectRatio="xMidYMid meet"
                                  role="img"
                                  viewBox="0 0 32 32"
                                  width={16}
                                  xmlns="http://www.w3.org/2000/svg"
                                >
                                  <circle
                                    cx="16"
                                    cy="8"
                                    r="2"
                                  />
                                  <circle
                                    cx="16"
                                    cy="16"
                                    r="2"
                                  />
                                  <circle
                                    cx="16"
                                    cy="24"
                                    r="2"
                                  />
                                  <title>
                                    __icon description__
                                  </title>
                                </svg>
                              </button>
                            </div>
                          </div>
                        </div>
                      </a>
                    </div>
                  </div>
                </li>
              </ul>
            </div>
          </div>
        </div>
      </div>
    </div>
  </div>
</div>
`;

exports[`Storybook Snapshot tests and console checks Storyshots 1 - Watson IoT/Catalog/Marketplace/TileGallery TileGallerySection with TileGalleryItem Grid 1`] = `
<div
  className="storybook-container"
>
  <div
    style={
      Object {
        "width": "calc(100vw - 6rem)",
      }
    }
  >
    <div
      style={
        Object {
          "width": "calc(100vw - 6rem)",
        }
      }
    >
      <div
        className="tile-gallery--section"
        data-testid="tile-gallery-section"
      >
        <ul
          className="bx--accordion bx--accordion--end bx--accordion--md"
          data-testid="tile-gallery-section-accordion"
        >
          <li
            className="bx--accordion__item bx--accordion__item--active"
            data-testid="tile-gallery-section-accordion-item"
            onAnimationEnd={[Function]}
          >
            <button
<<<<<<< HEAD
              aria-controls="accordion-item-1709"
=======
              aria-controls="accordion-item-1701"
>>>>>>> 5be980e1
              aria-expanded={true}
              className="bx--accordion__heading"
              onClick={[Function]}
              onKeyDown={[Function]}
              type="button"
            >
              <svg
                aria-hidden={true}
                className="bx--accordion__arrow"
                fill="currentColor"
                focusable="false"
                height={16}
                preserveAspectRatio="xMidYMid meet"
                viewBox="0 0 16 16"
                width={16}
                xmlns="http://www.w3.org/2000/svg"
              >
                <path
                  d="M11 8L6 13 5.3 12.3 9.6 8 5.3 3.7 6 3z"
                />
              </svg>
              <div
                className="bx--accordion__title"
                dir="auto"
              >
                Title
              </div>
            </button>
            <div
              className="bx--accordion__content"
<<<<<<< HEAD
              id="accordion-item-1709"
=======
              id="accordion-item-1701"
>>>>>>> 5be980e1
            >
              <div
                className="tile-gallery--section--items"
                data-testid="tile-gallery-section-items"
              >
                <a
                  className="bx--link bx--tile bx--tile--clickable null tile-gallery-item bx--tile bx--tile--clickable tile-card-title"
                  data-testid="tile-gallery-item"
                  onClick={[Function]}
                  onKeyDown={[Function]}
                  rel={null}
                >
                  <div>
                    <div
                      className="top-section"
                    >
                      <div
                        className="thumbnail"
                      >
                        <svg
                          aria-hidden={true}
                          description="Icon"
                          fill="black"
                          focusable="false"
                          height={50}
                          preserveAspectRatio="xMidYMid meet"
                          viewBox="0 0 32 32"
                          width={50}
                          xmlns="http://www.w3.org/2000/svg"
                        >
                          <path
                            d="M6.34 19H17.65V21H6.34z"
                            transform="rotate(-45 11.995 20.002)"
                          />
                          <path
                            d="M17,30a1,1,0,0,1-.37-.07,1,1,0,0,1-.62-.79l-1-7,2-.28.75,5.27L21,24.52V17a1,1,0,0,1,.29-.71l4.07-4.07A8.94,8.94,0,0,0,28,5.86V4H26.14a8.94,8.94,0,0,0-6.36,2.64l-4.07,4.07A1,1,0,0,1,15,11H7.48L4.87,14.26l5.27.75-.28,2-7-1a1,1,0,0,1-.79-.62,1,1,0,0,1,.15-1l4-5A1,1,0,0,1,7,9h7.59l3.77-3.78A10.92,10.92,0,0,1,26.14,2H28a2,2,0,0,1,2,2V5.86a10.92,10.92,0,0,1-3.22,7.78L23,17.41V25a1,1,0,0,1-.38.78l-5,4A1,1,0,0,1,17,30Z"
                          />
                        </svg>
                      </div>
                      <div
                        className="description-card"
                      >
                        <span>
                          card description
                        </span>
                      </div>
                    </div>
                    <div
                      className="content-container"
                    >
                      <svg
                        aria-hidden={true}
                        fill="#42be65"
                        focusable="false"
                        height={16}
                        onClick={[Function]}
                        preserveAspectRatio="xMidYMid meet"
                        viewBox="0 0 16 16"
                        width={16}
                        xmlns="http://www.w3.org/2000/svg"
                      >
                        <path
                          d="M8,1C4.1,1,1,4.1,1,8c0,3.9,3.1,7,7,7s7-3.1,7-7C15,4.1,11.9,1,8,1z M7,11L4.3,8.3l0.9-0.8L7,9.3l4-3.9l0.9,0.8L7,11z"
                        />
                        <path
                          d="M7,11L4.3,8.3l0.9-0.8L7,9.3l4-3.9l0.9,0.8L7,11z"
                          data-icon-path="inner-path"
                          opacity="0"
                        />
                      </svg>
                      <span
                        className="title-card"
                      >
                        Card title
                      </span>
                      <div
                        className="overflow-menu"
                        data-testid="tile-gallery-item-overflow-menu"
                        onClick={[Function]}
                        role="presentation"
                      >
                        <button
                          aria-expanded={false}
                          aria-haspopup={true}
                          aria-label="open and close list of options"
                          className="bx--overflow-menu bx--overflow-menu--sm"
                          data-testid="overflow-menu"
                          onClick={[Function]}
                          onClose={[Function]}
                          onKeyDown={[Function]}
                          open={false}
                          type="button"
                        >
                          <svg
                            aria-label="open and close list of options"
                            className="bx--overflow-menu__icon"
                            fill="currentColor"
                            focusable="false"
                            height={16}
                            preserveAspectRatio="xMidYMid meet"
                            role="img"
                            viewBox="0 0 32 32"
                            width={16}
                            xmlns="http://www.w3.org/2000/svg"
                          >
                            <circle
                              cx="16"
                              cy="8"
                              r="2"
                            />
                            <circle
                              cx="16"
                              cy="16"
                              r="2"
                            />
                            <circle
                              cx="16"
                              cy="24"
                              r="2"
                            />
                            <title>
                              open and close list of options
                            </title>
                          </svg>
                        </button>
                      </div>
                    </div>
                  </div>
                </a>
                <a
                  className="bx--link bx--tile bx--tile--clickable null tile-gallery-item bx--tile bx--tile--clickable tile-card-title"
                  data-testid="tile-gallery-item"
                  onClick={[Function]}
                  onKeyDown={[Function]}
                  rel={null}
                >
                  <div>
                    <div
                      className="top-section"
                    >
                      <div
                        className="thumbnail"
                      >
                        <svg
                          aria-hidden={true}
                          description="Icon"
                          fill="black"
                          focusable="false"
                          height={50}
                          preserveAspectRatio="xMidYMid meet"
                          viewBox="0 0 32 32"
                          width={50}
                          xmlns="http://www.w3.org/2000/svg"
                        >
                          <path
                            d="M12,29a1,1,0,0,1-.92-.62L6.33,17H2V15H7a1,1,0,0,1,.92.62L12,25.28,20.06,3.65A1,1,0,0,1,21,3a1,1,0,0,1,.93.68L25.72,15H30v2H25a1,1,0,0,1-.95-.68L21,7,12.94,28.35A1,1,0,0,1,12,29Z"
                          />
                        </svg>
                      </div>
                      <div
                        className="description-card"
                      >
                        <span>
                          card description
                        </span>
                      </div>
                    </div>
                    <div
                      className="content-container"
                    >
                      <svg
                        aria-hidden={true}
                        fill="#42be65"
                        focusable="false"
                        height={16}
                        onClick={[Function]}
                        preserveAspectRatio="xMidYMid meet"
                        viewBox="0 0 16 16"
                        width={16}
                        xmlns="http://www.w3.org/2000/svg"
                      >
                        <path
                          d="M8,1C4.1,1,1,4.1,1,8c0,3.9,3.1,7,7,7s7-3.1,7-7C15,4.1,11.9,1,8,1z M7,11L4.3,8.3l0.9-0.8L7,9.3l4-3.9l0.9,0.8L7,11z"
                        />
                        <path
                          d="M7,11L4.3,8.3l0.9-0.8L7,9.3l4-3.9l0.9,0.8L7,11z"
                          data-icon-path="inner-path"
                          opacity="0"
                        />
                      </svg>
                      <span
                        className="title-card"
                      >
                        Card title
                      </span>
                      <div
                        className="overflow-menu"
                        data-testid="tile-gallery-item-overflow-menu"
                        onClick={[Function]}
                        role="presentation"
                      >
                        <button
                          aria-expanded={false}
                          aria-haspopup={true}
                          aria-label="open and close list of options"
                          className="bx--overflow-menu bx--overflow-menu--sm"
                          data-testid="overflow-menu"
                          onClick={[Function]}
                          onClose={[Function]}
                          onKeyDown={[Function]}
                          open={false}
                          type="button"
                        >
                          <svg
                            aria-label="open and close list of options"
                            className="bx--overflow-menu__icon"
                            fill="currentColor"
                            focusable="false"
                            height={16}
                            preserveAspectRatio="xMidYMid meet"
                            role="img"
                            viewBox="0 0 32 32"
                            width={16}
                            xmlns="http://www.w3.org/2000/svg"
                          >
                            <circle
                              cx="16"
                              cy="8"
                              r="2"
                            />
                            <circle
                              cx="16"
                              cy="16"
                              r="2"
                            />
                            <circle
                              cx="16"
                              cy="24"
                              r="2"
                            />
                            <title>
                              open and close list of options
                            </title>
                          </svg>
                        </button>
                      </div>
                    </div>
                  </div>
                </a>
                <a
                  className="bx--link bx--tile bx--tile--clickable null tile-gallery-item bx--tile bx--tile--clickable tile-card-title"
                  data-testid="tile-gallery-item"
                  onClick={[Function]}
                  onKeyDown={[Function]}
                  rel={null}
                >
                  <div>
                    <div
                      className="top-section"
                    >
                      <div
                        className="thumbnail"
                      >
                        <svg
                          aria-hidden={true}
                          description="Icon"
                          fill="black"
                          focusable="false"
                          height={50}
                          preserveAspectRatio="xMidYMid meet"
                          viewBox="0 0 32 32"
                          width={50}
                          xmlns="http://www.w3.org/2000/svg"
                        >
                          <path
                            d="M15 2H17V7H15z"
                          />
                          <path
                            d="M21.668 6.854H26.625999999999998V8.854H21.668z"
                            transform="rotate(-45 24.147 7.853)"
                          />
                          <path
                            d="M25 15H30V17H25z"
                          />
                          <path
                            d="M23.147 21.668H25.147V26.625999999999998H23.147z"
                            transform="rotate(-45 24.147 24.146)"
                          />
                          <path
                            d="M15 25H17V30H15z"
                          />
                          <path
                            d="M5.375 23.147H10.333V25.147H5.375z"
                            transform="rotate(-45 7.853 24.146)"
                          />
                          <path
                            d="M2 15H7V17H2z"
                          />
                          <path
                            d="M6.854 5.375H8.854V10.333H6.854z"
                            transform="rotate(-45 7.854 7.853)"
                          />
                          <path
                            d="M16,12a4,4,0,1,1-4,4,4.0045,4.0045,0,0,1,4-4m0-2a6,6,0,1,0,6,6,6,6,0,0,0-6-6Z"
                          />
                        </svg>
                      </div>
                      <div
                        className="description-card"
                      >
                        <span>
                          card description
                        </span>
                      </div>
                    </div>
                    <div
                      className="content-container"
                    >
                      <svg
                        aria-hidden={true}
                        fill="#42be65"
                        focusable="false"
                        height={16}
                        onClick={[Function]}
                        preserveAspectRatio="xMidYMid meet"
                        viewBox="0 0 16 16"
                        width={16}
                        xmlns="http://www.w3.org/2000/svg"
                      >
                        <path
                          d="M8,1C4.1,1,1,4.1,1,8c0,3.9,3.1,7,7,7s7-3.1,7-7C15,4.1,11.9,1,8,1z M7,11L4.3,8.3l0.9-0.8L7,9.3l4-3.9l0.9,0.8L7,11z"
                        />
                        <path
                          d="M7,11L4.3,8.3l0.9-0.8L7,9.3l4-3.9l0.9,0.8L7,11z"
                          data-icon-path="inner-path"
                          opacity="0"
                        />
                      </svg>
                      <span
                        className="title-card"
                      >
                        Card title
                      </span>
                      <div
                        className="overflow-menu"
                        data-testid="tile-gallery-item-overflow-menu"
                        onClick={[Function]}
                        role="presentation"
                      >
                        <button
                          aria-expanded={false}
                          aria-haspopup={true}
                          aria-label="open and close list of options"
                          className="bx--overflow-menu bx--overflow-menu--sm"
                          data-testid="overflow-menu"
                          onClick={[Function]}
                          onClose={[Function]}
                          onKeyDown={[Function]}
                          open={false}
                          type="button"
                        >
                          <svg
                            aria-label="open and close list of options"
                            className="bx--overflow-menu__icon"
                            fill="currentColor"
                            focusable="false"
                            height={16}
                            preserveAspectRatio="xMidYMid meet"
                            role="img"
                            viewBox="0 0 32 32"
                            width={16}
                            xmlns="http://www.w3.org/2000/svg"
                          >
                            <circle
                              cx="16"
                              cy="8"
                              r="2"
                            />
                            <circle
                              cx="16"
                              cy="16"
                              r="2"
                            />
                            <circle
                              cx="16"
                              cy="24"
                              r="2"
                            />
                            <title>
                              open and close list of options
                            </title>
                          </svg>
                        </button>
                      </div>
                    </div>
                  </div>
                </a>
              </div>
            </div>
          </li>
        </ul>
      </div>
      <div
        className="tile-gallery--section"
        data-testid="tile-gallery-section"
      >
        <ul
          className="bx--accordion bx--accordion--end bx--accordion--md"
          data-testid="tile-gallery-section-accordion"
        >
          <li
            className="bx--accordion__item bx--accordion__item--active"
            data-testid="tile-gallery-section-accordion-item"
            onAnimationEnd={[Function]}
          >
            <button
<<<<<<< HEAD
              aria-controls="accordion-item-1710"
=======
              aria-controls="accordion-item-1702"
>>>>>>> 5be980e1
              aria-expanded={true}
              className="bx--accordion__heading"
              onClick={[Function]}
              onKeyDown={[Function]}
              type="button"
            >
              <svg
                aria-hidden={true}
                className="bx--accordion__arrow"
                fill="currentColor"
                focusable="false"
                height={16}
                preserveAspectRatio="xMidYMid meet"
                viewBox="0 0 16 16"
                width={16}
                xmlns="http://www.w3.org/2000/svg"
              >
                <path
                  d="M11 8L6 13 5.3 12.3 9.6 8 5.3 3.7 6 3z"
                />
              </svg>
              <div
                className="bx--accordion__title"
                dir="auto"
              >
                More
              </div>
            </button>
            <div
              className="bx--accordion__content"
<<<<<<< HEAD
              id="accordion-item-1710"
=======
              id="accordion-item-1702"
>>>>>>> 5be980e1
            >
              <div
                className="tile-gallery--section--items"
                data-testid="tile-gallery-section-items"
              >
                <a
                  className="bx--link bx--tile bx--tile--clickable null tile-gallery-item bx--tile bx--tile--clickable tile-card-title"
                  data-testid="tile-gallery-item"
                  onClick={[Function]}
                  onKeyDown={[Function]}
                  rel={null}
                >
                  <div>
                    <div
                      className="top-section"
                    >
                      <div
                        className="thumbnail"
                      >
                        <svg
                          aria-hidden={true}
                          description="Icon"
                          fill="black"
                          focusable="false"
                          height={50}
                          preserveAspectRatio="xMidYMid meet"
                          viewBox="0 0 32 32"
                          width={50}
                          xmlns="http://www.w3.org/2000/svg"
                        >
                          <path
                            d="M15 2H17V7H15z"
                          />
                          <path
                            d="M21.668 6.854H26.625999999999998V8.854H21.668z"
                            transform="rotate(-45 24.147 7.853)"
                          />
                          <path
                            d="M25 15H30V17H25z"
                          />
                          <path
                            d="M23.147 21.668H25.147V26.625999999999998H23.147z"
                            transform="rotate(-45 24.147 24.146)"
                          />
                          <path
                            d="M15 25H17V30H15z"
                          />
                          <path
                            d="M5.375 23.147H10.333V25.147H5.375z"
                            transform="rotate(-45 7.853 24.146)"
                          />
                          <path
                            d="M2 15H7V17H2z"
                          />
                          <path
                            d="M6.854 5.375H8.854V10.333H6.854z"
                            transform="rotate(-45 7.854 7.853)"
                          />
                          <path
                            d="M16,12a4,4,0,1,1-4,4,4.0045,4.0045,0,0,1,4-4m0-2a6,6,0,1,0,6,6,6,6,0,0,0-6-6Z"
                          />
                        </svg>
                      </div>
                      <div
                        className="description-card"
                      >
                        <span>
                          card description
                        </span>
                      </div>
                    </div>
                    <div
                      className="content-container"
                    >
                      <svg
                        aria-hidden={true}
                        fill="#42be65"
                        focusable="false"
                        height={16}
                        onClick={[Function]}
                        preserveAspectRatio="xMidYMid meet"
                        viewBox="0 0 16 16"
                        width={16}
                        xmlns="http://www.w3.org/2000/svg"
                      >
                        <path
                          d="M8,1C4.1,1,1,4.1,1,8c0,3.9,3.1,7,7,7s7-3.1,7-7C15,4.1,11.9,1,8,1z M7,11L4.3,8.3l0.9-0.8L7,9.3l4-3.9l0.9,0.8L7,11z"
                        />
                        <path
                          d="M7,11L4.3,8.3l0.9-0.8L7,9.3l4-3.9l0.9,0.8L7,11z"
                          data-icon-path="inner-path"
                          opacity="0"
                        />
                      </svg>
                      <span
                        className="title-card"
                      >
                        Card title
                      </span>
                      <div
                        className="overflow-menu"
                        data-testid="tile-gallery-item-overflow-menu"
                        onClick={[Function]}
                        role="presentation"
                      >
                        <button
                          aria-expanded={false}
                          aria-haspopup={true}
                          aria-label="open and close list of options"
                          className="bx--overflow-menu bx--overflow-menu--sm"
                          data-testid="overflow-menu"
                          onClick={[Function]}
                          onClose={[Function]}
                          onKeyDown={[Function]}
                          open={false}
                          type="button"
                        >
                          <svg
                            aria-label="open and close list of options"
                            className="bx--overflow-menu__icon"
                            fill="currentColor"
                            focusable="false"
                            height={16}
                            preserveAspectRatio="xMidYMid meet"
                            role="img"
                            viewBox="0 0 32 32"
                            width={16}
                            xmlns="http://www.w3.org/2000/svg"
                          >
                            <circle
                              cx="16"
                              cy="8"
                              r="2"
                            />
                            <circle
                              cx="16"
                              cy="16"
                              r="2"
                            />
                            <circle
                              cx="16"
                              cy="24"
                              r="2"
                            />
                            <title>
                              open and close list of options
                            </title>
                          </svg>
                        </button>
                      </div>
                    </div>
                  </div>
                </a>
              </div>
            </div>
          </li>
        </ul>
      </div>
    </div>
  </div>
</div>
`;

exports[`Storybook Snapshot tests and console checks Storyshots 1 - Watson IoT/Catalog/Marketplace/TileGallery TileGalleryViewSwitcher 1`] = `
<div
  className="storybook-container"
>
  <div
    style={
      Object {
        "width": "calc(100vw - 6rem)",
      }
    }
  >
    <div
      className="bx--content-switcher"
      data-testid="tile-gallery-view-switcher"
      onChange={[Function]}
      role="tablist"
    >
      <button
        aria-selected={true}
        className="bx--content-switcher-btn bx--content-switcher--selected"
        data-testid="tile-gallery-view-switcher-list-switch"
        onClick={[Function]}
        onKeyDown={[Function]}
        role="tab"
        tabIndex="0"
        type="button"
      >
        <span
          className="bx--content-switcher__label"
          title="List"
        >
          List
        </span>
      </button>
      <button
        aria-selected={false}
        className="bx--content-switcher-btn"
        data-testid="tile-gallery-view-switcher-grid-switch"
        onClick={[Function]}
        onKeyDown={[Function]}
        role="tab"
        tabIndex="-1"
        type="button"
      >
        <span
          className="bx--content-switcher__label"
          title="Grid"
        >
          Grid
        </span>
      </button>
    </div>
  </div>
</div>
`;

exports[`Storybook Snapshot tests and console checks Storyshots 1 - Watson IoT/Catalog/Marketplace/TileGallery basic example  1`] = `
<div
  className="storybook-container"
>
  <div
    style={
      Object {
        "width": "calc(100vw - 6rem)",
      }
    }
  >
    <div
      style={
        Object {
          "width": "calc(100vw - 6rem)",
        }
      }
    >
      <div
        className="tile-gallery"
        data-testid="tile-gallery"
      >
        <div
          className="tile-gallery--section"
          data-testid="tile-gallery-section"
        >
          <ul
            className="bx--accordion bx--accordion--end bx--accordion--md"
            data-testid="tile-gallery-section-accordion"
          >
            <li
              className="bx--accordion__item bx--accordion__item--active"
              data-testid="tile-gallery-section-accordion-item"
              onAnimationEnd={[Function]}
            >
              <button
<<<<<<< HEAD
                aria-controls="accordion-item-1707"
=======
                aria-controls="accordion-item-1699"
>>>>>>> 5be980e1
                aria-expanded={true}
                className="bx--accordion__heading"
                onClick={[Function]}
                onKeyDown={[Function]}
                type="button"
              >
                <svg
                  aria-hidden={true}
                  className="bx--accordion__arrow"
                  fill="currentColor"
                  focusable="false"
                  height={16}
                  preserveAspectRatio="xMidYMid meet"
                  viewBox="0 0 16 16"
                  width={16}
                  xmlns="http://www.w3.org/2000/svg"
                >
                  <path
                    d="M11 8L6 13 5.3 12.3 9.6 8 5.3 3.7 6 3z"
                  />
                </svg>
                <div
                  className="bx--accordion__title"
                  dir="auto"
                >
                  Title
                </div>
              </button>
              <div
                className="bx--accordion__content"
<<<<<<< HEAD
                id="accordion-item-1707"
=======
                id="accordion-item-1699"
>>>>>>> 5be980e1
              >
                <div
                  className="tile-gallery--section--items"
                  data-testid="tile-gallery-section-items"
                >
                  <a
                    className="bx--link bx--tile bx--tile--clickable null tile-gallery-item bx--tile bx--tile--clickable tile-card-title"
                    data-testid="tile-gallery-item"
                    onClick={[Function]}
                    onKeyDown={[Function]}
                    rel={null}
                  >
                    <div>
                      <div
                        className="top-section"
                      >
                        <div
                          className="thumbnail"
                        >
                          <svg
                            aria-hidden={true}
                            description="Icon"
                            fill="black"
                            focusable="false"
                            height={50}
                            preserveAspectRatio="xMidYMid meet"
                            viewBox="0 0 32 32"
                            width={50}
                            xmlns="http://www.w3.org/2000/svg"
                          >
                            <path
                              d="M6.34 19H17.65V21H6.34z"
                              transform="rotate(-45 11.995 20.002)"
                            />
                            <path
                              d="M17,30a1,1,0,0,1-.37-.07,1,1,0,0,1-.62-.79l-1-7,2-.28.75,5.27L21,24.52V17a1,1,0,0,1,.29-.71l4.07-4.07A8.94,8.94,0,0,0,28,5.86V4H26.14a8.94,8.94,0,0,0-6.36,2.64l-4.07,4.07A1,1,0,0,1,15,11H7.48L4.87,14.26l5.27.75-.28,2-7-1a1,1,0,0,1-.79-.62,1,1,0,0,1,.15-1l4-5A1,1,0,0,1,7,9h7.59l3.77-3.78A10.92,10.92,0,0,1,26.14,2H28a2,2,0,0,1,2,2V5.86a10.92,10.92,0,0,1-3.22,7.78L23,17.41V25a1,1,0,0,1-.38.78l-5,4A1,1,0,0,1,17,30Z"
                            />
                          </svg>
                        </div>
                        <div
                          className="description-card"
                        >
                          <span>
                            card description
                          </span>
                        </div>
                      </div>
                      <div
                        className="content-container"
                      >
                        <svg
                          aria-hidden={true}
                          fill="#42be65"
                          focusable="false"
                          height={16}
                          onClick={[Function]}
                          preserveAspectRatio="xMidYMid meet"
                          viewBox="0 0 16 16"
                          width={16}
                          xmlns="http://www.w3.org/2000/svg"
                        >
                          <path
                            d="M8,1C4.1,1,1,4.1,1,8c0,3.9,3.1,7,7,7s7-3.1,7-7C15,4.1,11.9,1,8,1z M7,11L4.3,8.3l0.9-0.8L7,9.3l4-3.9l0.9,0.8L7,11z"
                          />
                          <path
                            d="M7,11L4.3,8.3l0.9-0.8L7,9.3l4-3.9l0.9,0.8L7,11z"
                            data-icon-path="inner-path"
                            opacity="0"
                          />
                        </svg>
                        <span
                          className="title-card"
                        >
                          Card title
                        </span>
                        <div
                          className="overflow-menu"
                          data-testid="tile-gallery-item-overflow-menu"
                          onClick={[Function]}
                          role="presentation"
                        >
                          <button
                            aria-expanded={false}
                            aria-haspopup={true}
                            aria-label="open and close list of options"
                            className="bx--overflow-menu bx--overflow-menu--sm"
                            data-testid="overflow-menu"
                            onClick={[Function]}
                            onClose={[Function]}
                            onKeyDown={[Function]}
                            open={false}
                            type="button"
                          >
                            <svg
                              aria-label="open and close list of options"
                              className="bx--overflow-menu__icon"
                              fill="currentColor"
                              focusable="false"
                              height={16}
                              preserveAspectRatio="xMidYMid meet"
                              role="img"
                              viewBox="0 0 32 32"
                              width={16}
                              xmlns="http://www.w3.org/2000/svg"
                            >
                              <circle
                                cx="16"
                                cy="8"
                                r="2"
                              />
                              <circle
                                cx="16"
                                cy="16"
                                r="2"
                              />
                              <circle
                                cx="16"
                                cy="24"
                                r="2"
                              />
                              <title>
                                open and close list of options
                              </title>
                            </svg>
                          </button>
                        </div>
                      </div>
                    </div>
                  </a>
                  <a
                    className="bx--link bx--tile bx--tile--clickable null tile-gallery-item bx--tile bx--tile--clickable tile-card-title"
                    data-testid="tile-gallery-item"
                    onClick={[Function]}
                    onKeyDown={[Function]}
                    rel={null}
                  >
                    <div>
                      <div
                        className="top-section"
                      >
                        <div
                          className="thumbnail"
                        >
                          <svg
                            aria-hidden={true}
                            description="Icon"
                            fill="black"
                            focusable="false"
                            height={50}
                            preserveAspectRatio="xMidYMid meet"
                            viewBox="0 0 32 32"
                            width={50}
                            xmlns="http://www.w3.org/2000/svg"
                          >
                            <path
                              d="M12,29a1,1,0,0,1-.92-.62L6.33,17H2V15H7a1,1,0,0,1,.92.62L12,25.28,20.06,3.65A1,1,0,0,1,21,3a1,1,0,0,1,.93.68L25.72,15H30v2H25a1,1,0,0,1-.95-.68L21,7,12.94,28.35A1,1,0,0,1,12,29Z"
                            />
                          </svg>
                        </div>
                        <div
                          className="description-card"
                        >
                          <span>
                            card description
                          </span>
                        </div>
                      </div>
                      <div
                        className="content-container"
                      >
                        <svg
                          aria-hidden={true}
                          fill="#42be65"
                          focusable="false"
                          height={16}
                          onClick={[Function]}
                          preserveAspectRatio="xMidYMid meet"
                          viewBox="0 0 16 16"
                          width={16}
                          xmlns="http://www.w3.org/2000/svg"
                        >
                          <path
                            d="M8,1C4.1,1,1,4.1,1,8c0,3.9,3.1,7,7,7s7-3.1,7-7C15,4.1,11.9,1,8,1z M7,11L4.3,8.3l0.9-0.8L7,9.3l4-3.9l0.9,0.8L7,11z"
                          />
                          <path
                            d="M7,11L4.3,8.3l0.9-0.8L7,9.3l4-3.9l0.9,0.8L7,11z"
                            data-icon-path="inner-path"
                            opacity="0"
                          />
                        </svg>
                        <span
                          className="title-card"
                        >
                          Card title
                        </span>
                        <div
                          className="overflow-menu"
                          data-testid="tile-gallery-item-overflow-menu"
                          onClick={[Function]}
                          role="presentation"
                        >
                          <button
                            aria-expanded={false}
                            aria-haspopup={true}
                            aria-label="open and close list of options"
                            className="bx--overflow-menu bx--overflow-menu--sm"
                            data-testid="overflow-menu"
                            onClick={[Function]}
                            onClose={[Function]}
                            onKeyDown={[Function]}
                            open={false}
                            type="button"
                          >
                            <svg
                              aria-label="open and close list of options"
                              className="bx--overflow-menu__icon"
                              fill="currentColor"
                              focusable="false"
                              height={16}
                              preserveAspectRatio="xMidYMid meet"
                              role="img"
                              viewBox="0 0 32 32"
                              width={16}
                              xmlns="http://www.w3.org/2000/svg"
                            >
                              <circle
                                cx="16"
                                cy="8"
                                r="2"
                              />
                              <circle
                                cx="16"
                                cy="16"
                                r="2"
                              />
                              <circle
                                cx="16"
                                cy="24"
                                r="2"
                              />
                              <title>
                                open and close list of options
                              </title>
                            </svg>
                          </button>
                        </div>
                      </div>
                    </div>
                  </a>
                  <a
                    className="bx--link bx--tile bx--tile--clickable null tile-gallery-item bx--tile bx--tile--clickable tile-card-title"
                    data-testid="tile-gallery-item"
                    onClick={[Function]}
                    onKeyDown={[Function]}
                    rel={null}
                  >
                    <div>
                      <div
                        className="top-section"
                      >
                        <div
                          className="thumbnail"
                        >
                          <svg
                            aria-hidden={true}
                            description="Icon"
                            fill="black"
                            focusable="false"
                            height={50}
                            preserveAspectRatio="xMidYMid meet"
                            viewBox="0 0 32 32"
                            width={50}
                            xmlns="http://www.w3.org/2000/svg"
                          >
                            <path
                              d="M15 2H17V7H15z"
                            />
                            <path
                              d="M21.668 6.854H26.625999999999998V8.854H21.668z"
                              transform="rotate(-45 24.147 7.853)"
                            />
                            <path
                              d="M25 15H30V17H25z"
                            />
                            <path
                              d="M23.147 21.668H25.147V26.625999999999998H23.147z"
                              transform="rotate(-45 24.147 24.146)"
                            />
                            <path
                              d="M15 25H17V30H15z"
                            />
                            <path
                              d="M5.375 23.147H10.333V25.147H5.375z"
                              transform="rotate(-45 7.853 24.146)"
                            />
                            <path
                              d="M2 15H7V17H2z"
                            />
                            <path
                              d="M6.854 5.375H8.854V10.333H6.854z"
                              transform="rotate(-45 7.854 7.853)"
                            />
                            <path
                              d="M16,12a4,4,0,1,1-4,4,4.0045,4.0045,0,0,1,4-4m0-2a6,6,0,1,0,6,6,6,6,0,0,0-6-6Z"
                            />
                          </svg>
                        </div>
                        <div
                          className="description-card"
                        >
                          <span>
                            card description
                          </span>
                        </div>
                      </div>
                      <div
                        className="content-container"
                      >
                        <svg
                          aria-hidden={true}
                          fill="#42be65"
                          focusable="false"
                          height={16}
                          onClick={[Function]}
                          preserveAspectRatio="xMidYMid meet"
                          viewBox="0 0 16 16"
                          width={16}
                          xmlns="http://www.w3.org/2000/svg"
                        >
                          <path
                            d="M8,1C4.1,1,1,4.1,1,8c0,3.9,3.1,7,7,7s7-3.1,7-7C15,4.1,11.9,1,8,1z M7,11L4.3,8.3l0.9-0.8L7,9.3l4-3.9l0.9,0.8L7,11z"
                          />
                          <path
                            d="M7,11L4.3,8.3l0.9-0.8L7,9.3l4-3.9l0.9,0.8L7,11z"
                            data-icon-path="inner-path"
                            opacity="0"
                          />
                        </svg>
                        <span
                          className="title-card"
                        >
                          Card title
                        </span>
                        <div
                          className="overflow-menu"
                          data-testid="tile-gallery-item-overflow-menu"
                          onClick={[Function]}
                          role="presentation"
                        >
                          <button
                            aria-expanded={false}
                            aria-haspopup={true}
                            aria-label="open and close list of options"
                            className="bx--overflow-menu bx--overflow-menu--sm"
                            data-testid="overflow-menu"
                            onClick={[Function]}
                            onClose={[Function]}
                            onKeyDown={[Function]}
                            open={false}
                            type="button"
                          >
                            <svg
                              aria-label="open and close list of options"
                              className="bx--overflow-menu__icon"
                              fill="currentColor"
                              focusable="false"
                              height={16}
                              preserveAspectRatio="xMidYMid meet"
                              role="img"
                              viewBox="0 0 32 32"
                              width={16}
                              xmlns="http://www.w3.org/2000/svg"
                            >
                              <circle
                                cx="16"
                                cy="8"
                                r="2"
                              />
                              <circle
                                cx="16"
                                cy="16"
                                r="2"
                              />
                              <circle
                                cx="16"
                                cy="24"
                                r="2"
                              />
                              <title>
                                open and close list of options
                              </title>
                            </svg>
                          </button>
                        </div>
                      </div>
                    </div>
                  </a>
                </div>
              </div>
            </li>
          </ul>
        </div>
        <div
          className="tile-gallery--section"
          data-testid="tile-gallery-section"
        >
          <ul
            className="bx--accordion bx--accordion--end bx--accordion--md"
            data-testid="tile-gallery-section-accordion"
          >
            <li
              className="bx--accordion__item bx--accordion__item--active"
              data-testid="tile-gallery-section-accordion-item"
              onAnimationEnd={[Function]}
            >
              <button
<<<<<<< HEAD
                aria-controls="accordion-item-1708"
=======
                aria-controls="accordion-item-1700"
>>>>>>> 5be980e1
                aria-expanded={true}
                className="bx--accordion__heading"
                onClick={[Function]}
                onKeyDown={[Function]}
                type="button"
              >
                <svg
                  aria-hidden={true}
                  className="bx--accordion__arrow"
                  fill="currentColor"
                  focusable="false"
                  height={16}
                  preserveAspectRatio="xMidYMid meet"
                  viewBox="0 0 16 16"
                  width={16}
                  xmlns="http://www.w3.org/2000/svg"
                >
                  <path
                    d="M11 8L6 13 5.3 12.3 9.6 8 5.3 3.7 6 3z"
                  />
                </svg>
                <div
                  className="bx--accordion__title"
                  dir="auto"
                >
                  More
                </div>
              </button>
              <div
                className="bx--accordion__content"
<<<<<<< HEAD
                id="accordion-item-1708"
=======
                id="accordion-item-1700"
>>>>>>> 5be980e1
              >
                <div
                  className="tile-gallery--section--items"
                  data-testid="tile-gallery-section-items"
                >
                  <a
                    className="bx--link bx--tile bx--tile--clickable null tile-gallery-item bx--tile bx--tile--clickable tile-card-title"
                    data-testid="tile-gallery-item"
                    onClick={[Function]}
                    onKeyDown={[Function]}
                    rel={null}
                  >
                    <div>
                      <div
                        className="top-section"
                      >
                        <div
                          className="thumbnail"
                        >
                          <svg
                            aria-hidden={true}
                            description="Icon"
                            fill="black"
                            focusable="false"
                            height={50}
                            preserveAspectRatio="xMidYMid meet"
                            viewBox="0 0 32 32"
                            width={50}
                            xmlns="http://www.w3.org/2000/svg"
                          >
                            <path
                              d="M15 2H17V7H15z"
                            />
                            <path
                              d="M21.668 6.854H26.625999999999998V8.854H21.668z"
                              transform="rotate(-45 24.147 7.853)"
                            />
                            <path
                              d="M25 15H30V17H25z"
                            />
                            <path
                              d="M23.147 21.668H25.147V26.625999999999998H23.147z"
                              transform="rotate(-45 24.147 24.146)"
                            />
                            <path
                              d="M15 25H17V30H15z"
                            />
                            <path
                              d="M5.375 23.147H10.333V25.147H5.375z"
                              transform="rotate(-45 7.853 24.146)"
                            />
                            <path
                              d="M2 15H7V17H2z"
                            />
                            <path
                              d="M6.854 5.375H8.854V10.333H6.854z"
                              transform="rotate(-45 7.854 7.853)"
                            />
                            <path
                              d="M16,12a4,4,0,1,1-4,4,4.0045,4.0045,0,0,1,4-4m0-2a6,6,0,1,0,6,6,6,6,0,0,0-6-6Z"
                            />
                          </svg>
                        </div>
                        <div
                          className="description-card"
                        >
                          <span>
                            card description
                          </span>
                        </div>
                      </div>
                      <div
                        className="content-container"
                      >
                        <svg
                          aria-hidden={true}
                          fill="#42be65"
                          focusable="false"
                          height={16}
                          onClick={[Function]}
                          preserveAspectRatio="xMidYMid meet"
                          viewBox="0 0 16 16"
                          width={16}
                          xmlns="http://www.w3.org/2000/svg"
                        >
                          <path
                            d="M8,1C4.1,1,1,4.1,1,8c0,3.9,3.1,7,7,7s7-3.1,7-7C15,4.1,11.9,1,8,1z M7,11L4.3,8.3l0.9-0.8L7,9.3l4-3.9l0.9,0.8L7,11z"
                          />
                          <path
                            d="M7,11L4.3,8.3l0.9-0.8L7,9.3l4-3.9l0.9,0.8L7,11z"
                            data-icon-path="inner-path"
                            opacity="0"
                          />
                        </svg>
                        <span
                          className="title-card"
                        >
                          Card title
                        </span>
                        <div
                          className="overflow-menu"
                          data-testid="tile-gallery-item-overflow-menu"
                          onClick={[Function]}
                          role="presentation"
                        >
                          <button
                            aria-expanded={false}
                            aria-haspopup={true}
                            aria-label="open and close list of options"
                            className="bx--overflow-menu bx--overflow-menu--sm"
                            data-testid="overflow-menu"
                            onClick={[Function]}
                            onClose={[Function]}
                            onKeyDown={[Function]}
                            open={false}
                            type="button"
                          >
                            <svg
                              aria-label="open and close list of options"
                              className="bx--overflow-menu__icon"
                              fill="currentColor"
                              focusable="false"
                              height={16}
                              preserveAspectRatio="xMidYMid meet"
                              role="img"
                              viewBox="0 0 32 32"
                              width={16}
                              xmlns="http://www.w3.org/2000/svg"
                            >
                              <circle
                                cx="16"
                                cy="8"
                                r="2"
                              />
                              <circle
                                cx="16"
                                cy="16"
                                r="2"
                              />
                              <circle
                                cx="16"
                                cy="24"
                                r="2"
                              />
                              <title>
                                open and close list of options
                              </title>
                            </svg>
                          </button>
                        </div>
                      </div>
                    </div>
                  </a>
                </div>
              </div>
            </li>
          </ul>
        </div>
      </div>
    </div>
  </div>
</div>
`;<|MERGE_RESOLUTION|>--- conflicted
+++ resolved
@@ -201,11 +201,7 @@
                   onAnimationEnd={[Function]}
                 >
                   <button
-<<<<<<< HEAD
-                    aria-controls="accordion-item-1705"
-=======
-                    aria-controls="accordion-item-1697"
->>>>>>> 5be980e1
+                    aria-controls="accordion-item-1706"
                     aria-expanded={true}
                     className="bx--accordion__heading"
                     onClick={[Function]}
@@ -236,11 +232,7 @@
                   </button>
                   <div
                     className="bx--accordion__content"
-<<<<<<< HEAD
-                    id="accordion-item-1705"
-=======
-                    id="accordion-item-1697"
->>>>>>> 5be980e1
+                    id="accordion-item-1706"
                   >
                     <div
                       className="tile-gallery--section--items"
@@ -632,11 +624,7 @@
                   onAnimationEnd={[Function]}
                 >
                   <button
-<<<<<<< HEAD
-                    aria-controls="accordion-item-1706"
-=======
-                    aria-controls="accordion-item-1698"
->>>>>>> 5be980e1
+                    aria-controls="accordion-item-1707"
                     aria-expanded={true}
                     className="bx--accordion__heading"
                     onClick={[Function]}
@@ -667,11 +655,7 @@
                   </button>
                   <div
                     className="bx--accordion__content"
-<<<<<<< HEAD
-                    id="accordion-item-1706"
-=======
-                    id="accordion-item-1698"
->>>>>>> 5be980e1
+                    id="accordion-item-1707"
                   >
                     <div
                       className="tile-gallery--section--items"
@@ -1510,11 +1494,7 @@
                   onAnimationEnd={[Function]}
                 >
                   <button
-<<<<<<< HEAD
-                    aria-controls="accordion-item-1712"
-=======
-                    aria-controls="accordion-item-1704"
->>>>>>> 5be980e1
+                    aria-controls="accordion-item-1713"
                     aria-expanded={true}
                     className="bx--accordion__heading"
                     onClick={[Function]}
@@ -1545,11 +1525,7 @@
                   </button>
                   <div
                     className="bx--accordion__content"
-<<<<<<< HEAD
-                    id="accordion-item-1712"
-=======
-                    id="accordion-item-1704"
->>>>>>> 5be980e1
+                    id="accordion-item-1713"
                   >
                     <div
                       className="tile-gallery--section--items"
@@ -1718,11 +1694,7 @@
             onAnimationEnd={[Function]}
           >
             <button
-<<<<<<< HEAD
-              aria-controls="accordion-item-1709"
-=======
-              aria-controls="accordion-item-1701"
->>>>>>> 5be980e1
+              aria-controls="accordion-item-1710"
               aria-expanded={true}
               className="bx--accordion__heading"
               onClick={[Function]}
@@ -1753,11 +1725,7 @@
             </button>
             <div
               className="bx--accordion__content"
-<<<<<<< HEAD
-              id="accordion-item-1709"
-=======
-              id="accordion-item-1701"
->>>>>>> 5be980e1
+              id="accordion-item-1710"
             >
               <div
                 className="tile-gallery--section--items"
@@ -2174,11 +2142,7 @@
             onAnimationEnd={[Function]}
           >
             <button
-<<<<<<< HEAD
-              aria-controls="accordion-item-1710"
-=======
-              aria-controls="accordion-item-1702"
->>>>>>> 5be980e1
+              aria-controls="accordion-item-1711"
               aria-expanded={true}
               className="bx--accordion__heading"
               onClick={[Function]}
@@ -2209,11 +2173,7 @@
             </button>
             <div
               className="bx--accordion__content"
-<<<<<<< HEAD
-              id="accordion-item-1710"
-=======
-              id="accordion-item-1702"
->>>>>>> 5be980e1
+              id="accordion-item-1711"
             >
               <div
                 className="tile-gallery--section--items"
@@ -2469,11 +2429,7 @@
               onAnimationEnd={[Function]}
             >
               <button
-<<<<<<< HEAD
-                aria-controls="accordion-item-1707"
-=======
-                aria-controls="accordion-item-1699"
->>>>>>> 5be980e1
+                aria-controls="accordion-item-1708"
                 aria-expanded={true}
                 className="bx--accordion__heading"
                 onClick={[Function]}
@@ -2504,11 +2460,7 @@
               </button>
               <div
                 className="bx--accordion__content"
-<<<<<<< HEAD
-                id="accordion-item-1707"
-=======
-                id="accordion-item-1699"
->>>>>>> 5be980e1
+                id="accordion-item-1708"
               >
                 <div
                   className="tile-gallery--section--items"
@@ -2925,11 +2877,7 @@
               onAnimationEnd={[Function]}
             >
               <button
-<<<<<<< HEAD
-                aria-controls="accordion-item-1708"
-=======
-                aria-controls="accordion-item-1700"
->>>>>>> 5be980e1
+                aria-controls="accordion-item-1709"
                 aria-expanded={true}
                 className="bx--accordion__heading"
                 onClick={[Function]}
@@ -2960,11 +2908,7 @@
               </button>
               <div
                 className="bx--accordion__content"
-<<<<<<< HEAD
-                id="accordion-item-1708"
-=======
-                id="accordion-item-1700"
->>>>>>> 5be980e1
+                id="accordion-item-1709"
               >
                 <div
                   className="tile-gallery--section--items"
