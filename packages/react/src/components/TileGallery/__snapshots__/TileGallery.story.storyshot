// Jest Snapshot v1, https://goo.gl/fbAQLP

exports[`Storybook Snapshot tests and console checks Storyshots 1 - Watson IoT/TileGallery Stateful TileGallery 1`] = `
<div
  className="storybook-container"
>
  <div
    style={
      Object {
        "width": "calc(100vw - 6rem)",
      }
    }
  >
    <div
      className="page-title-bar"
      data-testid="stateful-tile-gallery-page-title-bar"
      style={
        Object {
          "--header-offset": "48px",
          "--negative-header-offset": "-48px",
          "--scroll-transition-progress": 1,
        }
      }
    >
      <div
        className="page-title-bar-header"
      >
        <div
          className="page-title-bar-breadcrumb-bg"
        />
        <div
          className="page-title-bar-title"
        >
          <div
            className="page-title-bar-title--text"
          >
            <h2
              title="Dashboard"
            >
              Dashboard
            </h2>
          </div>
        </div>
        <div
          className="page-title-bar-header-right"
        >
          <div
            className="extra-content"
            data-testid="stateful-tile-gallery-extra-content"
          >
            <div>
              <div
                aria-labelledby="gallery-search-search"
                className="bx--search bx--search--xl"
                role="search"
              >
                <div
                  className="bx--search-magnifier"
                >
                  <svg
                    aria-hidden={true}
                    className="bx--search-magnifier-icon"
                    fill="currentColor"
                    focusable="false"
                    height={16}
                    preserveAspectRatio="xMidYMid meet"
                    viewBox="0 0 16 16"
                    width={16}
                    xmlns="http://www.w3.org/2000/svg"
                  >
                    <path
                      d="M15,14.3L10.7,10c1.9-2.3,1.6-5.8-0.7-7.7S4.2,0.7,2.3,3S0.7,8.8,3,10.7c2,1.7,5,1.7,7,0l4.3,4.3L15,14.3z M2,6.5	C2,4,4,2,6.5,2S11,4,11,6.5S9,11,6.5,11S2,9,2,6.5z"
                    />
                  </svg>
                </div>
                <label
                  className="bx--label"
                  htmlFor="gallery-search"
                  id="gallery-search-search"
                >
                  Search
                </label>
                <input
                  autoComplete="off"
                  className="bx--search-input"
                  data-testid="stateful-tile-gallery-search-input"
                  id="gallery-search"
                  onChange={[Function]}
                  onKeyDown={[Function]}
                  placeholder="Search for something"
                  role="searchbox"
                  style={
                    Object {
                      "background": "#ffffff",
                      "width": "305px",
                    }
                  }
                  type="text"
                  value=""
                />
                <button
                  aria-label="Clear search"
                  className="bx--search-close bx--search-close--hidden"
                  onClick={[Function]}
                  type="button"
                >
                  <svg
                    aria-hidden={true}
                    fill="currentColor"
                    focusable="false"
                    height={16}
                    preserveAspectRatio="xMidYMid meet"
                    viewBox="0 0 32 32"
                    width={16}
                    xmlns="http://www.w3.org/2000/svg"
                  >
                    <path
                      d="M24 9.4L22.6 8 16 14.6 9.4 8 8 9.4 14.6 16 8 22.6 9.4 24 16 17.4 22.6 24 24 22.6 17.4 16 24 9.4z"
                    />
                  </svg>
                </button>
              </div>
            </div>
            <div
              className="bx--content-switcher"
              data-testid="stateful-tile-gallery-switcher"
              onChange={[Function]}
              role="tablist"
            >
              <button
                aria-selected={false}
                className="bx--content-switcher-btn"
                data-testid="stateful-tile-gallery-switcher-list-switch"
                onClick={[Function]}
                onKeyDown={[Function]}
                role="tab"
                tabIndex="-1"
                type="button"
              >
                <span
                  className="bx--content-switcher__label"
                  title="List"
                >
                  List
                </span>
              </button>
              <button
                aria-selected={true}
                className="bx--content-switcher-btn bx--content-switcher--selected"
                data-testid="stateful-tile-gallery-switcher-grid-switch"
                onClick={[Function]}
                onKeyDown={[Function]}
                role="tab"
                tabIndex="0"
                type="button"
              >
                <span
                  className="bx--content-switcher__label"
                  title="Grid"
                >
                  Grid
                </span>
              </button>
            </div>
            <button
              aria-describedby={null}
              aria-pressed={null}
              className="iot--btn bx--btn bx--btn--primary"
              data-testid="Button"
              disabled={false}
              onBlur={[Function]}
              onClick={[Function]}
              onFocus={[Function]}
              onMouseEnter={[Function]}
              onMouseLeave={[Function]}
              tabIndex={0}
              type="button"
            >
              Create +
            </button>
          </div>
        </div>
        <div
          className="page-title-bar-content"
        >
          <div
            className="tile-gallery"
            data-testid="stateful-tile-gallery"
          >
            <div
              className="tile-gallery--section"
              data-testid="stateful-tile-gallery-section-id1"
            >
              <ul
                className="bx--accordion bx--accordion--end bx--accordion--md"
                data-testid="stateful-tile-gallery-section-id1-accordion"
              >
                <li
                  className="bx--accordion__item bx--accordion__item--active"
                  data-testid="stateful-tile-gallery-section-id1-accordion-item"
                  onAnimationEnd={[Function]}
                >
                  <button
<<<<<<< HEAD
                    aria-controls="accordion-item-1691"
=======
                    aria-controls="accordion-item-1696"
>>>>>>> 30a8efa7
                    aria-expanded={true}
                    className="bx--accordion__heading"
                    onClick={[Function]}
                    onKeyDown={[Function]}
                    type="button"
                  >
                    <svg
                      aria-hidden={true}
                      className="bx--accordion__arrow"
                      fill="currentColor"
                      focusable="false"
                      height={16}
                      preserveAspectRatio="xMidYMid meet"
                      viewBox="0 0 16 16"
                      width={16}
                      xmlns="http://www.w3.org/2000/svg"
                    >
                      <path
                        d="M11 8L6 13 5.3 12.3 9.6 8 5.3 3.7 6 3z"
                      />
                    </svg>
                    <div
                      className="bx--accordion__title"
                      dir="auto"
                    >
                      Favorites
                    </div>
                  </button>
                  <div
                    className="bx--accordion__content"
<<<<<<< HEAD
                    id="accordion-item-1691"
=======
                    id="accordion-item-1696"
>>>>>>> 30a8efa7
                  >
                    <div
                      className="tile-gallery--section--items"
                      data-testid="stateful-tile-gallery-section-id1-items"
                    >
                      <a
                        className="bx--link bx--tile bx--tile--clickable null tile-gallery-item bx--tile bx--tile--clickable tile-card-title"
                        data-testid="stateful-tile-gallery-section-id1-item-0"
                        onClick={[Function]}
                        onKeyDown={[Function]}
                        rel={null}
                      >
                        <div>
                          <div
                            className="top-section"
                          >
                            <div
                              className="thumbnail"
                            >
                              <svg
                                aria-hidden={true}
                                fill="currentColor"
                                focusable="false"
                                height={32}
                                preserveAspectRatio="xMidYMid meet"
                                viewBox="0 0 32 32"
                                width={32}
                                xmlns="http://www.w3.org/2000/svg"
                              >
                                <path
                                  d="M12,29a1,1,0,0,1-.92-.62L6.33,17H2V15H7a1,1,0,0,1,.92.62L12,25.28,20.06,3.65A1,1,0,0,1,21,3a1,1,0,0,1,.93.68L25.72,15H30v2H25a1,1,0,0,1-.95-.68L21,7,12.94,28.35A1,1,0,0,1,12,29Z"
                                />
                              </svg>
                            </div>
                            <div
                              className="description-card"
                            >
                              <span>
                                More about your dashboard
                              </span>
                            </div>
                          </div>
                          <div
                            className="content-container"
                          >
                            <svg
                              aria-hidden={true}
                              fill="currentColor"
                              focusable="false"
                              height={16}
                              preserveAspectRatio="xMidYMid meet"
                              viewBox="0 0 16 16"
                              width={16}
                              xmlns="http://www.w3.org/2000/svg"
                            >
                              <path
                                d="M8,1L5.7,5.6L0.6,6.3l3.7,3.6L3.5,15L8,12.6l4.6,2.4l-0.9-5.1l3.7-3.6l-5.1-0.7L8,1z"
                              />
                            </svg>
                            <span
                              className="title-card"
                            >
                              Dashboard title
                            </span>
                            <div
                              className="overflow-menu"
                              data-testid="stateful-tile-gallery-section-id1-item-0-overflow-menu"
                              onClick={[Function]}
                              role="presentation"
                            >
                              <button
                                aria-expanded={false}
                                aria-haspopup={true}
                                aria-label="open and close list of options"
                                className="bx--overflow-menu bx--overflow-menu--sm"
                                data-testid="overflow-menu"
                                onClick={[Function]}
                                onClose={[Function]}
                                onKeyDown={[Function]}
                                open={false}
                                type="button"
                              >
                                <svg
                                  aria-label="open and close list of options"
                                  className="bx--overflow-menu__icon"
                                  fill="currentColor"
                                  focusable="false"
                                  height={16}
                                  preserveAspectRatio="xMidYMid meet"
                                  role="img"
                                  viewBox="0 0 32 32"
                                  width={16}
                                  xmlns="http://www.w3.org/2000/svg"
                                >
                                  <circle
                                    cx="16"
                                    cy="8"
                                    r="2"
                                  />
                                  <circle
                                    cx="16"
                                    cy="16"
                                    r="2"
                                  />
                                  <circle
                                    cx="16"
                                    cy="24"
                                    r="2"
                                  />
                                  <title>
                                    open and close list of options
                                  </title>
                                </svg>
                              </button>
                            </div>
                          </div>
                        </div>
                      </a>
                      <a
                        className="bx--link bx--tile bx--tile--clickable null tile-gallery-item bx--tile bx--tile--clickable tile-card-title"
                        data-testid="stateful-tile-gallery-section-id1-item-1"
                        onClick={[Function]}
                        onKeyDown={[Function]}
                        rel={null}
                      >
                        <div>
                          <div
                            className="top-section"
                          >
                            <div
                              className="thumbnail"
                            >
                              <svg
                                aria-hidden={true}
                                fill="currentColor"
                                focusable="false"
                                height={32}
                                preserveAspectRatio="xMidYMid meet"
                                viewBox="0 0 32 32"
                                width={32}
                                xmlns="http://www.w3.org/2000/svg"
                              >
                                <path
                                  d="M15 2H17V7H15z"
                                />
                                <path
                                  d="M21.668 6.854H26.625999999999998V8.854H21.668z"
                                  transform="rotate(-45 24.147 7.853)"
                                />
                                <path
                                  d="M25 15H30V17H25z"
                                />
                                <path
                                  d="M23.147 21.668H25.147V26.625999999999998H23.147z"
                                  transform="rotate(-45 24.147 24.146)"
                                />
                                <path
                                  d="M15 25H17V30H15z"
                                />
                                <path
                                  d="M5.375 23.147H10.333V25.147H5.375z"
                                  transform="rotate(-45 7.853 24.146)"
                                />
                                <path
                                  d="M2 15H7V17H2z"
                                />
                                <path
                                  d="M6.854 5.375H8.854V10.333H6.854z"
                                  transform="rotate(-45 7.854 7.853)"
                                />
                                <path
                                  d="M16,12a4,4,0,1,1-4,4,4.0045,4.0045,0,0,1,4-4m0-2a6,6,0,1,0,6,6,6,6,0,0,0-6-6Z"
                                />
                              </svg>
                            </div>
                            <div
                              className="description-card"
                            >
                              <span>
                                More about your dashboard
                              </span>
                            </div>
                          </div>
                          <div
                            className="content-container"
                          >
                            <svg
                              aria-hidden={true}
                              fill="currentColor"
                              focusable="false"
                              height={16}
                              preserveAspectRatio="xMidYMid meet"
                              viewBox="0 0 16 16"
                              width={16}
                              xmlns="http://www.w3.org/2000/svg"
                            >
                              <path
                                d="M8,1L5.7,5.6L0.6,6.3l3.7,3.6L3.5,15L8,12.6l4.6,2.4l-0.9-5.1l3.7-3.6l-5.1-0.7L8,1z"
                              />
                            </svg>
                            <span
                              className="title-card"
                            >
                              Health
                            </span>
                            <div
                              className="overflow-menu"
                              data-testid="stateful-tile-gallery-section-id1-item-1-overflow-menu"
                              onClick={[Function]}
                              role="presentation"
                            >
                              <button
                                aria-expanded={false}
                                aria-haspopup={true}
                                aria-label="open and close list of options"
                                className="bx--overflow-menu bx--overflow-menu--sm"
                                data-testid="overflow-menu"
                                onClick={[Function]}
                                onClose={[Function]}
                                onKeyDown={[Function]}
                                open={false}
                                type="button"
                              >
                                <svg
                                  aria-label="open and close list of options"
                                  className="bx--overflow-menu__icon"
                                  fill="currentColor"
                                  focusable="false"
                                  height={16}
                                  preserveAspectRatio="xMidYMid meet"
                                  role="img"
                                  viewBox="0 0 32 32"
                                  width={16}
                                  xmlns="http://www.w3.org/2000/svg"
                                >
                                  <circle
                                    cx="16"
                                    cy="8"
                                    r="2"
                                  />
                                  <circle
                                    cx="16"
                                    cy="16"
                                    r="2"
                                  />
                                  <circle
                                    cx="16"
                                    cy="24"
                                    r="2"
                                  />
                                  <title>
                                    open and close list of options
                                  </title>
                                </svg>
                              </button>
                            </div>
                          </div>
                        </div>
                      </a>
                      <a
                        className="bx--link bx--tile bx--tile--clickable null tile-gallery-item bx--tile bx--tile--clickable tile-card-title"
                        data-testid="stateful-tile-gallery-section-id1-item-2"
                        onClick={[Function]}
                        onKeyDown={[Function]}
                        rel={null}
                      >
                        <div>
                          <div
                            className="top-section"
                          >
                            <div
                              className="thumbnail"
                            >
                              <svg
                                aria-hidden={true}
                                fill="currentColor"
                                focusable="false"
                                height={32}
                                preserveAspectRatio="xMidYMid meet"
                                viewBox="0 0 32 32"
                                width={32}
                                xmlns="http://www.w3.org/2000/svg"
                              >
                                <path
                                  d="M12,29a1,1,0,0,1-.92-.62L6.33,17H2V15H7a1,1,0,0,1,.92.62L12,25.28,20.06,3.65A1,1,0,0,1,21,3a1,1,0,0,1,.93.68L25.72,15H30v2H25a1,1,0,0,1-.95-.68L21,7,12.94,28.35A1,1,0,0,1,12,29Z"
                                />
                              </svg>
                            </div>
                            <div
                              className="description-card"
                            >
                              <span>
                                More about your dashboard
                              </span>
                            </div>
                          </div>
                          <div
                            className="content-container"
                          >
                            <svg
                              aria-hidden={true}
                              fill="currentColor"
                              focusable="false"
                              height={16}
                              preserveAspectRatio="xMidYMid meet"
                              viewBox="0 0 16 16"
                              width={16}
                              xmlns="http://www.w3.org/2000/svg"
                            >
                              <path
                                d="M8,1L5.7,5.6L0.6,6.3l3.7,3.6L3.5,15L8,12.6l4.6,2.4l-0.9-5.1l3.7-3.6l-5.1-0.7L8,1z"
                              />
                            </svg>
                            <span
                              className="title-card"
                            >
                              Activity
                            </span>
                            <div
                              className="overflow-menu"
                              data-testid="stateful-tile-gallery-section-id1-item-2-overflow-menu"
                              onClick={[Function]}
                              role="presentation"
                            >
                              <button
                                aria-expanded={false}
                                aria-haspopup={true}
                                aria-label="open and close list of options"
                                className="bx--overflow-menu bx--overflow-menu--sm"
                                data-testid="overflow-menu"
                                onClick={[Function]}
                                onClose={[Function]}
                                onKeyDown={[Function]}
                                open={false}
                                type="button"
                              >
                                <svg
                                  aria-label="open and close list of options"
                                  className="bx--overflow-menu__icon"
                                  fill="currentColor"
                                  focusable="false"
                                  height={16}
                                  preserveAspectRatio="xMidYMid meet"
                                  role="img"
                                  viewBox="0 0 32 32"
                                  width={16}
                                  xmlns="http://www.w3.org/2000/svg"
                                >
                                  <circle
                                    cx="16"
                                    cy="8"
                                    r="2"
                                  />
                                  <circle
                                    cx="16"
                                    cy="16"
                                    r="2"
                                  />
                                  <circle
                                    cx="16"
                                    cy="24"
                                    r="2"
                                  />
                                  <title>
                                    open and close list of options
                                  </title>
                                </svg>
                              </button>
                            </div>
                          </div>
                        </div>
                      </a>
                    </div>
                  </div>
                </li>
              </ul>
            </div>
            <div
              className="tile-gallery--section"
              data-testid="stateful-tile-gallery-section-id2"
            >
              <ul
                className="bx--accordion bx--accordion--end bx--accordion--md"
                data-testid="stateful-tile-gallery-section-id2-accordion"
              >
                <li
                  className="bx--accordion__item bx--accordion__item--active"
                  data-testid="stateful-tile-gallery-section-id2-accordion-item"
                  onAnimationEnd={[Function]}
                >
                  <button
<<<<<<< HEAD
                    aria-controls="accordion-item-1692"
=======
                    aria-controls="accordion-item-1697"
>>>>>>> 30a8efa7
                    aria-expanded={true}
                    className="bx--accordion__heading"
                    onClick={[Function]}
                    onKeyDown={[Function]}
                    type="button"
                  >
                    <svg
                      aria-hidden={true}
                      className="bx--accordion__arrow"
                      fill="currentColor"
                      focusable="false"
                      height={16}
                      preserveAspectRatio="xMidYMid meet"
                      viewBox="0 0 16 16"
                      width={16}
                      xmlns="http://www.w3.org/2000/svg"
                    >
                      <path
                        d="M11 8L6 13 5.3 12.3 9.6 8 5.3 3.7 6 3z"
                      />
                    </svg>
                    <div
                      className="bx--accordion__title"
                      dir="auto"
                    >
                      Dashboard Category A
                    </div>
                  </button>
                  <div
                    className="bx--accordion__content"
<<<<<<< HEAD
                    id="accordion-item-1692"
=======
                    id="accordion-item-1697"
>>>>>>> 30a8efa7
                  >
                    <div
                      className="tile-gallery--section--items"
                      data-testid="stateful-tile-gallery-section-id2-items"
                    >
                      <a
                        className="bx--link bx--tile bx--tile--clickable null tile-gallery-item bx--tile bx--tile--clickable tile-card-title"
                        data-testid="stateful-tile-gallery-section-id2-item-0"
                        onClick={[Function]}
                        onKeyDown={[Function]}
                        rel={null}
                      >
                        <div>
                          <div
                            className="top-section"
                          >
                            <div
                              className="thumbnail"
                            >
                              <svg
                                aria-hidden={true}
                                fill="currentColor"
                                focusable="false"
                                height={32}
                                preserveAspectRatio="xMidYMid meet"
                                viewBox="0 0 32 32"
                                width={32}
                                xmlns="http://www.w3.org/2000/svg"
                              >
                                <path
                                  d="M12,29a1,1,0,0,1-.92-.62L6.33,17H2V15H7a1,1,0,0,1,.92.62L12,25.28,20.06,3.65A1,1,0,0,1,21,3a1,1,0,0,1,.93.68L25.72,15H30v2H25a1,1,0,0,1-.95-.68L21,7,12.94,28.35A1,1,0,0,1,12,29Z"
                                />
                              </svg>
                            </div>
                            <div
                              className="description-card"
                            >
                              <span>
                                More about your dashboard
                              </span>
                            </div>
                          </div>
                          <div
                            className="content-container"
                          >
                            <svg
                              aria-hidden={true}
                              fill="currentColor"
                              focusable="false"
                              height={16}
                              preserveAspectRatio="xMidYMid meet"
                              viewBox="0 0 16 16"
                              width={16}
                              xmlns="http://www.w3.org/2000/svg"
                            >
                              <path
                                d="M8,1L5.7,5.6L0.6,6.3l3.7,3.6L3.5,15L8,12.6l4.6,2.4l-0.9-5.1l3.7-3.6l-5.1-0.7L8,1z"
                              />
                            </svg>
                            <span
                              className="title-card"
                            >
                              Dashboard title
                            </span>
                            <div
                              className="overflow-menu"
                              data-testid="stateful-tile-gallery-section-id2-item-0-overflow-menu"
                              onClick={[Function]}
                              role="presentation"
                            >
                              <button
                                aria-expanded={false}
                                aria-haspopup={true}
                                aria-label="open and close list of options"
                                className="bx--overflow-menu bx--overflow-menu--sm"
                                data-testid="overflow-menu"
                                onClick={[Function]}
                                onClose={[Function]}
                                onKeyDown={[Function]}
                                open={false}
                                type="button"
                              >
                                <svg
                                  aria-label="open and close list of options"
                                  className="bx--overflow-menu__icon"
                                  fill="currentColor"
                                  focusable="false"
                                  height={16}
                                  preserveAspectRatio="xMidYMid meet"
                                  role="img"
                                  viewBox="0 0 32 32"
                                  width={16}
                                  xmlns="http://www.w3.org/2000/svg"
                                >
                                  <circle
                                    cx="16"
                                    cy="8"
                                    r="2"
                                  />
                                  <circle
                                    cx="16"
                                    cy="16"
                                    r="2"
                                  />
                                  <circle
                                    cx="16"
                                    cy="24"
                                    r="2"
                                  />
                                  <title>
                                    open and close list of options
                                  </title>
                                </svg>
                              </button>
                            </div>
                          </div>
                        </div>
                      </a>
                      <a
                        className="bx--link bx--tile bx--tile--clickable null tile-gallery-item bx--tile bx--tile--clickable tile-card-title"
                        data-testid="stateful-tile-gallery-section-id2-item-1"
                        onClick={[Function]}
                        onKeyDown={[Function]}
                        rel={null}
                      >
                        <div>
                          <div
                            className="top-section"
                          >
                            <div
                              className="thumbnail"
                            >
                              <svg
                                aria-hidden={true}
                                fill="currentColor"
                                focusable="false"
                                height={32}
                                preserveAspectRatio="xMidYMid meet"
                                viewBox="0 0 32 32"
                                width={32}
                                xmlns="http://www.w3.org/2000/svg"
                              >
                                <path
                                  d="M15 2H17V7H15z"
                                />
                                <path
                                  d="M21.668 6.854H26.625999999999998V8.854H21.668z"
                                  transform="rotate(-45 24.147 7.853)"
                                />
                                <path
                                  d="M25 15H30V17H25z"
                                />
                                <path
                                  d="M23.147 21.668H25.147V26.625999999999998H23.147z"
                                  transform="rotate(-45 24.147 24.146)"
                                />
                                <path
                                  d="M15 25H17V30H15z"
                                />
                                <path
                                  d="M5.375 23.147H10.333V25.147H5.375z"
                                  transform="rotate(-45 7.853 24.146)"
                                />
                                <path
                                  d="M2 15H7V17H2z"
                                />
                                <path
                                  d="M6.854 5.375H8.854V10.333H6.854z"
                                  transform="rotate(-45 7.854 7.853)"
                                />
                                <path
                                  d="M16,12a4,4,0,1,1-4,4,4.0045,4.0045,0,0,1,4-4m0-2a6,6,0,1,0,6,6,6,6,0,0,0-6-6Z"
                                />
                              </svg>
                            </div>
                            <div
                              className="description-card"
                            >
                              <span>
                                More about your dashboard
                              </span>
                            </div>
                          </div>
                          <div
                            className="content-container"
                          >
                            <svg
                              aria-hidden={true}
                              fill="currentColor"
                              focusable="false"
                              height={16}
                              preserveAspectRatio="xMidYMid meet"
                              viewBox="0 0 16 16"
                              width={16}
                              xmlns="http://www.w3.org/2000/svg"
                            >
                              <path
                                d="M8,1L5.7,5.6L0.6,6.3l3.7,3.6L3.5,15L8,12.6l4.6,2.4l-0.9-5.1l3.7-3.6l-5.1-0.7L8,1z"
                              />
                            </svg>
                            <span
                              className="title-card"
                            >
                              Dashboard title
                            </span>
                            <div
                              className="overflow-menu"
                              data-testid="stateful-tile-gallery-section-id2-item-1-overflow-menu"
                              onClick={[Function]}
                              role="presentation"
                            >
                              <button
                                aria-expanded={false}
                                aria-haspopup={true}
                                aria-label="open and close list of options"
                                className="bx--overflow-menu bx--overflow-menu--sm"
                                data-testid="overflow-menu"
                                onClick={[Function]}
                                onClose={[Function]}
                                onKeyDown={[Function]}
                                open={false}
                                type="button"
                              >
                                <svg
                                  aria-label="open and close list of options"
                                  className="bx--overflow-menu__icon"
                                  fill="currentColor"
                                  focusable="false"
                                  height={16}
                                  preserveAspectRatio="xMidYMid meet"
                                  role="img"
                                  viewBox="0 0 32 32"
                                  width={16}
                                  xmlns="http://www.w3.org/2000/svg"
                                >
                                  <circle
                                    cx="16"
                                    cy="8"
                                    r="2"
                                  />
                                  <circle
                                    cx="16"
                                    cy="16"
                                    r="2"
                                  />
                                  <circle
                                    cx="16"
                                    cy="24"
                                    r="2"
                                  />
                                  <title>
                                    open and close list of options
                                  </title>
                                </svg>
                              </button>
                            </div>
                          </div>
                        </div>
                      </a>
                      <a
                        className="bx--link bx--tile bx--tile--clickable null tile-gallery-item bx--tile bx--tile--clickable tile-card-title"
                        data-testid="stateful-tile-gallery-section-id2-item-2"
                        onClick={[Function]}
                        onKeyDown={[Function]}
                        rel={null}
                      >
                        <div>
                          <div
                            className="top-section"
                          >
                            <div
                              className="thumbnail"
                            >
                              <svg
                                aria-hidden={true}
                                fill="currentColor"
                                focusable="false"
                                height={32}
                                preserveAspectRatio="xMidYMid meet"
                                viewBox="0 0 32 32"
                                width={32}
                                xmlns="http://www.w3.org/2000/svg"
                              >
                                <path
                                  d="M12,29a1,1,0,0,1-.92-.62L6.33,17H2V15H7a1,1,0,0,1,.92.62L12,25.28,20.06,3.65A1,1,0,0,1,21,3a1,1,0,0,1,.93.68L25.72,15H30v2H25a1,1,0,0,1-.95-.68L21,7,12.94,28.35A1,1,0,0,1,12,29Z"
                                />
                              </svg>
                            </div>
                            <div
                              className="description-card"
                            >
                              <span>
                                More about your dashboard
                              </span>
                            </div>
                          </div>
                          <div
                            className="content-container"
                          >
                            <svg
                              aria-hidden={true}
                              fill="currentColor"
                              focusable="false"
                              height={16}
                              preserveAspectRatio="xMidYMid meet"
                              viewBox="0 0 16 16"
                              width={16}
                              xmlns="http://www.w3.org/2000/svg"
                            >
                              <path
                                d="M8,1L5.7,5.6L0.6,6.3l3.7,3.6L3.5,15L8,12.6l4.6,2.4l-0.9-5.1l3.7-3.6l-5.1-0.7L8,1z"
                              />
                            </svg>
                            <span
                              className="title-card"
                            >
                              Dashboard title
                            </span>
                            <div
                              className="overflow-menu"
                              data-testid="stateful-tile-gallery-section-id2-item-2-overflow-menu"
                              onClick={[Function]}
                              role="presentation"
                            >
                              <button
                                aria-expanded={false}
                                aria-haspopup={true}
                                aria-label="open and close list of options"
                                className="bx--overflow-menu bx--overflow-menu--sm"
                                data-testid="overflow-menu"
                                onClick={[Function]}
                                onClose={[Function]}
                                onKeyDown={[Function]}
                                open={false}
                                type="button"
                              >
                                <svg
                                  aria-label="open and close list of options"
                                  className="bx--overflow-menu__icon"
                                  fill="currentColor"
                                  focusable="false"
                                  height={16}
                                  preserveAspectRatio="xMidYMid meet"
                                  role="img"
                                  viewBox="0 0 32 32"
                                  width={16}
                                  xmlns="http://www.w3.org/2000/svg"
                                >
                                  <circle
                                    cx="16"
                                    cy="8"
                                    r="2"
                                  />
                                  <circle
                                    cx="16"
                                    cy="16"
                                    r="2"
                                  />
                                  <circle
                                    cx="16"
                                    cy="24"
                                    r="2"
                                  />
                                  <title>
                                    open and close list of options
                                  </title>
                                </svg>
                              </button>
                            </div>
                          </div>
                        </div>
                      </a>
                    </div>
                  </div>
                </li>
              </ul>
            </div>
          </div>
        </div>
      </div>
    </div>
  </div>
</div>
`;

exports[`Storybook Snapshot tests and console checks Storyshots 1 - Watson IoT/TileGallery TileGalleryItem - Grid 1`] = `
<div
  className="storybook-container"
>
  <div
    style={
      Object {
        "width": "calc(100vw - 6rem)",
      }
    }
  >
    <a
      className="bx--link bx--tile bx--tile--clickable not-active tile-gallery-item bx--tile bx--tile--clickable tile-card-title"
      data-testid="tile-gallery-item"
      onClick={[Function]}
      onKeyDown={[Function]}
      rel={null}
    >
      <div>
        <div
          className="top-section"
        >
          <div
            className="thumbnail"
          >
            <svg
              aria-hidden={true}
              description="Icon"
              fill="black"
              focusable="false"
              height={50}
              preserveAspectRatio="xMidYMid meet"
              viewBox="0 0 32 32"
              width={50}
              xmlns="http://www.w3.org/2000/svg"
            >
              <path
                d="M6.34 19H17.65V21H6.34z"
                transform="rotate(-45 11.995 20.002)"
              />
              <path
                d="M17,30a1,1,0,0,1-.37-.07,1,1,0,0,1-.62-.79l-1-7,2-.28.75,5.27L21,24.52V17a1,1,0,0,1,.29-.71l4.07-4.07A8.94,8.94,0,0,0,28,5.86V4H26.14a8.94,8.94,0,0,0-6.36,2.64l-4.07,4.07A1,1,0,0,1,15,11H7.48L4.87,14.26l5.27.75-.28,2-7-1a1,1,0,0,1-.79-.62,1,1,0,0,1,.15-1l4-5A1,1,0,0,1,7,9h7.59l3.77-3.78A10.92,10.92,0,0,1,26.14,2H28a2,2,0,0,1,2,2V5.86a10.92,10.92,0,0,1-3.22,7.78L23,17.41V25a1,1,0,0,1-.38.78l-5,4A1,1,0,0,1,17,30Z"
              />
            </svg>
          </div>
          <div
            className="description-card"
          >
            <span>
              card description
            </span>
          </div>
        </div>
        <div
          className="content-container"
        >
          <svg
            aria-hidden={true}
            fill="#42be65"
            focusable="false"
            height={16}
            onClick={[Function]}
            preserveAspectRatio="xMidYMid meet"
            viewBox="0 0 16 16"
            width={16}
            xmlns="http://www.w3.org/2000/svg"
          >
            <path
              d="M8,1C4.1,1,1,4.1,1,8c0,3.9,3.1,7,7,7s7-3.1,7-7C15,4.1,11.9,1,8,1z M7,11L4.3,8.3l0.9-0.8L7,9.3l4-3.9l0.9,0.8L7,11z"
            />
            <path
              d="M7,11L4.3,8.3l0.9-0.8L7,9.3l4-3.9l0.9,0.8L7,11z"
              data-icon-path="inner-path"
              opacity="0"
            />
          </svg>
          <span
            className="title-card"
          >
            Card title
          </span>
          <div
            className="overflow-menu"
            data-testid="tile-gallery-item-overflow-menu"
            onClick={[Function]}
            role="presentation"
          >
            <button
              aria-expanded={false}
              aria-haspopup={true}
              aria-label="open and close list of options"
              className="bx--overflow-menu bx--overflow-menu--sm"
              data-testid="overflow-menu"
              onClick={[Function]}
              onClose={[Function]}
              onKeyDown={[Function]}
              open={false}
              type="button"
            >
              <svg
                aria-label="open and close list of options"
                className="bx--overflow-menu__icon"
                fill="currentColor"
                focusable="false"
                height={16}
                preserveAspectRatio="xMidYMid meet"
                role="img"
                viewBox="0 0 32 32"
                width={16}
                xmlns="http://www.w3.org/2000/svg"
              >
                <circle
                  cx="16"
                  cy="8"
                  r="2"
                />
                <circle
                  cx="16"
                  cy="16"
                  r="2"
                />
                <circle
                  cx="16"
                  cy="24"
                  r="2"
                />
                <title>
                  open and close list of options
                </title>
              </svg>
            </button>
          </div>
        </div>
      </div>
    </a>
  </div>
</div>
`;

exports[`Storybook Snapshot tests and console checks Storyshots 1 - Watson IoT/TileGallery TileGalleryItem - List 1`] = `
<div
  className="storybook-container"
>
  <div
    style={
      Object {
        "width": "calc(100vw - 6rem)",
      }
    }
  >
    <a
      className="bx--link bx--tile bx--tile--clickable null tile-gallery-item bx--tile bx--tile--clickable tile-list-title"
      data-testid="tile-gallery-item"
      onClick={[Function]}
      onKeyDown={[Function]}
      rel={null}
    >
      <div>
        <div
          className="content-container"
        >
          <svg
            aria-hidden={true}
            fill="black"
            focusable="false"
            height={16}
            onClick={[Function]}
            preserveAspectRatio="xMidYMid meet"
            viewBox="0 0 16 16"
            width={16}
            xmlns="http://www.w3.org/2000/svg"
          >
            <path
              d="M8,1L5.7,5.6L0.6,6.3l3.7,3.6L3.5,15L8,12.6l4.6,2.4l-0.9-5.1l3.7-3.6l-5.1-0.7L8,1z"
            />
          </svg>
          <span
            className="title-card"
          >
            Test
          </span>
          <div
            className="overflow-menu"
            data-testid="tile-gallery-item-overflow-menu"
            onClick={[Function]}
            role="presentation"
          >
            <button
              aria-expanded={false}
              aria-haspopup={true}
              aria-label="open and close list of options"
              className="bx--overflow-menu bx--overflow-menu--sm"
              data-testid="overflow-menu"
              onClick={[Function]}
              onClose={[Function]}
              onKeyDown={[Function]}
              open={false}
              type="button"
            >
              <svg
                aria-label="open and close list of options"
                className="bx--overflow-menu__icon"
                fill="currentColor"
                focusable="false"
                height={16}
                preserveAspectRatio="xMidYMid meet"
                role="img"
                viewBox="0 0 32 32"
                width={16}
                xmlns="http://www.w3.org/2000/svg"
              >
                <circle
                  cx="16"
                  cy="8"
                  r="2"
                />
                <circle
                  cx="16"
                  cy="16"
                  r="2"
                />
                <circle
                  cx="16"
                  cy="24"
                  r="2"
                />
                <title>
                  open and close list of options
                </title>
              </svg>
            </button>
          </div>
        </div>
        <div
          className="description-card"
        >
          <div
            style={
              Object {
                "backgroundColor": "black",
              }
            }
          >
            The first one
          </div>
        </div>
      </div>
    </a>
  </div>
</div>
`;

exports[`Storybook Snapshot tests and console checks Storyshots 1 - Watson IoT/TileGallery TileGallerySection with TileGalleryItem - i18n 1`] = `
<div
  className="storybook-container"
>
  <div
    style={
      Object {
        "width": "calc(100vw - 6rem)",
      }
    }
  >
    <div
      className="page-title-bar"
      data-testid="stateful-tile-gallery-page-title-bar"
      style={
        Object {
          "--header-offset": "48px",
          "--negative-header-offset": "-48px",
          "--scroll-transition-progress": 1,
        }
      }
    >
      <div
        className="page-title-bar-header"
      >
        <div
          className="page-title-bar-breadcrumb-bg"
        />
        <div
          className="page-title-bar-title"
        >
          <div
            className="page-title-bar-title--text"
          >
            <h2
              title="__Dashboard__"
            >
              __Dashboard__
            </h2>
          </div>
        </div>
        <div
          className="page-title-bar-header-right"
        >
          <div
            className="extra-content"
            data-testid="stateful-tile-gallery-extra-content"
          >
            <div>
              <div
                aria-labelledby="gallery-search-search"
                className="bx--search bx--search--xl"
                role="search"
              >
                <div
                  className="bx--search-magnifier"
                >
                  <svg
                    aria-hidden={true}
                    className="bx--search-magnifier-icon"
                    fill="currentColor"
                    focusable="false"
                    height={16}
                    preserveAspectRatio="xMidYMid meet"
                    viewBox="0 0 16 16"
                    width={16}
                    xmlns="http://www.w3.org/2000/svg"
                  >
                    <path
                      d="M15,14.3L10.7,10c1.9-2.3,1.6-5.8-0.7-7.7S4.2,0.7,2.3,3S0.7,8.8,3,10.7c2,1.7,5,1.7,7,0l4.3,4.3L15,14.3z M2,6.5	C2,4,4,2,6.5,2S11,4,11,6.5S9,11,6.5,11S2,9,2,6.5z"
                    />
                  </svg>
                </div>
                <label
                  className="bx--label"
                  htmlFor="gallery-search"
                  id="gallery-search-search"
                >
                  __Search Icon Description__
                </label>
                <input
                  autoComplete="off"
                  className="bx--search-input"
                  data-testid="stateful-tile-gallery-search-input"
                  id="gallery-search"
                  onChange={[Function]}
                  onKeyDown={[Function]}
                  placeholder="__Search Placeholder__"
                  role="searchbox"
                  style={
                    Object {
                      "background": "#ffffff",
                      "width": "305px",
                    }
                  }
                  type="text"
                  value=""
                />
                <button
                  aria-label="__Search Close Button__"
                  className="bx--search-close bx--search-close--hidden"
                  onClick={[Function]}
                  type="button"
                >
                  <svg
                    aria-hidden={true}
                    fill="currentColor"
                    focusable="false"
                    height={16}
                    preserveAspectRatio="xMidYMid meet"
                    viewBox="0 0 32 32"
                    width={16}
                    xmlns="http://www.w3.org/2000/svg"
                  >
                    <path
                      d="M24 9.4L22.6 8 16 14.6 9.4 8 8 9.4 14.6 16 8 22.6 9.4 24 16 17.4 22.6 24 24 22.6 17.4 16 24 9.4z"
                    />
                  </svg>
                </button>
              </div>
            </div>
            <div
              className="bx--content-switcher"
              data-testid="stateful-tile-gallery-switcher"
              onChange={[Function]}
              role="tablist"
            >
              <button
                aria-selected={false}
                className="bx--content-switcher-btn"
                data-testid="stateful-tile-gallery-switcher-list-switch"
                onClick={[Function]}
                onKeyDown={[Function]}
                role="tab"
                tabIndex="-1"
                type="button"
              >
                <span
                  className="bx--content-switcher__label"
                  title="__ListText__"
                >
                  __ListText__
                </span>
              </button>
              <button
                aria-selected={true}
                className="bx--content-switcher-btn bx--content-switcher--selected"
                data-testid="stateful-tile-gallery-switcher-grid-switch"
                onClick={[Function]}
                onKeyDown={[Function]}
                role="tab"
                tabIndex="0"
                type="button"
              >
                <span
                  className="bx--content-switcher__label"
                  title="__GridText__"
                >
                  __GridText__
                </span>
              </button>
            </div>
            <button
              aria-describedby={null}
              aria-pressed={null}
              className="iot--btn bx--btn bx--btn--primary"
              data-testid="Button"
              disabled={false}
              onBlur={[Function]}
              onClick={[Function]}
              onFocus={[Function]}
              onMouseEnter={[Function]}
              onMouseLeave={[Function]}
              tabIndex={0}
              type="button"
            >
              __Create__
            </button>
          </div>
        </div>
        <div
          className="page-title-bar-content"
        >
          <div
            className="tile-gallery"
            data-testid="stateful-tile-gallery"
          >
            <div
              className="tile-gallery--section"
              data-testid="stateful-tile-gallery-section-id1"
            >
              <ul
                className="bx--accordion bx--accordion--end bx--accordion--md"
                data-testid="stateful-tile-gallery-section-id1-accordion"
              >
                <li
                  className="bx--accordion__item bx--accordion__item--active"
                  data-testid="stateful-tile-gallery-section-id1-accordion-item"
                  onAnimationEnd={[Function]}
                >
                  <button
<<<<<<< HEAD
                    aria-controls="accordion-item-1698"
=======
                    aria-controls="accordion-item-1703"
>>>>>>> 30a8efa7
                    aria-expanded={true}
                    className="bx--accordion__heading"
                    onClick={[Function]}
                    onKeyDown={[Function]}
                    type="button"
                  >
                    <svg
                      aria-hidden={true}
                      className="bx--accordion__arrow"
                      fill="currentColor"
                      focusable="false"
                      height={16}
                      preserveAspectRatio="xMidYMid meet"
                      viewBox="0 0 16 16"
                      width={16}
                      xmlns="http://www.w3.org/2000/svg"
                    >
                      <path
                        d="M11 8L6 13 5.3 12.3 9.6 8 5.3 3.7 6 3z"
                      />
                    </svg>
                    <div
                      className="bx--accordion__title"
                      dir="auto"
                    >
                      __Favorites__
                    </div>
                  </button>
                  <div
                    className="bx--accordion__content"
<<<<<<< HEAD
                    id="accordion-item-1698"
=======
                    id="accordion-item-1703"
>>>>>>> 30a8efa7
                  >
                    <div
                      className="tile-gallery--section--items"
                      data-testid="stateful-tile-gallery-section-id1-items"
                    >
                      <a
                        className="bx--link bx--tile bx--tile--clickable null tile-gallery-item bx--tile bx--tile--clickable tile-card-title"
                        data-testid="stateful-tile-gallery-section-id1-item-0"
                        onClick={[Function]}
                        onKeyDown={[Function]}
                        rel={null}
                      >
                        <div>
                          <div
                            className="top-section"
                          >
                            <div
                              className="thumbnail"
                            >
                              <svg
                                aria-hidden={true}
                                fill="currentColor"
                                focusable="false"
                                height={32}
                                preserveAspectRatio="xMidYMid meet"
                                viewBox="0 0 32 32"
                                width={32}
                                xmlns="http://www.w3.org/2000/svg"
                              >
                                <path
                                  d="M12,29a1,1,0,0,1-.92-.62L6.33,17H2V15H7a1,1,0,0,1,.92.62L12,25.28,20.06,3.65A1,1,0,0,1,21,3a1,1,0,0,1,.93.68L25.72,15H30v2H25a1,1,0,0,1-.95-.68L21,7,12.94,28.35A1,1,0,0,1,12,29Z"
                                />
                              </svg>
                            </div>
                            <div
                              className="description-card"
                            >
                              <span>
                                __More about your dashboard__
                              </span>
                            </div>
                          </div>
                          <div
                            className="content-container"
                          >
                            <svg
                              aria-hidden={true}
                              fill="currentColor"
                              focusable="false"
                              height={16}
                              preserveAspectRatio="xMidYMid meet"
                              viewBox="0 0 16 16"
                              width={16}
                              xmlns="http://www.w3.org/2000/svg"
                            >
                              <path
                                d="M8,1L5.7,5.6L0.6,6.3l3.7,3.6L3.5,15L8,12.6l4.6,2.4l-0.9-5.1l3.7-3.6l-5.1-0.7L8,1z"
                              />
                            </svg>
                            <span
                              className="title-card"
                            >
                              __Dashboard title__
                            </span>
                            <div
                              className="overflow-menu"
                              data-testid="stateful-tile-gallery-section-id1-item-0-overflow-menu"
                              onClick={[Function]}
                              role="presentation"
                            >
                              <button
                                aria-expanded={false}
                                aria-haspopup={true}
                                aria-label="open and close list of options"
                                className="bx--overflow-menu"
                                data-testid="overflow-menu"
                                onClick={[Function]}
                                onClose={[Function]}
                                onKeyDown={[Function]}
                                open={false}
                                style={
                                  Object {
                                    "height": "2rem",
                                  }
                                }
                                type="button"
                              >
                                <svg
                                  aria-label="__icon description__"
                                  className="bx--overflow-menu__icon"
                                  fill="currentColor"
                                  focusable="false"
                                  height={16}
                                  preserveAspectRatio="xMidYMid meet"
                                  role="img"
                                  viewBox="0 0 32 32"
                                  width={16}
                                  xmlns="http://www.w3.org/2000/svg"
                                >
                                  <circle
                                    cx="16"
                                    cy="8"
                                    r="2"
                                  />
                                  <circle
                                    cx="16"
                                    cy="16"
                                    r="2"
                                  />
                                  <circle
                                    cx="16"
                                    cy="24"
                                    r="2"
                                  />
                                  <title>
                                    __icon description__
                                  </title>
                                </svg>
                              </button>
                            </div>
                          </div>
                        </div>
                      </a>
                    </div>
                  </div>
                </li>
              </ul>
            </div>
          </div>
        </div>
      </div>
    </div>
  </div>
</div>
`;

exports[`Storybook Snapshot tests and console checks Storyshots 1 - Watson IoT/TileGallery TileGallerySection with TileGalleryItem Grid 1`] = `
<div
  className="storybook-container"
>
  <div
    style={
      Object {
        "width": "calc(100vw - 6rem)",
      }
    }
  >
    <div
      style={
        Object {
          "width": "calc(100vw - 6rem)",
        }
      }
    >
      <div
        className="tile-gallery--section"
        data-testid="tile-gallery-section"
      >
        <ul
          className="bx--accordion bx--accordion--end bx--accordion--md"
          data-testid="tile-gallery-section-accordion"
        >
          <li
            className="bx--accordion__item bx--accordion__item--active"
            data-testid="tile-gallery-section-accordion-item"
            onAnimationEnd={[Function]}
          >
            <button
<<<<<<< HEAD
              aria-controls="accordion-item-1695"
=======
              aria-controls="accordion-item-1700"
>>>>>>> 30a8efa7
              aria-expanded={true}
              className="bx--accordion__heading"
              onClick={[Function]}
              onKeyDown={[Function]}
              type="button"
            >
              <svg
                aria-hidden={true}
                className="bx--accordion__arrow"
                fill="currentColor"
                focusable="false"
                height={16}
                preserveAspectRatio="xMidYMid meet"
                viewBox="0 0 16 16"
                width={16}
                xmlns="http://www.w3.org/2000/svg"
              >
                <path
                  d="M11 8L6 13 5.3 12.3 9.6 8 5.3 3.7 6 3z"
                />
              </svg>
              <div
                className="bx--accordion__title"
                dir="auto"
              >
                Title
              </div>
            </button>
            <div
              className="bx--accordion__content"
<<<<<<< HEAD
              id="accordion-item-1695"
=======
              id="accordion-item-1700"
>>>>>>> 30a8efa7
            >
              <div
                className="tile-gallery--section--items"
                data-testid="tile-gallery-section-items"
              >
                <a
                  className="bx--link bx--tile bx--tile--clickable null tile-gallery-item bx--tile bx--tile--clickable tile-card-title"
                  data-testid="tile-gallery-item"
                  onClick={[Function]}
                  onKeyDown={[Function]}
                  rel={null}
                >
                  <div>
                    <div
                      className="top-section"
                    >
                      <div
                        className="thumbnail"
                      >
                        <svg
                          aria-hidden={true}
                          description="Icon"
                          fill="black"
                          focusable="false"
                          height={50}
                          preserveAspectRatio="xMidYMid meet"
                          viewBox="0 0 32 32"
                          width={50}
                          xmlns="http://www.w3.org/2000/svg"
                        >
                          <path
                            d="M6.34 19H17.65V21H6.34z"
                            transform="rotate(-45 11.995 20.002)"
                          />
                          <path
                            d="M17,30a1,1,0,0,1-.37-.07,1,1,0,0,1-.62-.79l-1-7,2-.28.75,5.27L21,24.52V17a1,1,0,0,1,.29-.71l4.07-4.07A8.94,8.94,0,0,0,28,5.86V4H26.14a8.94,8.94,0,0,0-6.36,2.64l-4.07,4.07A1,1,0,0,1,15,11H7.48L4.87,14.26l5.27.75-.28,2-7-1a1,1,0,0,1-.79-.62,1,1,0,0,1,.15-1l4-5A1,1,0,0,1,7,9h7.59l3.77-3.78A10.92,10.92,0,0,1,26.14,2H28a2,2,0,0,1,2,2V5.86a10.92,10.92,0,0,1-3.22,7.78L23,17.41V25a1,1,0,0,1-.38.78l-5,4A1,1,0,0,1,17,30Z"
                          />
                        </svg>
                      </div>
                      <div
                        className="description-card"
                      >
                        <span>
                          card description
                        </span>
                      </div>
                    </div>
                    <div
                      className="content-container"
                    >
                      <svg
                        aria-hidden={true}
                        fill="#42be65"
                        focusable="false"
                        height={16}
                        onClick={[Function]}
                        preserveAspectRatio="xMidYMid meet"
                        viewBox="0 0 16 16"
                        width={16}
                        xmlns="http://www.w3.org/2000/svg"
                      >
                        <path
                          d="M8,1C4.1,1,1,4.1,1,8c0,3.9,3.1,7,7,7s7-3.1,7-7C15,4.1,11.9,1,8,1z M7,11L4.3,8.3l0.9-0.8L7,9.3l4-3.9l0.9,0.8L7,11z"
                        />
                        <path
                          d="M7,11L4.3,8.3l0.9-0.8L7,9.3l4-3.9l0.9,0.8L7,11z"
                          data-icon-path="inner-path"
                          opacity="0"
                        />
                      </svg>
                      <span
                        className="title-card"
                      >
                        Card title
                      </span>
                      <div
                        className="overflow-menu"
                        data-testid="tile-gallery-item-overflow-menu"
                        onClick={[Function]}
                        role="presentation"
                      >
                        <button
                          aria-expanded={false}
                          aria-haspopup={true}
                          aria-label="open and close list of options"
                          className="bx--overflow-menu bx--overflow-menu--sm"
                          data-testid="overflow-menu"
                          onClick={[Function]}
                          onClose={[Function]}
                          onKeyDown={[Function]}
                          open={false}
                          type="button"
                        >
                          <svg
                            aria-label="open and close list of options"
                            className="bx--overflow-menu__icon"
                            fill="currentColor"
                            focusable="false"
                            height={16}
                            preserveAspectRatio="xMidYMid meet"
                            role="img"
                            viewBox="0 0 32 32"
                            width={16}
                            xmlns="http://www.w3.org/2000/svg"
                          >
                            <circle
                              cx="16"
                              cy="8"
                              r="2"
                            />
                            <circle
                              cx="16"
                              cy="16"
                              r="2"
                            />
                            <circle
                              cx="16"
                              cy="24"
                              r="2"
                            />
                            <title>
                              open and close list of options
                            </title>
                          </svg>
                        </button>
                      </div>
                    </div>
                  </div>
                </a>
                <a
                  className="bx--link bx--tile bx--tile--clickable null tile-gallery-item bx--tile bx--tile--clickable tile-card-title"
                  data-testid="tile-gallery-item"
                  onClick={[Function]}
                  onKeyDown={[Function]}
                  rel={null}
                >
                  <div>
                    <div
                      className="top-section"
                    >
                      <div
                        className="thumbnail"
                      >
                        <svg
                          aria-hidden={true}
                          description="Icon"
                          fill="black"
                          focusable="false"
                          height={50}
                          preserveAspectRatio="xMidYMid meet"
                          viewBox="0 0 32 32"
                          width={50}
                          xmlns="http://www.w3.org/2000/svg"
                        >
                          <path
                            d="M12,29a1,1,0,0,1-.92-.62L6.33,17H2V15H7a1,1,0,0,1,.92.62L12,25.28,20.06,3.65A1,1,0,0,1,21,3a1,1,0,0,1,.93.68L25.72,15H30v2H25a1,1,0,0,1-.95-.68L21,7,12.94,28.35A1,1,0,0,1,12,29Z"
                          />
                        </svg>
                      </div>
                      <div
                        className="description-card"
                      >
                        <span>
                          card description
                        </span>
                      </div>
                    </div>
                    <div
                      className="content-container"
                    >
                      <svg
                        aria-hidden={true}
                        fill="#42be65"
                        focusable="false"
                        height={16}
                        onClick={[Function]}
                        preserveAspectRatio="xMidYMid meet"
                        viewBox="0 0 16 16"
                        width={16}
                        xmlns="http://www.w3.org/2000/svg"
                      >
                        <path
                          d="M8,1C4.1,1,1,4.1,1,8c0,3.9,3.1,7,7,7s7-3.1,7-7C15,4.1,11.9,1,8,1z M7,11L4.3,8.3l0.9-0.8L7,9.3l4-3.9l0.9,0.8L7,11z"
                        />
                        <path
                          d="M7,11L4.3,8.3l0.9-0.8L7,9.3l4-3.9l0.9,0.8L7,11z"
                          data-icon-path="inner-path"
                          opacity="0"
                        />
                      </svg>
                      <span
                        className="title-card"
                      >
                        Card title
                      </span>
                      <div
                        className="overflow-menu"
                        data-testid="tile-gallery-item-overflow-menu"
                        onClick={[Function]}
                        role="presentation"
                      >
                        <button
                          aria-expanded={false}
                          aria-haspopup={true}
                          aria-label="open and close list of options"
                          className="bx--overflow-menu bx--overflow-menu--sm"
                          data-testid="overflow-menu"
                          onClick={[Function]}
                          onClose={[Function]}
                          onKeyDown={[Function]}
                          open={false}
                          type="button"
                        >
                          <svg
                            aria-label="open and close list of options"
                            className="bx--overflow-menu__icon"
                            fill="currentColor"
                            focusable="false"
                            height={16}
                            preserveAspectRatio="xMidYMid meet"
                            role="img"
                            viewBox="0 0 32 32"
                            width={16}
                            xmlns="http://www.w3.org/2000/svg"
                          >
                            <circle
                              cx="16"
                              cy="8"
                              r="2"
                            />
                            <circle
                              cx="16"
                              cy="16"
                              r="2"
                            />
                            <circle
                              cx="16"
                              cy="24"
                              r="2"
                            />
                            <title>
                              open and close list of options
                            </title>
                          </svg>
                        </button>
                      </div>
                    </div>
                  </div>
                </a>
                <a
                  className="bx--link bx--tile bx--tile--clickable null tile-gallery-item bx--tile bx--tile--clickable tile-card-title"
                  data-testid="tile-gallery-item"
                  onClick={[Function]}
                  onKeyDown={[Function]}
                  rel={null}
                >
                  <div>
                    <div
                      className="top-section"
                    >
                      <div
                        className="thumbnail"
                      >
                        <svg
                          aria-hidden={true}
                          description="Icon"
                          fill="black"
                          focusable="false"
                          height={50}
                          preserveAspectRatio="xMidYMid meet"
                          viewBox="0 0 32 32"
                          width={50}
                          xmlns="http://www.w3.org/2000/svg"
                        >
                          <path
                            d="M15 2H17V7H15z"
                          />
                          <path
                            d="M21.668 6.854H26.625999999999998V8.854H21.668z"
                            transform="rotate(-45 24.147 7.853)"
                          />
                          <path
                            d="M25 15H30V17H25z"
                          />
                          <path
                            d="M23.147 21.668H25.147V26.625999999999998H23.147z"
                            transform="rotate(-45 24.147 24.146)"
                          />
                          <path
                            d="M15 25H17V30H15z"
                          />
                          <path
                            d="M5.375 23.147H10.333V25.147H5.375z"
                            transform="rotate(-45 7.853 24.146)"
                          />
                          <path
                            d="M2 15H7V17H2z"
                          />
                          <path
                            d="M6.854 5.375H8.854V10.333H6.854z"
                            transform="rotate(-45 7.854 7.853)"
                          />
                          <path
                            d="M16,12a4,4,0,1,1-4,4,4.0045,4.0045,0,0,1,4-4m0-2a6,6,0,1,0,6,6,6,6,0,0,0-6-6Z"
                          />
                        </svg>
                      </div>
                      <div
                        className="description-card"
                      >
                        <span>
                          card description
                        </span>
                      </div>
                    </div>
                    <div
                      className="content-container"
                    >
                      <svg
                        aria-hidden={true}
                        fill="#42be65"
                        focusable="false"
                        height={16}
                        onClick={[Function]}
                        preserveAspectRatio="xMidYMid meet"
                        viewBox="0 0 16 16"
                        width={16}
                        xmlns="http://www.w3.org/2000/svg"
                      >
                        <path
                          d="M8,1C4.1,1,1,4.1,1,8c0,3.9,3.1,7,7,7s7-3.1,7-7C15,4.1,11.9,1,8,1z M7,11L4.3,8.3l0.9-0.8L7,9.3l4-3.9l0.9,0.8L7,11z"
                        />
                        <path
                          d="M7,11L4.3,8.3l0.9-0.8L7,9.3l4-3.9l0.9,0.8L7,11z"
                          data-icon-path="inner-path"
                          opacity="0"
                        />
                      </svg>
                      <span
                        className="title-card"
                      >
                        Card title
                      </span>
                      <div
                        className="overflow-menu"
                        data-testid="tile-gallery-item-overflow-menu"
                        onClick={[Function]}
                        role="presentation"
                      >
                        <button
                          aria-expanded={false}
                          aria-haspopup={true}
                          aria-label="open and close list of options"
                          className="bx--overflow-menu bx--overflow-menu--sm"
                          data-testid="overflow-menu"
                          onClick={[Function]}
                          onClose={[Function]}
                          onKeyDown={[Function]}
                          open={false}
                          type="button"
                        >
                          <svg
                            aria-label="open and close list of options"
                            className="bx--overflow-menu__icon"
                            fill="currentColor"
                            focusable="false"
                            height={16}
                            preserveAspectRatio="xMidYMid meet"
                            role="img"
                            viewBox="0 0 32 32"
                            width={16}
                            xmlns="http://www.w3.org/2000/svg"
                          >
                            <circle
                              cx="16"
                              cy="8"
                              r="2"
                            />
                            <circle
                              cx="16"
                              cy="16"
                              r="2"
                            />
                            <circle
                              cx="16"
                              cy="24"
                              r="2"
                            />
                            <title>
                              open and close list of options
                            </title>
                          </svg>
                        </button>
                      </div>
                    </div>
                  </div>
                </a>
              </div>
            </div>
          </li>
        </ul>
      </div>
      <div
        className="tile-gallery--section"
        data-testid="tile-gallery-section"
      >
        <ul
          className="bx--accordion bx--accordion--end bx--accordion--md"
          data-testid="tile-gallery-section-accordion"
        >
          <li
            className="bx--accordion__item bx--accordion__item--active"
            data-testid="tile-gallery-section-accordion-item"
            onAnimationEnd={[Function]}
          >
            <button
<<<<<<< HEAD
              aria-controls="accordion-item-1696"
=======
              aria-controls="accordion-item-1701"
>>>>>>> 30a8efa7
              aria-expanded={true}
              className="bx--accordion__heading"
              onClick={[Function]}
              onKeyDown={[Function]}
              type="button"
            >
              <svg
                aria-hidden={true}
                className="bx--accordion__arrow"
                fill="currentColor"
                focusable="false"
                height={16}
                preserveAspectRatio="xMidYMid meet"
                viewBox="0 0 16 16"
                width={16}
                xmlns="http://www.w3.org/2000/svg"
              >
                <path
                  d="M11 8L6 13 5.3 12.3 9.6 8 5.3 3.7 6 3z"
                />
              </svg>
              <div
                className="bx--accordion__title"
                dir="auto"
              >
                More
              </div>
            </button>
            <div
              className="bx--accordion__content"
<<<<<<< HEAD
              id="accordion-item-1696"
=======
              id="accordion-item-1701"
>>>>>>> 30a8efa7
            >
              <div
                className="tile-gallery--section--items"
                data-testid="tile-gallery-section-items"
              >
                <a
                  className="bx--link bx--tile bx--tile--clickable null tile-gallery-item bx--tile bx--tile--clickable tile-card-title"
                  data-testid="tile-gallery-item"
                  onClick={[Function]}
                  onKeyDown={[Function]}
                  rel={null}
                >
                  <div>
                    <div
                      className="top-section"
                    >
                      <div
                        className="thumbnail"
                      >
                        <svg
                          aria-hidden={true}
                          description="Icon"
                          fill="black"
                          focusable="false"
                          height={50}
                          preserveAspectRatio="xMidYMid meet"
                          viewBox="0 0 32 32"
                          width={50}
                          xmlns="http://www.w3.org/2000/svg"
                        >
                          <path
                            d="M15 2H17V7H15z"
                          />
                          <path
                            d="M21.668 6.854H26.625999999999998V8.854H21.668z"
                            transform="rotate(-45 24.147 7.853)"
                          />
                          <path
                            d="M25 15H30V17H25z"
                          />
                          <path
                            d="M23.147 21.668H25.147V26.625999999999998H23.147z"
                            transform="rotate(-45 24.147 24.146)"
                          />
                          <path
                            d="M15 25H17V30H15z"
                          />
                          <path
                            d="M5.375 23.147H10.333V25.147H5.375z"
                            transform="rotate(-45 7.853 24.146)"
                          />
                          <path
                            d="M2 15H7V17H2z"
                          />
                          <path
                            d="M6.854 5.375H8.854V10.333H6.854z"
                            transform="rotate(-45 7.854 7.853)"
                          />
                          <path
                            d="M16,12a4,4,0,1,1-4,4,4.0045,4.0045,0,0,1,4-4m0-2a6,6,0,1,0,6,6,6,6,0,0,0-6-6Z"
                          />
                        </svg>
                      </div>
                      <div
                        className="description-card"
                      >
                        <span>
                          card description
                        </span>
                      </div>
                    </div>
                    <div
                      className="content-container"
                    >
                      <svg
                        aria-hidden={true}
                        fill="#42be65"
                        focusable="false"
                        height={16}
                        onClick={[Function]}
                        preserveAspectRatio="xMidYMid meet"
                        viewBox="0 0 16 16"
                        width={16}
                        xmlns="http://www.w3.org/2000/svg"
                      >
                        <path
                          d="M8,1C4.1,1,1,4.1,1,8c0,3.9,3.1,7,7,7s7-3.1,7-7C15,4.1,11.9,1,8,1z M7,11L4.3,8.3l0.9-0.8L7,9.3l4-3.9l0.9,0.8L7,11z"
                        />
                        <path
                          d="M7,11L4.3,8.3l0.9-0.8L7,9.3l4-3.9l0.9,0.8L7,11z"
                          data-icon-path="inner-path"
                          opacity="0"
                        />
                      </svg>
                      <span
                        className="title-card"
                      >
                        Card title
                      </span>
                      <div
                        className="overflow-menu"
                        data-testid="tile-gallery-item-overflow-menu"
                        onClick={[Function]}
                        role="presentation"
                      >
                        <button
                          aria-expanded={false}
                          aria-haspopup={true}
                          aria-label="open and close list of options"
                          className="bx--overflow-menu bx--overflow-menu--sm"
                          data-testid="overflow-menu"
                          onClick={[Function]}
                          onClose={[Function]}
                          onKeyDown={[Function]}
                          open={false}
                          type="button"
                        >
                          <svg
                            aria-label="open and close list of options"
                            className="bx--overflow-menu__icon"
                            fill="currentColor"
                            focusable="false"
                            height={16}
                            preserveAspectRatio="xMidYMid meet"
                            role="img"
                            viewBox="0 0 32 32"
                            width={16}
                            xmlns="http://www.w3.org/2000/svg"
                          >
                            <circle
                              cx="16"
                              cy="8"
                              r="2"
                            />
                            <circle
                              cx="16"
                              cy="16"
                              r="2"
                            />
                            <circle
                              cx="16"
                              cy="24"
                              r="2"
                            />
                            <title>
                              open and close list of options
                            </title>
                          </svg>
                        </button>
                      </div>
                    </div>
                  </div>
                </a>
              </div>
            </div>
          </li>
        </ul>
      </div>
    </div>
  </div>
</div>
`;

exports[`Storybook Snapshot tests and console checks Storyshots 1 - Watson IoT/TileGallery TileGalleryViewSwitcher 1`] = `
<div
  className="storybook-container"
>
  <div
    style={
      Object {
        "width": "calc(100vw - 6rem)",
      }
    }
  >
    <div
      className="bx--content-switcher"
      data-testid="tile-gallery-view-switcher"
      onChange={[Function]}
      role="tablist"
    >
      <button
        aria-selected={true}
        className="bx--content-switcher-btn bx--content-switcher--selected"
        data-testid="tile-gallery-view-switcher-list-switch"
        onClick={[Function]}
        onKeyDown={[Function]}
        role="tab"
        tabIndex="0"
        type="button"
      >
        <span
          className="bx--content-switcher__label"
          title="List"
        >
          List
        </span>
      </button>
      <button
        aria-selected={false}
        className="bx--content-switcher-btn"
        data-testid="tile-gallery-view-switcher-grid-switch"
        onClick={[Function]}
        onKeyDown={[Function]}
        role="tab"
        tabIndex="-1"
        type="button"
      >
        <span
          className="bx--content-switcher__label"
          title="Grid"
        >
          Grid
        </span>
      </button>
    </div>
  </div>
</div>
`;

exports[`Storybook Snapshot tests and console checks Storyshots 1 - Watson IoT/TileGallery basic example  1`] = `
<div
  className="storybook-container"
>
  <div
    style={
      Object {
        "width": "calc(100vw - 6rem)",
      }
    }
  >
    <div
      style={
        Object {
          "width": "calc(100vw - 6rem)",
        }
      }
    >
      <div
        className="tile-gallery"
        data-testid="tile-gallery"
      >
        <div
          className="tile-gallery--section"
          data-testid="tile-gallery-section"
        >
          <ul
            className="bx--accordion bx--accordion--end bx--accordion--md"
            data-testid="tile-gallery-section-accordion"
          >
            <li
              className="bx--accordion__item bx--accordion__item--active"
              data-testid="tile-gallery-section-accordion-item"
              onAnimationEnd={[Function]}
            >
              <button
<<<<<<< HEAD
                aria-controls="accordion-item-1693"
=======
                aria-controls="accordion-item-1698"
>>>>>>> 30a8efa7
                aria-expanded={true}
                className="bx--accordion__heading"
                onClick={[Function]}
                onKeyDown={[Function]}
                type="button"
              >
                <svg
                  aria-hidden={true}
                  className="bx--accordion__arrow"
                  fill="currentColor"
                  focusable="false"
                  height={16}
                  preserveAspectRatio="xMidYMid meet"
                  viewBox="0 0 16 16"
                  width={16}
                  xmlns="http://www.w3.org/2000/svg"
                >
                  <path
                    d="M11 8L6 13 5.3 12.3 9.6 8 5.3 3.7 6 3z"
                  />
                </svg>
                <div
                  className="bx--accordion__title"
                  dir="auto"
                >
                  Title
                </div>
              </button>
              <div
                className="bx--accordion__content"
<<<<<<< HEAD
                id="accordion-item-1693"
=======
                id="accordion-item-1698"
>>>>>>> 30a8efa7
              >
                <div
                  className="tile-gallery--section--items"
                  data-testid="tile-gallery-section-items"
                >
                  <a
                    className="bx--link bx--tile bx--tile--clickable null tile-gallery-item bx--tile bx--tile--clickable tile-card-title"
                    data-testid="tile-gallery-item"
                    onClick={[Function]}
                    onKeyDown={[Function]}
                    rel={null}
                  >
                    <div>
                      <div
                        className="top-section"
                      >
                        <div
                          className="thumbnail"
                        >
                          <svg
                            aria-hidden={true}
                            description="Icon"
                            fill="black"
                            focusable="false"
                            height={50}
                            preserveAspectRatio="xMidYMid meet"
                            viewBox="0 0 32 32"
                            width={50}
                            xmlns="http://www.w3.org/2000/svg"
                          >
                            <path
                              d="M6.34 19H17.65V21H6.34z"
                              transform="rotate(-45 11.995 20.002)"
                            />
                            <path
                              d="M17,30a1,1,0,0,1-.37-.07,1,1,0,0,1-.62-.79l-1-7,2-.28.75,5.27L21,24.52V17a1,1,0,0,1,.29-.71l4.07-4.07A8.94,8.94,0,0,0,28,5.86V4H26.14a8.94,8.94,0,0,0-6.36,2.64l-4.07,4.07A1,1,0,0,1,15,11H7.48L4.87,14.26l5.27.75-.28,2-7-1a1,1,0,0,1-.79-.62,1,1,0,0,1,.15-1l4-5A1,1,0,0,1,7,9h7.59l3.77-3.78A10.92,10.92,0,0,1,26.14,2H28a2,2,0,0,1,2,2V5.86a10.92,10.92,0,0,1-3.22,7.78L23,17.41V25a1,1,0,0,1-.38.78l-5,4A1,1,0,0,1,17,30Z"
                            />
                          </svg>
                        </div>
                        <div
                          className="description-card"
                        >
                          <span>
                            card description
                          </span>
                        </div>
                      </div>
                      <div
                        className="content-container"
                      >
                        <svg
                          aria-hidden={true}
                          fill="#42be65"
                          focusable="false"
                          height={16}
                          onClick={[Function]}
                          preserveAspectRatio="xMidYMid meet"
                          viewBox="0 0 16 16"
                          width={16}
                          xmlns="http://www.w3.org/2000/svg"
                        >
                          <path
                            d="M8,1C4.1,1,1,4.1,1,8c0,3.9,3.1,7,7,7s7-3.1,7-7C15,4.1,11.9,1,8,1z M7,11L4.3,8.3l0.9-0.8L7,9.3l4-3.9l0.9,0.8L7,11z"
                          />
                          <path
                            d="M7,11L4.3,8.3l0.9-0.8L7,9.3l4-3.9l0.9,0.8L7,11z"
                            data-icon-path="inner-path"
                            opacity="0"
                          />
                        </svg>
                        <span
                          className="title-card"
                        >
                          Card title
                        </span>
                        <div
                          className="overflow-menu"
                          data-testid="tile-gallery-item-overflow-menu"
                          onClick={[Function]}
                          role="presentation"
                        >
                          <button
                            aria-expanded={false}
                            aria-haspopup={true}
                            aria-label="open and close list of options"
                            className="bx--overflow-menu bx--overflow-menu--sm"
                            data-testid="overflow-menu"
                            onClick={[Function]}
                            onClose={[Function]}
                            onKeyDown={[Function]}
                            open={false}
                            type="button"
                          >
                            <svg
                              aria-label="open and close list of options"
                              className="bx--overflow-menu__icon"
                              fill="currentColor"
                              focusable="false"
                              height={16}
                              preserveAspectRatio="xMidYMid meet"
                              role="img"
                              viewBox="0 0 32 32"
                              width={16}
                              xmlns="http://www.w3.org/2000/svg"
                            >
                              <circle
                                cx="16"
                                cy="8"
                                r="2"
                              />
                              <circle
                                cx="16"
                                cy="16"
                                r="2"
                              />
                              <circle
                                cx="16"
                                cy="24"
                                r="2"
                              />
                              <title>
                                open and close list of options
                              </title>
                            </svg>
                          </button>
                        </div>
                      </div>
                    </div>
                  </a>
                  <a
                    className="bx--link bx--tile bx--tile--clickable null tile-gallery-item bx--tile bx--tile--clickable tile-card-title"
                    data-testid="tile-gallery-item"
                    onClick={[Function]}
                    onKeyDown={[Function]}
                    rel={null}
                  >
                    <div>
                      <div
                        className="top-section"
                      >
                        <div
                          className="thumbnail"
                        >
                          <svg
                            aria-hidden={true}
                            description="Icon"
                            fill="black"
                            focusable="false"
                            height={50}
                            preserveAspectRatio="xMidYMid meet"
                            viewBox="0 0 32 32"
                            width={50}
                            xmlns="http://www.w3.org/2000/svg"
                          >
                            <path
                              d="M12,29a1,1,0,0,1-.92-.62L6.33,17H2V15H7a1,1,0,0,1,.92.62L12,25.28,20.06,3.65A1,1,0,0,1,21,3a1,1,0,0,1,.93.68L25.72,15H30v2H25a1,1,0,0,1-.95-.68L21,7,12.94,28.35A1,1,0,0,1,12,29Z"
                            />
                          </svg>
                        </div>
                        <div
                          className="description-card"
                        >
                          <span>
                            card description
                          </span>
                        </div>
                      </div>
                      <div
                        className="content-container"
                      >
                        <svg
                          aria-hidden={true}
                          fill="#42be65"
                          focusable="false"
                          height={16}
                          onClick={[Function]}
                          preserveAspectRatio="xMidYMid meet"
                          viewBox="0 0 16 16"
                          width={16}
                          xmlns="http://www.w3.org/2000/svg"
                        >
                          <path
                            d="M8,1C4.1,1,1,4.1,1,8c0,3.9,3.1,7,7,7s7-3.1,7-7C15,4.1,11.9,1,8,1z M7,11L4.3,8.3l0.9-0.8L7,9.3l4-3.9l0.9,0.8L7,11z"
                          />
                          <path
                            d="M7,11L4.3,8.3l0.9-0.8L7,9.3l4-3.9l0.9,0.8L7,11z"
                            data-icon-path="inner-path"
                            opacity="0"
                          />
                        </svg>
                        <span
                          className="title-card"
                        >
                          Card title
                        </span>
                        <div
                          className="overflow-menu"
                          data-testid="tile-gallery-item-overflow-menu"
                          onClick={[Function]}
                          role="presentation"
                        >
                          <button
                            aria-expanded={false}
                            aria-haspopup={true}
                            aria-label="open and close list of options"
                            className="bx--overflow-menu bx--overflow-menu--sm"
                            data-testid="overflow-menu"
                            onClick={[Function]}
                            onClose={[Function]}
                            onKeyDown={[Function]}
                            open={false}
                            type="button"
                          >
                            <svg
                              aria-label="open and close list of options"
                              className="bx--overflow-menu__icon"
                              fill="currentColor"
                              focusable="false"
                              height={16}
                              preserveAspectRatio="xMidYMid meet"
                              role="img"
                              viewBox="0 0 32 32"
                              width={16}
                              xmlns="http://www.w3.org/2000/svg"
                            >
                              <circle
                                cx="16"
                                cy="8"
                                r="2"
                              />
                              <circle
                                cx="16"
                                cy="16"
                                r="2"
                              />
                              <circle
                                cx="16"
                                cy="24"
                                r="2"
                              />
                              <title>
                                open and close list of options
                              </title>
                            </svg>
                          </button>
                        </div>
                      </div>
                    </div>
                  </a>
                  <a
                    className="bx--link bx--tile bx--tile--clickable null tile-gallery-item bx--tile bx--tile--clickable tile-card-title"
                    data-testid="tile-gallery-item"
                    onClick={[Function]}
                    onKeyDown={[Function]}
                    rel={null}
                  >
                    <div>
                      <div
                        className="top-section"
                      >
                        <div
                          className="thumbnail"
                        >
                          <svg
                            aria-hidden={true}
                            description="Icon"
                            fill="black"
                            focusable="false"
                            height={50}
                            preserveAspectRatio="xMidYMid meet"
                            viewBox="0 0 32 32"
                            width={50}
                            xmlns="http://www.w3.org/2000/svg"
                          >
                            <path
                              d="M15 2H17V7H15z"
                            />
                            <path
                              d="M21.668 6.854H26.625999999999998V8.854H21.668z"
                              transform="rotate(-45 24.147 7.853)"
                            />
                            <path
                              d="M25 15H30V17H25z"
                            />
                            <path
                              d="M23.147 21.668H25.147V26.625999999999998H23.147z"
                              transform="rotate(-45 24.147 24.146)"
                            />
                            <path
                              d="M15 25H17V30H15z"
                            />
                            <path
                              d="M5.375 23.147H10.333V25.147H5.375z"
                              transform="rotate(-45 7.853 24.146)"
                            />
                            <path
                              d="M2 15H7V17H2z"
                            />
                            <path
                              d="M6.854 5.375H8.854V10.333H6.854z"
                              transform="rotate(-45 7.854 7.853)"
                            />
                            <path
                              d="M16,12a4,4,0,1,1-4,4,4.0045,4.0045,0,0,1,4-4m0-2a6,6,0,1,0,6,6,6,6,0,0,0-6-6Z"
                            />
                          </svg>
                        </div>
                        <div
                          className="description-card"
                        >
                          <span>
                            card description
                          </span>
                        </div>
                      </div>
                      <div
                        className="content-container"
                      >
                        <svg
                          aria-hidden={true}
                          fill="#42be65"
                          focusable="false"
                          height={16}
                          onClick={[Function]}
                          preserveAspectRatio="xMidYMid meet"
                          viewBox="0 0 16 16"
                          width={16}
                          xmlns="http://www.w3.org/2000/svg"
                        >
                          <path
                            d="M8,1C4.1,1,1,4.1,1,8c0,3.9,3.1,7,7,7s7-3.1,7-7C15,4.1,11.9,1,8,1z M7,11L4.3,8.3l0.9-0.8L7,9.3l4-3.9l0.9,0.8L7,11z"
                          />
                          <path
                            d="M7,11L4.3,8.3l0.9-0.8L7,9.3l4-3.9l0.9,0.8L7,11z"
                            data-icon-path="inner-path"
                            opacity="0"
                          />
                        </svg>
                        <span
                          className="title-card"
                        >
                          Card title
                        </span>
                        <div
                          className="overflow-menu"
                          data-testid="tile-gallery-item-overflow-menu"
                          onClick={[Function]}
                          role="presentation"
                        >
                          <button
                            aria-expanded={false}
                            aria-haspopup={true}
                            aria-label="open and close list of options"
                            className="bx--overflow-menu bx--overflow-menu--sm"
                            data-testid="overflow-menu"
                            onClick={[Function]}
                            onClose={[Function]}
                            onKeyDown={[Function]}
                            open={false}
                            type="button"
                          >
                            <svg
                              aria-label="open and close list of options"
                              className="bx--overflow-menu__icon"
                              fill="currentColor"
                              focusable="false"
                              height={16}
                              preserveAspectRatio="xMidYMid meet"
                              role="img"
                              viewBox="0 0 32 32"
                              width={16}
                              xmlns="http://www.w3.org/2000/svg"
                            >
                              <circle
                                cx="16"
                                cy="8"
                                r="2"
                              />
                              <circle
                                cx="16"
                                cy="16"
                                r="2"
                              />
                              <circle
                                cx="16"
                                cy="24"
                                r="2"
                              />
                              <title>
                                open and close list of options
                              </title>
                            </svg>
                          </button>
                        </div>
                      </div>
                    </div>
                  </a>
                </div>
              </div>
            </li>
          </ul>
        </div>
        <div
          className="tile-gallery--section"
          data-testid="tile-gallery-section"
        >
          <ul
            className="bx--accordion bx--accordion--end bx--accordion--md"
            data-testid="tile-gallery-section-accordion"
          >
            <li
              className="bx--accordion__item bx--accordion__item--active"
              data-testid="tile-gallery-section-accordion-item"
              onAnimationEnd={[Function]}
            >
              <button
<<<<<<< HEAD
                aria-controls="accordion-item-1694"
=======
                aria-controls="accordion-item-1699"
>>>>>>> 30a8efa7
                aria-expanded={true}
                className="bx--accordion__heading"
                onClick={[Function]}
                onKeyDown={[Function]}
                type="button"
              >
                <svg
                  aria-hidden={true}
                  className="bx--accordion__arrow"
                  fill="currentColor"
                  focusable="false"
                  height={16}
                  preserveAspectRatio="xMidYMid meet"
                  viewBox="0 0 16 16"
                  width={16}
                  xmlns="http://www.w3.org/2000/svg"
                >
                  <path
                    d="M11 8L6 13 5.3 12.3 9.6 8 5.3 3.7 6 3z"
                  />
                </svg>
                <div
                  className="bx--accordion__title"
                  dir="auto"
                >
                  More
                </div>
              </button>
              <div
                className="bx--accordion__content"
<<<<<<< HEAD
                id="accordion-item-1694"
=======
                id="accordion-item-1699"
>>>>>>> 30a8efa7
              >
                <div
                  className="tile-gallery--section--items"
                  data-testid="tile-gallery-section-items"
                >
                  <a
                    className="bx--link bx--tile bx--tile--clickable null tile-gallery-item bx--tile bx--tile--clickable tile-card-title"
                    data-testid="tile-gallery-item"
                    onClick={[Function]}
                    onKeyDown={[Function]}
                    rel={null}
                  >
                    <div>
                      <div
                        className="top-section"
                      >
                        <div
                          className="thumbnail"
                        >
                          <svg
                            aria-hidden={true}
                            description="Icon"
                            fill="black"
                            focusable="false"
                            height={50}
                            preserveAspectRatio="xMidYMid meet"
                            viewBox="0 0 32 32"
                            width={50}
                            xmlns="http://www.w3.org/2000/svg"
                          >
                            <path
                              d="M15 2H17V7H15z"
                            />
                            <path
                              d="M21.668 6.854H26.625999999999998V8.854H21.668z"
                              transform="rotate(-45 24.147 7.853)"
                            />
                            <path
                              d="M25 15H30V17H25z"
                            />
                            <path
                              d="M23.147 21.668H25.147V26.625999999999998H23.147z"
                              transform="rotate(-45 24.147 24.146)"
                            />
                            <path
                              d="M15 25H17V30H15z"
                            />
                            <path
                              d="M5.375 23.147H10.333V25.147H5.375z"
                              transform="rotate(-45 7.853 24.146)"
                            />
                            <path
                              d="M2 15H7V17H2z"
                            />
                            <path
                              d="M6.854 5.375H8.854V10.333H6.854z"
                              transform="rotate(-45 7.854 7.853)"
                            />
                            <path
                              d="M16,12a4,4,0,1,1-4,4,4.0045,4.0045,0,0,1,4-4m0-2a6,6,0,1,0,6,6,6,6,0,0,0-6-6Z"
                            />
                          </svg>
                        </div>
                        <div
                          className="description-card"
                        >
                          <span>
                            card description
                          </span>
                        </div>
                      </div>
                      <div
                        className="content-container"
                      >
                        <svg
                          aria-hidden={true}
                          fill="#42be65"
                          focusable="false"
                          height={16}
                          onClick={[Function]}
                          preserveAspectRatio="xMidYMid meet"
                          viewBox="0 0 16 16"
                          width={16}
                          xmlns="http://www.w3.org/2000/svg"
                        >
                          <path
                            d="M8,1C4.1,1,1,4.1,1,8c0,3.9,3.1,7,7,7s7-3.1,7-7C15,4.1,11.9,1,8,1z M7,11L4.3,8.3l0.9-0.8L7,9.3l4-3.9l0.9,0.8L7,11z"
                          />
                          <path
                            d="M7,11L4.3,8.3l0.9-0.8L7,9.3l4-3.9l0.9,0.8L7,11z"
                            data-icon-path="inner-path"
                            opacity="0"
                          />
                        </svg>
                        <span
                          className="title-card"
                        >
                          Card title
                        </span>
                        <div
                          className="overflow-menu"
                          data-testid="tile-gallery-item-overflow-menu"
                          onClick={[Function]}
                          role="presentation"
                        >
                          <button
                            aria-expanded={false}
                            aria-haspopup={true}
                            aria-label="open and close list of options"
                            className="bx--overflow-menu bx--overflow-menu--sm"
                            data-testid="overflow-menu"
                            onClick={[Function]}
                            onClose={[Function]}
                            onKeyDown={[Function]}
                            open={false}
                            type="button"
                          >
                            <svg
                              aria-label="open and close list of options"
                              className="bx--overflow-menu__icon"
                              fill="currentColor"
                              focusable="false"
                              height={16}
                              preserveAspectRatio="xMidYMid meet"
                              role="img"
                              viewBox="0 0 32 32"
                              width={16}
                              xmlns="http://www.w3.org/2000/svg"
                            >
                              <circle
                                cx="16"
                                cy="8"
                                r="2"
                              />
                              <circle
                                cx="16"
                                cy="16"
                                r="2"
                              />
                              <circle
                                cx="16"
                                cy="24"
                                r="2"
                              />
                              <title>
                                open and close list of options
                              </title>
                            </svg>
                          </button>
                        </div>
                      </div>
                    </div>
                  </a>
                </div>
              </div>
            </li>
          </ul>
        </div>
      </div>
    </div>
  </div>
</div>
`;<|MERGE_RESOLUTION|>--- conflicted
+++ resolved
@@ -192,7 +192,7 @@
               data-testid="stateful-tile-gallery-section-id1"
             >
               <ul
-                className="bx--accordion bx--accordion--end bx--accordion--md"
+                className="bx--accordion bx--accordion--end"
                 data-testid="stateful-tile-gallery-section-id1-accordion"
               >
                 <li
@@ -201,11 +201,7 @@
                   onAnimationEnd={[Function]}
                 >
                   <button
-<<<<<<< HEAD
-                    aria-controls="accordion-item-1691"
-=======
-                    aria-controls="accordion-item-1696"
->>>>>>> 30a8efa7
+                    aria-controls="accordion-item-1697"
                     aria-expanded={true}
                     className="bx--accordion__heading"
                     onClick={[Function]}
@@ -236,11 +232,7 @@
                   </button>
                   <div
                     className="bx--accordion__content"
-<<<<<<< HEAD
-                    id="accordion-item-1691"
-=======
-                    id="accordion-item-1696"
->>>>>>> 30a8efa7
+                    id="accordion-item-1697"
                   >
                     <div
                       className="tile-gallery--section--items"
@@ -623,7 +615,7 @@
               data-testid="stateful-tile-gallery-section-id2"
             >
               <ul
-                className="bx--accordion bx--accordion--end bx--accordion--md"
+                className="bx--accordion bx--accordion--end"
                 data-testid="stateful-tile-gallery-section-id2-accordion"
               >
                 <li
@@ -632,11 +624,7 @@
                   onAnimationEnd={[Function]}
                 >
                   <button
-<<<<<<< HEAD
-                    aria-controls="accordion-item-1692"
-=======
-                    aria-controls="accordion-item-1697"
->>>>>>> 30a8efa7
+                    aria-controls="accordion-item-1698"
                     aria-expanded={true}
                     className="bx--accordion__heading"
                     onClick={[Function]}
@@ -667,11 +655,7 @@
                   </button>
                   <div
                     className="bx--accordion__content"
-<<<<<<< HEAD
-                    id="accordion-item-1692"
-=======
-                    id="accordion-item-1697"
->>>>>>> 30a8efa7
+                    id="accordion-item-1698"
                   >
                     <div
                       className="tile-gallery--section--items"
@@ -1501,7 +1485,7 @@
               data-testid="stateful-tile-gallery-section-id1"
             >
               <ul
-                className="bx--accordion bx--accordion--end bx--accordion--md"
+                className="bx--accordion bx--accordion--end"
                 data-testid="stateful-tile-gallery-section-id1-accordion"
               >
                 <li
@@ -1510,11 +1494,7 @@
                   onAnimationEnd={[Function]}
                 >
                   <button
-<<<<<<< HEAD
-                    aria-controls="accordion-item-1698"
-=======
-                    aria-controls="accordion-item-1703"
->>>>>>> 30a8efa7
+                    aria-controls="accordion-item-1704"
                     aria-expanded={true}
                     className="bx--accordion__heading"
                     onClick={[Function]}
@@ -1545,11 +1525,7 @@
                   </button>
                   <div
                     className="bx--accordion__content"
-<<<<<<< HEAD
-                    id="accordion-item-1698"
-=======
-                    id="accordion-item-1703"
->>>>>>> 30a8efa7
+                    id="accordion-item-1704"
                   >
                     <div
                       className="tile-gallery--section--items"
@@ -1709,7 +1685,7 @@
         data-testid="tile-gallery-section"
       >
         <ul
-          className="bx--accordion bx--accordion--end bx--accordion--md"
+          className="bx--accordion bx--accordion--end"
           data-testid="tile-gallery-section-accordion"
         >
           <li
@@ -1718,11 +1694,7 @@
             onAnimationEnd={[Function]}
           >
             <button
-<<<<<<< HEAD
-              aria-controls="accordion-item-1695"
-=======
-              aria-controls="accordion-item-1700"
->>>>>>> 30a8efa7
+              aria-controls="accordion-item-1701"
               aria-expanded={true}
               className="bx--accordion__heading"
               onClick={[Function]}
@@ -1753,11 +1725,7 @@
             </button>
             <div
               className="bx--accordion__content"
-<<<<<<< HEAD
-              id="accordion-item-1695"
-=======
-              id="accordion-item-1700"
->>>>>>> 30a8efa7
+              id="accordion-item-1701"
             >
               <div
                 className="tile-gallery--section--items"
@@ -2165,7 +2133,7 @@
         data-testid="tile-gallery-section"
       >
         <ul
-          className="bx--accordion bx--accordion--end bx--accordion--md"
+          className="bx--accordion bx--accordion--end"
           data-testid="tile-gallery-section-accordion"
         >
           <li
@@ -2174,11 +2142,7 @@
             onAnimationEnd={[Function]}
           >
             <button
-<<<<<<< HEAD
-              aria-controls="accordion-item-1696"
-=======
-              aria-controls="accordion-item-1701"
->>>>>>> 30a8efa7
+              aria-controls="accordion-item-1702"
               aria-expanded={true}
               className="bx--accordion__heading"
               onClick={[Function]}
@@ -2209,11 +2173,7 @@
             </button>
             <div
               className="bx--accordion__content"
-<<<<<<< HEAD
-              id="accordion-item-1696"
-=======
-              id="accordion-item-1701"
->>>>>>> 30a8efa7
+              id="accordion-item-1702"
             >
               <div
                 className="tile-gallery--section--items"
@@ -2460,7 +2420,7 @@
           data-testid="tile-gallery-section"
         >
           <ul
-            className="bx--accordion bx--accordion--end bx--accordion--md"
+            className="bx--accordion bx--accordion--end"
             data-testid="tile-gallery-section-accordion"
           >
             <li
@@ -2469,11 +2429,7 @@
               onAnimationEnd={[Function]}
             >
               <button
-<<<<<<< HEAD
-                aria-controls="accordion-item-1693"
-=======
-                aria-controls="accordion-item-1698"
->>>>>>> 30a8efa7
+                aria-controls="accordion-item-1699"
                 aria-expanded={true}
                 className="bx--accordion__heading"
                 onClick={[Function]}
@@ -2504,11 +2460,7 @@
               </button>
               <div
                 className="bx--accordion__content"
-<<<<<<< HEAD
-                id="accordion-item-1693"
-=======
-                id="accordion-item-1698"
->>>>>>> 30a8efa7
+                id="accordion-item-1699"
               >
                 <div
                   className="tile-gallery--section--items"
@@ -2916,7 +2868,7 @@
           data-testid="tile-gallery-section"
         >
           <ul
-            className="bx--accordion bx--accordion--end bx--accordion--md"
+            className="bx--accordion bx--accordion--end"
             data-testid="tile-gallery-section-accordion"
           >
             <li
@@ -2925,11 +2877,7 @@
               onAnimationEnd={[Function]}
             >
               <button
-<<<<<<< HEAD
-                aria-controls="accordion-item-1694"
-=======
-                aria-controls="accordion-item-1699"
->>>>>>> 30a8efa7
+                aria-controls="accordion-item-1700"
                 aria-expanded={true}
                 className="bx--accordion__heading"
                 onClick={[Function]}
@@ -2960,11 +2908,7 @@
               </button>
               <div
                 className="bx--accordion__content"
-<<<<<<< HEAD
-                id="accordion-item-1694"
-=======
-                id="accordion-item-1699"
->>>>>>> 30a8efa7
+                id="accordion-item-1700"
               >
                 <div
                   className="tile-gallery--section--items"
