// Jest Snapshot v1, https://goo.gl/fbAQLP

exports[`Storybook Snapshot tests and console checks Storyshots 1 - Watson IoT/Catalog/Marketplace/TileGallery Stateful TileGallery 1`] = `
<div
  className="storybook-container"
>
  <div
    style={
      Object {
        "width": "calc(100vw - 6rem)",
      }
    }
  >
    <div
      className="page-title-bar"
      data-testid="stateful-tile-gallery-page-title-bar"
      style={
        Object {
          "--header-offset": "48px",
          "--negative-header-offset": "-48px",
          "--scroll-transition-progress": 1,
        }
      }
    >
      <div
        className="page-title-bar-header"
      >
        <div
          className="page-title-bar-breadcrumb-bg"
        />
        <div
          className="page-title-bar-title"
        >
          <div
            className="page-title-bar-title--text"
          >
            <h2
              title="Dashboard"
            >
              Dashboard
            </h2>
          </div>
        </div>
        <div
          className="page-title-bar-header-right"
        >
          <div
            className="extra-content"
            data-testid="stateful-tile-gallery-extra-content"
          >
            <div>
              <div
                aria-labelledby="gallery-search-search"
                className="bx--search bx--search--xl"
                role="search"
              >
                <div
                  className="bx--search-magnifier"
                >
                  <svg
                    aria-hidden={true}
                    className="bx--search-magnifier-icon"
                    fill="currentColor"
                    focusable="false"
                    height={16}
                    preserveAspectRatio="xMidYMid meet"
                    viewBox="0 0 16 16"
                    width={16}
                    xmlns="http://www.w3.org/2000/svg"
                  >
                    <path
                      d="M15,14.3L10.7,10c1.9-2.3,1.6-5.8-0.7-7.7S4.2,0.7,2.3,3S0.7,8.8,3,10.7c2,1.7,5,1.7,7,0l4.3,4.3L15,14.3z M2,6.5	C2,4,4,2,6.5,2S11,4,11,6.5S9,11,6.5,11S2,9,2,6.5z"
                    />
                  </svg>
                </div>
                <label
                  className="bx--label"
                  htmlFor="gallery-search"
                  id="gallery-search-search"
                >
                  Search
                </label>
                <input
                  autoComplete="off"
                  className="bx--search-input"
                  data-testid="stateful-tile-gallery-search-input"
                  id="gallery-search"
                  onChange={[Function]}
                  onKeyDown={[Function]}
                  placeholder="Search for something"
                  role="searchbox"
                  style={
                    Object {
                      "background": "#ffffff",
                      "width": "305px",
                    }
                  }
                  type="text"
                  value=""
                />
                <button
                  aria-label="Clear search"
                  className="bx--search-close bx--search-close--hidden"
                  onClick={[Function]}
                  type="button"
                >
                  <svg
                    aria-hidden={true}
                    fill="currentColor"
                    focusable="false"
                    height={16}
                    preserveAspectRatio="xMidYMid meet"
                    viewBox="0 0 32 32"
                    width={16}
                    xmlns="http://www.w3.org/2000/svg"
                  >
                    <path
                      d="M24 9.4L22.6 8 16 14.6 9.4 8 8 9.4 14.6 16 8 22.6 9.4 24 16 17.4 22.6 24 24 22.6 17.4 16 24 9.4z"
                    />
                  </svg>
                </button>
              </div>
            </div>
            <div
              className="bx--content-switcher"
              data-testid="stateful-tile-gallery-switcher"
              onChange={[Function]}
              role="tablist"
            >
              <button
                aria-selected={false}
                className="bx--content-switcher-btn"
                data-testid="stateful-tile-gallery-switcher-list-switch"
                onClick={[Function]}
                onKeyDown={[Function]}
                role="tab"
                tabIndex="-1"
                type="button"
              >
                <span
                  className="bx--content-switcher__label"
                  title="List"
                >
                  List
                </span>
              </button>
              <button
                aria-selected={true}
                className="bx--content-switcher-btn bx--content-switcher--selected"
                data-testid="stateful-tile-gallery-switcher-grid-switch"
                onClick={[Function]}
                onKeyDown={[Function]}
                role="tab"
                tabIndex="0"
                type="button"
              >
                <span
                  className="bx--content-switcher__label"
                  title="Grid"
                >
                  Grid
                </span>
              </button>
            </div>
            <button
              aria-describedby={null}
              aria-pressed={null}
              className="iot--btn bx--btn bx--btn--primary"
              data-testid="Button"
              disabled={false}
              onBlur={[Function]}
              onClick={[Function]}
              onFocus={[Function]}
              onMouseEnter={[Function]}
              onMouseLeave={[Function]}
              tabIndex={0}
              type="button"
            >
              Create +
            </button>
          </div>
        </div>
        <div
          className="page-title-bar-content"
        >
          <div
            className="tile-gallery"
            data-testid="stateful-tile-gallery"
          >
            <div
              className="tile-gallery--section"
              data-testid="stateful-tile-gallery-section-id1"
            >
              <ul
                className="bx--accordion bx--accordion--end bx--accordion--md"
                data-testid="stateful-tile-gallery-section-id1-accordion"
              >
                <li
                  className="bx--accordion__item bx--accordion__item--active"
                  data-testid="stateful-tile-gallery-section-id1-accordion-item"
                  onAnimationEnd={[Function]}
                >
                  <button
<<<<<<< HEAD
                    aria-controls="accordion-item-1722"
=======
                    aria-controls="accordion-item-1697"
>>>>>>> c93190be
                    aria-expanded={true}
                    className="bx--accordion__heading"
                    onClick={[Function]}
                    onKeyDown={[Function]}
                    type="button"
                  >
                    <svg
                      aria-hidden={true}
                      className="bx--accordion__arrow"
                      fill="currentColor"
                      focusable="false"
                      height={16}
                      preserveAspectRatio="xMidYMid meet"
                      viewBox="0 0 16 16"
                      width={16}
                      xmlns="http://www.w3.org/2000/svg"
                    >
                      <path
                        d="M11 8L6 13 5.3 12.3 9.6 8 5.3 3.7 6 3z"
                      />
                    </svg>
                    <div
                      className="bx--accordion__title"
                      dir="auto"
                    >
                      Favorites
                    </div>
                  </button>
                  <div
                    className="bx--accordion__content"
<<<<<<< HEAD
                    id="accordion-item-1722"
=======
                    id="accordion-item-1697"
>>>>>>> c93190be
                  >
                    <div
                      className="tile-gallery--section--items"
                      data-testid="stateful-tile-gallery-section-id1-items"
                    >
                      <a
                        className="bx--link bx--tile bx--tile--clickable null tile-gallery-item bx--tile bx--tile--clickable tile-card-title"
                        data-testid="stateful-tile-gallery-section-id1-item-0"
                        onClick={[Function]}
                        onKeyDown={[Function]}
                        rel={null}
                      >
                        <div>
                          <div
                            className="top-section"
                          >
                            <div
                              className="thumbnail"
                            >
                              <svg
                                aria-hidden={true}
                                fill="currentColor"
                                focusable="false"
                                height={32}
                                preserveAspectRatio="xMidYMid meet"
                                viewBox="0 0 32 32"
                                width={32}
                                xmlns="http://www.w3.org/2000/svg"
                              >
                                <path
                                  d="M12,29a1,1,0,0,1-.92-.62L6.33,17H2V15H7a1,1,0,0,1,.92.62L12,25.28,20.06,3.65A1,1,0,0,1,21,3a1,1,0,0,1,.93.68L25.72,15H30v2H25a1,1,0,0,1-.95-.68L21,7,12.94,28.35A1,1,0,0,1,12,29Z"
                                />
                              </svg>
                            </div>
                            <div
                              className="description-card"
                            >
                              <span>
                                More about your dashboard
                              </span>
                            </div>
                          </div>
                          <div
                            className="content-container"
                          >
                            <svg
                              aria-hidden={true}
                              fill="currentColor"
                              focusable="false"
                              height={16}
                              preserveAspectRatio="xMidYMid meet"
                              viewBox="0 0 16 16"
                              width={16}
                              xmlns="http://www.w3.org/2000/svg"
                            >
                              <path
                                d="M8,1L5.7,5.6L0.6,6.3l3.7,3.6L3.5,15L8,12.6l4.6,2.4l-0.9-5.1l3.7-3.6l-5.1-0.7L8,1z"
                              />
                            </svg>
                            <span
                              className="title-card"
                            >
                              Dashboard title
                            </span>
                            <div
                              className="overflow-menu"
                              data-testid="stateful-tile-gallery-section-id1-item-0-overflow-menu"
                              onClick={[Function]}
                              role="presentation"
                            >
                              <button
                                aria-expanded={false}
                                aria-haspopup={true}
                                aria-label="open and close list of options"
                                className="bx--overflow-menu bx--overflow-menu--sm"
                                data-testid="overflow-menu"
                                onClick={[Function]}
                                onClose={[Function]}
                                onKeyDown={[Function]}
                                open={false}
                                type="button"
                              >
                                <svg
                                  aria-label="open and close list of options"
                                  className="bx--overflow-menu__icon"
                                  fill="currentColor"
                                  focusable="false"
                                  height={16}
                                  preserveAspectRatio="xMidYMid meet"
                                  role="img"
                                  viewBox="0 0 32 32"
                                  width={16}
                                  xmlns="http://www.w3.org/2000/svg"
                                >
                                  <circle
                                    cx="16"
                                    cy="8"
                                    r="2"
                                  />
                                  <circle
                                    cx="16"
                                    cy="16"
                                    r="2"
                                  />
                                  <circle
                                    cx="16"
                                    cy="24"
                                    r="2"
                                  />
                                  <title>
                                    open and close list of options
                                  </title>
                                </svg>
                              </button>
                            </div>
                          </div>
                        </div>
                      </a>
                      <a
                        className="bx--link bx--tile bx--tile--clickable null tile-gallery-item bx--tile bx--tile--clickable tile-card-title"
                        data-testid="stateful-tile-gallery-section-id1-item-1"
                        onClick={[Function]}
                        onKeyDown={[Function]}
                        rel={null}
                      >
                        <div>
                          <div
                            className="top-section"
                          >
                            <div
                              className="thumbnail"
                            >
                              <svg
                                aria-hidden={true}
                                fill="currentColor"
                                focusable="false"
                                height={32}
                                preserveAspectRatio="xMidYMid meet"
                                viewBox="0 0 32 32"
                                width={32}
                                xmlns="http://www.w3.org/2000/svg"
                              >
                                <path
                                  d="M15 2H17V7H15z"
                                />
                                <path
                                  d="M21.668 6.854H26.625999999999998V8.854H21.668z"
                                  transform="rotate(-45 24.147 7.853)"
                                />
                                <path
                                  d="M25 15H30V17H25z"
                                />
                                <path
                                  d="M23.147 21.668H25.147V26.625999999999998H23.147z"
                                  transform="rotate(-45 24.147 24.146)"
                                />
                                <path
                                  d="M15 25H17V30H15z"
                                />
                                <path
                                  d="M5.375 23.147H10.333V25.147H5.375z"
                                  transform="rotate(-45 7.853 24.146)"
                                />
                                <path
                                  d="M2 15H7V17H2z"
                                />
                                <path
                                  d="M6.854 5.375H8.854V10.333H6.854z"
                                  transform="rotate(-45 7.854 7.853)"
                                />
                                <path
                                  d="M16,12a4,4,0,1,1-4,4,4.0045,4.0045,0,0,1,4-4m0-2a6,6,0,1,0,6,6,6,6,0,0,0-6-6Z"
                                />
                              </svg>
                            </div>
                            <div
                              className="description-card"
                            >
                              <span>
                                More about your dashboard
                              </span>
                            </div>
                          </div>
                          <div
                            className="content-container"
                          >
                            <svg
                              aria-hidden={true}
                              fill="currentColor"
                              focusable="false"
                              height={16}
                              preserveAspectRatio="xMidYMid meet"
                              viewBox="0 0 16 16"
                              width={16}
                              xmlns="http://www.w3.org/2000/svg"
                            >
                              <path
                                d="M8,1L5.7,5.6L0.6,6.3l3.7,3.6L3.5,15L8,12.6l4.6,2.4l-0.9-5.1l3.7-3.6l-5.1-0.7L8,1z"
                              />
                            </svg>
                            <span
                              className="title-card"
                            >
                              Health
                            </span>
                            <div
                              className="overflow-menu"
                              data-testid="stateful-tile-gallery-section-id1-item-1-overflow-menu"
                              onClick={[Function]}
                              role="presentation"
                            >
                              <button
                                aria-expanded={false}
                                aria-haspopup={true}
                                aria-label="open and close list of options"
                                className="bx--overflow-menu bx--overflow-menu--sm"
                                data-testid="overflow-menu"
                                onClick={[Function]}
                                onClose={[Function]}
                                onKeyDown={[Function]}
                                open={false}
                                type="button"
                              >
                                <svg
                                  aria-label="open and close list of options"
                                  className="bx--overflow-menu__icon"
                                  fill="currentColor"
                                  focusable="false"
                                  height={16}
                                  preserveAspectRatio="xMidYMid meet"
                                  role="img"
                                  viewBox="0 0 32 32"
                                  width={16}
                                  xmlns="http://www.w3.org/2000/svg"
                                >
                                  <circle
                                    cx="16"
                                    cy="8"
                                    r="2"
                                  />
                                  <circle
                                    cx="16"
                                    cy="16"
                                    r="2"
                                  />
                                  <circle
                                    cx="16"
                                    cy="24"
                                    r="2"
                                  />
                                  <title>
                                    open and close list of options
                                  </title>
                                </svg>
                              </button>
                            </div>
                          </div>
                        </div>
                      </a>
                      <a
                        className="bx--link bx--tile bx--tile--clickable null tile-gallery-item bx--tile bx--tile--clickable tile-card-title"
                        data-testid="stateful-tile-gallery-section-id1-item-2"
                        onClick={[Function]}
                        onKeyDown={[Function]}
                        rel={null}
                      >
                        <div>
                          <div
                            className="top-section"
                          >
                            <div
                              className="thumbnail"
                            >
                              <svg
                                aria-hidden={true}
                                fill="currentColor"
                                focusable="false"
                                height={32}
                                preserveAspectRatio="xMidYMid meet"
                                viewBox="0 0 32 32"
                                width={32}
                                xmlns="http://www.w3.org/2000/svg"
                              >
                                <path
                                  d="M12,29a1,1,0,0,1-.92-.62L6.33,17H2V15H7a1,1,0,0,1,.92.62L12,25.28,20.06,3.65A1,1,0,0,1,21,3a1,1,0,0,1,.93.68L25.72,15H30v2H25a1,1,0,0,1-.95-.68L21,7,12.94,28.35A1,1,0,0,1,12,29Z"
                                />
                              </svg>
                            </div>
                            <div
                              className="description-card"
                            >
                              <span>
                                More about your dashboard
                              </span>
                            </div>
                          </div>
                          <div
                            className="content-container"
                          >
                            <svg
                              aria-hidden={true}
                              fill="currentColor"
                              focusable="false"
                              height={16}
                              preserveAspectRatio="xMidYMid meet"
                              viewBox="0 0 16 16"
                              width={16}
                              xmlns="http://www.w3.org/2000/svg"
                            >
                              <path
                                d="M8,1L5.7,5.6L0.6,6.3l3.7,3.6L3.5,15L8,12.6l4.6,2.4l-0.9-5.1l3.7-3.6l-5.1-0.7L8,1z"
                              />
                            </svg>
                            <span
                              className="title-card"
                            >
                              Activity
                            </span>
                            <div
                              className="overflow-menu"
                              data-testid="stateful-tile-gallery-section-id1-item-2-overflow-menu"
                              onClick={[Function]}
                              role="presentation"
                            >
                              <button
                                aria-expanded={false}
                                aria-haspopup={true}
                                aria-label="open and close list of options"
                                className="bx--overflow-menu bx--overflow-menu--sm"
                                data-testid="overflow-menu"
                                onClick={[Function]}
                                onClose={[Function]}
                                onKeyDown={[Function]}
                                open={false}
                                type="button"
                              >
                                <svg
                                  aria-label="open and close list of options"
                                  className="bx--overflow-menu__icon"
                                  fill="currentColor"
                                  focusable="false"
                                  height={16}
                                  preserveAspectRatio="xMidYMid meet"
                                  role="img"
                                  viewBox="0 0 32 32"
                                  width={16}
                                  xmlns="http://www.w3.org/2000/svg"
                                >
                                  <circle
                                    cx="16"
                                    cy="8"
                                    r="2"
                                  />
                                  <circle
                                    cx="16"
                                    cy="16"
                                    r="2"
                                  />
                                  <circle
                                    cx="16"
                                    cy="24"
                                    r="2"
                                  />
                                  <title>
                                    open and close list of options
                                  </title>
                                </svg>
                              </button>
                            </div>
                          </div>
                        </div>
                      </a>
                    </div>
                  </div>
                </li>
              </ul>
            </div>
            <div
              className="tile-gallery--section"
              data-testid="stateful-tile-gallery-section-id2"
            >
              <ul
                className="bx--accordion bx--accordion--end bx--accordion--md"
                data-testid="stateful-tile-gallery-section-id2-accordion"
              >
                <li
                  className="bx--accordion__item bx--accordion__item--active"
                  data-testid="stateful-tile-gallery-section-id2-accordion-item"
                  onAnimationEnd={[Function]}
                >
                  <button
<<<<<<< HEAD
                    aria-controls="accordion-item-1723"
=======
                    aria-controls="accordion-item-1698"
>>>>>>> c93190be
                    aria-expanded={true}
                    className="bx--accordion__heading"
                    onClick={[Function]}
                    onKeyDown={[Function]}
                    type="button"
                  >
                    <svg
                      aria-hidden={true}
                      className="bx--accordion__arrow"
                      fill="currentColor"
                      focusable="false"
                      height={16}
                      preserveAspectRatio="xMidYMid meet"
                      viewBox="0 0 16 16"
                      width={16}
                      xmlns="http://www.w3.org/2000/svg"
                    >
                      <path
                        d="M11 8L6 13 5.3 12.3 9.6 8 5.3 3.7 6 3z"
                      />
                    </svg>
                    <div
                      className="bx--accordion__title"
                      dir="auto"
                    >
                      Dashboard Category A
                    </div>
                  </button>
                  <div
                    className="bx--accordion__content"
<<<<<<< HEAD
                    id="accordion-item-1723"
=======
                    id="accordion-item-1698"
>>>>>>> c93190be
                  >
                    <div
                      className="tile-gallery--section--items"
                      data-testid="stateful-tile-gallery-section-id2-items"
                    >
                      <a
                        className="bx--link bx--tile bx--tile--clickable null tile-gallery-item bx--tile bx--tile--clickable tile-card-title"
                        data-testid="stateful-tile-gallery-section-id2-item-0"
                        onClick={[Function]}
                        onKeyDown={[Function]}
                        rel={null}
                      >
                        <div>
                          <div
                            className="top-section"
                          >
                            <div
                              className="thumbnail"
                            >
                              <svg
                                aria-hidden={true}
                                fill="currentColor"
                                focusable="false"
                                height={32}
                                preserveAspectRatio="xMidYMid meet"
                                viewBox="0 0 32 32"
                                width={32}
                                xmlns="http://www.w3.org/2000/svg"
                              >
                                <path
                                  d="M12,29a1,1,0,0,1-.92-.62L6.33,17H2V15H7a1,1,0,0,1,.92.62L12,25.28,20.06,3.65A1,1,0,0,1,21,3a1,1,0,0,1,.93.68L25.72,15H30v2H25a1,1,0,0,1-.95-.68L21,7,12.94,28.35A1,1,0,0,1,12,29Z"
                                />
                              </svg>
                            </div>
                            <div
                              className="description-card"
                            >
                              <span>
                                More about your dashboard
                              </span>
                            </div>
                          </div>
                          <div
                            className="content-container"
                          >
                            <svg
                              aria-hidden={true}
                              fill="currentColor"
                              focusable="false"
                              height={16}
                              preserveAspectRatio="xMidYMid meet"
                              viewBox="0 0 16 16"
                              width={16}
                              xmlns="http://www.w3.org/2000/svg"
                            >
                              <path
                                d="M8,1L5.7,5.6L0.6,6.3l3.7,3.6L3.5,15L8,12.6l4.6,2.4l-0.9-5.1l3.7-3.6l-5.1-0.7L8,1z"
                              />
                            </svg>
                            <span
                              className="title-card"
                            >
                              Dashboard title
                            </span>
                            <div
                              className="overflow-menu"
                              data-testid="stateful-tile-gallery-section-id2-item-0-overflow-menu"
                              onClick={[Function]}
                              role="presentation"
                            >
                              <button
                                aria-expanded={false}
                                aria-haspopup={true}
                                aria-label="open and close list of options"
                                className="bx--overflow-menu bx--overflow-menu--sm"
                                data-testid="overflow-menu"
                                onClick={[Function]}
                                onClose={[Function]}
                                onKeyDown={[Function]}
                                open={false}
                                type="button"
                              >
                                <svg
                                  aria-label="open and close list of options"
                                  className="bx--overflow-menu__icon"
                                  fill="currentColor"
                                  focusable="false"
                                  height={16}
                                  preserveAspectRatio="xMidYMid meet"
                                  role="img"
                                  viewBox="0 0 32 32"
                                  width={16}
                                  xmlns="http://www.w3.org/2000/svg"
                                >
                                  <circle
                                    cx="16"
                                    cy="8"
                                    r="2"
                                  />
                                  <circle
                                    cx="16"
                                    cy="16"
                                    r="2"
                                  />
                                  <circle
                                    cx="16"
                                    cy="24"
                                    r="2"
                                  />
                                  <title>
                                    open and close list of options
                                  </title>
                                </svg>
                              </button>
                            </div>
                          </div>
                        </div>
                      </a>
                      <a
                        className="bx--link bx--tile bx--tile--clickable null tile-gallery-item bx--tile bx--tile--clickable tile-card-title"
                        data-testid="stateful-tile-gallery-section-id2-item-1"
                        onClick={[Function]}
                        onKeyDown={[Function]}
                        rel={null}
                      >
                        <div>
                          <div
                            className="top-section"
                          >
                            <div
                              className="thumbnail"
                            >
                              <svg
                                aria-hidden={true}
                                fill="currentColor"
                                focusable="false"
                                height={32}
                                preserveAspectRatio="xMidYMid meet"
                                viewBox="0 0 32 32"
                                width={32}
                                xmlns="http://www.w3.org/2000/svg"
                              >
                                <path
                                  d="M15 2H17V7H15z"
                                />
                                <path
                                  d="M21.668 6.854H26.625999999999998V8.854H21.668z"
                                  transform="rotate(-45 24.147 7.853)"
                                />
                                <path
                                  d="M25 15H30V17H25z"
                                />
                                <path
                                  d="M23.147 21.668H25.147V26.625999999999998H23.147z"
                                  transform="rotate(-45 24.147 24.146)"
                                />
                                <path
                                  d="M15 25H17V30H15z"
                                />
                                <path
                                  d="M5.375 23.147H10.333V25.147H5.375z"
                                  transform="rotate(-45 7.853 24.146)"
                                />
                                <path
                                  d="M2 15H7V17H2z"
                                />
                                <path
                                  d="M6.854 5.375H8.854V10.333H6.854z"
                                  transform="rotate(-45 7.854 7.853)"
                                />
                                <path
                                  d="M16,12a4,4,0,1,1-4,4,4.0045,4.0045,0,0,1,4-4m0-2a6,6,0,1,0,6,6,6,6,0,0,0-6-6Z"
                                />
                              </svg>
                            </div>
                            <div
                              className="description-card"
                            >
                              <span>
                                More about your dashboard
                              </span>
                            </div>
                          </div>
                          <div
                            className="content-container"
                          >
                            <svg
                              aria-hidden={true}
                              fill="currentColor"
                              focusable="false"
                              height={16}
                              preserveAspectRatio="xMidYMid meet"
                              viewBox="0 0 16 16"
                              width={16}
                              xmlns="http://www.w3.org/2000/svg"
                            >
                              <path
                                d="M8,1L5.7,5.6L0.6,6.3l3.7,3.6L3.5,15L8,12.6l4.6,2.4l-0.9-5.1l3.7-3.6l-5.1-0.7L8,1z"
                              />
                            </svg>
                            <span
                              className="title-card"
                            >
                              Dashboard title
                            </span>
                            <div
                              className="overflow-menu"
                              data-testid="stateful-tile-gallery-section-id2-item-1-overflow-menu"
                              onClick={[Function]}
                              role="presentation"
                            >
                              <button
                                aria-expanded={false}
                                aria-haspopup={true}
                                aria-label="open and close list of options"
                                className="bx--overflow-menu bx--overflow-menu--sm"
                                data-testid="overflow-menu"
                                onClick={[Function]}
                                onClose={[Function]}
                                onKeyDown={[Function]}
                                open={false}
                                type="button"
                              >
                                <svg
                                  aria-label="open and close list of options"
                                  className="bx--overflow-menu__icon"
                                  fill="currentColor"
                                  focusable="false"
                                  height={16}
                                  preserveAspectRatio="xMidYMid meet"
                                  role="img"
                                  viewBox="0 0 32 32"
                                  width={16}
                                  xmlns="http://www.w3.org/2000/svg"
                                >
                                  <circle
                                    cx="16"
                                    cy="8"
                                    r="2"
                                  />
                                  <circle
                                    cx="16"
                                    cy="16"
                                    r="2"
                                  />
                                  <circle
                                    cx="16"
                                    cy="24"
                                    r="2"
                                  />
                                  <title>
                                    open and close list of options
                                  </title>
                                </svg>
                              </button>
                            </div>
                          </div>
                        </div>
                      </a>
                      <a
                        className="bx--link bx--tile bx--tile--clickable null tile-gallery-item bx--tile bx--tile--clickable tile-card-title"
                        data-testid="stateful-tile-gallery-section-id2-item-2"
                        onClick={[Function]}
                        onKeyDown={[Function]}
                        rel={null}
                      >
                        <div>
                          <div
                            className="top-section"
                          >
                            <div
                              className="thumbnail"
                            >
                              <svg
                                aria-hidden={true}
                                fill="currentColor"
                                focusable="false"
                                height={32}
                                preserveAspectRatio="xMidYMid meet"
                                viewBox="0 0 32 32"
                                width={32}
                                xmlns="http://www.w3.org/2000/svg"
                              >
                                <path
                                  d="M12,29a1,1,0,0,1-.92-.62L6.33,17H2V15H7a1,1,0,0,1,.92.62L12,25.28,20.06,3.65A1,1,0,0,1,21,3a1,1,0,0,1,.93.68L25.72,15H30v2H25a1,1,0,0,1-.95-.68L21,7,12.94,28.35A1,1,0,0,1,12,29Z"
                                />
                              </svg>
                            </div>
                            <div
                              className="description-card"
                            >
                              <span>
                                More about your dashboard
                              </span>
                            </div>
                          </div>
                          <div
                            className="content-container"
                          >
                            <svg
                              aria-hidden={true}
                              fill="currentColor"
                              focusable="false"
                              height={16}
                              preserveAspectRatio="xMidYMid meet"
                              viewBox="0 0 16 16"
                              width={16}
                              xmlns="http://www.w3.org/2000/svg"
                            >
                              <path
                                d="M8,1L5.7,5.6L0.6,6.3l3.7,3.6L3.5,15L8,12.6l4.6,2.4l-0.9-5.1l3.7-3.6l-5.1-0.7L8,1z"
                              />
                            </svg>
                            <span
                              className="title-card"
                            >
                              Dashboard title
                            </span>
                            <div
                              className="overflow-menu"
                              data-testid="stateful-tile-gallery-section-id2-item-2-overflow-menu"
                              onClick={[Function]}
                              role="presentation"
                            >
                              <button
                                aria-expanded={false}
                                aria-haspopup={true}
                                aria-label="open and close list of options"
                                className="bx--overflow-menu bx--overflow-menu--sm"
                                data-testid="overflow-menu"
                                onClick={[Function]}
                                onClose={[Function]}
                                onKeyDown={[Function]}
                                open={false}
                                type="button"
                              >
                                <svg
                                  aria-label="open and close list of options"
                                  className="bx--overflow-menu__icon"
                                  fill="currentColor"
                                  focusable="false"
                                  height={16}
                                  preserveAspectRatio="xMidYMid meet"
                                  role="img"
                                  viewBox="0 0 32 32"
                                  width={16}
                                  xmlns="http://www.w3.org/2000/svg"
                                >
                                  <circle
                                    cx="16"
                                    cy="8"
                                    r="2"
                                  />
                                  <circle
                                    cx="16"
                                    cy="16"
                                    r="2"
                                  />
                                  <circle
                                    cx="16"
                                    cy="24"
                                    r="2"
                                  />
                                  <title>
                                    open and close list of options
                                  </title>
                                </svg>
                              </button>
                            </div>
                          </div>
                        </div>
                      </a>
                    </div>
                  </div>
                </li>
              </ul>
            </div>
          </div>
        </div>
      </div>
    </div>
  </div>
</div>
`;

exports[`Storybook Snapshot tests and console checks Storyshots 1 - Watson IoT/Catalog/Marketplace/TileGallery TileGalleryItem - Grid 1`] = `
<div
  className="storybook-container"
>
  <div
    style={
      Object {
        "width": "calc(100vw - 6rem)",
      }
    }
  >
    <a
      className="bx--link bx--tile bx--tile--clickable not-active tile-gallery-item bx--tile bx--tile--clickable tile-card-title"
      data-testid="tile-gallery-item"
      onClick={[Function]}
      onKeyDown={[Function]}
      rel={null}
    >
      <div>
        <div
          className="top-section"
        >
          <div
            className="thumbnail"
          >
            <svg
              aria-hidden={true}
              description="Icon"
              fill="black"
              focusable="false"
              height={50}
              preserveAspectRatio="xMidYMid meet"
              viewBox="0 0 32 32"
              width={50}
              xmlns="http://www.w3.org/2000/svg"
            >
              <path
                d="M6.34 19H17.65V21H6.34z"
                transform="rotate(-45 11.995 20.002)"
              />
              <path
                d="M17,30a1,1,0,0,1-.37-.07,1,1,0,0,1-.62-.79l-1-7,2-.28.75,5.27L21,24.52V17a1,1,0,0,1,.29-.71l4.07-4.07A8.94,8.94,0,0,0,28,5.86V4H26.14a8.94,8.94,0,0,0-6.36,2.64l-4.07,4.07A1,1,0,0,1,15,11H7.48L4.87,14.26l5.27.75-.28,2-7-1a1,1,0,0,1-.79-.62,1,1,0,0,1,.15-1l4-5A1,1,0,0,1,7,9h7.59l3.77-3.78A10.92,10.92,0,0,1,26.14,2H28a2,2,0,0,1,2,2V5.86a10.92,10.92,0,0,1-3.22,7.78L23,17.41V25a1,1,0,0,1-.38.78l-5,4A1,1,0,0,1,17,30Z"
              />
            </svg>
          </div>
          <div
            className="description-card"
          >
            <span>
              card description
            </span>
          </div>
        </div>
        <div
          className="content-container"
        >
          <svg
            aria-hidden={true}
            fill="#42be65"
            focusable="false"
            height={16}
            onClick={[Function]}
            preserveAspectRatio="xMidYMid meet"
            viewBox="0 0 16 16"
            width={16}
            xmlns="http://www.w3.org/2000/svg"
          >
            <path
              d="M8,1C4.1,1,1,4.1,1,8c0,3.9,3.1,7,7,7s7-3.1,7-7C15,4.1,11.9,1,8,1z M7,11L4.3,8.3l0.9-0.8L7,9.3l4-3.9l0.9,0.8L7,11z"
            />
            <path
              d="M7,11L4.3,8.3l0.9-0.8L7,9.3l4-3.9l0.9,0.8L7,11z"
              data-icon-path="inner-path"
              opacity="0"
            />
          </svg>
          <span
            className="title-card"
          >
            Card title
          </span>
          <div
            className="overflow-menu"
            data-testid="tile-gallery-item-overflow-menu"
            onClick={[Function]}
            role="presentation"
          >
            <button
              aria-expanded={false}
              aria-haspopup={true}
              aria-label="open and close list of options"
              className="bx--overflow-menu bx--overflow-menu--sm"
              data-testid="overflow-menu"
              onClick={[Function]}
              onClose={[Function]}
              onKeyDown={[Function]}
              open={false}
              type="button"
            >
              <svg
                aria-label="open and close list of options"
                className="bx--overflow-menu__icon"
                fill="currentColor"
                focusable="false"
                height={16}
                preserveAspectRatio="xMidYMid meet"
                role="img"
                viewBox="0 0 32 32"
                width={16}
                xmlns="http://www.w3.org/2000/svg"
              >
                <circle
                  cx="16"
                  cy="8"
                  r="2"
                />
                <circle
                  cx="16"
                  cy="16"
                  r="2"
                />
                <circle
                  cx="16"
                  cy="24"
                  r="2"
                />
                <title>
                  open and close list of options
                </title>
              </svg>
            </button>
          </div>
        </div>
      </div>
    </a>
  </div>
</div>
`;

exports[`Storybook Snapshot tests and console checks Storyshots 1 - Watson IoT/Catalog/Marketplace/TileGallery TileGalleryItem - List 1`] = `
<div
  className="storybook-container"
>
  <div
    style={
      Object {
        "width": "calc(100vw - 6rem)",
      }
    }
  >
    <a
      className="bx--link bx--tile bx--tile--clickable null tile-gallery-item bx--tile bx--tile--clickable tile-list-title"
      data-testid="tile-gallery-item"
      onClick={[Function]}
      onKeyDown={[Function]}
      rel={null}
    >
      <div>
        <div
          className="content-container"
        >
          <svg
            aria-hidden={true}
            fill="black"
            focusable="false"
            height={16}
            onClick={[Function]}
            preserveAspectRatio="xMidYMid meet"
            viewBox="0 0 16 16"
            width={16}
            xmlns="http://www.w3.org/2000/svg"
          >
            <path
              d="M8,1L5.7,5.6L0.6,6.3l3.7,3.6L3.5,15L8,12.6l4.6,2.4l-0.9-5.1l3.7-3.6l-5.1-0.7L8,1z"
            />
          </svg>
          <span
            className="title-card"
          >
            Test
          </span>
          <div
            className="overflow-menu"
            data-testid="tile-gallery-item-overflow-menu"
            onClick={[Function]}
            role="presentation"
          >
            <button
              aria-expanded={false}
              aria-haspopup={true}
              aria-label="open and close list of options"
              className="bx--overflow-menu bx--overflow-menu--sm"
              data-testid="overflow-menu"
              onClick={[Function]}
              onClose={[Function]}
              onKeyDown={[Function]}
              open={false}
              type="button"
            >
              <svg
                aria-label="open and close list of options"
                className="bx--overflow-menu__icon"
                fill="currentColor"
                focusable="false"
                height={16}
                preserveAspectRatio="xMidYMid meet"
                role="img"
                viewBox="0 0 32 32"
                width={16}
                xmlns="http://www.w3.org/2000/svg"
              >
                <circle
                  cx="16"
                  cy="8"
                  r="2"
                />
                <circle
                  cx="16"
                  cy="16"
                  r="2"
                />
                <circle
                  cx="16"
                  cy="24"
                  r="2"
                />
                <title>
                  open and close list of options
                </title>
              </svg>
            </button>
          </div>
        </div>
        <div
          className="description-card"
        >
          <div
            style={
              Object {
                "backgroundColor": "black",
              }
            }
          >
            The first one
          </div>
        </div>
      </div>
    </a>
  </div>
</div>
`;

exports[`Storybook Snapshot tests and console checks Storyshots 1 - Watson IoT/Catalog/Marketplace/TileGallery TileGallerySection with TileGalleryItem - i18n 1`] = `
<div
  className="storybook-container"
>
  <div
    style={
      Object {
        "width": "calc(100vw - 6rem)",
      }
    }
  >
    <div
      className="page-title-bar"
      data-testid="stateful-tile-gallery-page-title-bar"
      style={
        Object {
          "--header-offset": "48px",
          "--negative-header-offset": "-48px",
          "--scroll-transition-progress": 1,
        }
      }
    >
      <div
        className="page-title-bar-header"
      >
        <div
          className="page-title-bar-breadcrumb-bg"
        />
        <div
          className="page-title-bar-title"
        >
          <div
            className="page-title-bar-title--text"
          >
            <h2
              title="__Dashboard__"
            >
              __Dashboard__
            </h2>
          </div>
        </div>
        <div
          className="page-title-bar-header-right"
        >
          <div
            className="extra-content"
            data-testid="stateful-tile-gallery-extra-content"
          >
            <div>
              <div
                aria-labelledby="gallery-search-search"
                className="bx--search bx--search--xl"
                role="search"
              >
                <div
                  className="bx--search-magnifier"
                >
                  <svg
                    aria-hidden={true}
                    className="bx--search-magnifier-icon"
                    fill="currentColor"
                    focusable="false"
                    height={16}
                    preserveAspectRatio="xMidYMid meet"
                    viewBox="0 0 16 16"
                    width={16}
                    xmlns="http://www.w3.org/2000/svg"
                  >
                    <path
                      d="M15,14.3L10.7,10c1.9-2.3,1.6-5.8-0.7-7.7S4.2,0.7,2.3,3S0.7,8.8,3,10.7c2,1.7,5,1.7,7,0l4.3,4.3L15,14.3z M2,6.5	C2,4,4,2,6.5,2S11,4,11,6.5S9,11,6.5,11S2,9,2,6.5z"
                    />
                  </svg>
                </div>
                <label
                  className="bx--label"
                  htmlFor="gallery-search"
                  id="gallery-search-search"
                >
                  __Search Icon Description__
                </label>
                <input
                  autoComplete="off"
                  className="bx--search-input"
                  data-testid="stateful-tile-gallery-search-input"
                  id="gallery-search"
                  onChange={[Function]}
                  onKeyDown={[Function]}
                  placeholder="__Search Placeholder__"
                  role="searchbox"
                  style={
                    Object {
                      "background": "#ffffff",
                      "width": "305px",
                    }
                  }
                  type="text"
                  value=""
                />
                <button
                  aria-label="__Search Close Button__"
                  className="bx--search-close bx--search-close--hidden"
                  onClick={[Function]}
                  type="button"
                >
                  <svg
                    aria-hidden={true}
                    fill="currentColor"
                    focusable="false"
                    height={16}
                    preserveAspectRatio="xMidYMid meet"
                    viewBox="0 0 32 32"
                    width={16}
                    xmlns="http://www.w3.org/2000/svg"
                  >
                    <path
                      d="M24 9.4L22.6 8 16 14.6 9.4 8 8 9.4 14.6 16 8 22.6 9.4 24 16 17.4 22.6 24 24 22.6 17.4 16 24 9.4z"
                    />
                  </svg>
                </button>
              </div>
            </div>
            <div
              className="bx--content-switcher"
              data-testid="stateful-tile-gallery-switcher"
              onChange={[Function]}
              role="tablist"
            >
              <button
                aria-selected={false}
                className="bx--content-switcher-btn"
                data-testid="stateful-tile-gallery-switcher-list-switch"
                onClick={[Function]}
                onKeyDown={[Function]}
                role="tab"
                tabIndex="-1"
                type="button"
              >
                <span
                  className="bx--content-switcher__label"
                  title="__ListText__"
                >
                  __ListText__
                </span>
              </button>
              <button
                aria-selected={true}
                className="bx--content-switcher-btn bx--content-switcher--selected"
                data-testid="stateful-tile-gallery-switcher-grid-switch"
                onClick={[Function]}
                onKeyDown={[Function]}
                role="tab"
                tabIndex="0"
                type="button"
              >
                <span
                  className="bx--content-switcher__label"
                  title="__GridText__"
                >
                  __GridText__
                </span>
              </button>
            </div>
            <button
              aria-describedby={null}
              aria-pressed={null}
              className="iot--btn bx--btn bx--btn--primary"
              data-testid="Button"
              disabled={false}
              onBlur={[Function]}
              onClick={[Function]}
              onFocus={[Function]}
              onMouseEnter={[Function]}
              onMouseLeave={[Function]}
              tabIndex={0}
              type="button"
            >
              __Create__
            </button>
          </div>
        </div>
        <div
          className="page-title-bar-content"
        >
          <div
            className="tile-gallery"
            data-testid="stateful-tile-gallery"
          >
            <div
              className="tile-gallery--section"
              data-testid="stateful-tile-gallery-section-id1"
            >
              <ul
                className="bx--accordion bx--accordion--end bx--accordion--md"
                data-testid="stateful-tile-gallery-section-id1-accordion"
              >
                <li
                  className="bx--accordion__item bx--accordion__item--active"
                  data-testid="stateful-tile-gallery-section-id1-accordion-item"
                  onAnimationEnd={[Function]}
                >
                  <button
<<<<<<< HEAD
                    aria-controls="accordion-item-1729"
=======
                    aria-controls="accordion-item-1704"
>>>>>>> c93190be
                    aria-expanded={true}
                    className="bx--accordion__heading"
                    onClick={[Function]}
                    onKeyDown={[Function]}
                    type="button"
                  >
                    <svg
                      aria-hidden={true}
                      className="bx--accordion__arrow"
                      fill="currentColor"
                      focusable="false"
                      height={16}
                      preserveAspectRatio="xMidYMid meet"
                      viewBox="0 0 16 16"
                      width={16}
                      xmlns="http://www.w3.org/2000/svg"
                    >
                      <path
                        d="M11 8L6 13 5.3 12.3 9.6 8 5.3 3.7 6 3z"
                      />
                    </svg>
                    <div
                      className="bx--accordion__title"
                      dir="auto"
                    >
                      __Favorites__
                    </div>
                  </button>
                  <div
                    className="bx--accordion__content"
<<<<<<< HEAD
                    id="accordion-item-1729"
=======
                    id="accordion-item-1704"
>>>>>>> c93190be
                  >
                    <div
                      className="tile-gallery--section--items"
                      data-testid="stateful-tile-gallery-section-id1-items"
                    >
                      <a
                        className="bx--link bx--tile bx--tile--clickable null tile-gallery-item bx--tile bx--tile--clickable tile-card-title"
                        data-testid="stateful-tile-gallery-section-id1-item-0"
                        onClick={[Function]}
                        onKeyDown={[Function]}
                        rel={null}
                      >
                        <div>
                          <div
                            className="top-section"
                          >
                            <div
                              className="thumbnail"
                            >
                              <svg
                                aria-hidden={true}
                                fill="currentColor"
                                focusable="false"
                                height={32}
                                preserveAspectRatio="xMidYMid meet"
                                viewBox="0 0 32 32"
                                width={32}
                                xmlns="http://www.w3.org/2000/svg"
                              >
                                <path
                                  d="M12,29a1,1,0,0,1-.92-.62L6.33,17H2V15H7a1,1,0,0,1,.92.62L12,25.28,20.06,3.65A1,1,0,0,1,21,3a1,1,0,0,1,.93.68L25.72,15H30v2H25a1,1,0,0,1-.95-.68L21,7,12.94,28.35A1,1,0,0,1,12,29Z"
                                />
                              </svg>
                            </div>
                            <div
                              className="description-card"
                            >
                              <span>
                                __More about your dashboard__
                              </span>
                            </div>
                          </div>
                          <div
                            className="content-container"
                          >
                            <svg
                              aria-hidden={true}
                              fill="currentColor"
                              focusable="false"
                              height={16}
                              preserveAspectRatio="xMidYMid meet"
                              viewBox="0 0 16 16"
                              width={16}
                              xmlns="http://www.w3.org/2000/svg"
                            >
                              <path
                                d="M8,1L5.7,5.6L0.6,6.3l3.7,3.6L3.5,15L8,12.6l4.6,2.4l-0.9-5.1l3.7-3.6l-5.1-0.7L8,1z"
                              />
                            </svg>
                            <span
                              className="title-card"
                            >
                              __Dashboard title__
                            </span>
                            <div
                              className="overflow-menu"
                              data-testid="stateful-tile-gallery-section-id1-item-0-overflow-menu"
                              onClick={[Function]}
                              role="presentation"
                            >
                              <button
                                aria-expanded={false}
                                aria-haspopup={true}
                                aria-label="open and close list of options"
                                className="bx--overflow-menu bx--overflow-menu--md"
                                data-testid="overflow-menu"
                                onClick={[Function]}
                                onClose={[Function]}
                                onKeyDown={[Function]}
                                open={false}
                                style={
                                  Object {
                                    "height": "2rem",
                                  }
                                }
                                type="button"
                              >
                                <svg
                                  aria-label="__icon description__"
                                  className="bx--overflow-menu__icon"
                                  fill="currentColor"
                                  focusable="false"
                                  height={16}
                                  preserveAspectRatio="xMidYMid meet"
                                  role="img"
                                  viewBox="0 0 32 32"
                                  width={16}
                                  xmlns="http://www.w3.org/2000/svg"
                                >
                                  <circle
                                    cx="16"
                                    cy="8"
                                    r="2"
                                  />
                                  <circle
                                    cx="16"
                                    cy="16"
                                    r="2"
                                  />
                                  <circle
                                    cx="16"
                                    cy="24"
                                    r="2"
                                  />
                                  <title>
                                    __icon description__
                                  </title>
                                </svg>
                              </button>
                            </div>
                          </div>
                        </div>
                      </a>
                    </div>
                  </div>
                </li>
              </ul>
            </div>
          </div>
        </div>
      </div>
    </div>
  </div>
</div>
`;

exports[`Storybook Snapshot tests and console checks Storyshots 1 - Watson IoT/Catalog/Marketplace/TileGallery TileGallerySection with TileGalleryItem Grid 1`] = `
<div
  className="storybook-container"
>
  <div
    style={
      Object {
        "width": "calc(100vw - 6rem)",
      }
    }
  >
    <div
      style={
        Object {
          "width": "calc(100vw - 6rem)",
        }
      }
    >
      <div
        className="tile-gallery--section"
        data-testid="tile-gallery-section"
      >
        <ul
          className="bx--accordion bx--accordion--end bx--accordion--md"
          data-testid="tile-gallery-section-accordion"
        >
          <li
            className="bx--accordion__item bx--accordion__item--active"
            data-testid="tile-gallery-section-accordion-item"
            onAnimationEnd={[Function]}
          >
            <button
<<<<<<< HEAD
              aria-controls="accordion-item-1726"
=======
              aria-controls="accordion-item-1701"
>>>>>>> c93190be
              aria-expanded={true}
              className="bx--accordion__heading"
              onClick={[Function]}
              onKeyDown={[Function]}
              type="button"
            >
              <svg
                aria-hidden={true}
                className="bx--accordion__arrow"
                fill="currentColor"
                focusable="false"
                height={16}
                preserveAspectRatio="xMidYMid meet"
                viewBox="0 0 16 16"
                width={16}
                xmlns="http://www.w3.org/2000/svg"
              >
                <path
                  d="M11 8L6 13 5.3 12.3 9.6 8 5.3 3.7 6 3z"
                />
              </svg>
              <div
                className="bx--accordion__title"
                dir="auto"
              >
                Title
              </div>
            </button>
            <div
              className="bx--accordion__content"
<<<<<<< HEAD
              id="accordion-item-1726"
=======
              id="accordion-item-1701"
>>>>>>> c93190be
            >
              <div
                className="tile-gallery--section--items"
                data-testid="tile-gallery-section-items"
              >
                <a
                  className="bx--link bx--tile bx--tile--clickable null tile-gallery-item bx--tile bx--tile--clickable tile-card-title"
                  data-testid="tile-gallery-item"
                  onClick={[Function]}
                  onKeyDown={[Function]}
                  rel={null}
                >
                  <div>
                    <div
                      className="top-section"
                    >
                      <div
                        className="thumbnail"
                      >
                        <svg
                          aria-hidden={true}
                          description="Icon"
                          fill="black"
                          focusable="false"
                          height={50}
                          preserveAspectRatio="xMidYMid meet"
                          viewBox="0 0 32 32"
                          width={50}
                          xmlns="http://www.w3.org/2000/svg"
                        >
                          <path
                            d="M6.34 19H17.65V21H6.34z"
                            transform="rotate(-45 11.995 20.002)"
                          />
                          <path
                            d="M17,30a1,1,0,0,1-.37-.07,1,1,0,0,1-.62-.79l-1-7,2-.28.75,5.27L21,24.52V17a1,1,0,0,1,.29-.71l4.07-4.07A8.94,8.94,0,0,0,28,5.86V4H26.14a8.94,8.94,0,0,0-6.36,2.64l-4.07,4.07A1,1,0,0,1,15,11H7.48L4.87,14.26l5.27.75-.28,2-7-1a1,1,0,0,1-.79-.62,1,1,0,0,1,.15-1l4-5A1,1,0,0,1,7,9h7.59l3.77-3.78A10.92,10.92,0,0,1,26.14,2H28a2,2,0,0,1,2,2V5.86a10.92,10.92,0,0,1-3.22,7.78L23,17.41V25a1,1,0,0,1-.38.78l-5,4A1,1,0,0,1,17,30Z"
                          />
                        </svg>
                      </div>
                      <div
                        className="description-card"
                      >
                        <span>
                          card description
                        </span>
                      </div>
                    </div>
                    <div
                      className="content-container"
                    >
                      <svg
                        aria-hidden={true}
                        fill="#42be65"
                        focusable="false"
                        height={16}
                        onClick={[Function]}
                        preserveAspectRatio="xMidYMid meet"
                        viewBox="0 0 16 16"
                        width={16}
                        xmlns="http://www.w3.org/2000/svg"
                      >
                        <path
                          d="M8,1C4.1,1,1,4.1,1,8c0,3.9,3.1,7,7,7s7-3.1,7-7C15,4.1,11.9,1,8,1z M7,11L4.3,8.3l0.9-0.8L7,9.3l4-3.9l0.9,0.8L7,11z"
                        />
                        <path
                          d="M7,11L4.3,8.3l0.9-0.8L7,9.3l4-3.9l0.9,0.8L7,11z"
                          data-icon-path="inner-path"
                          opacity="0"
                        />
                      </svg>
                      <span
                        className="title-card"
                      >
                        Card title
                      </span>
                      <div
                        className="overflow-menu"
                        data-testid="tile-gallery-item-overflow-menu"
                        onClick={[Function]}
                        role="presentation"
                      >
                        <button
                          aria-expanded={false}
                          aria-haspopup={true}
                          aria-label="open and close list of options"
                          className="bx--overflow-menu bx--overflow-menu--sm"
                          data-testid="overflow-menu"
                          onClick={[Function]}
                          onClose={[Function]}
                          onKeyDown={[Function]}
                          open={false}
                          type="button"
                        >
                          <svg
                            aria-label="open and close list of options"
                            className="bx--overflow-menu__icon"
                            fill="currentColor"
                            focusable="false"
                            height={16}
                            preserveAspectRatio="xMidYMid meet"
                            role="img"
                            viewBox="0 0 32 32"
                            width={16}
                            xmlns="http://www.w3.org/2000/svg"
                          >
                            <circle
                              cx="16"
                              cy="8"
                              r="2"
                            />
                            <circle
                              cx="16"
                              cy="16"
                              r="2"
                            />
                            <circle
                              cx="16"
                              cy="24"
                              r="2"
                            />
                            <title>
                              open and close list of options
                            </title>
                          </svg>
                        </button>
                      </div>
                    </div>
                  </div>
                </a>
                <a
                  className="bx--link bx--tile bx--tile--clickable null tile-gallery-item bx--tile bx--tile--clickable tile-card-title"
                  data-testid="tile-gallery-item"
                  onClick={[Function]}
                  onKeyDown={[Function]}
                  rel={null}
                >
                  <div>
                    <div
                      className="top-section"
                    >
                      <div
                        className="thumbnail"
                      >
                        <svg
                          aria-hidden={true}
                          description="Icon"
                          fill="black"
                          focusable="false"
                          height={50}
                          preserveAspectRatio="xMidYMid meet"
                          viewBox="0 0 32 32"
                          width={50}
                          xmlns="http://www.w3.org/2000/svg"
                        >
                          <path
                            d="M12,29a1,1,0,0,1-.92-.62L6.33,17H2V15H7a1,1,0,0,1,.92.62L12,25.28,20.06,3.65A1,1,0,0,1,21,3a1,1,0,0,1,.93.68L25.72,15H30v2H25a1,1,0,0,1-.95-.68L21,7,12.94,28.35A1,1,0,0,1,12,29Z"
                          />
                        </svg>
                      </div>
                      <div
                        className="description-card"
                      >
                        <span>
                          card description
                        </span>
                      </div>
                    </div>
                    <div
                      className="content-container"
                    >
                      <svg
                        aria-hidden={true}
                        fill="#42be65"
                        focusable="false"
                        height={16}
                        onClick={[Function]}
                        preserveAspectRatio="xMidYMid meet"
                        viewBox="0 0 16 16"
                        width={16}
                        xmlns="http://www.w3.org/2000/svg"
                      >
                        <path
                          d="M8,1C4.1,1,1,4.1,1,8c0,3.9,3.1,7,7,7s7-3.1,7-7C15,4.1,11.9,1,8,1z M7,11L4.3,8.3l0.9-0.8L7,9.3l4-3.9l0.9,0.8L7,11z"
                        />
                        <path
                          d="M7,11L4.3,8.3l0.9-0.8L7,9.3l4-3.9l0.9,0.8L7,11z"
                          data-icon-path="inner-path"
                          opacity="0"
                        />
                      </svg>
                      <span
                        className="title-card"
                      >
                        Card title
                      </span>
                      <div
                        className="overflow-menu"
                        data-testid="tile-gallery-item-overflow-menu"
                        onClick={[Function]}
                        role="presentation"
                      >
                        <button
                          aria-expanded={false}
                          aria-haspopup={true}
                          aria-label="open and close list of options"
                          className="bx--overflow-menu bx--overflow-menu--sm"
                          data-testid="overflow-menu"
                          onClick={[Function]}
                          onClose={[Function]}
                          onKeyDown={[Function]}
                          open={false}
                          type="button"
                        >
                          <svg
                            aria-label="open and close list of options"
                            className="bx--overflow-menu__icon"
                            fill="currentColor"
                            focusable="false"
                            height={16}
                            preserveAspectRatio="xMidYMid meet"
                            role="img"
                            viewBox="0 0 32 32"
                            width={16}
                            xmlns="http://www.w3.org/2000/svg"
                          >
                            <circle
                              cx="16"
                              cy="8"
                              r="2"
                            />
                            <circle
                              cx="16"
                              cy="16"
                              r="2"
                            />
                            <circle
                              cx="16"
                              cy="24"
                              r="2"
                            />
                            <title>
                              open and close list of options
                            </title>
                          </svg>
                        </button>
                      </div>
                    </div>
                  </div>
                </a>
                <a
                  className="bx--link bx--tile bx--tile--clickable null tile-gallery-item bx--tile bx--tile--clickable tile-card-title"
                  data-testid="tile-gallery-item"
                  onClick={[Function]}
                  onKeyDown={[Function]}
                  rel={null}
                >
                  <div>
                    <div
                      className="top-section"
                    >
                      <div
                        className="thumbnail"
                      >
                        <svg
                          aria-hidden={true}
                          description="Icon"
                          fill="black"
                          focusable="false"
                          height={50}
                          preserveAspectRatio="xMidYMid meet"
                          viewBox="0 0 32 32"
                          width={50}
                          xmlns="http://www.w3.org/2000/svg"
                        >
                          <path
                            d="M15 2H17V7H15z"
                          />
                          <path
                            d="M21.668 6.854H26.625999999999998V8.854H21.668z"
                            transform="rotate(-45 24.147 7.853)"
                          />
                          <path
                            d="M25 15H30V17H25z"
                          />
                          <path
                            d="M23.147 21.668H25.147V26.625999999999998H23.147z"
                            transform="rotate(-45 24.147 24.146)"
                          />
                          <path
                            d="M15 25H17V30H15z"
                          />
                          <path
                            d="M5.375 23.147H10.333V25.147H5.375z"
                            transform="rotate(-45 7.853 24.146)"
                          />
                          <path
                            d="M2 15H7V17H2z"
                          />
                          <path
                            d="M6.854 5.375H8.854V10.333H6.854z"
                            transform="rotate(-45 7.854 7.853)"
                          />
                          <path
                            d="M16,12a4,4,0,1,1-4,4,4.0045,4.0045,0,0,1,4-4m0-2a6,6,0,1,0,6,6,6,6,0,0,0-6-6Z"
                          />
                        </svg>
                      </div>
                      <div
                        className="description-card"
                      >
                        <span>
                          card description
                        </span>
                      </div>
                    </div>
                    <div
                      className="content-container"
                    >
                      <svg
                        aria-hidden={true}
                        fill="#42be65"
                        focusable="false"
                        height={16}
                        onClick={[Function]}
                        preserveAspectRatio="xMidYMid meet"
                        viewBox="0 0 16 16"
                        width={16}
                        xmlns="http://www.w3.org/2000/svg"
                      >
                        <path
                          d="M8,1C4.1,1,1,4.1,1,8c0,3.9,3.1,7,7,7s7-3.1,7-7C15,4.1,11.9,1,8,1z M7,11L4.3,8.3l0.9-0.8L7,9.3l4-3.9l0.9,0.8L7,11z"
                        />
                        <path
                          d="M7,11L4.3,8.3l0.9-0.8L7,9.3l4-3.9l0.9,0.8L7,11z"
                          data-icon-path="inner-path"
                          opacity="0"
                        />
                      </svg>
                      <span
                        className="title-card"
                      >
                        Card title
                      </span>
                      <div
                        className="overflow-menu"
                        data-testid="tile-gallery-item-overflow-menu"
                        onClick={[Function]}
                        role="presentation"
                      >
                        <button
                          aria-expanded={false}
                          aria-haspopup={true}
                          aria-label="open and close list of options"
                          className="bx--overflow-menu bx--overflow-menu--sm"
                          data-testid="overflow-menu"
                          onClick={[Function]}
                          onClose={[Function]}
                          onKeyDown={[Function]}
                          open={false}
                          type="button"
                        >
                          <svg
                            aria-label="open and close list of options"
                            className="bx--overflow-menu__icon"
                            fill="currentColor"
                            focusable="false"
                            height={16}
                            preserveAspectRatio="xMidYMid meet"
                            role="img"
                            viewBox="0 0 32 32"
                            width={16}
                            xmlns="http://www.w3.org/2000/svg"
                          >
                            <circle
                              cx="16"
                              cy="8"
                              r="2"
                            />
                            <circle
                              cx="16"
                              cy="16"
                              r="2"
                            />
                            <circle
                              cx="16"
                              cy="24"
                              r="2"
                            />
                            <title>
                              open and close list of options
                            </title>
                          </svg>
                        </button>
                      </div>
                    </div>
                  </div>
                </a>
              </div>
            </div>
          </li>
        </ul>
      </div>
      <div
        className="tile-gallery--section"
        data-testid="tile-gallery-section"
      >
        <ul
          className="bx--accordion bx--accordion--end bx--accordion--md"
          data-testid="tile-gallery-section-accordion"
        >
          <li
            className="bx--accordion__item bx--accordion__item--active"
            data-testid="tile-gallery-section-accordion-item"
            onAnimationEnd={[Function]}
          >
            <button
<<<<<<< HEAD
              aria-controls="accordion-item-1727"
=======
              aria-controls="accordion-item-1702"
>>>>>>> c93190be
              aria-expanded={true}
              className="bx--accordion__heading"
              onClick={[Function]}
              onKeyDown={[Function]}
              type="button"
            >
              <svg
                aria-hidden={true}
                className="bx--accordion__arrow"
                fill="currentColor"
                focusable="false"
                height={16}
                preserveAspectRatio="xMidYMid meet"
                viewBox="0 0 16 16"
                width={16}
                xmlns="http://www.w3.org/2000/svg"
              >
                <path
                  d="M11 8L6 13 5.3 12.3 9.6 8 5.3 3.7 6 3z"
                />
              </svg>
              <div
                className="bx--accordion__title"
                dir="auto"
              >
                More
              </div>
            </button>
            <div
              className="bx--accordion__content"
<<<<<<< HEAD
              id="accordion-item-1727"
=======
              id="accordion-item-1702"
>>>>>>> c93190be
            >
              <div
                className="tile-gallery--section--items"
                data-testid="tile-gallery-section-items"
              >
                <a
                  className="bx--link bx--tile bx--tile--clickable null tile-gallery-item bx--tile bx--tile--clickable tile-card-title"
                  data-testid="tile-gallery-item"
                  onClick={[Function]}
                  onKeyDown={[Function]}
                  rel={null}
                >
                  <div>
                    <div
                      className="top-section"
                    >
                      <div
                        className="thumbnail"
                      >
                        <svg
                          aria-hidden={true}
                          description="Icon"
                          fill="black"
                          focusable="false"
                          height={50}
                          preserveAspectRatio="xMidYMid meet"
                          viewBox="0 0 32 32"
                          width={50}
                          xmlns="http://www.w3.org/2000/svg"
                        >
                          <path
                            d="M15 2H17V7H15z"
                          />
                          <path
                            d="M21.668 6.854H26.625999999999998V8.854H21.668z"
                            transform="rotate(-45 24.147 7.853)"
                          />
                          <path
                            d="M25 15H30V17H25z"
                          />
                          <path
                            d="M23.147 21.668H25.147V26.625999999999998H23.147z"
                            transform="rotate(-45 24.147 24.146)"
                          />
                          <path
                            d="M15 25H17V30H15z"
                          />
                          <path
                            d="M5.375 23.147H10.333V25.147H5.375z"
                            transform="rotate(-45 7.853 24.146)"
                          />
                          <path
                            d="M2 15H7V17H2z"
                          />
                          <path
                            d="M6.854 5.375H8.854V10.333H6.854z"
                            transform="rotate(-45 7.854 7.853)"
                          />
                          <path
                            d="M16,12a4,4,0,1,1-4,4,4.0045,4.0045,0,0,1,4-4m0-2a6,6,0,1,0,6,6,6,6,0,0,0-6-6Z"
                          />
                        </svg>
                      </div>
                      <div
                        className="description-card"
                      >
                        <span>
                          card description
                        </span>
                      </div>
                    </div>
                    <div
                      className="content-container"
                    >
                      <svg
                        aria-hidden={true}
                        fill="#42be65"
                        focusable="false"
                        height={16}
                        onClick={[Function]}
                        preserveAspectRatio="xMidYMid meet"
                        viewBox="0 0 16 16"
                        width={16}
                        xmlns="http://www.w3.org/2000/svg"
                      >
                        <path
                          d="M8,1C4.1,1,1,4.1,1,8c0,3.9,3.1,7,7,7s7-3.1,7-7C15,4.1,11.9,1,8,1z M7,11L4.3,8.3l0.9-0.8L7,9.3l4-3.9l0.9,0.8L7,11z"
                        />
                        <path
                          d="M7,11L4.3,8.3l0.9-0.8L7,9.3l4-3.9l0.9,0.8L7,11z"
                          data-icon-path="inner-path"
                          opacity="0"
                        />
                      </svg>
                      <span
                        className="title-card"
                      >
                        Card title
                      </span>
                      <div
                        className="overflow-menu"
                        data-testid="tile-gallery-item-overflow-menu"
                        onClick={[Function]}
                        role="presentation"
                      >
                        <button
                          aria-expanded={false}
                          aria-haspopup={true}
                          aria-label="open and close list of options"
                          className="bx--overflow-menu bx--overflow-menu--sm"
                          data-testid="overflow-menu"
                          onClick={[Function]}
                          onClose={[Function]}
                          onKeyDown={[Function]}
                          open={false}
                          type="button"
                        >
                          <svg
                            aria-label="open and close list of options"
                            className="bx--overflow-menu__icon"
                            fill="currentColor"
                            focusable="false"
                            height={16}
                            preserveAspectRatio="xMidYMid meet"
                            role="img"
                            viewBox="0 0 32 32"
                            width={16}
                            xmlns="http://www.w3.org/2000/svg"
                          >
                            <circle
                              cx="16"
                              cy="8"
                              r="2"
                            />
                            <circle
                              cx="16"
                              cy="16"
                              r="2"
                            />
                            <circle
                              cx="16"
                              cy="24"
                              r="2"
                            />
                            <title>
                              open and close list of options
                            </title>
                          </svg>
                        </button>
                      </div>
                    </div>
                  </div>
                </a>
              </div>
            </div>
          </li>
        </ul>
      </div>
    </div>
  </div>
</div>
`;

exports[`Storybook Snapshot tests and console checks Storyshots 1 - Watson IoT/Catalog/Marketplace/TileGallery TileGalleryViewSwitcher 1`] = `
<div
  className="storybook-container"
>
  <div
    style={
      Object {
        "width": "calc(100vw - 6rem)",
      }
    }
  >
    <div
      className="bx--content-switcher"
      data-testid="tile-gallery-view-switcher"
      onChange={[Function]}
      role="tablist"
    >
      <button
        aria-selected={true}
        className="bx--content-switcher-btn bx--content-switcher--selected"
        data-testid="tile-gallery-view-switcher-list-switch"
        onClick={[Function]}
        onKeyDown={[Function]}
        role="tab"
        tabIndex="0"
        type="button"
      >
        <span
          className="bx--content-switcher__label"
          title="List"
        >
          List
        </span>
      </button>
      <button
        aria-selected={false}
        className="bx--content-switcher-btn"
        data-testid="tile-gallery-view-switcher-grid-switch"
        onClick={[Function]}
        onKeyDown={[Function]}
        role="tab"
        tabIndex="-1"
        type="button"
      >
        <span
          className="bx--content-switcher__label"
          title="Grid"
        >
          Grid
        </span>
      </button>
    </div>
  </div>
</div>
`;

exports[`Storybook Snapshot tests and console checks Storyshots 1 - Watson IoT/Catalog/Marketplace/TileGallery basic example  1`] = `
<div
  className="storybook-container"
>
  <div
    style={
      Object {
        "width": "calc(100vw - 6rem)",
      }
    }
  >
    <div
      style={
        Object {
          "width": "calc(100vw - 6rem)",
        }
      }
    >
      <div
        className="tile-gallery"
        data-testid="tile-gallery"
      >
        <div
          className="tile-gallery--section"
          data-testid="tile-gallery-section"
        >
          <ul
            className="bx--accordion bx--accordion--end bx--accordion--md"
            data-testid="tile-gallery-section-accordion"
          >
            <li
              className="bx--accordion__item bx--accordion__item--active"
              data-testid="tile-gallery-section-accordion-item"
              onAnimationEnd={[Function]}
            >
              <button
<<<<<<< HEAD
                aria-controls="accordion-item-1724"
=======
                aria-controls="accordion-item-1699"
>>>>>>> c93190be
                aria-expanded={true}
                className="bx--accordion__heading"
                onClick={[Function]}
                onKeyDown={[Function]}
                type="button"
              >
                <svg
                  aria-hidden={true}
                  className="bx--accordion__arrow"
                  fill="currentColor"
                  focusable="false"
                  height={16}
                  preserveAspectRatio="xMidYMid meet"
                  viewBox="0 0 16 16"
                  width={16}
                  xmlns="http://www.w3.org/2000/svg"
                >
                  <path
                    d="M11 8L6 13 5.3 12.3 9.6 8 5.3 3.7 6 3z"
                  />
                </svg>
                <div
                  className="bx--accordion__title"
                  dir="auto"
                >
                  Title
                </div>
              </button>
              <div
                className="bx--accordion__content"
<<<<<<< HEAD
                id="accordion-item-1724"
=======
                id="accordion-item-1699"
>>>>>>> c93190be
              >
                <div
                  className="tile-gallery--section--items"
                  data-testid="tile-gallery-section-items"
                >
                  <a
                    className="bx--link bx--tile bx--tile--clickable null tile-gallery-item bx--tile bx--tile--clickable tile-card-title"
                    data-testid="tile-gallery-item"
                    onClick={[Function]}
                    onKeyDown={[Function]}
                    rel={null}
                  >
                    <div>
                      <div
                        className="top-section"
                      >
                        <div
                          className="thumbnail"
                        >
                          <svg
                            aria-hidden={true}
                            description="Icon"
                            fill="black"
                            focusable="false"
                            height={50}
                            preserveAspectRatio="xMidYMid meet"
                            viewBox="0 0 32 32"
                            width={50}
                            xmlns="http://www.w3.org/2000/svg"
                          >
                            <path
                              d="M6.34 19H17.65V21H6.34z"
                              transform="rotate(-45 11.995 20.002)"
                            />
                            <path
                              d="M17,30a1,1,0,0,1-.37-.07,1,1,0,0,1-.62-.79l-1-7,2-.28.75,5.27L21,24.52V17a1,1,0,0,1,.29-.71l4.07-4.07A8.94,8.94,0,0,0,28,5.86V4H26.14a8.94,8.94,0,0,0-6.36,2.64l-4.07,4.07A1,1,0,0,1,15,11H7.48L4.87,14.26l5.27.75-.28,2-7-1a1,1,0,0,1-.79-.62,1,1,0,0,1,.15-1l4-5A1,1,0,0,1,7,9h7.59l3.77-3.78A10.92,10.92,0,0,1,26.14,2H28a2,2,0,0,1,2,2V5.86a10.92,10.92,0,0,1-3.22,7.78L23,17.41V25a1,1,0,0,1-.38.78l-5,4A1,1,0,0,1,17,30Z"
                            />
                          </svg>
                        </div>
                        <div
                          className="description-card"
                        >
                          <span>
                            card description
                          </span>
                        </div>
                      </div>
                      <div
                        className="content-container"
                      >
                        <svg
                          aria-hidden={true}
                          fill="#42be65"
                          focusable="false"
                          height={16}
                          onClick={[Function]}
                          preserveAspectRatio="xMidYMid meet"
                          viewBox="0 0 16 16"
                          width={16}
                          xmlns="http://www.w3.org/2000/svg"
                        >
                          <path
                            d="M8,1C4.1,1,1,4.1,1,8c0,3.9,3.1,7,7,7s7-3.1,7-7C15,4.1,11.9,1,8,1z M7,11L4.3,8.3l0.9-0.8L7,9.3l4-3.9l0.9,0.8L7,11z"
                          />
                          <path
                            d="M7,11L4.3,8.3l0.9-0.8L7,9.3l4-3.9l0.9,0.8L7,11z"
                            data-icon-path="inner-path"
                            opacity="0"
                          />
                        </svg>
                        <span
                          className="title-card"
                        >
                          Card title
                        </span>
                        <div
                          className="overflow-menu"
                          data-testid="tile-gallery-item-overflow-menu"
                          onClick={[Function]}
                          role="presentation"
                        >
                          <button
                            aria-expanded={false}
                            aria-haspopup={true}
                            aria-label="open and close list of options"
                            className="bx--overflow-menu bx--overflow-menu--sm"
                            data-testid="overflow-menu"
                            onClick={[Function]}
                            onClose={[Function]}
                            onKeyDown={[Function]}
                            open={false}
                            type="button"
                          >
                            <svg
                              aria-label="open and close list of options"
                              className="bx--overflow-menu__icon"
                              fill="currentColor"
                              focusable="false"
                              height={16}
                              preserveAspectRatio="xMidYMid meet"
                              role="img"
                              viewBox="0 0 32 32"
                              width={16}
                              xmlns="http://www.w3.org/2000/svg"
                            >
                              <circle
                                cx="16"
                                cy="8"
                                r="2"
                              />
                              <circle
                                cx="16"
                                cy="16"
                                r="2"
                              />
                              <circle
                                cx="16"
                                cy="24"
                                r="2"
                              />
                              <title>
                                open and close list of options
                              </title>
                            </svg>
                          </button>
                        </div>
                      </div>
                    </div>
                  </a>
                  <a
                    className="bx--link bx--tile bx--tile--clickable null tile-gallery-item bx--tile bx--tile--clickable tile-card-title"
                    data-testid="tile-gallery-item"
                    onClick={[Function]}
                    onKeyDown={[Function]}
                    rel={null}
                  >
                    <div>
                      <div
                        className="top-section"
                      >
                        <div
                          className="thumbnail"
                        >
                          <svg
                            aria-hidden={true}
                            description="Icon"
                            fill="black"
                            focusable="false"
                            height={50}
                            preserveAspectRatio="xMidYMid meet"
                            viewBox="0 0 32 32"
                            width={50}
                            xmlns="http://www.w3.org/2000/svg"
                          >
                            <path
                              d="M12,29a1,1,0,0,1-.92-.62L6.33,17H2V15H7a1,1,0,0,1,.92.62L12,25.28,20.06,3.65A1,1,0,0,1,21,3a1,1,0,0,1,.93.68L25.72,15H30v2H25a1,1,0,0,1-.95-.68L21,7,12.94,28.35A1,1,0,0,1,12,29Z"
                            />
                          </svg>
                        </div>
                        <div
                          className="description-card"
                        >
                          <span>
                            card description
                          </span>
                        </div>
                      </div>
                      <div
                        className="content-container"
                      >
                        <svg
                          aria-hidden={true}
                          fill="#42be65"
                          focusable="false"
                          height={16}
                          onClick={[Function]}
                          preserveAspectRatio="xMidYMid meet"
                          viewBox="0 0 16 16"
                          width={16}
                          xmlns="http://www.w3.org/2000/svg"
                        >
                          <path
                            d="M8,1C4.1,1,1,4.1,1,8c0,3.9,3.1,7,7,7s7-3.1,7-7C15,4.1,11.9,1,8,1z M7,11L4.3,8.3l0.9-0.8L7,9.3l4-3.9l0.9,0.8L7,11z"
                          />
                          <path
                            d="M7,11L4.3,8.3l0.9-0.8L7,9.3l4-3.9l0.9,0.8L7,11z"
                            data-icon-path="inner-path"
                            opacity="0"
                          />
                        </svg>
                        <span
                          className="title-card"
                        >
                          Card title
                        </span>
                        <div
                          className="overflow-menu"
                          data-testid="tile-gallery-item-overflow-menu"
                          onClick={[Function]}
                          role="presentation"
                        >
                          <button
                            aria-expanded={false}
                            aria-haspopup={true}
                            aria-label="open and close list of options"
                            className="bx--overflow-menu bx--overflow-menu--sm"
                            data-testid="overflow-menu"
                            onClick={[Function]}
                            onClose={[Function]}
                            onKeyDown={[Function]}
                            open={false}
                            type="button"
                          >
                            <svg
                              aria-label="open and close list of options"
                              className="bx--overflow-menu__icon"
                              fill="currentColor"
                              focusable="false"
                              height={16}
                              preserveAspectRatio="xMidYMid meet"
                              role="img"
                              viewBox="0 0 32 32"
                              width={16}
                              xmlns="http://www.w3.org/2000/svg"
                            >
                              <circle
                                cx="16"
                                cy="8"
                                r="2"
                              />
                              <circle
                                cx="16"
                                cy="16"
                                r="2"
                              />
                              <circle
                                cx="16"
                                cy="24"
                                r="2"
                              />
                              <title>
                                open and close list of options
                              </title>
                            </svg>
                          </button>
                        </div>
                      </div>
                    </div>
                  </a>
                  <a
                    className="bx--link bx--tile bx--tile--clickable null tile-gallery-item bx--tile bx--tile--clickable tile-card-title"
                    data-testid="tile-gallery-item"
                    onClick={[Function]}
                    onKeyDown={[Function]}
                    rel={null}
                  >
                    <div>
                      <div
                        className="top-section"
                      >
                        <div
                          className="thumbnail"
                        >
                          <svg
                            aria-hidden={true}
                            description="Icon"
                            fill="black"
                            focusable="false"
                            height={50}
                            preserveAspectRatio="xMidYMid meet"
                            viewBox="0 0 32 32"
                            width={50}
                            xmlns="http://www.w3.org/2000/svg"
                          >
                            <path
                              d="M15 2H17V7H15z"
                            />
                            <path
                              d="M21.668 6.854H26.625999999999998V8.854H21.668z"
                              transform="rotate(-45 24.147 7.853)"
                            />
                            <path
                              d="M25 15H30V17H25z"
                            />
                            <path
                              d="M23.147 21.668H25.147V26.625999999999998H23.147z"
                              transform="rotate(-45 24.147 24.146)"
                            />
                            <path
                              d="M15 25H17V30H15z"
                            />
                            <path
                              d="M5.375 23.147H10.333V25.147H5.375z"
                              transform="rotate(-45 7.853 24.146)"
                            />
                            <path
                              d="M2 15H7V17H2z"
                            />
                            <path
                              d="M6.854 5.375H8.854V10.333H6.854z"
                              transform="rotate(-45 7.854 7.853)"
                            />
                            <path
                              d="M16,12a4,4,0,1,1-4,4,4.0045,4.0045,0,0,1,4-4m0-2a6,6,0,1,0,6,6,6,6,0,0,0-6-6Z"
                            />
                          </svg>
                        </div>
                        <div
                          className="description-card"
                        >
                          <span>
                            card description
                          </span>
                        </div>
                      </div>
                      <div
                        className="content-container"
                      >
                        <svg
                          aria-hidden={true}
                          fill="#42be65"
                          focusable="false"
                          height={16}
                          onClick={[Function]}
                          preserveAspectRatio="xMidYMid meet"
                          viewBox="0 0 16 16"
                          width={16}
                          xmlns="http://www.w3.org/2000/svg"
                        >
                          <path
                            d="M8,1C4.1,1,1,4.1,1,8c0,3.9,3.1,7,7,7s7-3.1,7-7C15,4.1,11.9,1,8,1z M7,11L4.3,8.3l0.9-0.8L7,9.3l4-3.9l0.9,0.8L7,11z"
                          />
                          <path
                            d="M7,11L4.3,8.3l0.9-0.8L7,9.3l4-3.9l0.9,0.8L7,11z"
                            data-icon-path="inner-path"
                            opacity="0"
                          />
                        </svg>
                        <span
                          className="title-card"
                        >
                          Card title
                        </span>
                        <div
                          className="overflow-menu"
                          data-testid="tile-gallery-item-overflow-menu"
                          onClick={[Function]}
                          role="presentation"
                        >
                          <button
                            aria-expanded={false}
                            aria-haspopup={true}
                            aria-label="open and close list of options"
                            className="bx--overflow-menu bx--overflow-menu--sm"
                            data-testid="overflow-menu"
                            onClick={[Function]}
                            onClose={[Function]}
                            onKeyDown={[Function]}
                            open={false}
                            type="button"
                          >
                            <svg
                              aria-label="open and close list of options"
                              className="bx--overflow-menu__icon"
                              fill="currentColor"
                              focusable="false"
                              height={16}
                              preserveAspectRatio="xMidYMid meet"
                              role="img"
                              viewBox="0 0 32 32"
                              width={16}
                              xmlns="http://www.w3.org/2000/svg"
                            >
                              <circle
                                cx="16"
                                cy="8"
                                r="2"
                              />
                              <circle
                                cx="16"
                                cy="16"
                                r="2"
                              />
                              <circle
                                cx="16"
                                cy="24"
                                r="2"
                              />
                              <title>
                                open and close list of options
                              </title>
                            </svg>
                          </button>
                        </div>
                      </div>
                    </div>
                  </a>
                </div>
              </div>
            </li>
          </ul>
        </div>
        <div
          className="tile-gallery--section"
          data-testid="tile-gallery-section"
        >
          <ul
            className="bx--accordion bx--accordion--end bx--accordion--md"
            data-testid="tile-gallery-section-accordion"
          >
            <li
              className="bx--accordion__item bx--accordion__item--active"
              data-testid="tile-gallery-section-accordion-item"
              onAnimationEnd={[Function]}
            >
              <button
<<<<<<< HEAD
                aria-controls="accordion-item-1725"
=======
                aria-controls="accordion-item-1700"
>>>>>>> c93190be
                aria-expanded={true}
                className="bx--accordion__heading"
                onClick={[Function]}
                onKeyDown={[Function]}
                type="button"
              >
                <svg
                  aria-hidden={true}
                  className="bx--accordion__arrow"
                  fill="currentColor"
                  focusable="false"
                  height={16}
                  preserveAspectRatio="xMidYMid meet"
                  viewBox="0 0 16 16"
                  width={16}
                  xmlns="http://www.w3.org/2000/svg"
                >
                  <path
                    d="M11 8L6 13 5.3 12.3 9.6 8 5.3 3.7 6 3z"
                  />
                </svg>
                <div
                  className="bx--accordion__title"
                  dir="auto"
                >
                  More
                </div>
              </button>
              <div
                className="bx--accordion__content"
<<<<<<< HEAD
                id="accordion-item-1725"
=======
                id="accordion-item-1700"
>>>>>>> c93190be
              >
                <div
                  className="tile-gallery--section--items"
                  data-testid="tile-gallery-section-items"
                >
                  <a
                    className="bx--link bx--tile bx--tile--clickable null tile-gallery-item bx--tile bx--tile--clickable tile-card-title"
                    data-testid="tile-gallery-item"
                    onClick={[Function]}
                    onKeyDown={[Function]}
                    rel={null}
                  >
                    <div>
                      <div
                        className="top-section"
                      >
                        <div
                          className="thumbnail"
                        >
                          <svg
                            aria-hidden={true}
                            description="Icon"
                            fill="black"
                            focusable="false"
                            height={50}
                            preserveAspectRatio="xMidYMid meet"
                            viewBox="0 0 32 32"
                            width={50}
                            xmlns="http://www.w3.org/2000/svg"
                          >
                            <path
                              d="M15 2H17V7H15z"
                            />
                            <path
                              d="M21.668 6.854H26.625999999999998V8.854H21.668z"
                              transform="rotate(-45 24.147 7.853)"
                            />
                            <path
                              d="M25 15H30V17H25z"
                            />
                            <path
                              d="M23.147 21.668H25.147V26.625999999999998H23.147z"
                              transform="rotate(-45 24.147 24.146)"
                            />
                            <path
                              d="M15 25H17V30H15z"
                            />
                            <path
                              d="M5.375 23.147H10.333V25.147H5.375z"
                              transform="rotate(-45 7.853 24.146)"
                            />
                            <path
                              d="M2 15H7V17H2z"
                            />
                            <path
                              d="M6.854 5.375H8.854V10.333H6.854z"
                              transform="rotate(-45 7.854 7.853)"
                            />
                            <path
                              d="M16,12a4,4,0,1,1-4,4,4.0045,4.0045,0,0,1,4-4m0-2a6,6,0,1,0,6,6,6,6,0,0,0-6-6Z"
                            />
                          </svg>
                        </div>
                        <div
                          className="description-card"
                        >
                          <span>
                            card description
                          </span>
                        </div>
                      </div>
                      <div
                        className="content-container"
                      >
                        <svg
                          aria-hidden={true}
                          fill="#42be65"
                          focusable="false"
                          height={16}
                          onClick={[Function]}
                          preserveAspectRatio="xMidYMid meet"
                          viewBox="0 0 16 16"
                          width={16}
                          xmlns="http://www.w3.org/2000/svg"
                        >
                          <path
                            d="M8,1C4.1,1,1,4.1,1,8c0,3.9,3.1,7,7,7s7-3.1,7-7C15,4.1,11.9,1,8,1z M7,11L4.3,8.3l0.9-0.8L7,9.3l4-3.9l0.9,0.8L7,11z"
                          />
                          <path
                            d="M7,11L4.3,8.3l0.9-0.8L7,9.3l4-3.9l0.9,0.8L7,11z"
                            data-icon-path="inner-path"
                            opacity="0"
                          />
                        </svg>
                        <span
                          className="title-card"
                        >
                          Card title
                        </span>
                        <div
                          className="overflow-menu"
                          data-testid="tile-gallery-item-overflow-menu"
                          onClick={[Function]}
                          role="presentation"
                        >
                          <button
                            aria-expanded={false}
                            aria-haspopup={true}
                            aria-label="open and close list of options"
                            className="bx--overflow-menu bx--overflow-menu--sm"
                            data-testid="overflow-menu"
                            onClick={[Function]}
                            onClose={[Function]}
                            onKeyDown={[Function]}
                            open={false}
                            type="button"
                          >
                            <svg
                              aria-label="open and close list of options"
                              className="bx--overflow-menu__icon"
                              fill="currentColor"
                              focusable="false"
                              height={16}
                              preserveAspectRatio="xMidYMid meet"
                              role="img"
                              viewBox="0 0 32 32"
                              width={16}
                              xmlns="http://www.w3.org/2000/svg"
                            >
                              <circle
                                cx="16"
                                cy="8"
                                r="2"
                              />
                              <circle
                                cx="16"
                                cy="16"
                                r="2"
                              />
                              <circle
                                cx="16"
                                cy="24"
                                r="2"
                              />
                              <title>
                                open and close list of options
                              </title>
                            </svg>
                          </button>
                        </div>
                      </div>
                    </div>
                  </a>
                </div>
              </div>
            </li>
          </ul>
        </div>
      </div>
    </div>
  </div>
</div>
`;<|MERGE_RESOLUTION|>--- conflicted
+++ resolved
@@ -201,11 +201,7 @@
                   onAnimationEnd={[Function]}
                 >
                   <button
-<<<<<<< HEAD
-                    aria-controls="accordion-item-1722"
-=======
-                    aria-controls="accordion-item-1697"
->>>>>>> c93190be
+                    aria-controls="accordion-item-1723"
                     aria-expanded={true}
                     className="bx--accordion__heading"
                     onClick={[Function]}
@@ -236,11 +232,7 @@
                   </button>
                   <div
                     className="bx--accordion__content"
-<<<<<<< HEAD
-                    id="accordion-item-1722"
-=======
-                    id="accordion-item-1697"
->>>>>>> c93190be
+                    id="accordion-item-1723"
                   >
                     <div
                       className="tile-gallery--section--items"
@@ -632,11 +624,7 @@
                   onAnimationEnd={[Function]}
                 >
                   <button
-<<<<<<< HEAD
-                    aria-controls="accordion-item-1723"
-=======
-                    aria-controls="accordion-item-1698"
->>>>>>> c93190be
+                    aria-controls="accordion-item-1724"
                     aria-expanded={true}
                     className="bx--accordion__heading"
                     onClick={[Function]}
@@ -667,11 +655,7 @@
                   </button>
                   <div
                     className="bx--accordion__content"
-<<<<<<< HEAD
-                    id="accordion-item-1723"
-=======
-                    id="accordion-item-1698"
->>>>>>> c93190be
+                    id="accordion-item-1724"
                   >
                     <div
                       className="tile-gallery--section--items"
@@ -1510,11 +1494,7 @@
                   onAnimationEnd={[Function]}
                 >
                   <button
-<<<<<<< HEAD
-                    aria-controls="accordion-item-1729"
-=======
-                    aria-controls="accordion-item-1704"
->>>>>>> c93190be
+                    aria-controls="accordion-item-1730"
                     aria-expanded={true}
                     className="bx--accordion__heading"
                     onClick={[Function]}
@@ -1545,11 +1525,7 @@
                   </button>
                   <div
                     className="bx--accordion__content"
-<<<<<<< HEAD
-                    id="accordion-item-1729"
-=======
-                    id="accordion-item-1704"
->>>>>>> c93190be
+                    id="accordion-item-1730"
                   >
                     <div
                       className="tile-gallery--section--items"
@@ -1718,11 +1694,7 @@
             onAnimationEnd={[Function]}
           >
             <button
-<<<<<<< HEAD
-              aria-controls="accordion-item-1726"
-=======
-              aria-controls="accordion-item-1701"
->>>>>>> c93190be
+              aria-controls="accordion-item-1727"
               aria-expanded={true}
               className="bx--accordion__heading"
               onClick={[Function]}
@@ -1753,11 +1725,7 @@
             </button>
             <div
               className="bx--accordion__content"
-<<<<<<< HEAD
-              id="accordion-item-1726"
-=======
-              id="accordion-item-1701"
->>>>>>> c93190be
+              id="accordion-item-1727"
             >
               <div
                 className="tile-gallery--section--items"
@@ -2174,11 +2142,7 @@
             onAnimationEnd={[Function]}
           >
             <button
-<<<<<<< HEAD
-              aria-controls="accordion-item-1727"
-=======
-              aria-controls="accordion-item-1702"
->>>>>>> c93190be
+              aria-controls="accordion-item-1728"
               aria-expanded={true}
               className="bx--accordion__heading"
               onClick={[Function]}
@@ -2209,11 +2173,7 @@
             </button>
             <div
               className="bx--accordion__content"
-<<<<<<< HEAD
-              id="accordion-item-1727"
-=======
-              id="accordion-item-1702"
->>>>>>> c93190be
+              id="accordion-item-1728"
             >
               <div
                 className="tile-gallery--section--items"
@@ -2469,11 +2429,7 @@
               onAnimationEnd={[Function]}
             >
               <button
-<<<<<<< HEAD
-                aria-controls="accordion-item-1724"
-=======
-                aria-controls="accordion-item-1699"
->>>>>>> c93190be
+                aria-controls="accordion-item-1725"
                 aria-expanded={true}
                 className="bx--accordion__heading"
                 onClick={[Function]}
@@ -2504,11 +2460,7 @@
               </button>
               <div
                 className="bx--accordion__content"
-<<<<<<< HEAD
-                id="accordion-item-1724"
-=======
-                id="accordion-item-1699"
->>>>>>> c93190be
+                id="accordion-item-1725"
               >
                 <div
                   className="tile-gallery--section--items"
@@ -2925,11 +2877,7 @@
               onAnimationEnd={[Function]}
             >
               <button
-<<<<<<< HEAD
-                aria-controls="accordion-item-1725"
-=======
-                aria-controls="accordion-item-1700"
->>>>>>> c93190be
+                aria-controls="accordion-item-1726"
                 aria-expanded={true}
                 className="bx--accordion__heading"
                 onClick={[Function]}
@@ -2960,11 +2908,7 @@
               </button>
               <div
                 className="bx--accordion__content"
-<<<<<<< HEAD
-                id="accordion-item-1725"
-=======
-                id="accordion-item-1700"
->>>>>>> c93190be
+                id="accordion-item-1726"
               >
                 <div
                   className="tile-gallery--section--items"
