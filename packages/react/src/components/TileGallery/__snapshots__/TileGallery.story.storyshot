--- conflicted
+++ resolved
@@ -201,11 +201,7 @@
                   onAnimationEnd={[Function]}
                 >
                   <button
-<<<<<<< HEAD
-                    aria-controls="accordion-item-1582"
-=======
-                    aria-controls="accordion-item-1581"
->>>>>>> e7cb60f7
+                    aria-controls="accordion-item-1584"
                     aria-expanded={true}
                     className="bx--accordion__heading"
                     onClick={[Function]}
@@ -236,11 +232,7 @@
                   </button>
                   <div
                     className="bx--accordion__content"
-<<<<<<< HEAD
-                    id="accordion-item-1582"
-=======
-                    id="accordion-item-1581"
->>>>>>> e7cb60f7
+                    id="accordion-item-1584"
                   >
                     <div
                       className="tile-gallery--section--items"
@@ -632,11 +624,7 @@
                   onAnimationEnd={[Function]}
                 >
                   <button
-<<<<<<< HEAD
-                    aria-controls="accordion-item-1583"
-=======
-                    aria-controls="accordion-item-1582"
->>>>>>> e7cb60f7
+                    aria-controls="accordion-item-1585"
                     aria-expanded={true}
                     className="bx--accordion__heading"
                     onClick={[Function]}
@@ -667,11 +655,7 @@
                   </button>
                   <div
                     className="bx--accordion__content"
-<<<<<<< HEAD
-                    id="accordion-item-1583"
-=======
-                    id="accordion-item-1582"
->>>>>>> e7cb60f7
+                    id="accordion-item-1585"
                   >
                     <div
                       className="tile-gallery--section--items"
@@ -1510,11 +1494,7 @@
                   onAnimationEnd={[Function]}
                 >
                   <button
-<<<<<<< HEAD
-                    aria-controls="accordion-item-1589"
-=======
-                    aria-controls="accordion-item-1588"
->>>>>>> e7cb60f7
+                    aria-controls="accordion-item-1591"
                     aria-expanded={true}
                     className="bx--accordion__heading"
                     onClick={[Function]}
@@ -1545,11 +1525,7 @@
                   </button>
                   <div
                     className="bx--accordion__content"
-<<<<<<< HEAD
-                    id="accordion-item-1589"
-=======
-                    id="accordion-item-1588"
->>>>>>> e7cb60f7
+                    id="accordion-item-1591"
                   >
                     <div
                       className="tile-gallery--section--items"
@@ -1718,11 +1694,7 @@
             onAnimationEnd={[Function]}
           >
             <button
-<<<<<<< HEAD
-              aria-controls="accordion-item-1586"
-=======
-              aria-controls="accordion-item-1585"
->>>>>>> e7cb60f7
+              aria-controls="accordion-item-1588"
               aria-expanded={true}
               className="bx--accordion__heading"
               onClick={[Function]}
@@ -1753,11 +1725,7 @@
             </button>
             <div
               className="bx--accordion__content"
-<<<<<<< HEAD
-              id="accordion-item-1586"
-=======
-              id="accordion-item-1585"
->>>>>>> e7cb60f7
+              id="accordion-item-1588"
             >
               <div
                 className="tile-gallery--section--items"
@@ -2174,11 +2142,7 @@
             onAnimationEnd={[Function]}
           >
             <button
-<<<<<<< HEAD
-              aria-controls="accordion-item-1587"
-=======
-              aria-controls="accordion-item-1586"
->>>>>>> e7cb60f7
+              aria-controls="accordion-item-1589"
               aria-expanded={true}
               className="bx--accordion__heading"
               onClick={[Function]}
@@ -2209,11 +2173,7 @@
             </button>
             <div
               className="bx--accordion__content"
-<<<<<<< HEAD
-              id="accordion-item-1587"
-=======
-              id="accordion-item-1586"
->>>>>>> e7cb60f7
+              id="accordion-item-1589"
             >
               <div
                 className="tile-gallery--section--items"
@@ -2469,11 +2429,7 @@
               onAnimationEnd={[Function]}
             >
               <button
-<<<<<<< HEAD
-                aria-controls="accordion-item-1584"
-=======
-                aria-controls="accordion-item-1583"
->>>>>>> e7cb60f7
+                aria-controls="accordion-item-1586"
                 aria-expanded={true}
                 className="bx--accordion__heading"
                 onClick={[Function]}
@@ -2504,11 +2460,7 @@
               </button>
               <div
                 className="bx--accordion__content"
-<<<<<<< HEAD
-                id="accordion-item-1584"
-=======
-                id="accordion-item-1583"
->>>>>>> e7cb60f7
+                id="accordion-item-1586"
               >
                 <div
                   className="tile-gallery--section--items"
@@ -2925,11 +2877,7 @@
               onAnimationEnd={[Function]}
             >
               <button
-<<<<<<< HEAD
-                aria-controls="accordion-item-1585"
-=======
-                aria-controls="accordion-item-1584"
->>>>>>> e7cb60f7
+                aria-controls="accordion-item-1587"
                 aria-expanded={true}
                 className="bx--accordion__heading"
                 onClick={[Function]}
@@ -2960,11 +2908,7 @@
               </button>
               <div
                 className="bx--accordion__content"
-<<<<<<< HEAD
-                id="accordion-item-1585"
-=======
-                id="accordion-item-1584"
->>>>>>> e7cb60f7
+                id="accordion-item-1587"
               >
                 <div
                   className="tile-gallery--section--items"
