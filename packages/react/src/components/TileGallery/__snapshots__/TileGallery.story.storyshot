// Jest Snapshot v1, https://goo.gl/fbAQLP

exports[`Storybook Snapshot tests and console checks Storyshots 1 - Watson IoT/Catalog/Marketplace/TileGallery Stateful TileGallery 1`] = `
<div
  className="storybook-container"
>
  <div
    style={
      Object {
        "width": "calc(100vw - 6rem)",
      }
    }
  >
    <div
      className="page-title-bar"
      data-testid="stateful-tile-gallery-page-title-bar"
      style={
        Object {
          "--header-offset": "48px",
          "--negative-header-offset": "-48px",
          "--scroll-transition-progress": 1,
        }
      }
    >
      <div
        className="page-title-bar-header"
      >
        <div
          className="page-title-bar-breadcrumb-bg"
        />
        <div
          className="page-title-bar-title"
        >
          <div
            className="page-title-bar-title--text"
          >
            <h2
              title="Dashboard"
            >
              Dashboard
            </h2>
          </div>
        </div>
        <div
          className="page-title-bar-header-right"
        >
          <div
            className="extra-content"
            data-testid="stateful-tile-gallery-extra-content"
          >
            <div>
              <div
                aria-labelledby="gallery-search-search"
                className="bx--search bx--search--xl"
                role="search"
              >
                <div
                  className="bx--search-magnifier"
                >
                  <svg
                    aria-hidden={true}
                    className="bx--search-magnifier-icon"
                    fill="currentColor"
                    focusable="false"
                    height={16}
                    preserveAspectRatio="xMidYMid meet"
                    viewBox="0 0 16 16"
                    width={16}
                    xmlns="http://www.w3.org/2000/svg"
                  >
                    <path
                      d="M15,14.3L10.7,10c1.9-2.3,1.6-5.8-0.7-7.7S4.2,0.7,2.3,3S0.7,8.8,3,10.7c2,1.7,5,1.7,7,0l4.3,4.3L15,14.3z M2,6.5	C2,4,4,2,6.5,2S11,4,11,6.5S9,11,6.5,11S2,9,2,6.5z"
                    />
                  </svg>
                </div>
                <label
                  className="bx--label"
                  htmlFor="gallery-search"
                  id="gallery-search-search"
                >
                  Search
                </label>
                <input
                  autoComplete="off"
                  className="bx--search-input"
                  data-testid="stateful-tile-gallery-search-input"
                  id="gallery-search"
                  onChange={[Function]}
                  onKeyDown={[Function]}
                  placeholder="Search for something"
                  role="searchbox"
                  style={
                    Object {
                      "background": "#ffffff",
                      "width": "305px",
                    }
                  }
                  type="text"
                  value=""
                />
                <button
                  aria-label="Clear search"
                  className="bx--search-close bx--search-close--hidden"
                  onClick={[Function]}
                  type="button"
                >
                  <svg
                    aria-hidden={true}
                    fill="currentColor"
                    focusable="false"
                    height={16}
                    preserveAspectRatio="xMidYMid meet"
                    viewBox="0 0 32 32"
                    width={16}
                    xmlns="http://www.w3.org/2000/svg"
                  >
                    <path
                      d="M24 9.4L22.6 8 16 14.6 9.4 8 8 9.4 14.6 16 8 22.6 9.4 24 16 17.4 22.6 24 24 22.6 17.4 16 24 9.4z"
                    />
                  </svg>
                </button>
              </div>
            </div>
            <div
              className="bx--content-switcher"
              data-testid="stateful-tile-gallery-switcher"
              onChange={[Function]}
              role="tablist"
            >
              <button
                aria-selected={false}
                className="bx--content-switcher-btn"
                data-testid="stateful-tile-gallery-switcher-list-switch"
                onClick={[Function]}
                onKeyDown={[Function]}
                role="tab"
                tabIndex="-1"
                type="button"
              >
                <span
                  className="bx--content-switcher__label"
                  title="List"
                >
                  List
                </span>
              </button>
              <button
                aria-selected={true}
                className="bx--content-switcher-btn bx--content-switcher--selected"
                data-testid="stateful-tile-gallery-switcher-grid-switch"
                onClick={[Function]}
                onKeyDown={[Function]}
                role="tab"
                tabIndex="0"
                type="button"
              >
                <span
                  className="bx--content-switcher__label"
                  title="Grid"
                >
                  Grid
                </span>
              </button>
            </div>
            <button
              aria-describedby={null}
              aria-pressed={null}
              className="iot--btn bx--btn bx--btn--primary"
              data-testid="Button"
              disabled={false}
              onBlur={[Function]}
              onClick={[Function]}
              onFocus={[Function]}
              onMouseEnter={[Function]}
              onMouseLeave={[Function]}
              tabIndex={0}
              type="button"
            >
              Create +
            </button>
          </div>
        </div>
        <div
          className="page-title-bar-content"
        >
          <div
            className="tile-gallery"
            data-testid="stateful-tile-gallery"
          >
            <div
              className="tile-gallery--section"
              data-testid="stateful-tile-gallery-section-id1"
            >
              <ul
                className="bx--accordion bx--accordion--end bx--accordion--md"
                data-testid="stateful-tile-gallery-section-id1-accordion"
              >
                <li
                  className="bx--accordion__item bx--accordion__item--active"
                  data-testid="stateful-tile-gallery-section-id1-accordion-item"
                  onAnimationEnd={[Function]}
                >
                  <button
<<<<<<< HEAD
                    aria-controls="accordion-item-1473"
=======
                    aria-controls="accordion-item-1490"
>>>>>>> f8f37de8
                    aria-expanded={true}
                    className="bx--accordion__heading"
                    onClick={[Function]}
                    onKeyDown={[Function]}
                    type="button"
                  >
                    <svg
                      aria-hidden={true}
                      className="bx--accordion__arrow"
                      fill="currentColor"
                      focusable="false"
                      height={16}
                      preserveAspectRatio="xMidYMid meet"
                      viewBox="0 0 16 16"
                      width={16}
                      xmlns="http://www.w3.org/2000/svg"
                    >
                      <path
                        d="M11 8L6 13 5.3 12.3 9.6 8 5.3 3.7 6 3z"
                      />
                    </svg>
                    <div
                      className="bx--accordion__title"
                      dir="auto"
                    >
                      Favorites
                    </div>
                  </button>
                  <div
                    className="bx--accordion__content"
<<<<<<< HEAD
                    id="accordion-item-1473"
=======
                    id="accordion-item-1490"
>>>>>>> f8f37de8
                  >
                    <div
                      className="tile-gallery--section--items"
                      data-testid="stateful-tile-gallery-section-id1-items"
                    >
                      <a
                        className="bx--link bx--tile bx--tile--clickable null tile-gallery-item bx--tile bx--tile--clickable tile-card-title"
                        data-testid="stateful-tile-gallery-section-id1-item-0"
                        onClick={[Function]}
                        onKeyDown={[Function]}
                        rel={null}
                      >
                        <div>
                          <div
                            className="top-section"
                          >
                            <div
                              className="thumbnail"
                            >
                              <svg
                                aria-hidden={true}
                                fill="currentColor"
                                focusable="false"
                                height={32}
                                preserveAspectRatio="xMidYMid meet"
                                viewBox="0 0 32 32"
                                width={32}
                                xmlns="http://www.w3.org/2000/svg"
                              >
                                <path
                                  d="M12,29a1,1,0,0,1-.92-.62L6.33,17H2V15H7a1,1,0,0,1,.92.62L12,25.28,20.06,3.65A1,1,0,0,1,21,3a1,1,0,0,1,.93.68L25.72,15H30v2H25a1,1,0,0,1-.95-.68L21,7,12.94,28.35A1,1,0,0,1,12,29Z"
                                />
                              </svg>
                            </div>
                            <div
                              className="description-card"
                            >
                              <span>
                                More about your dashboard
                              </span>
                            </div>
                          </div>
                          <div
                            className="content-container"
                          >
                            <svg
                              aria-hidden={true}
                              fill="currentColor"
                              focusable="false"
                              height={16}
                              preserveAspectRatio="xMidYMid meet"
                              viewBox="0 0 16 16"
                              width={16}
                              xmlns="http://www.w3.org/2000/svg"
                            >
                              <path
                                d="M8,1L5.7,5.6L0.6,6.3l3.7,3.6L3.5,15L8,12.6l4.6,2.4l-0.9-5.1l3.7-3.6l-5.1-0.7L8,1z"
                              />
                            </svg>
                            <span
                              className="title-card"
                            >
                              Dashboard title
                            </span>
                            <div
                              className="overflow-menu"
                              data-testid="stateful-tile-gallery-section-id1-item-0-overflow-menu"
                              onClick={[Function]}
                              role="presentation"
                            >
                              <button
                                aria-expanded={false}
                                aria-haspopup={true}
                                aria-label="open and close list of options"
                                className="bx--overflow-menu bx--overflow-menu--sm"
                                data-testid="overflow-menu"
                                onClick={[Function]}
                                onClose={[Function]}
                                onKeyDown={[Function]}
                                open={false}
                                type="button"
                              >
                                <svg
                                  aria-label="open and close list of options"
                                  className="bx--overflow-menu__icon"
                                  fill="currentColor"
                                  focusable="false"
                                  height={16}
                                  preserveAspectRatio="xMidYMid meet"
                                  role="img"
                                  viewBox="0 0 32 32"
                                  width={16}
                                  xmlns="http://www.w3.org/2000/svg"
                                >
                                  <circle
                                    cx="16"
                                    cy="8"
                                    r="2"
                                  />
                                  <circle
                                    cx="16"
                                    cy="16"
                                    r="2"
                                  />
                                  <circle
                                    cx="16"
                                    cy="24"
                                    r="2"
                                  />
                                  <title>
                                    open and close list of options
                                  </title>
                                </svg>
                              </button>
                            </div>
                          </div>
                        </div>
                      </a>
                      <a
                        className="bx--link bx--tile bx--tile--clickable null tile-gallery-item bx--tile bx--tile--clickable tile-card-title"
                        data-testid="stateful-tile-gallery-section-id1-item-1"
                        onClick={[Function]}
                        onKeyDown={[Function]}
                        rel={null}
                      >
                        <div>
                          <div
                            className="top-section"
                          >
                            <div
                              className="thumbnail"
                            >
                              <svg
                                aria-hidden={true}
                                fill="currentColor"
                                focusable="false"
                                height={32}
                                preserveAspectRatio="xMidYMid meet"
                                viewBox="0 0 32 32"
                                width={32}
                                xmlns="http://www.w3.org/2000/svg"
                              >
                                <path
                                  d="M15 2H17V7H15z"
                                />
                                <path
                                  d="M21.668 6.854H26.625999999999998V8.854H21.668z"
                                  transform="rotate(-45 24.147 7.853)"
                                />
                                <path
                                  d="M25 15H30V17H25z"
                                />
                                <path
                                  d="M23.147 21.668H25.147V26.625999999999998H23.147z"
                                  transform="rotate(-45 24.147 24.146)"
                                />
                                <path
                                  d="M15 25H17V30H15z"
                                />
                                <path
                                  d="M5.375 23.147H10.333V25.147H5.375z"
                                  transform="rotate(-45 7.853 24.146)"
                                />
                                <path
                                  d="M2 15H7V17H2z"
                                />
                                <path
                                  d="M6.854 5.375H8.854V10.333H6.854z"
                                  transform="rotate(-45 7.854 7.853)"
                                />
                                <path
                                  d="M16,12a4,4,0,1,1-4,4,4.0045,4.0045,0,0,1,4-4m0-2a6,6,0,1,0,6,6,6,6,0,0,0-6-6Z"
                                />
                              </svg>
                            </div>
                            <div
                              className="description-card"
                            >
                              <span>
                                More about your dashboard
                              </span>
                            </div>
                          </div>
                          <div
                            className="content-container"
                          >
                            <svg
                              aria-hidden={true}
                              fill="currentColor"
                              focusable="false"
                              height={16}
                              preserveAspectRatio="xMidYMid meet"
                              viewBox="0 0 16 16"
                              width={16}
                              xmlns="http://www.w3.org/2000/svg"
                            >
                              <path
                                d="M8,1L5.7,5.6L0.6,6.3l3.7,3.6L3.5,15L8,12.6l4.6,2.4l-0.9-5.1l3.7-3.6l-5.1-0.7L8,1z"
                              />
                            </svg>
                            <span
                              className="title-card"
                            >
                              Health
                            </span>
                            <div
                              className="overflow-menu"
                              data-testid="stateful-tile-gallery-section-id1-item-1-overflow-menu"
                              onClick={[Function]}
                              role="presentation"
                            >
                              <button
                                aria-expanded={false}
                                aria-haspopup={true}
                                aria-label="open and close list of options"
                                className="bx--overflow-menu bx--overflow-menu--sm"
                                data-testid="overflow-menu"
                                onClick={[Function]}
                                onClose={[Function]}
                                onKeyDown={[Function]}
                                open={false}
                                type="button"
                              >
                                <svg
                                  aria-label="open and close list of options"
                                  className="bx--overflow-menu__icon"
                                  fill="currentColor"
                                  focusable="false"
                                  height={16}
                                  preserveAspectRatio="xMidYMid meet"
                                  role="img"
                                  viewBox="0 0 32 32"
                                  width={16}
                                  xmlns="http://www.w3.org/2000/svg"
                                >
                                  <circle
                                    cx="16"
                                    cy="8"
                                    r="2"
                                  />
                                  <circle
                                    cx="16"
                                    cy="16"
                                    r="2"
                                  />
                                  <circle
                                    cx="16"
                                    cy="24"
                                    r="2"
                                  />
                                  <title>
                                    open and close list of options
                                  </title>
                                </svg>
                              </button>
                            </div>
                          </div>
                        </div>
                      </a>
                      <a
                        className="bx--link bx--tile bx--tile--clickable null tile-gallery-item bx--tile bx--tile--clickable tile-card-title"
                        data-testid="stateful-tile-gallery-section-id1-item-2"
                        onClick={[Function]}
                        onKeyDown={[Function]}
                        rel={null}
                      >
                        <div>
                          <div
                            className="top-section"
                          >
                            <div
                              className="thumbnail"
                            >
                              <svg
                                aria-hidden={true}
                                fill="currentColor"
                                focusable="false"
                                height={32}
                                preserveAspectRatio="xMidYMid meet"
                                viewBox="0 0 32 32"
                                width={32}
                                xmlns="http://www.w3.org/2000/svg"
                              >
                                <path
                                  d="M12,29a1,1,0,0,1-.92-.62L6.33,17H2V15H7a1,1,0,0,1,.92.62L12,25.28,20.06,3.65A1,1,0,0,1,21,3a1,1,0,0,1,.93.68L25.72,15H30v2H25a1,1,0,0,1-.95-.68L21,7,12.94,28.35A1,1,0,0,1,12,29Z"
                                />
                              </svg>
                            </div>
                            <div
                              className="description-card"
                            >
                              <span>
                                More about your dashboard
                              </span>
                            </div>
                          </div>
                          <div
                            className="content-container"
                          >
                            <svg
                              aria-hidden={true}
                              fill="currentColor"
                              focusable="false"
                              height={16}
                              preserveAspectRatio="xMidYMid meet"
                              viewBox="0 0 16 16"
                              width={16}
                              xmlns="http://www.w3.org/2000/svg"
                            >
                              <path
                                d="M8,1L5.7,5.6L0.6,6.3l3.7,3.6L3.5,15L8,12.6l4.6,2.4l-0.9-5.1l3.7-3.6l-5.1-0.7L8,1z"
                              />
                            </svg>
                            <span
                              className="title-card"
                            >
                              Activity
                            </span>
                            <div
                              className="overflow-menu"
                              data-testid="stateful-tile-gallery-section-id1-item-2-overflow-menu"
                              onClick={[Function]}
                              role="presentation"
                            >
                              <button
                                aria-expanded={false}
                                aria-haspopup={true}
                                aria-label="open and close list of options"
                                className="bx--overflow-menu bx--overflow-menu--sm"
                                data-testid="overflow-menu"
                                onClick={[Function]}
                                onClose={[Function]}
                                onKeyDown={[Function]}
                                open={false}
                                type="button"
                              >
                                <svg
                                  aria-label="open and close list of options"
                                  className="bx--overflow-menu__icon"
                                  fill="currentColor"
                                  focusable="false"
                                  height={16}
                                  preserveAspectRatio="xMidYMid meet"
                                  role="img"
                                  viewBox="0 0 32 32"
                                  width={16}
                                  xmlns="http://www.w3.org/2000/svg"
                                >
                                  <circle
                                    cx="16"
                                    cy="8"
                                    r="2"
                                  />
                                  <circle
                                    cx="16"
                                    cy="16"
                                    r="2"
                                  />
                                  <circle
                                    cx="16"
                                    cy="24"
                                    r="2"
                                  />
                                  <title>
                                    open and close list of options
                                  </title>
                                </svg>
                              </button>
                            </div>
                          </div>
                        </div>
                      </a>
                    </div>
                  </div>
                </li>
              </ul>
            </div>
            <div
              className="tile-gallery--section"
              data-testid="stateful-tile-gallery-section-id2"
            >
              <ul
                className="bx--accordion bx--accordion--end bx--accordion--md"
                data-testid="stateful-tile-gallery-section-id2-accordion"
              >
                <li
                  className="bx--accordion__item bx--accordion__item--active"
                  data-testid="stateful-tile-gallery-section-id2-accordion-item"
                  onAnimationEnd={[Function]}
                >
                  <button
<<<<<<< HEAD
                    aria-controls="accordion-item-1474"
=======
                    aria-controls="accordion-item-1491"
>>>>>>> f8f37de8
                    aria-expanded={true}
                    className="bx--accordion__heading"
                    onClick={[Function]}
                    onKeyDown={[Function]}
                    type="button"
                  >
                    <svg
                      aria-hidden={true}
                      className="bx--accordion__arrow"
                      fill="currentColor"
                      focusable="false"
                      height={16}
                      preserveAspectRatio="xMidYMid meet"
                      viewBox="0 0 16 16"
                      width={16}
                      xmlns="http://www.w3.org/2000/svg"
                    >
                      <path
                        d="M11 8L6 13 5.3 12.3 9.6 8 5.3 3.7 6 3z"
                      />
                    </svg>
                    <div
                      className="bx--accordion__title"
                      dir="auto"
                    >
                      Dashboard Category A
                    </div>
                  </button>
                  <div
                    className="bx--accordion__content"
<<<<<<< HEAD
                    id="accordion-item-1474"
=======
                    id="accordion-item-1491"
>>>>>>> f8f37de8
                  >
                    <div
                      className="tile-gallery--section--items"
                      data-testid="stateful-tile-gallery-section-id2-items"
                    >
                      <a
                        className="bx--link bx--tile bx--tile--clickable null tile-gallery-item bx--tile bx--tile--clickable tile-card-title"
                        data-testid="stateful-tile-gallery-section-id2-item-0"
                        onClick={[Function]}
                        onKeyDown={[Function]}
                        rel={null}
                      >
                        <div>
                          <div
                            className="top-section"
                          >
                            <div
                              className="thumbnail"
                            >
                              <svg
                                aria-hidden={true}
                                fill="currentColor"
                                focusable="false"
                                height={32}
                                preserveAspectRatio="xMidYMid meet"
                                viewBox="0 0 32 32"
                                width={32}
                                xmlns="http://www.w3.org/2000/svg"
                              >
                                <path
                                  d="M12,29a1,1,0,0,1-.92-.62L6.33,17H2V15H7a1,1,0,0,1,.92.62L12,25.28,20.06,3.65A1,1,0,0,1,21,3a1,1,0,0,1,.93.68L25.72,15H30v2H25a1,1,0,0,1-.95-.68L21,7,12.94,28.35A1,1,0,0,1,12,29Z"
                                />
                              </svg>
                            </div>
                            <div
                              className="description-card"
                            >
                              <span>
                                More about your dashboard
                              </span>
                            </div>
                          </div>
                          <div
                            className="content-container"
                          >
                            <svg
                              aria-hidden={true}
                              fill="currentColor"
                              focusable="false"
                              height={16}
                              preserveAspectRatio="xMidYMid meet"
                              viewBox="0 0 16 16"
                              width={16}
                              xmlns="http://www.w3.org/2000/svg"
                            >
                              <path
                                d="M8,1L5.7,5.6L0.6,6.3l3.7,3.6L3.5,15L8,12.6l4.6,2.4l-0.9-5.1l3.7-3.6l-5.1-0.7L8,1z"
                              />
                            </svg>
                            <span
                              className="title-card"
                            >
                              Dashboard title
                            </span>
                            <div
                              className="overflow-menu"
                              data-testid="stateful-tile-gallery-section-id2-item-0-overflow-menu"
                              onClick={[Function]}
                              role="presentation"
                            >
                              <button
                                aria-expanded={false}
                                aria-haspopup={true}
                                aria-label="open and close list of options"
                                className="bx--overflow-menu bx--overflow-menu--sm"
                                data-testid="overflow-menu"
                                onClick={[Function]}
                                onClose={[Function]}
                                onKeyDown={[Function]}
                                open={false}
                                type="button"
                              >
                                <svg
                                  aria-label="open and close list of options"
                                  className="bx--overflow-menu__icon"
                                  fill="currentColor"
                                  focusable="false"
                                  height={16}
                                  preserveAspectRatio="xMidYMid meet"
                                  role="img"
                                  viewBox="0 0 32 32"
                                  width={16}
                                  xmlns="http://www.w3.org/2000/svg"
                                >
                                  <circle
                                    cx="16"
                                    cy="8"
                                    r="2"
                                  />
                                  <circle
                                    cx="16"
                                    cy="16"
                                    r="2"
                                  />
                                  <circle
                                    cx="16"
                                    cy="24"
                                    r="2"
                                  />
                                  <title>
                                    open and close list of options
                                  </title>
                                </svg>
                              </button>
                            </div>
                          </div>
                        </div>
                      </a>
                      <a
                        className="bx--link bx--tile bx--tile--clickable null tile-gallery-item bx--tile bx--tile--clickable tile-card-title"
                        data-testid="stateful-tile-gallery-section-id2-item-1"
                        onClick={[Function]}
                        onKeyDown={[Function]}
                        rel={null}
                      >
                        <div>
                          <div
                            className="top-section"
                          >
                            <div
                              className="thumbnail"
                            >
                              <svg
                                aria-hidden={true}
                                fill="currentColor"
                                focusable="false"
                                height={32}
                                preserveAspectRatio="xMidYMid meet"
                                viewBox="0 0 32 32"
                                width={32}
                                xmlns="http://www.w3.org/2000/svg"
                              >
                                <path
                                  d="M15 2H17V7H15z"
                                />
                                <path
                                  d="M21.668 6.854H26.625999999999998V8.854H21.668z"
                                  transform="rotate(-45 24.147 7.853)"
                                />
                                <path
                                  d="M25 15H30V17H25z"
                                />
                                <path
                                  d="M23.147 21.668H25.147V26.625999999999998H23.147z"
                                  transform="rotate(-45 24.147 24.146)"
                                />
                                <path
                                  d="M15 25H17V30H15z"
                                />
                                <path
                                  d="M5.375 23.147H10.333V25.147H5.375z"
                                  transform="rotate(-45 7.853 24.146)"
                                />
                                <path
                                  d="M2 15H7V17H2z"
                                />
                                <path
                                  d="M6.854 5.375H8.854V10.333H6.854z"
                                  transform="rotate(-45 7.854 7.853)"
                                />
                                <path
                                  d="M16,12a4,4,0,1,1-4,4,4.0045,4.0045,0,0,1,4-4m0-2a6,6,0,1,0,6,6,6,6,0,0,0-6-6Z"
                                />
                              </svg>
                            </div>
                            <div
                              className="description-card"
                            >
                              <span>
                                More about your dashboard
                              </span>
                            </div>
                          </div>
                          <div
                            className="content-container"
                          >
                            <svg
                              aria-hidden={true}
                              fill="currentColor"
                              focusable="false"
                              height={16}
                              preserveAspectRatio="xMidYMid meet"
                              viewBox="0 0 16 16"
                              width={16}
                              xmlns="http://www.w3.org/2000/svg"
                            >
                              <path
                                d="M8,1L5.7,5.6L0.6,6.3l3.7,3.6L3.5,15L8,12.6l4.6,2.4l-0.9-5.1l3.7-3.6l-5.1-0.7L8,1z"
                              />
                            </svg>
                            <span
                              className="title-card"
                            >
                              Dashboard title
                            </span>
                            <div
                              className="overflow-menu"
                              data-testid="stateful-tile-gallery-section-id2-item-1-overflow-menu"
                              onClick={[Function]}
                              role="presentation"
                            >
                              <button
                                aria-expanded={false}
                                aria-haspopup={true}
                                aria-label="open and close list of options"
                                className="bx--overflow-menu bx--overflow-menu--sm"
                                data-testid="overflow-menu"
                                onClick={[Function]}
                                onClose={[Function]}
                                onKeyDown={[Function]}
                                open={false}
                                type="button"
                              >
                                <svg
                                  aria-label="open and close list of options"
                                  className="bx--overflow-menu__icon"
                                  fill="currentColor"
                                  focusable="false"
                                  height={16}
                                  preserveAspectRatio="xMidYMid meet"
                                  role="img"
                                  viewBox="0 0 32 32"
                                  width={16}
                                  xmlns="http://www.w3.org/2000/svg"
                                >
                                  <circle
                                    cx="16"
                                    cy="8"
                                    r="2"
                                  />
                                  <circle
                                    cx="16"
                                    cy="16"
                                    r="2"
                                  />
                                  <circle
                                    cx="16"
                                    cy="24"
                                    r="2"
                                  />
                                  <title>
                                    open and close list of options
                                  </title>
                                </svg>
                              </button>
                            </div>
                          </div>
                        </div>
                      </a>
                      <a
                        className="bx--link bx--tile bx--tile--clickable null tile-gallery-item bx--tile bx--tile--clickable tile-card-title"
                        data-testid="stateful-tile-gallery-section-id2-item-2"
                        onClick={[Function]}
                        onKeyDown={[Function]}
                        rel={null}
                      >
                        <div>
                          <div
                            className="top-section"
                          >
                            <div
                              className="thumbnail"
                            >
                              <svg
                                aria-hidden={true}
                                fill="currentColor"
                                focusable="false"
                                height={32}
                                preserveAspectRatio="xMidYMid meet"
                                viewBox="0 0 32 32"
                                width={32}
                                xmlns="http://www.w3.org/2000/svg"
                              >
                                <path
                                  d="M12,29a1,1,0,0,1-.92-.62L6.33,17H2V15H7a1,1,0,0,1,.92.62L12,25.28,20.06,3.65A1,1,0,0,1,21,3a1,1,0,0,1,.93.68L25.72,15H30v2H25a1,1,0,0,1-.95-.68L21,7,12.94,28.35A1,1,0,0,1,12,29Z"
                                />
                              </svg>
                            </div>
                            <div
                              className="description-card"
                            >
                              <span>
                                More about your dashboard
                              </span>
                            </div>
                          </div>
                          <div
                            className="content-container"
                          >
                            <svg
                              aria-hidden={true}
                              fill="currentColor"
                              focusable="false"
                              height={16}
                              preserveAspectRatio="xMidYMid meet"
                              viewBox="0 0 16 16"
                              width={16}
                              xmlns="http://www.w3.org/2000/svg"
                            >
                              <path
                                d="M8,1L5.7,5.6L0.6,6.3l3.7,3.6L3.5,15L8,12.6l4.6,2.4l-0.9-5.1l3.7-3.6l-5.1-0.7L8,1z"
                              />
                            </svg>
                            <span
                              className="title-card"
                            >
                              Dashboard title
                            </span>
                            <div
                              className="overflow-menu"
                              data-testid="stateful-tile-gallery-section-id2-item-2-overflow-menu"
                              onClick={[Function]}
                              role="presentation"
                            >
                              <button
                                aria-expanded={false}
                                aria-haspopup={true}
                                aria-label="open and close list of options"
                                className="bx--overflow-menu bx--overflow-menu--sm"
                                data-testid="overflow-menu"
                                onClick={[Function]}
                                onClose={[Function]}
                                onKeyDown={[Function]}
                                open={false}
                                type="button"
                              >
                                <svg
                                  aria-label="open and close list of options"
                                  className="bx--overflow-menu__icon"
                                  fill="currentColor"
                                  focusable="false"
                                  height={16}
                                  preserveAspectRatio="xMidYMid meet"
                                  role="img"
                                  viewBox="0 0 32 32"
                                  width={16}
                                  xmlns="http://www.w3.org/2000/svg"
                                >
                                  <circle
                                    cx="16"
                                    cy="8"
                                    r="2"
                                  />
                                  <circle
                                    cx="16"
                                    cy="16"
                                    r="2"
                                  />
                                  <circle
                                    cx="16"
                                    cy="24"
                                    r="2"
                                  />
                                  <title>
                                    open and close list of options
                                  </title>
                                </svg>
                              </button>
                            </div>
                          </div>
                        </div>
                      </a>
                    </div>
                  </div>
                </li>
              </ul>
            </div>
          </div>
        </div>
      </div>
    </div>
  </div>
</div>
`;

exports[`Storybook Snapshot tests and console checks Storyshots 1 - Watson IoT/Catalog/Marketplace/TileGallery TileGalleryItem - Grid 1`] = `
<div
  className="storybook-container"
>
  <div
    style={
      Object {
        "width": "calc(100vw - 6rem)",
      }
    }
  >
    <a
      className="bx--link bx--tile bx--tile--clickable not-active tile-gallery-item bx--tile bx--tile--clickable tile-card-title"
      data-testid="tile-gallery-item"
      onClick={[Function]}
      onKeyDown={[Function]}
      rel={null}
    >
      <div>
        <div
          className="top-section"
        >
          <div
            className="thumbnail"
          >
            <svg
              aria-hidden={true}
              description="Icon"
              fill="black"
              focusable="false"
              height={50}
              preserveAspectRatio="xMidYMid meet"
              viewBox="0 0 32 32"
              width={50}
              xmlns="http://www.w3.org/2000/svg"
            >
              <path
                d="M6.34 19H17.65V21H6.34z"
                transform="rotate(-45 11.995 20.002)"
              />
              <path
                d="M17,30a1,1,0,0,1-.37-.07,1,1,0,0,1-.62-.79l-1-7,2-.28.75,5.27L21,24.52V17a1,1,0,0,1,.29-.71l4.07-4.07A8.94,8.94,0,0,0,28,5.86V4H26.14a8.94,8.94,0,0,0-6.36,2.64l-4.07,4.07A1,1,0,0,1,15,11H7.48L4.87,14.26l5.27.75-.28,2-7-1a1,1,0,0,1-.79-.62,1,1,0,0,1,.15-1l4-5A1,1,0,0,1,7,9h7.59l3.77-3.78A10.92,10.92,0,0,1,26.14,2H28a2,2,0,0,1,2,2V5.86a10.92,10.92,0,0,1-3.22,7.78L23,17.41V25a1,1,0,0,1-.38.78l-5,4A1,1,0,0,1,17,30Z"
              />
            </svg>
          </div>
          <div
            className="description-card"
          >
            <span>
              card description
            </span>
          </div>
        </div>
        <div
          className="content-container"
        >
          <svg
            aria-hidden={true}
            fill="#42be65"
            focusable="false"
            height={16}
            onClick={[Function]}
            preserveAspectRatio="xMidYMid meet"
            viewBox="0 0 16 16"
            width={16}
            xmlns="http://www.w3.org/2000/svg"
          >
            <path
              d="M8,1C4.1,1,1,4.1,1,8c0,3.9,3.1,7,7,7s7-3.1,7-7C15,4.1,11.9,1,8,1z M7,11L4.3,8.3l0.9-0.8L7,9.3l4-3.9l0.9,0.8L7,11z"
            />
            <path
              d="M7,11L4.3,8.3l0.9-0.8L7,9.3l4-3.9l0.9,0.8L7,11z"
              data-icon-path="inner-path"
              opacity="0"
            />
          </svg>
          <span
            className="title-card"
          >
            Card title
          </span>
          <div
            className="overflow-menu"
            data-testid="tile-gallery-item-overflow-menu"
            onClick={[Function]}
            role="presentation"
          >
            <button
              aria-expanded={false}
              aria-haspopup={true}
              aria-label="open and close list of options"
              className="bx--overflow-menu bx--overflow-menu--sm"
              data-testid="overflow-menu"
              onClick={[Function]}
              onClose={[Function]}
              onKeyDown={[Function]}
              open={false}
              type="button"
            >
              <svg
                aria-label="open and close list of options"
                className="bx--overflow-menu__icon"
                fill="currentColor"
                focusable="false"
                height={16}
                preserveAspectRatio="xMidYMid meet"
                role="img"
                viewBox="0 0 32 32"
                width={16}
                xmlns="http://www.w3.org/2000/svg"
              >
                <circle
                  cx="16"
                  cy="8"
                  r="2"
                />
                <circle
                  cx="16"
                  cy="16"
                  r="2"
                />
                <circle
                  cx="16"
                  cy="24"
                  r="2"
                />
                <title>
                  open and close list of options
                </title>
              </svg>
            </button>
          </div>
        </div>
      </div>
    </a>
  </div>
</div>
`;

exports[`Storybook Snapshot tests and console checks Storyshots 1 - Watson IoT/Catalog/Marketplace/TileGallery TileGalleryItem - List 1`] = `
<div
  className="storybook-container"
>
  <div
    style={
      Object {
        "width": "calc(100vw - 6rem)",
      }
    }
  >
    <a
      className="bx--link bx--tile bx--tile--clickable null tile-gallery-item bx--tile bx--tile--clickable tile-list-title"
      data-testid="tile-gallery-item"
      onClick={[Function]}
      onKeyDown={[Function]}
      rel={null}
    >
      <div>
        <div
          className="content-container"
        >
          <svg
            aria-hidden={true}
            fill="black"
            focusable="false"
            height={16}
            onClick={[Function]}
            preserveAspectRatio="xMidYMid meet"
            viewBox="0 0 16 16"
            width={16}
            xmlns="http://www.w3.org/2000/svg"
          >
            <path
              d="M8,1L5.7,5.6L0.6,6.3l3.7,3.6L3.5,15L8,12.6l4.6,2.4l-0.9-5.1l3.7-3.6l-5.1-0.7L8,1z"
            />
          </svg>
          <span
            className="title-card"
          >
            Test
          </span>
          <div
            className="overflow-menu"
            data-testid="tile-gallery-item-overflow-menu"
            onClick={[Function]}
            role="presentation"
          >
            <button
              aria-expanded={false}
              aria-haspopup={true}
              aria-label="open and close list of options"
              className="bx--overflow-menu bx--overflow-menu--sm"
              data-testid="overflow-menu"
              onClick={[Function]}
              onClose={[Function]}
              onKeyDown={[Function]}
              open={false}
              type="button"
            >
              <svg
                aria-label="open and close list of options"
                className="bx--overflow-menu__icon"
                fill="currentColor"
                focusable="false"
                height={16}
                preserveAspectRatio="xMidYMid meet"
                role="img"
                viewBox="0 0 32 32"
                width={16}
                xmlns="http://www.w3.org/2000/svg"
              >
                <circle
                  cx="16"
                  cy="8"
                  r="2"
                />
                <circle
                  cx="16"
                  cy="16"
                  r="2"
                />
                <circle
                  cx="16"
                  cy="24"
                  r="2"
                />
                <title>
                  open and close list of options
                </title>
              </svg>
            </button>
          </div>
        </div>
        <div
          className="description-card"
        >
          <div
            style={
              Object {
                "backgroundColor": "black",
              }
            }
          >
            The first one
          </div>
        </div>
      </div>
    </a>
  </div>
</div>
`;

exports[`Storybook Snapshot tests and console checks Storyshots 1 - Watson IoT/Catalog/Marketplace/TileGallery TileGallerySection with TileGalleryItem - i18n 1`] = `
<div
  className="storybook-container"
>
  <div
    style={
      Object {
        "width": "calc(100vw - 6rem)",
      }
    }
  >
    <div
      className="page-title-bar"
      data-testid="stateful-tile-gallery-page-title-bar"
      style={
        Object {
          "--header-offset": "48px",
          "--negative-header-offset": "-48px",
          "--scroll-transition-progress": 1,
        }
      }
    >
      <div
        className="page-title-bar-header"
      >
        <div
          className="page-title-bar-breadcrumb-bg"
        />
        <div
          className="page-title-bar-title"
        >
          <div
            className="page-title-bar-title--text"
          >
            <h2
              title="__Dashboard__"
            >
              __Dashboard__
            </h2>
          </div>
        </div>
        <div
          className="page-title-bar-header-right"
        >
          <div
            className="extra-content"
            data-testid="stateful-tile-gallery-extra-content"
          >
            <div>
              <div
                aria-labelledby="gallery-search-search"
                className="bx--search bx--search--xl"
                role="search"
              >
                <div
                  className="bx--search-magnifier"
                >
                  <svg
                    aria-hidden={true}
                    className="bx--search-magnifier-icon"
                    fill="currentColor"
                    focusable="false"
                    height={16}
                    preserveAspectRatio="xMidYMid meet"
                    viewBox="0 0 16 16"
                    width={16}
                    xmlns="http://www.w3.org/2000/svg"
                  >
                    <path
                      d="M15,14.3L10.7,10c1.9-2.3,1.6-5.8-0.7-7.7S4.2,0.7,2.3,3S0.7,8.8,3,10.7c2,1.7,5,1.7,7,0l4.3,4.3L15,14.3z M2,6.5	C2,4,4,2,6.5,2S11,4,11,6.5S9,11,6.5,11S2,9,2,6.5z"
                    />
                  </svg>
                </div>
                <label
                  className="bx--label"
                  htmlFor="gallery-search"
                  id="gallery-search-search"
                >
                  __Search Icon Description__
                </label>
                <input
                  autoComplete="off"
                  className="bx--search-input"
                  data-testid="stateful-tile-gallery-search-input"
                  id="gallery-search"
                  onChange={[Function]}
                  onKeyDown={[Function]}
                  placeholder="__Search Placeholder__"
                  role="searchbox"
                  style={
                    Object {
                      "background": "#ffffff",
                      "width": "305px",
                    }
                  }
                  type="text"
                  value=""
                />
                <button
                  aria-label="__Search Close Button__"
                  className="bx--search-close bx--search-close--hidden"
                  onClick={[Function]}
                  type="button"
                >
                  <svg
                    aria-hidden={true}
                    fill="currentColor"
                    focusable="false"
                    height={16}
                    preserveAspectRatio="xMidYMid meet"
                    viewBox="0 0 32 32"
                    width={16}
                    xmlns="http://www.w3.org/2000/svg"
                  >
                    <path
                      d="M24 9.4L22.6 8 16 14.6 9.4 8 8 9.4 14.6 16 8 22.6 9.4 24 16 17.4 22.6 24 24 22.6 17.4 16 24 9.4z"
                    />
                  </svg>
                </button>
              </div>
            </div>
            <div
              className="bx--content-switcher"
              data-testid="stateful-tile-gallery-switcher"
              onChange={[Function]}
              role="tablist"
            >
              <button
                aria-selected={false}
                className="bx--content-switcher-btn"
                data-testid="stateful-tile-gallery-switcher-list-switch"
                onClick={[Function]}
                onKeyDown={[Function]}
                role="tab"
                tabIndex="-1"
                type="button"
              >
                <span
                  className="bx--content-switcher__label"
                  title="__ListText__"
                >
                  __ListText__
                </span>
              </button>
              <button
                aria-selected={true}
                className="bx--content-switcher-btn bx--content-switcher--selected"
                data-testid="stateful-tile-gallery-switcher-grid-switch"
                onClick={[Function]}
                onKeyDown={[Function]}
                role="tab"
                tabIndex="0"
                type="button"
              >
                <span
                  className="bx--content-switcher__label"
                  title="__GridText__"
                >
                  __GridText__
                </span>
              </button>
            </div>
            <button
              aria-describedby={null}
              aria-pressed={null}
              className="iot--btn bx--btn bx--btn--primary"
              data-testid="Button"
              disabled={false}
              onBlur={[Function]}
              onClick={[Function]}
              onFocus={[Function]}
              onMouseEnter={[Function]}
              onMouseLeave={[Function]}
              tabIndex={0}
              type="button"
            >
              __Create__
            </button>
          </div>
        </div>
        <div
          className="page-title-bar-content"
        >
          <div
            className="tile-gallery"
            data-testid="stateful-tile-gallery"
          >
            <div
              className="tile-gallery--section"
              data-testid="stateful-tile-gallery-section-id1"
            >
              <ul
                className="bx--accordion bx--accordion--end bx--accordion--md"
                data-testid="stateful-tile-gallery-section-id1-accordion"
              >
                <li
                  className="bx--accordion__item bx--accordion__item--active"
                  data-testid="stateful-tile-gallery-section-id1-accordion-item"
                  onAnimationEnd={[Function]}
                >
                  <button
<<<<<<< HEAD
                    aria-controls="accordion-item-1480"
=======
                    aria-controls="accordion-item-1497"
>>>>>>> f8f37de8
                    aria-expanded={true}
                    className="bx--accordion__heading"
                    onClick={[Function]}
                    onKeyDown={[Function]}
                    type="button"
                  >
                    <svg
                      aria-hidden={true}
                      className="bx--accordion__arrow"
                      fill="currentColor"
                      focusable="false"
                      height={16}
                      preserveAspectRatio="xMidYMid meet"
                      viewBox="0 0 16 16"
                      width={16}
                      xmlns="http://www.w3.org/2000/svg"
                    >
                      <path
                        d="M11 8L6 13 5.3 12.3 9.6 8 5.3 3.7 6 3z"
                      />
                    </svg>
                    <div
                      className="bx--accordion__title"
                      dir="auto"
                    >
                      __Favorites__
                    </div>
                  </button>
                  <div
                    className="bx--accordion__content"
<<<<<<< HEAD
                    id="accordion-item-1480"
=======
                    id="accordion-item-1497"
>>>>>>> f8f37de8
                  >
                    <div
                      className="tile-gallery--section--items"
                      data-testid="stateful-tile-gallery-section-id1-items"
                    >
                      <a
                        className="bx--link bx--tile bx--tile--clickable null tile-gallery-item bx--tile bx--tile--clickable tile-card-title"
                        data-testid="stateful-tile-gallery-section-id1-item-0"
                        onClick={[Function]}
                        onKeyDown={[Function]}
                        rel={null}
                      >
                        <div>
                          <div
                            className="top-section"
                          >
                            <div
                              className="thumbnail"
                            >
                              <svg
                                aria-hidden={true}
                                fill="currentColor"
                                focusable="false"
                                height={32}
                                preserveAspectRatio="xMidYMid meet"
                                viewBox="0 0 32 32"
                                width={32}
                                xmlns="http://www.w3.org/2000/svg"
                              >
                                <path
                                  d="M12,29a1,1,0,0,1-.92-.62L6.33,17H2V15H7a1,1,0,0,1,.92.62L12,25.28,20.06,3.65A1,1,0,0,1,21,3a1,1,0,0,1,.93.68L25.72,15H30v2H25a1,1,0,0,1-.95-.68L21,7,12.94,28.35A1,1,0,0,1,12,29Z"
                                />
                              </svg>
                            </div>
                            <div
                              className="description-card"
                            >
                              <span>
                                __More about your dashboard__
                              </span>
                            </div>
                          </div>
                          <div
                            className="content-container"
                          >
                            <svg
                              aria-hidden={true}
                              fill="currentColor"
                              focusable="false"
                              height={16}
                              preserveAspectRatio="xMidYMid meet"
                              viewBox="0 0 16 16"
                              width={16}
                              xmlns="http://www.w3.org/2000/svg"
                            >
                              <path
                                d="M8,1L5.7,5.6L0.6,6.3l3.7,3.6L3.5,15L8,12.6l4.6,2.4l-0.9-5.1l3.7-3.6l-5.1-0.7L8,1z"
                              />
                            </svg>
                            <span
                              className="title-card"
                            >
                              __Dashboard title__
                            </span>
                            <div
                              className="overflow-menu"
                              data-testid="stateful-tile-gallery-section-id1-item-0-overflow-menu"
                              onClick={[Function]}
                              role="presentation"
                            >
                              <button
                                aria-expanded={false}
                                aria-haspopup={true}
                                aria-label="open and close list of options"
                                className="bx--overflow-menu bx--overflow-menu--md"
                                data-testid="overflow-menu"
                                onClick={[Function]}
                                onClose={[Function]}
                                onKeyDown={[Function]}
                                open={false}
                                style={
                                  Object {
                                    "height": "2rem",
                                  }
                                }
                                type="button"
                              >
                                <svg
                                  aria-label="__icon description__"
                                  className="bx--overflow-menu__icon"
                                  fill="currentColor"
                                  focusable="false"
                                  height={16}
                                  preserveAspectRatio="xMidYMid meet"
                                  role="img"
                                  viewBox="0 0 32 32"
                                  width={16}
                                  xmlns="http://www.w3.org/2000/svg"
                                >
                                  <circle
                                    cx="16"
                                    cy="8"
                                    r="2"
                                  />
                                  <circle
                                    cx="16"
                                    cy="16"
                                    r="2"
                                  />
                                  <circle
                                    cx="16"
                                    cy="24"
                                    r="2"
                                  />
                                  <title>
                                    __icon description__
                                  </title>
                                </svg>
                              </button>
                            </div>
                          </div>
                        </div>
                      </a>
                    </div>
                  </div>
                </li>
              </ul>
            </div>
          </div>
        </div>
      </div>
    </div>
  </div>
</div>
`;

exports[`Storybook Snapshot tests and console checks Storyshots 1 - Watson IoT/Catalog/Marketplace/TileGallery TileGallerySection with TileGalleryItem Grid 1`] = `
<div
  className="storybook-container"
>
  <div
    style={
      Object {
        "width": "calc(100vw - 6rem)",
      }
    }
  >
    <div
      style={
        Object {
          "width": "calc(100vw - 6rem)",
        }
      }
    >
      <div
        className="tile-gallery--section"
        data-testid="tile-gallery-section"
      >
        <ul
          className="bx--accordion bx--accordion--end bx--accordion--md"
          data-testid="tile-gallery-section-accordion"
        >
          <li
            className="bx--accordion__item bx--accordion__item--active"
            data-testid="tile-gallery-section-accordion-item"
            onAnimationEnd={[Function]}
          >
            <button
<<<<<<< HEAD
              aria-controls="accordion-item-1477"
=======
              aria-controls="accordion-item-1494"
>>>>>>> f8f37de8
              aria-expanded={true}
              className="bx--accordion__heading"
              onClick={[Function]}
              onKeyDown={[Function]}
              type="button"
            >
              <svg
                aria-hidden={true}
                className="bx--accordion__arrow"
                fill="currentColor"
                focusable="false"
                height={16}
                preserveAspectRatio="xMidYMid meet"
                viewBox="0 0 16 16"
                width={16}
                xmlns="http://www.w3.org/2000/svg"
              >
                <path
                  d="M11 8L6 13 5.3 12.3 9.6 8 5.3 3.7 6 3z"
                />
              </svg>
              <div
                className="bx--accordion__title"
                dir="auto"
              >
                Title
              </div>
            </button>
            <div
              className="bx--accordion__content"
<<<<<<< HEAD
              id="accordion-item-1477"
=======
              id="accordion-item-1494"
>>>>>>> f8f37de8
            >
              <div
                className="tile-gallery--section--items"
                data-testid="tile-gallery-section-items"
              >
                <a
                  className="bx--link bx--tile bx--tile--clickable null tile-gallery-item bx--tile bx--tile--clickable tile-card-title"
                  data-testid="tile-gallery-item"
                  onClick={[Function]}
                  onKeyDown={[Function]}
                  rel={null}
                >
                  <div>
                    <div
                      className="top-section"
                    >
                      <div
                        className="thumbnail"
                      >
                        <svg
                          aria-hidden={true}
                          description="Icon"
                          fill="black"
                          focusable="false"
                          height={50}
                          preserveAspectRatio="xMidYMid meet"
                          viewBox="0 0 32 32"
                          width={50}
                          xmlns="http://www.w3.org/2000/svg"
                        >
                          <path
                            d="M6.34 19H17.65V21H6.34z"
                            transform="rotate(-45 11.995 20.002)"
                          />
                          <path
                            d="M17,30a1,1,0,0,1-.37-.07,1,1,0,0,1-.62-.79l-1-7,2-.28.75,5.27L21,24.52V17a1,1,0,0,1,.29-.71l4.07-4.07A8.94,8.94,0,0,0,28,5.86V4H26.14a8.94,8.94,0,0,0-6.36,2.64l-4.07,4.07A1,1,0,0,1,15,11H7.48L4.87,14.26l5.27.75-.28,2-7-1a1,1,0,0,1-.79-.62,1,1,0,0,1,.15-1l4-5A1,1,0,0,1,7,9h7.59l3.77-3.78A10.92,10.92,0,0,1,26.14,2H28a2,2,0,0,1,2,2V5.86a10.92,10.92,0,0,1-3.22,7.78L23,17.41V25a1,1,0,0,1-.38.78l-5,4A1,1,0,0,1,17,30Z"
                          />
                        </svg>
                      </div>
                      <div
                        className="description-card"
                      >
                        <span>
                          card description
                        </span>
                      </div>
                    </div>
                    <div
                      className="content-container"
                    >
                      <svg
                        aria-hidden={true}
                        fill="#42be65"
                        focusable="false"
                        height={16}
                        onClick={[Function]}
                        preserveAspectRatio="xMidYMid meet"
                        viewBox="0 0 16 16"
                        width={16}
                        xmlns="http://www.w3.org/2000/svg"
                      >
                        <path
                          d="M8,1C4.1,1,1,4.1,1,8c0,3.9,3.1,7,7,7s7-3.1,7-7C15,4.1,11.9,1,8,1z M7,11L4.3,8.3l0.9-0.8L7,9.3l4-3.9l0.9,0.8L7,11z"
                        />
                        <path
                          d="M7,11L4.3,8.3l0.9-0.8L7,9.3l4-3.9l0.9,0.8L7,11z"
                          data-icon-path="inner-path"
                          opacity="0"
                        />
                      </svg>
                      <span
                        className="title-card"
                      >
                        Card title
                      </span>
                      <div
                        className="overflow-menu"
                        data-testid="tile-gallery-item-overflow-menu"
                        onClick={[Function]}
                        role="presentation"
                      >
                        <button
                          aria-expanded={false}
                          aria-haspopup={true}
                          aria-label="open and close list of options"
                          className="bx--overflow-menu bx--overflow-menu--sm"
                          data-testid="overflow-menu"
                          onClick={[Function]}
                          onClose={[Function]}
                          onKeyDown={[Function]}
                          open={false}
                          type="button"
                        >
                          <svg
                            aria-label="open and close list of options"
                            className="bx--overflow-menu__icon"
                            fill="currentColor"
                            focusable="false"
                            height={16}
                            preserveAspectRatio="xMidYMid meet"
                            role="img"
                            viewBox="0 0 32 32"
                            width={16}
                            xmlns="http://www.w3.org/2000/svg"
                          >
                            <circle
                              cx="16"
                              cy="8"
                              r="2"
                            />
                            <circle
                              cx="16"
                              cy="16"
                              r="2"
                            />
                            <circle
                              cx="16"
                              cy="24"
                              r="2"
                            />
                            <title>
                              open and close list of options
                            </title>
                          </svg>
                        </button>
                      </div>
                    </div>
                  </div>
                </a>
                <a
                  className="bx--link bx--tile bx--tile--clickable null tile-gallery-item bx--tile bx--tile--clickable tile-card-title"
                  data-testid="tile-gallery-item"
                  onClick={[Function]}
                  onKeyDown={[Function]}
                  rel={null}
                >
                  <div>
                    <div
                      className="top-section"
                    >
                      <div
                        className="thumbnail"
                      >
                        <svg
                          aria-hidden={true}
                          description="Icon"
                          fill="black"
                          focusable="false"
                          height={50}
                          preserveAspectRatio="xMidYMid meet"
                          viewBox="0 0 32 32"
                          width={50}
                          xmlns="http://www.w3.org/2000/svg"
                        >
                          <path
                            d="M12,29a1,1,0,0,1-.92-.62L6.33,17H2V15H7a1,1,0,0,1,.92.62L12,25.28,20.06,3.65A1,1,0,0,1,21,3a1,1,0,0,1,.93.68L25.72,15H30v2H25a1,1,0,0,1-.95-.68L21,7,12.94,28.35A1,1,0,0,1,12,29Z"
                          />
                        </svg>
                      </div>
                      <div
                        className="description-card"
                      >
                        <span>
                          card description
                        </span>
                      </div>
                    </div>
                    <div
                      className="content-container"
                    >
                      <svg
                        aria-hidden={true}
                        fill="#42be65"
                        focusable="false"
                        height={16}
                        onClick={[Function]}
                        preserveAspectRatio="xMidYMid meet"
                        viewBox="0 0 16 16"
                        width={16}
                        xmlns="http://www.w3.org/2000/svg"
                      >
                        <path
                          d="M8,1C4.1,1,1,4.1,1,8c0,3.9,3.1,7,7,7s7-3.1,7-7C15,4.1,11.9,1,8,1z M7,11L4.3,8.3l0.9-0.8L7,9.3l4-3.9l0.9,0.8L7,11z"
                        />
                        <path
                          d="M7,11L4.3,8.3l0.9-0.8L7,9.3l4-3.9l0.9,0.8L7,11z"
                          data-icon-path="inner-path"
                          opacity="0"
                        />
                      </svg>
                      <span
                        className="title-card"
                      >
                        Card title
                      </span>
                      <div
                        className="overflow-menu"
                        data-testid="tile-gallery-item-overflow-menu"
                        onClick={[Function]}
                        role="presentation"
                      >
                        <button
                          aria-expanded={false}
                          aria-haspopup={true}
                          aria-label="open and close list of options"
                          className="bx--overflow-menu bx--overflow-menu--sm"
                          data-testid="overflow-menu"
                          onClick={[Function]}
                          onClose={[Function]}
                          onKeyDown={[Function]}
                          open={false}
                          type="button"
                        >
                          <svg
                            aria-label="open and close list of options"
                            className="bx--overflow-menu__icon"
                            fill="currentColor"
                            focusable="false"
                            height={16}
                            preserveAspectRatio="xMidYMid meet"
                            role="img"
                            viewBox="0 0 32 32"
                            width={16}
                            xmlns="http://www.w3.org/2000/svg"
                          >
                            <circle
                              cx="16"
                              cy="8"
                              r="2"
                            />
                            <circle
                              cx="16"
                              cy="16"
                              r="2"
                            />
                            <circle
                              cx="16"
                              cy="24"
                              r="2"
                            />
                            <title>
                              open and close list of options
                            </title>
                          </svg>
                        </button>
                      </div>
                    </div>
                  </div>
                </a>
                <a
                  className="bx--link bx--tile bx--tile--clickable null tile-gallery-item bx--tile bx--tile--clickable tile-card-title"
                  data-testid="tile-gallery-item"
                  onClick={[Function]}
                  onKeyDown={[Function]}
                  rel={null}
                >
                  <div>
                    <div
                      className="top-section"
                    >
                      <div
                        className="thumbnail"
                      >
                        <svg
                          aria-hidden={true}
                          description="Icon"
                          fill="black"
                          focusable="false"
                          height={50}
                          preserveAspectRatio="xMidYMid meet"
                          viewBox="0 0 32 32"
                          width={50}
                          xmlns="http://www.w3.org/2000/svg"
                        >
                          <path
                            d="M15 2H17V7H15z"
                          />
                          <path
                            d="M21.668 6.854H26.625999999999998V8.854H21.668z"
                            transform="rotate(-45 24.147 7.853)"
                          />
                          <path
                            d="M25 15H30V17H25z"
                          />
                          <path
                            d="M23.147 21.668H25.147V26.625999999999998H23.147z"
                            transform="rotate(-45 24.147 24.146)"
                          />
                          <path
                            d="M15 25H17V30H15z"
                          />
                          <path
                            d="M5.375 23.147H10.333V25.147H5.375z"
                            transform="rotate(-45 7.853 24.146)"
                          />
                          <path
                            d="M2 15H7V17H2z"
                          />
                          <path
                            d="M6.854 5.375H8.854V10.333H6.854z"
                            transform="rotate(-45 7.854 7.853)"
                          />
                          <path
                            d="M16,12a4,4,0,1,1-4,4,4.0045,4.0045,0,0,1,4-4m0-2a6,6,0,1,0,6,6,6,6,0,0,0-6-6Z"
                          />
                        </svg>
                      </div>
                      <div
                        className="description-card"
                      >
                        <span>
                          card description
                        </span>
                      </div>
                    </div>
                    <div
                      className="content-container"
                    >
                      <svg
                        aria-hidden={true}
                        fill="#42be65"
                        focusable="false"
                        height={16}
                        onClick={[Function]}
                        preserveAspectRatio="xMidYMid meet"
                        viewBox="0 0 16 16"
                        width={16}
                        xmlns="http://www.w3.org/2000/svg"
                      >
                        <path
                          d="M8,1C4.1,1,1,4.1,1,8c0,3.9,3.1,7,7,7s7-3.1,7-7C15,4.1,11.9,1,8,1z M7,11L4.3,8.3l0.9-0.8L7,9.3l4-3.9l0.9,0.8L7,11z"
                        />
                        <path
                          d="M7,11L4.3,8.3l0.9-0.8L7,9.3l4-3.9l0.9,0.8L7,11z"
                          data-icon-path="inner-path"
                          opacity="0"
                        />
                      </svg>
                      <span
                        className="title-card"
                      >
                        Card title
                      </span>
                      <div
                        className="overflow-menu"
                        data-testid="tile-gallery-item-overflow-menu"
                        onClick={[Function]}
                        role="presentation"
                      >
                        <button
                          aria-expanded={false}
                          aria-haspopup={true}
                          aria-label="open and close list of options"
                          className="bx--overflow-menu bx--overflow-menu--sm"
                          data-testid="overflow-menu"
                          onClick={[Function]}
                          onClose={[Function]}
                          onKeyDown={[Function]}
                          open={false}
                          type="button"
                        >
                          <svg
                            aria-label="open and close list of options"
                            className="bx--overflow-menu__icon"
                            fill="currentColor"
                            focusable="false"
                            height={16}
                            preserveAspectRatio="xMidYMid meet"
                            role="img"
                            viewBox="0 0 32 32"
                            width={16}
                            xmlns="http://www.w3.org/2000/svg"
                          >
                            <circle
                              cx="16"
                              cy="8"
                              r="2"
                            />
                            <circle
                              cx="16"
                              cy="16"
                              r="2"
                            />
                            <circle
                              cx="16"
                              cy="24"
                              r="2"
                            />
                            <title>
                              open and close list of options
                            </title>
                          </svg>
                        </button>
                      </div>
                    </div>
                  </div>
                </a>
              </div>
            </div>
          </li>
        </ul>
      </div>
      <div
        className="tile-gallery--section"
        data-testid="tile-gallery-section"
      >
        <ul
          className="bx--accordion bx--accordion--end bx--accordion--md"
          data-testid="tile-gallery-section-accordion"
        >
          <li
            className="bx--accordion__item bx--accordion__item--active"
            data-testid="tile-gallery-section-accordion-item"
            onAnimationEnd={[Function]}
          >
            <button
<<<<<<< HEAD
              aria-controls="accordion-item-1478"
=======
              aria-controls="accordion-item-1495"
>>>>>>> f8f37de8
              aria-expanded={true}
              className="bx--accordion__heading"
              onClick={[Function]}
              onKeyDown={[Function]}
              type="button"
            >
              <svg
                aria-hidden={true}
                className="bx--accordion__arrow"
                fill="currentColor"
                focusable="false"
                height={16}
                preserveAspectRatio="xMidYMid meet"
                viewBox="0 0 16 16"
                width={16}
                xmlns="http://www.w3.org/2000/svg"
              >
                <path
                  d="M11 8L6 13 5.3 12.3 9.6 8 5.3 3.7 6 3z"
                />
              </svg>
              <div
                className="bx--accordion__title"
                dir="auto"
              >
                More
              </div>
            </button>
            <div
              className="bx--accordion__content"
<<<<<<< HEAD
              id="accordion-item-1478"
=======
              id="accordion-item-1495"
>>>>>>> f8f37de8
            >
              <div
                className="tile-gallery--section--items"
                data-testid="tile-gallery-section-items"
              >
                <a
                  className="bx--link bx--tile bx--tile--clickable null tile-gallery-item bx--tile bx--tile--clickable tile-card-title"
                  data-testid="tile-gallery-item"
                  onClick={[Function]}
                  onKeyDown={[Function]}
                  rel={null}
                >
                  <div>
                    <div
                      className="top-section"
                    >
                      <div
                        className="thumbnail"
                      >
                        <svg
                          aria-hidden={true}
                          description="Icon"
                          fill="black"
                          focusable="false"
                          height={50}
                          preserveAspectRatio="xMidYMid meet"
                          viewBox="0 0 32 32"
                          width={50}
                          xmlns="http://www.w3.org/2000/svg"
                        >
                          <path
                            d="M15 2H17V7H15z"
                          />
                          <path
                            d="M21.668 6.854H26.625999999999998V8.854H21.668z"
                            transform="rotate(-45 24.147 7.853)"
                          />
                          <path
                            d="M25 15H30V17H25z"
                          />
                          <path
                            d="M23.147 21.668H25.147V26.625999999999998H23.147z"
                            transform="rotate(-45 24.147 24.146)"
                          />
                          <path
                            d="M15 25H17V30H15z"
                          />
                          <path
                            d="M5.375 23.147H10.333V25.147H5.375z"
                            transform="rotate(-45 7.853 24.146)"
                          />
                          <path
                            d="M2 15H7V17H2z"
                          />
                          <path
                            d="M6.854 5.375H8.854V10.333H6.854z"
                            transform="rotate(-45 7.854 7.853)"
                          />
                          <path
                            d="M16,12a4,4,0,1,1-4,4,4.0045,4.0045,0,0,1,4-4m0-2a6,6,0,1,0,6,6,6,6,0,0,0-6-6Z"
                          />
                        </svg>
                      </div>
                      <div
                        className="description-card"
                      >
                        <span>
                          card description
                        </span>
                      </div>
                    </div>
                    <div
                      className="content-container"
                    >
                      <svg
                        aria-hidden={true}
                        fill="#42be65"
                        focusable="false"
                        height={16}
                        onClick={[Function]}
                        preserveAspectRatio="xMidYMid meet"
                        viewBox="0 0 16 16"
                        width={16}
                        xmlns="http://www.w3.org/2000/svg"
                      >
                        <path
                          d="M8,1C4.1,1,1,4.1,1,8c0,3.9,3.1,7,7,7s7-3.1,7-7C15,4.1,11.9,1,8,1z M7,11L4.3,8.3l0.9-0.8L7,9.3l4-3.9l0.9,0.8L7,11z"
                        />
                        <path
                          d="M7,11L4.3,8.3l0.9-0.8L7,9.3l4-3.9l0.9,0.8L7,11z"
                          data-icon-path="inner-path"
                          opacity="0"
                        />
                      </svg>
                      <span
                        className="title-card"
                      >
                        Card title
                      </span>
                      <div
                        className="overflow-menu"
                        data-testid="tile-gallery-item-overflow-menu"
                        onClick={[Function]}
                        role="presentation"
                      >
                        <button
                          aria-expanded={false}
                          aria-haspopup={true}
                          aria-label="open and close list of options"
                          className="bx--overflow-menu bx--overflow-menu--sm"
                          data-testid="overflow-menu"
                          onClick={[Function]}
                          onClose={[Function]}
                          onKeyDown={[Function]}
                          open={false}
                          type="button"
                        >
                          <svg
                            aria-label="open and close list of options"
                            className="bx--overflow-menu__icon"
                            fill="currentColor"
                            focusable="false"
                            height={16}
                            preserveAspectRatio="xMidYMid meet"
                            role="img"
                            viewBox="0 0 32 32"
                            width={16}
                            xmlns="http://www.w3.org/2000/svg"
                          >
                            <circle
                              cx="16"
                              cy="8"
                              r="2"
                            />
                            <circle
                              cx="16"
                              cy="16"
                              r="2"
                            />
                            <circle
                              cx="16"
                              cy="24"
                              r="2"
                            />
                            <title>
                              open and close list of options
                            </title>
                          </svg>
                        </button>
                      </div>
                    </div>
                  </div>
                </a>
              </div>
            </div>
          </li>
        </ul>
      </div>
    </div>
  </div>
</div>
`;

exports[`Storybook Snapshot tests and console checks Storyshots 1 - Watson IoT/Catalog/Marketplace/TileGallery TileGalleryViewSwitcher 1`] = `
<div
  className="storybook-container"
>
  <div
    style={
      Object {
        "width": "calc(100vw - 6rem)",
      }
    }
  >
    <div
      className="bx--content-switcher"
      data-testid="tile-gallery-view-switcher"
      onChange={[Function]}
      role="tablist"
    >
      <button
        aria-selected={true}
        className="bx--content-switcher-btn bx--content-switcher--selected"
        data-testid="tile-gallery-view-switcher-list-switch"
        onClick={[Function]}
        onKeyDown={[Function]}
        role="tab"
        tabIndex="0"
        type="button"
      >
        <span
          className="bx--content-switcher__label"
          title="List"
        >
          List
        </span>
      </button>
      <button
        aria-selected={false}
        className="bx--content-switcher-btn"
        data-testid="tile-gallery-view-switcher-grid-switch"
        onClick={[Function]}
        onKeyDown={[Function]}
        role="tab"
        tabIndex="-1"
        type="button"
      >
        <span
          className="bx--content-switcher__label"
          title="Grid"
        >
          Grid
        </span>
      </button>
    </div>
  </div>
</div>
`;

exports[`Storybook Snapshot tests and console checks Storyshots 1 - Watson IoT/Catalog/Marketplace/TileGallery basic example  1`] = `
<div
  className="storybook-container"
>
  <div
    style={
      Object {
        "width": "calc(100vw - 6rem)",
      }
    }
  >
    <div
      style={
        Object {
          "width": "calc(100vw - 6rem)",
        }
      }
    >
      <div
        className="tile-gallery"
        data-testid="tile-gallery"
      >
        <div
          className="tile-gallery--section"
          data-testid="tile-gallery-section"
        >
          <ul
            className="bx--accordion bx--accordion--end bx--accordion--md"
            data-testid="tile-gallery-section-accordion"
          >
            <li
              className="bx--accordion__item bx--accordion__item--active"
              data-testid="tile-gallery-section-accordion-item"
              onAnimationEnd={[Function]}
            >
              <button
<<<<<<< HEAD
                aria-controls="accordion-item-1475"
=======
                aria-controls="accordion-item-1492"
>>>>>>> f8f37de8
                aria-expanded={true}
                className="bx--accordion__heading"
                onClick={[Function]}
                onKeyDown={[Function]}
                type="button"
              >
                <svg
                  aria-hidden={true}
                  className="bx--accordion__arrow"
                  fill="currentColor"
                  focusable="false"
                  height={16}
                  preserveAspectRatio="xMidYMid meet"
                  viewBox="0 0 16 16"
                  width={16}
                  xmlns="http://www.w3.org/2000/svg"
                >
                  <path
                    d="M11 8L6 13 5.3 12.3 9.6 8 5.3 3.7 6 3z"
                  />
                </svg>
                <div
                  className="bx--accordion__title"
                  dir="auto"
                >
                  Title
                </div>
              </button>
              <div
                className="bx--accordion__content"
<<<<<<< HEAD
                id="accordion-item-1475"
=======
                id="accordion-item-1492"
>>>>>>> f8f37de8
              >
                <div
                  className="tile-gallery--section--items"
                  data-testid="tile-gallery-section-items"
                >
                  <a
                    className="bx--link bx--tile bx--tile--clickable null tile-gallery-item bx--tile bx--tile--clickable tile-card-title"
                    data-testid="tile-gallery-item"
                    onClick={[Function]}
                    onKeyDown={[Function]}
                    rel={null}
                  >
                    <div>
                      <div
                        className="top-section"
                      >
                        <div
                          className="thumbnail"
                        >
                          <svg
                            aria-hidden={true}
                            description="Icon"
                            fill="black"
                            focusable="false"
                            height={50}
                            preserveAspectRatio="xMidYMid meet"
                            viewBox="0 0 32 32"
                            width={50}
                            xmlns="http://www.w3.org/2000/svg"
                          >
                            <path
                              d="M6.34 19H17.65V21H6.34z"
                              transform="rotate(-45 11.995 20.002)"
                            />
                            <path
                              d="M17,30a1,1,0,0,1-.37-.07,1,1,0,0,1-.62-.79l-1-7,2-.28.75,5.27L21,24.52V17a1,1,0,0,1,.29-.71l4.07-4.07A8.94,8.94,0,0,0,28,5.86V4H26.14a8.94,8.94,0,0,0-6.36,2.64l-4.07,4.07A1,1,0,0,1,15,11H7.48L4.87,14.26l5.27.75-.28,2-7-1a1,1,0,0,1-.79-.62,1,1,0,0,1,.15-1l4-5A1,1,0,0,1,7,9h7.59l3.77-3.78A10.92,10.92,0,0,1,26.14,2H28a2,2,0,0,1,2,2V5.86a10.92,10.92,0,0,1-3.22,7.78L23,17.41V25a1,1,0,0,1-.38.78l-5,4A1,1,0,0,1,17,30Z"
                            />
                          </svg>
                        </div>
                        <div
                          className="description-card"
                        >
                          <span>
                            card description
                          </span>
                        </div>
                      </div>
                      <div
                        className="content-container"
                      >
                        <svg
                          aria-hidden={true}
                          fill="#42be65"
                          focusable="false"
                          height={16}
                          onClick={[Function]}
                          preserveAspectRatio="xMidYMid meet"
                          viewBox="0 0 16 16"
                          width={16}
                          xmlns="http://www.w3.org/2000/svg"
                        >
                          <path
                            d="M8,1C4.1,1,1,4.1,1,8c0,3.9,3.1,7,7,7s7-3.1,7-7C15,4.1,11.9,1,8,1z M7,11L4.3,8.3l0.9-0.8L7,9.3l4-3.9l0.9,0.8L7,11z"
                          />
                          <path
                            d="M7,11L4.3,8.3l0.9-0.8L7,9.3l4-3.9l0.9,0.8L7,11z"
                            data-icon-path="inner-path"
                            opacity="0"
                          />
                        </svg>
                        <span
                          className="title-card"
                        >
                          Card title
                        </span>
                        <div
                          className="overflow-menu"
                          data-testid="tile-gallery-item-overflow-menu"
                          onClick={[Function]}
                          role="presentation"
                        >
                          <button
                            aria-expanded={false}
                            aria-haspopup={true}
                            aria-label="open and close list of options"
                            className="bx--overflow-menu bx--overflow-menu--sm"
                            data-testid="overflow-menu"
                            onClick={[Function]}
                            onClose={[Function]}
                            onKeyDown={[Function]}
                            open={false}
                            type="button"
                          >
                            <svg
                              aria-label="open and close list of options"
                              className="bx--overflow-menu__icon"
                              fill="currentColor"
                              focusable="false"
                              height={16}
                              preserveAspectRatio="xMidYMid meet"
                              role="img"
                              viewBox="0 0 32 32"
                              width={16}
                              xmlns="http://www.w3.org/2000/svg"
                            >
                              <circle
                                cx="16"
                                cy="8"
                                r="2"
                              />
                              <circle
                                cx="16"
                                cy="16"
                                r="2"
                              />
                              <circle
                                cx="16"
                                cy="24"
                                r="2"
                              />
                              <title>
                                open and close list of options
                              </title>
                            </svg>
                          </button>
                        </div>
                      </div>
                    </div>
                  </a>
                  <a
                    className="bx--link bx--tile bx--tile--clickable null tile-gallery-item bx--tile bx--tile--clickable tile-card-title"
                    data-testid="tile-gallery-item"
                    onClick={[Function]}
                    onKeyDown={[Function]}
                    rel={null}
                  >
                    <div>
                      <div
                        className="top-section"
                      >
                        <div
                          className="thumbnail"
                        >
                          <svg
                            aria-hidden={true}
                            description="Icon"
                            fill="black"
                            focusable="false"
                            height={50}
                            preserveAspectRatio="xMidYMid meet"
                            viewBox="0 0 32 32"
                            width={50}
                            xmlns="http://www.w3.org/2000/svg"
                          >
                            <path
                              d="M12,29a1,1,0,0,1-.92-.62L6.33,17H2V15H7a1,1,0,0,1,.92.62L12,25.28,20.06,3.65A1,1,0,0,1,21,3a1,1,0,0,1,.93.68L25.72,15H30v2H25a1,1,0,0,1-.95-.68L21,7,12.94,28.35A1,1,0,0,1,12,29Z"
                            />
                          </svg>
                        </div>
                        <div
                          className="description-card"
                        >
                          <span>
                            card description
                          </span>
                        </div>
                      </div>
                      <div
                        className="content-container"
                      >
                        <svg
                          aria-hidden={true}
                          fill="#42be65"
                          focusable="false"
                          height={16}
                          onClick={[Function]}
                          preserveAspectRatio="xMidYMid meet"
                          viewBox="0 0 16 16"
                          width={16}
                          xmlns="http://www.w3.org/2000/svg"
                        >
                          <path
                            d="M8,1C4.1,1,1,4.1,1,8c0,3.9,3.1,7,7,7s7-3.1,7-7C15,4.1,11.9,1,8,1z M7,11L4.3,8.3l0.9-0.8L7,9.3l4-3.9l0.9,0.8L7,11z"
                          />
                          <path
                            d="M7,11L4.3,8.3l0.9-0.8L7,9.3l4-3.9l0.9,0.8L7,11z"
                            data-icon-path="inner-path"
                            opacity="0"
                          />
                        </svg>
                        <span
                          className="title-card"
                        >
                          Card title
                        </span>
                        <div
                          className="overflow-menu"
                          data-testid="tile-gallery-item-overflow-menu"
                          onClick={[Function]}
                          role="presentation"
                        >
                          <button
                            aria-expanded={false}
                            aria-haspopup={true}
                            aria-label="open and close list of options"
                            className="bx--overflow-menu bx--overflow-menu--sm"
                            data-testid="overflow-menu"
                            onClick={[Function]}
                            onClose={[Function]}
                            onKeyDown={[Function]}
                            open={false}
                            type="button"
                          >
                            <svg
                              aria-label="open and close list of options"
                              className="bx--overflow-menu__icon"
                              fill="currentColor"
                              focusable="false"
                              height={16}
                              preserveAspectRatio="xMidYMid meet"
                              role="img"
                              viewBox="0 0 32 32"
                              width={16}
                              xmlns="http://www.w3.org/2000/svg"
                            >
                              <circle
                                cx="16"
                                cy="8"
                                r="2"
                              />
                              <circle
                                cx="16"
                                cy="16"
                                r="2"
                              />
                              <circle
                                cx="16"
                                cy="24"
                                r="2"
                              />
                              <title>
                                open and close list of options
                              </title>
                            </svg>
                          </button>
                        </div>
                      </div>
                    </div>
                  </a>
                  <a
                    className="bx--link bx--tile bx--tile--clickable null tile-gallery-item bx--tile bx--tile--clickable tile-card-title"
                    data-testid="tile-gallery-item"
                    onClick={[Function]}
                    onKeyDown={[Function]}
                    rel={null}
                  >
                    <div>
                      <div
                        className="top-section"
                      >
                        <div
                          className="thumbnail"
                        >
                          <svg
                            aria-hidden={true}
                            description="Icon"
                            fill="black"
                            focusable="false"
                            height={50}
                            preserveAspectRatio="xMidYMid meet"
                            viewBox="0 0 32 32"
                            width={50}
                            xmlns="http://www.w3.org/2000/svg"
                          >
                            <path
                              d="M15 2H17V7H15z"
                            />
                            <path
                              d="M21.668 6.854H26.625999999999998V8.854H21.668z"
                              transform="rotate(-45 24.147 7.853)"
                            />
                            <path
                              d="M25 15H30V17H25z"
                            />
                            <path
                              d="M23.147 21.668H25.147V26.625999999999998H23.147z"
                              transform="rotate(-45 24.147 24.146)"
                            />
                            <path
                              d="M15 25H17V30H15z"
                            />
                            <path
                              d="M5.375 23.147H10.333V25.147H5.375z"
                              transform="rotate(-45 7.853 24.146)"
                            />
                            <path
                              d="M2 15H7V17H2z"
                            />
                            <path
                              d="M6.854 5.375H8.854V10.333H6.854z"
                              transform="rotate(-45 7.854 7.853)"
                            />
                            <path
                              d="M16,12a4,4,0,1,1-4,4,4.0045,4.0045,0,0,1,4-4m0-2a6,6,0,1,0,6,6,6,6,0,0,0-6-6Z"
                            />
                          </svg>
                        </div>
                        <div
                          className="description-card"
                        >
                          <span>
                            card description
                          </span>
                        </div>
                      </div>
                      <div
                        className="content-container"
                      >
                        <svg
                          aria-hidden={true}
                          fill="#42be65"
                          focusable="false"
                          height={16}
                          onClick={[Function]}
                          preserveAspectRatio="xMidYMid meet"
                          viewBox="0 0 16 16"
                          width={16}
                          xmlns="http://www.w3.org/2000/svg"
                        >
                          <path
                            d="M8,1C4.1,1,1,4.1,1,8c0,3.9,3.1,7,7,7s7-3.1,7-7C15,4.1,11.9,1,8,1z M7,11L4.3,8.3l0.9-0.8L7,9.3l4-3.9l0.9,0.8L7,11z"
                          />
                          <path
                            d="M7,11L4.3,8.3l0.9-0.8L7,9.3l4-3.9l0.9,0.8L7,11z"
                            data-icon-path="inner-path"
                            opacity="0"
                          />
                        </svg>
                        <span
                          className="title-card"
                        >
                          Card title
                        </span>
                        <div
                          className="overflow-menu"
                          data-testid="tile-gallery-item-overflow-menu"
                          onClick={[Function]}
                          role="presentation"
                        >
                          <button
                            aria-expanded={false}
                            aria-haspopup={true}
                            aria-label="open and close list of options"
                            className="bx--overflow-menu bx--overflow-menu--sm"
                            data-testid="overflow-menu"
                            onClick={[Function]}
                            onClose={[Function]}
                            onKeyDown={[Function]}
                            open={false}
                            type="button"
                          >
                            <svg
                              aria-label="open and close list of options"
                              className="bx--overflow-menu__icon"
                              fill="currentColor"
                              focusable="false"
                              height={16}
                              preserveAspectRatio="xMidYMid meet"
                              role="img"
                              viewBox="0 0 32 32"
                              width={16}
                              xmlns="http://www.w3.org/2000/svg"
                            >
                              <circle
                                cx="16"
                                cy="8"
                                r="2"
                              />
                              <circle
                                cx="16"
                                cy="16"
                                r="2"
                              />
                              <circle
                                cx="16"
                                cy="24"
                                r="2"
                              />
                              <title>
                                open and close list of options
                              </title>
                            </svg>
                          </button>
                        </div>
                      </div>
                    </div>
                  </a>
                </div>
              </div>
            </li>
          </ul>
        </div>
        <div
          className="tile-gallery--section"
          data-testid="tile-gallery-section"
        >
          <ul
            className="bx--accordion bx--accordion--end bx--accordion--md"
            data-testid="tile-gallery-section-accordion"
          >
            <li
              className="bx--accordion__item bx--accordion__item--active"
              data-testid="tile-gallery-section-accordion-item"
              onAnimationEnd={[Function]}
            >
              <button
<<<<<<< HEAD
                aria-controls="accordion-item-1476"
=======
                aria-controls="accordion-item-1493"
>>>>>>> f8f37de8
                aria-expanded={true}
                className="bx--accordion__heading"
                onClick={[Function]}
                onKeyDown={[Function]}
                type="button"
              >
                <svg
                  aria-hidden={true}
                  className="bx--accordion__arrow"
                  fill="currentColor"
                  focusable="false"
                  height={16}
                  preserveAspectRatio="xMidYMid meet"
                  viewBox="0 0 16 16"
                  width={16}
                  xmlns="http://www.w3.org/2000/svg"
                >
                  <path
                    d="M11 8L6 13 5.3 12.3 9.6 8 5.3 3.7 6 3z"
                  />
                </svg>
                <div
                  className="bx--accordion__title"
                  dir="auto"
                >
                  More
                </div>
              </button>
              <div
                className="bx--accordion__content"
<<<<<<< HEAD
                id="accordion-item-1476"
=======
                id="accordion-item-1493"
>>>>>>> f8f37de8
              >
                <div
                  className="tile-gallery--section--items"
                  data-testid="tile-gallery-section-items"
                >
                  <a
                    className="bx--link bx--tile bx--tile--clickable null tile-gallery-item bx--tile bx--tile--clickable tile-card-title"
                    data-testid="tile-gallery-item"
                    onClick={[Function]}
                    onKeyDown={[Function]}
                    rel={null}
                  >
                    <div>
                      <div
                        className="top-section"
                      >
                        <div
                          className="thumbnail"
                        >
                          <svg
                            aria-hidden={true}
                            description="Icon"
                            fill="black"
                            focusable="false"
                            height={50}
                            preserveAspectRatio="xMidYMid meet"
                            viewBox="0 0 32 32"
                            width={50}
                            xmlns="http://www.w3.org/2000/svg"
                          >
                            <path
                              d="M15 2H17V7H15z"
                            />
                            <path
                              d="M21.668 6.854H26.625999999999998V8.854H21.668z"
                              transform="rotate(-45 24.147 7.853)"
                            />
                            <path
                              d="M25 15H30V17H25z"
                            />
                            <path
                              d="M23.147 21.668H25.147V26.625999999999998H23.147z"
                              transform="rotate(-45 24.147 24.146)"
                            />
                            <path
                              d="M15 25H17V30H15z"
                            />
                            <path
                              d="M5.375 23.147H10.333V25.147H5.375z"
                              transform="rotate(-45 7.853 24.146)"
                            />
                            <path
                              d="M2 15H7V17H2z"
                            />
                            <path
                              d="M6.854 5.375H8.854V10.333H6.854z"
                              transform="rotate(-45 7.854 7.853)"
                            />
                            <path
                              d="M16,12a4,4,0,1,1-4,4,4.0045,4.0045,0,0,1,4-4m0-2a6,6,0,1,0,6,6,6,6,0,0,0-6-6Z"
                            />
                          </svg>
                        </div>
                        <div
                          className="description-card"
                        >
                          <span>
                            card description
                          </span>
                        </div>
                      </div>
                      <div
                        className="content-container"
                      >
                        <svg
                          aria-hidden={true}
                          fill="#42be65"
                          focusable="false"
                          height={16}
                          onClick={[Function]}
                          preserveAspectRatio="xMidYMid meet"
                          viewBox="0 0 16 16"
                          width={16}
                          xmlns="http://www.w3.org/2000/svg"
                        >
                          <path
                            d="M8,1C4.1,1,1,4.1,1,8c0,3.9,3.1,7,7,7s7-3.1,7-7C15,4.1,11.9,1,8,1z M7,11L4.3,8.3l0.9-0.8L7,9.3l4-3.9l0.9,0.8L7,11z"
                          />
                          <path
                            d="M7,11L4.3,8.3l0.9-0.8L7,9.3l4-3.9l0.9,0.8L7,11z"
                            data-icon-path="inner-path"
                            opacity="0"
                          />
                        </svg>
                        <span
                          className="title-card"
                        >
                          Card title
                        </span>
                        <div
                          className="overflow-menu"
                          data-testid="tile-gallery-item-overflow-menu"
                          onClick={[Function]}
                          role="presentation"
                        >
                          <button
                            aria-expanded={false}
                            aria-haspopup={true}
                            aria-label="open and close list of options"
                            className="bx--overflow-menu bx--overflow-menu--sm"
                            data-testid="overflow-menu"
                            onClick={[Function]}
                            onClose={[Function]}
                            onKeyDown={[Function]}
                            open={false}
                            type="button"
                          >
                            <svg
                              aria-label="open and close list of options"
                              className="bx--overflow-menu__icon"
                              fill="currentColor"
                              focusable="false"
                              height={16}
                              preserveAspectRatio="xMidYMid meet"
                              role="img"
                              viewBox="0 0 32 32"
                              width={16}
                              xmlns="http://www.w3.org/2000/svg"
                            >
                              <circle
                                cx="16"
                                cy="8"
                                r="2"
                              />
                              <circle
                                cx="16"
                                cy="16"
                                r="2"
                              />
                              <circle
                                cx="16"
                                cy="24"
                                r="2"
                              />
                              <title>
                                open and close list of options
                              </title>
                            </svg>
                          </button>
                        </div>
                      </div>
                    </div>
                  </a>
                </div>
              </div>
            </li>
          </ul>
        </div>
      </div>
    </div>
  </div>
</div>
`;<|MERGE_RESOLUTION|>--- conflicted
+++ resolved
@@ -201,11 +201,7 @@
                   onAnimationEnd={[Function]}
                 >
                   <button
-<<<<<<< HEAD
-                    aria-controls="accordion-item-1473"
-=======
                     aria-controls="accordion-item-1490"
->>>>>>> f8f37de8
                     aria-expanded={true}
                     className="bx--accordion__heading"
                     onClick={[Function]}
@@ -236,11 +232,7 @@
                   </button>
                   <div
                     className="bx--accordion__content"
-<<<<<<< HEAD
-                    id="accordion-item-1473"
-=======
                     id="accordion-item-1490"
->>>>>>> f8f37de8
                   >
                     <div
                       className="tile-gallery--section--items"
@@ -632,11 +624,7 @@
                   onAnimationEnd={[Function]}
                 >
                   <button
-<<<<<<< HEAD
-                    aria-controls="accordion-item-1474"
-=======
                     aria-controls="accordion-item-1491"
->>>>>>> f8f37de8
                     aria-expanded={true}
                     className="bx--accordion__heading"
                     onClick={[Function]}
@@ -667,11 +655,7 @@
                   </button>
                   <div
                     className="bx--accordion__content"
-<<<<<<< HEAD
-                    id="accordion-item-1474"
-=======
                     id="accordion-item-1491"
->>>>>>> f8f37de8
                   >
                     <div
                       className="tile-gallery--section--items"
@@ -1510,11 +1494,7 @@
                   onAnimationEnd={[Function]}
                 >
                   <button
-<<<<<<< HEAD
-                    aria-controls="accordion-item-1480"
-=======
                     aria-controls="accordion-item-1497"
->>>>>>> f8f37de8
                     aria-expanded={true}
                     className="bx--accordion__heading"
                     onClick={[Function]}
@@ -1545,11 +1525,7 @@
                   </button>
                   <div
                     className="bx--accordion__content"
-<<<<<<< HEAD
-                    id="accordion-item-1480"
-=======
                     id="accordion-item-1497"
->>>>>>> f8f37de8
                   >
                     <div
                       className="tile-gallery--section--items"
@@ -1718,11 +1694,7 @@
             onAnimationEnd={[Function]}
           >
             <button
-<<<<<<< HEAD
-              aria-controls="accordion-item-1477"
-=======
               aria-controls="accordion-item-1494"
->>>>>>> f8f37de8
               aria-expanded={true}
               className="bx--accordion__heading"
               onClick={[Function]}
@@ -1753,11 +1725,7 @@
             </button>
             <div
               className="bx--accordion__content"
-<<<<<<< HEAD
-              id="accordion-item-1477"
-=======
               id="accordion-item-1494"
->>>>>>> f8f37de8
             >
               <div
                 className="tile-gallery--section--items"
@@ -2174,11 +2142,7 @@
             onAnimationEnd={[Function]}
           >
             <button
-<<<<<<< HEAD
-              aria-controls="accordion-item-1478"
-=======
               aria-controls="accordion-item-1495"
->>>>>>> f8f37de8
               aria-expanded={true}
               className="bx--accordion__heading"
               onClick={[Function]}
@@ -2209,11 +2173,7 @@
             </button>
             <div
               className="bx--accordion__content"
-<<<<<<< HEAD
-              id="accordion-item-1478"
-=======
               id="accordion-item-1495"
->>>>>>> f8f37de8
             >
               <div
                 className="tile-gallery--section--items"
@@ -2469,11 +2429,7 @@
               onAnimationEnd={[Function]}
             >
               <button
-<<<<<<< HEAD
-                aria-controls="accordion-item-1475"
-=======
                 aria-controls="accordion-item-1492"
->>>>>>> f8f37de8
                 aria-expanded={true}
                 className="bx--accordion__heading"
                 onClick={[Function]}
@@ -2504,11 +2460,7 @@
               </button>
               <div
                 className="bx--accordion__content"
-<<<<<<< HEAD
-                id="accordion-item-1475"
-=======
                 id="accordion-item-1492"
->>>>>>> f8f37de8
               >
                 <div
                   className="tile-gallery--section--items"
@@ -2925,11 +2877,7 @@
               onAnimationEnd={[Function]}
             >
               <button
-<<<<<<< HEAD
-                aria-controls="accordion-item-1476"
-=======
                 aria-controls="accordion-item-1493"
->>>>>>> f8f37de8
                 aria-expanded={true}
                 className="bx--accordion__heading"
                 onClick={[Function]}
@@ -2960,11 +2908,7 @@
               </button>
               <div
                 className="bx--accordion__content"
-<<<<<<< HEAD
-                id="accordion-item-1476"
-=======
                 id="accordion-item-1493"
->>>>>>> f8f37de8
               >
                 <div
                   className="tile-gallery--section--items"
