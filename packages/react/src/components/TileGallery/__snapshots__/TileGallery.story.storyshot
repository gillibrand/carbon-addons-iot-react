--- conflicted
+++ resolved
@@ -178,7 +178,7 @@
                   onAnimationEnd={[Function]}
                 >
                   <button
-                    aria-controls="accordion-item-120"
+                    aria-controls="accordion-item-113"
                     aria-expanded={true}
                     className="bx--accordion__heading"
                     onClick={[Function]}
@@ -208,45 +208,10 @@
                   </button>
                   <div
                     className="bx--accordion__content"
-                    id="accordion-item-120"
+                    id="accordion-item-113"
                   >
-<<<<<<< HEAD
                     <div
                       className="tile-gallery--section--items"
-=======
-                    <button
-                      aria-controls="accordion-item-113"
-                      aria-expanded={true}
-                      className="bx--accordion__heading"
-                      onClick={[Function]}
-                      onKeyDown={[Function]}
-                      type="button"
-                    >
-                      <svg
-                        aria-hidden={true}
-                        className="bx--accordion__arrow"
-                        fill="currentColor"
-                        focusable="false"
-                        height={16}
-                        preserveAspectRatio="xMidYMid meet"
-                        viewBox="0 0 16 16"
-                        width={16}
-                        xmlns="http://www.w3.org/2000/svg"
-                      >
-                        <path
-                          d="M11 8L6 13 5.3 12.3 9.6 8 5.3 3.7 6 3z"
-                        />
-                      </svg>
-                      <div
-                        className="bx--accordion__title"
-                      >
-                        Favorites
-                      </div>
-                    </button>
-                    <div
-                      className="bx--accordion__content"
-                      id="accordion-item-113"
->>>>>>> 3994c718
                     >
                       <a
                         className="bx--link bx--tile bx--tile--clickable null tile-gallery-item bx--tile bx--tile--clickable tile-card-title"
@@ -643,14 +608,13 @@
                   onAnimationEnd={[Function]}
                 >
                   <button
-                    aria-controls="accordion-item-121"
+                    aria-controls="accordion-item-114"
                     aria-expanded={true}
                     className="bx--accordion__heading"
                     onClick={[Function]}
                     onKeyDown={[Function]}
                     type="button"
                   >
-<<<<<<< HEAD
                     <svg
                       aria-hidden={true}
                       className="bx--accordion__arrow"
@@ -661,34 +625,20 @@
                       viewBox="0 0 16 16"
                       width={16}
                       xmlns="http://www.w3.org/2000/svg"
-=======
-                    <button
-                      aria-controls="accordion-item-114"
-                      aria-expanded={true}
-                      className="bx--accordion__heading"
-                      onClick={[Function]}
-                      onKeyDown={[Function]}
-                      type="button"
->>>>>>> 3994c718
                     >
                       <path
                         d="M11 8L6 13 5.3 12.3 9.6 8 5.3 3.7 6 3z"
                       />
                     </svg>
                     <div
-<<<<<<< HEAD
                       className="bx--accordion__title"
-=======
-                      className="bx--accordion__content"
-                      id="accordion-item-114"
->>>>>>> 3994c718
                     >
                       Dashboard Category A
                     </div>
                   </button>
                   <div
                     className="bx--accordion__content"
-                    id="accordion-item-121"
+                    id="accordion-item-114"
                   >
                     <div
                       className="tile-gallery--section--items"
@@ -1523,14 +1473,13 @@
                   onAnimationEnd={[Function]}
                 >
                   <button
-                    aria-controls="accordion-item-126"
+                    aria-controls="accordion-item-119"
                     aria-expanded={true}
                     className="bx--accordion__heading"
                     onClick={[Function]}
                     onKeyDown={[Function]}
                     type="button"
                   >
-<<<<<<< HEAD
                     <svg
                       aria-hidden={true}
                       className="bx--accordion__arrow"
@@ -1541,34 +1490,20 @@
                       viewBox="0 0 16 16"
                       width={16}
                       xmlns="http://www.w3.org/2000/svg"
-=======
-                    <button
-                      aria-controls="accordion-item-119"
-                      aria-expanded={true}
-                      className="bx--accordion__heading"
-                      onClick={[Function]}
-                      onKeyDown={[Function]}
-                      type="button"
->>>>>>> 3994c718
                     >
                       <path
                         d="M11 8L6 13 5.3 12.3 9.6 8 5.3 3.7 6 3z"
                       />
                     </svg>
                     <div
-<<<<<<< HEAD
                       className="bx--accordion__title"
-=======
-                      className="bx--accordion__content"
-                      id="accordion-item-119"
->>>>>>> 3994c718
                     >
                       __Favorites__
                     </div>
                   </button>
                   <div
                     className="bx--accordion__content"
-                    id="accordion-item-126"
+                    id="accordion-item-119"
                   >
                     <div
                       className="tile-gallery--section--items"
@@ -1732,14 +1667,13 @@
             onAnimationEnd={[Function]}
           >
             <button
-              aria-controls="accordion-item-124"
+              aria-controls="accordion-item-117"
               aria-expanded={true}
               className="bx--accordion__heading"
               onClick={[Function]}
               onKeyDown={[Function]}
               type="button"
             >
-<<<<<<< HEAD
               <svg
                 aria-hidden={true}
                 className="bx--accordion__arrow"
@@ -1750,34 +1684,20 @@
                 viewBox="0 0 16 16"
                 width={16}
                 xmlns="http://www.w3.org/2000/svg"
-=======
-              <button
-                aria-controls="accordion-item-117"
-                aria-expanded={true}
-                className="bx--accordion__heading"
-                onClick={[Function]}
-                onKeyDown={[Function]}
-                type="button"
->>>>>>> 3994c718
               >
                 <path
                   d="M11 8L6 13 5.3 12.3 9.6 8 5.3 3.7 6 3z"
                 />
               </svg>
               <div
-<<<<<<< HEAD
                 className="bx--accordion__title"
-=======
-                className="bx--accordion__content"
-                id="accordion-item-117"
->>>>>>> 3994c718
               >
                 Title
               </div>
             </button>
             <div
               className="bx--accordion__content"
-              id="accordion-item-124"
+              id="accordion-item-117"
             >
               <div
                 className="tile-gallery--section--items"
@@ -2202,7 +2122,7 @@
             onAnimationEnd={[Function]}
           >
             <button
-              aria-controls="accordion-item-125"
+              aria-controls="accordion-item-118"
               aria-expanded={true}
               className="bx--accordion__heading"
               onClick={[Function]}
@@ -2232,7 +2152,7 @@
             </button>
             <div
               className="bx--accordion__content"
-              id="accordion-item-125"
+              id="accordion-item-118"
             >
               <div
                 className="tile-gallery--section--items"
@@ -2482,11 +2402,7 @@
               onAnimationEnd={[Function]}
             >
               <button
-<<<<<<< HEAD
-                aria-controls="accordion-item-122"
-=======
-                aria-controls="accordion-item-118"
->>>>>>> 3994c718
+                aria-controls="accordion-item-115"
                 aria-expanded={true}
                 className="bx--accordion__heading"
                 onClick={[Function]}
@@ -2516,11 +2432,7 @@
               </button>
               <div
                 className="bx--accordion__content"
-<<<<<<< HEAD
-                id="accordion-item-122"
-=======
-                id="accordion-item-118"
->>>>>>> 3994c718
+                id="accordion-item-115"
               >
                 <div
                   className="tile-gallery--section--items"
@@ -2653,205 +2565,11 @@
                       </div>
                     </div>
                   </a>
-<<<<<<< HEAD
                   <a
                     className="bx--link bx--tile bx--tile--clickable null tile-gallery-item bx--tile bx--tile--clickable tile-card-title"
                     onClick={[Function]}
                     onKeyDown={[Function]}
                     rel={null}
-=======
-                </div>
-              </div>
-            </li>
-          </ul>
-        </div>
-      </div>
-    </div>
-  </div>
-  <button
-    className="info__show-button"
-    onClick={[Function]}
-    style={
-      Object {
-        "background": "#027ac5",
-        "border": "none",
-        "borderRadius": "0 0 0 5px",
-        "color": "#fff",
-        "cursor": "pointer",
-        "display": "block",
-        "fontFamily": "sans-serif",
-        "fontSize": 12,
-        "padding": "5px 15px",
-        "position": "fixed",
-        "right": 0,
-        "top": 0,
-      }
-    }
-    type="button"
-  >
-    Show Info
-  </button>
-</div>
-`;
-
-exports[`Storybook Snapshot tests and console checks Storyshots 1 - Watson IoT/TileGallery TileGalleryViewSwitcher 1`] = `
-<div
-  className="storybook-container"
->
-  <div
-    style={
-      Object {
-        "position": "relative",
-        "zIndex": 0,
-      }
-    }
-  >
-    <div
-      style={
-        Object {
-          "width": "calc(100vw - 6rem)",
-        }
-      }
-    >
-      <div
-        className="bx--content-switcher"
-        onChange={[Function]}
-        role="tablist"
-      >
-        <button
-          aria-selected={true}
-          className="bx--content-switcher-btn bx--content-switcher--selected"
-          onClick={[Function]}
-          onKeyDown={[Function]}
-          role="tab"
-          tabIndex="0"
-          type="button"
-        >
-          <span
-            className="bx--content-switcher__label"
-          >
-            List
-          </span>
-        </button>
-        <button
-          aria-selected={false}
-          className="bx--content-switcher-btn"
-          onClick={[Function]}
-          onKeyDown={[Function]}
-          role="tab"
-          tabIndex="-1"
-          type="button"
-        >
-          <span
-            className="bx--content-switcher__label"
-          >
-            Grid
-          </span>
-        </button>
-      </div>
-    </div>
-  </div>
-  <button
-    className="info__show-button"
-    onClick={[Function]}
-    style={
-      Object {
-        "background": "#027ac5",
-        "border": "none",
-        "borderRadius": "0 0 0 5px",
-        "color": "#fff",
-        "cursor": "pointer",
-        "display": "block",
-        "fontFamily": "sans-serif",
-        "fontSize": 12,
-        "padding": "5px 15px",
-        "position": "fixed",
-        "right": 0,
-        "top": 0,
-      }
-    }
-    type="button"
-  >
-    Show Info
-  </button>
-</div>
-`;
-
-exports[`Storybook Snapshot tests and console checks Storyshots 1 - Watson IoT/TileGallery basic example  1`] = `
-<div
-  className="storybook-container"
->
-  <div
-    style={
-      Object {
-        "position": "relative",
-        "zIndex": 0,
-      }
-    }
-  >
-    <div
-      style={
-        Object {
-          "width": "calc(100vw - 6rem)",
-        }
-      }
-    >
-      <div
-        style={
-          Object {
-            "width": "calc(100vw - 6rem)",
-          }
-        }
-      >
-        <div
-          className="tile-gallery"
-        >
-          <div
-            className="tile-gallery--section"
-          >
-            <ul
-              className="bx--accordion bx--accordion--end"
-            >
-              <li
-                className="bx--accordion__item bx--accordion__item--active"
-                onAnimationEnd={[Function]}
-              >
-                <button
-                  aria-controls="accordion-item-115"
-                  aria-expanded={true}
-                  className="bx--accordion__heading"
-                  onClick={[Function]}
-                  onKeyDown={[Function]}
-                  type="button"
-                >
-                  <svg
-                    aria-hidden={true}
-                    className="bx--accordion__arrow"
-                    fill="currentColor"
-                    focusable="false"
-                    height={16}
-                    preserveAspectRatio="xMidYMid meet"
-                    viewBox="0 0 16 16"
-                    width={16}
-                    xmlns="http://www.w3.org/2000/svg"
-                  >
-                    <path
-                      d="M11 8L6 13 5.3 12.3 9.6 8 5.3 3.7 6 3z"
-                    />
-                  </svg>
-                  <div
-                    className="bx--accordion__title"
-                  >
-                    Title
-                  </div>
-                </button>
-                <div
-                  className="bx--accordion__content"
-                  id="accordion-item-115"
-                >
-                  <div
-                    className="tile-gallery--section--items"
->>>>>>> 3994c718
                   >
                     <div>
                       <div
@@ -3036,271 +2754,6 @@
                           </span>
                         </div>
                       </div>
-<<<<<<< HEAD
-                      <div
-                        className="content-container"
-                      >
-                        <svg
-                          aria-hidden={true}
-                          fill="#42be65"
-                          focusable="false"
-                          height={16}
-                          onClick={[Function]}
-                          preserveAspectRatio="xMidYMid meet"
-                          viewBox="0 0 16 16"
-                          width={16}
-                          xmlns="http://www.w3.org/2000/svg"
-                        >
-                          <path
-                            d="M8,1C4.1,1,1,4.1,1,8c0,3.9,3.1,7,7,7s7-3.1,7-7C15,4.1,11.9,1,8,1z M7,11L4.3,8.3l0.9-0.8L7,9.3l4-3.9l0.9,0.8L7,11z"
-                          />
-                          <path
-                            d="M7,11L4.3,8.3l0.9-0.8L7,9.3l4-3.9l0.9,0.8L7,11z"
-                            data-icon-path="inner-path"
-                            opacity="0"
-                          />
-                        </svg>
-                        <span
-                          className="title-card"
-                        >
-                          Card title
-                        </span>
-=======
-                    </a>
-                  </div>
-                </div>
-              </li>
-            </ul>
-          </div>
-          <div
-            className="tile-gallery--section"
-          >
-            <ul
-              className="bx--accordion bx--accordion--end"
-            >
-              <li
-                className="bx--accordion__item bx--accordion__item--active"
-                onAnimationEnd={[Function]}
-              >
-                <button
-                  aria-controls="accordion-item-116"
-                  aria-expanded={true}
-                  className="bx--accordion__heading"
-                  onClick={[Function]}
-                  onKeyDown={[Function]}
-                  type="button"
-                >
-                  <svg
-                    aria-hidden={true}
-                    className="bx--accordion__arrow"
-                    fill="currentColor"
-                    focusable="false"
-                    height={16}
-                    preserveAspectRatio="xMidYMid meet"
-                    viewBox="0 0 16 16"
-                    width={16}
-                    xmlns="http://www.w3.org/2000/svg"
-                  >
-                    <path
-                      d="M11 8L6 13 5.3 12.3 9.6 8 5.3 3.7 6 3z"
-                    />
-                  </svg>
-                  <div
-                    className="bx--accordion__title"
-                  >
-                    More
-                  </div>
-                </button>
-                <div
-                  className="bx--accordion__content"
-                  id="accordion-item-116"
-                >
-                  <div
-                    className="tile-gallery--section--items"
-                  >
-                    <a
-                      className="bx--link bx--tile bx--tile--clickable null tile-gallery-item bx--tile bx--tile--clickable tile-card-title"
-                      onClick={[Function]}
-                      onKeyDown={[Function]}
-                      rel={null}
-                    >
-                      <div>
->>>>>>> 3994c718
-                        <div
-                          className="overflow-menu"
-                          onClick={[Function]}
-                          role="presentation"
-                        >
-                          <button
-                            aria-expanded={false}
-                            aria-haspopup={true}
-                            aria-label="open and close list of options"
-                            className="bx--overflow-menu"
-                            onClick={[Function]}
-                            onClose={[Function]}
-                            onKeyDown={[Function]}
-                            open={false}
-                            style={
-                              Object {
-                                "height": "2rem",
-                              }
-                            }
-                            type="button"
-                          >
-                            <svg
-                              aria-label="open and close list of options"
-                              className="bx--overflow-menu__icon"
-                              fill="currentColor"
-                              focusable="false"
-                              height={16}
-                              onClick={[Function]}
-                              onKeyDown={[Function]}
-                              preserveAspectRatio="xMidYMid meet"
-                              role="img"
-                              viewBox="0 0 32 32"
-                              width={16}
-                              xmlns="http://www.w3.org/2000/svg"
-                            >
-                              <circle
-                                cx="16"
-                                cy="8"
-                                r="2"
-                              />
-                              <circle
-                                cx="16"
-                                cy="16"
-                                r="2"
-                              />
-                              <circle
-                                cx="16"
-                                cy="24"
-                                r="2"
-                              />
-                              <title>
-                                open and close list of options
-                              </title>
-                            </svg>
-                          </button>
-                        </div>
-                      </div>
-                    </div>
-                  </a>
-                </div>
-              </div>
-            </li>
-          </ul>
-        </div>
-        <div
-          className="tile-gallery--section"
-        >
-          <ul
-            className="bx--accordion bx--accordion--end"
-          >
-            <li
-              className="bx--accordion__item bx--accordion__item--active"
-              onAnimationEnd={[Function]}
-            >
-              <button
-                aria-controls="accordion-item-123"
-                aria-expanded={true}
-                className="bx--accordion__heading"
-                onClick={[Function]}
-                onKeyDown={[Function]}
-                type="button"
-              >
-                <svg
-                  aria-hidden={true}
-                  className="bx--accordion__arrow"
-                  fill="currentColor"
-                  focusable="false"
-                  height={16}
-                  preserveAspectRatio="xMidYMid meet"
-                  viewBox="0 0 16 16"
-                  width={16}
-                  xmlns="http://www.w3.org/2000/svg"
-                >
-                  <path
-                    d="M11 8L6 13 5.3 12.3 9.6 8 5.3 3.7 6 3z"
-                  />
-                </svg>
-                <div
-                  className="bx--accordion__title"
-                >
-                  More
-                </div>
-              </button>
-              <div
-                className="bx--accordion__content"
-                id="accordion-item-123"
-              >
-                <div
-                  className="tile-gallery--section--items"
-                >
-                  <a
-                    className="bx--link bx--tile bx--tile--clickable null tile-gallery-item bx--tile bx--tile--clickable tile-card-title"
-                    onClick={[Function]}
-                    onKeyDown={[Function]}
-                    rel={null}
-                  >
-                    <div>
-                      <div
-                        className="top-section"
-                      >
-                        <div
-                          className="thumbnail"
-                        >
-                          <svg
-                            aria-hidden={true}
-                            description="Icon"
-                            fill="black"
-                            focusable="false"
-                            height={50}
-                            preserveAspectRatio="xMidYMid meet"
-                            viewBox="0 0 32 32"
-                            width={50}
-                            xmlns="http://www.w3.org/2000/svg"
-                          >
-                            <path
-                              d="M15 2H17V7H15z"
-                            />
-                            <path
-                              d="M21.668 6.854H26.625999999999998V8.854H21.668z"
-                              transform="rotate(-45 24.147 7.853)"
-                            />
-                            <path
-                              d="M25 15H30V17H25z"
-                            />
-                            <path
-                              d="M23.147 21.668H25.147V26.625999999999998H23.147z"
-                              transform="rotate(-45 24.147 24.146)"
-                            />
-                            <path
-                              d="M15 25H17V30H15z"
-                            />
-                            <path
-                              d="M5.375 23.147H10.333V25.147H5.375z"
-                              transform="rotate(-45 7.853 24.146)"
-                            />
-                            <path
-                              d="M2 15H7V17H2z"
-                            />
-                            <path
-                              d="M6.854 5.375H8.854V10.333H6.854z"
-                              transform="rotate(-45 7.854 7.853)"
-                            />
-                            <path
-                              d="M16,12a4,4,0,1,1-4,4,4.0045,4.0045,0,0,1,4-4m0-2a6,6,0,1,0,6,6,6,6,0,0,0-6-6Z"
-                            />
-                          </svg>
-                        </div>
-                        <div
-                          className="description-card"
-                        >
-                          <span>
-                            card description
-                          </span>
-                        </div>
-                      </div>
                       <div
                         className="content-container"
                       >
@@ -3393,6 +2846,209 @@
             </li>
           </ul>
         </div>
+        <div
+          className="tile-gallery--section"
+        >
+          <ul
+            className="bx--accordion bx--accordion--end"
+          >
+            <li
+              className="bx--accordion__item bx--accordion__item--active"
+              onAnimationEnd={[Function]}
+            >
+              <button
+                aria-controls="accordion-item-116"
+                aria-expanded={true}
+                className="bx--accordion__heading"
+                onClick={[Function]}
+                onKeyDown={[Function]}
+                type="button"
+              >
+                <svg
+                  aria-hidden={true}
+                  className="bx--accordion__arrow"
+                  fill="currentColor"
+                  focusable="false"
+                  height={16}
+                  preserveAspectRatio="xMidYMid meet"
+                  viewBox="0 0 16 16"
+                  width={16}
+                  xmlns="http://www.w3.org/2000/svg"
+                >
+                  <path
+                    d="M11 8L6 13 5.3 12.3 9.6 8 5.3 3.7 6 3z"
+                  />
+                </svg>
+                <div
+                  className="bx--accordion__title"
+                >
+                  More
+                </div>
+              </button>
+              <div
+                className="bx--accordion__content"
+                id="accordion-item-116"
+              >
+                <div
+                  className="tile-gallery--section--items"
+                >
+                  <a
+                    className="bx--link bx--tile bx--tile--clickable null tile-gallery-item bx--tile bx--tile--clickable tile-card-title"
+                    onClick={[Function]}
+                    onKeyDown={[Function]}
+                    rel={null}
+                  >
+                    <div>
+                      <div
+                        className="top-section"
+                      >
+                        <div
+                          className="thumbnail"
+                        >
+                          <svg
+                            aria-hidden={true}
+                            description="Icon"
+                            fill="black"
+                            focusable="false"
+                            height={50}
+                            preserveAspectRatio="xMidYMid meet"
+                            viewBox="0 0 32 32"
+                            width={50}
+                            xmlns="http://www.w3.org/2000/svg"
+                          >
+                            <path
+                              d="M15 2H17V7H15z"
+                            />
+                            <path
+                              d="M21.668 6.854H26.625999999999998V8.854H21.668z"
+                              transform="rotate(-45 24.147 7.853)"
+                            />
+                            <path
+                              d="M25 15H30V17H25z"
+                            />
+                            <path
+                              d="M23.147 21.668H25.147V26.625999999999998H23.147z"
+                              transform="rotate(-45 24.147 24.146)"
+                            />
+                            <path
+                              d="M15 25H17V30H15z"
+                            />
+                            <path
+                              d="M5.375 23.147H10.333V25.147H5.375z"
+                              transform="rotate(-45 7.853 24.146)"
+                            />
+                            <path
+                              d="M2 15H7V17H2z"
+                            />
+                            <path
+                              d="M6.854 5.375H8.854V10.333H6.854z"
+                              transform="rotate(-45 7.854 7.853)"
+                            />
+                            <path
+                              d="M16,12a4,4,0,1,1-4,4,4.0045,4.0045,0,0,1,4-4m0-2a6,6,0,1,0,6,6,6,6,0,0,0-6-6Z"
+                            />
+                          </svg>
+                        </div>
+                        <div
+                          className="description-card"
+                        >
+                          <span>
+                            card description
+                          </span>
+                        </div>
+                      </div>
+                      <div
+                        className="content-container"
+                      >
+                        <svg
+                          aria-hidden={true}
+                          fill="#42be65"
+                          focusable="false"
+                          height={16}
+                          onClick={[Function]}
+                          preserveAspectRatio="xMidYMid meet"
+                          viewBox="0 0 16 16"
+                          width={16}
+                          xmlns="http://www.w3.org/2000/svg"
+                        >
+                          <path
+                            d="M8,1C4.1,1,1,4.1,1,8c0,3.9,3.1,7,7,7s7-3.1,7-7C15,4.1,11.9,1,8,1z M7,11L4.3,8.3l0.9-0.8L7,9.3l4-3.9l0.9,0.8L7,11z"
+                          />
+                          <path
+                            d="M7,11L4.3,8.3l0.9-0.8L7,9.3l4-3.9l0.9,0.8L7,11z"
+                            data-icon-path="inner-path"
+                            opacity="0"
+                          />
+                        </svg>
+                        <span
+                          className="title-card"
+                        >
+                          Card title
+                        </span>
+                        <div
+                          className="overflow-menu"
+                          onClick={[Function]}
+                          role="presentation"
+                        >
+                          <button
+                            aria-expanded={false}
+                            aria-haspopup={true}
+                            aria-label="open and close list of options"
+                            className="bx--overflow-menu"
+                            onClick={[Function]}
+                            onClose={[Function]}
+                            onKeyDown={[Function]}
+                            open={false}
+                            style={
+                              Object {
+                                "height": "2rem",
+                              }
+                            }
+                            type="button"
+                          >
+                            <svg
+                              aria-label="open and close list of options"
+                              className="bx--overflow-menu__icon"
+                              fill="currentColor"
+                              focusable="false"
+                              height={16}
+                              onClick={[Function]}
+                              onKeyDown={[Function]}
+                              preserveAspectRatio="xMidYMid meet"
+                              role="img"
+                              viewBox="0 0 32 32"
+                              width={16}
+                              xmlns="http://www.w3.org/2000/svg"
+                            >
+                              <circle
+                                cx="16"
+                                cy="8"
+                                r="2"
+                              />
+                              <circle
+                                cx="16"
+                                cy="16"
+                                r="2"
+                              />
+                              <circle
+                                cx="16"
+                                cy="24"
+                                r="2"
+                              />
+                              <title>
+                                open and close list of options
+                              </title>
+                            </svg>
+                          </button>
+                        </div>
+                      </div>
+                    </div>
+                  </a>
+                </div>
+              </div>
+            </li>
+          </ul>
+        </div>
       </div>
     </div>
   </div>
