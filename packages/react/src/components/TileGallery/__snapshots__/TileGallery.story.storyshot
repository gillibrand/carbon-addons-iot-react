--- conflicted
+++ resolved
@@ -201,11 +201,7 @@
                   onAnimationEnd={[Function]}
                 >
                   <button
-<<<<<<< HEAD
-                    aria-controls="accordion-item-1567"
-=======
                     aria-controls="accordion-item-1579"
->>>>>>> 3390fef9
                     aria-expanded={true}
                     className="bx--accordion__heading"
                     onClick={[Function]}
@@ -236,11 +232,7 @@
                   </button>
                   <div
                     className="bx--accordion__content"
-<<<<<<< HEAD
-                    id="accordion-item-1567"
-=======
                     id="accordion-item-1579"
->>>>>>> 3390fef9
                   >
                     <div
                       className="tile-gallery--section--items"
@@ -632,11 +624,7 @@
                   onAnimationEnd={[Function]}
                 >
                   <button
-<<<<<<< HEAD
-                    aria-controls="accordion-item-1568"
-=======
                     aria-controls="accordion-item-1580"
->>>>>>> 3390fef9
                     aria-expanded={true}
                     className="bx--accordion__heading"
                     onClick={[Function]}
@@ -667,11 +655,7 @@
                   </button>
                   <div
                     className="bx--accordion__content"
-<<<<<<< HEAD
-                    id="accordion-item-1568"
-=======
                     id="accordion-item-1580"
->>>>>>> 3390fef9
                   >
                     <div
                       className="tile-gallery--section--items"
@@ -1510,11 +1494,7 @@
                   onAnimationEnd={[Function]}
                 >
                   <button
-<<<<<<< HEAD
-                    aria-controls="accordion-item-1574"
-=======
                     aria-controls="accordion-item-1586"
->>>>>>> 3390fef9
                     aria-expanded={true}
                     className="bx--accordion__heading"
                     onClick={[Function]}
@@ -1545,11 +1525,7 @@
                   </button>
                   <div
                     className="bx--accordion__content"
-<<<<<<< HEAD
-                    id="accordion-item-1574"
-=======
                     id="accordion-item-1586"
->>>>>>> 3390fef9
                   >
                     <div
                       className="tile-gallery--section--items"
@@ -1718,11 +1694,7 @@
             onAnimationEnd={[Function]}
           >
             <button
-<<<<<<< HEAD
-              aria-controls="accordion-item-1571"
-=======
               aria-controls="accordion-item-1583"
->>>>>>> 3390fef9
               aria-expanded={true}
               className="bx--accordion__heading"
               onClick={[Function]}
@@ -1753,11 +1725,7 @@
             </button>
             <div
               className="bx--accordion__content"
-<<<<<<< HEAD
-              id="accordion-item-1571"
-=======
               id="accordion-item-1583"
->>>>>>> 3390fef9
             >
               <div
                 className="tile-gallery--section--items"
@@ -2174,11 +2142,7 @@
             onAnimationEnd={[Function]}
           >
             <button
-<<<<<<< HEAD
-              aria-controls="accordion-item-1572"
-=======
               aria-controls="accordion-item-1584"
->>>>>>> 3390fef9
               aria-expanded={true}
               className="bx--accordion__heading"
               onClick={[Function]}
@@ -2209,11 +2173,7 @@
             </button>
             <div
               className="bx--accordion__content"
-<<<<<<< HEAD
-              id="accordion-item-1572"
-=======
               id="accordion-item-1584"
->>>>>>> 3390fef9
             >
               <div
                 className="tile-gallery--section--items"
@@ -2469,11 +2429,7 @@
               onAnimationEnd={[Function]}
             >
               <button
-<<<<<<< HEAD
-                aria-controls="accordion-item-1569"
-=======
                 aria-controls="accordion-item-1581"
->>>>>>> 3390fef9
                 aria-expanded={true}
                 className="bx--accordion__heading"
                 onClick={[Function]}
@@ -2504,11 +2460,7 @@
               </button>
               <div
                 className="bx--accordion__content"
-<<<<<<< HEAD
-                id="accordion-item-1569"
-=======
                 id="accordion-item-1581"
->>>>>>> 3390fef9
               >
                 <div
                   className="tile-gallery--section--items"
@@ -2925,11 +2877,7 @@
               onAnimationEnd={[Function]}
             >
               <button
-<<<<<<< HEAD
-                aria-controls="accordion-item-1570"
-=======
                 aria-controls="accordion-item-1582"
->>>>>>> 3390fef9
                 aria-expanded={true}
                 className="bx--accordion__heading"
                 onClick={[Function]}
@@ -2960,11 +2908,7 @@
               </button>
               <div
                 className="bx--accordion__content"
-<<<<<<< HEAD
-                id="accordion-item-1570"
-=======
                 id="accordion-item-1582"
->>>>>>> 3390fef9
               >
                 <div
                   className="tile-gallery--section--items"
