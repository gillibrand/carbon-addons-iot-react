// Jest Snapshot v1, https://goo.gl/fbAQLP

exports[`Storybook Snapshot tests and console checks Storyshots 1 - Watson IoT/Catalog/Marketplace/TileGallery Stateful TileGallery 1`] = `
<div
  className="storybook-container"
>
  <div
    style={
      Object {
        "width": "calc(100vw - 6rem)",
      }
    }
  >
    <div
      className="page-title-bar"
      data-testid="stateful-tile-gallery-page-title-bar"
      style={
        Object {
          "--header-offset": "48px",
          "--negative-header-offset": "-48px",
          "--scroll-transition-progress": 1,
        }
      }
    >
      <div
        className="page-title-bar-header"
      >
        <div
          className="page-title-bar-breadcrumb-bg"
        />
        <div
          className="page-title-bar-title"
        >
          <div
            className="page-title-bar-title--text"
          >
            <h2
              title="Dashboard"
            >
              Dashboard
            </h2>
          </div>
        </div>
        <div
          className="page-title-bar-header-right"
        >
          <div
            className="extra-content"
            data-testid="stateful-tile-gallery-extra-content"
          >
            <div>
              <div
                aria-labelledby="gallery-search-search"
                className="bx--search bx--search--xl"
                role="search"
              >
                <div
                  className="bx--search-magnifier"
                >
                  <svg
                    aria-hidden={true}
                    className="bx--search-magnifier-icon"
                    fill="currentColor"
                    focusable="false"
                    height={16}
                    preserveAspectRatio="xMidYMid meet"
                    viewBox="0 0 16 16"
                    width={16}
                    xmlns="http://www.w3.org/2000/svg"
                  >
                    <path
                      d="M15,14.3L10.7,10c1.9-2.3,1.6-5.8-0.7-7.7S4.2,0.7,2.3,3S0.7,8.8,3,10.7c2,1.7,5,1.7,7,0l4.3,4.3L15,14.3z M2,6.5	C2,4,4,2,6.5,2S11,4,11,6.5S9,11,6.5,11S2,9,2,6.5z"
                    />
                  </svg>
                </div>
                <label
                  className="bx--label"
                  htmlFor="gallery-search"
                  id="gallery-search-search"
                >
                  Search
                </label>
                <input
                  autoComplete="off"
                  className="bx--search-input"
                  data-testid="stateful-tile-gallery-search-input"
                  id="gallery-search"
                  onChange={[Function]}
                  onKeyDown={[Function]}
                  placeholder="Search for something"
                  role="searchbox"
                  style={
                    Object {
                      "background": "#ffffff",
                      "width": "305px",
                    }
                  }
                  type="text"
                  value=""
                />
                <button
                  aria-label="Clear search"
                  className="bx--search-close bx--search-close--hidden"
                  onClick={[Function]}
                  type="button"
                >
                  <svg
                    aria-hidden={true}
                    fill="currentColor"
                    focusable="false"
                    height={16}
                    preserveAspectRatio="xMidYMid meet"
                    viewBox="0 0 32 32"
                    width={16}
                    xmlns="http://www.w3.org/2000/svg"
                  >
                    <path
                      d="M24 9.4L22.6 8 16 14.6 9.4 8 8 9.4 14.6 16 8 22.6 9.4 24 16 17.4 22.6 24 24 22.6 17.4 16 24 9.4z"
                    />
                  </svg>
                </button>
              </div>
            </div>
            <div
              className="bx--content-switcher"
              data-testid="stateful-tile-gallery-switcher"
              onChange={[Function]}
              role="tablist"
            >
              <button
                aria-selected={false}
                className="bx--content-switcher-btn"
                data-testid="stateful-tile-gallery-switcher-list-switch"
                onClick={[Function]}
                onKeyDown={[Function]}
                role="tab"
                tabIndex="-1"
                type="button"
              >
                <span
                  className="bx--content-switcher__label"
                  title="List"
                >
                  List
                </span>
              </button>
              <button
                aria-selected={true}
                className="bx--content-switcher-btn bx--content-switcher--selected"
                data-testid="stateful-tile-gallery-switcher-grid-switch"
                onClick={[Function]}
                onKeyDown={[Function]}
                role="tab"
                tabIndex="0"
                type="button"
              >
                <span
                  className="bx--content-switcher__label"
                  title="Grid"
                >
                  Grid
                </span>
              </button>
            </div>
            <button
              aria-describedby={null}
              aria-pressed={null}
              className="iot--btn bx--btn bx--btn--primary"
              data-testid="Button"
              disabled={false}
              onBlur={[Function]}
              onClick={[Function]}
              onFocus={[Function]}
              onMouseEnter={[Function]}
              onMouseLeave={[Function]}
              tabIndex={0}
              type="button"
            >
              Create +
            </button>
          </div>
        </div>
        <div
          className="page-title-bar-content"
        >
          <div
            className="tile-gallery"
            data-testid="stateful-tile-gallery"
          >
            <div
              className="tile-gallery--section"
              data-testid="stateful-tile-gallery-section-id1"
            >
              <ul
                className="bx--accordion bx--accordion--end bx--accordion--md"
                data-testid="stateful-tile-gallery-section-id1-accordion"
              >
                <li
                  className="bx--accordion__item bx--accordion__item--active"
                  data-testid="stateful-tile-gallery-section-id1-accordion-item"
                  onAnimationEnd={[Function]}
                >
                  <button
<<<<<<< HEAD
                    aria-controls="accordion-item-1717"
=======
                    aria-controls="accordion-item-1450"
>>>>>>> 756238a8
                    aria-expanded={true}
                    className="bx--accordion__heading"
                    onClick={[Function]}
                    onKeyDown={[Function]}
                    type="button"
                  >
                    <svg
                      aria-hidden={true}
                      className="bx--accordion__arrow"
                      fill="currentColor"
                      focusable="false"
                      height={16}
                      preserveAspectRatio="xMidYMid meet"
                      viewBox="0 0 16 16"
                      width={16}
                      xmlns="http://www.w3.org/2000/svg"
                    >
                      <path
                        d="M11 8L6 13 5.3 12.3 9.6 8 5.3 3.7 6 3z"
                      />
                    </svg>
                    <div
                      className="bx--accordion__title"
                      dir="auto"
                    >
                      Favorites
                    </div>
                  </button>
                  <div
                    className="bx--accordion__content"
<<<<<<< HEAD
                    id="accordion-item-1717"
=======
                    id="accordion-item-1450"
>>>>>>> 756238a8
                  >
                    <div
                      className="tile-gallery--section--items"
                      data-testid="stateful-tile-gallery-section-id1-items"
                    >
                      <a
                        className="bx--link bx--tile bx--tile--clickable null tile-gallery-item bx--tile bx--tile--clickable tile-card-title"
                        data-testid="stateful-tile-gallery-section-id1-item-0"
                        onClick={[Function]}
                        onKeyDown={[Function]}
                        rel={null}
                      >
                        <div>
                          <div
                            className="top-section"
                          >
                            <div
                              className="thumbnail"
                            >
                              <svg
                                aria-hidden={true}
                                fill="currentColor"
                                focusable="false"
                                height={32}
                                preserveAspectRatio="xMidYMid meet"
                                viewBox="0 0 32 32"
                                width={32}
                                xmlns="http://www.w3.org/2000/svg"
                              >
                                <path
                                  d="M12,29a1,1,0,0,1-.92-.62L6.33,17H2V15H7a1,1,0,0,1,.92.62L12,25.28,20.06,3.65A1,1,0,0,1,21,3a1,1,0,0,1,.93.68L25.72,15H30v2H25a1,1,0,0,1-.95-.68L21,7,12.94,28.35A1,1,0,0,1,12,29Z"
                                />
                              </svg>
                            </div>
                            <div
                              className="description-card"
                            >
                              <span>
                                More about your dashboard
                              </span>
                            </div>
                          </div>
                          <div
                            className="content-container"
                          >
                            <svg
                              aria-hidden={true}
                              fill="currentColor"
                              focusable="false"
                              height={16}
                              preserveAspectRatio="xMidYMid meet"
                              viewBox="0 0 16 16"
                              width={16}
                              xmlns="http://www.w3.org/2000/svg"
                            >
                              <path
                                d="M8,1L5.7,5.6L0.6,6.3l3.7,3.6L3.5,15L8,12.6l4.6,2.4l-0.9-5.1l3.7-3.6l-5.1-0.7L8,1z"
                              />
                            </svg>
                            <span
                              className="title-card"
                            >
                              Dashboard title
                            </span>
                            <div
                              className="overflow-menu"
                              data-testid="stateful-tile-gallery-section-id1-item-0-overflow-menu"
                              onClick={[Function]}
                              role="presentation"
                            >
                              <button
                                aria-expanded={false}
                                aria-haspopup={true}
                                aria-label="open and close list of options"
                                className="bx--overflow-menu bx--overflow-menu--sm"
                                data-testid="overflow-menu"
                                onClick={[Function]}
                                onClose={[Function]}
                                onKeyDown={[Function]}
                                open={false}
                                type="button"
                              >
                                <svg
                                  aria-label="open and close list of options"
                                  className="bx--overflow-menu__icon"
                                  fill="currentColor"
                                  focusable="false"
                                  height={16}
                                  preserveAspectRatio="xMidYMid meet"
                                  role="img"
                                  viewBox="0 0 32 32"
                                  width={16}
                                  xmlns="http://www.w3.org/2000/svg"
                                >
                                  <circle
                                    cx="16"
                                    cy="8"
                                    r="2"
                                  />
                                  <circle
                                    cx="16"
                                    cy="16"
                                    r="2"
                                  />
                                  <circle
                                    cx="16"
                                    cy="24"
                                    r="2"
                                  />
                                  <title>
                                    open and close list of options
                                  </title>
                                </svg>
                              </button>
                            </div>
                          </div>
                        </div>
                      </a>
                      <a
                        className="bx--link bx--tile bx--tile--clickable null tile-gallery-item bx--tile bx--tile--clickable tile-card-title"
                        data-testid="stateful-tile-gallery-section-id1-item-1"
                        onClick={[Function]}
                        onKeyDown={[Function]}
                        rel={null}
                      >
                        <div>
                          <div
                            className="top-section"
                          >
                            <div
                              className="thumbnail"
                            >
                              <svg
                                aria-hidden={true}
                                fill="currentColor"
                                focusable="false"
                                height={32}
                                preserveAspectRatio="xMidYMid meet"
                                viewBox="0 0 32 32"
                                width={32}
                                xmlns="http://www.w3.org/2000/svg"
                              >
                                <path
                                  d="M15 2H17V7H15z"
                                />
                                <path
                                  d="M21.668 6.854H26.625999999999998V8.854H21.668z"
                                  transform="rotate(-45 24.147 7.853)"
                                />
                                <path
                                  d="M25 15H30V17H25z"
                                />
                                <path
                                  d="M23.147 21.668H25.147V26.625999999999998H23.147z"
                                  transform="rotate(-45 24.147 24.146)"
                                />
                                <path
                                  d="M15 25H17V30H15z"
                                />
                                <path
                                  d="M5.375 23.147H10.333V25.147H5.375z"
                                  transform="rotate(-45 7.853 24.146)"
                                />
                                <path
                                  d="M2 15H7V17H2z"
                                />
                                <path
                                  d="M6.854 5.375H8.854V10.333H6.854z"
                                  transform="rotate(-45 7.854 7.853)"
                                />
                                <path
                                  d="M16,12a4,4,0,1,1-4,4,4.0045,4.0045,0,0,1,4-4m0-2a6,6,0,1,0,6,6,6,6,0,0,0-6-6Z"
                                />
                              </svg>
                            </div>
                            <div
                              className="description-card"
                            >
                              <span>
                                More about your dashboard
                              </span>
                            </div>
                          </div>
                          <div
                            className="content-container"
                          >
                            <svg
                              aria-hidden={true}
                              fill="currentColor"
                              focusable="false"
                              height={16}
                              preserveAspectRatio="xMidYMid meet"
                              viewBox="0 0 16 16"
                              width={16}
                              xmlns="http://www.w3.org/2000/svg"
                            >
                              <path
                                d="M8,1L5.7,5.6L0.6,6.3l3.7,3.6L3.5,15L8,12.6l4.6,2.4l-0.9-5.1l3.7-3.6l-5.1-0.7L8,1z"
                              />
                            </svg>
                            <span
                              className="title-card"
                            >
                              Health
                            </span>
                            <div
                              className="overflow-menu"
                              data-testid="stateful-tile-gallery-section-id1-item-1-overflow-menu"
                              onClick={[Function]}
                              role="presentation"
                            >
                              <button
                                aria-expanded={false}
                                aria-haspopup={true}
                                aria-label="open and close list of options"
                                className="bx--overflow-menu bx--overflow-menu--sm"
                                data-testid="overflow-menu"
                                onClick={[Function]}
                                onClose={[Function]}
                                onKeyDown={[Function]}
                                open={false}
                                type="button"
                              >
                                <svg
                                  aria-label="open and close list of options"
                                  className="bx--overflow-menu__icon"
                                  fill="currentColor"
                                  focusable="false"
                                  height={16}
                                  preserveAspectRatio="xMidYMid meet"
                                  role="img"
                                  viewBox="0 0 32 32"
                                  width={16}
                                  xmlns="http://www.w3.org/2000/svg"
                                >
                                  <circle
                                    cx="16"
                                    cy="8"
                                    r="2"
                                  />
                                  <circle
                                    cx="16"
                                    cy="16"
                                    r="2"
                                  />
                                  <circle
                                    cx="16"
                                    cy="24"
                                    r="2"
                                  />
                                  <title>
                                    open and close list of options
                                  </title>
                                </svg>
                              </button>
                            </div>
                          </div>
                        </div>
                      </a>
                      <a
                        className="bx--link bx--tile bx--tile--clickable null tile-gallery-item bx--tile bx--tile--clickable tile-card-title"
                        data-testid="stateful-tile-gallery-section-id1-item-2"
                        onClick={[Function]}
                        onKeyDown={[Function]}
                        rel={null}
                      >
                        <div>
                          <div
                            className="top-section"
                          >
                            <div
                              className="thumbnail"
                            >
                              <svg
                                aria-hidden={true}
                                fill="currentColor"
                                focusable="false"
                                height={32}
                                preserveAspectRatio="xMidYMid meet"
                                viewBox="0 0 32 32"
                                width={32}
                                xmlns="http://www.w3.org/2000/svg"
                              >
                                <path
                                  d="M12,29a1,1,0,0,1-.92-.62L6.33,17H2V15H7a1,1,0,0,1,.92.62L12,25.28,20.06,3.65A1,1,0,0,1,21,3a1,1,0,0,1,.93.68L25.72,15H30v2H25a1,1,0,0,1-.95-.68L21,7,12.94,28.35A1,1,0,0,1,12,29Z"
                                />
                              </svg>
                            </div>
                            <div
                              className="description-card"
                            >
                              <span>
                                More about your dashboard
                              </span>
                            </div>
                          </div>
                          <div
                            className="content-container"
                          >
                            <svg
                              aria-hidden={true}
                              fill="currentColor"
                              focusable="false"
                              height={16}
                              preserveAspectRatio="xMidYMid meet"
                              viewBox="0 0 16 16"
                              width={16}
                              xmlns="http://www.w3.org/2000/svg"
                            >
                              <path
                                d="M8,1L5.7,5.6L0.6,6.3l3.7,3.6L3.5,15L8,12.6l4.6,2.4l-0.9-5.1l3.7-3.6l-5.1-0.7L8,1z"
                              />
                            </svg>
                            <span
                              className="title-card"
                            >
                              Activity
                            </span>
                            <div
                              className="overflow-menu"
                              data-testid="stateful-tile-gallery-section-id1-item-2-overflow-menu"
                              onClick={[Function]}
                              role="presentation"
                            >
                              <button
                                aria-expanded={false}
                                aria-haspopup={true}
                                aria-label="open and close list of options"
                                className="bx--overflow-menu bx--overflow-menu--sm"
                                data-testid="overflow-menu"
                                onClick={[Function]}
                                onClose={[Function]}
                                onKeyDown={[Function]}
                                open={false}
                                type="button"
                              >
                                <svg
                                  aria-label="open and close list of options"
                                  className="bx--overflow-menu__icon"
                                  fill="currentColor"
                                  focusable="false"
                                  height={16}
                                  preserveAspectRatio="xMidYMid meet"
                                  role="img"
                                  viewBox="0 0 32 32"
                                  width={16}
                                  xmlns="http://www.w3.org/2000/svg"
                                >
                                  <circle
                                    cx="16"
                                    cy="8"
                                    r="2"
                                  />
                                  <circle
                                    cx="16"
                                    cy="16"
                                    r="2"
                                  />
                                  <circle
                                    cx="16"
                                    cy="24"
                                    r="2"
                                  />
                                  <title>
                                    open and close list of options
                                  </title>
                                </svg>
                              </button>
                            </div>
                          </div>
                        </div>
                      </a>
                    </div>
                  </div>
                </li>
              </ul>
            </div>
            <div
              className="tile-gallery--section"
              data-testid="stateful-tile-gallery-section-id2"
            >
              <ul
                className="bx--accordion bx--accordion--end bx--accordion--md"
                data-testid="stateful-tile-gallery-section-id2-accordion"
              >
                <li
                  className="bx--accordion__item bx--accordion__item--active"
                  data-testid="stateful-tile-gallery-section-id2-accordion-item"
                  onAnimationEnd={[Function]}
                >
                  <button
<<<<<<< HEAD
                    aria-controls="accordion-item-1718"
=======
                    aria-controls="accordion-item-1451"
>>>>>>> 756238a8
                    aria-expanded={true}
                    className="bx--accordion__heading"
                    onClick={[Function]}
                    onKeyDown={[Function]}
                    type="button"
                  >
                    <svg
                      aria-hidden={true}
                      className="bx--accordion__arrow"
                      fill="currentColor"
                      focusable="false"
                      height={16}
                      preserveAspectRatio="xMidYMid meet"
                      viewBox="0 0 16 16"
                      width={16}
                      xmlns="http://www.w3.org/2000/svg"
                    >
                      <path
                        d="M11 8L6 13 5.3 12.3 9.6 8 5.3 3.7 6 3z"
                      />
                    </svg>
                    <div
                      className="bx--accordion__title"
                      dir="auto"
                    >
                      Dashboard Category A
                    </div>
                  </button>
                  <div
                    className="bx--accordion__content"
<<<<<<< HEAD
                    id="accordion-item-1718"
=======
                    id="accordion-item-1451"
>>>>>>> 756238a8
                  >
                    <div
                      className="tile-gallery--section--items"
                      data-testid="stateful-tile-gallery-section-id2-items"
                    >
                      <a
                        className="bx--link bx--tile bx--tile--clickable null tile-gallery-item bx--tile bx--tile--clickable tile-card-title"
                        data-testid="stateful-tile-gallery-section-id2-item-0"
                        onClick={[Function]}
                        onKeyDown={[Function]}
                        rel={null}
                      >
                        <div>
                          <div
                            className="top-section"
                          >
                            <div
                              className="thumbnail"
                            >
                              <svg
                                aria-hidden={true}
                                fill="currentColor"
                                focusable="false"
                                height={32}
                                preserveAspectRatio="xMidYMid meet"
                                viewBox="0 0 32 32"
                                width={32}
                                xmlns="http://www.w3.org/2000/svg"
                              >
                                <path
                                  d="M12,29a1,1,0,0,1-.92-.62L6.33,17H2V15H7a1,1,0,0,1,.92.62L12,25.28,20.06,3.65A1,1,0,0,1,21,3a1,1,0,0,1,.93.68L25.72,15H30v2H25a1,1,0,0,1-.95-.68L21,7,12.94,28.35A1,1,0,0,1,12,29Z"
                                />
                              </svg>
                            </div>
                            <div
                              className="description-card"
                            >
                              <span>
                                More about your dashboard
                              </span>
                            </div>
                          </div>
                          <div
                            className="content-container"
                          >
                            <svg
                              aria-hidden={true}
                              fill="currentColor"
                              focusable="false"
                              height={16}
                              preserveAspectRatio="xMidYMid meet"
                              viewBox="0 0 16 16"
                              width={16}
                              xmlns="http://www.w3.org/2000/svg"
                            >
                              <path
                                d="M8,1L5.7,5.6L0.6,6.3l3.7,3.6L3.5,15L8,12.6l4.6,2.4l-0.9-5.1l3.7-3.6l-5.1-0.7L8,1z"
                              />
                            </svg>
                            <span
                              className="title-card"
                            >
                              Dashboard title
                            </span>
                            <div
                              className="overflow-menu"
                              data-testid="stateful-tile-gallery-section-id2-item-0-overflow-menu"
                              onClick={[Function]}
                              role="presentation"
                            >
                              <button
                                aria-expanded={false}
                                aria-haspopup={true}
                                aria-label="open and close list of options"
                                className="bx--overflow-menu bx--overflow-menu--sm"
                                data-testid="overflow-menu"
                                onClick={[Function]}
                                onClose={[Function]}
                                onKeyDown={[Function]}
                                open={false}
                                type="button"
                              >
                                <svg
                                  aria-label="open and close list of options"
                                  className="bx--overflow-menu__icon"
                                  fill="currentColor"
                                  focusable="false"
                                  height={16}
                                  preserveAspectRatio="xMidYMid meet"
                                  role="img"
                                  viewBox="0 0 32 32"
                                  width={16}
                                  xmlns="http://www.w3.org/2000/svg"
                                >
                                  <circle
                                    cx="16"
                                    cy="8"
                                    r="2"
                                  />
                                  <circle
                                    cx="16"
                                    cy="16"
                                    r="2"
                                  />
                                  <circle
                                    cx="16"
                                    cy="24"
                                    r="2"
                                  />
                                  <title>
                                    open and close list of options
                                  </title>
                                </svg>
                              </button>
                            </div>
                          </div>
                        </div>
                      </a>
                      <a
                        className="bx--link bx--tile bx--tile--clickable null tile-gallery-item bx--tile bx--tile--clickable tile-card-title"
                        data-testid="stateful-tile-gallery-section-id2-item-1"
                        onClick={[Function]}
                        onKeyDown={[Function]}
                        rel={null}
                      >
                        <div>
                          <div
                            className="top-section"
                          >
                            <div
                              className="thumbnail"
                            >
                              <svg
                                aria-hidden={true}
                                fill="currentColor"
                                focusable="false"
                                height={32}
                                preserveAspectRatio="xMidYMid meet"
                                viewBox="0 0 32 32"
                                width={32}
                                xmlns="http://www.w3.org/2000/svg"
                              >
                                <path
                                  d="M15 2H17V7H15z"
                                />
                                <path
                                  d="M21.668 6.854H26.625999999999998V8.854H21.668z"
                                  transform="rotate(-45 24.147 7.853)"
                                />
                                <path
                                  d="M25 15H30V17H25z"
                                />
                                <path
                                  d="M23.147 21.668H25.147V26.625999999999998H23.147z"
                                  transform="rotate(-45 24.147 24.146)"
                                />
                                <path
                                  d="M15 25H17V30H15z"
                                />
                                <path
                                  d="M5.375 23.147H10.333V25.147H5.375z"
                                  transform="rotate(-45 7.853 24.146)"
                                />
                                <path
                                  d="M2 15H7V17H2z"
                                />
                                <path
                                  d="M6.854 5.375H8.854V10.333H6.854z"
                                  transform="rotate(-45 7.854 7.853)"
                                />
                                <path
                                  d="M16,12a4,4,0,1,1-4,4,4.0045,4.0045,0,0,1,4-4m0-2a6,6,0,1,0,6,6,6,6,0,0,0-6-6Z"
                                />
                              </svg>
                            </div>
                            <div
                              className="description-card"
                            >
                              <span>
                                More about your dashboard
                              </span>
                            </div>
                          </div>
                          <div
                            className="content-container"
                          >
                            <svg
                              aria-hidden={true}
                              fill="currentColor"
                              focusable="false"
                              height={16}
                              preserveAspectRatio="xMidYMid meet"
                              viewBox="0 0 16 16"
                              width={16}
                              xmlns="http://www.w3.org/2000/svg"
                            >
                              <path
                                d="M8,1L5.7,5.6L0.6,6.3l3.7,3.6L3.5,15L8,12.6l4.6,2.4l-0.9-5.1l3.7-3.6l-5.1-0.7L8,1z"
                              />
                            </svg>
                            <span
                              className="title-card"
                            >
                              Dashboard title
                            </span>
                            <div
                              className="overflow-menu"
                              data-testid="stateful-tile-gallery-section-id2-item-1-overflow-menu"
                              onClick={[Function]}
                              role="presentation"
                            >
                              <button
                                aria-expanded={false}
                                aria-haspopup={true}
                                aria-label="open and close list of options"
                                className="bx--overflow-menu bx--overflow-menu--sm"
                                data-testid="overflow-menu"
                                onClick={[Function]}
                                onClose={[Function]}
                                onKeyDown={[Function]}
                                open={false}
                                type="button"
                              >
                                <svg
                                  aria-label="open and close list of options"
                                  className="bx--overflow-menu__icon"
                                  fill="currentColor"
                                  focusable="false"
                                  height={16}
                                  preserveAspectRatio="xMidYMid meet"
                                  role="img"
                                  viewBox="0 0 32 32"
                                  width={16}
                                  xmlns="http://www.w3.org/2000/svg"
                                >
                                  <circle
                                    cx="16"
                                    cy="8"
                                    r="2"
                                  />
                                  <circle
                                    cx="16"
                                    cy="16"
                                    r="2"
                                  />
                                  <circle
                                    cx="16"
                                    cy="24"
                                    r="2"
                                  />
                                  <title>
                                    open and close list of options
                                  </title>
                                </svg>
                              </button>
                            </div>
                          </div>
                        </div>
                      </a>
                      <a
                        className="bx--link bx--tile bx--tile--clickable null tile-gallery-item bx--tile bx--tile--clickable tile-card-title"
                        data-testid="stateful-tile-gallery-section-id2-item-2"
                        onClick={[Function]}
                        onKeyDown={[Function]}
                        rel={null}
                      >
                        <div>
                          <div
                            className="top-section"
                          >
                            <div
                              className="thumbnail"
                            >
                              <svg
                                aria-hidden={true}
                                fill="currentColor"
                                focusable="false"
                                height={32}
                                preserveAspectRatio="xMidYMid meet"
                                viewBox="0 0 32 32"
                                width={32}
                                xmlns="http://www.w3.org/2000/svg"
                              >
                                <path
                                  d="M12,29a1,1,0,0,1-.92-.62L6.33,17H2V15H7a1,1,0,0,1,.92.62L12,25.28,20.06,3.65A1,1,0,0,1,21,3a1,1,0,0,1,.93.68L25.72,15H30v2H25a1,1,0,0,1-.95-.68L21,7,12.94,28.35A1,1,0,0,1,12,29Z"
                                />
                              </svg>
                            </div>
                            <div
                              className="description-card"
                            >
                              <span>
                                More about your dashboard
                              </span>
                            </div>
                          </div>
                          <div
                            className="content-container"
                          >
                            <svg
                              aria-hidden={true}
                              fill="currentColor"
                              focusable="false"
                              height={16}
                              preserveAspectRatio="xMidYMid meet"
                              viewBox="0 0 16 16"
                              width={16}
                              xmlns="http://www.w3.org/2000/svg"
                            >
                              <path
                                d="M8,1L5.7,5.6L0.6,6.3l3.7,3.6L3.5,15L8,12.6l4.6,2.4l-0.9-5.1l3.7-3.6l-5.1-0.7L8,1z"
                              />
                            </svg>
                            <span
                              className="title-card"
                            >
                              Dashboard title
                            </span>
                            <div
                              className="overflow-menu"
                              data-testid="stateful-tile-gallery-section-id2-item-2-overflow-menu"
                              onClick={[Function]}
                              role="presentation"
                            >
                              <button
                                aria-expanded={false}
                                aria-haspopup={true}
                                aria-label="open and close list of options"
                                className="bx--overflow-menu bx--overflow-menu--sm"
                                data-testid="overflow-menu"
                                onClick={[Function]}
                                onClose={[Function]}
                                onKeyDown={[Function]}
                                open={false}
                                type="button"
                              >
                                <svg
                                  aria-label="open and close list of options"
                                  className="bx--overflow-menu__icon"
                                  fill="currentColor"
                                  focusable="false"
                                  height={16}
                                  preserveAspectRatio="xMidYMid meet"
                                  role="img"
                                  viewBox="0 0 32 32"
                                  width={16}
                                  xmlns="http://www.w3.org/2000/svg"
                                >
                                  <circle
                                    cx="16"
                                    cy="8"
                                    r="2"
                                  />
                                  <circle
                                    cx="16"
                                    cy="16"
                                    r="2"
                                  />
                                  <circle
                                    cx="16"
                                    cy="24"
                                    r="2"
                                  />
                                  <title>
                                    open and close list of options
                                  </title>
                                </svg>
                              </button>
                            </div>
                          </div>
                        </div>
                      </a>
                    </div>
                  </div>
                </li>
              </ul>
            </div>
          </div>
        </div>
      </div>
    </div>
  </div>
</div>
`;

exports[`Storybook Snapshot tests and console checks Storyshots 1 - Watson IoT/Catalog/Marketplace/TileGallery TileGalleryItem - Grid 1`] = `
<div
  className="storybook-container"
>
  <div
    style={
      Object {
        "width": "calc(100vw - 6rem)",
      }
    }
  >
    <a
      className="bx--link bx--tile bx--tile--clickable not-active tile-gallery-item bx--tile bx--tile--clickable tile-card-title"
      data-testid="tile-gallery-item"
      onClick={[Function]}
      onKeyDown={[Function]}
      rel={null}
    >
      <div>
        <div
          className="top-section"
        >
          <div
            className="thumbnail"
          >
            <svg
              aria-hidden={true}
              description="Icon"
              fill="black"
              focusable="false"
              height={50}
              preserveAspectRatio="xMidYMid meet"
              viewBox="0 0 32 32"
              width={50}
              xmlns="http://www.w3.org/2000/svg"
            >
              <path
                d="M6.34 19H17.65V21H6.34z"
                transform="rotate(-45 11.995 20.002)"
              />
              <path
                d="M17,30a1,1,0,0,1-.37-.07,1,1,0,0,1-.62-.79l-1-7,2-.28.75,5.27L21,24.52V17a1,1,0,0,1,.29-.71l4.07-4.07A8.94,8.94,0,0,0,28,5.86V4H26.14a8.94,8.94,0,0,0-6.36,2.64l-4.07,4.07A1,1,0,0,1,15,11H7.48L4.87,14.26l5.27.75-.28,2-7-1a1,1,0,0,1-.79-.62,1,1,0,0,1,.15-1l4-5A1,1,0,0,1,7,9h7.59l3.77-3.78A10.92,10.92,0,0,1,26.14,2H28a2,2,0,0,1,2,2V5.86a10.92,10.92,0,0,1-3.22,7.78L23,17.41V25a1,1,0,0,1-.38.78l-5,4A1,1,0,0,1,17,30Z"
              />
            </svg>
          </div>
          <div
            className="description-card"
          >
            <span>
              card description
            </span>
          </div>
        </div>
        <div
          className="content-container"
        >
          <svg
            aria-hidden={true}
            fill="#42be65"
            focusable="false"
            height={16}
            onClick={[Function]}
            preserveAspectRatio="xMidYMid meet"
            viewBox="0 0 16 16"
            width={16}
            xmlns="http://www.w3.org/2000/svg"
          >
            <path
              d="M8,1C4.1,1,1,4.1,1,8c0,3.9,3.1,7,7,7s7-3.1,7-7C15,4.1,11.9,1,8,1z M7,11L4.3,8.3l0.9-0.8L7,9.3l4-3.9l0.9,0.8L7,11z"
            />
            <path
              d="M7,11L4.3,8.3l0.9-0.8L7,9.3l4-3.9l0.9,0.8L7,11z"
              data-icon-path="inner-path"
              opacity="0"
            />
          </svg>
          <span
            className="title-card"
          >
            Card title
          </span>
          <div
            className="overflow-menu"
            data-testid="tile-gallery-item-overflow-menu"
            onClick={[Function]}
            role="presentation"
          >
            <button
              aria-expanded={false}
              aria-haspopup={true}
              aria-label="open and close list of options"
              className="bx--overflow-menu bx--overflow-menu--sm"
              data-testid="overflow-menu"
              onClick={[Function]}
              onClose={[Function]}
              onKeyDown={[Function]}
              open={false}
              type="button"
            >
              <svg
                aria-label="open and close list of options"
                className="bx--overflow-menu__icon"
                fill="currentColor"
                focusable="false"
                height={16}
                preserveAspectRatio="xMidYMid meet"
                role="img"
                viewBox="0 0 32 32"
                width={16}
                xmlns="http://www.w3.org/2000/svg"
              >
                <circle
                  cx="16"
                  cy="8"
                  r="2"
                />
                <circle
                  cx="16"
                  cy="16"
                  r="2"
                />
                <circle
                  cx="16"
                  cy="24"
                  r="2"
                />
                <title>
                  open and close list of options
                </title>
              </svg>
            </button>
          </div>
        </div>
      </div>
    </a>
  </div>
</div>
`;

exports[`Storybook Snapshot tests and console checks Storyshots 1 - Watson IoT/Catalog/Marketplace/TileGallery TileGalleryItem - List 1`] = `
<div
  className="storybook-container"
>
  <div
    style={
      Object {
        "width": "calc(100vw - 6rem)",
      }
    }
  >
    <a
      className="bx--link bx--tile bx--tile--clickable null tile-gallery-item bx--tile bx--tile--clickable tile-list-title"
      data-testid="tile-gallery-item"
      onClick={[Function]}
      onKeyDown={[Function]}
      rel={null}
    >
      <div>
        <div
          className="content-container"
        >
          <svg
            aria-hidden={true}
            fill="black"
            focusable="false"
            height={16}
            onClick={[Function]}
            preserveAspectRatio="xMidYMid meet"
            viewBox="0 0 16 16"
            width={16}
            xmlns="http://www.w3.org/2000/svg"
          >
            <path
              d="M8,1L5.7,5.6L0.6,6.3l3.7,3.6L3.5,15L8,12.6l4.6,2.4l-0.9-5.1l3.7-3.6l-5.1-0.7L8,1z"
            />
          </svg>
          <span
            className="title-card"
          >
            Test
          </span>
          <div
            className="overflow-menu"
            data-testid="tile-gallery-item-overflow-menu"
            onClick={[Function]}
            role="presentation"
          >
            <button
              aria-expanded={false}
              aria-haspopup={true}
              aria-label="open and close list of options"
              className="bx--overflow-menu bx--overflow-menu--sm"
              data-testid="overflow-menu"
              onClick={[Function]}
              onClose={[Function]}
              onKeyDown={[Function]}
              open={false}
              type="button"
            >
              <svg
                aria-label="open and close list of options"
                className="bx--overflow-menu__icon"
                fill="currentColor"
                focusable="false"
                height={16}
                preserveAspectRatio="xMidYMid meet"
                role="img"
                viewBox="0 0 32 32"
                width={16}
                xmlns="http://www.w3.org/2000/svg"
              >
                <circle
                  cx="16"
                  cy="8"
                  r="2"
                />
                <circle
                  cx="16"
                  cy="16"
                  r="2"
                />
                <circle
                  cx="16"
                  cy="24"
                  r="2"
                />
                <title>
                  open and close list of options
                </title>
              </svg>
            </button>
          </div>
        </div>
        <div
          className="description-card"
        >
          <div
            style={
              Object {
                "backgroundColor": "black",
              }
            }
          >
            The first one
          </div>
        </div>
      </div>
    </a>
  </div>
</div>
`;

exports[`Storybook Snapshot tests and console checks Storyshots 1 - Watson IoT/Catalog/Marketplace/TileGallery TileGallerySection with TileGalleryItem - i18n 1`] = `
<div
  className="storybook-container"
>
  <div
    style={
      Object {
        "width": "calc(100vw - 6rem)",
      }
    }
  >
    <div
      className="page-title-bar"
      data-testid="stateful-tile-gallery-page-title-bar"
      style={
        Object {
          "--header-offset": "48px",
          "--negative-header-offset": "-48px",
          "--scroll-transition-progress": 1,
        }
      }
    >
      <div
        className="page-title-bar-header"
      >
        <div
          className="page-title-bar-breadcrumb-bg"
        />
        <div
          className="page-title-bar-title"
        >
          <div
            className="page-title-bar-title--text"
          >
            <h2
              title="__Dashboard__"
            >
              __Dashboard__
            </h2>
          </div>
        </div>
        <div
          className="page-title-bar-header-right"
        >
          <div
            className="extra-content"
            data-testid="stateful-tile-gallery-extra-content"
          >
            <div>
              <div
                aria-labelledby="gallery-search-search"
                className="bx--search bx--search--xl"
                role="search"
              >
                <div
                  className="bx--search-magnifier"
                >
                  <svg
                    aria-hidden={true}
                    className="bx--search-magnifier-icon"
                    fill="currentColor"
                    focusable="false"
                    height={16}
                    preserveAspectRatio="xMidYMid meet"
                    viewBox="0 0 16 16"
                    width={16}
                    xmlns="http://www.w3.org/2000/svg"
                  >
                    <path
                      d="M15,14.3L10.7,10c1.9-2.3,1.6-5.8-0.7-7.7S4.2,0.7,2.3,3S0.7,8.8,3,10.7c2,1.7,5,1.7,7,0l4.3,4.3L15,14.3z M2,6.5	C2,4,4,2,6.5,2S11,4,11,6.5S9,11,6.5,11S2,9,2,6.5z"
                    />
                  </svg>
                </div>
                <label
                  className="bx--label"
                  htmlFor="gallery-search"
                  id="gallery-search-search"
                >
                  __Search Icon Description__
                </label>
                <input
                  autoComplete="off"
                  className="bx--search-input"
                  data-testid="stateful-tile-gallery-search-input"
                  id="gallery-search"
                  onChange={[Function]}
                  onKeyDown={[Function]}
                  placeholder="__Search Placeholder__"
                  role="searchbox"
                  style={
                    Object {
                      "background": "#ffffff",
                      "width": "305px",
                    }
                  }
                  type="text"
                  value=""
                />
                <button
                  aria-label="__Search Close Button__"
                  className="bx--search-close bx--search-close--hidden"
                  onClick={[Function]}
                  type="button"
                >
                  <svg
                    aria-hidden={true}
                    fill="currentColor"
                    focusable="false"
                    height={16}
                    preserveAspectRatio="xMidYMid meet"
                    viewBox="0 0 32 32"
                    width={16}
                    xmlns="http://www.w3.org/2000/svg"
                  >
                    <path
                      d="M24 9.4L22.6 8 16 14.6 9.4 8 8 9.4 14.6 16 8 22.6 9.4 24 16 17.4 22.6 24 24 22.6 17.4 16 24 9.4z"
                    />
                  </svg>
                </button>
              </div>
            </div>
            <div
              className="bx--content-switcher"
              data-testid="stateful-tile-gallery-switcher"
              onChange={[Function]}
              role="tablist"
            >
              <button
                aria-selected={false}
                className="bx--content-switcher-btn"
                data-testid="stateful-tile-gallery-switcher-list-switch"
                onClick={[Function]}
                onKeyDown={[Function]}
                role="tab"
                tabIndex="-1"
                type="button"
              >
                <span
                  className="bx--content-switcher__label"
                  title="__ListText__"
                >
                  __ListText__
                </span>
              </button>
              <button
                aria-selected={true}
                className="bx--content-switcher-btn bx--content-switcher--selected"
                data-testid="stateful-tile-gallery-switcher-grid-switch"
                onClick={[Function]}
                onKeyDown={[Function]}
                role="tab"
                tabIndex="0"
                type="button"
              >
                <span
                  className="bx--content-switcher__label"
                  title="__GridText__"
                >
                  __GridText__
                </span>
              </button>
            </div>
            <button
              aria-describedby={null}
              aria-pressed={null}
              className="iot--btn bx--btn bx--btn--primary"
              data-testid="Button"
              disabled={false}
              onBlur={[Function]}
              onClick={[Function]}
              onFocus={[Function]}
              onMouseEnter={[Function]}
              onMouseLeave={[Function]}
              tabIndex={0}
              type="button"
            >
              __Create__
            </button>
          </div>
        </div>
        <div
          className="page-title-bar-content"
        >
          <div
            className="tile-gallery"
            data-testid="stateful-tile-gallery"
          >
            <div
              className="tile-gallery--section"
              data-testid="stateful-tile-gallery-section-id1"
            >
              <ul
                className="bx--accordion bx--accordion--end bx--accordion--md"
                data-testid="stateful-tile-gallery-section-id1-accordion"
              >
                <li
                  className="bx--accordion__item bx--accordion__item--active"
                  data-testid="stateful-tile-gallery-section-id1-accordion-item"
                  onAnimationEnd={[Function]}
                >
                  <button
<<<<<<< HEAD
                    aria-controls="accordion-item-1724"
=======
                    aria-controls="accordion-item-1457"
>>>>>>> 756238a8
                    aria-expanded={true}
                    className="bx--accordion__heading"
                    onClick={[Function]}
                    onKeyDown={[Function]}
                    type="button"
                  >
                    <svg
                      aria-hidden={true}
                      className="bx--accordion__arrow"
                      fill="currentColor"
                      focusable="false"
                      height={16}
                      preserveAspectRatio="xMidYMid meet"
                      viewBox="0 0 16 16"
                      width={16}
                      xmlns="http://www.w3.org/2000/svg"
                    >
                      <path
                        d="M11 8L6 13 5.3 12.3 9.6 8 5.3 3.7 6 3z"
                      />
                    </svg>
                    <div
                      className="bx--accordion__title"
                      dir="auto"
                    >
                      __Favorites__
                    </div>
                  </button>
                  <div
                    className="bx--accordion__content"
<<<<<<< HEAD
                    id="accordion-item-1724"
=======
                    id="accordion-item-1457"
>>>>>>> 756238a8
                  >
                    <div
                      className="tile-gallery--section--items"
                      data-testid="stateful-tile-gallery-section-id1-items"
                    >
                      <a
                        className="bx--link bx--tile bx--tile--clickable null tile-gallery-item bx--tile bx--tile--clickable tile-card-title"
                        data-testid="stateful-tile-gallery-section-id1-item-0"
                        onClick={[Function]}
                        onKeyDown={[Function]}
                        rel={null}
                      >
                        <div>
                          <div
                            className="top-section"
                          >
                            <div
                              className="thumbnail"
                            >
                              <svg
                                aria-hidden={true}
                                fill="currentColor"
                                focusable="false"
                                height={32}
                                preserveAspectRatio="xMidYMid meet"
                                viewBox="0 0 32 32"
                                width={32}
                                xmlns="http://www.w3.org/2000/svg"
                              >
                                <path
                                  d="M12,29a1,1,0,0,1-.92-.62L6.33,17H2V15H7a1,1,0,0,1,.92.62L12,25.28,20.06,3.65A1,1,0,0,1,21,3a1,1,0,0,1,.93.68L25.72,15H30v2H25a1,1,0,0,1-.95-.68L21,7,12.94,28.35A1,1,0,0,1,12,29Z"
                                />
                              </svg>
                            </div>
                            <div
                              className="description-card"
                            >
                              <span>
                                __More about your dashboard__
                              </span>
                            </div>
                          </div>
                          <div
                            className="content-container"
                          >
                            <svg
                              aria-hidden={true}
                              fill="currentColor"
                              focusable="false"
                              height={16}
                              preserveAspectRatio="xMidYMid meet"
                              viewBox="0 0 16 16"
                              width={16}
                              xmlns="http://www.w3.org/2000/svg"
                            >
                              <path
                                d="M8,1L5.7,5.6L0.6,6.3l3.7,3.6L3.5,15L8,12.6l4.6,2.4l-0.9-5.1l3.7-3.6l-5.1-0.7L8,1z"
                              />
                            </svg>
                            <span
                              className="title-card"
                            >
                              __Dashboard title__
                            </span>
                            <div
                              className="overflow-menu"
                              data-testid="stateful-tile-gallery-section-id1-item-0-overflow-menu"
                              onClick={[Function]}
                              role="presentation"
                            >
                              <button
                                aria-expanded={false}
                                aria-haspopup={true}
                                aria-label="open and close list of options"
                                className="bx--overflow-menu bx--overflow-menu--md"
                                data-testid="overflow-menu"
                                onClick={[Function]}
                                onClose={[Function]}
                                onKeyDown={[Function]}
                                open={false}
                                style={
                                  Object {
                                    "height": "2rem",
                                  }
                                }
                                type="button"
                              >
                                <svg
                                  aria-label="__icon description__"
                                  className="bx--overflow-menu__icon"
                                  fill="currentColor"
                                  focusable="false"
                                  height={16}
                                  preserveAspectRatio="xMidYMid meet"
                                  role="img"
                                  viewBox="0 0 32 32"
                                  width={16}
                                  xmlns="http://www.w3.org/2000/svg"
                                >
                                  <circle
                                    cx="16"
                                    cy="8"
                                    r="2"
                                  />
                                  <circle
                                    cx="16"
                                    cy="16"
                                    r="2"
                                  />
                                  <circle
                                    cx="16"
                                    cy="24"
                                    r="2"
                                  />
                                  <title>
                                    __icon description__
                                  </title>
                                </svg>
                              </button>
                            </div>
                          </div>
                        </div>
                      </a>
                    </div>
                  </div>
                </li>
              </ul>
            </div>
          </div>
        </div>
      </div>
    </div>
  </div>
</div>
`;

exports[`Storybook Snapshot tests and console checks Storyshots 1 - Watson IoT/Catalog/Marketplace/TileGallery TileGallerySection with TileGalleryItem Grid 1`] = `
<div
  className="storybook-container"
>
  <div
    style={
      Object {
        "width": "calc(100vw - 6rem)",
      }
    }
  >
    <div
      style={
        Object {
          "width": "calc(100vw - 6rem)",
        }
      }
    >
      <div
        className="tile-gallery--section"
        data-testid="tile-gallery-section"
      >
        <ul
          className="bx--accordion bx--accordion--end bx--accordion--md"
          data-testid="tile-gallery-section-accordion"
        >
          <li
            className="bx--accordion__item bx--accordion__item--active"
            data-testid="tile-gallery-section-accordion-item"
            onAnimationEnd={[Function]}
          >
            <button
<<<<<<< HEAD
              aria-controls="accordion-item-1721"
=======
              aria-controls="accordion-item-1454"
>>>>>>> 756238a8
              aria-expanded={true}
              className="bx--accordion__heading"
              onClick={[Function]}
              onKeyDown={[Function]}
              type="button"
            >
              <svg
                aria-hidden={true}
                className="bx--accordion__arrow"
                fill="currentColor"
                focusable="false"
                height={16}
                preserveAspectRatio="xMidYMid meet"
                viewBox="0 0 16 16"
                width={16}
                xmlns="http://www.w3.org/2000/svg"
              >
                <path
                  d="M11 8L6 13 5.3 12.3 9.6 8 5.3 3.7 6 3z"
                />
              </svg>
              <div
                className="bx--accordion__title"
                dir="auto"
              >
                Title
              </div>
            </button>
            <div
              className="bx--accordion__content"
<<<<<<< HEAD
              id="accordion-item-1721"
=======
              id="accordion-item-1454"
>>>>>>> 756238a8
            >
              <div
                className="tile-gallery--section--items"
                data-testid="tile-gallery-section-items"
              >
                <a
                  className="bx--link bx--tile bx--tile--clickable null tile-gallery-item bx--tile bx--tile--clickable tile-card-title"
                  data-testid="tile-gallery-item"
                  onClick={[Function]}
                  onKeyDown={[Function]}
                  rel={null}
                >
                  <div>
                    <div
                      className="top-section"
                    >
                      <div
                        className="thumbnail"
                      >
                        <svg
                          aria-hidden={true}
                          description="Icon"
                          fill="black"
                          focusable="false"
                          height={50}
                          preserveAspectRatio="xMidYMid meet"
                          viewBox="0 0 32 32"
                          width={50}
                          xmlns="http://www.w3.org/2000/svg"
                        >
                          <path
                            d="M6.34 19H17.65V21H6.34z"
                            transform="rotate(-45 11.995 20.002)"
                          />
                          <path
                            d="M17,30a1,1,0,0,1-.37-.07,1,1,0,0,1-.62-.79l-1-7,2-.28.75,5.27L21,24.52V17a1,1,0,0,1,.29-.71l4.07-4.07A8.94,8.94,0,0,0,28,5.86V4H26.14a8.94,8.94,0,0,0-6.36,2.64l-4.07,4.07A1,1,0,0,1,15,11H7.48L4.87,14.26l5.27.75-.28,2-7-1a1,1,0,0,1-.79-.62,1,1,0,0,1,.15-1l4-5A1,1,0,0,1,7,9h7.59l3.77-3.78A10.92,10.92,0,0,1,26.14,2H28a2,2,0,0,1,2,2V5.86a10.92,10.92,0,0,1-3.22,7.78L23,17.41V25a1,1,0,0,1-.38.78l-5,4A1,1,0,0,1,17,30Z"
                          />
                        </svg>
                      </div>
                      <div
                        className="description-card"
                      >
                        <span>
                          card description
                        </span>
                      </div>
                    </div>
                    <div
                      className="content-container"
                    >
                      <svg
                        aria-hidden={true}
                        fill="#42be65"
                        focusable="false"
                        height={16}
                        onClick={[Function]}
                        preserveAspectRatio="xMidYMid meet"
                        viewBox="0 0 16 16"
                        width={16}
                        xmlns="http://www.w3.org/2000/svg"
                      >
                        <path
                          d="M8,1C4.1,1,1,4.1,1,8c0,3.9,3.1,7,7,7s7-3.1,7-7C15,4.1,11.9,1,8,1z M7,11L4.3,8.3l0.9-0.8L7,9.3l4-3.9l0.9,0.8L7,11z"
                        />
                        <path
                          d="M7,11L4.3,8.3l0.9-0.8L7,9.3l4-3.9l0.9,0.8L7,11z"
                          data-icon-path="inner-path"
                          opacity="0"
                        />
                      </svg>
                      <span
                        className="title-card"
                      >
                        Card title
                      </span>
                      <div
                        className="overflow-menu"
                        data-testid="tile-gallery-item-overflow-menu"
                        onClick={[Function]}
                        role="presentation"
                      >
                        <button
                          aria-expanded={false}
                          aria-haspopup={true}
                          aria-label="open and close list of options"
                          className="bx--overflow-menu bx--overflow-menu--sm"
                          data-testid="overflow-menu"
                          onClick={[Function]}
                          onClose={[Function]}
                          onKeyDown={[Function]}
                          open={false}
                          type="button"
                        >
                          <svg
                            aria-label="open and close list of options"
                            className="bx--overflow-menu__icon"
                            fill="currentColor"
                            focusable="false"
                            height={16}
                            preserveAspectRatio="xMidYMid meet"
                            role="img"
                            viewBox="0 0 32 32"
                            width={16}
                            xmlns="http://www.w3.org/2000/svg"
                          >
                            <circle
                              cx="16"
                              cy="8"
                              r="2"
                            />
                            <circle
                              cx="16"
                              cy="16"
                              r="2"
                            />
                            <circle
                              cx="16"
                              cy="24"
                              r="2"
                            />
                            <title>
                              open and close list of options
                            </title>
                          </svg>
                        </button>
                      </div>
                    </div>
                  </div>
                </a>
                <a
                  className="bx--link bx--tile bx--tile--clickable null tile-gallery-item bx--tile bx--tile--clickable tile-card-title"
                  data-testid="tile-gallery-item"
                  onClick={[Function]}
                  onKeyDown={[Function]}
                  rel={null}
                >
                  <div>
                    <div
                      className="top-section"
                    >
                      <div
                        className="thumbnail"
                      >
                        <svg
                          aria-hidden={true}
                          description="Icon"
                          fill="black"
                          focusable="false"
                          height={50}
                          preserveAspectRatio="xMidYMid meet"
                          viewBox="0 0 32 32"
                          width={50}
                          xmlns="http://www.w3.org/2000/svg"
                        >
                          <path
                            d="M12,29a1,1,0,0,1-.92-.62L6.33,17H2V15H7a1,1,0,0,1,.92.62L12,25.28,20.06,3.65A1,1,0,0,1,21,3a1,1,0,0,1,.93.68L25.72,15H30v2H25a1,1,0,0,1-.95-.68L21,7,12.94,28.35A1,1,0,0,1,12,29Z"
                          />
                        </svg>
                      </div>
                      <div
                        className="description-card"
                      >
                        <span>
                          card description
                        </span>
                      </div>
                    </div>
                    <div
                      className="content-container"
                    >
                      <svg
                        aria-hidden={true}
                        fill="#42be65"
                        focusable="false"
                        height={16}
                        onClick={[Function]}
                        preserveAspectRatio="xMidYMid meet"
                        viewBox="0 0 16 16"
                        width={16}
                        xmlns="http://www.w3.org/2000/svg"
                      >
                        <path
                          d="M8,1C4.1,1,1,4.1,1,8c0,3.9,3.1,7,7,7s7-3.1,7-7C15,4.1,11.9,1,8,1z M7,11L4.3,8.3l0.9-0.8L7,9.3l4-3.9l0.9,0.8L7,11z"
                        />
                        <path
                          d="M7,11L4.3,8.3l0.9-0.8L7,9.3l4-3.9l0.9,0.8L7,11z"
                          data-icon-path="inner-path"
                          opacity="0"
                        />
                      </svg>
                      <span
                        className="title-card"
                      >
                        Card title
                      </span>
                      <div
                        className="overflow-menu"
                        data-testid="tile-gallery-item-overflow-menu"
                        onClick={[Function]}
                        role="presentation"
                      >
                        <button
                          aria-expanded={false}
                          aria-haspopup={true}
                          aria-label="open and close list of options"
                          className="bx--overflow-menu bx--overflow-menu--sm"
                          data-testid="overflow-menu"
                          onClick={[Function]}
                          onClose={[Function]}
                          onKeyDown={[Function]}
                          open={false}
                          type="button"
                        >
                          <svg
                            aria-label="open and close list of options"
                            className="bx--overflow-menu__icon"
                            fill="currentColor"
                            focusable="false"
                            height={16}
                            preserveAspectRatio="xMidYMid meet"
                            role="img"
                            viewBox="0 0 32 32"
                            width={16}
                            xmlns="http://www.w3.org/2000/svg"
                          >
                            <circle
                              cx="16"
                              cy="8"
                              r="2"
                            />
                            <circle
                              cx="16"
                              cy="16"
                              r="2"
                            />
                            <circle
                              cx="16"
                              cy="24"
                              r="2"
                            />
                            <title>
                              open and close list of options
                            </title>
                          </svg>
                        </button>
                      </div>
                    </div>
                  </div>
                </a>
                <a
                  className="bx--link bx--tile bx--tile--clickable null tile-gallery-item bx--tile bx--tile--clickable tile-card-title"
                  data-testid="tile-gallery-item"
                  onClick={[Function]}
                  onKeyDown={[Function]}
                  rel={null}
                >
                  <div>
                    <div
                      className="top-section"
                    >
                      <div
                        className="thumbnail"
                      >
                        <svg
                          aria-hidden={true}
                          description="Icon"
                          fill="black"
                          focusable="false"
                          height={50}
                          preserveAspectRatio="xMidYMid meet"
                          viewBox="0 0 32 32"
                          width={50}
                          xmlns="http://www.w3.org/2000/svg"
                        >
                          <path
                            d="M15 2H17V7H15z"
                          />
                          <path
                            d="M21.668 6.854H26.625999999999998V8.854H21.668z"
                            transform="rotate(-45 24.147 7.853)"
                          />
                          <path
                            d="M25 15H30V17H25z"
                          />
                          <path
                            d="M23.147 21.668H25.147V26.625999999999998H23.147z"
                            transform="rotate(-45 24.147 24.146)"
                          />
                          <path
                            d="M15 25H17V30H15z"
                          />
                          <path
                            d="M5.375 23.147H10.333V25.147H5.375z"
                            transform="rotate(-45 7.853 24.146)"
                          />
                          <path
                            d="M2 15H7V17H2z"
                          />
                          <path
                            d="M6.854 5.375H8.854V10.333H6.854z"
                            transform="rotate(-45 7.854 7.853)"
                          />
                          <path
                            d="M16,12a4,4,0,1,1-4,4,4.0045,4.0045,0,0,1,4-4m0-2a6,6,0,1,0,6,6,6,6,0,0,0-6-6Z"
                          />
                        </svg>
                      </div>
                      <div
                        className="description-card"
                      >
                        <span>
                          card description
                        </span>
                      </div>
                    </div>
                    <div
                      className="content-container"
                    >
                      <svg
                        aria-hidden={true}
                        fill="#42be65"
                        focusable="false"
                        height={16}
                        onClick={[Function]}
                        preserveAspectRatio="xMidYMid meet"
                        viewBox="0 0 16 16"
                        width={16}
                        xmlns="http://www.w3.org/2000/svg"
                      >
                        <path
                          d="M8,1C4.1,1,1,4.1,1,8c0,3.9,3.1,7,7,7s7-3.1,7-7C15,4.1,11.9,1,8,1z M7,11L4.3,8.3l0.9-0.8L7,9.3l4-3.9l0.9,0.8L7,11z"
                        />
                        <path
                          d="M7,11L4.3,8.3l0.9-0.8L7,9.3l4-3.9l0.9,0.8L7,11z"
                          data-icon-path="inner-path"
                          opacity="0"
                        />
                      </svg>
                      <span
                        className="title-card"
                      >
                        Card title
                      </span>
                      <div
                        className="overflow-menu"
                        data-testid="tile-gallery-item-overflow-menu"
                        onClick={[Function]}
                        role="presentation"
                      >
                        <button
                          aria-expanded={false}
                          aria-haspopup={true}
                          aria-label="open and close list of options"
                          className="bx--overflow-menu bx--overflow-menu--sm"
                          data-testid="overflow-menu"
                          onClick={[Function]}
                          onClose={[Function]}
                          onKeyDown={[Function]}
                          open={false}
                          type="button"
                        >
                          <svg
                            aria-label="open and close list of options"
                            className="bx--overflow-menu__icon"
                            fill="currentColor"
                            focusable="false"
                            height={16}
                            preserveAspectRatio="xMidYMid meet"
                            role="img"
                            viewBox="0 0 32 32"
                            width={16}
                            xmlns="http://www.w3.org/2000/svg"
                          >
                            <circle
                              cx="16"
                              cy="8"
                              r="2"
                            />
                            <circle
                              cx="16"
                              cy="16"
                              r="2"
                            />
                            <circle
                              cx="16"
                              cy="24"
                              r="2"
                            />
                            <title>
                              open and close list of options
                            </title>
                          </svg>
                        </button>
                      </div>
                    </div>
                  </div>
                </a>
              </div>
            </div>
          </li>
        </ul>
      </div>
      <div
        className="tile-gallery--section"
        data-testid="tile-gallery-section"
      >
        <ul
          className="bx--accordion bx--accordion--end bx--accordion--md"
          data-testid="tile-gallery-section-accordion"
        >
          <li
            className="bx--accordion__item bx--accordion__item--active"
            data-testid="tile-gallery-section-accordion-item"
            onAnimationEnd={[Function]}
          >
            <button
<<<<<<< HEAD
              aria-controls="accordion-item-1722"
=======
              aria-controls="accordion-item-1455"
>>>>>>> 756238a8
              aria-expanded={true}
              className="bx--accordion__heading"
              onClick={[Function]}
              onKeyDown={[Function]}
              type="button"
            >
              <svg
                aria-hidden={true}
                className="bx--accordion__arrow"
                fill="currentColor"
                focusable="false"
                height={16}
                preserveAspectRatio="xMidYMid meet"
                viewBox="0 0 16 16"
                width={16}
                xmlns="http://www.w3.org/2000/svg"
              >
                <path
                  d="M11 8L6 13 5.3 12.3 9.6 8 5.3 3.7 6 3z"
                />
              </svg>
              <div
                className="bx--accordion__title"
                dir="auto"
              >
                More
              </div>
            </button>
            <div
              className="bx--accordion__content"
<<<<<<< HEAD
              id="accordion-item-1722"
=======
              id="accordion-item-1455"
>>>>>>> 756238a8
            >
              <div
                className="tile-gallery--section--items"
                data-testid="tile-gallery-section-items"
              >
                <a
                  className="bx--link bx--tile bx--tile--clickable null tile-gallery-item bx--tile bx--tile--clickable tile-card-title"
                  data-testid="tile-gallery-item"
                  onClick={[Function]}
                  onKeyDown={[Function]}
                  rel={null}
                >
                  <div>
                    <div
                      className="top-section"
                    >
                      <div
                        className="thumbnail"
                      >
                        <svg
                          aria-hidden={true}
                          description="Icon"
                          fill="black"
                          focusable="false"
                          height={50}
                          preserveAspectRatio="xMidYMid meet"
                          viewBox="0 0 32 32"
                          width={50}
                          xmlns="http://www.w3.org/2000/svg"
                        >
                          <path
                            d="M15 2H17V7H15z"
                          />
                          <path
                            d="M21.668 6.854H26.625999999999998V8.854H21.668z"
                            transform="rotate(-45 24.147 7.853)"
                          />
                          <path
                            d="M25 15H30V17H25z"
                          />
                          <path
                            d="M23.147 21.668H25.147V26.625999999999998H23.147z"
                            transform="rotate(-45 24.147 24.146)"
                          />
                          <path
                            d="M15 25H17V30H15z"
                          />
                          <path
                            d="M5.375 23.147H10.333V25.147H5.375z"
                            transform="rotate(-45 7.853 24.146)"
                          />
                          <path
                            d="M2 15H7V17H2z"
                          />
                          <path
                            d="M6.854 5.375H8.854V10.333H6.854z"
                            transform="rotate(-45 7.854 7.853)"
                          />
                          <path
                            d="M16,12a4,4,0,1,1-4,4,4.0045,4.0045,0,0,1,4-4m0-2a6,6,0,1,0,6,6,6,6,0,0,0-6-6Z"
                          />
                        </svg>
                      </div>
                      <div
                        className="description-card"
                      >
                        <span>
                          card description
                        </span>
                      </div>
                    </div>
                    <div
                      className="content-container"
                    >
                      <svg
                        aria-hidden={true}
                        fill="#42be65"
                        focusable="false"
                        height={16}
                        onClick={[Function]}
                        preserveAspectRatio="xMidYMid meet"
                        viewBox="0 0 16 16"
                        width={16}
                        xmlns="http://www.w3.org/2000/svg"
                      >
                        <path
                          d="M8,1C4.1,1,1,4.1,1,8c0,3.9,3.1,7,7,7s7-3.1,7-7C15,4.1,11.9,1,8,1z M7,11L4.3,8.3l0.9-0.8L7,9.3l4-3.9l0.9,0.8L7,11z"
                        />
                        <path
                          d="M7,11L4.3,8.3l0.9-0.8L7,9.3l4-3.9l0.9,0.8L7,11z"
                          data-icon-path="inner-path"
                          opacity="0"
                        />
                      </svg>
                      <span
                        className="title-card"
                      >
                        Card title
                      </span>
                      <div
                        className="overflow-menu"
                        data-testid="tile-gallery-item-overflow-menu"
                        onClick={[Function]}
                        role="presentation"
                      >
                        <button
                          aria-expanded={false}
                          aria-haspopup={true}
                          aria-label="open and close list of options"
                          className="bx--overflow-menu bx--overflow-menu--sm"
                          data-testid="overflow-menu"
                          onClick={[Function]}
                          onClose={[Function]}
                          onKeyDown={[Function]}
                          open={false}
                          type="button"
                        >
                          <svg
                            aria-label="open and close list of options"
                            className="bx--overflow-menu__icon"
                            fill="currentColor"
                            focusable="false"
                            height={16}
                            preserveAspectRatio="xMidYMid meet"
                            role="img"
                            viewBox="0 0 32 32"
                            width={16}
                            xmlns="http://www.w3.org/2000/svg"
                          >
                            <circle
                              cx="16"
                              cy="8"
                              r="2"
                            />
                            <circle
                              cx="16"
                              cy="16"
                              r="2"
                            />
                            <circle
                              cx="16"
                              cy="24"
                              r="2"
                            />
                            <title>
                              open and close list of options
                            </title>
                          </svg>
                        </button>
                      </div>
                    </div>
                  </div>
                </a>
              </div>
            </div>
          </li>
        </ul>
      </div>
    </div>
  </div>
</div>
`;

exports[`Storybook Snapshot tests and console checks Storyshots 1 - Watson IoT/Catalog/Marketplace/TileGallery TileGalleryViewSwitcher 1`] = `
<div
  className="storybook-container"
>
  <div
    style={
      Object {
        "width": "calc(100vw - 6rem)",
      }
    }
  >
    <div
      className="bx--content-switcher"
      data-testid="tile-gallery-view-switcher"
      onChange={[Function]}
      role="tablist"
    >
      <button
        aria-selected={true}
        className="bx--content-switcher-btn bx--content-switcher--selected"
        data-testid="tile-gallery-view-switcher-list-switch"
        onClick={[Function]}
        onKeyDown={[Function]}
        role="tab"
        tabIndex="0"
        type="button"
      >
        <span
          className="bx--content-switcher__label"
          title="List"
        >
          List
        </span>
      </button>
      <button
        aria-selected={false}
        className="bx--content-switcher-btn"
        data-testid="tile-gallery-view-switcher-grid-switch"
        onClick={[Function]}
        onKeyDown={[Function]}
        role="tab"
        tabIndex="-1"
        type="button"
      >
        <span
          className="bx--content-switcher__label"
          title="Grid"
        >
          Grid
        </span>
      </button>
    </div>
  </div>
</div>
`;

exports[`Storybook Snapshot tests and console checks Storyshots 1 - Watson IoT/Catalog/Marketplace/TileGallery basic example  1`] = `
<div
  className="storybook-container"
>
  <div
    style={
      Object {
        "width": "calc(100vw - 6rem)",
      }
    }
  >
    <div
      style={
        Object {
          "width": "calc(100vw - 6rem)",
        }
      }
    >
      <div
        className="tile-gallery"
        data-testid="tile-gallery"
      >
        <div
          className="tile-gallery--section"
          data-testid="tile-gallery-section"
        >
          <ul
            className="bx--accordion bx--accordion--end bx--accordion--md"
            data-testid="tile-gallery-section-accordion"
          >
            <li
              className="bx--accordion__item bx--accordion__item--active"
              data-testid="tile-gallery-section-accordion-item"
              onAnimationEnd={[Function]}
            >
              <button
<<<<<<< HEAD
                aria-controls="accordion-item-1719"
=======
                aria-controls="accordion-item-1452"
>>>>>>> 756238a8
                aria-expanded={true}
                className="bx--accordion__heading"
                onClick={[Function]}
                onKeyDown={[Function]}
                type="button"
              >
                <svg
                  aria-hidden={true}
                  className="bx--accordion__arrow"
                  fill="currentColor"
                  focusable="false"
                  height={16}
                  preserveAspectRatio="xMidYMid meet"
                  viewBox="0 0 16 16"
                  width={16}
                  xmlns="http://www.w3.org/2000/svg"
                >
                  <path
                    d="M11 8L6 13 5.3 12.3 9.6 8 5.3 3.7 6 3z"
                  />
                </svg>
                <div
                  className="bx--accordion__title"
                  dir="auto"
                >
                  Title
                </div>
              </button>
              <div
                className="bx--accordion__content"
<<<<<<< HEAD
                id="accordion-item-1719"
=======
                id="accordion-item-1452"
>>>>>>> 756238a8
              >
                <div
                  className="tile-gallery--section--items"
                  data-testid="tile-gallery-section-items"
                >
                  <a
                    className="bx--link bx--tile bx--tile--clickable null tile-gallery-item bx--tile bx--tile--clickable tile-card-title"
                    data-testid="tile-gallery-item"
                    onClick={[Function]}
                    onKeyDown={[Function]}
                    rel={null}
                  >
                    <div>
                      <div
                        className="top-section"
                      >
                        <div
                          className="thumbnail"
                        >
                          <svg
                            aria-hidden={true}
                            description="Icon"
                            fill="black"
                            focusable="false"
                            height={50}
                            preserveAspectRatio="xMidYMid meet"
                            viewBox="0 0 32 32"
                            width={50}
                            xmlns="http://www.w3.org/2000/svg"
                          >
                            <path
                              d="M6.34 19H17.65V21H6.34z"
                              transform="rotate(-45 11.995 20.002)"
                            />
                            <path
                              d="M17,30a1,1,0,0,1-.37-.07,1,1,0,0,1-.62-.79l-1-7,2-.28.75,5.27L21,24.52V17a1,1,0,0,1,.29-.71l4.07-4.07A8.94,8.94,0,0,0,28,5.86V4H26.14a8.94,8.94,0,0,0-6.36,2.64l-4.07,4.07A1,1,0,0,1,15,11H7.48L4.87,14.26l5.27.75-.28,2-7-1a1,1,0,0,1-.79-.62,1,1,0,0,1,.15-1l4-5A1,1,0,0,1,7,9h7.59l3.77-3.78A10.92,10.92,0,0,1,26.14,2H28a2,2,0,0,1,2,2V5.86a10.92,10.92,0,0,1-3.22,7.78L23,17.41V25a1,1,0,0,1-.38.78l-5,4A1,1,0,0,1,17,30Z"
                            />
                          </svg>
                        </div>
                        <div
                          className="description-card"
                        >
                          <span>
                            card description
                          </span>
                        </div>
                      </div>
                      <div
                        className="content-container"
                      >
                        <svg
                          aria-hidden={true}
                          fill="#42be65"
                          focusable="false"
                          height={16}
                          onClick={[Function]}
                          preserveAspectRatio="xMidYMid meet"
                          viewBox="0 0 16 16"
                          width={16}
                          xmlns="http://www.w3.org/2000/svg"
                        >
                          <path
                            d="M8,1C4.1,1,1,4.1,1,8c0,3.9,3.1,7,7,7s7-3.1,7-7C15,4.1,11.9,1,8,1z M7,11L4.3,8.3l0.9-0.8L7,9.3l4-3.9l0.9,0.8L7,11z"
                          />
                          <path
                            d="M7,11L4.3,8.3l0.9-0.8L7,9.3l4-3.9l0.9,0.8L7,11z"
                            data-icon-path="inner-path"
                            opacity="0"
                          />
                        </svg>
                        <span
                          className="title-card"
                        >
                          Card title
                        </span>
                        <div
                          className="overflow-menu"
                          data-testid="tile-gallery-item-overflow-menu"
                          onClick={[Function]}
                          role="presentation"
                        >
                          <button
                            aria-expanded={false}
                            aria-haspopup={true}
                            aria-label="open and close list of options"
                            className="bx--overflow-menu bx--overflow-menu--sm"
                            data-testid="overflow-menu"
                            onClick={[Function]}
                            onClose={[Function]}
                            onKeyDown={[Function]}
                            open={false}
                            type="button"
                          >
                            <svg
                              aria-label="open and close list of options"
                              className="bx--overflow-menu__icon"
                              fill="currentColor"
                              focusable="false"
                              height={16}
                              preserveAspectRatio="xMidYMid meet"
                              role="img"
                              viewBox="0 0 32 32"
                              width={16}
                              xmlns="http://www.w3.org/2000/svg"
                            >
                              <circle
                                cx="16"
                                cy="8"
                                r="2"
                              />
                              <circle
                                cx="16"
                                cy="16"
                                r="2"
                              />
                              <circle
                                cx="16"
                                cy="24"
                                r="2"
                              />
                              <title>
                                open and close list of options
                              </title>
                            </svg>
                          </button>
                        </div>
                      </div>
                    </div>
                  </a>
                  <a
                    className="bx--link bx--tile bx--tile--clickable null tile-gallery-item bx--tile bx--tile--clickable tile-card-title"
                    data-testid="tile-gallery-item"
                    onClick={[Function]}
                    onKeyDown={[Function]}
                    rel={null}
                  >
                    <div>
                      <div
                        className="top-section"
                      >
                        <div
                          className="thumbnail"
                        >
                          <svg
                            aria-hidden={true}
                            description="Icon"
                            fill="black"
                            focusable="false"
                            height={50}
                            preserveAspectRatio="xMidYMid meet"
                            viewBox="0 0 32 32"
                            width={50}
                            xmlns="http://www.w3.org/2000/svg"
                          >
                            <path
                              d="M12,29a1,1,0,0,1-.92-.62L6.33,17H2V15H7a1,1,0,0,1,.92.62L12,25.28,20.06,3.65A1,1,0,0,1,21,3a1,1,0,0,1,.93.68L25.72,15H30v2H25a1,1,0,0,1-.95-.68L21,7,12.94,28.35A1,1,0,0,1,12,29Z"
                            />
                          </svg>
                        </div>
                        <div
                          className="description-card"
                        >
                          <span>
                            card description
                          </span>
                        </div>
                      </div>
                      <div
                        className="content-container"
                      >
                        <svg
                          aria-hidden={true}
                          fill="#42be65"
                          focusable="false"
                          height={16}
                          onClick={[Function]}
                          preserveAspectRatio="xMidYMid meet"
                          viewBox="0 0 16 16"
                          width={16}
                          xmlns="http://www.w3.org/2000/svg"
                        >
                          <path
                            d="M8,1C4.1,1,1,4.1,1,8c0,3.9,3.1,7,7,7s7-3.1,7-7C15,4.1,11.9,1,8,1z M7,11L4.3,8.3l0.9-0.8L7,9.3l4-3.9l0.9,0.8L7,11z"
                          />
                          <path
                            d="M7,11L4.3,8.3l0.9-0.8L7,9.3l4-3.9l0.9,0.8L7,11z"
                            data-icon-path="inner-path"
                            opacity="0"
                          />
                        </svg>
                        <span
                          className="title-card"
                        >
                          Card title
                        </span>
                        <div
                          className="overflow-menu"
                          data-testid="tile-gallery-item-overflow-menu"
                          onClick={[Function]}
                          role="presentation"
                        >
                          <button
                            aria-expanded={false}
                            aria-haspopup={true}
                            aria-label="open and close list of options"
                            className="bx--overflow-menu bx--overflow-menu--sm"
                            data-testid="overflow-menu"
                            onClick={[Function]}
                            onClose={[Function]}
                            onKeyDown={[Function]}
                            open={false}
                            type="button"
                          >
                            <svg
                              aria-label="open and close list of options"
                              className="bx--overflow-menu__icon"
                              fill="currentColor"
                              focusable="false"
                              height={16}
                              preserveAspectRatio="xMidYMid meet"
                              role="img"
                              viewBox="0 0 32 32"
                              width={16}
                              xmlns="http://www.w3.org/2000/svg"
                            >
                              <circle
                                cx="16"
                                cy="8"
                                r="2"
                              />
                              <circle
                                cx="16"
                                cy="16"
                                r="2"
                              />
                              <circle
                                cx="16"
                                cy="24"
                                r="2"
                              />
                              <title>
                                open and close list of options
                              </title>
                            </svg>
                          </button>
                        </div>
                      </div>
                    </div>
                  </a>
                  <a
                    className="bx--link bx--tile bx--tile--clickable null tile-gallery-item bx--tile bx--tile--clickable tile-card-title"
                    data-testid="tile-gallery-item"
                    onClick={[Function]}
                    onKeyDown={[Function]}
                    rel={null}
                  >
                    <div>
                      <div
                        className="top-section"
                      >
                        <div
                          className="thumbnail"
                        >
                          <svg
                            aria-hidden={true}
                            description="Icon"
                            fill="black"
                            focusable="false"
                            height={50}
                            preserveAspectRatio="xMidYMid meet"
                            viewBox="0 0 32 32"
                            width={50}
                            xmlns="http://www.w3.org/2000/svg"
                          >
                            <path
                              d="M15 2H17V7H15z"
                            />
                            <path
                              d="M21.668 6.854H26.625999999999998V8.854H21.668z"
                              transform="rotate(-45 24.147 7.853)"
                            />
                            <path
                              d="M25 15H30V17H25z"
                            />
                            <path
                              d="M23.147 21.668H25.147V26.625999999999998H23.147z"
                              transform="rotate(-45 24.147 24.146)"
                            />
                            <path
                              d="M15 25H17V30H15z"
                            />
                            <path
                              d="M5.375 23.147H10.333V25.147H5.375z"
                              transform="rotate(-45 7.853 24.146)"
                            />
                            <path
                              d="M2 15H7V17H2z"
                            />
                            <path
                              d="M6.854 5.375H8.854V10.333H6.854z"
                              transform="rotate(-45 7.854 7.853)"
                            />
                            <path
                              d="M16,12a4,4,0,1,1-4,4,4.0045,4.0045,0,0,1,4-4m0-2a6,6,0,1,0,6,6,6,6,0,0,0-6-6Z"
                            />
                          </svg>
                        </div>
                        <div
                          className="description-card"
                        >
                          <span>
                            card description
                          </span>
                        </div>
                      </div>
                      <div
                        className="content-container"
                      >
                        <svg
                          aria-hidden={true}
                          fill="#42be65"
                          focusable="false"
                          height={16}
                          onClick={[Function]}
                          preserveAspectRatio="xMidYMid meet"
                          viewBox="0 0 16 16"
                          width={16}
                          xmlns="http://www.w3.org/2000/svg"
                        >
                          <path
                            d="M8,1C4.1,1,1,4.1,1,8c0,3.9,3.1,7,7,7s7-3.1,7-7C15,4.1,11.9,1,8,1z M7,11L4.3,8.3l0.9-0.8L7,9.3l4-3.9l0.9,0.8L7,11z"
                          />
                          <path
                            d="M7,11L4.3,8.3l0.9-0.8L7,9.3l4-3.9l0.9,0.8L7,11z"
                            data-icon-path="inner-path"
                            opacity="0"
                          />
                        </svg>
                        <span
                          className="title-card"
                        >
                          Card title
                        </span>
                        <div
                          className="overflow-menu"
                          data-testid="tile-gallery-item-overflow-menu"
                          onClick={[Function]}
                          role="presentation"
                        >
                          <button
                            aria-expanded={false}
                            aria-haspopup={true}
                            aria-label="open and close list of options"
                            className="bx--overflow-menu bx--overflow-menu--sm"
                            data-testid="overflow-menu"
                            onClick={[Function]}
                            onClose={[Function]}
                            onKeyDown={[Function]}
                            open={false}
                            type="button"
                          >
                            <svg
                              aria-label="open and close list of options"
                              className="bx--overflow-menu__icon"
                              fill="currentColor"
                              focusable="false"
                              height={16}
                              preserveAspectRatio="xMidYMid meet"
                              role="img"
                              viewBox="0 0 32 32"
                              width={16}
                              xmlns="http://www.w3.org/2000/svg"
                            >
                              <circle
                                cx="16"
                                cy="8"
                                r="2"
                              />
                              <circle
                                cx="16"
                                cy="16"
                                r="2"
                              />
                              <circle
                                cx="16"
                                cy="24"
                                r="2"
                              />
                              <title>
                                open and close list of options
                              </title>
                            </svg>
                          </button>
                        </div>
                      </div>
                    </div>
                  </a>
                </div>
              </div>
            </li>
          </ul>
        </div>
        <div
          className="tile-gallery--section"
          data-testid="tile-gallery-section"
        >
          <ul
            className="bx--accordion bx--accordion--end bx--accordion--md"
            data-testid="tile-gallery-section-accordion"
          >
            <li
              className="bx--accordion__item bx--accordion__item--active"
              data-testid="tile-gallery-section-accordion-item"
              onAnimationEnd={[Function]}
            >
              <button
<<<<<<< HEAD
                aria-controls="accordion-item-1720"
=======
                aria-controls="accordion-item-1453"
>>>>>>> 756238a8
                aria-expanded={true}
                className="bx--accordion__heading"
                onClick={[Function]}
                onKeyDown={[Function]}
                type="button"
              >
                <svg
                  aria-hidden={true}
                  className="bx--accordion__arrow"
                  fill="currentColor"
                  focusable="false"
                  height={16}
                  preserveAspectRatio="xMidYMid meet"
                  viewBox="0 0 16 16"
                  width={16}
                  xmlns="http://www.w3.org/2000/svg"
                >
                  <path
                    d="M11 8L6 13 5.3 12.3 9.6 8 5.3 3.7 6 3z"
                  />
                </svg>
                <div
                  className="bx--accordion__title"
                  dir="auto"
                >
                  More
                </div>
              </button>
              <div
                className="bx--accordion__content"
<<<<<<< HEAD
                id="accordion-item-1720"
=======
                id="accordion-item-1453"
>>>>>>> 756238a8
              >
                <div
                  className="tile-gallery--section--items"
                  data-testid="tile-gallery-section-items"
                >
                  <a
                    className="bx--link bx--tile bx--tile--clickable null tile-gallery-item bx--tile bx--tile--clickable tile-card-title"
                    data-testid="tile-gallery-item"
                    onClick={[Function]}
                    onKeyDown={[Function]}
                    rel={null}
                  >
                    <div>
                      <div
                        className="top-section"
                      >
                        <div
                          className="thumbnail"
                        >
                          <svg
                            aria-hidden={true}
                            description="Icon"
                            fill="black"
                            focusable="false"
                            height={50}
                            preserveAspectRatio="xMidYMid meet"
                            viewBox="0 0 32 32"
                            width={50}
                            xmlns="http://www.w3.org/2000/svg"
                          >
                            <path
                              d="M15 2H17V7H15z"
                            />
                            <path
                              d="M21.668 6.854H26.625999999999998V8.854H21.668z"
                              transform="rotate(-45 24.147 7.853)"
                            />
                            <path
                              d="M25 15H30V17H25z"
                            />
                            <path
                              d="M23.147 21.668H25.147V26.625999999999998H23.147z"
                              transform="rotate(-45 24.147 24.146)"
                            />
                            <path
                              d="M15 25H17V30H15z"
                            />
                            <path
                              d="M5.375 23.147H10.333V25.147H5.375z"
                              transform="rotate(-45 7.853 24.146)"
                            />
                            <path
                              d="M2 15H7V17H2z"
                            />
                            <path
                              d="M6.854 5.375H8.854V10.333H6.854z"
                              transform="rotate(-45 7.854 7.853)"
                            />
                            <path
                              d="M16,12a4,4,0,1,1-4,4,4.0045,4.0045,0,0,1,4-4m0-2a6,6,0,1,0,6,6,6,6,0,0,0-6-6Z"
                            />
                          </svg>
                        </div>
                        <div
                          className="description-card"
                        >
                          <span>
                            card description
                          </span>
                        </div>
                      </div>
                      <div
                        className="content-container"
                      >
                        <svg
                          aria-hidden={true}
                          fill="#42be65"
                          focusable="false"
                          height={16}
                          onClick={[Function]}
                          preserveAspectRatio="xMidYMid meet"
                          viewBox="0 0 16 16"
                          width={16}
                          xmlns="http://www.w3.org/2000/svg"
                        >
                          <path
                            d="M8,1C4.1,1,1,4.1,1,8c0,3.9,3.1,7,7,7s7-3.1,7-7C15,4.1,11.9,1,8,1z M7,11L4.3,8.3l0.9-0.8L7,9.3l4-3.9l0.9,0.8L7,11z"
                          />
                          <path
                            d="M7,11L4.3,8.3l0.9-0.8L7,9.3l4-3.9l0.9,0.8L7,11z"
                            data-icon-path="inner-path"
                            opacity="0"
                          />
                        </svg>
                        <span
                          className="title-card"
                        >
                          Card title
                        </span>
                        <div
                          className="overflow-menu"
                          data-testid="tile-gallery-item-overflow-menu"
                          onClick={[Function]}
                          role="presentation"
                        >
                          <button
                            aria-expanded={false}
                            aria-haspopup={true}
                            aria-label="open and close list of options"
                            className="bx--overflow-menu bx--overflow-menu--sm"
                            data-testid="overflow-menu"
                            onClick={[Function]}
                            onClose={[Function]}
                            onKeyDown={[Function]}
                            open={false}
                            type="button"
                          >
                            <svg
                              aria-label="open and close list of options"
                              className="bx--overflow-menu__icon"
                              fill="currentColor"
                              focusable="false"
                              height={16}
                              preserveAspectRatio="xMidYMid meet"
                              role="img"
                              viewBox="0 0 32 32"
                              width={16}
                              xmlns="http://www.w3.org/2000/svg"
                            >
                              <circle
                                cx="16"
                                cy="8"
                                r="2"
                              />
                              <circle
                                cx="16"
                                cy="16"
                                r="2"
                              />
                              <circle
                                cx="16"
                                cy="24"
                                r="2"
                              />
                              <title>
                                open and close list of options
                              </title>
                            </svg>
                          </button>
                        </div>
                      </div>
                    </div>
                  </a>
                </div>
              </div>
            </li>
          </ul>
        </div>
      </div>
    </div>
  </div>
</div>
`;<|MERGE_RESOLUTION|>--- conflicted
+++ resolved
@@ -201,11 +201,7 @@
                   onAnimationEnd={[Function]}
                 >
                   <button
-<<<<<<< HEAD
-                    aria-controls="accordion-item-1717"
-=======
                     aria-controls="accordion-item-1450"
->>>>>>> 756238a8
                     aria-expanded={true}
                     className="bx--accordion__heading"
                     onClick={[Function]}
@@ -236,11 +232,7 @@
                   </button>
                   <div
                     className="bx--accordion__content"
-<<<<<<< HEAD
-                    id="accordion-item-1717"
-=======
                     id="accordion-item-1450"
->>>>>>> 756238a8
                   >
                     <div
                       className="tile-gallery--section--items"
@@ -632,11 +624,7 @@
                   onAnimationEnd={[Function]}
                 >
                   <button
-<<<<<<< HEAD
-                    aria-controls="accordion-item-1718"
-=======
                     aria-controls="accordion-item-1451"
->>>>>>> 756238a8
                     aria-expanded={true}
                     className="bx--accordion__heading"
                     onClick={[Function]}
@@ -667,11 +655,7 @@
                   </button>
                   <div
                     className="bx--accordion__content"
-<<<<<<< HEAD
-                    id="accordion-item-1718"
-=======
                     id="accordion-item-1451"
->>>>>>> 756238a8
                   >
                     <div
                       className="tile-gallery--section--items"
@@ -1510,11 +1494,7 @@
                   onAnimationEnd={[Function]}
                 >
                   <button
-<<<<<<< HEAD
-                    aria-controls="accordion-item-1724"
-=======
                     aria-controls="accordion-item-1457"
->>>>>>> 756238a8
                     aria-expanded={true}
                     className="bx--accordion__heading"
                     onClick={[Function]}
@@ -1545,11 +1525,7 @@
                   </button>
                   <div
                     className="bx--accordion__content"
-<<<<<<< HEAD
-                    id="accordion-item-1724"
-=======
                     id="accordion-item-1457"
->>>>>>> 756238a8
                   >
                     <div
                       className="tile-gallery--section--items"
@@ -1718,11 +1694,7 @@
             onAnimationEnd={[Function]}
           >
             <button
-<<<<<<< HEAD
-              aria-controls="accordion-item-1721"
-=======
               aria-controls="accordion-item-1454"
->>>>>>> 756238a8
               aria-expanded={true}
               className="bx--accordion__heading"
               onClick={[Function]}
@@ -1753,11 +1725,7 @@
             </button>
             <div
               className="bx--accordion__content"
-<<<<<<< HEAD
-              id="accordion-item-1721"
-=======
               id="accordion-item-1454"
->>>>>>> 756238a8
             >
               <div
                 className="tile-gallery--section--items"
@@ -2174,11 +2142,7 @@
             onAnimationEnd={[Function]}
           >
             <button
-<<<<<<< HEAD
-              aria-controls="accordion-item-1722"
-=======
               aria-controls="accordion-item-1455"
->>>>>>> 756238a8
               aria-expanded={true}
               className="bx--accordion__heading"
               onClick={[Function]}
@@ -2209,11 +2173,7 @@
             </button>
             <div
               className="bx--accordion__content"
-<<<<<<< HEAD
-              id="accordion-item-1722"
-=======
               id="accordion-item-1455"
->>>>>>> 756238a8
             >
               <div
                 className="tile-gallery--section--items"
@@ -2469,11 +2429,7 @@
               onAnimationEnd={[Function]}
             >
               <button
-<<<<<<< HEAD
-                aria-controls="accordion-item-1719"
-=======
                 aria-controls="accordion-item-1452"
->>>>>>> 756238a8
                 aria-expanded={true}
                 className="bx--accordion__heading"
                 onClick={[Function]}
@@ -2504,11 +2460,7 @@
               </button>
               <div
                 className="bx--accordion__content"
-<<<<<<< HEAD
-                id="accordion-item-1719"
-=======
                 id="accordion-item-1452"
->>>>>>> 756238a8
               >
                 <div
                   className="tile-gallery--section--items"
@@ -2925,11 +2877,7 @@
               onAnimationEnd={[Function]}
             >
               <button
-<<<<<<< HEAD
-                aria-controls="accordion-item-1720"
-=======
                 aria-controls="accordion-item-1453"
->>>>>>> 756238a8
                 aria-expanded={true}
                 className="bx--accordion__heading"
                 onClick={[Function]}
@@ -2960,11 +2908,7 @@
               </button>
               <div
                 className="bx--accordion__content"
-<<<<<<< HEAD
-                id="accordion-item-1720"
-=======
                 id="accordion-item-1453"
->>>>>>> 756238a8
               >
                 <div
                   className="tile-gallery--section--items"
