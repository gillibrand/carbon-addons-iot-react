--- conflicted
+++ resolved
@@ -200,11 +200,7 @@
                   onAnimationEnd={[Function]}
                 >
                   <button
-<<<<<<< HEAD
-                    aria-controls="accordion-item-1459"
-=======
-                    aria-controls="accordion-item-1460"
->>>>>>> 0c3a8421
+                    aria-controls="accordion-item-1461"
                     aria-expanded={true}
                     className="bx--accordion__heading"
                     onClick={[Function]}
@@ -234,11 +230,7 @@
                   </button>
                   <div
                     className="bx--accordion__content"
-<<<<<<< HEAD
-                    id="accordion-item-1459"
-=======
-                    id="accordion-item-1460"
->>>>>>> 0c3a8421
+                    id="accordion-item-1461"
                   >
                     <div
                       className="tile-gallery--section--items"
@@ -648,11 +640,7 @@
                   onAnimationEnd={[Function]}
                 >
                   <button
-<<<<<<< HEAD
-                    aria-controls="accordion-item-1460"
-=======
-                    aria-controls="accordion-item-1461"
->>>>>>> 0c3a8421
+                    aria-controls="accordion-item-1462"
                     aria-expanded={true}
                     className="bx--accordion__heading"
                     onClick={[Function]}
@@ -682,11 +670,7 @@
                   </button>
                   <div
                     className="bx--accordion__content"
-<<<<<<< HEAD
-                    id="accordion-item-1460"
-=======
-                    id="accordion-item-1461"
->>>>>>> 0c3a8421
+                    id="accordion-item-1462"
                   >
                     <div
                       className="tile-gallery--section--items"
@@ -1554,11 +1538,7 @@
                   onAnimationEnd={[Function]}
                 >
                   <button
-<<<<<<< HEAD
-                    aria-controls="accordion-item-1466"
-=======
-                    aria-controls="accordion-item-1467"
->>>>>>> 0c3a8421
+                    aria-controls="accordion-item-1468"
                     aria-expanded={true}
                     className="bx--accordion__heading"
                     onClick={[Function]}
@@ -1588,11 +1568,7 @@
                   </button>
                   <div
                     className="bx--accordion__content"
-<<<<<<< HEAD
-                    id="accordion-item-1466"
-=======
-                    id="accordion-item-1467"
->>>>>>> 0c3a8421
+                    id="accordion-item-1468"
                   >
                     <div
                       className="tile-gallery--section--items"
@@ -1762,11 +1738,7 @@
             onAnimationEnd={[Function]}
           >
             <button
-<<<<<<< HEAD
-              aria-controls="accordion-item-1463"
-=======
-              aria-controls="accordion-item-1464"
->>>>>>> 0c3a8421
+              aria-controls="accordion-item-1465"
               aria-expanded={true}
               className="bx--accordion__heading"
               onClick={[Function]}
@@ -1796,11 +1768,7 @@
             </button>
             <div
               className="bx--accordion__content"
-<<<<<<< HEAD
-              id="accordion-item-1463"
-=======
-              id="accordion-item-1464"
->>>>>>> 0c3a8421
+              id="accordion-item-1465"
             >
               <div
                 className="tile-gallery--section--items"
@@ -2235,11 +2203,7 @@
             onAnimationEnd={[Function]}
           >
             <button
-<<<<<<< HEAD
-              aria-controls="accordion-item-1464"
-=======
-              aria-controls="accordion-item-1465"
->>>>>>> 0c3a8421
+              aria-controls="accordion-item-1466"
               aria-expanded={true}
               className="bx--accordion__heading"
               onClick={[Function]}
@@ -2269,11 +2233,7 @@
             </button>
             <div
               className="bx--accordion__content"
-<<<<<<< HEAD
-              id="accordion-item-1464"
-=======
-              id="accordion-item-1465"
->>>>>>> 0c3a8421
+              id="accordion-item-1466"
             >
               <div
                 className="tile-gallery--section--items"
@@ -2535,11 +2495,7 @@
               onAnimationEnd={[Function]}
             >
               <button
-<<<<<<< HEAD
-                aria-controls="accordion-item-1461"
-=======
-                aria-controls="accordion-item-1462"
->>>>>>> 0c3a8421
+                aria-controls="accordion-item-1463"
                 aria-expanded={true}
                 className="bx--accordion__heading"
                 onClick={[Function]}
@@ -2569,11 +2525,7 @@
               </button>
               <div
                 className="bx--accordion__content"
-<<<<<<< HEAD
-                id="accordion-item-1461"
-=======
-                id="accordion-item-1462"
->>>>>>> 0c3a8421
+                id="accordion-item-1463"
               >
                 <div
                   className="tile-gallery--section--items"
@@ -3008,11 +2960,7 @@
               onAnimationEnd={[Function]}
             >
               <button
-<<<<<<< HEAD
-                aria-controls="accordion-item-1462"
-=======
-                aria-controls="accordion-item-1463"
->>>>>>> 0c3a8421
+                aria-controls="accordion-item-1464"
                 aria-expanded={true}
                 className="bx--accordion__heading"
                 onClick={[Function]}
@@ -3042,11 +2990,7 @@
               </button>
               <div
                 className="bx--accordion__content"
-<<<<<<< HEAD
-                id="accordion-item-1462"
-=======
-                id="accordion-item-1463"
->>>>>>> 0c3a8421
+                id="accordion-item-1464"
               >
                 <div
                   className="tile-gallery--section--items"
