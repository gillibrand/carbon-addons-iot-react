// Jest Snapshot v1, https://goo.gl/fbAQLP

exports[`Storybook Snapshot tests and console checks Storyshots 1 - Watson IoT/ComboBox Custom onBlur function automatically adds item to the list 1`] = `
<div
  className="storybook-container"
>
  <div
    style={
      Object {
        "padding": "1rem",
        "width": 300,
      }
    }
  >
    <div
      className="iot--combobox iot--combobox-helper-text"
      data-edit-option-text="Create"
      data-testid="combo-wrapper"
      onBlur={[Function]}
      onKeyDown={[Function]}
    >
      <div
        className="bx--list-box__wrapper"
      >
        <label
          className="bx--label"
          htmlFor="carbon-combobox-example"
          id="downshift-0-label"
        >
          Combobox title
        </label>
        <div
          className="bx--combo-box iot--combobox-input bx--list-box"
          onClick={[Function]}
          onKeyDown={[Function]}
        >
          <div
            className="bx--list-box__field"
          >
            <input
              aria-activedescendant={null}
              aria-autocomplete="list"
              aria-controls={null}
              aria-expanded={false}
              aria-haspopup="listbox"
              aria-labelledby={null}
              autoComplete="off"
              className="bx--text-input"
              data-testid="combo-box"
              disabled={false}
              id="carbon-combobox-example"
              onBlur={[Function]}
              onChange={[Function]}
              onClick={[Function]}
              onKeyDown={[Function]}
              placeholder="Filter..."
              role="combobox"
              tabIndex="0"
              type="text"
              value="Option 1"
            />
            <button
              aria-label="Clear selected item"
              className="bx--list-box__selection"
              onClick={[Function]}
              onKeyDown={[Function]}
              tabIndex={0}
              title="Clear selected item"
              type="button"
            >
              <svg
                aria-hidden={true}
                fill="currentColor"
                focusable="false"
                height={16}
                preserveAspectRatio="xMidYMid meet"
                viewBox="0 0 32 32"
                width={16}
                xmlns="http://www.w3.org/2000/svg"
              >
                <path
                  d="M24 9.4L22.6 8 16 14.6 9.4 8 8 9.4 14.6 16 8 22.6 9.4 24 16 17.4 22.6 24 24 22.6 17.4 16 24 9.4z"
                />
              </svg>
            </button>
            <button
              aria-haspopup={true}
              aria-label="Open"
              className="bx--list-box__menu-icon"
              data-toggle={true}
              disabled={false}
              onBlur={[Function]}
              onClick={[Function]}
              onKeyDown={[Function]}
              onKeyUp={[Function]}
              onMouseUp={[Function]}
              role="button"
              tabIndex="-1"
              title="Open"
              type="button"
            >
              <svg
                aria-hidden={true}
                fill="currentColor"
                focusable="false"
                height={16}
                preserveAspectRatio="xMidYMid meet"
                viewBox="0 0 16 16"
                width={16}
                xmlns="http://www.w3.org/2000/svg"
              >
                <path
                  d="M8 11L3 6 3.7 5.3 8 9.6 12.3 5.3 13 6z"
                />
              </svg>
            </button>
          </div>
          <div
<<<<<<< HEAD
            className="bx--form__helper-text"
            id="combobox-helper-text-24"
          >
            Optional helper text here
          </div>
        </div>
      </div>
      <button
        aria-describedby={null}
        aria-pressed={null}
        className="iot--btn bx--btn bx--btn--primary"
        data-testid="Button"
        disabled={false}
        onBlur={[Function]}
        onClick={[Function]}
        onFocus={[Function]}
        onMouseEnter={[Function]}
        onMouseLeave={[Function]}
        style={
          Object {
            "marginTop": "1rem",
          }
        }
        tabIndex={0}
        type="button"
      >
        Add new item
      </button>
=======
            aria-label="Choose an item"
            aria-labelledby={null}
            className="bx--list-box__menu"
            id="downshift-0-menu"
            role="listbox"
          />
        </div>
        <div
          className="bx--form__helper-text"
          id="combobox-helper-text-8"
        >
          Optional helper text here
        </div>
      </div>
>>>>>>> 63f25ad1
    </div>
    <button
      aria-pressed={null}
      className="iot--btn bx--btn bx--btn--primary"
      data-testid="Button"
      disabled={false}
      onClick={[Function]}
      style={
        Object {
          "marginTop": "1rem",
        }
      }
      tabIndex={0}
      type="button"
    >
      Add new item
    </button>
  </div>
</div>
`;

exports[`Storybook Snapshot tests and console checks Storyshots 1 - Watson IoT/ComboBox Default 1`] = `
<div
  className="storybook-container"
>
  <div
    style={
      Object {
        "padding": "1rem",
        "width": 300,
      }
    }
  >
    <div
      className="iot--combobox iot--combobox-helper-text"
      data-edit-option-text="Create"
      data-testid="combo-wrapper"
      onBlur={[Function]}
      onKeyDown={[Function]}
    >
      <div
        className="bx--list-box__wrapper"
      >
        <label
          className="bx--label"
          htmlFor="carbon-combobox-example"
          id="downshift-0-label"
        >
          Combobox title
        </label>
        <div
          className="bx--combo-box iot--combobox-input bx--list-box"
          onClick={[Function]}
          onKeyDown={[Function]}
        >
          <div
            className="bx--list-box__field"
          >
            <input
              aria-activedescendant={null}
              aria-autocomplete="list"
              aria-controls={null}
              aria-expanded={false}
              aria-haspopup="listbox"
              aria-labelledby={null}
              autoComplete="off"
              className="bx--text-input bx--text-input--empty"
              data-testid="combo-box"
              disabled={false}
              id="carbon-combobox-example"
              onBlur={[Function]}
              onChange={[Function]}
              onClick={[Function]}
              onKeyDown={[Function]}
              placeholder="Filter..."
              role="combobox"
              tabIndex="0"
              type="text"
              value=""
            />
            
            <button
              aria-haspopup={true}
              aria-label="Open"
              className="bx--list-box__menu-icon"
              data-toggle={true}
              disabled={false}
              onBlur={[Function]}
              onClick={[Function]}
              onKeyDown={[Function]}
              onKeyUp={[Function]}
              onMouseUp={[Function]}
              role="button"
              tabIndex="-1"
              title="Open"
              type="button"
            >
              <svg
                aria-hidden={true}
                fill="currentColor"
                focusable="false"
                height={16}
                preserveAspectRatio="xMidYMid meet"
                viewBox="0 0 16 16"
                width={16}
                xmlns="http://www.w3.org/2000/svg"
              >
                <path
                  d="M8 11L3 6 3.7 5.3 8 9.6 12.3 5.3 13 6z"
                />
              </svg>
            </button>
          </div>
          <div
            aria-label="Choose an item"
            aria-labelledby={null}
            className="bx--list-box__menu"
            id="downshift-0-menu"
            role="listbox"
          />
        </div>
        <div
          className="bx--form__helper-text"
          id="combobox-helper-text-3"
        >
          Optional helper text here
        </div>
      </div>
    </div>
  </div>
</div>
`;

exports[`Storybook Snapshot tests and console checks Storyshots 1 - Watson IoT/ComboBox Items as components 1`] = `
<div
  className="storybook-container"
>
  <div
    style={
      Object {
        "padding": "1rem",
        "width": 300,
      }
    }
  >
    <div
      className="iot--combobox iot--combobox-helper-text"
      data-edit-option-text="Create"
      data-testid="combo-wrapper"
      onBlur={[Function]}
      onKeyDown={[Function]}
    >
      <div
        className="bx--list-box__wrapper"
      >
        <label
          className="bx--label"
          htmlFor="carbon-combobox-example"
          id="downshift-0-label"
        >
          Combobox title
        </label>
        <div
          className="bx--combo-box iot--combobox-input bx--list-box"
          onClick={[Function]}
          onKeyDown={[Function]}
        >
          <div
            className="bx--list-box__field"
          >
            <input
              aria-activedescendant={null}
              aria-autocomplete="list"
              aria-controls={null}
              aria-expanded={false}
              aria-haspopup="listbox"
              aria-labelledby={null}
              autoComplete="off"
              className="bx--text-input bx--text-input--empty"
              data-testid="combo-box"
              disabled={false}
              id="carbon-combobox-example"
              onBlur={[Function]}
              onChange={[Function]}
              onClick={[Function]}
              onKeyDown={[Function]}
              placeholder="Filter..."
              role="combobox"
              tabIndex="0"
              type="text"
              value=""
            />
            
            <button
              aria-haspopup={true}
              aria-label="Open"
              className="bx--list-box__menu-icon"
              data-toggle={true}
              disabled={false}
              onBlur={[Function]}
              onClick={[Function]}
              onKeyDown={[Function]}
              onKeyUp={[Function]}
              onMouseUp={[Function]}
              role="button"
              tabIndex="-1"
              title="Open"
              type="button"
            >
              <svg
                aria-hidden={true}
                fill="currentColor"
                focusable="false"
                height={16}
                preserveAspectRatio="xMidYMid meet"
                viewBox="0 0 16 16"
                width={16}
                xmlns="http://www.w3.org/2000/svg"
              >
                <path
                  d="M8 11L3 6 3.7 5.3 8 9.6 12.3 5.3 13 6z"
                />
              </svg>
            </button>
          </div>
          <div
<<<<<<< HEAD
            className="bx--form__helper-text"
            id="combobox-helper-text-9"
          >
            Optional helper text here
          </div>
=======
            aria-label="Choose an item"
            aria-labelledby={null}
            className="bx--list-box__menu"
            id="downshift-0-menu"
            role="listbox"
          />
        </div>
        <div
          className="bx--form__helper-text"
          id="combobox-helper-text-4"
        >
          Optional helper text here
>>>>>>> 63f25ad1
        </div>
      </div>
    </div>
  </div>
</div>
`;

exports[`Storybook Snapshot tests and console checks Storyshots 1 - Watson IoT/ComboBox add new items to list 1`] = `
<div
  className="storybook-container"
>
  <div
    style={
      Object {
        "padding": "1rem",
        "width": 300,
      }
    }
  >
    <div
      className="iot--combobox iot--combobox-helper-text"
      data-edit-option-text="Create"
      data-testid="combo-wrapper"
      onBlur={[Function]}
      onKeyDown={[Function]}
    >
      <div
        className="bx--list-box__wrapper"
      >
        <label
          className="bx--label"
          htmlFor="carbon-combobox-example"
          id="downshift-0-label"
        >
          Combobox title
        </label>
        <div
          className="bx--combo-box iot--combobox-input bx--list-box"
          onClick={[Function]}
          onKeyDown={[Function]}
        >
          <div
            className="bx--list-box__field"
          >
            <input
              aria-activedescendant={null}
              aria-autocomplete="list"
              aria-controls={null}
              aria-expanded={false}
              aria-haspopup="listbox"
              aria-labelledby={null}
              autoComplete="off"
              className="bx--text-input bx--text-input--empty"
              data-testid="combo-box"
              disabled={false}
              id="carbon-combobox-example"
              onBlur={[Function]}
              onChange={[Function]}
              onClick={[Function]}
              onKeyDown={[Function]}
              placeholder="Filter..."
              role="combobox"
              tabIndex="0"
              type="text"
              value=""
            />
            
            <button
              aria-haspopup={true}
              aria-label="Open"
              className="bx--list-box__menu-icon"
              data-toggle={true}
              disabled={false}
              onBlur={[Function]}
              onClick={[Function]}
              onKeyDown={[Function]}
              onKeyUp={[Function]}
              onMouseUp={[Function]}
              role="button"
              tabIndex="-1"
              title="Open"
              type="button"
            >
              <svg
                aria-hidden={true}
                fill="currentColor"
                focusable="false"
                height={16}
                preserveAspectRatio="xMidYMid meet"
                viewBox="0 0 16 16"
                width={16}
                xmlns="http://www.w3.org/2000/svg"
              >
                <path
                  d="M8 11L3 6 3.7 5.3 8 9.6 12.3 5.3 13 6z"
                />
              </svg>
            </button>
          </div>
          <div
<<<<<<< HEAD
            className="bx--form__helper-text"
            id="combobox-helper-text-12"
          >
            Optional helper text here
          </div>
=======
            aria-label="Choose an item"
            aria-labelledby={null}
            className="bx--list-box__menu"
            id="downshift-0-menu"
            role="listbox"
          />
        </div>
        <div
          className="bx--form__helper-text"
          id="combobox-helper-text-7"
        >
          Optional helper text here
>>>>>>> 63f25ad1
        </div>
      </div>
    </div>
  </div>
</div>
`;

exports[`Storybook Snapshot tests and console checks Storyshots 1 - Watson IoT/ComboBox application-level control for selection 1`] = `
<div
  className="storybook-container"
>
  <div
    className="iot--combobox iot--combobox-helper-text"
    data-edit-option-text="Create"
    data-testid="combo-wrapper"
    onBlur={[Function]}
    onKeyDown={[Function]}
  >
    <div
      className="bx--list-box__wrapper"
    >
      <label
        className="bx--label"
        htmlFor="carbon-combobox-example"
        id="downshift-0-label"
      >
        Combobox title
      </label>
      <div
        className="bx--combo-box iot--combobox-input bx--list-box"
        onClick={[Function]}
        onKeyDown={[Function]}
      >
        <div
          className="bx--list-box__field"
        >
          <input
            aria-activedescendant={null}
            aria-autocomplete="list"
            aria-controls={null}
            aria-expanded={false}
            aria-haspopup="listbox"
            aria-labelledby={null}
            autoComplete="off"
            className="bx--text-input"
            data-testid="combo-box"
            disabled={false}
            id="carbon-combobox-example"
            onBlur={[Function]}
            onChange={[Function]}
            onClick={[Function]}
            onKeyDown={[Function]}
            placeholder="Filter..."
            role="combobox"
            tabIndex="0"
            type="text"
            value="Option 1"
          />
          <button
            aria-label="Clear selected item"
            className="bx--list-box__selection"
            onClick={[Function]}
            onKeyDown={[Function]}
            tabIndex={0}
            title="Clear selected item"
            type="button"
          >
            <svg
              aria-hidden={true}
              fill="currentColor"
              focusable="false"
              height={16}
              preserveAspectRatio="xMidYMid meet"
              viewBox="0 0 32 32"
              width={16}
              xmlns="http://www.w3.org/2000/svg"
            >
              <path
                d="M24 9.4L22.6 8 16 14.6 9.4 8 8 9.4 14.6 16 8 22.6 9.4 24 16 17.4 22.6 24 24 22.6 17.4 16 24 9.4z"
              />
<<<<<<< HEAD
              
              <button
                aria-haspopup={true}
                aria-label="Open"
                className="bx--list-box__menu-icon"
                data-toggle={true}
                disabled={false}
                onBlur={[Function]}
                onClick={[Function]}
                onKeyDown={[Function]}
                onKeyUp={[Function]}
                onMouseUp={[Function]}
                role="button"
                tabIndex="-1"
                title="Open"
                type="button"
              >
                <svg
                  aria-hidden={true}
                  fill="currentColor"
                  focusable="false"
                  height={16}
                  preserveAspectRatio="xMidYMid meet"
                  viewBox="0 0 16 16"
                  width={16}
                  xmlns="http://www.w3.org/2000/svg"
                >
                  <path
                    d="M8 11L3 6 3.7 5.3 8 9.6 12.3 5.3 13 6z"
                  />
                </svg>
              </button>
            </div>
            <div
              aria-label="Choose an item"
              aria-labelledby={null}
              className="bx--list-box__menu"
              id="downshift-0-menu"
              role="listbox"
            />
          </div>
          <div
            className="bx--form__helper-text"
            id="combobox-helper-text-21"
=======
            </svg>
          </button>
          <button
            aria-haspopup={true}
            aria-label="Open"
            className="bx--list-box__menu-icon"
            data-toggle={true}
            disabled={false}
            onBlur={[Function]}
            onClick={[Function]}
            onKeyDown={[Function]}
            onKeyUp={[Function]}
            onMouseUp={[Function]}
            role="button"
            tabIndex="-1"
            title="Open"
            type="button"
>>>>>>> 63f25ad1
          >
            <svg
              aria-hidden={true}
              fill="currentColor"
              focusable="false"
              height={16}
              preserveAspectRatio="xMidYMid meet"
              viewBox="0 0 16 16"
              width={16}
              xmlns="http://www.w3.org/2000/svg"
            >
              <path
                d="M8 11L3 6 3.7 5.3 8 9.6 12.3 5.3 13 6z"
              />
            </svg>
          </button>
        </div>
        <div
          aria-label="Choose an item"
          aria-labelledby={null}
          className="bx--list-box__menu"
          id="downshift-0-menu"
          role="listbox"
        />
      </div>
      <div
        className="bx--form__helper-text"
        id="combobox-helper-text-5"
      >
        Optional helper text here
      </div>
    </div>
  </div>
  <button
    aria-pressed={null}
    className="iot--btn bx--btn bx--btn--primary"
    data-testid="Button"
    disabled={false}
    onClick={[Function]}
    style={
      Object {
        "marginTop": "1rem",
      }
    }
    tabIndex={0}
    type="button"
  >
    Add new item
  </button>
</div>
`;

exports[`Storybook Snapshot tests and console checks Storyshots 1 - Watson IoT/ComboBox multi-value tags 1`] = `
<div
  className="storybook-container"
>
  <div
    style={
      Object {
        "padding": "1rem",
        "width": 300,
      }
    }
  >
    <div
      className="iot--combobox iot--combobox-helper-text"
      data-edit-option-text="Create"
      data-testid="combo-wrapper"
      onBlur={[Function]}
      onKeyDown={[Function]}
    >
      <div
        className="bx--list-box__wrapper"
      >
        <label
          className="bx--label"
          htmlFor="carbon-combobox-example"
          id="downshift-0-label"
        >
          Combobox title
        </label>
        <div
          className="bx--combo-box iot--combobox-input bx--list-box"
          onClick={[Function]}
          onKeyDown={[Function]}
        >
          <div
            className="bx--list-box__field"
          >
            <input
              aria-activedescendant={null}
              aria-autocomplete="list"
              aria-controls={null}
              aria-expanded={false}
              aria-haspopup="listbox"
              aria-labelledby={null}
              autoComplete="off"
              className="bx--text-input bx--text-input--empty"
              data-testid="combo-box"
              disabled={false}
              id="carbon-combobox-example"
              onBlur={[Function]}
              onChange={[Function]}
              onClick={[Function]}
              onKeyDown={[Function]}
              placeholder="Filter..."
              role="combobox"
              tabIndex="0"
              type="text"
              value=""
            />
            
            <button
              aria-haspopup={true}
              aria-label="Open"
              className="bx--list-box__menu-icon"
              data-toggle={true}
              disabled={false}
              onBlur={[Function]}
              onClick={[Function]}
              onKeyDown={[Function]}
              onKeyUp={[Function]}
              onMouseUp={[Function]}
              role="button"
              tabIndex="-1"
              title="Open"
              type="button"
            >
              <svg
                aria-hidden={true}
                fill="currentColor"
                focusable="false"
                height={16}
                preserveAspectRatio="xMidYMid meet"
                viewBox="0 0 16 16"
                width={16}
                xmlns="http://www.w3.org/2000/svg"
              >
                <path
                  d="M8 11L3 6 3.7 5.3 8 9.6 12.3 5.3 13 6z"
                />
              </svg>
            </button>
          </div>
          <div
            aria-label="Choose an item"
            aria-labelledby={null}
            className="bx--list-box__menu"
            id="downshift-0-menu"
            role="listbox"
          />
        </div>
        <div
          className="bx--form__helper-text"
<<<<<<< HEAD
          id="combobox-helper-text-15"
=======
          id="combobox-helper-text-6"
>>>>>>> 63f25ad1
        >
          Optional helper text here
        </div>
      </div>
<<<<<<< HEAD
    </div>
    <button
      aria-describedby={null}
      aria-pressed={null}
      className="iot--btn bx--btn bx--btn--primary"
      data-testid="Button"
      disabled={false}
      onBlur={[Function]}
      onClick={[Function]}
      onFocus={[Function]}
      onMouseEnter={[Function]}
      onMouseLeave={[Function]}
      style={
        Object {
          "marginTop": "1rem",
        }
      }
      tabIndex={0}
      type="button"
    >
      Add new item
    </button>
  </div>
  <button
    className="info__show-button"
    onClick={[Function]}
    style={
      Object {
        "background": "#027ac5",
        "border": "none",
        "borderRadius": "0 0 0 5px",
        "color": "#fff",
        "cursor": "pointer",
        "display": "block",
        "fontFamily": "sans-serif",
        "fontSize": 12,
        "padding": "5px 15px",
        "position": "fixed",
        "right": 0,
        "top": 0,
      }
    }
    type="button"
  >
    Show Info
  </button>
</div>
`;

exports[`Storybook Snapshot tests and console checks Storyshots 1 - Watson IoT/ComboBox multi-value tags 1`] = `
<div
  className="storybook-container"
>
  <div
    style={
      Object {
        "position": "relative",
        "zIndex": 0,
      }
    }
  >
    <div
      style={
        Object {
          "padding": "1rem",
          "width": 300,
        }
      }
    >
      <div
        className="iot--combobox iot--combobox-helper-text"
        data-edit-option-text="Create"
        data-testid="combo-wrapper"
        onBlur={[Function]}
        onKeyDown={[Function]}
      >
        <div
          className="bx--list-box__wrapper"
        >
          <label
            className="bx--label"
            htmlFor="carbon-combobox-example"
            id="downshift-0-label"
          >
            Combobox title
          </label>
          <div
            className="bx--combo-box iot--combobox-input bx--list-box"
            onClick={[Function]}
            onKeyDown={[Function]}
          >
            <div
              className="bx--list-box__field"
            >
              <input
                aria-activedescendant={null}
                aria-autocomplete="list"
                aria-controls={null}
                aria-expanded={false}
                aria-haspopup="listbox"
                aria-labelledby={null}
                autoComplete="off"
                className="bx--text-input bx--text-input--empty"
                data-testid="combo-box"
                disabled={false}
                id="carbon-combobox-example"
                onBlur={[Function]}
                onChange={[Function]}
                onClick={[Function]}
                onKeyDown={[Function]}
                placeholder="Filter..."
                role="combobox"
                tabIndex="0"
                type="text"
                value=""
              />
              
              <button
                aria-haspopup={true}
                aria-label="Open"
                className="bx--list-box__menu-icon"
                data-toggle={true}
                disabled={false}
                onBlur={[Function]}
                onClick={[Function]}
                onKeyDown={[Function]}
                onKeyUp={[Function]}
                onMouseUp={[Function]}
                role="button"
                tabIndex="-1"
                title="Open"
                type="button"
              >
                <svg
                  aria-hidden={true}
                  fill="currentColor"
                  focusable="false"
                  height={16}
                  preserveAspectRatio="xMidYMid meet"
                  viewBox="0 0 16 16"
                  width={16}
                  xmlns="http://www.w3.org/2000/svg"
                >
                  <path
                    d="M8 11L3 6 3.7 5.3 8 9.6 12.3 5.3 13 6z"
                  />
                </svg>
              </button>
            </div>
            <div
              aria-label="Choose an item"
              aria-labelledby={null}
              className="bx--list-box__menu"
              id="downshift-0-menu"
              role="listbox"
            />
          </div>
          <div
            className="bx--form__helper-text"
            id="combobox-helper-text-18"
          >
            Optional helper text here
          </div>
        </div>
        <ul
          className="iot--combobox-tags"
          data-testid="combo-tags"
        />
      </div>
=======
      <ul
        className="iot--combobox-tags"
        data-testid="combo-tags"
      />
>>>>>>> 63f25ad1
    </div>
  </div>
</div>
`;<|MERGE_RESOLUTION|>--- conflicted
+++ resolved
@@ -116,36 +116,6 @@
             </button>
           </div>
           <div
-<<<<<<< HEAD
-            className="bx--form__helper-text"
-            id="combobox-helper-text-24"
-          >
-            Optional helper text here
-          </div>
-        </div>
-      </div>
-      <button
-        aria-describedby={null}
-        aria-pressed={null}
-        className="iot--btn bx--btn bx--btn--primary"
-        data-testid="Button"
-        disabled={false}
-        onBlur={[Function]}
-        onClick={[Function]}
-        onFocus={[Function]}
-        onMouseEnter={[Function]}
-        onMouseLeave={[Function]}
-        style={
-          Object {
-            "marginTop": "1rem",
-          }
-        }
-        tabIndex={0}
-        type="button"
-      >
-        Add new item
-      </button>
-=======
             aria-label="Choose an item"
             aria-labelledby={null}
             className="bx--list-box__menu"
@@ -155,19 +125,23 @@
         </div>
         <div
           className="bx--form__helper-text"
-          id="combobox-helper-text-8"
+          id="combobox-helper-text-24"
         >
           Optional helper text here
         </div>
       </div>
->>>>>>> 63f25ad1
     </div>
     <button
+      aria-describedby={null}
       aria-pressed={null}
       className="iot--btn bx--btn bx--btn--primary"
       data-testid="Button"
       disabled={false}
+      onBlur={[Function]}
       onClick={[Function]}
+      onFocus={[Function]}
+      onMouseEnter={[Function]}
+      onMouseLeave={[Function]}
       style={
         Object {
           "marginTop": "1rem",
@@ -284,7 +258,7 @@
         </div>
         <div
           className="bx--form__helper-text"
-          id="combobox-helper-text-3"
+          id="combobox-helper-text-9"
         >
           Optional helper text here
         </div>
@@ -387,13 +361,6 @@
             </button>
           </div>
           <div
-<<<<<<< HEAD
-            className="bx--form__helper-text"
-            id="combobox-helper-text-9"
-          >
-            Optional helper text here
-          </div>
-=======
             aria-label="Choose an item"
             aria-labelledby={null}
             className="bx--list-box__menu"
@@ -403,10 +370,9 @@
         </div>
         <div
           className="bx--form__helper-text"
-          id="combobox-helper-text-4"
+          id="combobox-helper-text-12"
         >
           Optional helper text here
->>>>>>> 63f25ad1
         </div>
       </div>
     </div>
@@ -507,13 +473,6 @@
             </button>
           </div>
           <div
-<<<<<<< HEAD
-            className="bx--form__helper-text"
-            id="combobox-helper-text-12"
-          >
-            Optional helper text here
-          </div>
-=======
             aria-label="Choose an item"
             aria-labelledby={null}
             className="bx--list-box__menu"
@@ -523,10 +482,9 @@
         </div>
         <div
           className="bx--form__helper-text"
-          id="combobox-helper-text-7"
+          id="combobox-helper-text-21"
         >
           Optional helper text here
->>>>>>> 63f25ad1
         </div>
       </div>
     </div>
@@ -607,52 +565,6 @@
               <path
                 d="M24 9.4L22.6 8 16 14.6 9.4 8 8 9.4 14.6 16 8 22.6 9.4 24 16 17.4 22.6 24 24 22.6 17.4 16 24 9.4z"
               />
-<<<<<<< HEAD
-              
-              <button
-                aria-haspopup={true}
-                aria-label="Open"
-                className="bx--list-box__menu-icon"
-                data-toggle={true}
-                disabled={false}
-                onBlur={[Function]}
-                onClick={[Function]}
-                onKeyDown={[Function]}
-                onKeyUp={[Function]}
-                onMouseUp={[Function]}
-                role="button"
-                tabIndex="-1"
-                title="Open"
-                type="button"
-              >
-                <svg
-                  aria-hidden={true}
-                  fill="currentColor"
-                  focusable="false"
-                  height={16}
-                  preserveAspectRatio="xMidYMid meet"
-                  viewBox="0 0 16 16"
-                  width={16}
-                  xmlns="http://www.w3.org/2000/svg"
-                >
-                  <path
-                    d="M8 11L3 6 3.7 5.3 8 9.6 12.3 5.3 13 6z"
-                  />
-                </svg>
-              </button>
-            </div>
-            <div
-              aria-label="Choose an item"
-              aria-labelledby={null}
-              className="bx--list-box__menu"
-              id="downshift-0-menu"
-              role="listbox"
-            />
-          </div>
-          <div
-            className="bx--form__helper-text"
-            id="combobox-helper-text-21"
-=======
             </svg>
           </button>
           <button
@@ -670,7 +582,6 @@
             tabIndex="-1"
             title="Open"
             type="button"
->>>>>>> 63f25ad1
           >
             <svg
               aria-hidden={true}
@@ -698,18 +609,23 @@
       </div>
       <div
         className="bx--form__helper-text"
-        id="combobox-helper-text-5"
+        id="combobox-helper-text-15"
       >
         Optional helper text here
       </div>
     </div>
   </div>
   <button
+    aria-describedby={null}
     aria-pressed={null}
     className="iot--btn bx--btn bx--btn--primary"
     data-testid="Button"
     disabled={false}
+    onBlur={[Function]}
     onClick={[Function]}
+    onFocus={[Function]}
+    onMouseEnter={[Function]}
+    onMouseLeave={[Function]}
     style={
       Object {
         "marginTop": "1rem",
@@ -825,191 +741,15 @@
         </div>
         <div
           className="bx--form__helper-text"
-<<<<<<< HEAD
-          id="combobox-helper-text-15"
-=======
-          id="combobox-helper-text-6"
->>>>>>> 63f25ad1
+          id="combobox-helper-text-18"
         >
           Optional helper text here
         </div>
       </div>
-<<<<<<< HEAD
-    </div>
-    <button
-      aria-describedby={null}
-      aria-pressed={null}
-      className="iot--btn bx--btn bx--btn--primary"
-      data-testid="Button"
-      disabled={false}
-      onBlur={[Function]}
-      onClick={[Function]}
-      onFocus={[Function]}
-      onMouseEnter={[Function]}
-      onMouseLeave={[Function]}
-      style={
-        Object {
-          "marginTop": "1rem",
-        }
-      }
-      tabIndex={0}
-      type="button"
-    >
-      Add new item
-    </button>
-  </div>
-  <button
-    className="info__show-button"
-    onClick={[Function]}
-    style={
-      Object {
-        "background": "#027ac5",
-        "border": "none",
-        "borderRadius": "0 0 0 5px",
-        "color": "#fff",
-        "cursor": "pointer",
-        "display": "block",
-        "fontFamily": "sans-serif",
-        "fontSize": 12,
-        "padding": "5px 15px",
-        "position": "fixed",
-        "right": 0,
-        "top": 0,
-      }
-    }
-    type="button"
-  >
-    Show Info
-  </button>
-</div>
-`;
-
-exports[`Storybook Snapshot tests and console checks Storyshots 1 - Watson IoT/ComboBox multi-value tags 1`] = `
-<div
-  className="storybook-container"
->
-  <div
-    style={
-      Object {
-        "position": "relative",
-        "zIndex": 0,
-      }
-    }
-  >
-    <div
-      style={
-        Object {
-          "padding": "1rem",
-          "width": 300,
-        }
-      }
-    >
-      <div
-        className="iot--combobox iot--combobox-helper-text"
-        data-edit-option-text="Create"
-        data-testid="combo-wrapper"
-        onBlur={[Function]}
-        onKeyDown={[Function]}
-      >
-        <div
-          className="bx--list-box__wrapper"
-        >
-          <label
-            className="bx--label"
-            htmlFor="carbon-combobox-example"
-            id="downshift-0-label"
-          >
-            Combobox title
-          </label>
-          <div
-            className="bx--combo-box iot--combobox-input bx--list-box"
-            onClick={[Function]}
-            onKeyDown={[Function]}
-          >
-            <div
-              className="bx--list-box__field"
-            >
-              <input
-                aria-activedescendant={null}
-                aria-autocomplete="list"
-                aria-controls={null}
-                aria-expanded={false}
-                aria-haspopup="listbox"
-                aria-labelledby={null}
-                autoComplete="off"
-                className="bx--text-input bx--text-input--empty"
-                data-testid="combo-box"
-                disabled={false}
-                id="carbon-combobox-example"
-                onBlur={[Function]}
-                onChange={[Function]}
-                onClick={[Function]}
-                onKeyDown={[Function]}
-                placeholder="Filter..."
-                role="combobox"
-                tabIndex="0"
-                type="text"
-                value=""
-              />
-              
-              <button
-                aria-haspopup={true}
-                aria-label="Open"
-                className="bx--list-box__menu-icon"
-                data-toggle={true}
-                disabled={false}
-                onBlur={[Function]}
-                onClick={[Function]}
-                onKeyDown={[Function]}
-                onKeyUp={[Function]}
-                onMouseUp={[Function]}
-                role="button"
-                tabIndex="-1"
-                title="Open"
-                type="button"
-              >
-                <svg
-                  aria-hidden={true}
-                  fill="currentColor"
-                  focusable="false"
-                  height={16}
-                  preserveAspectRatio="xMidYMid meet"
-                  viewBox="0 0 16 16"
-                  width={16}
-                  xmlns="http://www.w3.org/2000/svg"
-                >
-                  <path
-                    d="M8 11L3 6 3.7 5.3 8 9.6 12.3 5.3 13 6z"
-                  />
-                </svg>
-              </button>
-            </div>
-            <div
-              aria-label="Choose an item"
-              aria-labelledby={null}
-              className="bx--list-box__menu"
-              id="downshift-0-menu"
-              role="listbox"
-            />
-          </div>
-          <div
-            className="bx--form__helper-text"
-            id="combobox-helper-text-18"
-          >
-            Optional helper text here
-          </div>
-        </div>
-        <ul
-          className="iot--combobox-tags"
-          data-testid="combo-tags"
-        />
-      </div>
-=======
       <ul
         className="iot--combobox-tags"
         data-testid="combo-tags"
       />
->>>>>>> 63f25ad1
     </div>
   </div>
 </div>
