import { mount } from 'enzyme';
import React from 'react';
import { render, fireEvent, screen } from '@testing-library/react';

import { itemsAndComponents } from './WizardInline.story';
import StatefulWizardInline from './StatefulWizardInline';

const commonWizardProps = {
  title: 'My Wizard',
  items: itemsAndComponents,
  currentItemId: itemsAndComponents[0].id,
  onClose: jest.fn(),
  onSubmit: jest.fn(),
};

describe('StatefulWizardInline', () => {
  const originalDev = global.__DEV__;
  const originalError = console.error;
  const error = jest.fn();
  beforeEach(() => {
    console.error = error;
    global.__DEV__ = true;
  });
  afterEach(() => {
    error.mockReset();
    console.error = originalError;
    global.__DEV__ = originalDev;
  });
  it('throws a warning about `blurb`', () => {
    mount(<StatefulWizardInline {...commonWizardProps} onNext={jest.fn()} />);
    expect(error).toHaveBeenCalledWith(
      expect.stringContaining(
        'The prop `blurb` for WizardInline has been deprecated in favor of `description`'
      )
    );
    expect(error).toHaveBeenCalledWith(
      expect.stringContaining(
        'WizardInline component has been deprecated and will be removed in the next release'
      )
    );
    expect(error).toHaveBeenCalledTimes(3);
  });
  it('onNext', () => {
    const mockNext = jest.fn();
    const wrapper = mount(<StatefulWizardInline {...commonWizardProps} onNext={mockNext} />);
    const cancelAndNextButtons = wrapper.find('.bx--btn');
    expect(cancelAndNextButtons).toHaveLength(3);
    cancelAndNextButtons.at(2).simulate('click');
    expect(mockNext).toHaveBeenCalled();
    expect(error).toHaveBeenCalledTimes(2);
  });
  it('setItem', () => {
    const mocks = {
      isClickable: true,
      setItem: jest.fn(),
    };
    render(<StatefulWizardInline {...commonWizardProps} {...mocks} />);
    fireEvent.click(screen.getByText('Long step'));
    expect(mocks.setItem).toHaveBeenCalledTimes(1);
    expect(error).toHaveBeenCalledTimes(2);
  });
  it('error', () => {
<<<<<<< HEAD
    render(<StatefulWizardInline {...commonWizardProps} error="I'm in error" />);
    expect(screen.queryAllByRole('alert')).toHaveLength(1);
=======
    const wrapper = mount(<StatefulWizardInline {...commonWizardProps} error="I'm in error" />);
    const progressIndicatorButtons = wrapper.find('InlineNotification');
    expect(progressIndicatorButtons).toHaveLength(1);
    expect(error).toHaveBeenCalledTimes(1);
>>>>>>> 63f25ad1
  });
  it('error clear error', () => {
    const mockClearError = jest.fn();
    const wrapper = mount(
      <StatefulWizardInline
        {...commonWizardProps}
        error="I'm in error"
        onClearError={mockClearError}
      />
    );
    const clearErrorButton = wrapper.find('.bx--inline-notification__close-button');
    expect(clearErrorButton).toHaveLength(1);
    clearErrorButton.simulate('click');
    expect(mockClearError).toHaveBeenCalled();

    expect(error).toHaveBeenCalledTimes(1);
  });
  it('setItem not triggered if invalid', () => {
    const mockSetItem = jest.fn();
    const wrapper = mount(
      <StatefulWizardInline
        {...commonWizardProps}
        currentItemId="item1"
        items={[
          {
            id: 'item1',
            name: 'Item1',
            component: <div>Item 1</div>,
            onValidate: () => false,
          },
          {
            id: 'item2',
            name: 'Item2',
            component: <div>Item 2</div>,
            onValidate: () => false,
          },
        ]}
        setItem={mockSetItem}
      />
    );
    const progressIndicatorButtons = wrapper.find('.iot--progress-step-button');
    expect(progressIndicatorButtons).toHaveLength(2);
    progressIndicatorButtons.at(1).simulate('click');
    expect(mockSetItem).not.toHaveBeenCalled();
    expect(error).toHaveBeenCalledTimes(1);
  });
  it('onNext not triggered if invalid', () => {
    const mockNext = jest.fn();
    const wrapper = mount(
      <StatefulWizardInline
        {...commonWizardProps}
        currentItemId="item1"
        items={[
          {
            id: 'item1',
            name: 'Item1',
            component: <div>Item 1</div>,
            onValidate: () => false,
          },
          {
            id: 'item2',
            name: 'Item2',
            component: <div>Item 2</div>,
            onValidate: () => false,
          },
        ]}
        onNext={mockNext}
      />
    );
    const cancelAndNextButtons = wrapper.find('.bx--btn');
    expect(cancelAndNextButtons).toHaveLength(3);
    cancelAndNextButtons.at(1).simulate('click');
    expect(mockNext).not.toHaveBeenCalled();
    expect(error).toHaveBeenCalledTimes(1);
  });
  it('onClose', () => {
    const mockClose = jest.fn();
    const wrapper = mount(<StatefulWizardInline {...commonWizardProps} onClose={mockClose} />);
    const cancelAndNextButtons = wrapper.find('.bx--btn');
    expect(cancelAndNextButtons).toHaveLength(3);
    cancelAndNextButtons.at(1).simulate('click');
    expect(mockClose).toHaveBeenCalled();
    expect(error).toHaveBeenCalledTimes(1);
  });
  it('onBack', () => {
    const mockBack = jest.fn();
    const wrapper = mount(
      <StatefulWizardInline
        {...commonWizardProps}
        currentItemId={itemsAndComponents[1].id}
        onBack={mockBack}
      />
    );
    const backAndNextButtons = wrapper.find('.bx--btn');
    expect(backAndNextButtons).toHaveLength(3);
    backAndNextButtons.at(1).simulate('click');
    expect(mockBack).toHaveBeenCalled();
    expect(error).toHaveBeenCalledTimes(2);
  });
  it('renders with inference of current item when currentItemId is not set', () => {
    const wrapper = mount(<StatefulWizardInline {...commonWizardProps} currentItemId={null} />);
    expect(wrapper.find('StatefulWizardInline')).toHaveLength(1);
    expect(error).toHaveBeenCalledTimes(1);
  });
  it('renders with no next item when currentItem is the last item', () => {
    const wrapper = mount(
      <StatefulWizardInline
        {...commonWizardProps}
        currentItemId={itemsAndComponents[itemsAndComponents.length - 1].id}
      />
    );
    expect(wrapper.find('StatefulWizardInline')).toHaveLength(1);
    expect(error).toHaveBeenCalledTimes(1);
  });
  it('handleNext advances to next with no onNext callback', () => {
    const wrapper = mount(<StatefulWizardInline {...commonWizardProps} />);
    const nextButton = wrapper.find('.bx--btn').at(2);
    nextButton.simulate('click');
    expect(wrapper.find('WizardInline').props().currentItemId).toBe(itemsAndComponents[1].id);
    expect(error).toHaveBeenCalledTimes(2);
  });
  it('handleBack goes to previous with no onBack callback', () => {
    const wrapper = mount(
      <StatefulWizardInline {...commonWizardProps} currentItemId={itemsAndComponents[2].id} />
    );
    const backButton = wrapper.find('.bx--btn').at(1);
    backButton.simulate('click');
    expect(wrapper.find('WizardInline').props().currentItemId).toBe(itemsAndComponents[1].id);
    expect(error).toHaveBeenCalledTimes(2);
  });
});<|MERGE_RESOLUTION|>--- conflicted
+++ resolved
@@ -60,15 +60,8 @@
     expect(error).toHaveBeenCalledTimes(2);
   });
   it('error', () => {
-<<<<<<< HEAD
     render(<StatefulWizardInline {...commonWizardProps} error="I'm in error" />);
     expect(screen.queryAllByRole('alert')).toHaveLength(1);
-=======
-    const wrapper = mount(<StatefulWizardInline {...commonWizardProps} error="I'm in error" />);
-    const progressIndicatorButtons = wrapper.find('InlineNotification');
-    expect(progressIndicatorButtons).toHaveLength(1);
-    expect(error).toHaveBeenCalledTimes(1);
->>>>>>> 63f25ad1
   });
   it('error clear error', () => {
     const mockClearError = jest.fn();
