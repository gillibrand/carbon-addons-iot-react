import React, { useState } from 'react';
import { action } from '@storybook/addon-actions';
import { withKnobs, object } from '@storybook/addon-knobs';

import DynamicHotspotSourcePicker from './DynamicHotspotSourcePicker';
import DynamicHotspotSourcePickerREADME from './DynamicHotspotSourcePickerREADME.mdx';

const dataItems = [
  {
    dataSourceId: 'temperature',
    label: 'Temperature',
  },
  {
    dataSourceId: 'pressure',
    label: 'Pressure',
  },
];

export default {
  title: '2 - Watson IoT Experimental/☢️ HotSpotEditorModal/DynamicHotspotSourcePicker',
  decorators: [withKnobs],
  parameters: {
    component: DynamicHotspotSourcePicker,
    docs: {
      page: DynamicHotspotSourcePickerREADME,
    },
  },
};

export const WithStateInStory = () => {
  const WithState = () => {
    const [xSourceId, setXSourceId] = useState();
    const [ySourceId, setYSourceId] = useState();

    return (
      <div>
        <DynamicHotspotSourcePicker
          selectedSourceIdX={xSourceId}
          selectedSourceIdY={ySourceId}
          dataSourceItems={object('dataSourceItems', dataItems)}
          onXValueChange={(newValue) => {
            action('onXValueChange')(newValue);
            setXSourceId(newValue);
          }}
          onYValueChange={(newValue) => {
            action('onYValueChange')(newValue);
            setYSourceId(newValue);
          }}
          onClear={() => {
            action('onClear')();
            setXSourceId(undefined);
            setYSourceId(undefined);
          }}
          translateWithId={() => {}}
        />
      </div>
    );
  };

  return <WithState />;
};

<<<<<<< HEAD
WithStateInStory.storyName = 'Example with externaly managed state';

WithStateInStory.parameters = {
  info: {
    text: `
    ~~~js

    ~~~
    `,
    propTables: [DynamicHotspotSourcePicker],
  },
=======
WithStateInStory.story = {
  name: 'Example with externaly managed state',
>>>>>>> d702d7b8
};<|MERGE_RESOLUTION|>--- conflicted
+++ resolved
@@ -60,20 +60,4 @@
   return <WithState />;
 };
 
-<<<<<<< HEAD
-WithStateInStory.storyName = 'Example with externaly managed state';
-
-WithStateInStory.parameters = {
-  info: {
-    text: `
-    ~~~js
-
-    ~~~
-    `,
-    propTables: [DynamicHotspotSourcePicker],
-  },
-=======
-WithStateInStory.story = {
-  name: 'Example with externaly managed state',
->>>>>>> d702d7b8
-};+WithStateInStory.storyName = 'Example with externaly managed state';