import React, { useEffect, useMemo } from 'react';
import PropTypes from 'prop-types';
import { ContentSwitcher, Switch, Tabs, Tab, InlineNotification } from 'carbon-components-react';
import pick from 'lodash/pick';
import sortBy from 'lodash/sortBy';
import withSize from 'react-sizeme';
import update from 'immutability-helper';
import { gray50, red50, green50, blue50 } from '@carbon/colors';
import warning from 'warning';

import { HotspotIconPropType, ColorPropType } from '../../constants/SharedPropTypes';
import ImageHotspots from '../ImageCard/ImageHotspots';
import ComposedModal from '../ComposedModal';
import { InlineLoading } from '../InlineLoading';
import { settings } from '../../constants/Settings';
import {
  validThresholdIcons,
  validThresholdColors,
  validHotspotIcons,
} from '../DashboardEditor/editorUtils';

import HotspotEditorTooltipTab from './HotspotEditorTooltipTab/HotspotEditorTooltipTab';
import HotspotTextStyleTab from './HotspotTextStyleTab/HotspotTextStyleTab';
import HotspotEditorDataSourceTab from './HotspotEditorDataSourceTab/HotspotEditorDataSourceTab';
import { hotspotTypes, useHotspotEditorState } from './hooks/hotspotStateHook';
import DynamicHotspotSourcePicker from './DynamicHotspotSourcePicker/DynamicHotspotSourcePicker';

const { iotPrefix } = settings;

const selectableColors = [
  { carbonColor: gray50, name: 'gray' },
  { carbonColor: red50, name: 'red' },
  { carbonColor: green50, name: 'green' },
  { carbonColor: blue50, name: 'blue' },
];

const propTypes = {
  /** an object where the keys are available dimensions and the values are the values available for those dimensions
   *  ex: { manufacturer: ['Rentech', 'GHI Industries'], deviceid: ['73000', '73001', '73002'] }
   */
  availableDimensions: PropTypes.shape({}),
  /** Array of selectable color objects for text hotspot background */
  backgroundColors: PropTypes.arrayOf(ColorPropType),

  /** Array of selectable color objects for text hotspot border */
  borderColors: PropTypes.arrayOf(ColorPropType),

  cardConfig: PropTypes.shape({
    content: PropTypes.shape({
      alt: PropTypes.string,
      src: PropTypes.string,
      image: PropTypes.string,
      hideMinimap: PropTypes.bool,
      hideHotspots: PropTypes.bool,
      hideZoomControls: PropTypes.bool,
      id: PropTypes.string,
    }),
    description: PropTypes.string,
    id: PropTypes.string,
    size: PropTypes.string,
    title: PropTypes.string,
    /**
     * If this prop is present the HotspotEditorModal will place new and existing thresholds here
     * instead of under each hotspot in cardConfig.values.hotspots.
     */
    thresholds: PropTypes.arrayOf(
      PropTypes.shape({
        dataSourceId: PropTypes.string,
        comparison: PropTypes.string,
        value: PropTypes.number,
        color: PropTypes.string,
        icon: PropTypes.string,
      })
    ),
    type: PropTypes.string,
    values: PropTypes.shape({
      hotspots: PropTypes.arrayOf(PropTypes.object),
    }),
  }).isRequired,

  dataItems: PropTypes.arrayOf(
    PropTypes.shape({
      dataSourceId: PropTypes.string,
      label: PropTypes.string,
      unit: PropTypes.string,
    })
  ),
  /** Default border width in px for new text hotspots */
  defaultBorderWidth: PropTypes.number,
  /** Default background fill opacity for new text hotspots */
  defaultBackgroundOpacity: PropTypes.number,
  /** Default font size in px for new text hotspots */
  defaultFontSize: PropTypes.number,
  defaultHotspotType: PropTypes.oneOf([
    hotspotTypes.FIXED,
    hotspotTypes.TEXT,
    hotspotTypes.DYNAMIC,
  ]),
  /** value for object-fit property - 'contain' or 'fill' */
  displayOption: PropTypes.string,

  /** Array of selectable color objects for text hotspot font */
  fontColors: PropTypes.arrayOf(ColorPropType),

  getValidDataItems: PropTypes.func,
  /** Array of selectable color objects for hotspot icon fill */
  hotspotIconFillColors: PropTypes.arrayOf(ColorPropType),
  /** Array of selectable icon objects for the hotspots adds to the default icons */
  hotspotIcons: PropTypes.arrayOf(HotspotIconPropType),

  imageId: PropTypes.string,
  imageZoomMax: PropTypes.number,

  /** Maximum Border Width */
  maxBorderWidth: PropTypes.number,
  /** Maximum Font size */
  maxFontSize: PropTypes.number,
  /** Maximum number of dynamic hotspots to load */
  maxHotspots: PropTypes.number,
  /** Maximum Opacity Value */
  maxOpacity: PropTypes.number,

  /** Minimum Opacity Value */
  minOpacity: PropTypes.number,
  /** Minimum Border Width */
  minBorderWidth: PropTypes.number,
  /** Callback for modal cancel button and close icon button */
  onClose: PropTypes.func.isRequired,
  /**
   * Callback to fetch dynamic hotstpots. Should returns a Promise that resolves to an array of demo hotspots
   * matching the x & y source.  Called with one param, an object with 3 values
   * {
   *  maxHotspots: maximum number to return,
   *  xSource: the name of the data item to use as the xSource,
   *  ySource: the name of the data item to use as the ySource
   * }.
   * */
  onFetchDynamicDemoHotspots: PropTypes.func,
  /** Callback for modal save button returns the entire updated card config */
  onSave: PropTypes.func.isRequired,
  /** Should the dialog be open or not */
  open: PropTypes.bool,

  /** the label of the hotspot modal */
  label: PropTypes.string,
  showTooManyHotspotsInfo: PropTypes.bool,

  i18n: PropTypes.shape({
    fixedTypeDataSourceTabLabelText: PropTypes.string,
    fixedTypeTooltipTabLabelText: PropTypes.string,
    hotspotsText: PropTypes.string,
    labelsText: PropTypes.string,
    loadingDynamicHotspotsText: PropTypes.string,
    modalHeaderTitleText: PropTypes.string,
    modalIconDescriptionText: PropTypes.string,
    cancelButtonLabelText: PropTypes.string,
    saveButtonLabelText: PropTypes.string,
    textStyleLabelText: PropTypes.string,
    textTypeDataSourceTabLabelText: PropTypes.string,
    tooManyHotspotsInfoText: PropTypes.string,
  }),
  /** Callback i18n function for translating ListBoxMenuIcon SVG title in the MultiSelect component */
  translateWithId: PropTypes.func,

  testId: PropTypes.string,
};

const defaultProps = {
  availableDimensions: {},
  backgroundColors: selectableColors,
  borderColors: selectableColors,
  dataItems: [],
  defaultBackgroundOpacity: 100,
  defaultBorderWidth: 0,
  defaultFontSize: 12,
  defaultHotspotType: hotspotTypes.FIXED,
  displayOption: null,
  fontColors: selectableColors,
  getValidDataItems: undefined,
  hotspotIconFillColors: validThresholdColors,
  hotspotIcons: validHotspotIcons,
  imageId: undefined,
  imageZoomMax: undefined,
  maxBorderWidth: 50,
  maxFontSize: 50,
  maxHotspots: 10,
  maxOpacity: 100,
  minBorderWidth: 0,
  minOpacity: 0,
  onFetchDynamicDemoHotspots: undefined,
  open: true,
  showTooManyHotspotsInfo: false,
  label: undefined,
  i18n: {
    fixedTypeDataSourceTabLabelText: 'Data source',
    fixedTypeTooltipTabLabelText: 'Tooltip',
    hotspotsText: 'Hotspots',
    labelsText: 'Labels',
    loadingDynamicHotspotsText: 'Locating hotspots',
    modalHeaderTitleText: 'Edit image',
    modalIconDescriptionText: 'Close',
    cancelButtonLabelText: 'Cancel',
    saveButtonLabelText: 'Save',
    textStyleLabelText: 'Text style',
    textTypeDataSourceTabLabelText: 'Data source',
    tooManyHotspotsInfoText: 'There are more hotspots than can be shown',
  },
  translateWithId: (idToTranslate) => {
    switch (idToTranslate) {
      default:
        return '';
      case 'clear.all':
        return 'Clear all';
      case 'open.menu':
        return 'Open menu';
      case 'close.menu':
        return 'Close menu';
    }
  },
  testId: 'hotspot-editor-modal',
};

const getSelectedHotspotsList = (selectedHotspot, hotspots) => {
  return selectedHotspot
    ? selectedHotspot.type === hotspotTypes.DYNAMIC
      ? hotspots.filter((hotspot) => hotspot.type === hotspotTypes.DYNAMIC)
      : [selectedHotspot]
    : [];
};

const HotspotEditorModal = ({
  availableDimensions,
  backgroundColors,
  borderColors,
  cardConfig,
  dataItems,
  defaultBorderWidth,
  defaultBackgroundOpacity,
  defaultFontSize,
  defaultHotspotType,
  displayOption,
  fontColors,
  getValidDataItems,
  hotspotIconFillColors,
  hotspotIcons,
  imageId,
  imageZoomMax,
  label,
  maxBorderWidth,
  maxFontSize,
  maxHotspots,
  maxOpacity,
  minOpacity,
  minBorderWidth,
  onClose,
  onFetchDynamicDemoHotspots,
  onSave: onSaveCallback,
  open,
  showTooManyHotspotsInfo,
  i18n,
  translateWithId,
  testId,
}) => {
  React.useEffect(() => {
    if (__DEV__) {
      warning(
        false,
        'The `HotspotEditorModal` is an experimental component and could be lacking unit test and documentation. Be aware that minor version bumps could introduce breaking changes. For the reasons listed above use of this component in production is highly discouraged'
      );
    }
  }, []);
  const initialHotspots = cardConfig.values?.hotspots || [];
  const myDataItems = useMemo(
    () => sortBy(getValidDataItems ? getValidDataItems(cardConfig) : dataItems, 'label'),
    // eslint-disable-next-line react-hooks/exhaustive-deps
    [getValidDataItems, dataItems] // watching the card config for changes will simply load this too many times
  );
  const {
    currentType,
    hotspots,
    selectedHotspot,
    dynamicHotspotsLoading,
    dynamicHotspotSourceX,
    dynamicHotspotSourceY,
    addHotspot,
    clearDynamicHotspotsSource,
    deleteSelectedHotspot,
    setLoadingDynamicHotspots,
    setSelectedHotspot,
    setDynamicHotspots,
    switchCurrentType,
    updateHotspotDataSource,
    updateHotspotTooltip,
    updateTextHotspotStyle,
    updateTextHotspotContent,
    updateDynamicHotspotSourceX,
    updateDynamicHotspotSourceY,
  } = useHotspotEditorState({
    initialState: {
      hotspots: initialHotspots.filter((hotspot) => hotspot.type !== hotspotTypes.DYNAMIC),
      currentType: defaultHotspotType,
    },
  });

  const hasNonEditableContent = React.isValidElement(selectedHotspot?.content);
  const mergedI18n = useMemo(() => ({ ...defaultProps.i18n, ...i18n }), [i18n]);

  const {
    backgroundLabelText,
    boldLabelText,
    borderLabelText,
    borderWidthInvalidText,
    cancelButtonLabelText,
    colorDropdownLabelText,
    colorDropdownTitleText,
    deleteButtonLabelText,
    deleteButtonIconDescriptionText,
    descriptionTextareaLabelText,
    descriptionTextareaPlaceholderText,
    fillOpacityLabelText,
    fillOpacityInvalidText,
    fixedTypeDataSourceTabLabelText,
    fixedTypeTooltipInfoText,
    fixedTypeTooltipTabLabelText,
    fontSizeInvalidText,
    hotspotsText,
    iconDropdownLabelText,
    iconDropdownTitleText,
    italicLabelText,
    labelsText,
    loadingDynamicHotspotsText,
    modalHeaderTitleText,
    modalIconDescriptionText,
    saveButtonLabelText,
    textStyleLabelText,
    textTypeStyleInfoText,
    textTypeDataSourceTabLabelText,
    titleInputLabelText,
    titleInputPlaceholderText,
    tooManyHotspotsInfoText,
    underlineLabelText,
    fontColorLabelText,
    fontSizeLabelText,
    borderWidthLabelText,
    deleteButtonIconDescription,
    selectAColor,
  } = mergedI18n;

  const onSave = () => {
    const filteredHotspots = hotspots.filter((hotspot) => hotspot.type !== hotspotTypes.DYNAMIC);
    const aDynamicHotspotDemo = hotspots.find((hotspot) => hotspot.type === hotspotTypes.DYNAMIC);
    if (aDynamicHotspotDemo) {
      filteredHotspots.push({
        ...aDynamicHotspotDemo,
        x: dynamicHotspotSourceX,
        y: dynamicHotspotSourceY,
      });
    }

    const hotspotsWithoutExampleValues = filteredHotspots.map((hotspot) =>
      update(hotspot, { content: { $unset: ['values'] } })
    );

    const updatedCardConfig = update(cardConfig, {
      values: {
        hotspots: {
          $set: hotspotsWithoutExampleValues,
        },
      },
    });

    onSaveCallback(updatedCardConfig);
  };

  const loadDemoHotspots = async (xSource, ySource, configToApply = { content: {} }) => {
    if (xSource && ySource && onFetchDynamicDemoHotspots) {
      setLoadingDynamicHotspots(true);
      setDynamicHotspots([]);
      const demoHotspots = await onFetchDynamicDemoHotspots({
        maxHotspots,
        xSource,
        ySource,
      });
      setDynamicHotspots(
        demoHotspots.map(({ x, y }) => ({
          x,
          y,
          ...configToApply,
          type: hotspotTypes.DYNAMIC,
        }))
      );
      setSelectedHotspot(demoHotspots?.[0]);
      setLoadingDynamicHotspots(false);
    }
  };

  useEffect(
    () => {
      // Fetch and configure initial dynamic demo hotspots if the initial
      // list of hotspots contain a dynamic hotspot to use as configuration.
      const dynamicHotspot = initialHotspots.find(
        (hotspot) => hotspot.type === hotspotTypes.DYNAMIC
      );
      if (dynamicHotspot) {
        const { x, y, ...config } = dynamicHotspot;
        updateDynamicHotspotSourceX(x);
        updateDynamicHotspotSourceY(y);
        loadDemoHotspots(x, y, config);
      }
    },
    // eslint-disable-next-line react-hooks/exhaustive-deps
    [initialHotspots]
  );

  const imageHotspotsIcons = useMemo(() => {
    const correctFormatedThresholdIcons = validThresholdIcons.map((icon) => ({
      id: icon.name,
      icon: icon.carbonIcon.type,
      text: icon.name,
    }));
    return [...hotspotIcons, ...correctFormatedThresholdIcons];
  }, [hotspotIcons]);

  const hotspotDefaults = {
    borderWidth: defaultBorderWidth,
    backgroundOpacity: defaultBackgroundOpacity,
    fontSize: defaultFontSize,
  };

  const renderDataSourceTab = () => {
    return selectedHotspot ? (
      <HotspotEditorDataSourceTab
        availableDimensions={availableDimensions}
        key={`${selectedHotspot?.x}${selectedHotspot?.y}`} // Regenerate when hotspot change
        hotspot={selectedHotspot}
        cardConfig={update(cardConfig, {
          content: {
            hotspots: { $set: [selectedHotspot] },
          },
        })}
        i18n={mergedI18n}
        translateWithId={translateWithId}
        dataItems={myDataItems}
        onChange={updateHotspotDataSource}
        testId={`${testId}-data-source-tab`}
      />
    ) : null;
  };

  const renderHotspotsPage = () => {
    return (
      <>
        <DynamicHotspotSourcePicker
          i18n={mergedI18n}
          dataSourceItems={myDataItems}
          onXValueChange={(newXSource) => {
            updateDynamicHotspotSourceX(newXSource);
            loadDemoHotspots(newXSource, dynamicHotspotSourceY);
          }}
          onYValueChange={(newYSource) => {
            updateDynamicHotspotSourceY(newYSource);
            loadDemoHotspots(newYSource, dynamicHotspotSourceX);
          }}
          selectedSourceIdX={dynamicHotspotSourceX}
          selectedSourceIdY={dynamicHotspotSourceY}
          onClear={clearDynamicHotspotsSource}
          translateWithId={translateWithId}
<<<<<<< HEAD
          testId={`${testId}-hotspot-source-picker`}
=======
          // TODO: pass testId in v3 to override defaults
          // testId={`${testId}-hotspot-source-picker`}
>>>>>>> 75f31d6b
        />
        {showTooManyHotspotsInfo ? (
          <InlineNotification
            kind="info"
            title={tooManyHotspotsInfoText}
            data-testid={`${testId}-too-many-hotspots-notification`}
          />
        ) : null}

        {dynamicHotspotsLoading ? (
          <InlineLoading
            className={`${iotPrefix}--hotspot-editor-modal__dynamic-loading`}
            description={loadingDynamicHotspotsText}
            data-testid={`${testId}-loading-hotspots`}
          />
        ) : (
          <Tabs selected={0}>
            <Tab label={fixedTypeTooltipTabLabelText}>
              <HotspotEditorTooltipTab
                showDeleteButton={!(selectedHotspot?.type === hotspotTypes.DYNAMIC)}
                showInfoMessage={!selectedHotspot}
                hotspotIcons={imageHotspotsIcons}
                hotspotIconFillColors={hotspotIconFillColors}
                formValues={selectedHotspot}
                onChange={updateHotspotTooltip}
                onDelete={deleteSelectedHotspot}
                i18n={{
                  deleteButtonLabelText,
                  deleteButtonIconDescriptionText,
                  titleInputLabelText,
                  titleInputPlaceholderText,
                  descriptionTextareaLabelText,
                  descriptionTextareaPlaceholderText,
                  iconDropdownLabelText,
                  iconDropdownTitleText,
                  colorDropdownLabelText,
                  colorDropdownTitleText,
                  infoMessageText: fixedTypeTooltipInfoText,
                }}
                translateWithId={translateWithId}
                testId={`${testId}-tooltip-tab`}
              />
            </Tab>
            <Tab disabled={hasNonEditableContent} label={fixedTypeDataSourceTabLabelText}>
              {hasNonEditableContent ? null : renderDataSourceTab()}
            </Tab>
          </Tabs>
        )}
      </>
    );
  };

  const renderTextHotspotPage = () => {
    return (
      <Tabs selected={0} data-testid={`${testId}-hotspot-text-tabs`}>
        <Tab label={textStyleLabelText}>
          <HotspotTextStyleTab
            maxBorderWidth={maxBorderWidth}
            maxFontSize={maxFontSize}
            maxOpacity={maxOpacity}
            minOpacity={minOpacity}
            minBorderWidth={minBorderWidth}
            fontColors={fontColors}
            backgroundColors={backgroundColors}
            borderColors={borderColors}
            formValues={selectedHotspot}
            onChange={updateTextHotspotStyle}
            onDelete={deleteSelectedHotspot}
            showInfoMessage={!selectedHotspot}
            i18n={{
              boldLabelText,
              infoMessageText: textTypeStyleInfoText,
              italicLabelText,
              underlineLabelText,
              fontColorLabelText,
              fontSizeLabelText,
              fontSizeInvalidText,
              backgroundLabelText,
              fillOpacityLabelText,
              fillOpacityInvalidText,
              borderLabelText,
              borderWidthLabelText,
              borderWidthInvalidText,
              deleteButtonLabelText,
              deleteButtonIconDescription,
              selectAColor,
            }}
            translateWithId={translateWithId}
          />
        </Tab>
        <Tab disabled={hasNonEditableContent} label={textTypeDataSourceTabLabelText}>
          {hasNonEditableContent ? null : renderDataSourceTab()}
        </Tab>
      </Tabs>
    );
  };

  return (
    <ComposedModal
<<<<<<< HEAD
      data-testid={`${testId}-modal`}
=======
      // TODO: pass testId in v3 to override defaults
      // testId={testId}
>>>>>>> 75f31d6b
      className={`${iotPrefix}--hotspot-editor-modal`}
      header={{
        label,
        title: modalHeaderTitleText,
      }}
      iconDescription={modalIconDescriptionText}
      isFullScreen
      onClose={onClose}
      onSubmit={onSave}
      open={open}
      passiveModal={false}
      footer={{
        primaryButtonLabel: saveButtonLabelText,
        secondaryButtonLabel: cancelButtonLabelText,
        isPrimaryButtonDisabled: dynamicHotspotsLoading,
      }}
    >
      <withSize.SizeMe monitorHeight>
        {({ size }) => (
          <div>
            {size.height && size.width && (
              <ImageHotspots
                onHotspotContentChanged={updateTextHotspotContent}
                height={size.height}
                hotspots={hotspots}
                icons={imageHotspotsIcons}
                imageZoomMax={imageZoomMax}
                isEditable
                i18n={pick(
                  mergedI18n,
                  'zoomIn',
                  'zoomOut',
                  'zoomToFit',
                  'titlePlaceholderText',
                  'titleEditableHintText'
                )}
                isHotspotDataLoading={dynamicHotspotsLoading}
                onAddHotspotPosition={(position) => {
                  addHotspot({
                    position,
                    hotspotDefaults,
                  });
                }}
                onSelectHotspot={setSelectedHotspot}
                selectedHotspots={getSelectedHotspotsList(selectedHotspot, hotspots)}
                src={cardConfig.content.src}
                id={imageId}
                width={size.width}
                displayOption={displayOption}
              />
            )}
          </div>
        )}
      </withSize.SizeMe>
      <div>
        <ContentSwitcher
          onChange={(e) => {
            switchCurrentType(
              e.name === 'labels'
                ? hotspotTypes.TEXT
                : dynamicHotspotSourceX && dynamicHotspotSourceY
                ? hotspotTypes.DYNAMIC
                : hotspotTypes.FIXED
            );
          }}
          selectedIndex={currentType === hotspotTypes.TEXT ? 1 : 0}
          data-testid={`${testId}-content-switcher`}
        >
          <Switch
            key="hotspots"
            name="hotspots"
            text={hotspotsText}
            data-testid={`${testId}-hotspots-switch`}
          />
          <Switch
            key="labels"
            name="labels"
            text={labelsText}
            data-testid={`${testId}-labels-switch`}
          />
        </ContentSwitcher>
        {currentType === hotspotTypes.TEXT ? renderTextHotspotPage() : renderHotspotsPage()}
      </div>
    </ComposedModal>
  );
};

HotspotEditorModal.propTypes = propTypes;
HotspotEditorModal.defaultProps = defaultProps;
export default HotspotEditorModal;<|MERGE_RESOLUTION|>--- conflicted
+++ resolved
@@ -465,12 +465,8 @@
           selectedSourceIdY={dynamicHotspotSourceY}
           onClear={clearDynamicHotspotsSource}
           translateWithId={translateWithId}
-<<<<<<< HEAD
-          testId={`${testId}-hotspot-source-picker`}
-=======
           // TODO: pass testId in v3 to override defaults
           // testId={`${testId}-hotspot-source-picker`}
->>>>>>> 75f31d6b
         />
         {showTooManyHotspotsInfo ? (
           <InlineNotification
@@ -570,12 +566,8 @@
 
   return (
     <ComposedModal
-<<<<<<< HEAD
-      data-testid={`${testId}-modal`}
-=======
       // TODO: pass testId in v3 to override defaults
       // testId={testId}
->>>>>>> 75f31d6b
       className={`${iotPrefix}--hotspot-editor-modal`}
       header={{
         label,
