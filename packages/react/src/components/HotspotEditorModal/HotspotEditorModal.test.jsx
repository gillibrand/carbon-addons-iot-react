import React from 'react';
import { render, fireEvent, screen, waitFor, within } from '@testing-library/react';
import { gray50, red50, green50, blue50 } from '@carbon/colors';
import { InformationSquareFilled24, InformationFilled24 } from '@carbon/icons-react';
import sizeMe from 'react-sizeme';
import userEvent from '@testing-library/user-event';

import { CARD_SIZES, CARD_TYPES } from '../../constants/LayoutConstants';

import landscape from './landscape.jpg';
import HotspotEditorModal from './HotspotEditorModal';
import { hotspotTypes } from './hooks/hotspotStateHook';

sizeMe.noPlaceholders = true;
const originalGetBoundingClientRect = Element.prototype.getBoundingClientRect;
const mockGetBoundingClientRect = jest.fn();
const getHotspots = () => [
  {
    x: 75,
    y: 10,
    type: 'text',
    content: { title: 'Storage' },
    backgroundColor: gray50,
    backgroundOpacity: 50,
  },
  {
    x: 35,
    y: 65,
    icon: 'InformationFilled24',
    color: green50,
    content: {
      title: 'My Device',
      description: 'Description',
      attributes: [
        {
          dataItemId: 'temperature',
          dataSourceId: 'temperature',
          label: 'Temp',
          precision: 2,
        },
      ],
    },
  },
  {
    x: 'temp_last',
    y: 'temperature',
    type: 'dynamic',
    content: { title: 'dynamic test title' },
    icon: 'InformationFilled24',
    color: red50,
  },
];

const getCardConfig = () => ({
  content: {
    alt: 'Floor Map',
    image: 'firstfloor',
    src: landscape,
  },
  id: 'floor map picture',
  size: CARD_SIZES.MEDIUM,
  title: 'Floor Map',
  type: CARD_TYPES.IMAGE,
  values: {
    hotspots: getHotspots(),
  },
});

const getSelectableColors = () => [
  { carbonColor: gray50, name: 'gray' },
  { carbonColor: red50, name: 'red' },
  { carbonColor: green50, name: 'green' },
  { carbonColor: blue50, name: 'blue' },
];

const getSelectableIcons = () => [
  {
    id: 'InformationSquareFilled24',
    icon: InformationSquareFilled24,
    text: 'Information square filled',
  },
  {
    id: 'InformationFilled24',
    icon: InformationFilled24,
    text: 'Information filled',
  },
];

const getDataItems = () => [
  {
    dataItemId: 'temp_last',
    dataSourceId: 'temp_last',
    label: '{high} temp',
    unit: '{unitVar}',
  },
  {
    dataItemId: 'temperature',
    dataSourceId: 'temperature',
    label: 'Temperature',
    unit: '°',
  },
  {
    dataItemId: 'pressure',
    dataSourceId: 'pressure',
    label: 'Pressure',
    unit: 'psi',
  },
];

const getDemoDynamicHotspots = () => [
  {
    x: 10,
    y: 30,
  },
  {
    x: 90,
    y: 60,
  },
];

const loading = HotspotEditorModal.defaultProps.i18n.loadingDynamicHotspotsText;

describe('HotspotEditorModal', () => {
  beforeAll(() => {
    Element.prototype.getBoundingClientRect = mockGetBoundingClientRect.mockImplementation(() => {
      return {
        width: 1000,
        height: 1000,
      };
    });
  });
  afterAll(() => {
    Element.prototype.getBoundingClientRect = originalGetBoundingClientRect;
  });

  it('renders initial hotspots', async () => {
    render(
      <HotspotEditorModal
        backgroundColors={getSelectableColors()}
        borderColors={getSelectableColors()}
        cardConfig={getCardConfig()}
        dataItems={getDataItems()}
        defaultHotspotType="fixed"
        fontColors={getSelectableColors()}
        hotspotIconFillColors={getSelectableColors()}
        hotspotIcons={getSelectableIcons()}
        label={landscape}
        onClose={jest.fn()}
        onFetchDynamicDemoHotspots={() => {
          return new Promise((resolve) => resolve(getDemoDynamicHotspots()));
        }}
        onSave={jest.fn()}
      />
    );

    // Let the callback onFetchDynamicDemoHotspots finish
    await waitFor(() => expect(screen.queryByText(loading)).toBeFalsy());

    const textHotspot = screen.getByText('Storage');
    expect(textHotspot).toBeVisible();

    const fixedHotspot = screen.getByTestId('hotspot-35-65');
    expect(fixedHotspot).toBeVisible();

    const dynamicHotspot1 = screen.getByTestId('hotspot-10-30');
    const dynamicHotspot2 = screen.getByTestId('hotspot-90-60');
    expect(dynamicHotspot1).toBeVisible();
    expect(dynamicHotspot2).toBeVisible();
  });

  it('exports cardConfig with initial settings', async () => {
    const onSave = jest.fn();
    const onFetchDynamicDemoHotspots = jest.fn().mockImplementation(() => {
      return new Promise((resolve) => resolve(getDemoDynamicHotspots()));
    });

    render(
      <HotspotEditorModal
        backgroundColors={getSelectableColors()}
        borderColors={getSelectableColors()}
        cardConfig={getCardConfig()}
        dataItems={getDataItems()}
        defaultHotspotType="fixed"
        fontColors={getSelectableColors()}
        hotspotIconFillColors={getSelectableColors()}
        hotspotIcons={getSelectableIcons()}
        label={landscape}
        onClose={jest.fn()}
        onFetchDynamicDemoHotspots={onFetchDynamicDemoHotspots}
        onSave={onSave}
      />
    );

    // Let the callback onFetchDynamicDemoHotspots finish
    await waitFor(() => expect(screen.queryByText(loading)).toBeFalsy());

    expect(onFetchDynamicDemoHotspots).toHaveBeenCalledTimes(1);

    fireEvent.click(screen.getByRole('button', { name: 'Save' }));
    expect(onSave).toHaveBeenCalledWith(getCardConfig());
  });

  it('exports cardConfig with modified dynamic hotspot settings', async () => {
    const onSave = jest.fn();
    const onFetchDynamicDemoHotspots = jest.fn().mockImplementation(() => {
      return new Promise((resolve) => resolve(getDemoDynamicHotspots()));
    });
    const [sourceTempLast, sourceTemperature, sourcePressure] = getDataItems();

    render(
      <HotspotEditorModal
        backgroundColors={getSelectableColors()}
        borderColors={getSelectableColors()}
        cardConfig={getCardConfig()}
        dataItems={getDataItems()}
        defaultHotspotType="fixed"
        fontColors={getSelectableColors()}
        hotspotIconFillColors={getSelectableColors()}
        hotspotIcons={getSelectableIcons()}
        label={landscape}
        onClose={jest.fn()}
        onFetchDynamicDemoHotspots={onFetchDynamicDemoHotspots}
        onSave={onSave}
      />
    );

    // Let the callback onFetchDynamicDemoHotspots finish
    await waitFor(() => expect(screen.queryByText(loading)).toBeFalsy());

    // Select one of the dynamic demo hotspots
    userEvent.click(within(screen.getByTestId('hotspot-10-30')).getByRole('button'));
    // The initial dynamic hotspot title is showing
    const titleInputElement = screen.getByDisplayValue('dynamic test title');

    // Click anywhere to remove focus the selected hotspot
    fireEvent.click(screen.getAllByRole('link', { name: /tooltip/i })[0]);

    // Modify the title and verify the result
    userEvent.type(titleInputElement, ' - modified');
    fireEvent.click(screen.getByRole('button', { name: 'Save' }));
    expect(onSave).toHaveBeenCalledWith(
      expect.objectContaining({
        values: expect.objectContaining({
          hotspots: expect.arrayContaining([
            expect.objectContaining({
              content: { title: 'dynamic test title - modified' },
            }),
          ]),
        }),
      })
    );

    // Selecting a new data source for x/y will clear existing dynamic
    // hotspot content
    // open source x dropdown
    fireEvent.click(screen.getByText(sourceTempLast.label));
    // select pressure alternative
    fireEvent.click(screen.getAllByText(sourcePressure.label)[0]);
    await waitFor(() => expect(screen.queryByText(loading)).toBeFalsy());
    // open source y dropdown
    fireEvent.click(screen.getByText(sourceTemperature.label));
    // select pressure alternative
    fireEvent.click(screen.getAllByText(sourcePressure.label)[1]);
    await waitFor(() => expect(screen.queryByText(loading)).toBeFalsy());

    // Select one of the dynamic demo hotspots
    userEvent.click(within(screen.getByTestId('hotspot-10-30')).getByRole('button'));

    // Click anywhere to remove focus the selected hotspot
    fireEvent.click(screen.getAllByRole('link', { name: /tooltip/i })[0]);

    const emptyTitleInputElement = screen.getByTitle('Enter title for the tooltip');
    userEvent.type(emptyTitleInputElement, 'new test title');

    fireEvent.click(screen.getByRole('button', { name: 'Save' }));

    expect(onSave).toHaveBeenCalledWith(
      expect.objectContaining({
        values: expect.objectContaining({
          hotspots: expect.arrayContaining([
            {
              content: { title: 'new test title' },
              type: 'dynamic',
              x: sourcePressure.dataSourceId,
              y: sourcePressure.dataSourceId,
            },
          ]),
        }),
      })
    );
  });

  it('exports cardConfig with modified static hotspot settings', async () => {
    const onSave = jest.fn();
    const myCardConfig = {
      ...getCardConfig(),
      values: {
        hotspots: getHotspots().filter((hotspot) => hotspot.type !== hotspotTypes.DYNAMIC),
      },
    };

    render(
      <HotspotEditorModal
        backgroundColors={getSelectableColors()}
        borderColors={getSelectableColors()}
        cardConfig={myCardConfig}
        dataItems={[]}
        getValidDataItems={getDataItems}
        defaultHotspotType="fixed"
        fontColors={getSelectableColors()}
        hotspotIconFillColors={getSelectableColors()}
        hotspotIcons={getSelectableIcons()}
        label={landscape}
        onClose={jest.fn()}
        onFetchDynamicDemoHotspots={jest.fn()}
        onSave={onSave}
      />
    );

    await waitFor(() => expect(screen.getByTestId('hotspot-35-65')).toBeTruthy());

    // Select one of the fixed demo hotspots
    userEvent.click(within(screen.getByTestId('hotspot-35-65')).getByRole('button'));
    // The initial fixed hotspot title is showing
    const titleInputElement = screen.getByDisplayValue('My Device');

    // Click anywhere to remove focus the selected hotspot
    fireEvent.click(screen.getAllByRole('link', { name: /tooltip/i })[0]);

    // Modify the title and verify the result
    userEvent.type(titleInputElement, ' - modified');
    fireEvent.click(screen.getByRole('button', { name: 'Save' }));
    expect(onSave).toHaveBeenCalledWith(
      expect.objectContaining({
        values: expect.objectContaining({
          hotspots: expect.arrayContaining([
            expect.objectContaining({
              content: expect.objectContaining({
                title: 'My Device - modified',
              }),
            }),
          ]),
        }),
      })
    );

    // Change to the data source tab
    fireEvent.click(screen.getByText('Data source'));

    // Add the data item alternative 'pressure'
    fireEvent.click(screen.getByText('Select data items'));
    fireEvent.click(screen.getByText('pressure'));

    fireEvent.click(screen.getAllByRole('button', { name: 'Edit' })[1]);
    fireEvent.click(screen.getByRole('button', { name: 'Add threshold' }));
    fireEvent.click(screen.getByRole('button', { name: 'Update' }));

    fireEvent.click(screen.getByRole('button', { name: 'Save' }));

    expect(onSave).toHaveBeenCalledWith(
      expect.objectContaining({
        values: expect.objectContaining({
          hotspots: expect.arrayContaining([
            expect.objectContaining({
              content: expect.objectContaining({
                attributes: expect.arrayContaining([
                  {
                    dataItemId: 'temperature',
                    dataSourceId: 'temperature',
                    label: 'Temp',
                    precision: 2,
                  },
                  {
                    dataItemId: 'pressure',
                    dataSourceId: 'pressure',
                    label: 'Pressure',
                    unit: 'psi',
                    thresholds: [
                      {
                        color: '#da1e28',
                        comparison: '>',
                        dataSourceId: 'pressure',
                        icon: 'Warning alt',
                        value: 0,
                      },
                    ],
                  },
                ]),
              }),
            }),
          ]),
        }),
      })
    );
  });

  it('exports cardConfig with modified text hotspot settings', async () => {
    const onSave = jest.fn();
    const myCardConfig = {
      ...getCardConfig(),
      values: {
        hotspots: getHotspots().filter((hotspot) => hotspot.type !== hotspotTypes.DYNAMIC),
      },
    };

    render(
      <HotspotEditorModal
        backgroundColors={getSelectableColors()}
        borderColors={getSelectableColors()}
        cardConfig={myCardConfig}
        dataItems={[]}
        getValidDataItems={getDataItems}
        defaultHotspotType="fixed"
        fontColors={getSelectableColors()}
        hotspotIconFillColors={getSelectableColors()}
        hotspotIcons={getSelectableIcons()}
        label={landscape}
        onClose={jest.fn()}
        onFetchDynamicDemoHotspots={jest.fn()}
        onSave={onSave}
        showTooManyHotspotsInfo
      />
    );

    await waitFor(() => expect(screen.getByTestId('hotspot-75-10')).toBeTruthy());

    fireEvent.click(screen.getByRole('tab', { name: /Labels/i }));
    userEvent.click(screen.getByText('Storage'));
    userEvent.click(screen.getByTestId('hotspot-bold'));

    fireEvent.click(screen.getByRole('button', { name: 'Save' }));
    expect(onSave).toHaveBeenCalledWith(
      expect.objectContaining({
        values: expect.objectContaining({
          hotspots: expect.arrayContaining([
            expect.objectContaining({
              type: hotspotTypes.TEXT,
              bold: true,
            }),
          ]),
        }),
      })
    );
  });
<<<<<<< HEAD

  it('exports thresholds in cardConfig.thresholds if prop is present', async () => {
    const onSave = jest.fn();
    const myCardConfig = {
      ...getCardConfig(),
      values: {
        hotspots: getHotspots().filter((hotspot) => hotspot.type !== hotspotTypes.DYNAMIC),
      },
      thresholds: [
        {
          color: '#da1e28',
          comparison: '>',
          dataSourceId: 'temperature',
          icon: 'Warning alt',
          value: 0,
        },
      ],
    };

    render(
      <HotspotEditorModal
        backgroundColors={getSelectableColors()}
        borderColors={getSelectableColors()}
        cardConfig={myCardConfig}
        dataItems={[]}
        getValidDataItems={getDataItems}
        defaultHotspotType="fixed"
        fontColors={getSelectableColors()}
        hotspotIconFillColors={getSelectableColors()}
        hotspotIcons={getSelectableIcons()}
        label={landscape}
        onClose={jest.fn()}
        onFetchDynamicDemoHotspots={jest.fn()}
        onSave={onSave}
      />
    );

    await waitFor(() => expect(screen.getByTestId('hotspot-35-65')).toBeTruthy());

    // Select one of the fixed demo hotspots
    userEvent.click(within(screen.getByTestId('hotspot-35-65')).getByRole('button'));

    // Click anywhere to remove focus the selected hotspot
    fireEvent.click(screen.getAllByRole('link', { name: /tooltip/i })[0]);

    // Change to the data source tab
    fireEvent.click(screen.getAllByText('Data source')[0]);

    // Add the data item alternative 'pressure'
    expect(screen.getByText('Select data items')).toBeInTheDocument();
    fireEvent.click(screen.getByText('Select data items'));
    fireEvent.click(screen.getByText('pressure'));

    fireEvent.click(screen.getAllByRole('button', { name: 'Edit' })[1]);
    fireEvent.click(screen.getByRole('button', { name: 'Add threshold' }));
    fireEvent.click(screen.getByRole('button', { name: 'Update' }));

    fireEvent.click(screen.getByRole('button', { name: 'Save' }));

    expect(onSave).toHaveBeenCalledWith(
      expect.objectContaining({
        values: expect.objectContaining({
          hotspots: expect.arrayContaining([
            expect.objectContaining({
              content: expect.objectContaining({
                attributes: expect.arrayContaining([
                  {
                    dataItemId: 'temperature',
                    dataSourceId: 'temperature',
                    label: 'Temp',
                    precision: 2,
                  },
                  {
                    dataItemId: 'pressure',
                    dataSourceId: 'pressure',
                    label: 'Pressure',
                    unit: 'psi',
                  },
                ]),
              }),
            }),
          ]),
        }),
        thresholds: [
          {
            color: '#da1e28',
            comparison: '>',
            dataSourceId: 'temperature',
            icon: 'Warning alt',
            value: 0,
          },
          {
            color: '#da1e28',
            comparison: '>',
            dataSourceId: 'pressure',
            icon: 'Warning alt',
            value: 0,
          },
        ],
      })
    );
  });
=======
>>>>>>> 5ceb27a2
});<|MERGE_RESOLUTION|>--- conflicted
+++ resolved
@@ -442,109 +442,4 @@
       })
     );
   });
-<<<<<<< HEAD
-
-  it('exports thresholds in cardConfig.thresholds if prop is present', async () => {
-    const onSave = jest.fn();
-    const myCardConfig = {
-      ...getCardConfig(),
-      values: {
-        hotspots: getHotspots().filter((hotspot) => hotspot.type !== hotspotTypes.DYNAMIC),
-      },
-      thresholds: [
-        {
-          color: '#da1e28',
-          comparison: '>',
-          dataSourceId: 'temperature',
-          icon: 'Warning alt',
-          value: 0,
-        },
-      ],
-    };
-
-    render(
-      <HotspotEditorModal
-        backgroundColors={getSelectableColors()}
-        borderColors={getSelectableColors()}
-        cardConfig={myCardConfig}
-        dataItems={[]}
-        getValidDataItems={getDataItems}
-        defaultHotspotType="fixed"
-        fontColors={getSelectableColors()}
-        hotspotIconFillColors={getSelectableColors()}
-        hotspotIcons={getSelectableIcons()}
-        label={landscape}
-        onClose={jest.fn()}
-        onFetchDynamicDemoHotspots={jest.fn()}
-        onSave={onSave}
-      />
-    );
-
-    await waitFor(() => expect(screen.getByTestId('hotspot-35-65')).toBeTruthy());
-
-    // Select one of the fixed demo hotspots
-    userEvent.click(within(screen.getByTestId('hotspot-35-65')).getByRole('button'));
-
-    // Click anywhere to remove focus the selected hotspot
-    fireEvent.click(screen.getAllByRole('link', { name: /tooltip/i })[0]);
-
-    // Change to the data source tab
-    fireEvent.click(screen.getAllByText('Data source')[0]);
-
-    // Add the data item alternative 'pressure'
-    expect(screen.getByText('Select data items')).toBeInTheDocument();
-    fireEvent.click(screen.getByText('Select data items'));
-    fireEvent.click(screen.getByText('pressure'));
-
-    fireEvent.click(screen.getAllByRole('button', { name: 'Edit' })[1]);
-    fireEvent.click(screen.getByRole('button', { name: 'Add threshold' }));
-    fireEvent.click(screen.getByRole('button', { name: 'Update' }));
-
-    fireEvent.click(screen.getByRole('button', { name: 'Save' }));
-
-    expect(onSave).toHaveBeenCalledWith(
-      expect.objectContaining({
-        values: expect.objectContaining({
-          hotspots: expect.arrayContaining([
-            expect.objectContaining({
-              content: expect.objectContaining({
-                attributes: expect.arrayContaining([
-                  {
-                    dataItemId: 'temperature',
-                    dataSourceId: 'temperature',
-                    label: 'Temp',
-                    precision: 2,
-                  },
-                  {
-                    dataItemId: 'pressure',
-                    dataSourceId: 'pressure',
-                    label: 'Pressure',
-                    unit: 'psi',
-                  },
-                ]),
-              }),
-            }),
-          ]),
-        }),
-        thresholds: [
-          {
-            color: '#da1e28',
-            comparison: '>',
-            dataSourceId: 'temperature',
-            icon: 'Warning alt',
-            value: 0,
-          },
-          {
-            color: '#da1e28',
-            comparison: '>',
-            dataSourceId: 'pressure',
-            icon: 'Warning alt',
-            value: 0,
-          },
-        ],
-      })
-    );
-  });
-=======
->>>>>>> 5ceb27a2
 });