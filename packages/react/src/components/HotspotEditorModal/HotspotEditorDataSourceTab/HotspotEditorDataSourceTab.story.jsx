--- conflicted
+++ resolved
@@ -169,47 +169,7 @@
   return <WithState />;
 };
 
-<<<<<<< HEAD
 WithStateInStory.storyName = 'Example with state in story';
-
-WithStateInStory.parameters = {
-  info: {
-    text: `
-    ~~~js
-    const WithState = () => {
-      const { selectedHotspot, updateHotspotDataSource } = useHotspotEditorState({
-        initialState: {
-          selectedHotspot: cardConfig.content.hotspots[0],
-        },
-      });
-      return (
-        <div>
-          <HotspotEditorDataSourceTab
-            hotspot={selectedHotspot}
-            cardConfig={update(cardConfig, {
-              content: {
-                hotspots: { $set: [selectedHotspot] },
-              },
-            })}
-            dataItems={dataItems}
-            translateWithId={() => {}}
-            onChange={(newData) => {
-              updateHotspotDataSource(newData);
-              action('onChange')(newData);
-            }}
-          />
-        </div>
-      );
-    };
-    ~~~
-    `,
-    propTables: [HotspotEditorDataSourceTab],
-  },
-=======
-WithStateInStory.story = {
-  name: 'Example with state in story',
->>>>>>> d702d7b8
-};
 
 export const WithPresetValues = () => {
   const WithState = () => {
@@ -242,44 +202,4 @@
   return <WithState />;
 };
 
-<<<<<<< HEAD
-WithPresetValues.storyName = 'With preset values';
-
-WithPresetValues.parameters = {
-  info: {
-    text: `
-    ~~~js
-    const WithState = () => {
-      const { selectedHotspot, updateHotspotDataSource } = useHotspotEditorState({
-        initialState: {
-          selectedHotspot: cardConfigWithPresets.content.hotspots[0],
-        },
-      });
-      return (
-        <div>
-          <HotspotEditorDataSourceTab
-            hotspot={selectedHotspot}
-            cardConfig={update(cardConfigWithPresets, {
-              content: {
-                hotspots: { $set: [selectedHotspot] },
-              },
-            })}
-            dataItems={dataItems}
-            translateWithId={() => {}}
-            onChange={(newData) => {
-              updateHotspotDataSource(newData);
-              action('onChange')(newData);
-            }}
-          />
-        </div>
-      );
-    };
-    ~~~
-    `,
-    propTables: [HotspotEditorDataSourceTab],
-  },
-=======
-WithPresetValues.story = {
-  name: 'With preset values',
->>>>>>> d702d7b8
-};+WithPresetValues.storyName = 'With preset values';