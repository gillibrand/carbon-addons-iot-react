import React from 'react';
import { render, screen, within } from '@testing-library/react';
import userEvent from '@testing-library/user-event';

import { CARD_TYPES } from '../../../constants/LayoutConstants';

import HotspotEditorDataSourceTab from './HotspotEditorDataSourceTab';

const dataItems = [
  {
    dataItemId: 'temp_last',
    dataSourceId: 'temp_last',
    label: '{high} temp',
    unit: '{unitVar}',
  },
  {
    dataItemId: 'temperature',
    dataSourceId: 'temperature',
    label: 'Temperature',
    unit: '°',
  },
  {
    dataItemId: 'pressure',
    dataSourceId: 'pressure',
    label: 'Pressure',
    unit: 'psi',
  },
  {
    dataItemId: 'elevators',
    dataSourceId: 'elevators',
    label: 'Elevators',
    unit: 'floor',
  },
  {
    dataItemId: 'other_metric',
    dataSourceId: 'other_metric',
    label: 'Other metric',
    unit: 'lbs',
  },
];

let cardConfigWithPresets;

describe('HotspotEditorDataSourceTab', () => {
  beforeEach(() => {
    cardConfigWithPresets = {
      type: CARD_TYPES.IMAGE,
      content: {
        hotspots: [
          {
            title: 'elevators',
            content: {
              attributes: [
                {
                  dataItemId: 'temp_last',
                  dataSourceId: 'temp_last',
                  label: '{high} temp',
                  unit: '{unitVar}',
                },
                {
                  dataItemId: 'elevators',
                  dataSourceId: 'elevators',
                  label: 'Elevators',
                  unit: 'floor',
                },
              ],
            },
          },
        ],
      },
    };
  });

  it('calls onChange & removes attribute when existig item is clicked in multiselect', () => {
    const onChange = jest.fn();
    render(
      <HotspotEditorDataSourceTab
        hotspot={cardConfigWithPresets.content.hotspots[0]}
        title="elevators"
        cardConfig={cardConfigWithPresets}
        dataItems={dataItems}
        onChange={onChange}
        translateWithId={() => {}}
      />
    );
<<<<<<< HEAD
    userEvent.click(screen.getAllByRole('button')[0]);
    const options = screen.getByLabelText(/elevators/);
=======
    userEvent.click(
      screen.getByRole('button', {
        name: /select data items/i,
      })
    );
    const options = screen.getByRole('option', { name: /elevators/i });
>>>>>>> 63f25ad1
    userEvent.click(options);
    // Card config with the elevators hotspot removed
    expect(onChange).toHaveBeenCalledWith({
      attributes: [
        {
          dataItemId: 'temp_last',
          dataSourceId: 'temp_last',
          label: '{high} temp',
          unit: '{unitVar}',
        },
      ],
    });
  });

  it('calls onChange & adds attribute when new item is clicked in multiselect', () => {
    const onChange = jest.fn();
    render(
      <HotspotEditorDataSourceTab
        hotspot={cardConfigWithPresets.content.hotspots[0]}
        cardConfig={cardConfigWithPresets}
        dataItems={dataItems}
        onChange={onChange}
        translateWithId={() => {}}
      />
    );
    userEvent.click(
      screen.getByRole('button', {
        name: /select data items/i,
      })
    );
    userEvent.click(screen.getByRole('option', { name: /Other metric/i }));

    // Card config with the elevators hotspot removed
    expect(onChange).toHaveBeenCalledWith({
      attributes: [
        {
          dataItemId: 'temp_last',
          dataSourceId: 'temp_last',
          label: '{high} temp',
          unit: '{unitVar}',
        },
        {
          dataItemId: 'elevators',
          dataSourceId: 'elevators',
          label: 'Elevators',
          unit: 'floor',
        },
        {
          dataItemId: 'other_metric',
          dataSourceId: 'other_metric',
          label: 'Other metric',
          unit: 'lbs',
        },
      ],
    });
  });

  it('pops the data items modal', () => {
    const onChange = jest.fn();
    render(
      <HotspotEditorDataSourceTab
        hotspot={cardConfigWithPresets.content.hotspots[0]}
        cardConfig={cardConfigWithPresets}
        dataItems={dataItems}
        onChange={onChange}
        translateWithId={() => {}}
      />
    );
    userEvent.click(screen.getAllByRole('button')[2]);
    // Card config with the elevators hotspot removed
    expect(screen.getByRole('dialog')).toBeInTheDocument();
  });

  it('calls onChange with the new threshold for particular data item', () => {
    const onChange = jest.fn();
    render(
      <HotspotEditorDataSourceTab
        hotspot={cardConfigWithPresets.content.hotspots[0]}
        cardConfig={cardConfigWithPresets}
        dataItems={dataItems}
        onChange={onChange}
        translateWithId={() => {}}
      />
    );

    // edit button
    userEvent.click(screen.getAllByRole('button')[1]);

    userEvent.click(
      screen.getByRole('button', {
        name: HotspotEditorDataSourceTab.defaultProps.i18n.dataItemEditorDataItemAddThreshold,
      })
    );
    // save
    userEvent.click(screen.getAllByRole('button')[11]);
    // Card config with the elevators hotspot removed
    expect(onChange).toHaveBeenCalledWith({
      dataItemId: 'temp_last',
      dataSourceId: 'temp_last',
      label: '{high} temp',
      unit: '{unitVar}',
      thresholds: [
        {
          color: '#da1e28',
          comparison: '>',
          dataSourceId: 'temp_last',
          icon: 'Warning alt',
          value: 0,
        },
      ],
    });
  });

  it('calls onChange with the new threshold that has a dataSourceId', () => {
    const onChange = jest.fn();
    render(
      <HotspotEditorDataSourceTab
        hotspot={cardConfigWithPresets.content.hotspots[0]}
        cardConfig={cardConfigWithPresets}
        dataItems={dataItems}
        onChange={onChange}
        translateWithId={() => {}}
      />
    );
    // edit button
    userEvent.click(screen.getAllByRole('button')[1]);
    // add threshold
    userEvent.click(screen.getAllByRole('button')[3]);
    // increment value of threshold
    userEvent.click(screen.getByTitle('Increment number'));
    // save
    userEvent.click(screen.getAllByRole('button')[11]);
    // Card config with the elevators hotspot removed
    expect(onChange).toHaveBeenCalledWith({
      dataItemId: 'temp_last',
      dataSourceId: 'temp_last',
      label: '{high} temp',
      unit: '{unitVar}',
      thresholds: [
        {
          color: '#da1e28',
          comparison: '>',
          dataSourceId: 'temp_last',
          icon: 'Warning alt',
          value: 1,
        },
      ],
    });
  });

  it('correctly preselects data items with custom labels', () => {
    const customLabel = 'Temperature Celsius';
    render(
      <HotspotEditorDataSourceTab
        hotspot={{
          title: 'elevators',
          content: {
            attributes: [
              {
                dataItemId: 'temperature',
                dataSourceId: 'temperature',
                label: customLabel,
                unit: '°',
              },
            ],
          },
        }}
        thresholds={cardConfigWithPresets.thresholds || []}
        cardConfig={cardConfigWithPresets}
        dataItems={[
          {
            dataItemId: 'temperature',
            dataSourceId: 'temperature',
            label: 'Temperature', // standard label
            unit: '°',
          },
        ]}
        onChange={() => {}}
        translateWithId={() => {}}
      />
    );
    userEvent.click(
      screen.getByRole('button', {
        name: /select data items/i,
      })
    );

    expect(
      within(screen.getByRole('option', { name: customLabel })).getByText(customLabel)
    ).toHaveAttribute('data-contained-checkbox-state', 'true');
  });

  it('multiselect handles changes to hotspot.content.attributes prop', () => {
    const { rerender } = render(
      <HotspotEditorDataSourceTab
        hotspot={{
          title: 'elevators',
          content: {
            attributes: [],
          },
        }}
        thresholds={cardConfigWithPresets.thresholds || []}
        cardConfig={cardConfigWithPresets}
        dataItems={[
          {
            dataItemId: 'temperature',
            dataSourceId: 'temperature',
            label: 'Temperature',
            unit: '°',
          },
        ]}
        onChange={() => {}}
        translateWithId={() => {}}
      />
    );
    userEvent.click(
      screen.getByRole('button', {
        name: /select data items/i,
      })
    );

    expect(screen.getByRole('option', { name: /Temperature/i })).toBeVisible();

    rerender(
      <HotspotEditorDataSourceTab
        hotspot={{
          title: 'elevators',
          content: {
            attributes: [
              {
                dataItemId: 'temperature',
                dataSourceId: 'temperature',
                label: 'Modified Label', // This is modified
                unit: '°',
              },
            ],
          },
        }}
        thresholds={cardConfigWithPresets.thresholds || []}
        cardConfig={cardConfigWithPresets}
        dataItems={[
          {
            dataItemId: 'temperature',
            dataSourceId: 'temperature',
            label: 'Temperature',
            unit: '°',
          },
        ]}
        onChange={() => {}}
        translateWithId={() => {}}
      />
    );
    userEvent.click(
      screen.getByRole('button', {
        name: /select data items/i,
      })
    );

    expect(screen.getByRole('option', { name: /Modified Label/i })).toBeVisible();
  });
});<|MERGE_RESOLUTION|>--- conflicted
+++ resolved
@@ -83,17 +83,12 @@
         translateWithId={() => {}}
       />
     );
-<<<<<<< HEAD
-    userEvent.click(screen.getAllByRole('button')[0]);
-    const options = screen.getByLabelText(/elevators/);
-=======
     userEvent.click(
       screen.getByRole('button', {
         name: /select data items/i,
       })
     );
     const options = screen.getByRole('option', { name: /elevators/i });
->>>>>>> 63f25ad1
     userEvent.click(options);
     // Card config with the elevators hotspot removed
     expect(onChange).toHaveBeenCalledWith({
