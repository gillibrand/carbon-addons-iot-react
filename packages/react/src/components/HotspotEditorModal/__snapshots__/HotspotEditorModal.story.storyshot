// Jest Snapshot v1, https://goo.gl/fbAQLP

exports[`Storybook Snapshot tests and console checks Storyshots 2 - Watson IoT Experimental/☢️ HotSpotEditorModal Empty 1`] = `
<div
  className="storybook-container"
>
  <div>
    <div
      className="bx--modal is-visible iot--hotspot-editor-modal iot--composed-modal--full-screen iot--composed-modal"
      data-floating-menu-container={true}
      data-testid="ComposedModal"
      onBlur={[Function]}
      onClick={[Function]}
      onClose={[Function]}
      onKeyDown={[Function]}
      onTransitionEnd={[Function]}
      open={true}
      role="presentation"
    >
      <span
        className="bx--visually-hidden"
        role="link"
        tabIndex="0"
      >
        Focus sentinel
      </span>
      <div
        aria-label="landscape.jpg"
        aria-modal="true"
        className="bx--modal-container"
        role="dialog"
      >
        <div
          className="bx--modal-header"
        >
          <h2
            className="bx--modal-header__label bx--type-delta"
          >
            landscape.jpg
          </h2>
          <h3
            className="bx--modal-header__heading bx--type-beta"
          >
            Edit image
          </h3>
          <button
            aria-label="Close"
            className="bx--modal-close"
            onClick={[Function]}
            title="Close"
            type="button"
          >
            <svg
              aria-hidden={true}
              className="bx--modal-close__icon"
              fill="currentColor"
              focusable="false"
              height={20}
              preserveAspectRatio="xMidYMid meet"
              viewBox="0 0 32 32"
              width={20}
              xmlns="http://www.w3.org/2000/svg"
            >
              <path
                d="M24 9.4L22.6 8 16 14.6 9.4 8 8 9.4 14.6 16 8 22.6 9.4 24 16 17.4 22.6 24 24 22.6 17.4 16 24 9.4z"
              />
            </svg>
          </button>
        </div>
        <div
          className="bx--modal-content"
          style={
            Object {
              "maxHeight": "calc(0px - 3rem)",
            }
          }
        >
          <div>
            <div
              onBlur={[Function]}
              onContextMenu={[Function]}
              onMouseOut={[Function]}
              style={
                Object {
                  "background": "#eee",
                  "height": "100%",
                  "overflow": "hidden",
                  "position": "relative",
                  "textAlign": "center",
                  "width": "100%",
                }
              }
            >
              <img
                alt={null}
                className="iot--image-card-img"
                id={null}
                onLoad={[Function]}
                onMouseDown={[Function]}
                onMouseMove={[Function]}
                onMouseUp={[Function]}
                src="landscape.jpg"
                style={
                  Object {
                    "cursor": "auto",
                    "height": "auto",
                    "left": undefined,
                    "objectFit": null,
                    "position": "relative",
                    "top": undefined,
                    "width": "auto",
                  }
                }
              />
              <div
                data-testid="null-hotspots-container"
                style={
                  Object {
                    "left": undefined,
                    "margin": "auto",
                    "pointerEvents": "none",
                    "position": "absolute",
                    "right": "auto",
                  }
                }
              />
              <div
                style={
                  Object {
                    "bottom": 10,
                    "pointerEvents": "auto",
                    "position": "absolute",
                    "right": 10,
                  }
                }
              >
                <button
                  onClick={[Function]}
                  style={
                    Object {
                      "alignItems": "center",
                      "background": "#fff",
                      "border": "none",
                      "boxShadow": "0px 0px 2px 0px rgba(0,0,0,0.5)",
                      "display": "flex",
                      "height": "25px",
                      "justifyContent": "center",
                      "width": "25px",
                    }
                  }
                  title="Zoom in"
                  type="button"
                >
                  +
                </button>
                <button
                  onClick={[Function]}
                  style={
                    Object {
                      "alignItems": "center",
                      "background": "#fff",
                      "border": "none",
                      "boxShadow": "0px 0px 2px 0px rgba(0,0,0,0.5)",
                      "display": "flex",
                      "height": "25px",
                      "justifyContent": "center",
                      "width": "25px",
                    }
                  }
                  title="Zoom out"
                  type="button"
                >
                  -
                </button>
              </div>
            </div>
          </div>
          <div>
            <div
              className="bx--content-switcher"
              data-testid="hotspot-editor-modal-content-switcher"
              onChange={[Function]}
              role="tablist"
            >
              <button
                aria-selected={true}
                className="bx--content-switcher-btn bx--content-switcher--selected"
                data-testid="hotspot-editor-modal-hotspots-switch"
                onClick={[Function]}
                onKeyDown={[Function]}
                role="tab"
                tabIndex="0"
                type="button"
              >
                <span
                  className="bx--content-switcher__label"
                  title="Hotspots"
                >
                  Hotspots
                </span>
              </button>
              <button
                aria-selected={false}
                className="bx--content-switcher-btn"
                data-testid="hotspot-editor-modal-labels-switch"
                onClick={[Function]}
                onKeyDown={[Function]}
                role="tab"
                tabIndex="-1"
                type="button"
              >
                <span
                  className="bx--content-switcher__label"
                  title="Labels"
                >
                  Labels
                </span>
              </button>
            </div>
            <div
              className="iot--dynamic-hotspot-source-picker"
              data-testid="dynamic-hotspot-source-picker"
            >
              <div
                className="bx--dropdown__wrapper bx--list-box__wrapper"
                data-testid="dynamic-hotspot-source-picker-x-coordinate-dropdown"
              >
                <label
                  className="bx--label"
                  htmlFor="downshift-0-toggle-button"
                  id="downshift-0-label"
                >
                  X coordinate
                </label>
                <div
                  className="bx--dropdown bx--list-box"
                  id="dynamic-hotspot-source-picker-x-coordinate-dropdown"
                  onClick={[Function]}
                  onKeyDown={[Function]}
                >
                  <button
                    aria-disabled={false}
                    aria-expanded={false}
                    aria-haspopup="listbox"
                    aria-labelledby="downshift-0-label downshift-0-toggle-button"
                    className="bx--list-box__field"
                    disabled={false}
                    id="downshift-0-toggle-button"
                    onClick={[Function]}
                    onKeyDown={[Function]}
                    title="Select data item"
                    type="button"
                  >
                    <span
                      className="bx--list-box__label"
                    >
                      Select data item
                    </span>
                    <div
                      className="bx--list-box__menu-icon"
                    >
                      <svg
                        aria-label="Open menu"
                        fill="currentColor"
                        focusable="false"
                        height={16}
                        name="chevron--down"
                        preserveAspectRatio="xMidYMid meet"
                        role="img"
                        viewBox="0 0 16 16"
                        width={16}
                        xmlns="http://www.w3.org/2000/svg"
                      >
                        <path
                          d="M8 11L3 6 3.7 5.3 8 9.6 12.3 5.3 13 6z"
                        />
                        <title>
                          Open menu
                        </title>
                      </svg>
                    </div>
                  </button>
                  <div
                    aria-labelledby="downshift-0-label"
                    className="bx--list-box__menu"
                    id="downshift-0-menu"
                    onBlur={[Function]}
                    onKeyDown={[Function]}
                    onMouseLeave={[Function]}
                    role="listbox"
                    tabIndex={-1}
                  />
                </div>
              </div>
              <div
                className="bx--dropdown__wrapper bx--list-box__wrapper"
                data-testid="dynamic-hotspot-source-picker-y-coordinate-dropdown"
              >
                <label
                  className="bx--label"
                  htmlFor="downshift-1-toggle-button"
                  id="downshift-1-label"
                >
                  Y coordinate
                </label>
                <div
                  className="bx--dropdown bx--list-box"
                  id="dynamic-hotspot-source-picker-y-coordinate-dropdown"
                  onClick={[Function]}
                  onKeyDown={[Function]}
                >
                  <button
                    aria-disabled={false}
                    aria-expanded={false}
                    aria-haspopup="listbox"
                    aria-labelledby="downshift-1-label downshift-1-toggle-button"
                    className="bx--list-box__field"
                    disabled={false}
                    id="downshift-1-toggle-button"
                    onClick={[Function]}
                    onKeyDown={[Function]}
                    title="Select data item"
                    type="button"
                  >
                    <span
                      className="bx--list-box__label"
                    >
                      Select data item
                    </span>
                    <div
                      className="bx--list-box__menu-icon"
                    >
                      <svg
                        aria-label="Open menu"
                        fill="currentColor"
                        focusable="false"
                        height={16}
                        name="chevron--down"
                        preserveAspectRatio="xMidYMid meet"
                        role="img"
                        viewBox="0 0 16 16"
                        width={16}
                        xmlns="http://www.w3.org/2000/svg"
                      >
                        <path
                          d="M8 11L3 6 3.7 5.3 8 9.6 12.3 5.3 13 6z"
                        />
                        <title>
                          Open menu
                        </title>
                      </svg>
                    </div>
                  </button>
                  <div
                    aria-labelledby="downshift-1-label"
                    className="bx--list-box__menu"
                    id="downshift-1-menu"
                    onBlur={[Function]}
                    onKeyDown={[Function]}
                    onMouseLeave={[Function]}
                    role="listbox"
                    tabIndex={-1}
                  />
                </div>
              </div>
              <button
                aria-describedby={null}
                className="iot--dynamic-hotspot-source-picker__clear-button iot--dynamic-hotspot-source-picker__clear-button--invisible iot--btn bx--btn bx--btn--sm bx--btn--ghost bx--tooltip--hidden bx--btn--icon-only bx--tooltip__trigger bx--tooltip--a11y bx--btn--icon-only--top bx--tooltip--align-end"
                data-testid="dynamic-hotspot-source-picker-clear-dropdown"
                disabled={false}
                onBlur={[Function]}
                onClick={[Function]}
                onFocus={[Function]}
                onMouseEnter={[Function]}
                onMouseLeave={[Function]}
                tabIndex={0}
                type="button"
              >
                <div
                  className="bx--assistive-text"
                  onMouseEnter={[Function]}
                >
                  Clear coordinate sources
                </div>
                <svg
                  aria-hidden="true"
                  aria-label="Clear coordinate sources"
                  className="bx--btn__icon"
                  fill="currentColor"
                  focusable="false"
                  height={32}
                  preserveAspectRatio="xMidYMid meet"
                  role="img"
                  viewBox="0 0 32 32"
                  width={32}
                  xmlns="http://www.w3.org/2000/svg"
                >
                  <path
                    d="M7 27H30V29H7zM27.38 10.51L19.45 2.59a2 2 0 00-2.83 0l-14 14a2 2 0 000 2.83L7.13 24h9.59L27.38 13.34A2 2 0 0027.38 10.51zM15.89 22H8L4 18l6.31-6.31 7.93 7.92zm3.76-3.76l-7.92-7.93L18 4 26 11.93z"
                  />
                </svg>
              </button>
            </div>
            <div
              className="bx--tabs--scrollable"
              selected={0}
            >
              <button
                aria-hidden="true"
                aria-label="Scroll left"
                className="bx--tab--overflow-nav-button--hidden"
                onClick={[Function]}
                onMouseDown={[Function]}
                onMouseUp={[Function]}
                tabIndex="-1"
                type="button"
              >
                <svg
                  aria-hidden={true}
                  fill="currentColor"
                  focusable="false"
                  height={16}
                  preserveAspectRatio="xMidYMid meet"
                  viewBox="0 0 16 16"
                  width={16}
                  xmlns="http://www.w3.org/2000/svg"
                >
                  <path
                    d="M5 8L10 3 10.7 3.7 6.4 8 10.7 12.3 10 13z"
                  />
                </svg>
              </button>
              <ul
                className="bx--tabs--scrollable__nav"
                onScroll={[Function]}
                role="tablist"
                tabIndex={-1}
              >
                <li
                  className="bx--tabs--scrollable__nav-item bx--tabs__nav-item--selected bx--tabs--scrollable__nav-item--selected"
                  onClick={[Function]}
                  onKeyDown={[Function]}
                  role="presentation"
                >
                  <button
                    aria-selected={true}
                    className="bx--tabs--scrollable__nav-link"
                    href="#"
                    role="tab"
                    tabIndex={0}
                    type="button"
                  >
                    Tooltip
                  </button>
                </li>
                <li
                  className="bx--tabs--scrollable__nav-item"
                  onClick={[Function]}
                  onKeyDown={[Function]}
                  role="presentation"
                >
                  <button
                    aria-disabled={false}
                    aria-selected={false}
                    className="bx--tabs--scrollable__nav-link"
                    href="#"
                    role="tab"
                    tabIndex={-1}
                    type="button"
                  >
                    Data source
                  </button>
                </li>
              </ul>
              <button
                aria-hidden="true"
                aria-label="Scroll right"
                className="bx--tab--overflow-nav-button--hidden"
                onClick={[Function]}
                onMouseDown={[Function]}
                onMouseUp={[Function]}
                tabIndex="-1"
                type="button"
              >
                <svg
                  aria-hidden={true}
                  fill="currentColor"
                  focusable="false"
                  height={16}
                  preserveAspectRatio="xMidYMid meet"
                  viewBox="0 0 16 16"
                  width={16}
                  xmlns="http://www.w3.org/2000/svg"
                >
                  <path
                    d="M11 8L6 13 5.3 12.3 9.6 8 5.3 3.7 6 3z"
                  />
                </svg>
              </button>
            </div>
            <div
              className="bx--tab-content"
              hidden={false}
              role="tabpanel"
              selected={true}
              tabIndex={0}
            >
              <div
                className="iot--hotspot-editor-tooltip-tab"
              >
                <div
                  className="iot--hotspot-editor--tooltip-info-message"
                >
                  <svg
                    aria-hidden={true}
                    fill="currentColor"
                    focusable="false"
                    height={24}
                    preserveAspectRatio="xMidYMid meet"
                    viewBox="0 0 32 32"
                    width={24}
                    xmlns="http://www.w3.org/2000/svg"
                  >
                    <path
                      d="M16,8a1.5,1.5,0,1,1-1.5,1.5A1.5,1.5,0,0,1,16,8Zm4,13.875H17.125v-8H13v2.25h1.875v5.75H12v2.25h8Z"
                      data-icon-path="inner-path"
                      fill="none"
                    />
                    <path
                      d="M16,2A14,14,0,1,0,30,16,14,14,0,0,0,16,2Zm0,6a1.5,1.5,0,1,1-1.5,1.5A1.5,1.5,0,0,1,16,8Zm4,16.125H12v-2.25h2.875v-5.75H13v-2.25h4.125v8H20Z"
                    />
                  </svg>
                  <p>
                    Hold the CTRL key and click a position on the image to add a hotspot, or set the X and Y coordinates using dataitems and create hotspots at those positions.
                  </p>
                </div>
              </div>
            </div>
            <div
              className="bx--tab-content"
              hidden={true}
              role="tabpanel"
              selected={false}
              tabIndex={0}
            />
          </div>
        </div>
        <div
          className="bx--modal-footer iot--composed-modal-footer bx--btn-set"
        >
          <button
            aria-describedby={null}
            aria-pressed={null}
            className="iot--btn bx--btn bx--btn--secondary"
            data-testid="ComposedModal-modal-secondary-button"
            disabled={false}
            onBlur={[Function]}
            onClick={[Function]}
            onFocus={[Function]}
            onMouseEnter={[Function]}
            onMouseLeave={[Function]}
            tabIndex={0}
            type="button"
          >
            Cancel
          </button>
          <button
            aria-describedby={null}
            aria-pressed={null}
            className="iot--btn bx--btn bx--btn--primary"
            data-testid="ComposedModal-modal-primary-button"
            disabled={false}
            onBlur={[Function]}
            onClick={[Function]}
            onFocus={[Function]}
            onMouseEnter={[Function]}
            onMouseLeave={[Function]}
            tabIndex={0}
            type="button"
          >
            Save
          </button>
        </div>
      </div>
      <span
        className="bx--visually-hidden"
        role="link"
        tabIndex="0"
      >
        Focus sentinel
      </span>
    </div>
  </div>
</div>
`;

exports[`Storybook Snapshot tests and console checks Storyshots 2 - Watson IoT Experimental/☢️ HotSpotEditorModal Empty with getValidDataItems callback 1`] = `
<div
  className="storybook-container"
>
  <div>
    <div
      className="bx--modal is-visible iot--hotspot-editor-modal iot--composed-modal--full-screen iot--composed-modal"
      data-floating-menu-container={true}
      data-testid="ComposedModal"
      onBlur={[Function]}
      onClick={[Function]}
      onClose={[Function]}
      onKeyDown={[Function]}
      onTransitionEnd={[Function]}
      open={true}
      role="presentation"
    >
      <span
        className="bx--visually-hidden"
        role="link"
        tabIndex="0"
      >
        Focus sentinel
      </span>
      <div
        aria-label="landscape.jpg"
        aria-modal="true"
        className="bx--modal-container"
        role="dialog"
      >
        <div
          className="bx--modal-header"
        >
          <h2
            className="bx--modal-header__label bx--type-delta"
          >
            landscape.jpg
          </h2>
          <h3
            className="bx--modal-header__heading bx--type-beta"
          >
            Edit image
          </h3>
          <button
            aria-label="Close"
            className="bx--modal-close"
            onClick={[Function]}
            title="Close"
            type="button"
          >
            <svg
              aria-hidden={true}
              className="bx--modal-close__icon"
              fill="currentColor"
              focusable="false"
              height={20}
              preserveAspectRatio="xMidYMid meet"
              viewBox="0 0 32 32"
              width={20}
              xmlns="http://www.w3.org/2000/svg"
            >
              <path
                d="M24 9.4L22.6 8 16 14.6 9.4 8 8 9.4 14.6 16 8 22.6 9.4 24 16 17.4 22.6 24 24 22.6 17.4 16 24 9.4z"
              />
            </svg>
          </button>
        </div>
        <div
          className="bx--modal-content"
          style={
            Object {
              "maxHeight": "calc(0px - 3rem)",
            }
          }
        >
          <div>
            <div
              onBlur={[Function]}
              onContextMenu={[Function]}
              onMouseOut={[Function]}
              style={
                Object {
                  "background": "#eee",
                  "height": "100%",
                  "overflow": "hidden",
                  "position": "relative",
                  "textAlign": "center",
                  "width": "100%",
                }
              }
            >
              <img
                alt={null}
                className="iot--image-card-img"
                id={null}
                onLoad={[Function]}
                onMouseDown={[Function]}
                onMouseMove={[Function]}
                onMouseUp={[Function]}
                src="landscape.jpg"
                style={
                  Object {
                    "cursor": "auto",
                    "height": "auto",
                    "left": undefined,
                    "objectFit": null,
                    "position": "relative",
                    "top": undefined,
                    "width": "auto",
                  }
                }
              />
              <div
                data-testid="null-hotspots-container"
                style={
                  Object {
                    "left": undefined,
                    "margin": "auto",
                    "pointerEvents": "none",
                    "position": "absolute",
                    "right": "auto",
                  }
                }
              />
              <div
                style={
                  Object {
                    "bottom": 10,
                    "pointerEvents": "auto",
                    "position": "absolute",
                    "right": 10,
                  }
                }
              >
                <button
                  onClick={[Function]}
                  style={
                    Object {
                      "alignItems": "center",
                      "background": "#fff",
                      "border": "none",
                      "boxShadow": "0px 0px 2px 0px rgba(0,0,0,0.5)",
                      "display": "flex",
                      "height": "25px",
                      "justifyContent": "center",
                      "width": "25px",
                    }
                  }
                  title="Zoom in"
                  type="button"
                >
                  +
                </button>
                <button
                  onClick={[Function]}
                  style={
                    Object {
                      "alignItems": "center",
                      "background": "#fff",
                      "border": "none",
                      "boxShadow": "0px 0px 2px 0px rgba(0,0,0,0.5)",
                      "display": "flex",
                      "height": "25px",
                      "justifyContent": "center",
                      "width": "25px",
                    }
                  }
                  title="Zoom out"
                  type="button"
                >
                  -
                </button>
              </div>
            </div>
          </div>
          <div>
            <div
              className="bx--content-switcher"
              data-testid="hotspot-editor-modal-content-switcher"
              onChange={[Function]}
              role="tablist"
            >
              <button
                aria-selected={true}
                className="bx--content-switcher-btn bx--content-switcher--selected"
                data-testid="hotspot-editor-modal-hotspots-switch"
                onClick={[Function]}
                onKeyDown={[Function]}
                role="tab"
                tabIndex="0"
                type="button"
              >
                <span
                  className="bx--content-switcher__label"
                  title="Hotspots"
                >
                  Hotspots
                </span>
              </button>
              <button
                aria-selected={false}
                className="bx--content-switcher-btn"
                data-testid="hotspot-editor-modal-labels-switch"
                onClick={[Function]}
                onKeyDown={[Function]}
                role="tab"
                tabIndex="-1"
                type="button"
              >
                <span
                  className="bx--content-switcher__label"
                  title="Labels"
                >
                  Labels
                </span>
              </button>
            </div>
            <div
              className="iot--dynamic-hotspot-source-picker"
              data-testid="dynamic-hotspot-source-picker"
            >
              <div
                className="bx--dropdown__wrapper bx--list-box__wrapper"
                data-testid="dynamic-hotspot-source-picker-x-coordinate-dropdown"
              >
                <label
                  className="bx--label"
                  htmlFor="downshift-0-toggle-button"
                  id="downshift-0-label"
                >
                  X coordinate
                </label>
                <div
                  className="bx--dropdown bx--list-box"
                  id="dynamic-hotspot-source-picker-x-coordinate-dropdown"
                  onClick={[Function]}
                  onKeyDown={[Function]}
                >
                  <button
                    aria-disabled={false}
                    aria-expanded={false}
                    aria-haspopup="listbox"
                    aria-labelledby="downshift-0-label downshift-0-toggle-button"
                    className="bx--list-box__field"
                    disabled={false}
                    id="downshift-0-toggle-button"
                    onClick={[Function]}
                    onKeyDown={[Function]}
                    title="Select data item"
                    type="button"
                  >
                    <span
                      className="bx--list-box__label"
                    >
                      Select data item
                    </span>
                    <div
                      className="bx--list-box__menu-icon"
                    >
                      <svg
                        aria-label="Open menu"
                        fill="currentColor"
                        focusable="false"
                        height={16}
                        name="chevron--down"
                        preserveAspectRatio="xMidYMid meet"
                        role="img"
                        viewBox="0 0 16 16"
                        width={16}
                        xmlns="http://www.w3.org/2000/svg"
                      >
                        <path
                          d="M8 11L3 6 3.7 5.3 8 9.6 12.3 5.3 13 6z"
                        />
                        <title>
                          Open menu
                        </title>
                      </svg>
                    </div>
                  </button>
                  <div
                    aria-labelledby="downshift-0-label"
                    className="bx--list-box__menu"
                    id="downshift-0-menu"
                    onBlur={[Function]}
                    onKeyDown={[Function]}
                    onMouseLeave={[Function]}
                    role="listbox"
                    tabIndex={-1}
                  />
                </div>
              </div>
              <div
                className="bx--dropdown__wrapper bx--list-box__wrapper"
                data-testid="dynamic-hotspot-source-picker-y-coordinate-dropdown"
              >
                <label
                  className="bx--label"
                  htmlFor="downshift-1-toggle-button"
                  id="downshift-1-label"
                >
                  Y coordinate
                </label>
                <div
                  className="bx--dropdown bx--list-box"
                  id="dynamic-hotspot-source-picker-y-coordinate-dropdown"
                  onClick={[Function]}
                  onKeyDown={[Function]}
                >
                  <button
                    aria-disabled={false}
                    aria-expanded={false}
                    aria-haspopup="listbox"
                    aria-labelledby="downshift-1-label downshift-1-toggle-button"
                    className="bx--list-box__field"
                    disabled={false}
                    id="downshift-1-toggle-button"
                    onClick={[Function]}
                    onKeyDown={[Function]}
                    title="Select data item"
                    type="button"
                  >
                    <span
                      className="bx--list-box__label"
                    >
                      Select data item
                    </span>
                    <div
                      className="bx--list-box__menu-icon"
                    >
                      <svg
                        aria-label="Open menu"
                        fill="currentColor"
                        focusable="false"
                        height={16}
                        name="chevron--down"
                        preserveAspectRatio="xMidYMid meet"
                        role="img"
                        viewBox="0 0 16 16"
                        width={16}
                        xmlns="http://www.w3.org/2000/svg"
                      >
                        <path
                          d="M8 11L3 6 3.7 5.3 8 9.6 12.3 5.3 13 6z"
                        />
                        <title>
                          Open menu
                        </title>
                      </svg>
                    </div>
                  </button>
                  <div
                    aria-labelledby="downshift-1-label"
                    className="bx--list-box__menu"
                    id="downshift-1-menu"
                    onBlur={[Function]}
                    onKeyDown={[Function]}
                    onMouseLeave={[Function]}
                    role="listbox"
                    tabIndex={-1}
                  />
                </div>
              </div>
              <button
                aria-describedby={null}
                className="iot--dynamic-hotspot-source-picker__clear-button iot--dynamic-hotspot-source-picker__clear-button--invisible iot--btn bx--btn bx--btn--sm bx--btn--ghost bx--tooltip--hidden bx--btn--icon-only bx--tooltip__trigger bx--tooltip--a11y bx--btn--icon-only--top bx--tooltip--align-end"
                data-testid="dynamic-hotspot-source-picker-clear-dropdown"
                disabled={false}
                onBlur={[Function]}
                onClick={[Function]}
                onFocus={[Function]}
                onMouseEnter={[Function]}
                onMouseLeave={[Function]}
                tabIndex={0}
                type="button"
              >
                <div
                  className="bx--assistive-text"
                  onMouseEnter={[Function]}
                >
                  Clear coordinate sources
                </div>
                <svg
                  aria-hidden="true"
                  aria-label="Clear coordinate sources"
                  className="bx--btn__icon"
                  fill="currentColor"
                  focusable="false"
                  height={32}
                  preserveAspectRatio="xMidYMid meet"
                  role="img"
                  viewBox="0 0 32 32"
                  width={32}
                  xmlns="http://www.w3.org/2000/svg"
                >
                  <path
                    d="M7 27H30V29H7zM27.38 10.51L19.45 2.59a2 2 0 00-2.83 0l-14 14a2 2 0 000 2.83L7.13 24h9.59L27.38 13.34A2 2 0 0027.38 10.51zM15.89 22H8L4 18l6.31-6.31 7.93 7.92zm3.76-3.76l-7.92-7.93L18 4 26 11.93z"
                  />
                </svg>
              </button>
            </div>
            <div
              className="bx--tabs--scrollable"
              selected={0}
            >
              <button
                aria-hidden="true"
                aria-label="Scroll left"
                className="bx--tab--overflow-nav-button--hidden"
                onClick={[Function]}
                onMouseDown={[Function]}
                onMouseUp={[Function]}
                tabIndex="-1"
                type="button"
              >
                <svg
                  aria-hidden={true}
                  fill="currentColor"
                  focusable="false"
                  height={16}
                  preserveAspectRatio="xMidYMid meet"
                  viewBox="0 0 16 16"
                  width={16}
                  xmlns="http://www.w3.org/2000/svg"
                >
                  <path
                    d="M5 8L10 3 10.7 3.7 6.4 8 10.7 12.3 10 13z"
                  />
                </svg>
              </button>
              <ul
                className="bx--tabs--scrollable__nav"
                onScroll={[Function]}
                role="tablist"
                tabIndex={-1}
              >
                <li
                  className="bx--tabs--scrollable__nav-item bx--tabs__nav-item--selected bx--tabs--scrollable__nav-item--selected"
                  onClick={[Function]}
                  onKeyDown={[Function]}
                  role="presentation"
                >
                  <button
                    aria-selected={true}
                    className="bx--tabs--scrollable__nav-link"
                    href="#"
                    role="tab"
                    tabIndex={0}
                    type="button"
                  >
                    Tooltip
                  </button>
                </li>
                <li
                  className="bx--tabs--scrollable__nav-item"
                  onClick={[Function]}
                  onKeyDown={[Function]}
                  role="presentation"
                >
                  <button
                    aria-disabled={false}
                    aria-selected={false}
                    className="bx--tabs--scrollable__nav-link"
                    href="#"
                    role="tab"
                    tabIndex={-1}
                    type="button"
                  >
                    Data source
                  </button>
                </li>
              </ul>
              <button
                aria-hidden="true"
                aria-label="Scroll right"
                className="bx--tab--overflow-nav-button--hidden"
                onClick={[Function]}
                onMouseDown={[Function]}
                onMouseUp={[Function]}
                tabIndex="-1"
                type="button"
              >
                <svg
                  aria-hidden={true}
                  fill="currentColor"
                  focusable="false"
                  height={16}
                  preserveAspectRatio="xMidYMid meet"
                  viewBox="0 0 16 16"
                  width={16}
                  xmlns="http://www.w3.org/2000/svg"
                >
                  <path
                    d="M11 8L6 13 5.3 12.3 9.6 8 5.3 3.7 6 3z"
                  />
                </svg>
              </button>
            </div>
            <div
              className="bx--tab-content"
              hidden={false}
              role="tabpanel"
              selected={true}
              tabIndex={0}
            >
              <div
                className="iot--hotspot-editor-tooltip-tab"
              >
                <div
                  className="iot--hotspot-editor--tooltip-info-message"
                >
                  <svg
                    aria-hidden={true}
                    fill="currentColor"
                    focusable="false"
                    height={24}
                    preserveAspectRatio="xMidYMid meet"
                    viewBox="0 0 32 32"
                    width={24}
                    xmlns="http://www.w3.org/2000/svg"
                  >
                    <path
                      d="M16,8a1.5,1.5,0,1,1-1.5,1.5A1.5,1.5,0,0,1,16,8Zm4,13.875H17.125v-8H13v2.25h1.875v5.75H12v2.25h8Z"
                      data-icon-path="inner-path"
                      fill="none"
                    />
                    <path
                      d="M16,2A14,14,0,1,0,30,16,14,14,0,0,0,16,2Zm0,6a1.5,1.5,0,1,1-1.5,1.5A1.5,1.5,0,0,1,16,8Zm4,16.125H12v-2.25h2.875v-5.75H13v-2.25h4.125v8H20Z"
                    />
                  </svg>
                  <p>
                    Hold the CTRL key and click a position on the image to add a hotspot, or set the X and Y coordinates using dataitems and create hotspots at those positions.
                  </p>
                </div>
              </div>
            </div>
            <div
              className="bx--tab-content"
              hidden={true}
              role="tabpanel"
              selected={false}
              tabIndex={0}
            />
          </div>
        </div>
        <div
          className="bx--modal-footer iot--composed-modal-footer bx--btn-set"
        >
          <button
            aria-describedby={null}
            aria-pressed={null}
            className="iot--btn bx--btn bx--btn--secondary"
            data-testid="ComposedModal-modal-secondary-button"
            disabled={false}
            onBlur={[Function]}
            onClick={[Function]}
            onFocus={[Function]}
            onMouseEnter={[Function]}
            onMouseLeave={[Function]}
            tabIndex={0}
            type="button"
          >
            Cancel
          </button>
          <button
            aria-describedby={null}
            aria-pressed={null}
            className="iot--btn bx--btn bx--btn--primary"
            data-testid="ComposedModal-modal-primary-button"
            disabled={false}
            onBlur={[Function]}
            onClick={[Function]}
            onFocus={[Function]}
            onMouseEnter={[Function]}
            onMouseLeave={[Function]}
            tabIndex={0}
            type="button"
          >
            Save
          </button>
        </div>
      </div>
      <span
        className="bx--visually-hidden"
        role="link"
        tabIndex="0"
      >
        Focus sentinel
      </span>
    </div>
  </div>
</div>
`;

exports[`Storybook Snapshot tests and console checks Storyshots 2 - Watson IoT Experimental/☢️ HotSpotEditorModal With Existing Dynamic Hotspots 1`] = `
<div
  className="storybook-container"
>
  <div>
    <div
      className="bx--modal is-visible iot--hotspot-editor-modal iot--composed-modal--full-screen iot--composed-modal"
      data-floating-menu-container={true}
      data-testid="ComposedModal"
      onBlur={[Function]}
      onClick={[Function]}
      onClose={[Function]}
      onKeyDown={[Function]}
      onTransitionEnd={[Function]}
      open={true}
      role="presentation"
    >
      <span
        className="bx--visually-hidden"
        role="link"
        tabIndex="0"
      >
        Focus sentinel
      </span>
      <div
        aria-label="landscape.jpg"
        aria-modal="true"
        className="bx--modal-container"
        role="dialog"
      >
        <div
          className="bx--modal-header"
        >
          <h2
            className="bx--modal-header__label bx--type-delta"
          >
            landscape.jpg
          </h2>
          <h3
            className="bx--modal-header__heading bx--type-beta"
          >
            Edit image
          </h3>
          <button
            aria-label="Close"
            className="bx--modal-close"
            onClick={[Function]}
            title="Close"
            type="button"
          >
            <svg
              aria-hidden={true}
              className="bx--modal-close__icon"
              fill="currentColor"
              focusable="false"
              height={20}
              preserveAspectRatio="xMidYMid meet"
              viewBox="0 0 32 32"
              width={20}
              xmlns="http://www.w3.org/2000/svg"
            >
              <path
                d="M24 9.4L22.6 8 16 14.6 9.4 8 8 9.4 14.6 16 8 22.6 9.4 24 16 17.4 22.6 24 24 22.6 17.4 16 24 9.4z"
              />
            </svg>
          </button>
        </div>
        <div
          className="bx--modal-content"
          style={
            Object {
              "maxHeight": "calc(0px - 3rem)",
            }
          }
        >
          <div>
            <div
              onBlur={[Function]}
              onContextMenu={[Function]}
              onMouseOut={[Function]}
              style={
                Object {
                  "background": "#eee",
                  "height": "100%",
                  "overflow": "hidden",
                  "position": "relative",
                  "textAlign": "center",
                  "width": "100%",
                }
              }
            >
              <img
                alt={null}
                className="iot--image-card-img"
                id={null}
                onLoad={[Function]}
                onMouseDown={[Function]}
                onMouseMove={[Function]}
                onMouseUp={[Function]}
                src="landscape.jpg"
                style={
                  Object {
                    "cursor": "auto",
                    "height": "auto",
                    "left": undefined,
                    "objectFit": null,
                    "position": "relative",
                    "top": undefined,
                    "width": "auto",
                  }
                }
              />
              <div
                aria-live="assertive"
                className="bx--inline-loading"
                style={
                  Object {
                    "position": "absolute",
                    "top": 0,
                  }
                }
              >
                <div
                  className="bx--inline-loading__animation"
                >
                  <div
                    aria-atomic="true"
                    aria-labelledby="loading-id-4"
                    aria-live="assertive"
                    className="bx--loading bx--loading--small"
                  >
                    <label
                      className="bx--visually-hidden"
                      id="loading-id-4"
                    >
                      Active loading indicator
                    </label>
                    <svg
                      className="bx--loading__svg"
                      viewBox="0 0 100 100"
                    >
                      <title>
                        Active loading indicator
                      </title>
                      <circle
                        className="bx--loading__background"
                        cx="50%"
                        cy="50%"
                        r="44"
                      />
                      <circle
                        className="bx--loading__stroke"
                        cx="50%"
                        cy="50%"
                        r="44"
                      />
                    </svg>
                  </div>
                </div>
                <div
                  className="bx--inline-loading__text"
                >
                  Loading hotspot data...
                </div>
              </div>
              <div
                style={
                  Object {
                    "bottom": 10,
                    "pointerEvents": "auto",
                    "position": "absolute",
                    "right": 10,
                  }
                }
              >
                <button
                  onClick={[Function]}
                  style={
                    Object {
                      "alignItems": "center",
                      "background": "#fff",
                      "border": "none",
                      "boxShadow": "0px 0px 2px 0px rgba(0,0,0,0.5)",
                      "display": "flex",
                      "height": "25px",
                      "justifyContent": "center",
                      "width": "25px",
                    }
                  }
                  title="Zoom in"
                  type="button"
                >
                  +
                </button>
                <button
                  onClick={[Function]}
                  style={
                    Object {
                      "alignItems": "center",
                      "background": "#fff",
                      "border": "none",
                      "boxShadow": "0px 0px 2px 0px rgba(0,0,0,0.5)",
                      "display": "flex",
                      "height": "25px",
                      "justifyContent": "center",
                      "width": "25px",
                    }
                  }
                  title="Zoom out"
                  type="button"
                >
                  -
                </button>
              </div>
            </div>
          </div>
          <div>
            <div
              className="bx--content-switcher"
              data-testid="hotspot-editor-modal-content-switcher"
              onChange={[Function]}
              role="tablist"
            >
              <button
                aria-selected={true}
                className="bx--content-switcher-btn bx--content-switcher--selected"
                data-testid="hotspot-editor-modal-hotspots-switch"
                onClick={[Function]}
                onKeyDown={[Function]}
                role="tab"
                tabIndex="0"
                type="button"
              >
                <span
                  className="bx--content-switcher__label"
                  title="Hotspots"
                >
                  Hotspots
                </span>
              </button>
              <button
                aria-selected={false}
                className="bx--content-switcher-btn"
                data-testid="hotspot-editor-modal-labels-switch"
                onClick={[Function]}
                onKeyDown={[Function]}
                role="tab"
                tabIndex="-1"
                type="button"
              >
                <span
                  className="bx--content-switcher__label"
                  title="Labels"
                >
                  Labels
                </span>
              </button>
            </div>
            <div
              className="iot--dynamic-hotspot-source-picker"
              data-testid="dynamic-hotspot-source-picker"
            >
              <div
                className="bx--dropdown__wrapper bx--list-box__wrapper"
                data-testid="dynamic-hotspot-source-picker-x-coordinate-dropdown"
              >
                <label
                  className="bx--label"
                  htmlFor="downshift-2-toggle-button"
                  id="downshift-2-label"
                >
                  X coordinate
                </label>
                <div
                  className="bx--dropdown bx--list-box"
                  id="dynamic-hotspot-source-picker-x-coordinate-dropdown"
                  onClick={[Function]}
                  onKeyDown={[Function]}
                >
                  <button
                    aria-disabled={false}
                    aria-expanded={false}
                    aria-haspopup="listbox"
                    aria-labelledby="downshift-2-label downshift-2-toggle-button"
                    className="bx--list-box__field"
                    disabled={false}
                    id="downshift-2-toggle-button"
                    onClick={[Function]}
                    onKeyDown={[Function]}
                    title="{high} temp"
                    type="button"
                  >
                    <span
                      className="bx--list-box__label"
                    >
                      {high} temp
                    </span>
                    <div
                      className="bx--list-box__menu-icon"
                    >
                      <svg
                        aria-label="Open menu"
                        fill="currentColor"
                        focusable="false"
                        height={16}
                        name="chevron--down"
                        preserveAspectRatio="xMidYMid meet"
                        role="img"
                        viewBox="0 0 16 16"
                        width={16}
                        xmlns="http://www.w3.org/2000/svg"
                      >
                        <path
                          d="M8 11L3 6 3.7 5.3 8 9.6 12.3 5.3 13 6z"
                        />
                        <title>
                          Open menu
                        </title>
                      </svg>
                    </div>
                  </button>
                  <div
                    aria-labelledby="downshift-2-label"
                    className="bx--list-box__menu"
                    id="downshift-2-menu"
                    onBlur={[Function]}
                    onKeyDown={[Function]}
                    onMouseLeave={[Function]}
                    role="listbox"
                    tabIndex={-1}
                  />
                </div>
              </div>
              <div
                className="bx--dropdown__wrapper bx--list-box__wrapper"
                data-testid="dynamic-hotspot-source-picker-y-coordinate-dropdown"
              >
                <label
                  className="bx--label"
                  htmlFor="downshift-3-toggle-button"
                  id="downshift-3-label"
                >
                  Y coordinate
                </label>
                <div
                  className="bx--dropdown bx--list-box"
                  id="dynamic-hotspot-source-picker-y-coordinate-dropdown"
                  onClick={[Function]}
                  onKeyDown={[Function]}
                >
                  <button
                    aria-disabled={false}
                    aria-expanded={false}
                    aria-haspopup="listbox"
                    aria-labelledby="downshift-3-label downshift-3-toggle-button"
                    className="bx--list-box__field"
                    disabled={false}
                    id="downshift-3-toggle-button"
                    onClick={[Function]}
                    onKeyDown={[Function]}
                    title="Temperature"
                    type="button"
                  >
                    <span
                      className="bx--list-box__label"
                    >
                      Temperature
                    </span>
                    <div
                      className="bx--list-box__menu-icon"
                    >
                      <svg
                        aria-label="Open menu"
                        fill="currentColor"
                        focusable="false"
                        height={16}
                        name="chevron--down"
                        preserveAspectRatio="xMidYMid meet"
                        role="img"
                        viewBox="0 0 16 16"
                        width={16}
                        xmlns="http://www.w3.org/2000/svg"
                      >
                        <path
                          d="M8 11L3 6 3.7 5.3 8 9.6 12.3 5.3 13 6z"
                        />
                        <title>
                          Open menu
                        </title>
                      </svg>
                    </div>
                  </button>
                  <div
                    aria-labelledby="downshift-3-label"
                    className="bx--list-box__menu"
                    id="downshift-3-menu"
                    onBlur={[Function]}
                    onKeyDown={[Function]}
                    onMouseLeave={[Function]}
                    role="listbox"
                    tabIndex={-1}
                  />
                </div>
              </div>
              <button
                aria-describedby={null}
                className="iot--dynamic-hotspot-source-picker__clear-button iot--btn bx--btn bx--btn--sm bx--btn--ghost bx--tooltip--hidden bx--btn--icon-only bx--tooltip__trigger bx--tooltip--a11y bx--btn--icon-only--top bx--tooltip--align-end"
                data-testid="dynamic-hotspot-source-picker-clear-dropdown"
                disabled={false}
                onBlur={[Function]}
                onClick={[Function]}
                onFocus={[Function]}
                onMouseEnter={[Function]}
                onMouseLeave={[Function]}
                tabIndex={0}
                type="button"
              >
                <div
                  className="bx--assistive-text"
                  onMouseEnter={[Function]}
                >
                  Clear coordinate sources
                </div>
                <svg
                  aria-hidden="true"
                  aria-label="Clear coordinate sources"
                  className="bx--btn__icon"
                  fill="currentColor"
                  focusable="false"
                  height={32}
                  preserveAspectRatio="xMidYMid meet"
                  role="img"
                  viewBox="0 0 32 32"
                  width={32}
                  xmlns="http://www.w3.org/2000/svg"
                >
                  <path
                    d="M7 27H30V29H7zM27.38 10.51L19.45 2.59a2 2 0 00-2.83 0l-14 14a2 2 0 000 2.83L7.13 24h9.59L27.38 13.34A2 2 0 0027.38 10.51zM15.89 22H8L4 18l6.31-6.31 7.93 7.92zm3.76-3.76l-7.92-7.93L18 4 26 11.93z"
                  />
                </svg>
              </button>
            </div>
            <div
              className="bx--inline-notification bx--inline-notification--info"
              data-testid="hotspot-editor-modal-too-many-hotspots-notification"
              kind="info"
              role="alert"
            >
              <div
                className="bx--inline-notification__details"
              >
                <svg
                  aria-hidden={true}
                  className="bx--inline-notification__icon"
                  fill="currentColor"
                  focusable="false"
                  height={20}
                  preserveAspectRatio="xMidYMid meet"
                  viewBox="0 0 32 32"
                  width={20}
                  xmlns="http://www.w3.org/2000/svg"
                >
                  <path
                    d="M16,8a1.5,1.5,0,1,1-1.5,1.5A1.5,1.5,0,0,1,16,8Zm4,13.875H17.125v-8H13v2.25h1.875v5.75H12v2.25h8Z"
                    data-icon-path="inner-path"
                    fill="none"
                  />
                  <path
                    d="M16,2A14,14,0,1,0,30,16,14,14,0,0,0,16,2Zm0,6a1.5,1.5,0,1,1-1.5,1.5A1.5,1.5,0,0,1,16,8Zm4,16.125H12v-2.25h2.875v-5.75H13v-2.25h4.125v8H20Z"
                  />
                  <title>
                    info icon
                  </title>
                </svg>
                <div
                  className="bx--inline-notification__text-wrapper"
                >
                  <p
                    className="bx--inline-notification__title"
                  >
                    There are more hotspots than can be shown
                  </p>
                  <div
                    className="bx--inline-notification__subtitle"
                  />
                </div>
              </div>
              <button
                aria-label="closes notification"
                className="bx--inline-notification__close-button"
                onClick={[Function]}
                title="closes notification"
                type="button"
              >
                <svg
                  aria-label="close notification"
                  className="bx--inline-notification__close-icon"
                  fill="currentColor"
                  focusable="false"
                  height={20}
                  preserveAspectRatio="xMidYMid meet"
                  role="img"
                  viewBox="0 0 32 32"
                  width={20}
                  xmlns="http://www.w3.org/2000/svg"
                >
                  <path
                    d="M24 9.4L22.6 8 16 14.6 9.4 8 8 9.4 14.6 16 8 22.6 9.4 24 16 17.4 22.6 24 24 22.6 17.4 16 24 9.4z"
                  />
                </svg>
              </button>
            </div>
            <div
              aria-live="assertive"
              className="bx--inline-loading iot--hotspot-editor-modal__dynamic-loading"
              data-testid="hotspot-editor-modal-loading-hotspots"
            >
              <div
                className="bx--inline-loading__animation"
              >
                <div
                  aria-atomic="true"
                  aria-labelledby="loading-id-5"
                  aria-live="assertive"
                  className="bx--loading bx--loading--small"
                >
                  <label
                    className="bx--visually-hidden"
                    id="loading-id-5"
                  >
                    Active loading indicator
                  </label>
                  <svg
                    className="bx--loading__svg"
                    viewBox="0 0 100 100"
                  >
                    <title>
                      Active loading indicator
                    </title>
                    <circle
                      className="bx--loading__background"
                      cx="50%"
                      cy="50%"
                      r="44"
                    />
                    <circle
                      className="bx--loading__stroke"
                      cx="50%"
                      cy="50%"
                      r="44"
                    />
                  </svg>
                </div>
              </div>
              <div
                className="bx--inline-loading__text"
              >
                Locating hotspots
              </div>
            </div>
          </div>
        </div>
        <div
          className="bx--modal-footer iot--composed-modal-footer bx--btn-set"
        >
          <button
            aria-describedby={null}
            aria-pressed={null}
            className="iot--btn bx--btn bx--btn--secondary"
            data-testid="ComposedModal-modal-secondary-button"
            disabled={false}
            onBlur={[Function]}
            onClick={[Function]}
            onFocus={[Function]}
            onMouseEnter={[Function]}
            onMouseLeave={[Function]}
            tabIndex={0}
            type="button"
          >
            Cancel
          </button>
          <button
            aria-describedby={null}
            aria-pressed={null}
            className="iot--btn bx--btn bx--btn--primary bx--btn--disabled"
            data-testid="ComposedModal-modal-primary-button"
            disabled={true}
            onBlur={[Function]}
            onClick={[Function]}
            onFocus={[Function]}
            onMouseEnter={[Function]}
            onMouseLeave={[Function]}
            tabIndex={0}
            type="button"
          >
            Save
          </button>
        </div>
      </div>
      <span
        className="bx--visually-hidden"
        role="link"
        tabIndex="0"
      >
        Focus sentinel
      </span>
    </div>
  </div>
</div>
`;

exports[`Storybook Snapshot tests and console checks Storyshots 2 - Watson IoT Experimental/☢️ HotSpotEditorModal With Existing Hotspots 1`] = `
<div
  className="storybook-container"
>
  <div>
    <div
      className="bx--modal is-visible iot--hotspot-editor-modal iot--composed-modal--full-screen iot--composed-modal"
      data-floating-menu-container={true}
      data-testid="ComposedModal"
      onBlur={[Function]}
      onClick={[Function]}
      onClose={[Function]}
      onKeyDown={[Function]}
      onTransitionEnd={[Function]}
      open={true}
      role="presentation"
    >
      <span
        className="bx--visually-hidden"
        role="link"
        tabIndex="0"
      >
        Focus sentinel
      </span>
      <div
        aria-label="landscape.jpg"
        aria-modal="true"
        className="bx--modal-container"
        role="dialog"
      >
        <div
          className="bx--modal-header"
        >
          <h2
            className="bx--modal-header__label bx--type-delta"
          >
            landscape.jpg
          </h2>
          <h3
            className="bx--modal-header__heading bx--type-beta"
          >
            Edit image
          </h3>
          <button
            aria-label="Close"
            className="bx--modal-close"
            onClick={[Function]}
            title="Close"
            type="button"
          >
            <svg
              aria-hidden={true}
              className="bx--modal-close__icon"
              fill="currentColor"
              focusable="false"
              height={20}
              preserveAspectRatio="xMidYMid meet"
              viewBox="0 0 32 32"
              width={20}
              xmlns="http://www.w3.org/2000/svg"
            >
              <path
                d="M24 9.4L22.6 8 16 14.6 9.4 8 8 9.4 14.6 16 8 22.6 9.4 24 16 17.4 22.6 24 24 22.6 17.4 16 24 9.4z"
              />
            </svg>
          </button>
        </div>
        <div
          className="bx--modal-content"
          style={
            Object {
              "maxHeight": "calc(0px - 3rem)",
            }
          }
        >
          <div>
            <div
              onBlur={[Function]}
              onContextMenu={[Function]}
              onMouseOut={[Function]}
              style={
                Object {
                  "background": "#eee",
                  "height": "100%",
                  "overflow": "hidden",
                  "position": "relative",
                  "textAlign": "center",
                  "width": "100%",
                }
              }
            >
              <img
                alt={null}
                className="iot--image-card-img"
                id={null}
                onLoad={[Function]}
                onMouseDown={[Function]}
                onMouseMove={[Function]}
                onMouseUp={[Function]}
                src="landscape.jpg"
                style={
                  Object {
                    "cursor": "auto",
                    "height": "auto",
                    "left": undefined,
                    "objectFit": null,
                    "position": "relative",
                    "top": undefined,
                    "width": "auto",
                  }
                }
<<<<<<< HEAD
              />
=======
              >
                <div
                  aria-describedby={null}
                  aria-labelledby="hotspot-45-25"
                  className="bx--tooltip__label"
                  id="hotspot-45-25"
                  onBlur={[Function]}
                  onClick={[Function]}
                  onContextMenu={[Function]}
                  onFocus={[Function]}
                  onKeyDown={[Function]}
                  onMouseOut={[Function]}
                  onMouseOver={[Function]}
                  role="button"
                  tabIndex={0}
                >
                  <svg
                    height={25}
                    width={25}
                  >
                    <circle
                      cx={12.5}
                      cy={12.5}
                      fill="none"
                      opacity="1"
                      r={11.5}
                      stroke="white"
                      strokeWidth="2"
                    />
                    <circle
                      cx={12.5}
                      cy={12.5}
                      fill="#24a148"
                      opacity="0.7"
                      r={11.5}
                      stroke="none"
                    />
                  </svg>
                </div>
              </div>
>>>>>>> 5dd9c2a0
              <div
                data-testid="null-hotspots-container"
                style={
                  Object {
                    "left": undefined,
                    "margin": "auto",
                    "pointerEvents": "none",
                    "position": "absolute",
                    "right": "auto",
                  }
                }
              >
                <div
                  className="iot--hotspot-container iot--hotspot-container--is-fixed"
                  data-testid="hotspot-45-25"
                  icon={null}
                  style={
                    Object {
                      "--height": 25,
                      "--width": 25,
                      "--x-pos": 45,
                      "--y-pos": 25,
                    }
                  }
                >
                  <div
                    aria-labelledby="hotspot-45-25"
                    className="bx--tooltip__label"
                    id="hotspot-45-25"
                    onBlur={[Function]}
                    onClick={[Function]}
                    onContextMenu={[Function]}
                    onFocus={[Function]}
                    onKeyDown={[Function]}
                    onMouseOut={[Function]}
                    onMouseOver={[Function]}
                    role="button"
                    tabIndex={0}
                  >
                    <svg
                      height={25}
                      width={25}
                    >
                      <circle
                        cx={12.5}
                        cy={12.5}
                        fill="none"
                        opacity="1"
                        r={11.5}
                        stroke="white"
                        strokeWidth="2"
                      />
                      <circle
                        cx={12.5}
                        cy={12.5}
                        fill="#24a148"
                        opacity="0.7"
                        r={11.5}
                        stroke="none"
                      />
                    </svg>
                  </div>
                </div>
                <div
<<<<<<< HEAD
                  className="iot--hotspot-container iot--hotspot-container--is-text"
                  data-testid="hotspot-65-75"
                  icon={null}
                  style={
                    Object {
                      "--height": 500,
                      "--width": 500,
                      "--x-pos": 65,
                      "--y-pos": 75,
                    }
                  }
=======
                  aria-describedby={null}
                  aria-labelledby="hotspot-0-0"
                  className="bx--tooltip__label"
                  id="hotspot-0-0"
                  onBlur={[Function]}
                  onClick={[Function]}
                  onContextMenu={[Function]}
                  onFocus={[Function]}
                  onKeyDown={[Function]}
                  onMouseOut={[Function]}
                  onMouseOver={[Function]}
                  role="button"
                  tabIndex={0}
>>>>>>> 5dd9c2a0
                >
                  <div
                    className="iot--text-hotspot"
                    onClick={[Function]}
                    role="complementary"
                    style={
                      Object {
                        "--background-color": "rgba( 255, 255, 255, 1)",
                        "--border-color": "#e0e0e0",
                        "--border-width": 0,
                        "--title-font-color": "#161616",
                        "--title-font-size": 14,
                        "--title-font-style": "normal",
                        "--title-font-weight": "normal",
                        "--title-text-decoration-line": "none",
                      }
                    }
                  >
                    <span>
                      content is an element
                    </span>
                  </div>
                </div>
                <div
<<<<<<< HEAD
                  className="iot--hotspot-container iot--hotspot-container--is-fixed"
                  data-testid="hotspot-0-0"
                  icon={null}
                  style={
                    Object {
                      "--height": 20,
                      "--width": 20,
                      "--x-pos": 0,
                      "--y-pos": 0,
                    }
                  }
=======
                  aria-describedby={null}
                  aria-labelledby="hotspot-0-99.9"
                  className="bx--tooltip__label"
                  id="hotspot-0-99.9"
                  onBlur={[Function]}
                  onClick={[Function]}
                  onContextMenu={[Function]}
                  onFocus={[Function]}
                  onKeyDown={[Function]}
                  onMouseOut={[Function]}
                  onMouseOver={[Function]}
                  role="button"
                  tabIndex={0}
>>>>>>> 5dd9c2a0
                >
                  <div
                    aria-labelledby="hotspot-0-0"
                    className="bx--tooltip__label"
                    id="hotspot-0-0"
                    onBlur={[Function]}
                    onClick={[Function]}
                    onContextMenu={[Function]}
                    onFocus={[Function]}
                    onKeyDown={[Function]}
                    onMouseOut={[Function]}
                    onMouseOver={[Function]}
                    role="button"
                    tabIndex={0}
                  >
                    <svg
                      height={20}
                      width={20}
                    >
                      <circle
                        cx={10}
                        cy={10}
                        fill="none"
                        opacity="1"
                        r={9}
                        stroke="white"
                        strokeWidth="2"
                      />
                      <circle
                        cx={10}
                        cy={10}
                        fill="green"
                        opacity="0.7"
                        r={9}
                        stroke="none"
                      />
                    </svg>
                  </div>
                </div>
                <div
<<<<<<< HEAD
                  className="iot--hotspot-container iot--hotspot-container--is-fixed"
                  data-testid="hotspot-0-99.9"
                  icon={null}
                  style={
                    Object {
                      "--height": 20,
                      "--width": 20,
                      "--x-pos": 0,
                      "--y-pos": 99.9,
                    }
                  }
=======
                  aria-describedby={null}
                  aria-labelledby="hotspot-99.9-99.9"
                  className="bx--tooltip__label"
                  id="hotspot-99.9-99.9"
                  onBlur={[Function]}
                  onClick={[Function]}
                  onContextMenu={[Function]}
                  onFocus={[Function]}
                  onKeyDown={[Function]}
                  onMouseOut={[Function]}
                  onMouseOver={[Function]}
                  role="button"
                  tabIndex={0}
>>>>>>> 5dd9c2a0
                >
                  <div
                    aria-labelledby="hotspot-0-99.9"
                    className="bx--tooltip__label"
                    id="hotspot-0-99.9"
                    onBlur={[Function]}
                    onClick={[Function]}
                    onContextMenu={[Function]}
                    onFocus={[Function]}
                    onKeyDown={[Function]}
                    onMouseOut={[Function]}
                    onMouseOver={[Function]}
                    role="button"
                    tabIndex={0}
                  >
                    <svg
                      height={20}
                      width={20}
                    >
                      <circle
                        cx={10}
                        cy={10}
                        fill="none"
                        opacity="1"
                        r={9}
                        stroke="white"
                        strokeWidth="2"
                      />
                      <circle
                        cx={10}
                        cy={10}
                        fill="green"
                        opacity="0.7"
                        r={9}
                        stroke="none"
                      />
                    </svg>
                  </div>
                </div>
                <div
                  className="iot--hotspot-container iot--hotspot-container--is-fixed"
                  data-testid="hotspot-99.9-99.9"
                  icon={null}
                  style={
                    Object {
                      "--height": 20,
                      "--width": 20,
                      "--x-pos": 99.9,
                      "--y-pos": 99.9,
                    }
                  }
                >
                  <div
                    aria-labelledby="hotspot-99.9-99.9"
                    className="bx--tooltip__label"
                    id="hotspot-99.9-99.9"
                    onBlur={[Function]}
                    onClick={[Function]}
                    onContextMenu={[Function]}
                    onFocus={[Function]}
                    onKeyDown={[Function]}
                    onMouseOut={[Function]}
                    onMouseOver={[Function]}
                    role="button"
                    tabIndex={0}
                  >
                    <svg
                      height={20}
                      width={20}
                    >
                      <circle
                        cx={10}
                        cy={10}
                        fill="none"
                        opacity="1"
                        r={9}
                        stroke="white"
                        strokeWidth="2"
                      />
                      <circle
                        cx={10}
                        cy={10}
                        fill="green"
                        opacity="0.7"
                        r={9}
                        stroke="none"
                      />
                    </svg>
                  </div>
                </div>
                <div
<<<<<<< HEAD
                  className="iot--hotspot-container iot--hotspot-container--is-fixed"
                  data-testid="hotspot-99.9-0"
                  icon={null}
                  style={
                    Object {
                      "--height": 20,
                      "--width": 20,
                      "--x-pos": 99.9,
                      "--y-pos": 0,
                    }
                  }
=======
                  aria-describedby={null}
                  aria-labelledby="hotspot-99.9-0"
                  className="bx--tooltip__label"
                  id="hotspot-99.9-0"
                  onBlur={[Function]}
                  onClick={[Function]}
                  onContextMenu={[Function]}
                  onFocus={[Function]}
                  onKeyDown={[Function]}
                  onMouseOut={[Function]}
                  onMouseOver={[Function]}
                  role="button"
                  tabIndex={0}
>>>>>>> 5dd9c2a0
                >
                  <div
                    aria-labelledby="hotspot-99.9-0"
                    className="bx--tooltip__label"
                    id="hotspot-99.9-0"
                    onBlur={[Function]}
                    onClick={[Function]}
                    onContextMenu={[Function]}
                    onFocus={[Function]}
                    onKeyDown={[Function]}
                    onMouseOut={[Function]}
                    onMouseOver={[Function]}
                    role="button"
                    tabIndex={0}
                  >
                    <svg
                      height={20}
                      width={20}
                    >
                      <circle
                        cx={10}
                        cy={10}
                        fill="none"
                        opacity="1"
                        r={9}
                        stroke="white"
                        strokeWidth="2"
                      />
                      <circle
                        cx={10}
                        cy={10}
                        fill="green"
                        opacity="0.7"
                        r={9}
                        stroke="none"
                      />
                    </svg>
                  </div>
                </div>
                <div
                  className="iot--hotspot-container iot--hotspot-container--is-text"
                  data-testid="hotspot-75-10"
                  icon={null}
                  style={
                    Object {
                      "--height": 500,
                      "--width": 500,
                      "--x-pos": 75,
                      "--y-pos": 10,
                    }
                  }
                >
                  <div
                    className="iot--text-hotspot"
                    onClick={[Function]}
                    role="complementary"
                    style={
                      Object {
                        "--background-color": "rgba( 141, 141, 141, 0.5)",
                        "--border-color": "#8d8d8d",
                        "--border-width": 1,
                        "--title-font-color": "#8d8d8d",
                        "--title-font-size": 12,
                        "--title-font-style": "normal",
                        "--title-font-weight": "normal",
                        "--title-text-decoration-line": "none",
                      }
                    }
                  >
                    <div
                      className="iot--hotspot-content"
                    >
                      <h4
                        title="Storage"
                      >
                        Storage
                      </h4>
                    </div>
                  </div>
                </div>
                <div
                  className="iot--hotspot-container iot--hotspot-container--has-icon iot--hotspot-container--is-fixed"
                  data-testid="hotspot-35-65"
                  icon="Warning"
                  style={
                    Object {
                      "--height": 25,
                      "--width": 25,
                      "--x-pos": 35,
                      "--y-pos": 65,
                    }
                  }
                >
                  <div
                    aria-labelledby="hotspot-35-65"
                    className="bx--tooltip__label"
                    id="hotspot-35-65"
                    onBlur={[Function]}
                    onClick={[Function]}
                    onContextMenu={[Function]}
                    onFocus={[Function]}
                    onKeyDown={[Function]}
                    onMouseOut={[Function]}
                    onMouseOver={[Function]}
                    role="button"
                    tabIndex={0}
                  >
                    <svg
                      aria-hidden={true}
                      data-testid="card-icon"
                      fill="#da1e28"
                      focusable="false"
                      height={25}
                      preserveAspectRatio="xMidYMid meet"
                      title=""
                      viewBox="0 0 32 32"
                      width={25}
                      xmlns="http://www.w3.org/2000/svg"
                    >
                      <path
                        d="M16,2A14,14,0,1,0,30,16,14,14,0,0,0,16,2Zm0,26A12,12,0,1,1,28,16,12,12,0,0,1,16,28Z"
                      />
                      <path
                        d="M15 8H17V19H15zM16 22a1.5 1.5 0 101.5 1.5A1.5 1.5 0 0016 22z"
                      />
                    </svg>
                  </div>
                </div>
              </div>
              <div
                style={
                  Object {
                    "bottom": 10,
                    "pointerEvents": "auto",
                    "position": "absolute",
                    "right": 10,
                  }
                }
              >
<<<<<<< HEAD
                <button
=======
                <div
                  aria-describedby={null}
                  aria-labelledby="hotspot-35-65"
                  className="bx--tooltip__label"
                  id="hotspot-35-65"
                  onBlur={[Function]}
>>>>>>> 5dd9c2a0
                  onClick={[Function]}
                  style={
                    Object {
                      "alignItems": "center",
                      "background": "#fff",
                      "border": "none",
                      "boxShadow": "0px 0px 2px 0px rgba(0,0,0,0.5)",
                      "display": "flex",
                      "height": "25px",
                      "justifyContent": "center",
                      "width": "25px",
                    }
                  }
                  title="Zoom in"
                  type="button"
                >
                  +
                </button>
                <button
                  onClick={[Function]}
                  style={
                    Object {
                      "alignItems": "center",
                      "background": "#fff",
                      "border": "none",
                      "boxShadow": "0px 0px 2px 0px rgba(0,0,0,0.5)",
                      "display": "flex",
                      "height": "25px",
                      "justifyContent": "center",
                      "width": "25px",
                    }
                  }
                  title="Zoom out"
                  type="button"
                >
                  -
                </button>
              </div>
            </div>
          </div>
          <div>
            <div
              className="bx--content-switcher"
              data-testid="hotspot-editor-modal-content-switcher"
              onChange={[Function]}
              role="tablist"
            >
              <button
                aria-selected={true}
                className="bx--content-switcher-btn bx--content-switcher--selected"
                data-testid="hotspot-editor-modal-hotspots-switch"
                onClick={[Function]}
                onKeyDown={[Function]}
                role="tab"
                tabIndex="0"
                type="button"
              >
                <span
                  className="bx--content-switcher__label"
                  title="Hotspots"
                >
                  Hotspots
                </span>
              </button>
              <button
                aria-selected={false}
                className="bx--content-switcher-btn"
                data-testid="hotspot-editor-modal-labels-switch"
                onClick={[Function]}
                onKeyDown={[Function]}
                role="tab"
                tabIndex="-1"
                type="button"
              >
                <span
                  className="bx--content-switcher__label"
                  title="Labels"
                >
                  Labels
                </span>
              </button>
            </div>
            <div
              className="iot--dynamic-hotspot-source-picker"
              data-testid="dynamic-hotspot-source-picker"
            >
              <div
                className="bx--dropdown__wrapper bx--list-box__wrapper"
                data-testid="dynamic-hotspot-source-picker-x-coordinate-dropdown"
              >
                <label
                  className="bx--label"
                  htmlFor="downshift-0-toggle-button"
                  id="downshift-0-label"
                >
                  X coordinate
                </label>
                <div
                  className="bx--dropdown bx--list-box"
                  id="dynamic-hotspot-source-picker-x-coordinate-dropdown"
                  onClick={[Function]}
                  onKeyDown={[Function]}
                >
                  <button
                    aria-disabled={false}
                    aria-expanded={false}
                    aria-haspopup="listbox"
                    aria-labelledby="downshift-0-label downshift-0-toggle-button"
                    className="bx--list-box__field"
                    disabled={false}
                    id="downshift-0-toggle-button"
                    onClick={[Function]}
                    onKeyDown={[Function]}
                    title="Select data item"
                    type="button"
                  >
                    <span
                      className="bx--list-box__label"
                    >
                      Select data item
                    </span>
                    <div
                      className="bx--list-box__menu-icon"
                    >
                      <svg
                        aria-label="Open menu"
                        fill="currentColor"
                        focusable="false"
                        height={16}
                        name="chevron--down"
                        preserveAspectRatio="xMidYMid meet"
                        role="img"
                        viewBox="0 0 16 16"
                        width={16}
                        xmlns="http://www.w3.org/2000/svg"
                      >
                        <path
                          d="M8 11L3 6 3.7 5.3 8 9.6 12.3 5.3 13 6z"
                        />
                        <title>
                          Open menu
                        </title>
                      </svg>
                    </div>
                  </button>
                  <div
                    aria-labelledby="downshift-0-label"
                    className="bx--list-box__menu"
                    id="downshift-0-menu"
                    onBlur={[Function]}
                    onKeyDown={[Function]}
                    onMouseLeave={[Function]}
                    role="listbox"
                    tabIndex={-1}
                  />
                </div>
              </div>
              <div
                className="bx--dropdown__wrapper bx--list-box__wrapper"
                data-testid="dynamic-hotspot-source-picker-y-coordinate-dropdown"
              >
                <label
                  className="bx--label"
                  htmlFor="downshift-1-toggle-button"
                  id="downshift-1-label"
                >
                  Y coordinate
                </label>
                <div
                  className="bx--dropdown bx--list-box"
                  id="dynamic-hotspot-source-picker-y-coordinate-dropdown"
                  onClick={[Function]}
                  onKeyDown={[Function]}
                >
                  <button
                    aria-disabled={false}
                    aria-expanded={false}
                    aria-haspopup="listbox"
                    aria-labelledby="downshift-1-label downshift-1-toggle-button"
                    className="bx--list-box__field"
                    disabled={false}
                    id="downshift-1-toggle-button"
                    onClick={[Function]}
                    onKeyDown={[Function]}
                    title="Select data item"
                    type="button"
                  >
                    <span
                      className="bx--list-box__label"
                    >
                      Select data item
                    </span>
                    <div
                      className="bx--list-box__menu-icon"
                    >
                      <svg
                        aria-label="Open menu"
                        fill="currentColor"
                        focusable="false"
                        height={16}
                        name="chevron--down"
                        preserveAspectRatio="xMidYMid meet"
                        role="img"
                        viewBox="0 0 16 16"
                        width={16}
                        xmlns="http://www.w3.org/2000/svg"
                      >
                        <path
                          d="M8 11L3 6 3.7 5.3 8 9.6 12.3 5.3 13 6z"
                        />
                        <title>
                          Open menu
                        </title>
                      </svg>
                    </div>
                  </button>
                  <div
                    aria-labelledby="downshift-1-label"
                    className="bx--list-box__menu"
                    id="downshift-1-menu"
                    onBlur={[Function]}
                    onKeyDown={[Function]}
                    onMouseLeave={[Function]}
                    role="listbox"
                    tabIndex={-1}
                  />
                </div>
              </div>
              <button
                aria-describedby={null}
                className="iot--dynamic-hotspot-source-picker__clear-button iot--dynamic-hotspot-source-picker__clear-button--invisible iot--btn bx--btn bx--btn--sm bx--btn--ghost bx--tooltip--hidden bx--btn--icon-only bx--tooltip__trigger bx--tooltip--a11y bx--btn--icon-only--top bx--tooltip--align-end"
                data-testid="dynamic-hotspot-source-picker-clear-dropdown"
                disabled={false}
                onBlur={[Function]}
                onClick={[Function]}
                onFocus={[Function]}
                onMouseEnter={[Function]}
                onMouseLeave={[Function]}
                tabIndex={0}
                type="button"
              >
                <div
                  className="bx--assistive-text"
                  onMouseEnter={[Function]}
                >
                  Clear coordinate sources
                </div>
                <svg
                  aria-hidden="true"
                  aria-label="Clear coordinate sources"
                  className="bx--btn__icon"
                  fill="currentColor"
                  focusable="false"
                  height={32}
                  preserveAspectRatio="xMidYMid meet"
                  role="img"
                  viewBox="0 0 32 32"
                  width={32}
                  xmlns="http://www.w3.org/2000/svg"
                >
                  <path
                    d="M7 27H30V29H7zM27.38 10.51L19.45 2.59a2 2 0 00-2.83 0l-14 14a2 2 0 000 2.83L7.13 24h9.59L27.38 13.34A2 2 0 0027.38 10.51zM15.89 22H8L4 18l6.31-6.31 7.93 7.92zm3.76-3.76l-7.92-7.93L18 4 26 11.93z"
                  />
                </svg>
              </button>
            </div>
            <div
              className="bx--tabs--scrollable"
              selected={0}
            >
              <button
                aria-hidden="true"
                aria-label="Scroll left"
                className="bx--tab--overflow-nav-button--hidden"
                onClick={[Function]}
                onMouseDown={[Function]}
                onMouseUp={[Function]}
                tabIndex="-1"
                type="button"
              >
                <svg
                  aria-hidden={true}
                  fill="currentColor"
                  focusable="false"
                  height={16}
                  preserveAspectRatio="xMidYMid meet"
                  viewBox="0 0 16 16"
                  width={16}
                  xmlns="http://www.w3.org/2000/svg"
                >
                  <path
                    d="M5 8L10 3 10.7 3.7 6.4 8 10.7 12.3 10 13z"
                  />
                </svg>
              </button>
              <ul
                className="bx--tabs--scrollable__nav"
                onScroll={[Function]}
                role="tablist"
                tabIndex={-1}
              >
                <li
                  className="bx--tabs--scrollable__nav-item bx--tabs__nav-item--selected bx--tabs--scrollable__nav-item--selected"
                  onClick={[Function]}
                  onKeyDown={[Function]}
                  role="presentation"
                >
                  <button
                    aria-selected={true}
                    className="bx--tabs--scrollable__nav-link"
                    href="#"
                    role="tab"
                    tabIndex={0}
                    type="button"
                  >
                    Tooltip
                  </button>
                </li>
                <li
                  className="bx--tabs--scrollable__nav-item"
                  onClick={[Function]}
                  onKeyDown={[Function]}
                  role="presentation"
                >
                  <button
                    aria-disabled={false}
                    aria-selected={false}
                    className="bx--tabs--scrollable__nav-link"
                    href="#"
                    role="tab"
                    tabIndex={-1}
                    type="button"
                  >
                    Data source
                  </button>
                </li>
              </ul>
              <button
                aria-hidden="true"
                aria-label="Scroll right"
                className="bx--tab--overflow-nav-button--hidden"
                onClick={[Function]}
                onMouseDown={[Function]}
                onMouseUp={[Function]}
                tabIndex="-1"
                type="button"
              >
                <svg
                  aria-hidden={true}
                  fill="currentColor"
                  focusable="false"
                  height={16}
                  preserveAspectRatio="xMidYMid meet"
                  viewBox="0 0 16 16"
                  width={16}
                  xmlns="http://www.w3.org/2000/svg"
                >
                  <path
                    d="M11 8L6 13 5.3 12.3 9.6 8 5.3 3.7 6 3z"
                  />
                </svg>
              </button>
            </div>
            <div
              className="bx--tab-content"
              hidden={false}
              role="tabpanel"
              selected={true}
              tabIndex={0}
            >
              <div
                className="iot--hotspot-editor-tooltip-tab"
              >
                <div
                  className="iot--hotspot-editor--tooltip-info-message"
                >
                  <svg
                    aria-hidden={true}
                    fill="currentColor"
                    focusable="false"
                    height={24}
                    preserveAspectRatio="xMidYMid meet"
                    viewBox="0 0 32 32"
                    width={24}
                    xmlns="http://www.w3.org/2000/svg"
                  >
                    <path
                      d="M16,8a1.5,1.5,0,1,1-1.5,1.5A1.5,1.5,0,0,1,16,8Zm4,13.875H17.125v-8H13v2.25h1.875v5.75H12v2.25h8Z"
                      data-icon-path="inner-path"
                      fill="none"
                    />
                    <path
                      d="M16,2A14,14,0,1,0,30,16,14,14,0,0,0,16,2Zm0,6a1.5,1.5,0,1,1-1.5,1.5A1.5,1.5,0,0,1,16,8Zm4,16.125H12v-2.25h2.875v-5.75H13v-2.25h4.125v8H20Z"
                    />
                  </svg>
                  <p>
                    Hold the CTRL key and click a position on the image to add a hotspot, or set the X and Y coordinates using dataitems and create hotspots at those positions.
                  </p>
                </div>
              </div>
            </div>
            <div
              className="bx--tab-content"
              hidden={true}
              role="tabpanel"
              selected={false}
              tabIndex={0}
            />
          </div>
        </div>
        <div
          className="bx--modal-footer iot--composed-modal-footer bx--btn-set"
        >
          <button
            aria-describedby={null}
            aria-pressed={null}
            className="iot--btn bx--btn bx--btn--secondary"
            data-testid="ComposedModal-modal-secondary-button"
            disabled={false}
            onBlur={[Function]}
            onClick={[Function]}
            onFocus={[Function]}
            onMouseEnter={[Function]}
            onMouseLeave={[Function]}
            tabIndex={0}
            type="button"
          >
            Cancel
          </button>
          <button
            aria-describedby={null}
            aria-pressed={null}
            className="iot--btn bx--btn bx--btn--primary"
            data-testid="ComposedModal-modal-primary-button"
            disabled={false}
            onBlur={[Function]}
            onClick={[Function]}
            onFocus={[Function]}
            onMouseEnter={[Function]}
            onMouseLeave={[Function]}
            tabIndex={0}
            type="button"
          >
            Save
          </button>
        </div>
      </div>
      <span
        className="bx--visually-hidden"
        role="link"
        tabIndex="0"
      >
        Focus sentinel
      </span>
    </div>
  </div>
</div>
`;

exports[`Storybook Snapshot tests and console checks Storyshots 2 - Watson IoT Experimental/☢️ HotSpotEditorModal ️⚠️ Experimental Notice  1`] = `
<div
  className="storybook-container"
>
  <div
    className="bx--toast-notification bx--toast-notification--warning-alt"
    kind="warning-alt"
    role="alert"
    style={
      Object {
        "marginBottom": "0.5rem",
        "minWidth": "30rem",
      }
    }
  >
    <svg
      aria-hidden={true}
      className="bx--toast-notification__icon"
      fill="currentColor"
      focusable="false"
      height={20}
      preserveAspectRatio="xMidYMid meet"
      viewBox="0 0 32 32"
      width={20}
      xmlns="http://www.w3.org/2000/svg"
    >
      <path
        d="M16,26a1.5,1.5,0,1,1,1.5-1.5A1.5,1.5,0,0,1,16,26Zm-1.125-5h2.25V12h-2.25Z"
        data-icon-path="inner-path"
        fill="none"
      />
      <path
        d="M16.002,6.1714h-.004L4.6487,27.9966,4.6506,28H27.3494l.0019-.0034ZM14.875,12h2.25v9h-2.25ZM16,26a1.5,1.5,0,1,1,1.5-1.5A1.5,1.5,0,0,1,16,26Z"
      />
      <path
        d="M29,30H3a1,1,0,0,1-.8872-1.4614l13-25a1,1,0,0,1,1.7744,0l13,25A1,1,0,0,1,29,30ZM4.6507,28H27.3493l.002-.0033L16.002,6.1714h-.004L4.6487,27.9967Z"
      />
      <title>
        warning-alt icon
      </title>
    </svg>
    <div
      className="bx--toast-notification__details"
    >
      <h3
        className="bx--toast-notification__title"
      >
        Experimental Component Notice
      </h3>
      <div
        className="bx--toast-notification__subtitle"
      >
        <span>
          ColorDropdown
           is an
           
          <a
            href="https://github.com/carbon-design-system/carbon-addons-iot-react/blob/next/packages/react/docs/guides/experimental-components.md"
          >
            experimental component
          </a>
           
          and may have changing APIs with no major version bump and/or insufficient test coverage. Use of this component in production is discouraged.
        </span>
      </div>
    </div>
  </div>
</div>
`;<|MERGE_RESOLUTION|>--- conflicted
+++ resolved
@@ -1910,50 +1910,7 @@
                     "width": "auto",
                   }
                 }
-<<<<<<< HEAD
               />
-=======
-              >
-                <div
-                  aria-describedby={null}
-                  aria-labelledby="hotspot-45-25"
-                  className="bx--tooltip__label"
-                  id="hotspot-45-25"
-                  onBlur={[Function]}
-                  onClick={[Function]}
-                  onContextMenu={[Function]}
-                  onFocus={[Function]}
-                  onKeyDown={[Function]}
-                  onMouseOut={[Function]}
-                  onMouseOver={[Function]}
-                  role="button"
-                  tabIndex={0}
-                >
-                  <svg
-                    height={25}
-                    width={25}
-                  >
-                    <circle
-                      cx={12.5}
-                      cy={12.5}
-                      fill="none"
-                      opacity="1"
-                      r={11.5}
-                      stroke="white"
-                      strokeWidth="2"
-                    />
-                    <circle
-                      cx={12.5}
-                      cy={12.5}
-                      fill="#24a148"
-                      opacity="0.7"
-                      r={11.5}
-                      stroke="none"
-                    />
-                  </svg>
-                </div>
-              </div>
->>>>>>> 5dd9c2a0
               <div
                 data-testid="null-hotspots-container"
                 style={
@@ -1980,6 +1937,7 @@
                   }
                 >
                   <div
+                    aria-describedby={null}
                     aria-labelledby="hotspot-45-25"
                     className="bx--tooltip__label"
                     id="hotspot-45-25"
@@ -2018,7 +1976,6 @@
                   </div>
                 </div>
                 <div
-<<<<<<< HEAD
                   className="iot--hotspot-container iot--hotspot-container--is-text"
                   data-testid="hotspot-65-75"
                   icon={null}
@@ -2030,21 +1987,6 @@
                       "--y-pos": 75,
                     }
                   }
-=======
-                  aria-describedby={null}
-                  aria-labelledby="hotspot-0-0"
-                  className="bx--tooltip__label"
-                  id="hotspot-0-0"
-                  onBlur={[Function]}
-                  onClick={[Function]}
-                  onContextMenu={[Function]}
-                  onFocus={[Function]}
-                  onKeyDown={[Function]}
-                  onMouseOut={[Function]}
-                  onMouseOver={[Function]}
-                  role="button"
-                  tabIndex={0}
->>>>>>> 5dd9c2a0
                 >
                   <div
                     className="iot--text-hotspot"
@@ -2069,7 +2011,6 @@
                   </div>
                 </div>
                 <div
-<<<<<<< HEAD
                   className="iot--hotspot-container iot--hotspot-container--is-fixed"
                   data-testid="hotspot-0-0"
                   icon={null}
@@ -2081,23 +2022,9 @@
                       "--y-pos": 0,
                     }
                   }
-=======
-                  aria-describedby={null}
-                  aria-labelledby="hotspot-0-99.9"
-                  className="bx--tooltip__label"
-                  id="hotspot-0-99.9"
-                  onBlur={[Function]}
-                  onClick={[Function]}
-                  onContextMenu={[Function]}
-                  onFocus={[Function]}
-                  onKeyDown={[Function]}
-                  onMouseOut={[Function]}
-                  onMouseOver={[Function]}
-                  role="button"
-                  tabIndex={0}
->>>>>>> 5dd9c2a0
                 >
                   <div
+                    aria-describedby={null}
                     aria-labelledby="hotspot-0-0"
                     className="bx--tooltip__label"
                     id="hotspot-0-0"
@@ -2136,7 +2063,6 @@
                   </div>
                 </div>
                 <div
-<<<<<<< HEAD
                   className="iot--hotspot-container iot--hotspot-container--is-fixed"
                   data-testid="hotspot-0-99.9"
                   icon={null}
@@ -2148,23 +2074,9 @@
                       "--y-pos": 99.9,
                     }
                   }
-=======
-                  aria-describedby={null}
-                  aria-labelledby="hotspot-99.9-99.9"
-                  className="bx--tooltip__label"
-                  id="hotspot-99.9-99.9"
-                  onBlur={[Function]}
-                  onClick={[Function]}
-                  onContextMenu={[Function]}
-                  onFocus={[Function]}
-                  onKeyDown={[Function]}
-                  onMouseOut={[Function]}
-                  onMouseOver={[Function]}
-                  role="button"
-                  tabIndex={0}
->>>>>>> 5dd9c2a0
                 >
                   <div
+                    aria-describedby={null}
                     aria-labelledby="hotspot-0-99.9"
                     className="bx--tooltip__label"
                     id="hotspot-0-99.9"
@@ -2216,6 +2128,7 @@
                   }
                 >
                   <div
+                    aria-describedby={null}
                     aria-labelledby="hotspot-99.9-99.9"
                     className="bx--tooltip__label"
                     id="hotspot-99.9-99.9"
@@ -2254,7 +2167,6 @@
                   </div>
                 </div>
                 <div
-<<<<<<< HEAD
                   className="iot--hotspot-container iot--hotspot-container--is-fixed"
                   data-testid="hotspot-99.9-0"
                   icon={null}
@@ -2266,23 +2178,9 @@
                       "--y-pos": 0,
                     }
                   }
-=======
-                  aria-describedby={null}
-                  aria-labelledby="hotspot-99.9-0"
-                  className="bx--tooltip__label"
-                  id="hotspot-99.9-0"
-                  onBlur={[Function]}
-                  onClick={[Function]}
-                  onContextMenu={[Function]}
-                  onFocus={[Function]}
-                  onKeyDown={[Function]}
-                  onMouseOut={[Function]}
-                  onMouseOver={[Function]}
-                  role="button"
-                  tabIndex={0}
->>>>>>> 5dd9c2a0
                 >
                   <div
+                    aria-describedby={null}
                     aria-labelledby="hotspot-99.9-0"
                     className="bx--tooltip__label"
                     id="hotspot-99.9-0"
@@ -2375,6 +2273,7 @@
                   }
                 >
                   <div
+                    aria-describedby={null}
                     aria-labelledby="hotspot-35-65"
                     className="bx--tooltip__label"
                     id="hotspot-35-65"
@@ -2420,16 +2319,7 @@
                   }
                 }
               >
-<<<<<<< HEAD
                 <button
-=======
-                <div
-                  aria-describedby={null}
-                  aria-labelledby="hotspot-35-65"
-                  className="bx--tooltip__label"
-                  id="hotspot-35-65"
-                  onBlur={[Function]}
->>>>>>> 5dd9c2a0
                   onClick={[Function]}
                   style={
                     Object {
