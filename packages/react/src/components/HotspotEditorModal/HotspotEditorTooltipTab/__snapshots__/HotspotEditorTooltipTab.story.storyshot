// Jest Snapshot v1, https://goo.gl/fbAQLP

exports[`Storybook Snapshot tests and console checks Storyshots 2 - Watson IoT Experimental/☢️ HotSpotEditorModal/HotspotEditorTooltipTab Example using the HotspotStateHook 1`] = `
<div
  className="storybook-container"
>
  <div>
    <div
      className="iot--hotspot-editor-tooltip-tab"
    >
      <form
        className="iot--hotspot-editor--tooltip-form"
        data-testid="HotspotEditorTooltipTab"
        onSubmit={[Function]}
      >
        <div
          className="bx--form-item bx--text-input-wrapper bx--text-input-wrapper--light"
        >
          <label
            className="bx--label"
            htmlFor="tooltip-form-title"
          >
            Title
          </label>
          <div
            className="bx--text-input__field-outer-wrapper"
          >
            <div
              className="bx--text-input__field-wrapper"
              data-invalid={null}
            >
              <input
                className="bx--text-input bx--text__input bx--text-input--light"
                data-testid="HotspotEditorTooltipTab-title-input"
                disabled={false}
                id="tooltip-form-title"
                name="title"
                onChange={[Function]}
                onClick={[Function]}
                placeholder="Enter title for the tooltip"
                title="Enter title for the tooltip"
                type="text"
                value=""
              />
            </div>
          </div>
        </div>
        <div
          className="bx--form-item"
        >
          <label
            className="bx--label"
            htmlFor="tooltip-form-description"
          >
            Description
          </label>
          <div
            className="bx--text-area__wrapper"
            data-invalid={null}
          >
            <textarea
              aria-describedby={null}
              aria-invalid={null}
              className="bx--text-area bx--text-area--light"
              cols={50}
              disabled={false}
              id="tooltip-form-description"
              name="description"
              onChange={[Function]}
              onClick={[Function]}
              placeholder="Enter description for the tooltip"
              rows={4}
              value=""
            />
          </div>
        </div>
        <div
          className="iot--icon-color-container"
          style={
            Object {
              "--icon-fill-color": "currentcolor",
            }
          }
        >
          <div
            className="bx--dropdown__wrapper bx--list-box__wrapper"
          >
            <label
              className="bx--label"
              htmlFor="downshift-0-toggle-button"
              id="downshift-0-label"
            >
              Icon
            </label>
            <div
              className="bx--dropdown iot--dropdown bx--dropdown--light bx--list-box bx--list-box--light"
              id="tooltip-form-icon"
              onClick={[Function]}
              onKeyDown={[Function]}
            >
              <button
                aria-disabled={false}
                aria-expanded={false}
                aria-haspopup="listbox"
                aria-labelledby="downshift-0-label downshift-0-toggle-button"
                className="bx--list-box__field"
                disabled={false}
                id="downshift-0-toggle-button"
                onClick={[Function]}
                onKeyDown={[Function]}
                type="button"
              >
                <span
                  className="bx--list-box__label"
                >
                  Select an icon
                </span>
                <div
                  className="bx--list-box__menu-icon"
                >
                  <svg
                    aria-hidden={true}
                    fill="currentColor"
                    focusable="false"
                    height={16}
                    name="chevron--down"
                    preserveAspectRatio="xMidYMid meet"
                    viewBox="0 0 16 16"
                    width={16}
                    xmlns="http://www.w3.org/2000/svg"
                  >
                    <path
                      d="M8 11L3 6 3.7 5.3 8 9.6 12.3 5.3 13 6z"
                    />
                    <title />
                  </svg>
                </div>
              </button>
              <div
                aria-labelledby="downshift-0-label"
                className="bx--list-box__menu"
                id="downshift-0-menu"
                onBlur={[Function]}
                onKeyDown={[Function]}
                onMouseLeave={[Function]}
                role="listbox"
                tabIndex={-1}
              />
            </div>
          </div>
          <div
            className="bx--dropdown__wrapper bx--list-box__wrapper"
            title="Select a color"
          >
            <label
              className="bx--label"
              htmlFor="downshift-1-toggle-button"
              id="downshift-1-label"
            >
              Color
            </label>
            <div
              className="bx--dropdown iot--color-dropdown bx--dropdown--light bx--list-box bx--list-box--light"
              id="tooltip-form-color"
              onClick={[Function]}
              onKeyDown={[Function]}
            >
              <button
                aria-disabled={false}
                aria-expanded={false}
                aria-haspopup="listbox"
                aria-labelledby="downshift-1-label downshift-1-toggle-button"
                className="bx--list-box__field"
                disabled={false}
                id="downshift-1-toggle-button"
                onClick={[Function]}
                onKeyDown={[Function]}
                type="button"
              >
                <span
                  className="bx--list-box__label"
                >
                  Select a color
                </span>
                <div
                  className="bx--list-box__menu-icon"
                >
                  <svg
                    aria-hidden={true}
                    fill="currentColor"
                    focusable="false"
                    height={16}
                    name="chevron--down"
                    preserveAspectRatio="xMidYMid meet"
                    viewBox="0 0 16 16"
                    width={16}
                    xmlns="http://www.w3.org/2000/svg"
                  >
                    <path
                      d="M8 11L3 6 3.7 5.3 8 9.6 12.3 5.3 13 6z"
                    />
                    <title />
                  </svg>
                </div>
              </button>
              <div
                aria-labelledby="downshift-1-label"
                className="bx--list-box__menu"
                id="downshift-1-menu"
                onBlur={[Function]}
                onKeyDown={[Function]}
                onMouseLeave={[Function]}
                role="listbox"
                tabIndex={-1}
              />
            </div>
          </div>
        </div>
      </form>
      <div
        className="iot--hotspot-editor-tooltip-tab__delete-button-container"
      >
        <button
          aria-pressed={null}
          className="iot--btn bx--btn bx--btn--ghost"
          data-testid="Button"
          disabled={false}
          onClick={[Function]}
          tabIndex={0}
          type="button"
        >
          Delete hotspot
          <svg
            aria-hidden="true"
            aria-label="Delete this hotspot"
            className="bx--btn__icon"
            fill="currentColor"
            focusable="false"
            height={32}
            preserveAspectRatio="xMidYMid meet"
            role="img"
            viewBox="0 0 32 32"
            width={32}
            xmlns="http://www.w3.org/2000/svg"
          >
            <path
              d="M12 12H14V24H12zM18 12H20V24H18z"
            />
            <path
              d="M4 6V8H6V28a2 2 0 002 2H24a2 2 0 002-2V8h2V6zM8 28V8H24V28zM12 2H20V4H12z"
            />
          </svg>
        </button>
      </div>
    </div>
  </div>
</div>
`;

exports[`Storybook Snapshot tests and console checks Storyshots 2 - Watson IoT Experimental/☢️ HotSpotEditorModal/HotspotEditorTooltipTab Example with externaly managed state 1`] = `
<div
  className="storybook-container"
>
  <div>
    <div
      className="iot--hotspot-editor-tooltip-tab"
    >
      <form
        className="iot--hotspot-editor--tooltip-form"
        data-testid="HotspotEditorTooltipTab"
        onSubmit={[Function]}
      >
        <div
          className="bx--form-item bx--text-input-wrapper bx--text-input-wrapper--light"
        >
          <label
            className="bx--label"
            htmlFor="tooltip-form-title"
          >
            Title
          </label>
          <div
            className="bx--text-input__field-outer-wrapper"
          >
            <div
              className="bx--text-input__field-wrapper"
              data-invalid={null}
            >
              <input
                className="bx--text-input bx--text__input bx--text-input--light"
                data-testid="HotspotEditorTooltipTab-title-input"
                disabled={false}
                id="tooltip-form-title"
                name="title"
                onChange={[Function]}
                onClick={[Function]}
                placeholder="Enter title for the tooltip"
                title="Enter title for the tooltip"
                type="text"
                value=""
              />
            </div>
          </div>
        </div>
        <div
          className="bx--form-item"
        >
          <label
            className="bx--label"
            htmlFor="tooltip-form-description"
          >
            Description
          </label>
          <div
            className="bx--text-area__wrapper"
            data-invalid={null}
          >
            <textarea
              aria-describedby={null}
              aria-invalid={null}
              className="bx--text-area bx--text-area--light"
              cols={50}
              disabled={false}
              id="tooltip-form-description"
              name="description"
              onChange={[Function]}
              onClick={[Function]}
              placeholder="Enter description for the tooltip"
              rows={4}
              value=""
            />
          </div>
        </div>
        <div
          className="iot--icon-color-container"
          style={
            Object {
              "--icon-fill-color": "currentcolor",
            }
          }
        >
          <div
            className="bx--dropdown__wrapper bx--list-box__wrapper"
          >
            <label
              className="bx--label"
              htmlFor="downshift-0-toggle-button"
              id="downshift-0-label"
            >
              Icon
            </label>
            <div
              className="bx--dropdown iot--dropdown bx--dropdown--light bx--list-box bx--list-box--light"
              id="tooltip-form-icon"
              onClick={[Function]}
              onKeyDown={[Function]}
            >
              <button
                aria-disabled={false}
                aria-expanded={false}
                aria-haspopup="listbox"
                aria-labelledby="downshift-0-label downshift-0-toggle-button"
                className="bx--list-box__field"
                disabled={false}
                id="downshift-0-toggle-button"
                onClick={[Function]}
                onKeyDown={[Function]}
                type="button"
              >
                <span
                  className="bx--list-box__label"
                >
                  Select an icon
                </span>
                <div
                  className="bx--list-box__menu-icon"
                >
                  <svg
                    aria-hidden={true}
                    fill="currentColor"
                    focusable="false"
                    height={16}
                    name="chevron--down"
                    preserveAspectRatio="xMidYMid meet"
                    viewBox="0 0 16 16"
                    width={16}
                    xmlns="http://www.w3.org/2000/svg"
                  >
                    <path
                      d="M8 11L3 6 3.7 5.3 8 9.6 12.3 5.3 13 6z"
                    />
                    <title />
                  </svg>
                </div>
              </button>
              <div
                aria-labelledby="downshift-0-label"
                className="bx--list-box__menu"
                id="downshift-0-menu"
                onBlur={[Function]}
                onKeyDown={[Function]}
                onMouseLeave={[Function]}
                role="listbox"
                tabIndex={-1}
              />
            </div>
          </div>
          <div
            className="bx--dropdown__wrapper bx--list-box__wrapper"
            title="Select a color"
          >
            <label
              className="bx--label"
              htmlFor="downshift-1-toggle-button"
              id="downshift-1-label"
            >
              Color
            </label>
            <div
              className="bx--dropdown iot--color-dropdown bx--dropdown--light bx--list-box bx--list-box--light"
              id="tooltip-form-color"
              onClick={[Function]}
              onKeyDown={[Function]}
            >
              <button
                aria-disabled={false}
                aria-expanded={false}
                aria-haspopup="listbox"
                aria-labelledby="downshift-1-label downshift-1-toggle-button"
                className="bx--list-box__field"
                disabled={false}
                id="downshift-1-toggle-button"
                onClick={[Function]}
                onKeyDown={[Function]}
                type="button"
              >
                <span
                  className="bx--list-box__label"
                >
                  Select a color
                </span>
                <div
                  className="bx--list-box__menu-icon"
                >
                  <svg
                    aria-hidden={true}
                    fill="currentColor"
                    focusable="false"
                    height={16}
                    name="chevron--down"
                    preserveAspectRatio="xMidYMid meet"
                    viewBox="0 0 16 16"
                    width={16}
                    xmlns="http://www.w3.org/2000/svg"
                  >
                    <path
                      d="M8 11L3 6 3.7 5.3 8 9.6 12.3 5.3 13 6z"
                    />
                    <title />
                  </svg>
                </div>
              </button>
              <div
                aria-labelledby="downshift-1-label"
                className="bx--list-box__menu"
                id="downshift-1-menu"
                onBlur={[Function]}
                onKeyDown={[Function]}
                onMouseLeave={[Function]}
                role="listbox"
                tabIndex={-1}
              />
            </div>
          </div>
<<<<<<< HEAD
        </form>
        <div
          className="iot--hotspot-editor-tooltip-tab__delete-button-container"
        >
          <button
            aria-describedby={null}
            aria-pressed={null}
            className="iot--btn bx--btn bx--btn--ghost"
            data-testid="Button"
            disabled={false}
            onBlur={[Function]}
            onClick={[Function]}
            onFocus={[Function]}
            onMouseEnter={[Function]}
            onMouseLeave={[Function]}
            tabIndex={0}
            type="button"
          >
            Delete hotspot
            <svg
              aria-hidden="true"
              aria-label="Delete this hotspot"
              className="bx--btn__icon"
              fill="currentColor"
              focusable="false"
              height={32}
              preserveAspectRatio="xMidYMid meet"
              role="img"
              viewBox="0 0 32 32"
              width={32}
              xmlns="http://www.w3.org/2000/svg"
            >
              <path
                d="M12 12H14V24H12zM18 12H20V24H18z"
              />
              <path
                d="M4 6V8H6V28a2 2 0 002 2H24a2 2 0 002-2V8h2V6zM8 28V8H24V28zM12 2H20V4H12z"
              />
            </svg>
          </button>
=======
>>>>>>> 63f25ad1
        </div>
      </form>
      <div
        className="iot--hotspot-editor-tooltip-tab__delete-button-container"
      >
        <button
          aria-pressed={null}
          className="iot--btn bx--btn bx--btn--ghost"
          data-testid="Button"
          disabled={false}
          onClick={[Function]}
          tabIndex={0}
          type="button"
        >
          Delete hotspot
          <svg
            aria-hidden="true"
            aria-label="Delete this hotspot"
            className="bx--btn__icon"
            fill="currentColor"
            focusable="false"
            height={32}
            preserveAspectRatio="xMidYMid meet"
            role="img"
            viewBox="0 0 32 32"
            width={32}
            xmlns="http://www.w3.org/2000/svg"
          >
            <path
              d="M12 12H14V24H12zM18 12H20V24H18z"
            />
            <path
              d="M4 6V8H6V28a2 2 0 002 2H24a2 2 0 002-2V8h2V6zM8 28V8H24V28zM12 2H20V4H12z"
            />
          </svg>
        </button>
      </div>
    </div>
  </div>
</div>
`;

exports[`Storybook Snapshot tests and console checks Storyshots 2 - Watson IoT Experimental/☢️ HotSpotEditorModal/HotspotEditorTooltipTab With Info Message 1`] = `
<div
  className="storybook-container"
>
  <div>
    <div
      className="iot--hotspot-editor-tooltip-tab"
    >
      <div
        className="iot--hotspot-editor--tooltip-info-message"
      >
        <svg
          aria-hidden={true}
          fill="currentColor"
          focusable="false"
          height={24}
          preserveAspectRatio="xMidYMid meet"
          viewBox="0 0 32 32"
          width={24}
          xmlns="http://www.w3.org/2000/svg"
        >
          <path
            d="M16,8a1.5,1.5,0,1,1-1.5,1.5A1.5,1.5,0,0,1,16,8Zm4,13.875H17.125v-8H13v2.25h1.875v5.75H12v2.25h8Z"
            fill="none"
          />
          <path
            d="M16,2A14,14,0,1,0,30,16,14,14,0,0,0,16,2Zm0,6a1.5,1.5,0,1,1-1.5,1.5A1.5,1.5,0,0,1,16,8Zm4,16.125H12v-2.25h2.875v-5.75H13v-2.25h4.125v8H20Z"
          />
        </svg>
        <p>
          Hold the CTRL key and click a position on the image to add a hotspot, or set the X and Y coordinates using dataitems and create hotspots at those positions.
        </p>
      </div>
    </div>
  </div>
</div>
`;

exports[`Storybook Snapshot tests and console checks Storyshots 2 - Watson IoT Experimental/☢️ HotSpotEditorModal/HotspotEditorTooltipTab With Preset Values And Custom Colors 1`] = `
<div
  className="storybook-container"
>
  <div>
    <div
      className="iot--hotspot-editor-tooltip-tab"
    >
      <form
        className="iot--hotspot-editor--tooltip-form"
        data-testid="HotspotEditorTooltipTab"
        onSubmit={[Function]}
      >
        <div
          className="bx--form-item bx--text-input-wrapper bx--text-input-wrapper--light"
        >
          <label
            className="bx--label"
            htmlFor="tooltip-form-title"
          >
            Title
          </label>
          <div
            className="bx--text-input__field-outer-wrapper"
          >
            <div
              className="bx--text-input__field-wrapper"
              data-invalid={null}
            >
              <input
                className="bx--text-input bx--text__input bx--text-input--light"
                data-testid="HotspotEditorTooltipTab-title-input"
                disabled={false}
                id="tooltip-form-title"
                name="title"
                onChange={[Function]}
                onClick={[Function]}
                placeholder="Enter title for the tooltip"
                title="Enter title for the tooltip"
                type="text"
                value="West building"
              />
            </div>
          </div>
        </div>
        <div
          className="bx--form-item"
        >
          <label
            className="bx--label"
            htmlFor="tooltip-form-description"
          >
            Description
          </label>
          <div
            className="bx--text-area__wrapper"
            data-invalid={null}
          >
            <textarea
              aria-describedby={null}
              aria-invalid={null}
              className="bx--text-area bx--text-area--light"
              cols={50}
              disabled={false}
              id="tooltip-form-description"
              name="description"
              onChange={[Function]}
              onClick={[Function]}
              placeholder="Enter description for the tooltip"
              rows={4}
              value="This is the largest building there is"
            />
          </div>
        </div>
        <div
          className="iot--icon-color-container"
          style={
            Object {
              "--icon-fill-color": "#24a148",
            }
          }
        >
          <div
            className="bx--dropdown__wrapper bx--list-box__wrapper"
          >
            <label
              className="bx--label"
              htmlFor="downshift-0-toggle-button"
              id="downshift-0-label"
            >
              Icon
            </label>
            <div
              className="bx--dropdown iot--dropdown bx--dropdown--light bx--list-box bx--list-box--light"
              id="tooltip-form-icon"
              onClick={[Function]}
              onKeyDown={[Function]}
            >
              <button
                aria-disabled={false}
                aria-expanded={false}
                aria-haspopup="listbox"
                aria-labelledby="downshift-0-label downshift-0-toggle-button"
                className="bx--list-box__field"
                disabled={false}
                id="downshift-0-toggle-button"
                onClick={[Function]}
                onKeyDown={[Function]}
                type="button"
              >
                <span
                  className="bx--list-box__label"
                >
                  <div
                    className="iot--dropdown__item"
                    title="Information square filled"
                  >
                    <div
                      className="iot--dropdown__label"
                    >
                      <svg
                        aria-hidden={true}
                        fill="currentColor"
                        focusable="false"
                        height={24}
                        preserveAspectRatio="xMidYMid meet"
                        viewBox="0 0 32 32"
                        width={24}
                        xmlns="http://www.w3.org/2000/svg"
                      >
                        <path
                          d="M16,8a1.5,1.5,0,1,1-1.5,1.5A1.5,1.5,0,0,1,16,8Zm4,13.875H17.125v-8H13v2.25h1.875v5.75H12v2.25h8Z"
                          fill="none"
                        />
                        <path
                          d="M26,4H6A2,2,0,0,0,4,6V26a2,2,0,0,0,2,2H26a2,2,0,0,0,2-2V6A2,2,0,0,0,26,4ZM16,8a1.5,1.5,0,1,1-1.5,1.5A1.5,1.5,0,0,1,16,8Zm4,16.125H12v-2.25h2.875v-5.75H13v-2.25h4.125v8H20Z"
                        />
                      </svg>
                      <div
                        className="iot--dropdown__label__content"
                      >
                        Information square filled
                      </div>
                    </div>
                  </div>
                </span>
                <div
                  className="bx--list-box__menu-icon"
                >
                  <svg
                    aria-hidden={true}
                    fill="currentColor"
                    focusable="false"
                    height={16}
                    name="chevron--down"
                    preserveAspectRatio="xMidYMid meet"
                    viewBox="0 0 16 16"
                    width={16}
                    xmlns="http://www.w3.org/2000/svg"
                  >
                    <path
                      d="M8 11L3 6 3.7 5.3 8 9.6 12.3 5.3 13 6z"
                    />
                    <title />
                  </svg>
                </div>
              </button>
              <div
                aria-labelledby="downshift-0-label"
                className="bx--list-box__menu"
                id="downshift-0-menu"
                onBlur={[Function]}
                onKeyDown={[Function]}
                onMouseLeave={[Function]}
                role="listbox"
                tabIndex={-1}
              />
            </div>
          </div>
          <div
            className="bx--dropdown__wrapper bx--list-box__wrapper"
            title="Select a color"
          >
            <label
              className="bx--label"
              htmlFor="downshift-1-toggle-button"
              id="downshift-1-label"
            >
              Color
            </label>
            <div
              className="bx--dropdown iot--color-dropdown bx--dropdown--light bx--list-box bx--list-box--light"
              id="tooltip-form-color"
              onClick={[Function]}
              onKeyDown={[Function]}
            >
              <button
                aria-disabled={false}
                aria-expanded={false}
                aria-haspopup="listbox"
                aria-labelledby="downshift-1-label downshift-1-toggle-button"
                className="bx--list-box__field"
                disabled={false}
                id="downshift-1-toggle-button"
                onClick={[Function]}
                onKeyDown={[Function]}
                type="button"
              >
                <span
                  className="bx--list-box__label"
                >
                  <div
                    className="iot--color-dropdown__item"
                    title="green"
                  >
                    <div
                      className="iot--color-dropdown__item-border"
                    >
                      <div
                        className="iot--color-dropdown__color-sample"
                        style={
                          Object {
                            "backgroundColor": "#24a148",
                          }
                        }
                        title="#24a148"
                      />
                      <div
                        className="iot--color-dropdown__color-name"
                      >
                        green
                      </div>
                    </div>
                  </div>
                </span>
                <div
                  className="bx--list-box__menu-icon"
                >
                  <svg
                    aria-hidden={true}
                    fill="currentColor"
                    focusable="false"
                    height={16}
                    name="chevron--down"
                    preserveAspectRatio="xMidYMid meet"
                    viewBox="0 0 16 16"
                    width={16}
                    xmlns="http://www.w3.org/2000/svg"
                  >
                    <path
                      d="M8 11L3 6 3.7 5.3 8 9.6 12.3 5.3 13 6z"
                    />
                    <title />
                  </svg>
                </div>
              </button>
              <div
                aria-labelledby="downshift-1-label"
                className="bx--list-box__menu"
                id="downshift-1-menu"
                onBlur={[Function]}
                onKeyDown={[Function]}
                onMouseLeave={[Function]}
                role="listbox"
                tabIndex={-1}
              />
            </div>
          </div>
        </div>
      </form>
      <div
        className="iot--hotspot-editor-tooltip-tab__delete-button-container"
      >
        <button
          aria-pressed={null}
          className="iot--btn bx--btn bx--btn--ghost"
          data-testid="Button"
          disabled={false}
          onClick={[Function]}
          tabIndex={0}
          type="button"
        >
<<<<<<< HEAD
          <button
            aria-describedby={null}
            aria-pressed={null}
            className="iot--btn bx--btn bx--btn--ghost"
            data-testid="Button"
            disabled={false}
            onBlur={[Function]}
            onClick={[Function]}
            onFocus={[Function]}
            onMouseEnter={[Function]}
            onMouseLeave={[Function]}
            tabIndex={0}
            type="button"
=======
          Delete hotspot
          <svg
            aria-hidden="true"
            aria-label="Delete this hotspot"
            className="bx--btn__icon"
            fill="currentColor"
            focusable="false"
            height={32}
            preserveAspectRatio="xMidYMid meet"
            role="img"
            viewBox="0 0 32 32"
            width={32}
            xmlns="http://www.w3.org/2000/svg"
>>>>>>> 63f25ad1
          >
            <path
              d="M12 12H14V24H12zM18 12H20V24H18z"
            />
            <path
              d="M4 6V8H6V28a2 2 0 002 2H24a2 2 0 002-2V8h2V6zM8 28V8H24V28zM12 2H20V4H12z"
            />
          </svg>
        </button>
      </div>
    </div>
  </div>
</div>
`;<|MERGE_RESOLUTION|>--- conflicted
+++ resolved
@@ -221,11 +221,16 @@
         className="iot--hotspot-editor-tooltip-tab__delete-button-container"
       >
         <button
+          aria-describedby={null}
           aria-pressed={null}
           className="iot--btn bx--btn bx--btn--ghost"
           data-testid="Button"
           disabled={false}
+          onBlur={[Function]}
           onClick={[Function]}
+          onFocus={[Function]}
+          onMouseEnter={[Function]}
+          onMouseLeave={[Function]}
           tabIndex={0}
           type="button"
         >
@@ -472,60 +477,22 @@
               />
             </div>
           </div>
-<<<<<<< HEAD
-        </form>
-        <div
-          className="iot--hotspot-editor-tooltip-tab__delete-button-container"
-        >
-          <button
-            aria-describedby={null}
-            aria-pressed={null}
-            className="iot--btn bx--btn bx--btn--ghost"
-            data-testid="Button"
-            disabled={false}
-            onBlur={[Function]}
-            onClick={[Function]}
-            onFocus={[Function]}
-            onMouseEnter={[Function]}
-            onMouseLeave={[Function]}
-            tabIndex={0}
-            type="button"
-          >
-            Delete hotspot
-            <svg
-              aria-hidden="true"
-              aria-label="Delete this hotspot"
-              className="bx--btn__icon"
-              fill="currentColor"
-              focusable="false"
-              height={32}
-              preserveAspectRatio="xMidYMid meet"
-              role="img"
-              viewBox="0 0 32 32"
-              width={32}
-              xmlns="http://www.w3.org/2000/svg"
-            >
-              <path
-                d="M12 12H14V24H12zM18 12H20V24H18z"
-              />
-              <path
-                d="M4 6V8H6V28a2 2 0 002 2H24a2 2 0 002-2V8h2V6zM8 28V8H24V28zM12 2H20V4H12z"
-              />
-            </svg>
-          </button>
-=======
->>>>>>> 63f25ad1
         </div>
       </form>
       <div
         className="iot--hotspot-editor-tooltip-tab__delete-button-container"
       >
         <button
+          aria-describedby={null}
           aria-pressed={null}
           className="iot--btn bx--btn bx--btn--ghost"
           data-testid="Button"
           disabled={false}
+          onBlur={[Function]}
           onClick={[Function]}
+          onFocus={[Function]}
+          onMouseEnter={[Function]}
+          onMouseLeave={[Function]}
           tabIndex={0}
           type="button"
         >
@@ -869,29 +836,19 @@
         className="iot--hotspot-editor-tooltip-tab__delete-button-container"
       >
         <button
+          aria-describedby={null}
           aria-pressed={null}
           className="iot--btn bx--btn bx--btn--ghost"
           data-testid="Button"
           disabled={false}
+          onBlur={[Function]}
           onClick={[Function]}
+          onFocus={[Function]}
+          onMouseEnter={[Function]}
+          onMouseLeave={[Function]}
           tabIndex={0}
           type="button"
         >
-<<<<<<< HEAD
-          <button
-            aria-describedby={null}
-            aria-pressed={null}
-            className="iot--btn bx--btn bx--btn--ghost"
-            data-testid="Button"
-            disabled={false}
-            onBlur={[Function]}
-            onClick={[Function]}
-            onFocus={[Function]}
-            onMouseEnter={[Function]}
-            onMouseLeave={[Function]}
-            tabIndex={0}
-            type="button"
-=======
           Delete hotspot
           <svg
             aria-hidden="true"
@@ -905,7 +862,6 @@
             viewBox="0 0 32 32"
             width={32}
             xmlns="http://www.w3.org/2000/svg"
->>>>>>> 63f25ad1
           >
             <path
               d="M12 12H14V24H12zM18 12H20V24H18z"
