--- conflicted
+++ resolved
@@ -1,293 +1,4 @@
 // Jest Snapshot v1, https://goo.gl/fbAQLP
-
-exports[`Storybook Snapshot tests and console checks Storyshots 2 - Watson IoT Experimental/☢️ HotSpotEditorModal/HotspotEditorTooltipTab Example using the HotspotStateHook 1`] = `
-<div
-  className="storybook-container"
->
-  <div
-    style={
-      Object {
-        "position": "relative",
-        "zIndex": 0,
-      }
-    }
-  >
-    <div>
-      <div
-        className="iot--hotspot-editor-tooltip-tab"
-      >
-        <form
-          className="iot--hotspot-editor--tooltip-form"
-          data-testid="HotspotEditorTooltipTab"
-          onSubmit={[Function]}
-        >
-          <div
-            className="bx--form-item bx--text-input-wrapper bx--text-input-wrapper--light"
-          >
-            <label
-              className="bx--label"
-              htmlFor="tooltip-form-title"
-            >
-              Title
-            </label>
-            <div
-              className="bx--text-input__field-outer-wrapper"
-            >
-              <div
-                className="bx--text-input__field-wrapper"
-                data-invalid={null}
-              >
-                <input
-                  className="bx--text-input bx--text__input bx--text-input--light"
-                  data-testid="HotspotEditorTooltipTab-title-input"
-                  disabled={false}
-                  id="tooltip-form-title"
-                  name="title"
-                  onChange={[Function]}
-                  onClick={[Function]}
-                  placeholder="Enter title for the tooltip"
-                  title="Enter title for the tooltip"
-                  type="text"
-                  value=""
-                />
-              </div>
-            </div>
-          </div>
-          <div
-            className="bx--form-item"
-          >
-            <label
-              className="bx--label"
-              htmlFor="tooltip-form-description"
-            >
-              Description
-            </label>
-            <div
-              className="bx--text-area__wrapper"
-              data-invalid={null}
-            >
-              <textarea
-                aria-describedby={null}
-                aria-invalid={null}
-                className="bx--text-area bx--text-area--light"
-                cols={50}
-                disabled={false}
-                id="tooltip-form-description"
-                name="description"
-                onChange={[Function]}
-                onClick={[Function]}
-                placeholder="Enter description for the tooltip"
-                rows={4}
-                value=""
-              />
-            </div>
-          </div>
-          <div
-            className="iot--icon-color-container"
-            style={
-              Object {
-                "--icon-fill-color": "currentcolor",
-              }
-            }
-          >
-            <div
-              className="bx--dropdown__wrapper bx--list-box__wrapper"
-            >
-              <label
-                className="bx--label"
-                htmlFor="downshift-0-toggle-button"
-                id="downshift-0-label"
-              >
-                Icon
-              </label>
-              <div
-                className="bx--dropdown iot--dropdown bx--dropdown--light bx--list-box bx--list-box--light"
-                id="tooltip-form-icon"
-                onClick={[Function]}
-                onKeyDown={[Function]}
-              >
-                <button
-                  aria-disabled={false}
-                  aria-expanded={false}
-                  aria-haspopup="listbox"
-                  aria-labelledby="downshift-0-label downshift-0-toggle-button"
-                  className="bx--list-box__field"
-                  disabled={false}
-                  id="downshift-0-toggle-button"
-                  onClick={[Function]}
-                  onKeyDown={[Function]}
-                  type="button"
-                >
-                  <span
-                    className="bx--list-box__label"
-                  >
-                    Select an icon
-                  </span>
-                  <div
-                    className="bx--list-box__menu-icon"
-                  >
-                    <svg
-                      aria-hidden={true}
-                      fill="currentColor"
-                      focusable="false"
-                      height={16}
-                      name="chevron--down"
-                      preserveAspectRatio="xMidYMid meet"
-                      viewBox="0 0 16 16"
-                      width={16}
-                      xmlns="http://www.w3.org/2000/svg"
-                    >
-                      <path
-                        d="M8 11L3 6 3.7 5.3 8 9.6 12.3 5.3 13 6z"
-                      />
-                      <title />
-                    </svg>
-                  </div>
-                </button>
-                <div
-                  aria-labelledby="downshift-0-label"
-                  className="bx--list-box__menu"
-                  id="downshift-0-menu"
-                  onBlur={[Function]}
-                  onKeyDown={[Function]}
-                  onMouseLeave={[Function]}
-                  role="listbox"
-                  tabIndex={-1}
-                />
-              </div>
-            </div>
-            <div
-              className="bx--dropdown__wrapper bx--list-box__wrapper"
-              title="Select a color"
-            >
-              <label
-                className="bx--label"
-                htmlFor="downshift-1-toggle-button"
-                id="downshift-1-label"
-              >
-                Color
-              </label>
-              <div
-                className="bx--dropdown iot--color-dropdown bx--dropdown--light bx--list-box bx--list-box--light"
-                id="tooltip-form-color"
-                onClick={[Function]}
-                onKeyDown={[Function]}
-              >
-                <button
-                  aria-disabled={false}
-                  aria-expanded={false}
-                  aria-haspopup="listbox"
-                  aria-labelledby="downshift-1-label downshift-1-toggle-button"
-                  className="bx--list-box__field"
-                  disabled={false}
-                  id="downshift-1-toggle-button"
-                  onClick={[Function]}
-                  onKeyDown={[Function]}
-                  type="button"
-                >
-                  <span
-                    className="bx--list-box__label"
-                  >
-                    Select a color
-                  </span>
-                  <div
-                    className="bx--list-box__menu-icon"
-                  >
-                    <svg
-                      aria-hidden={true}
-                      fill="currentColor"
-                      focusable="false"
-                      height={16}
-                      name="chevron--down"
-                      preserveAspectRatio="xMidYMid meet"
-                      viewBox="0 0 16 16"
-                      width={16}
-                      xmlns="http://www.w3.org/2000/svg"
-                    >
-                      <path
-                        d="M8 11L3 6 3.7 5.3 8 9.6 12.3 5.3 13 6z"
-                      />
-                      <title />
-                    </svg>
-                  </div>
-                </button>
-                <div
-                  aria-labelledby="downshift-1-label"
-                  className="bx--list-box__menu"
-                  id="downshift-1-menu"
-                  onBlur={[Function]}
-                  onKeyDown={[Function]}
-                  onMouseLeave={[Function]}
-                  role="listbox"
-                  tabIndex={-1}
-                />
-              </div>
-            </div>
-          </div>
-        </form>
-        <div
-          className="iot--hotspot-editor-tooltip-tab__delete-button-container"
-        >
-          <button
-            aria-pressed={null}
-            className="iot--btn bx--btn bx--btn--ghost"
-            data-testid="Button"
-            disabled={false}
-            onClick={[Function]}
-            tabIndex={0}
-            type="button"
-          >
-            Delete hotspot
-            <svg
-              aria-hidden="true"
-              aria-label="Delete this hotspot"
-              className="bx--btn__icon"
-              fill="currentColor"
-              focusable="false"
-              height={32}
-              preserveAspectRatio="xMidYMid meet"
-              role="img"
-              viewBox="0 0 32 32"
-              width={32}
-              xmlns="http://www.w3.org/2000/svg"
-            >
-              <path
-                d="M12 12H14V24H12zM18 12H20V24H18z"
-              />
-              <path
-                d="M4 6V8H6V28a2 2 0 002 2H24a2 2 0 002-2V8h2V6zM8 28V8H24V28zM12 2H20V4H12z"
-              />
-            </svg>
-          </button>
-        </div>
-      </div>
-    </div>
-  </div>
-  <button
-    className="info__show-button"
-    onClick={[Function]}
-    style={
-      Object {
-        "background": "#027ac5",
-        "border": "none",
-        "borderRadius": "0 0 0 5px",
-        "color": "#fff",
-        "cursor": "pointer",
-        "display": "block",
-        "fontFamily": "sans-serif",
-        "fontSize": 12,
-        "padding": "5px 15px",
-        "position": "fixed",
-        "right": 0,
-        "top": 0,
-      }
-    }
-    type="button"
-  >
-    Show Info
-  </button>
-</div>
-`;
 
 exports[`Storybook Snapshot tests and console checks Storyshots 2 - Watson IoT Experimental/☢️ HotSpotEditorModal/HotspotEditorTooltipTab Example with externaly managed state 1`] = `
 <div
@@ -604,40 +315,8 @@
             className="bx--label"
             htmlFor="tooltip-form-title"
           >
-<<<<<<< HEAD
-            <label
-              className="bx--label"
-              htmlFor="tooltip-form-title"
-            >
-              Title
-            </label>
-            <div
-              className="bx--text-input__field-outer-wrapper"
-            >
-              <div
-                className="bx--text-input__field-wrapper"
-                data-invalid={null}
-              >
-                <input
-                  className="bx--text-input bx--text__input bx--text-input--light"
-                  data-testid="HotspotEditorTooltipTab-title-input"
-                  disabled={false}
-                  id="tooltip-form-title"
-                  name="title"
-                  onChange={[Function]}
-                  onClick={[Function]}
-                  placeholder="Enter title for the tooltip"
-                  title="Enter title for the tooltip"
-                  type="text"
-                  value="West building"
-                />
-              </div>
-            </div>
-          </div>
-=======
             Title
           </label>
->>>>>>> a04c5ff4
           <div
             className="bx--text-input__field-outer-wrapper"
           >
@@ -653,16 +332,10 @@
                 name="title"
                 onChange={[Function]}
                 onClick={[Function]}
-<<<<<<< HEAD
-                placeholder="Enter description for the tooltip"
-                rows={4}
-                value="This is the largest building there is"
-=======
                 placeholder="Enter title for the tooltip"
                 title="Enter title for the tooltip"
                 type="text"
                 value=""
->>>>>>> a04c5ff4
               />
             </div>
           </div>
