--- conflicted
+++ resolved
@@ -68,37 +68,7 @@
   return <WithState />;
 };
 
-<<<<<<< HEAD
 WithStateInStory.storyName = 'Example with externaly managed state';
-
-WithStateInStory.parameters = {
-  info: {
-    text: `
-    ~~~js
-    const WithState = () => {
-      const [formValues, setFormValues] = useState({});
-      return (
-        <div>
-          <HotspotEditorTooltipTab
-            showInfoMessage={boolean('showInfoMessage', false)}
-            hotspotIcons={selectableIcons}
-            formValues={formValues}
-            onChange={(change) => {
-              setFormValues({ ...formValues, ...change });
-              action('onChange')(change);
-            }}
-            onDelete={action('onDelete')}/>
-        </div>
-      );
-    };
-    ~~~
-    `,
-    propTables: [HotspotEditorTooltipTab],
-  },
-=======
-WithStateInStory.story = {
-  name: 'Example with externaly managed state',
-};
 
 export const WithHotspotStateHook = () => {
   const WithStateHook = () => {
@@ -131,10 +101,7 @@
   return <WithStateHook />;
 };
 
-WithHotspotStateHook.story = {
-  name: 'Example using the HotspotStateHook',
->>>>>>> d702d7b8
-};
+WithHotspotStateHook.storyName = 'Example using the HotspotStateHook';
 
 export const WithPresetValuesAndCustomColors = () => {
   return (
