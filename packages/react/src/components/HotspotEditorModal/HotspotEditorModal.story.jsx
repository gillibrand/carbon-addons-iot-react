import React from 'react';
import { action } from '@storybook/addon-actions';
import { boolean, withKnobs } from '@storybook/addon-knobs';
import { gray50, red50, green50, blue50 } from '@carbon/colors';
import { InformationSquareFilled24, InformationFilled24 } from '@carbon/icons-react';

import { CARD_SIZES, CARD_TYPES } from '../../constants/LayoutConstants';
import StoryNotice, { experimentalStoryTitle } from '../../internal/StoryNotice';

import landscape from './landscape.jpg';
import HotspotEditorModal from './HotspotEditorModal';
import HotspotEditorModalREADME from './HotspotEditorModalREADME.mdx';

export const Experimental = () => <StoryNotice componentName="ColorDropdown" experimental />;
Experimental.storyName = experimentalStoryTitle;

const selectableIcons = [
  {
    id: 'InformationSquareFilled24',
    icon: InformationSquareFilled24,
    text: 'Information square filled',
  },
  {
    id: 'InformationFilled24',
    icon: InformationFilled24,
    text: 'Information filled',
  },
];

const selectableColors = [
  { carbonColor: gray50, name: 'gray' },
  { carbonColor: red50, name: 'red' },
  { carbonColor: green50, name: 'green' },
  { carbonColor: blue50, name: 'blue' },
];

const cardConfig = {
  content: {
    alt: 'Floor Map',
    image: 'firstfloor',
    src: landscape,
  },
  id: 'floor map picture',
  size: CARD_SIZES.MEDIUM,
  title: 'Floor Map',
  type: CARD_TYPES.IMAGE,
  values: {
    hotspots: [],
  },
};

const dataItems = [
  {
    dataItemId: 'temp_last',
    dataSourceId: 'temp_last',
    label: '{high} temp',
    unit: '{unitVar}',
  },
  {
    dataItemId: 'temperature',
    dataSourceId: 'temperature',
    label: 'Temperature',
    unit: '°',
  },
  {
    dataItemId: 'pressure',
    dataSourceId: 'pressure',
    label: 'Pressure',
    unit: 'psi',
  },
];

const getDemoHotspots = (reqObj) => {
  action('onFetchDynamicDemoHotspots')(reqObj);
  return new Promise((resolve) =>
    setTimeout(
      () =>
        resolve([
          {
            x: 10,
            y: 30,
          },
          {
            x: 90,
            y: 60,
          },
        ]),
      1000
    )
  );
};

export default {
  title: '2 - Watson IoT Experimental/☢️ HotSpotEditorModal',
  decorators: [withKnobs],
  parameters: {
    component: HotspotEditorModal,
    docs: {
      inlineStories: false,
      page: HotspotEditorModalREADME,
    },
  },
};

export const Empty = () => {
  return (
    <HotspotEditorModal
      backgroundColors={selectableColors}
      borderColors={selectableColors}
      cardConfig={cardConfig}
      dataItems={dataItems}
      defaultHotspotType="fixed"
      fontColors={selectableColors}
      hotspotIconFillColors={selectableColors}
      hotspotIcons={selectableIcons}
      label={landscape}
      onClose={action('onClose')}
      onFetchDynamicDemoHotspots={getDemoHotspots}
      onSave={action('onSave')}
    />
  );
};
<<<<<<< HEAD

Empty.parameters = {
  info: {
    propTables: [HotspotEditorModal],
  },
};
=======
>>>>>>> d702d7b8

export const EmptyWithGetValidDataItemsCallback = () => {
  return (
    <HotspotEditorModal
      backgroundColors={selectableColors}
      borderColors={selectableColors}
      cardConfig={cardConfig}
      dataItems={dataItems}
      getValidDataItems={(cardConf) => {
        action('getValidDataItems')(cardConf);
        return dataItems;
      }}
      defaultHotspotType="fixed"
      fontColors={selectableColors}
      hotspotIconFillColors={selectableColors}
      hotspotIcons={selectableIcons}
      label={landscape}
      onClose={action('onClose')}
      onFetchDynamicDemoHotspots={getDemoHotspots}
      onSave={action('onSave')}
    />
  );
};
<<<<<<< HEAD
EmptyWithGetValidDataItemsCallback.storyName = 'Empty with getValidDataItems callback';

EmptyWithGetValidDataItemsCallback.parameters = {
  info: {
    propTables: [HotspotEditorModal],
  },
=======
EmptyWithGetValidDataItemsCallback.story = {
  name: 'Empty with getValidDataItems callback',
>>>>>>> d702d7b8
};

export const WithExistingHotspots = () => {
  const myCardConfig = {
    ...cardConfig,
    values: {
      ...cardConfig.values,
      hotspots: [
        {
          x: 45,
          y: 25,
          color: green50,
          content: <span style={{ padding: '1rem' }}>content is an element</span>,
        },
        {
          x: 65,
          y: 75,
          type: 'text',
          color: green50,
          content: <span>content is an element</span>,
        },
        {
          x: 75,
          y: 10,
          type: 'text',
          content: { title: 'Storage' },
          backgroundColor: gray50,
          backgroundOpacity: 50,
          fontSize: 12,
          fontColor: gray50,
          borderColor: gray50,
          borderWidth: 1,
        },
        {
          x: 35,
          y: 65,
          icon: 'InformationFilled24',
          color: green50,
          content: {
            title: 'My Device',
            description: 'Description',
            values: {
              deviceid: '73000',
              temperature: 35.05,
            },
            attributes: [
              {
                dataSourceId: 'temperature',
                label: 'Custom label temp',
                unit: '°',
                thresholds: [
                  {
                    comparison: '>',
                    value: 30.5,
                    icon: 'Warning',
                    color: '#da1e28',
                  },
                ],
              },
            ],
          },
        },
      ],
    },
  };

  return (
    <HotspotEditorModal
      availableDimensions={{
        manufacturer: ['Rentech', 'GHI Industries'],
        deviceid: ['73000', '73001', '73002'],
      }}
      backgroundColors={selectableColors}
      borderColors={selectableColors}
      cardConfig={myCardConfig}
      dataItems={dataItems}
      defaultHotspotType="fixed"
      fontColors={selectableColors}
      hotspotIconFillColors={selectableColors}
      hotspotIcons={selectableIcons}
      label={landscape}
      onClose={action('onClose')}
      onFetchDynamicDemoHotspots={getDemoHotspots}
      onSave={action('onSave')}
    />
  );
};
<<<<<<< HEAD

WidthExistingHotspots.parameters = {
  text: '',
  info: {
    propTables: [HotspotEditorModal],
  },
};
=======
>>>>>>> d702d7b8

export const WithExistingDynamicHotspots = () => {
  const myCardConfig = {
    ...cardConfig,
    values: {
      ...cardConfig.values,
      hotspots: [
        {
          x: 'temp_last',
          y: 'temperature',
          type: 'dynamic',
          content: { title: 'dynamic hotspot title' },
          icon: 'InformationFilled24',
          color: red50,
        },
      ],
    },
  };

  return (
    <HotspotEditorModal
      backgroundColors={selectableColors}
      borderColors={selectableColors}
      cardConfig={myCardConfig}
      dataItems={dataItems}
      defaultHotspotType="fixed"
      fontColors={selectableColors}
      hotspotIconFillColors={selectableColors}
      hotspotIcons={selectableIcons}
      maxHotspots={2}
      label={landscape}
      onClose={action('onClose')}
      onFetchDynamicDemoHotspots={getDemoHotspots}
      onSave={action('onSave')}
      showTooManyHotspotsInfo={boolean('showTooManyHotspotsInfo', true)}
    />
  );
<<<<<<< HEAD
};

WidthExistingDynamicHotspots.parameters = {
  info: {
    propTables: [HotspotEditorModal],
  },
=======
>>>>>>> d702d7b8
};<|MERGE_RESOLUTION|>--- conflicted
+++ resolved
@@ -120,15 +120,6 @@
     />
   );
 };
-<<<<<<< HEAD
-
-Empty.parameters = {
-  info: {
-    propTables: [HotspotEditorModal],
-  },
-};
-=======
->>>>>>> d702d7b8
 
 export const EmptyWithGetValidDataItemsCallback = () => {
   return (
@@ -152,18 +143,7 @@
     />
   );
 };
-<<<<<<< HEAD
 EmptyWithGetValidDataItemsCallback.storyName = 'Empty with getValidDataItems callback';
-
-EmptyWithGetValidDataItemsCallback.parameters = {
-  info: {
-    propTables: [HotspotEditorModal],
-  },
-=======
-EmptyWithGetValidDataItemsCallback.story = {
-  name: 'Empty with getValidDataItems callback',
->>>>>>> d702d7b8
-};
 
 export const WithExistingHotspots = () => {
   const myCardConfig = {
@@ -250,16 +230,6 @@
     />
   );
 };
-<<<<<<< HEAD
-
-WidthExistingHotspots.parameters = {
-  text: '',
-  info: {
-    propTables: [HotspotEditorModal],
-  },
-};
-=======
->>>>>>> d702d7b8
 
 export const WithExistingDynamicHotspots = () => {
   const myCardConfig = {
@@ -297,13 +267,4 @@
       showTooManyHotspotsInfo={boolean('showTooManyHotspotsInfo', true)}
     />
   );
-<<<<<<< HEAD
-};
-
-WidthExistingDynamicHotspots.parameters = {
-  info: {
-    propTables: [HotspotEditorModal],
-  },
-=======
->>>>>>> d702d7b8
 };