// Jest Snapshot v1, https://goo.gl/fbAQLP

exports[`Storybook Snapshot tests and console checks Storyshots Watson IoT/PageWizard With Horizontal ProgressIndicator 1`] = `
<div
  className="storybook-container"
>
  <div
    style={
      Object {
        "position": "relative",
        "zIndex": 0,
      }
    }
  >
    <div>
      <div
        className=""
      >
        <div
          className="iot--page-wizard--progress--horizontal"
        >
          <ul
            className="iot--progress-indicator"
            data-testid="iot--progress-indicator-testid"
          >
            <li
              className="iot--progress-step iot--progress-step--current"
            >
              <button
                aria-disabled={false}
                className="iot--progress-step-button iot--progress-step-button--main-step"
                data-testid="iot--progress-step-button-main-first-step"
                disabled={false}
                onClick={null}
                onKeyDown={null}
                tabIndex={-1}
                type="button"
              >
                <div
                  className="iot--progress-step-line"
                />
                <span
                  className="iot--progress-step-icon"
                  title="This is displayed when step icon is hovered"
                >
                  <svg
                    aria-hidden={true}
                    fill="currentColor"
                    focusable="false"
                    height={24}
                    preserveAspectRatio="xMidYMid meet"
                    viewBox="0 0 32 32"
                    width={24}
                    xmlns="http://www.w3.org/2000/svg"
                  >
                    <circle
                      cx="16"
                      cy="16"
                      r="10"
                    />
                    <path
                      d="M16,30A14,14,0,1,1,30,16,14.0158,14.0158,0,0,1,16,30ZM16,4A12,12,0,1,0,28,16,12.0137,12.0137,0,0,0,16,4Z"
                    />
                    <text
                      dominantBaseline="middle"
                      textAnchor="middle"
                      x="50%"
                      y="55%"
                    >
                      1
                    </text>
                  </svg>
                </span>
                <div
                  className="iot--progress-text"
                >
                  <p
                    className="iot--progress-text-label"
                    value="This is displayed when step icon is hovered"
                  >
                    First Step
                  </p>
                  <p
                    className="iot--progress-text-label--optional"
                  >
                    Optional label
                  </p>
                </div>
              </button>
            </li>
            <li
              className="iot--progress-step iot--progress-step--incomplete"
            >
              <button
                aria-disabled={false}
                className="iot--progress-step-button iot--progress-step-button--main-step iot--progress-step-button--clickable"
                data-testid="iot--progress-step-button-main-second-step"
                disabled={false}
                onClick={[Function]}
                onKeyDown={[Function]}
                tabIndex={0}
                type="button"
              >
                <div
                  className="iot--progress-step-line"
                />
                <span
                  className="iot--progress-step-icon"
                  title="Second Step"
                >
                  <svg
                    aria-hidden={true}
                    fill="currentColor"
                    focusable="false"
                    height={24}
                    preserveAspectRatio="xMidYMid meet"
                    viewBox="0 0 32 32"
                    width={24}
                    xmlns="http://www.w3.org/2000/svg"
                  >
                    <path
                      d="M16,2A14,14,0,1,0,30,16,14,14,0,0,0,16,2Zm0,26A12,12,0,1,1,28,16,12,12,0,0,1,16,28Z"
                    />
                    <text
                      dominantBaseline="middle"
                      textAnchor="middle"
                      x="50%"
                      y="55%"
                    >
                      2
                    </text>
                  </svg>
                </span>
                <div
                  className="iot--progress-text"
                >
                  <p
                    className="iot--progress-text-label"
                    value="Second Step"
                  >
                    Second Step
                  </p>
                </div>
              </button>
            </li>
            <li
              className="iot--progress-step iot--progress-step--incomplete"
            >
              <button
                aria-disabled={false}
                className="iot--progress-step-button iot--progress-step-button--sub-step iot--progress-step-button--clickable"
                data-testid="iot--progress-step-button-sub-sub-step-1"
                disabled={false}
                onClick={[Function]}
                onKeyDown={[Function]}
                tabIndex={0}
                type="button"
              >
                <div
                  className="iot--progress-step-line--sub"
                />
                <span
                  className="iot--progress-step-icon"
                  title="Sub Step 1"
                >
                  <svg
                    aria-hidden={true}
                    fill="currentColor"
                    focusable="false"
                    height={16}
                    preserveAspectRatio="xMidYMid meet"
                    viewBox="0 0 32 32"
                    width={16}
                    xmlns="http://www.w3.org/2000/svg"
                  >
                    <path
                      d="M16,2A14,14,0,1,0,30,16,14,14,0,0,0,16,2Zm0,26A12,12,0,1,1,28,16,12,12,0,0,1,16,28Z"
                    />
                  </svg>
                </span>
                <div
                  className="iot--progress-text"
                >
                  <p
                    className="iot--progress-text-label"
                    value="Sub Step 1"
                  >
                    Sub Step 1
                  </p>
                </div>
              </button>
            </li>
            <li
              className="iot--progress-step iot--progress-step--incomplete"
            >
              <button
                aria-disabled={false}
                className="iot--progress-step-button iot--progress-step-button--sub-step iot--progress-step-button--clickable"
                data-testid="iot--progress-step-button-sub-sub-step-2"
                disabled={false}
                onClick={[Function]}
                onKeyDown={[Function]}
                tabIndex={0}
                type="button"
              >
                <div
                  className="iot--progress-step-line--sub"
                />
                <span
                  className="iot--progress-step-icon"
                  title="Sub Step 2"
                >
                  <svg
                    aria-hidden={true}
                    fill="currentColor"
                    focusable="false"
                    height={16}
                    preserveAspectRatio="xMidYMid meet"
                    viewBox="0 0 32 32"
                    width={16}
                    xmlns="http://www.w3.org/2000/svg"
                  >
                    <path
                      d="M16,2A14,14,0,1,0,30,16,14,14,0,0,0,16,2Zm0,26A12,12,0,1,1,28,16,12,12,0,0,1,16,28Z"
                    />
                  </svg>
                </span>
                <div
                  className="iot--progress-text"
                >
                  <p
                    className="iot--progress-text-label"
                    value="Sub Step 2"
                  >
                    Sub Step 2
                  </p>
                  <p
                    className="iot--progress-text-label--optional"
                  >
                    Optional label
                  </p>
                </div>
              </button>
            </li>
            <li
              className="iot--progress-step iot--progress-step--invalid"
            >
              <button
                aria-disabled={false}
                className="iot--progress-step-button iot--progress-step-button--sub-step iot--progress-step-button--clickable"
                data-testid="iot--progress-step-button-sub-sub-step-3"
                disabled={false}
                onClick={[Function]}
                onKeyDown={[Function]}
                tabIndex={0}
                type="button"
              >
                <div
                  className="iot--progress-step-line--sub"
                />
                <span
                  className="iot--progress-step-icon"
                  title="Sub Step 3"
                >
                  <svg
                    aria-hidden={true}
                    fill="currentColor"
                    focusable="false"
                    height={16}
                    preserveAspectRatio="xMidYMid meet"
                    viewBox="0 0 16 16"
                    width={16}
                    xmlns="http://www.w3.org/2000/svg"
                  >
                    <path
                      d="M8,1C4.1,1,1,4.1,1,8s3.1,7,7,7s7-3.1,7-7S11.9,1,8,1z M8,14c-3.3,0-6-2.7-6-6s2.7-6,6-6s6,2.7,6,6S11.3,14,8,14z"
                    />
                    <path
                      d="M7.5 4H8.5V9H7.5zM8 10.2c-.4 0-.8.3-.8.8s.3.8.8.8c.4 0 .8-.3.8-.8S8.4 10.2 8 10.2z"
                    />
                  </svg>
                </span>
                <div
                  className="iot--progress-text"
                >
                  <p
                    className="iot--progress-text-label"
                    value="Sub Step 3"
                  >
                    Sub Step 3
                  </p>
                </div>
              </button>
            </li>
            <li
              className="iot--progress-step iot--progress-step--disabled iot--progress-step--invalid"
            >
              <button
                aria-disabled={true}
                className="iot--progress-step-button iot--progress-step-button--sub-step"
                data-testid="iot--progress-step-button-sub-sub-step-4"
                disabled={true}
                onClick={null}
                onKeyDown={null}
                tabIndex={-1}
                type="button"
              >
                <div
                  className="iot--progress-step-line--sub"
                />
                <span
                  className="iot--progress-step-icon"
                  title="Sub Step 4"
                >
                  <svg
                    aria-hidden={true}
                    fill="currentColor"
                    focusable="false"
                    height={16}
                    preserveAspectRatio="xMidYMid meet"
                    viewBox="0 0 16 16"
                    width={16}
                    xmlns="http://www.w3.org/2000/svg"
                  >
                    <path
                      d="M8,1C4.1,1,1,4.1,1,8s3.1,7,7,7s7-3.1,7-7S11.9,1,8,1z M8,14c-3.3,0-6-2.7-6-6s2.7-6,6-6s6,2.7,6,6S11.3,14,8,14z"
                    />
                    <path
                      d="M7.5 4H8.5V9H7.5zM8 10.2c-.4 0-.8.3-.8.8s.3.8.8.8c.4 0 .8-.3.8-.8S8.4 10.2 8 10.2z"
                    />
                  </svg>
                </span>
                <div
                  className="iot--progress-text"
                >
                  <p
                    className="iot--progress-text-label"
                    value="Sub Step 4"
                  >
                    Sub Step 4
                  </p>
                </div>
              </button>
            </li>
            <li
              className="iot--progress-step iot--progress-step--disabled"
            >
              <button
                aria-disabled={true}
                className="iot--progress-step-button iot--progress-step-button--main-step"
                data-testid="iot--progress-step-button-main-third-step"
                disabled={true}
                onClick={null}
                onKeyDown={null}
                tabIndex={-1}
                type="button"
              >
                <div
                  className="iot--progress-step-line"
                />
                <span
                  className="iot--progress-step-icon"
                  title="Third Step"
                >
                  <svg
                    aria-hidden={true}
                    fill="currentColor"
                    focusable="false"
                    height={24}
                    preserveAspectRatio="xMidYMid meet"
                    viewBox="0 0 32 32"
                    width={24}
                    xmlns="http://www.w3.org/2000/svg"
                  >
                    <path
                      d="M16,2A14,14,0,1,0,30,16,14,14,0,0,0,16,2Zm0,26A12,12,0,1,1,28,16,12,12,0,0,1,16,28Z"
                    />
                    <text
                      dominantBaseline="middle"
                      textAnchor="middle"
                      x="50%"
                      y="55%"
                    >
                      3
                    </text>
                  </svg>
                </span>
                <div
                  className="iot--progress-text"
                >
                  <p
                    className="iot--progress-text-label"
                    value="Third Step"
                  >
                    Third Step
                  </p>
                  <p
                    className="iot--progress-text-label--optional"
                  >
                    Optional label
                  </p>
                </div>
              </button>
            </li>
            <li
              className="iot--progress-step iot--progress-step--invalid"
            >
              <button
                aria-disabled={false}
                className="iot--progress-step-button iot--progress-step-button--main-step iot--progress-step-button--clickable"
                data-testid="iot--progress-step-button-main-fourth-step"
                disabled={false}
                onClick={[Function]}
                onKeyDown={[Function]}
                tabIndex={0}
                type="button"
              >
                <div
                  className="iot--progress-step-line"
                />
                <span
                  className="iot--progress-step-icon"
                  title="Fourth Step"
                >
                  <svg
                    aria-hidden={true}
                    fill="currentColor"
                    focusable="false"
                    height={24}
                    preserveAspectRatio="xMidYMid meet"
                    viewBox="0 0 32 32"
                    width={24}
                    xmlns="http://www.w3.org/2000/svg"
                  >
                    <path
                      d="M16,2A14,14,0,1,0,30,16,14,14,0,0,0,16,2Zm0,26A12,12,0,1,1,28,16,12,12,0,0,1,16,28Z"
                    />
                    <path
                      d="M15 8H17V19H15zM16 22a1.5 1.5 0 101.5 1.5A1.5 1.5 0 0016 22z"
                    />
                  </svg>
                </span>
                <div
                  className="iot--progress-text"
                >
                  <p
                    className="iot--progress-text-label"
                    value="Fourth Step"
                  >
                    Fourth Step
                  </p>
                </div>
              </button>
            </li>
            <li
              className="iot--progress-step iot--progress-step--incomplete"
            >
              <button
                aria-disabled={false}
                className="iot--progress-step-button iot--progress-step-button--main-step iot--progress-step-button--clickable"
                data-testid="iot--progress-step-button-main-final-step"
                disabled={false}
                onClick={[Function]}
                onKeyDown={[Function]}
                tabIndex={0}
                type="button"
              >
                <span
                  className="iot--progress-step-icon"
                  title="Final Step"
                >
                  <svg
                    aria-hidden={true}
                    fill="currentColor"
                    focusable="false"
                    height={24}
                    preserveAspectRatio="xMidYMid meet"
                    viewBox="0 0 32 32"
                    width={24}
                    xmlns="http://www.w3.org/2000/svg"
                  >
                    <path
                      d="M16,2A14,14,0,1,0,30,16,14,14,0,0,0,16,2Zm0,26A12,12,0,1,1,28,16,12,12,0,0,1,16,28Z"
                    />
                    <text
                      dominantBaseline="middle"
                      textAnchor="middle"
                      x="50%"
                      y="55%"
                    >
                      5
                    </text>
                  </svg>
                </span>
                <div
                  className="iot--progress-text"
                >
                  <p
                    className="iot--progress-text-label"
                    value="Final Step"
                  >
                    Final Step
                  </p>
                </div>
              </button>
            </li>
          </ul>
        </div>
        <div
          className="iot--page-wizard--content"
        >
          <div
            className="iot--page-wizard--step"
            id="step1"
          >
            <div
              className="iot--page-wizard--step--title"
            >
              Step 1: Define the data
            </div>
            <div
              className="iot--page-wizard--step--description"
            >
              You can create summaries lorem ipsum dolor sit amet, consectetur adipiscing elit. Integer eros odio, rhoncus et sapien quis, vestibulum bibendum est.
               
              <a
                href="www.ibm.com"
              >
                An embedded link
              </a>
               is good to have sometimes.
            </div>
            <div
              className="iot--page-wizard--step--content"
            >
              <h1>
                A table could go here
              </h1>
              <h3>
                Some other form items could go here
              </h3>
              <h4>
                And other things here
              </h4>
            </div>
            <div
              className="iot--page-wizard--step--extra-content"
            >
              <h4>
                What are time grains?
              </h4>
              <p>
                Time grains are lorem ipsum dolor sit amet, consectetur adipiscing elit. Integer eros odio, rhoncus et sapien quis, vestibulum bibendum est. Duis blandit tellus ultricies justo sagittis, tempus ornare purus tristique. Quisque nisi tortor, semper ac efficitur tincidunt, feugiat vel ligula. Aenean consequat, massa nec rhoncus vulputate, metus ex dictum ante, at posuere erat tellus vitae orci. Lorem ipsum dolor sit amet, consectetur adipiscing elit. Nam eu tempus sem. Vestibulum quis consequat orci. Sed vel ultrices libero, eu malesuada quam.
              </p>
            </div>
            <div
              className="iot--page-wizard--content--actions"
            >
              <button
                aria-pressed={null}
                className="iot--btn bx--btn bx--btn--secondary"
                data-testid="Button"
                disabled={false}
                onClick={[Function]}
                tabIndex={0}
                type="button"
              >
                Cancel
              </button>
              <button
                aria-pressed={null}
                className="iot--btn bx--btn bx--btn--primary"
                data-testid="Button"
                disabled={false}
                onClick={[Function]}
                tabIndex={0}
                type="button"
              >
                Next
              </button>
            </div>
          </div>
        </div>
      </div>
    </div>
  </div>
  <button
    className="info__show-button"
    onClick={[Function]}
    style={
      Object {
        "background": "#027ac5",
        "border": "none",
        "borderRadius": "0 0 0 5px",
        "color": "#fff",
        "cursor": "pointer",
        "display": "block",
        "fontFamily": "sans-serif",
        "fontSize": 12,
        "padding": "5px 15px",
        "position": "fixed",
        "right": 0,
        "top": 0,
      }
    }
    type="button"
  >
    Show Info
  </button>
</div>
`;

exports[`Storybook Snapshot tests and console checks Storyshots Watson IoT/PageWizard With Sticky Footer: stateful example w/ validation in PageTitleBar 1`] = `
<div
  className="storybook-container"
>
  <div
    style={
      Object {
        "position": "relative",
        "zIndex": 0,
      }
    }
  >
    <div>
      <div
        className="page-title-bar"
        style={
          Object {
            "--header-offset": "0px",
            "--scroll-transition-progress": 1,
          }
        }
      >
        <div
          className="page-title-bar-header"
        >
          <div
            className="page-title-bar-breadcrumb-bg"
          />
          <div
            className="page-title-bar-breadcrumb breadcrumb--container"
          >
            <nav
              aria-label="Breadcrumb"
            >
              <ol
                className="bx--breadcrumb"
              >
                <li
                  className="bx--breadcrumb-item"
                >
                  <a
                    className="bx--link bx--link"
                    rel={null}
                    to="www.ibm.com"
                  >
                    Home
                  </a>
                </li>
                <li
                  className="bx--breadcrumb-item"
                >
                  <a
                    className="bx--link bx--link"
                    rel={null}
                    to="www.ibm.com"
                  >
                    Something
                  </a>
                </li>
                <li
                  className="bx--breadcrumb-item"
                >
                  <a
                    className="bx--link bx--link"
                    rel={null}
                    to="www.ibm.com"
                  >
                    Something Else
                  </a>
                </li>
              </ol>
            </nav>
          </div>
          <div
            className="page-title-bar-title"
          >
            <div
              className="page-title-bar-title--text"
            >
              <h2
                title="A cool PageWizard!"
              >
                A cool PageWizard!
              </h2>
            </div>
          </div>
          <p
            className="page-title-bar-description"
          >
            The description from the PageTitleBar
          </p>
          <div
            className="page-title-bar-header-right"
          />
          <div
            className="page-title-bar-content"
          >
            <div
              className="iot--page-wizard iot--page-wizard__sticky"
            >
              <div
                className="iot--page-wizard--progress--vertical"
              >
                <ul
                  className="iot--progress-indicator iot--progress-indicator--vertical"
                  data-testid="iot--progress-indicator-testid"
                >
                  <li
                    className="iot--progress-step iot--progress-step--current"
                  >
                    <button
                      aria-disabled={false}
                      className="iot--progress-step-button iot--progress-step-button--main-step"
                      data-testid="iot--progress-step-button-main-first-step"
                      disabled={false}
                      onClick={null}
                      onKeyDown={null}
                      tabIndex={-1}
                      type="button"
                    >
                      <div
                        className="iot--progress-step-line"
                      />
                      <span
                        className="iot--progress-step-icon"
                        title="First Step"
                      >
                        <svg
                          aria-hidden={true}
                          fill="currentColor"
                          focusable="false"
                          height={24}
                          preserveAspectRatio="xMidYMid meet"
                          viewBox="0 0 32 32"
                          width={24}
                          xmlns="http://www.w3.org/2000/svg"
                        >
                          <circle
                            cx="16"
                            cy="16"
                            r="10"
                          />
                          <path
                            d="M16,30A14,14,0,1,1,30,16,14.0158,14.0158,0,0,1,16,30ZM16,4A12,12,0,1,0,28,16,12.0137,12.0137,0,0,0,16,4Z"
                          />
                          <text
                            dominantBaseline="middle"
                            textAnchor="middle"
                            x="50%"
                            y="55%"
                          >
                            1
                          </text>
                        </svg>
                      </span>
                      <div
                        className="iot--progress-text"
                      >
                        <p
                          className="iot--progress-text-label"
                          value="First Step"
                        >
                          First Step
                        </p>
                        <p
                          className="iot--progress-text-label--optional"
                        >
                          With validation
                        </p>
                      </div>
                    </button>
                  </li>
                  <li
                    className="iot--progress-step iot--progress-step--incomplete"
                  >
                    <button
                      aria-disabled={false}
                      className="iot--progress-step-button iot--progress-step-button--main-step iot--progress-step-button--clickable"
                      data-testid="iot--progress-step-button-main-second-step"
                      disabled={false}
                      onClick={[Function]}
                      onKeyDown={[Function]}
                      tabIndex={0}
                      type="button"
                    >
                      <span
                        className="iot--progress-step-icon"
                        title="Second Step"
                      >
                        <svg
                          aria-hidden={true}
                          fill="currentColor"
                          focusable="false"
                          height={24}
                          preserveAspectRatio="xMidYMid meet"
                          viewBox="0 0 32 32"
                          width={24}
                          xmlns="http://www.w3.org/2000/svg"
                        >
                          <path
                            d="M16,2A14,14,0,1,0,30,16,14,14,0,0,0,16,2Zm0,26A12,12,0,1,1,28,16,12,12,0,0,1,16,28Z"
                          />
                          <text
                            dominantBaseline="middle"
                            textAnchor="middle"
                            x="50%"
                            y="55%"
                          >
                            2
                          </text>
                        </svg>
                      </span>
                      <div
                        className="iot--progress-text"
                      >
                        <p
                          className="iot--progress-text-label"
                          value="Second Step"
                        >
                          Second Step
                        </p>
                      </div>
                    </button>
                  </li>
                </ul>
              </div>
              <div
                className="iot--page-wizard--content"
              >
                <div
                  className="iot--page-wizard--step"
                  id="step1"
                >
                  <div
                    className="iot--page-wizard--step--title"
                  >
                    Enter some things
                  </div>
                  <div
                    className="iot--page-wizard--step--description"
                  >
                    Make sure you do not try to go to the next step with an empty input! Bad things will happen.
                  </div>
                  <div
                    className="iot--page-wizard--step--content"
                  >
                    <form
                      className="bx--form"
                    >
                       
                      <fieldset
                        className="bx--fieldset"
                      >
                        <legend
                          className="bx--label"
                        >
                          Name
                        </legend>
                        <div
                          className="bx--form-item"
                        >
                          <div
                            className="bx--form-item bx--text-input-wrapper"
                          >
                            <label
                              className="bx--label"
                              htmlFor="first-name"
                            >
                              First name
                            </label>
                            <div
                              className="bx--text-input__field-outer-wrapper"
                            >
                              <div
                                className="bx--text-input__field-wrapper"
                                data-invalid={null}
                              >
                                <input
                                  className="bx--text-input bx--text__input"
                                  data-testid="first-name"
                                  disabled={false}
                                  id="first-name"
                                  onChange={[Function]}
                                  onClick={[Function]}
                                  type="text"
                                  value=""
                                />
                              </div>
                            </div>
                          </div>
                        </div>
                        <div
                          className="bx--form-item"
                        >
                          <div
                            className="bx--form-item bx--text-input-wrapper"
                          >
                            <label
                              className="bx--label"
                              htmlFor="last-name"
                            >
                              Last name
                            </label>
                            <div
                              className="bx--text-input__field-outer-wrapper"
                            >
                              <div
                                className="bx--text-input__field-wrapper"
                                data-invalid={null}
                              >
                                <input
                                  className="bx--text-input bx--text__input"
                                  data-testid="last-name"
                                  disabled={false}
                                  id="last-name"
                                  onChange={[Function]}
                                  onClick={[Function]}
                                  type="text"
                                  value=""
                                />
                              </div>
                            </div>
                          </div>
                        </div>
<<<<<<< HEAD
                      </fieldset>
                       
                    </form>
                  </div>
                  <div
                    className="iot--page-wizard--content--actions--sticky"
                  >
                    <button
                      className="iot--btn bx--btn bx--btn--secondary"
                      data-testid="Button"
                      disabled={false}
                      onClick={[Function]}
                      tabIndex={0}
                      type="button"
                    >
                      Cancel
                    </button>
                    <button
                      className="iot--btn bx--btn bx--btn--primary"
                      data-testid="Button"
                      disabled={false}
                      onClick={[Function]}
                      tabIndex={0}
                      type="button"
                    >
                      Next
                    </button>
                  </div>
=======
                      </div>
                    </fieldset>
                     
                  </form>
                </div>
                <div
                  className="iot--page-wizard--content--actions--sticky"
                >
                  <button
                    aria-pressed={null}
                    className="iot--btn bx--btn bx--btn--secondary"
                    data-testid="Button"
                    disabled={false}
                    onClick={[Function]}
                    tabIndex={0}
                    type="button"
                  >
                    Cancel
                  </button>
                  <button
                    aria-pressed={null}
                    className="iot--btn bx--btn bx--btn--primary"
                    data-testid="Button"
                    disabled={false}
                    onClick={[Function]}
                    tabIndex={0}
                    type="button"
                  >
                    Next
                  </button>
>>>>>>> ad58d04b
                </div>
              </div>
            </div>
          </div>
        </div>
      </div>
    </div>
  </div>
  <button
    className="info__show-button"
    onClick={[Function]}
    style={
      Object {
        "background": "#027ac5",
        "border": "none",
        "borderRadius": "0 0 0 5px",
        "color": "#fff",
        "cursor": "pointer",
        "display": "block",
        "fontFamily": "sans-serif",
        "fontSize": 12,
        "padding": "5px 15px",
        "position": "fixed",
        "right": 0,
        "top": 0,
      }
    }
    type="button"
  >
    Show Info
  </button>
</div>
`;

exports[`Storybook Snapshot tests and console checks Storyshots Watson IoT/PageWizard With additional footer content 1`] = `
<div
  className="storybook-container"
>
  <div
    style={
      Object {
        "position": "relative",
        "zIndex": 0,
      }
    }
  >
    <div>
      <div
        className="page-title-bar"
        style={
          Object {
            "--header-offset": "0px",
            "--scroll-transition-progress": 1,
          }
        }
      >
        <div
          className="page-title-bar-header"
        >
          <div
            className="page-title-bar-breadcrumb-bg"
          />
          <div
            className="page-title-bar-breadcrumb breadcrumb--container"
          >
            <nav
              aria-label="Breadcrumb"
            >
              <ol
                className="bx--breadcrumb"
              >
                <li
                  className="bx--breadcrumb-item"
                >
                  <a
                    className="bx--link bx--link"
                    rel={null}
                    to="www.ibm.com"
                  >
                    Home
                  </a>
                </li>
                <li
                  className="bx--breadcrumb-item"
                >
                  <a
                    className="bx--link bx--link"
                    rel={null}
                    to="www.ibm.com"
                  >
                    Something
                  </a>
                </li>
                <li
                  className="bx--breadcrumb-item"
                >
                  <a
                    className="bx--link bx--link"
                    rel={null}
                    to="www.ibm.com"
                  >
                    Something Else
                  </a>
                </li>
              </ol>
            </nav>
          </div>
          <div
            className="page-title-bar-title"
          >
            <div
              className="page-title-bar-title--text"
            >
              <h2
                title="A cool PageWizard!"
              >
                A cool PageWizard!
              </h2>
            </div>
          </div>
          <p
            className="page-title-bar-description"
          >
            The description from the PageTitleBar
          </p>
          <div
            className="page-title-bar-header-right"
          />
          <div
            className="page-title-bar-content"
          >
            <div
              className="iot--page-wizard iot--page-wizard__sticky"
            >
              <div
                className="iot--page-wizard--progress--vertical"
              >
                <ul
                  className="iot--progress-indicator iot--progress-indicator--vertical"
                  data-testid="iot--progress-indicator-testid"
                >
                  <li
                    className="iot--progress-step iot--progress-step--current"
                  >
                    <button
                      aria-disabled={false}
                      className="iot--progress-step-button iot--progress-step-button--main-step"
                      data-testid="iot--progress-step-button-main-first-step"
                      disabled={false}
                      onClick={null}
                      onKeyDown={null}
                      tabIndex={-1}
                      type="button"
                    >
                      <div
                        className="iot--progress-step-line"
                      />
                      <span
                        className="iot--progress-step-icon"
                        title="First Step"
                      >
                        <svg
                          aria-hidden={true}
                          fill="currentColor"
                          focusable="false"
                          height={24}
                          preserveAspectRatio="xMidYMid meet"
                          viewBox="0 0 32 32"
                          width={24}
                          xmlns="http://www.w3.org/2000/svg"
                        >
                          <circle
                            cx="16"
                            cy="16"
                            r="10"
                          />
                          <path
                            d="M16,30A14,14,0,1,1,30,16,14.0158,14.0158,0,0,1,16,30ZM16,4A12,12,0,1,0,28,16,12.0137,12.0137,0,0,0,16,4Z"
                          />
                          <text
                            dominantBaseline="middle"
                            textAnchor="middle"
                            x="50%"
                            y="55%"
                          >
                            1
                          </text>
                        </svg>
                      </span>
                      <div
                        className="iot--progress-text"
                      >
                        <p
                          className="iot--progress-text-label"
                          value="First Step"
                        >
                          First Step
                        </p>
                        <p
                          className="iot--progress-text-label--optional"
                        >
                          With validation
                        </p>
                      </div>
                    </button>
                  </li>
                  <li
                    className="iot--progress-step iot--progress-step--incomplete"
                  >
                    <button
                      aria-disabled={false}
                      className="iot--progress-step-button iot--progress-step-button--main-step iot--progress-step-button--clickable"
                      data-testid="iot--progress-step-button-main-second-step"
                      disabled={false}
                      onClick={[Function]}
                      onKeyDown={[Function]}
                      tabIndex={0}
                      type="button"
                    >
                      <span
                        className="iot--progress-step-icon"
                        title="Second Step"
                      >
                        <svg
                          aria-hidden={true}
                          fill="currentColor"
                          focusable="false"
                          height={24}
                          preserveAspectRatio="xMidYMid meet"
                          viewBox="0 0 32 32"
                          width={24}
                          xmlns="http://www.w3.org/2000/svg"
                        >
                          <path
                            d="M16,2A14,14,0,1,0,30,16,14,14,0,0,0,16,2Zm0,26A12,12,0,1,1,28,16,12,12,0,0,1,16,28Z"
                          />
                          <text
                            dominantBaseline="middle"
                            textAnchor="middle"
                            x="50%"
                            y="55%"
                          >
                            2
                          </text>
                        </svg>
                      </span>
                      <div
                        className="iot--progress-text"
                      >
                        <p
                          className="iot--progress-text-label"
                          value="Second Step"
                        >
                          Second Step
                        </p>
                      </div>
                    </button>
                  </li>
                </ul>
              </div>
              <div
                className="iot--page-wizard--content"
              >
                <div
                  className="iot--page-wizard--step"
                  id="step1"
                >
                  <div
                    className="iot--page-wizard--step--title"
                  >
                    Enter some things
                  </div>
                  <div
                    className="iot--page-wizard--step--description"
                  >
                    Make sure you do not try to go to the next step with an empty input! Bad things will happen.
                  </div>
                  <div
                    className="iot--page-wizard--step--content"
                  >
                    <form
                      className="bx--form"
                    >
                       
                      <fieldset
                        className="bx--fieldset"
                      >
                        <legend
                          className="bx--label"
                        >
                          Name
                        </legend>
                        <div
                          className="bx--form-item"
                        >
                          <div
                            className="bx--form-item bx--text-input-wrapper"
                          >
                            <label
                              className="bx--label"
                              htmlFor="first-name"
                            >
                              First name
                            </label>
                            <div
                              className="bx--text-input__field-outer-wrapper"
                            >
                              <div
                                className="bx--text-input__field-wrapper"
                                data-invalid={null}
                              >
                                <input
                                  className="bx--text-input bx--text__input"
                                  data-testid="first-name"
                                  disabled={false}
                                  id="first-name"
                                  onChange={[Function]}
                                  onClick={[Function]}
                                  type="text"
                                  value=""
                                />
                              </div>
                            </div>
                          </div>
                        </div>
                        <div
                          className="bx--form-item"
                        >
                          <div
                            className="bx--form-item bx--text-input-wrapper"
                          >
                            <label
                              className="bx--label"
                              htmlFor="last-name"
                            >
                              Last name
                            </label>
                            <div
                              className="bx--text-input__field-outer-wrapper"
                            >
                              <div
                                className="bx--text-input__field-wrapper"
                                data-invalid={null}
                              >
                                <input
                                  className="bx--text-input bx--text__input"
                                  data-testid="last-name"
                                  disabled={false}
                                  id="last-name"
                                  onChange={[Function]}
                                  onClick={[Function]}
                                  type="text"
                                  value=""
                                />
                              </div>
                            </div>
                          </div>
                        </div>
<<<<<<< HEAD
                      </fieldset>
                       
                    </form>
                  </div>
=======
                      </div>
                    </fieldset>
                     
                  </form>
                </div>
                <div
                  className="iot--page-wizard--content--actions--sticky iot--page-wizard--content--after-footer"
                >
                  <button
                    aria-pressed={null}
                    className="bx--btn bx--btn--tertiary"
                    disabled={false}
                    tabIndex={0}
                    type="button"
                  >
                    Save and close
                  </button>
                  <button
                    aria-pressed={null}
                    className="iot--btn bx--btn bx--btn--secondary"
                    data-testid="Button"
                    disabled={false}
                    onClick={[Function]}
                    tabIndex={0}
                    type="button"
                  >
                    Cancel
                  </button>
                  <button
                    aria-pressed={null}
                    className="iot--btn bx--btn bx--btn--primary"
                    data-testid="Button"
                    disabled={false}
                    onClick={[Function]}
                    tabIndex={0}
                    type="button"
                  >
                    Next
                  </button>
>>>>>>> ad58d04b
                  <div
                    className="iot--page-wizard--content--actions--sticky iot--page-wizard--content--after-footer"
                  >
                    <button
                      className="bx--btn bx--btn--tertiary"
                      disabled={false}
                      tabIndex={0}
                      type="button"
                    >
                      Save and close
                    </button>
                    <button
                      className="iot--btn bx--btn bx--btn--secondary"
                      data-testid="Button"
                      disabled={false}
                      onClick={[Function]}
                      tabIndex={0}
                      type="button"
                    >
                      Cancel
                    </button>
                    <button
                      className="iot--btn bx--btn bx--btn--primary"
                      data-testid="Button"
                      disabled={false}
                      onClick={[Function]}
                      tabIndex={0}
                      type="button"
                    >
                      Next
                    </button>
                    <div
                      className="iot--page-wizard--content--after-footer--content"
                    >
                      <div
                        style={
                          Object {
                            "alignItems": "center",
                            "display": "flex",
                            "fontSize": "1rem",
                            "fontWeight": 600,
                            "letterSpacing": 0,
                            "lineHeight": "1.375rem",
                          }
                        }
                      >
                        <svg
                          aria-hidden={true}
                          fill="currentColor"
                          focusable="false"
                          height={20}
                          preserveAspectRatio="xMidYMid meet"
                          style={
                            Object {
                              "marginRight": "0.5rem",
                            }
                          }
                          viewBox="0 0 32 32"
                          width={20}
                          xmlns="http://www.w3.org/2000/svg"
                        >
                          <path
                            d="M16,8a1.5,1.5,0,1,1-1.5,1.5A1.5,1.5,0,0,1,16,8Zm4,13.875H17.125v-8H13v2.25h1.875v5.75H12v2.25h8Z"
                            fill="none"
                          />
                          <path
                            d="M16,2A14,14,0,1,0,30,16,14,14,0,0,0,16,2Zm0,6a1.5,1.5,0,1,1-1.5,1.5A1.5,1.5,0,0,1,16,8Zm4,16.125H12v-2.25h2.875v-5.75H13v-2.25h4.125v8H20Z"
                          />
                        </svg>
                        Additional footer content
                      </div>
                    </div>
                  </div>
                </div>
              </div>
            </div>
          </div>
        </div>
      </div>
    </div>
  </div>
  <button
    className="info__show-button"
    onClick={[Function]}
    style={
      Object {
        "background": "#027ac5",
        "border": "none",
        "borderRadius": "0 0 0 5px",
        "color": "#fff",
        "cursor": "pointer",
        "display": "block",
        "fontFamily": "sans-serif",
        "fontSize": 12,
        "padding": "5px 15px",
        "position": "fixed",
        "right": 0,
        "top": 0,
      }
    }
    type="button"
  >
    Show Info
  </button>
</div>
`;

exports[`Storybook Snapshot tests and console checks Storyshots Watson IoT/PageWizard only one step, in PageTitleBar 1`] = `
<div
  className="storybook-container"
>
  <div
    style={
      Object {
        "position": "relative",
        "zIndex": 0,
      }
    }
  >
    <div>
      <div
        className="page-title-bar"
        style={
          Object {
            "--header-offset": "0px",
            "--scroll-transition-progress": 1,
          }
        }
      >
        <div
          className="page-title-bar-header"
        >
          <div
            className="page-title-bar-breadcrumb-bg"
          />
          <div
            className="page-title-bar-breadcrumb breadcrumb--container"
          >
            <nav
              aria-label="Breadcrumb"
            >
              <ol
                className="bx--breadcrumb"
              >
                <li
                  className="bx--breadcrumb-item"
                >
                  <a
                    className="bx--link bx--link"
                    rel={null}
                    to="www.ibm.com"
                  >
                    Home
                  </a>
                </li>
                <li
                  className="bx--breadcrumb-item"
                >
                  <a
                    className="bx--link bx--link"
                    rel={null}
                    to="www.ibm.com"
                  >
                    Something
                  </a>
                </li>
                <li
                  className="bx--breadcrumb-item"
                >
                  <a
                    className="bx--link bx--link"
                    rel={null}
                    to="www.ibm.com"
                  >
                    Something Else
                  </a>
                </li>
              </ol>
            </nav>
          </div>
          <div
            className="page-title-bar-title"
          >
            <div
              className="page-title-bar-title--text"
            >
              <h2
                title="A cool PageWizard!"
              >
                A cool PageWizard!
              </h2>
            </div>
          </div>
          <p
            className="page-title-bar-description"
          >
            The description from the PageTitleBar
          </p>
          <div
            className="page-title-bar-header-right"
          />
          <div
            className="page-title-bar-content"
          >
            <div
              className="iot--page-wizard"
            >
              <div
                className="iot--page-wizard--content"
              >
                <div
                  className="iot--page-wizard--step"
                  id="step1"
                >
                  <div
                    className="iot--page-wizard--step--title"
                  >
<<<<<<< HEAD
                    Step 1: Define the data
                  </div>
                  <div
                    className="iot--page-wizard--step--description"
                  >
                    You can create summaries lorem ipsum dolor sit amet, consectetur adipiscing elit. Integer eros odio, rhoncus et sapien quis, vestibulum bibendum est.
                     
                    <a
                      href="www.ibm.com"
                    >
                      An embedded link
                    </a>
                     is good to have sometimes.
                  </div>
                  <div
                    className="iot--page-wizard--step--content"
                  >
                    <h1>
                      A table could go here
                    </h1>
                    <h3>
                      Some other form items could go here
                    </h3>
                    <h4>
                      And other things here
                    </h4>
                  </div>
                  <div
                    className="iot--page-wizard--step--extra-content"
                  >
                    <h4>
                      What are time grains?
                    </h4>
                    <p>
                      Time grains are lorem ipsum dolor sit amet, consectetur adipiscing elit. Integer eros odio, rhoncus et sapien quis, vestibulum bibendum est. Duis blandit tellus ultricies justo sagittis, tempus ornare purus tristique. Quisque nisi tortor, semper ac efficitur tincidunt, feugiat vel ligula. Aenean consequat, massa nec rhoncus vulputate, metus ex dictum ante, at posuere erat tellus vitae orci. Lorem ipsum dolor sit amet, consectetur adipiscing elit. Nam eu tempus sem. Vestibulum quis consequat orci. Sed vel ultrices libero, eu malesuada quam.
                    </p>
                  </div>
                  <div
                    className="iot--page-wizard--content--actions"
                  >
                    <button
                      className="iot--btn bx--btn bx--btn--secondary"
                      data-testid="Button"
                      disabled={false}
                      onClick={[Function]}
                      tabIndex={0}
                      type="button"
                    >
                      Cancel
                    </button>
                    <button
                      className="iot--btn bx--btn bx--btn--primary"
                      data-testid="Button"
                      disabled={false}
                      onClick={[Function]}
                      tabIndex={0}
                      type="button"
                    >
                      Submit
                    </button>
                  </div>
=======
                    An embedded link
                  </a>
                   is good to have sometimes.
                </div>
                <div
                  className="iot--page-wizard--step--content"
                >
                  <h1>
                    A table could go here
                  </h1>
                  <h3>
                    Some other form items could go here
                  </h3>
                  <h4>
                    And other things here
                  </h4>
                </div>
                <div
                  className="iot--page-wizard--step--extra-content"
                >
                  <h4>
                    What are time grains?
                  </h4>
                  <p>
                    Time grains are lorem ipsum dolor sit amet, consectetur adipiscing elit. Integer eros odio, rhoncus et sapien quis, vestibulum bibendum est. Duis blandit tellus ultricies justo sagittis, tempus ornare purus tristique. Quisque nisi tortor, semper ac efficitur tincidunt, feugiat vel ligula. Aenean consequat, massa nec rhoncus vulputate, metus ex dictum ante, at posuere erat tellus vitae orci. Lorem ipsum dolor sit amet, consectetur adipiscing elit. Nam eu tempus sem. Vestibulum quis consequat orci. Sed vel ultrices libero, eu malesuada quam.
                  </p>
                </div>
                <div
                  className="iot--page-wizard--content--actions"
                >
                  <button
                    aria-pressed={null}
                    className="iot--btn bx--btn bx--btn--secondary"
                    data-testid="Button"
                    disabled={false}
                    onClick={[Function]}
                    tabIndex={0}
                    type="button"
                  >
                    Cancel
                  </button>
                  <button
                    aria-pressed={null}
                    className="iot--btn bx--btn bx--btn--primary"
                    data-testid="Button"
                    disabled={false}
                    onClick={[Function]}
                    tabIndex={0}
                    type="button"
                  >
                    Submit
                  </button>
>>>>>>> ad58d04b
                </div>
              </div>
            </div>
          </div>
        </div>
      </div>
    </div>
  </div>
  <button
    className="info__show-button"
    onClick={[Function]}
    style={
      Object {
        "background": "#027ac5",
        "border": "none",
        "borderRadius": "0 0 0 5px",
        "color": "#fff",
        "cursor": "pointer",
        "display": "block",
        "fontFamily": "sans-serif",
        "fontSize": 12,
        "padding": "5px 15px",
        "position": "fixed",
        "right": 0,
        "top": 0,
      }
    }
    type="button"
  >
    Show Info
  </button>
</div>
`;

exports[`Storybook Snapshot tests and console checks Storyshots Watson IoT/PageWizard stateful example 1`] = `
<div
  className="storybook-container"
>
  <div
    style={
      Object {
        "position": "relative",
        "zIndex": 0,
      }
    }
  >
    <div>
      <div
        className="iot--page-wizard"
      >
        <div
          className="iot--page-wizard--progress--vertical"
        >
          <ul
            className="iot--progress-indicator iot--progress-indicator--vertical"
            data-testid="iot--progress-indicator-testid"
          >
            <li
              className="iot--progress-step iot--progress-step--current"
            >
              <button
                aria-disabled={false}
                className="iot--progress-step-button iot--progress-step-button--main-step"
                data-testid="iot--progress-step-button-main-first-step"
                disabled={false}
                onClick={null}
                onKeyDown={null}
                tabIndex={-1}
                type="button"
              >
                <div
                  className="iot--progress-step-line"
                />
                <span
                  className="iot--progress-step-icon"
                  title="This is displayed when step icon is hovered"
                >
                  <svg
                    aria-hidden={true}
                    fill="currentColor"
                    focusable="false"
                    height={24}
                    preserveAspectRatio="xMidYMid meet"
                    viewBox="0 0 32 32"
                    width={24}
                    xmlns="http://www.w3.org/2000/svg"
                  >
                    <circle
                      cx="16"
                      cy="16"
                      r="10"
                    />
                    <path
                      d="M16,30A14,14,0,1,1,30,16,14.0158,14.0158,0,0,1,16,30ZM16,4A12,12,0,1,0,28,16,12.0137,12.0137,0,0,0,16,4Z"
                    />
                    <text
                      dominantBaseline="middle"
                      textAnchor="middle"
                      x="50%"
                      y="55%"
                    >
                      1
                    </text>
                  </svg>
                </span>
                <div
                  className="iot--progress-text"
                >
                  <p
                    className="iot--progress-text-label"
                    value="This is displayed when step icon is hovered"
                  >
                    First Step
                  </p>
                  <p
                    className="iot--progress-text-label--optional"
                  >
                    Optional label
                  </p>
                </div>
              </button>
            </li>
            <li
              className="iot--progress-step iot--progress-step--incomplete"
            >
              <button
                aria-disabled={false}
                className="iot--progress-step-button iot--progress-step-button--main-step iot--progress-step-button--clickable"
                data-testid="iot--progress-step-button-main-second-step"
                disabled={false}
                onClick={[Function]}
                onKeyDown={[Function]}
                tabIndex={0}
                type="button"
              >
                <div
                  className="iot--progress-step-line"
                />
                <span
                  className="iot--progress-step-icon"
                  title="Second Step"
                >
                  <svg
                    aria-hidden={true}
                    fill="currentColor"
                    focusable="false"
                    height={24}
                    preserveAspectRatio="xMidYMid meet"
                    viewBox="0 0 32 32"
                    width={24}
                    xmlns="http://www.w3.org/2000/svg"
                  >
                    <path
                      d="M16,2A14,14,0,1,0,30,16,14,14,0,0,0,16,2Zm0,26A12,12,0,1,1,28,16,12,12,0,0,1,16,28Z"
                    />
                    <text
                      dominantBaseline="middle"
                      textAnchor="middle"
                      x="50%"
                      y="55%"
                    >
                      2
                    </text>
                  </svg>
                </span>
                <div
                  className="iot--progress-text"
                >
                  <p
                    className="iot--progress-text-label"
                    value="Second Step"
                  >
                    Second Step
                  </p>
                </div>
              </button>
            </li>
            <li
              className="iot--progress-step iot--progress-step--incomplete"
            >
              <button
                aria-disabled={false}
                className="iot--progress-step-button iot--progress-step-button--sub-step iot--progress-step-button--clickable"
                data-testid="iot--progress-step-button-sub-sub-step-1"
                disabled={false}
                onClick={[Function]}
                onKeyDown={[Function]}
                tabIndex={0}
                type="button"
              >
                <div
                  className="iot--progress-step-line--sub"
                />
                <span
                  className="iot--progress-step-icon"
                  title="Sub Step 1"
                >
                  <svg
                    aria-hidden={true}
                    fill="currentColor"
                    focusable="false"
                    height={16}
                    preserveAspectRatio="xMidYMid meet"
                    viewBox="0 0 32 32"
                    width={16}
                    xmlns="http://www.w3.org/2000/svg"
                  >
                    <path
                      d="M16,2A14,14,0,1,0,30,16,14,14,0,0,0,16,2Zm0,26A12,12,0,1,1,28,16,12,12,0,0,1,16,28Z"
                    />
                  </svg>
                </span>
                <div
                  className="iot--progress-text"
                >
                  <p
                    className="iot--progress-text-label"
                    value="Sub Step 1"
                  >
                    Sub Step 1
                  </p>
                </div>
              </button>
            </li>
            <li
              className="iot--progress-step iot--progress-step--incomplete"
            >
              <button
                aria-disabled={false}
                className="iot--progress-step-button iot--progress-step-button--sub-step iot--progress-step-button--clickable"
                data-testid="iot--progress-step-button-sub-sub-step-2"
                disabled={false}
                onClick={[Function]}
                onKeyDown={[Function]}
                tabIndex={0}
                type="button"
              >
                <div
                  className="iot--progress-step-line--sub"
                />
                <span
                  className="iot--progress-step-icon"
                  title="Sub Step 2"
                >
                  <svg
                    aria-hidden={true}
                    fill="currentColor"
                    focusable="false"
                    height={16}
                    preserveAspectRatio="xMidYMid meet"
                    viewBox="0 0 32 32"
                    width={16}
                    xmlns="http://www.w3.org/2000/svg"
                  >
                    <path
                      d="M16,2A14,14,0,1,0,30,16,14,14,0,0,0,16,2Zm0,26A12,12,0,1,1,28,16,12,12,0,0,1,16,28Z"
                    />
                  </svg>
                </span>
                <div
                  className="iot--progress-text"
                >
                  <p
                    className="iot--progress-text-label"
                    value="Sub Step 2"
                  >
                    Sub Step 2
                  </p>
                  <p
                    className="iot--progress-text-label--optional"
                  >
                    Optional label
                  </p>
                </div>
              </button>
            </li>
            <li
              className="iot--progress-step iot--progress-step--invalid"
            >
              <button
                aria-disabled={false}
                className="iot--progress-step-button iot--progress-step-button--sub-step iot--progress-step-button--clickable"
                data-testid="iot--progress-step-button-sub-sub-step-3"
                disabled={false}
                onClick={[Function]}
                onKeyDown={[Function]}
                tabIndex={0}
                type="button"
              >
                <div
                  className="iot--progress-step-line--sub"
                />
                <span
                  className="iot--progress-step-icon"
                  title="Sub Step 3"
                >
                  <svg
                    aria-hidden={true}
                    fill="currentColor"
                    focusable="false"
                    height={16}
                    preserveAspectRatio="xMidYMid meet"
                    viewBox="0 0 16 16"
                    width={16}
                    xmlns="http://www.w3.org/2000/svg"
                  >
                    <path
                      d="M8,1C4.1,1,1,4.1,1,8s3.1,7,7,7s7-3.1,7-7S11.9,1,8,1z M8,14c-3.3,0-6-2.7-6-6s2.7-6,6-6s6,2.7,6,6S11.3,14,8,14z"
                    />
                    <path
                      d="M7.5 4H8.5V9H7.5zM8 10.2c-.4 0-.8.3-.8.8s.3.8.8.8c.4 0 .8-.3.8-.8S8.4 10.2 8 10.2z"
                    />
                  </svg>
                </span>
                <div
                  className="iot--progress-text"
                >
                  <p
                    className="iot--progress-text-label"
                    value="Sub Step 3"
                  >
                    Sub Step 3
                  </p>
                </div>
              </button>
            </li>
            <li
              className="iot--progress-step iot--progress-step--disabled iot--progress-step--invalid"
            >
              <button
                aria-disabled={true}
                className="iot--progress-step-button iot--progress-step-button--sub-step"
                data-testid="iot--progress-step-button-sub-sub-step-4"
                disabled={true}
                onClick={null}
                onKeyDown={null}
                tabIndex={-1}
                type="button"
              >
                <div
                  className="iot--progress-step-line--sub"
                />
                <span
                  className="iot--progress-step-icon"
                  title="Sub Step 4"
                >
                  <svg
                    aria-hidden={true}
                    fill="currentColor"
                    focusable="false"
                    height={16}
                    preserveAspectRatio="xMidYMid meet"
                    viewBox="0 0 16 16"
                    width={16}
                    xmlns="http://www.w3.org/2000/svg"
                  >
                    <path
                      d="M8,1C4.1,1,1,4.1,1,8s3.1,7,7,7s7-3.1,7-7S11.9,1,8,1z M8,14c-3.3,0-6-2.7-6-6s2.7-6,6-6s6,2.7,6,6S11.3,14,8,14z"
                    />
                    <path
                      d="M7.5 4H8.5V9H7.5zM8 10.2c-.4 0-.8.3-.8.8s.3.8.8.8c.4 0 .8-.3.8-.8S8.4 10.2 8 10.2z"
                    />
                  </svg>
                </span>
                <div
                  className="iot--progress-text"
                >
                  <p
                    className="iot--progress-text-label"
                    value="Sub Step 4"
                  >
                    Sub Step 4
                  </p>
                </div>
              </button>
            </li>
            <li
              className="iot--progress-step iot--progress-step--disabled"
            >
              <button
                aria-disabled={true}
                className="iot--progress-step-button iot--progress-step-button--main-step"
                data-testid="iot--progress-step-button-main-third-step"
                disabled={true}
                onClick={null}
                onKeyDown={null}
                tabIndex={-1}
                type="button"
              >
                <div
                  className="iot--progress-step-line"
                />
                <span
                  className="iot--progress-step-icon"
                  title="Third Step"
                >
                  <svg
                    aria-hidden={true}
                    fill="currentColor"
                    focusable="false"
                    height={24}
                    preserveAspectRatio="xMidYMid meet"
                    viewBox="0 0 32 32"
                    width={24}
                    xmlns="http://www.w3.org/2000/svg"
                  >
                    <path
                      d="M16,2A14,14,0,1,0,30,16,14,14,0,0,0,16,2Zm0,26A12,12,0,1,1,28,16,12,12,0,0,1,16,28Z"
                    />
                    <text
                      dominantBaseline="middle"
                      textAnchor="middle"
                      x="50%"
                      y="55%"
                    >
                      3
                    </text>
                  </svg>
                </span>
                <div
                  className="iot--progress-text"
                >
                  <p
                    className="iot--progress-text-label"
                    value="Third Step"
                  >
                    Third Step
                  </p>
                  <p
                    className="iot--progress-text-label--optional"
                  >
                    Optional label
                  </p>
                </div>
              </button>
            </li>
            <li
              className="iot--progress-step iot--progress-step--invalid"
            >
              <button
                aria-disabled={false}
                className="iot--progress-step-button iot--progress-step-button--main-step iot--progress-step-button--clickable"
                data-testid="iot--progress-step-button-main-fourth-step"
                disabled={false}
                onClick={[Function]}
                onKeyDown={[Function]}
                tabIndex={0}
                type="button"
              >
                <div
                  className="iot--progress-step-line"
                />
                <span
                  className="iot--progress-step-icon"
                  title="Fourth Step"
                >
                  <svg
                    aria-hidden={true}
                    fill="currentColor"
                    focusable="false"
                    height={24}
                    preserveAspectRatio="xMidYMid meet"
                    viewBox="0 0 32 32"
                    width={24}
                    xmlns="http://www.w3.org/2000/svg"
                  >
                    <path
                      d="M16,2A14,14,0,1,0,30,16,14,14,0,0,0,16,2Zm0,26A12,12,0,1,1,28,16,12,12,0,0,1,16,28Z"
                    />
                    <path
                      d="M15 8H17V19H15zM16 22a1.5 1.5 0 101.5 1.5A1.5 1.5 0 0016 22z"
                    />
                  </svg>
                </span>
                <div
                  className="iot--progress-text"
                >
                  <p
                    className="iot--progress-text-label"
                    value="Fourth Step"
                  >
                    Fourth Step
                  </p>
                </div>
              </button>
            </li>
            <li
              className="iot--progress-step iot--progress-step--incomplete"
            >
              <button
                aria-disabled={false}
                className="iot--progress-step-button iot--progress-step-button--main-step iot--progress-step-button--clickable"
                data-testid="iot--progress-step-button-main-final-step"
                disabled={false}
                onClick={[Function]}
                onKeyDown={[Function]}
                tabIndex={0}
                type="button"
              >
                <span
                  className="iot--progress-step-icon"
                  title="Final Step"
                >
                  <svg
                    aria-hidden={true}
                    fill="currentColor"
                    focusable="false"
                    height={24}
                    preserveAspectRatio="xMidYMid meet"
                    viewBox="0 0 32 32"
                    width={24}
                    xmlns="http://www.w3.org/2000/svg"
                  >
                    <path
                      d="M16,2A14,14,0,1,0,30,16,14,14,0,0,0,16,2Zm0,26A12,12,0,1,1,28,16,12,12,0,0,1,16,28Z"
                    />
                    <text
                      dominantBaseline="middle"
                      textAnchor="middle"
                      x="50%"
                      y="55%"
                    >
                      5
                    </text>
                  </svg>
                </span>
                <div
                  className="iot--progress-text"
                >
                  <p
                    className="iot--progress-text-label"
                    value="Final Step"
                  >
                    Final Step
                  </p>
                </div>
              </button>
            </li>
          </ul>
        </div>
        <div
          className="iot--page-wizard--content"
        >
          <div
            className="iot--page-wizard--step"
            id="step1"
          >
            <div
              className="iot--page-wizard--step--title"
            >
              Step 1: Define the data
            </div>
            <div
              className="iot--page-wizard--step--description"
            >
              You can create summaries lorem ipsum dolor sit amet, consectetur adipiscing elit. Integer eros odio, rhoncus et sapien quis, vestibulum bibendum est.
               
              <a
                href="www.ibm.com"
              >
                An embedded link
              </a>
               is good to have sometimes.
            </div>
            <div
              className="iot--page-wizard--step--content"
            >
              <h1>
                A table could go here
              </h1>
              <h3>
                Some other form items could go here
              </h3>
              <h4>
                And other things here
              </h4>
            </div>
            <div
              className="iot--page-wizard--step--extra-content"
            >
              <h4>
                What are time grains?
              </h4>
              <p>
                Time grains are lorem ipsum dolor sit amet, consectetur adipiscing elit. Integer eros odio, rhoncus et sapien quis, vestibulum bibendum est. Duis blandit tellus ultricies justo sagittis, tempus ornare purus tristique. Quisque nisi tortor, semper ac efficitur tincidunt, feugiat vel ligula. Aenean consequat, massa nec rhoncus vulputate, metus ex dictum ante, at posuere erat tellus vitae orci. Lorem ipsum dolor sit amet, consectetur adipiscing elit. Nam eu tempus sem. Vestibulum quis consequat orci. Sed vel ultrices libero, eu malesuada quam.
              </p>
            </div>
            <div
              className="iot--page-wizard--content--actions"
            >
              <button
                aria-pressed={null}
                className="iot--btn bx--btn bx--btn--secondary"
                data-testid="Button"
                disabled={false}
                onClick={[Function]}
                tabIndex={0}
                type="button"
              >
                Cancel
              </button>
              <button
                aria-pressed={null}
                className="iot--btn bx--btn bx--btn--primary"
                data-testid="Button"
                disabled={false}
                onClick={[Function]}
                tabIndex={0}
                type="button"
              >
                Next
              </button>
            </div>
          </div>
        </div>
      </div>
    </div>
  </div>
  <button
    className="info__show-button"
    onClick={[Function]}
    style={
      Object {
        "background": "#027ac5",
        "border": "none",
        "borderRadius": "0 0 0 5px",
        "color": "#fff",
        "cursor": "pointer",
        "display": "block",
        "fontFamily": "sans-serif",
        "fontSize": 12,
        "padding": "5px 15px",
        "position": "fixed",
        "right": 0,
        "top": 0,
      }
    }
    type="button"
  >
    Show Info
  </button>
</div>
`;

exports[`Storybook Snapshot tests and console checks Storyshots Watson IoT/PageWizard stateful example w/ validation in PageTitleBar 1`] = `
<div
  className="storybook-container"
>
  <div
    style={
      Object {
        "position": "relative",
        "zIndex": 0,
      }
    }
  >
    <div>
      <div
        className="page-title-bar"
        style={
          Object {
            "--header-offset": "0px",
            "--scroll-transition-progress": 1,
          }
        }
      >
        <div
          className="page-title-bar-header"
        >
          <div
            className="page-title-bar-breadcrumb-bg"
          />
          <div
            className="page-title-bar-breadcrumb breadcrumb--container"
          >
            <nav
              aria-label="Breadcrumb"
            >
              <ol
                className="bx--breadcrumb"
              >
                <li
                  className="bx--breadcrumb-item"
                >
                  <a
                    className="bx--link bx--link"
                    rel={null}
                    to="www.ibm.com"
                  >
                    Home
                  </a>
                </li>
                <li
                  className="bx--breadcrumb-item"
                >
                  <a
                    className="bx--link bx--link"
                    rel={null}
                    to="www.ibm.com"
                  >
                    Something
                  </a>
                </li>
                <li
                  className="bx--breadcrumb-item"
                >
                  <a
                    className="bx--link bx--link"
                    rel={null}
                    to="www.ibm.com"
                  >
                    Something Else
                  </a>
                </li>
              </ol>
            </nav>
          </div>
          <div
            className="page-title-bar-title"
          >
            <div
              className="page-title-bar-title--text"
            >
              <h2
                title="A cool PageWizard!"
              >
                A cool PageWizard!
              </h2>
            </div>
          </div>
          <p
            className="page-title-bar-description"
          >
            The description from the PageTitleBar
          </p>
          <div
            className="page-title-bar-header-right"
          />
          <div
            className="page-title-bar-content"
          >
            <div
              className="iot--page-wizard"
            >
              <div
                className="iot--page-wizard--progress--vertical"
              >
                <ul
                  className="iot--progress-indicator iot--progress-indicator--vertical"
                  data-testid="iot--progress-indicator-testid"
                >
                  <li
                    className="iot--progress-step iot--progress-step--current"
                  >
                    <button
                      aria-disabled={false}
                      className="iot--progress-step-button iot--progress-step-button--main-step"
                      data-testid="iot--progress-step-button-main-first-step"
                      disabled={false}
                      onClick={null}
                      onKeyDown={null}
                      tabIndex={-1}
                      type="button"
                    >
                      <div
                        className="iot--progress-step-line"
                      />
                      <span
                        className="iot--progress-step-icon"
                        title="First Step"
                      >
                        <svg
                          aria-hidden={true}
                          fill="currentColor"
                          focusable="false"
                          height={24}
                          preserveAspectRatio="xMidYMid meet"
                          viewBox="0 0 32 32"
                          width={24}
                          xmlns="http://www.w3.org/2000/svg"
                        >
                          <circle
                            cx="16"
                            cy="16"
                            r="10"
                          />
                          <path
                            d="M16,30A14,14,0,1,1,30,16,14.0158,14.0158,0,0,1,16,30ZM16,4A12,12,0,1,0,28,16,12.0137,12.0137,0,0,0,16,4Z"
                          />
                          <text
                            dominantBaseline="middle"
                            textAnchor="middle"
                            x="50%"
                            y="55%"
                          >
                            1
                          </text>
                        </svg>
                      </span>
                      <div
                        className="iot--progress-text"
                      >
                        <p
                          className="iot--progress-text-label"
                          value="First Step"
                        >
                          First Step
                        </p>
                        <p
                          className="iot--progress-text-label--optional"
                        >
                          With validation
                        </p>
                      </div>
                    </button>
                  </li>
                  <li
                    className="iot--progress-step iot--progress-step--incomplete"
                  >
                    <button
                      aria-disabled={false}
                      className="iot--progress-step-button iot--progress-step-button--main-step iot--progress-step-button--clickable"
                      data-testid="iot--progress-step-button-main-second-step"
                      disabled={false}
                      onClick={[Function]}
                      onKeyDown={[Function]}
                      tabIndex={0}
                      type="button"
                    >
                      <span
                        className="iot--progress-step-icon"
                        title="Second Step"
                      >
                        <svg
                          aria-hidden={true}
                          fill="currentColor"
                          focusable="false"
                          height={24}
                          preserveAspectRatio="xMidYMid meet"
                          viewBox="0 0 32 32"
                          width={24}
                          xmlns="http://www.w3.org/2000/svg"
                        >
                          <path
                            d="M16,2A14,14,0,1,0,30,16,14,14,0,0,0,16,2Zm0,26A12,12,0,1,1,28,16,12,12,0,0,1,16,28Z"
                          />
                          <text
                            dominantBaseline="middle"
                            textAnchor="middle"
                            x="50%"
                            y="55%"
                          >
                            2
                          </text>
                        </svg>
                      </span>
                      <div
                        className="iot--progress-text"
                      >
                        <p
                          className="iot--progress-text-label"
                          value="Second Step"
                        >
                          Second Step
                        </p>
                      </div>
                    </button>
                  </li>
                </ul>
              </div>
              <div
                className="iot--page-wizard--content"
              >
                <div
                  className="iot--page-wizard--step"
                  id="step1"
                >
                  <div
                    className="iot--page-wizard--step--title"
                  >
                    Enter some things
                  </div>
                  <div
                    className="iot--page-wizard--step--description"
                  >
                    Make sure you do not try to go to the next step with an empty input! Bad things will happen.
                  </div>
                  <div
                    className="iot--page-wizard--step--content"
                  >
                    <form
                      className="bx--form"
                    >
                       
                      <fieldset
                        className="bx--fieldset"
                      >
                        <legend
                          className="bx--label"
                        >
                          Name
                        </legend>
                        <div
                          className="bx--form-item"
                        >
                          <div
                            className="bx--form-item bx--text-input-wrapper"
                          >
                            <label
                              className="bx--label"
                              htmlFor="first-name"
                            >
                              First name
                            </label>
                            <div
                              className="bx--text-input__field-outer-wrapper"
                            >
                              <div
                                className="bx--text-input__field-wrapper"
                                data-invalid={null}
                              >
                                <input
                                  className="bx--text-input bx--text__input"
                                  data-testid="first-name"
                                  disabled={false}
                                  id="first-name"
                                  onChange={[Function]}
                                  onClick={[Function]}
                                  type="text"
                                  value=""
                                />
                              </div>
                            </div>
                          </div>
                        </div>
                        <div
                          className="bx--form-item"
                        >
                          <div
                            className="bx--form-item bx--text-input-wrapper"
                          >
                            <label
                              className="bx--label"
                              htmlFor="last-name"
                            >
                              Last name
                            </label>
                            <div
                              className="bx--text-input__field-outer-wrapper"
                            >
                              <div
                                className="bx--text-input__field-wrapper"
                                data-invalid={null}
                              >
                                <input
                                  className="bx--text-input bx--text__input"
                                  data-testid="last-name"
                                  disabled={false}
                                  id="last-name"
                                  onChange={[Function]}
                                  onClick={[Function]}
                                  type="text"
                                  value=""
                                />
                              </div>
                            </div>
                          </div>
                        </div>
<<<<<<< HEAD
                      </fieldset>
                       
                    </form>
                  </div>
                  <div
                    className="iot--page-wizard--content--actions"
                  >
                    <button
                      className="iot--btn bx--btn bx--btn--secondary"
                      data-testid="Button"
                      disabled={false}
                      onClick={[Function]}
                      tabIndex={0}
                      type="button"
                    >
                      Cancel
                    </button>
                    <button
                      className="iot--btn bx--btn bx--btn--primary"
                      data-testid="Button"
                      disabled={false}
                      onClick={[Function]}
                      tabIndex={0}
                      type="button"
                    >
                      Next
                    </button>
                  </div>
=======
                      </div>
                    </fieldset>
                     
                  </form>
                </div>
                <div
                  className="iot--page-wizard--content--actions"
                >
                  <button
                    aria-pressed={null}
                    className="iot--btn bx--btn bx--btn--secondary"
                    data-testid="Button"
                    disabled={false}
                    onClick={[Function]}
                    tabIndex={0}
                    type="button"
                  >
                    Cancel
                  </button>
                  <button
                    aria-pressed={null}
                    className="iot--btn bx--btn bx--btn--primary"
                    data-testid="Button"
                    disabled={false}
                    onClick={[Function]}
                    tabIndex={0}
                    type="button"
                  >
                    Next
                  </button>
>>>>>>> ad58d04b
                </div>
              </div>
            </div>
          </div>
        </div>
      </div>
    </div>
  </div>
  <button
    className="info__show-button"
    onClick={[Function]}
    style={
      Object {
        "background": "#027ac5",
        "border": "none",
        "borderRadius": "0 0 0 5px",
        "color": "#fff",
        "cursor": "pointer",
        "display": "block",
        "fontFamily": "sans-serif",
        "fontSize": 12,
        "padding": "5px 15px",
        "position": "fixed",
        "right": 0,
        "top": 0,
      }
    }
    type="button"
  >
    Show Info
  </button>
</div>
`;

exports[`Storybook Snapshot tests and console checks Storyshots Watson IoT/PageWizard w/ i18n 1`] = `
<div
  className="storybook-container"
>
  <div
    style={
      Object {
        "position": "relative",
        "zIndex": 0,
      }
    }
  >
    <div>
      <div
        className="iot--page-wizard"
      >
        <div
          className="iot--page-wizard--progress--vertical"
        >
          <ul
            className="iot--progress-indicator iot--progress-indicator--vertical"
            data-testid="iot--progress-indicator-testid"
          >
            <li
              className="iot--progress-step iot--progress-step--current"
            >
              <button
                aria-disabled={false}
                className="iot--progress-step-button iot--progress-step-button--main-step"
                data-testid="iot--progress-step-button-main-first-step"
                disabled={false}
                onClick={null}
                onKeyDown={null}
                tabIndex={-1}
                type="button"
              >
                <div
                  className="iot--progress-step-line"
                />
                <span
                  className="iot--progress-step-icon"
                  title="This is displayed when step icon is hovered"
                >
                  <svg
                    aria-hidden={true}
                    fill="currentColor"
                    focusable="false"
                    height={24}
                    preserveAspectRatio="xMidYMid meet"
                    viewBox="0 0 32 32"
                    width={24}
                    xmlns="http://www.w3.org/2000/svg"
                  >
                    <circle
                      cx="16"
                      cy="16"
                      r="10"
                    />
                    <path
                      d="M16,30A14,14,0,1,1,30,16,14.0158,14.0158,0,0,1,16,30ZM16,4A12,12,0,1,0,28,16,12.0137,12.0137,0,0,0,16,4Z"
                    />
                    <text
                      dominantBaseline="middle"
                      textAnchor="middle"
                      x="50%"
                      y="55%"
                    >
                      1
                    </text>
                  </svg>
                </span>
                <div
                  className="iot--progress-text"
                >
                  <p
                    className="iot--progress-text-label"
                    value="This is displayed when step icon is hovered"
                  >
                    First Step
                  </p>
                  <p
                    className="iot--progress-text-label--optional"
                  >
                    Optional label
                  </p>
                </div>
              </button>
            </li>
            <li
              className="iot--progress-step iot--progress-step--incomplete"
            >
              <button
                aria-disabled={false}
                className="iot--progress-step-button iot--progress-step-button--main-step"
                data-testid="iot--progress-step-button-main-second-step"
                disabled={false}
                onClick={null}
                onKeyDown={null}
                tabIndex={0}
                type="button"
              >
                <div
                  className="iot--progress-step-line"
                />
                <span
                  className="iot--progress-step-icon"
                  title="Second Step"
                >
                  <svg
                    aria-hidden={true}
                    fill="currentColor"
                    focusable="false"
                    height={24}
                    preserveAspectRatio="xMidYMid meet"
                    viewBox="0 0 32 32"
                    width={24}
                    xmlns="http://www.w3.org/2000/svg"
                  >
                    <path
                      d="M16,2A14,14,0,1,0,30,16,14,14,0,0,0,16,2Zm0,26A12,12,0,1,1,28,16,12,12,0,0,1,16,28Z"
                    />
                    <text
                      dominantBaseline="middle"
                      textAnchor="middle"
                      x="50%"
                      y="55%"
                    >
                      2
                    </text>
                  </svg>
                </span>
                <div
                  className="iot--progress-text"
                >
                  <p
                    className="iot--progress-text-label"
                    value="Second Step"
                  >
                    Second Step
                  </p>
                </div>
              </button>
            </li>
            <li
              className="iot--progress-step iot--progress-step--incomplete"
            >
              <button
                aria-disabled={false}
                className="iot--progress-step-button iot--progress-step-button--sub-step"
                data-testid="iot--progress-step-button-sub-sub-step-1"
                disabled={false}
                onClick={null}
                onKeyDown={null}
                tabIndex={0}
                type="button"
              >
                <div
                  className="iot--progress-step-line--sub"
                />
                <span
                  className="iot--progress-step-icon"
                  title="Sub Step 1"
                >
                  <svg
                    aria-hidden={true}
                    fill="currentColor"
                    focusable="false"
                    height={16}
                    preserveAspectRatio="xMidYMid meet"
                    viewBox="0 0 32 32"
                    width={16}
                    xmlns="http://www.w3.org/2000/svg"
                  >
                    <path
                      d="M16,2A14,14,0,1,0,30,16,14,14,0,0,0,16,2Zm0,26A12,12,0,1,1,28,16,12,12,0,0,1,16,28Z"
                    />
                  </svg>
                </span>
                <div
                  className="iot--progress-text"
                >
                  <p
                    className="iot--progress-text-label"
                    value="Sub Step 1"
                  >
                    Sub Step 1
                  </p>
                </div>
              </button>
            </li>
            <li
              className="iot--progress-step iot--progress-step--incomplete"
            >
              <button
                aria-disabled={false}
                className="iot--progress-step-button iot--progress-step-button--sub-step"
                data-testid="iot--progress-step-button-sub-sub-step-2"
                disabled={false}
                onClick={null}
                onKeyDown={null}
                tabIndex={0}
                type="button"
              >
                <div
                  className="iot--progress-step-line--sub"
                />
                <span
                  className="iot--progress-step-icon"
                  title="Sub Step 2"
                >
                  <svg
                    aria-hidden={true}
                    fill="currentColor"
                    focusable="false"
                    height={16}
                    preserveAspectRatio="xMidYMid meet"
                    viewBox="0 0 32 32"
                    width={16}
                    xmlns="http://www.w3.org/2000/svg"
                  >
                    <path
                      d="M16,2A14,14,0,1,0,30,16,14,14,0,0,0,16,2Zm0,26A12,12,0,1,1,28,16,12,12,0,0,1,16,28Z"
                    />
                  </svg>
                </span>
                <div
                  className="iot--progress-text"
                >
                  <p
                    className="iot--progress-text-label"
                    value="Sub Step 2"
                  >
                    Sub Step 2
                  </p>
                  <p
                    className="iot--progress-text-label--optional"
                  >
                    Optional label
                  </p>
                </div>
              </button>
            </li>
            <li
              className="iot--progress-step iot--progress-step--invalid"
            >
              <button
                aria-disabled={false}
                className="iot--progress-step-button iot--progress-step-button--sub-step"
                data-testid="iot--progress-step-button-sub-sub-step-3"
                disabled={false}
                onClick={null}
                onKeyDown={null}
                tabIndex={0}
                type="button"
              >
                <div
                  className="iot--progress-step-line--sub"
                />
                <span
                  className="iot--progress-step-icon"
                  title="Sub Step 3"
                >
                  <svg
                    aria-hidden={true}
                    fill="currentColor"
                    focusable="false"
                    height={16}
                    preserveAspectRatio="xMidYMid meet"
                    viewBox="0 0 16 16"
                    width={16}
                    xmlns="http://www.w3.org/2000/svg"
                  >
                    <path
                      d="M8,1C4.1,1,1,4.1,1,8s3.1,7,7,7s7-3.1,7-7S11.9,1,8,1z M8,14c-3.3,0-6-2.7-6-6s2.7-6,6-6s6,2.7,6,6S11.3,14,8,14z"
                    />
                    <path
                      d="M7.5 4H8.5V9H7.5zM8 10.2c-.4 0-.8.3-.8.8s.3.8.8.8c.4 0 .8-.3.8-.8S8.4 10.2 8 10.2z"
                    />
                  </svg>
                </span>
                <div
                  className="iot--progress-text"
                >
                  <p
                    className="iot--progress-text-label"
                    value="Sub Step 3"
                  >
                    Sub Step 3
                  </p>
                </div>
              </button>
            </li>
            <li
              className="iot--progress-step iot--progress-step--disabled iot--progress-step--invalid"
            >
              <button
                aria-disabled={true}
                className="iot--progress-step-button iot--progress-step-button--sub-step"
                data-testid="iot--progress-step-button-sub-sub-step-4"
                disabled={true}
                onClick={null}
                onKeyDown={null}
                tabIndex={-1}
                type="button"
              >
                <div
                  className="iot--progress-step-line--sub"
                />
                <span
                  className="iot--progress-step-icon"
                  title="Sub Step 4"
                >
                  <svg
                    aria-hidden={true}
                    fill="currentColor"
                    focusable="false"
                    height={16}
                    preserveAspectRatio="xMidYMid meet"
                    viewBox="0 0 16 16"
                    width={16}
                    xmlns="http://www.w3.org/2000/svg"
                  >
                    <path
                      d="M8,1C4.1,1,1,4.1,1,8s3.1,7,7,7s7-3.1,7-7S11.9,1,8,1z M8,14c-3.3,0-6-2.7-6-6s2.7-6,6-6s6,2.7,6,6S11.3,14,8,14z"
                    />
                    <path
                      d="M7.5 4H8.5V9H7.5zM8 10.2c-.4 0-.8.3-.8.8s.3.8.8.8c.4 0 .8-.3.8-.8S8.4 10.2 8 10.2z"
                    />
                  </svg>
                </span>
                <div
                  className="iot--progress-text"
                >
                  <p
                    className="iot--progress-text-label"
                    value="Sub Step 4"
                  >
                    Sub Step 4
                  </p>
                </div>
              </button>
            </li>
            <li
              className="iot--progress-step iot--progress-step--disabled"
            >
              <button
                aria-disabled={true}
                className="iot--progress-step-button iot--progress-step-button--main-step"
                data-testid="iot--progress-step-button-main-third-step"
                disabled={true}
                onClick={null}
                onKeyDown={null}
                tabIndex={-1}
                type="button"
              >
                <div
                  className="iot--progress-step-line"
                />
                <span
                  className="iot--progress-step-icon"
                  title="Third Step"
                >
                  <svg
                    aria-hidden={true}
                    fill="currentColor"
                    focusable="false"
                    height={24}
                    preserveAspectRatio="xMidYMid meet"
                    viewBox="0 0 32 32"
                    width={24}
                    xmlns="http://www.w3.org/2000/svg"
                  >
                    <path
                      d="M16,2A14,14,0,1,0,30,16,14,14,0,0,0,16,2Zm0,26A12,12,0,1,1,28,16,12,12,0,0,1,16,28Z"
                    />
                    <text
                      dominantBaseline="middle"
                      textAnchor="middle"
                      x="50%"
                      y="55%"
                    >
                      3
                    </text>
                  </svg>
                </span>
                <div
                  className="iot--progress-text"
                >
                  <p
                    className="iot--progress-text-label"
                    value="Third Step"
                  >
                    Third Step
                  </p>
                  <p
                    className="iot--progress-text-label--optional"
                  >
                    Optional label
                  </p>
                </div>
              </button>
            </li>
            <li
              className="iot--progress-step iot--progress-step--invalid"
            >
              <button
                aria-disabled={false}
                className="iot--progress-step-button iot--progress-step-button--main-step"
                data-testid="iot--progress-step-button-main-fourth-step"
                disabled={false}
                onClick={null}
                onKeyDown={null}
                tabIndex={0}
                type="button"
              >
                <div
                  className="iot--progress-step-line"
                />
                <span
                  className="iot--progress-step-icon"
                  title="Fourth Step"
                >
                  <svg
                    aria-hidden={true}
                    fill="currentColor"
                    focusable="false"
                    height={24}
                    preserveAspectRatio="xMidYMid meet"
                    viewBox="0 0 32 32"
                    width={24}
                    xmlns="http://www.w3.org/2000/svg"
                  >
                    <path
                      d="M16,2A14,14,0,1,0,30,16,14,14,0,0,0,16,2Zm0,26A12,12,0,1,1,28,16,12,12,0,0,1,16,28Z"
                    />
                    <path
                      d="M15 8H17V19H15zM16 22a1.5 1.5 0 101.5 1.5A1.5 1.5 0 0016 22z"
                    />
                  </svg>
                </span>
                <div
                  className="iot--progress-text"
                >
                  <p
                    className="iot--progress-text-label"
                    value="Fourth Step"
                  >
                    Fourth Step
                  </p>
                </div>
              </button>
            </li>
            <li
              className="iot--progress-step iot--progress-step--incomplete"
            >
              <button
                aria-disabled={false}
                className="iot--progress-step-button iot--progress-step-button--main-step"
                data-testid="iot--progress-step-button-main-final-step"
                disabled={false}
                onClick={null}
                onKeyDown={null}
                tabIndex={0}
                type="button"
              >
                <span
                  className="iot--progress-step-icon"
                  title="Final Step"
                >
                  <svg
                    aria-hidden={true}
                    fill="currentColor"
                    focusable="false"
                    height={24}
                    preserveAspectRatio="xMidYMid meet"
                    viewBox="0 0 32 32"
                    width={24}
                    xmlns="http://www.w3.org/2000/svg"
                  >
                    <path
                      d="M16,2A14,14,0,1,0,30,16,14,14,0,0,0,16,2Zm0,26A12,12,0,1,1,28,16,12,12,0,0,1,16,28Z"
                    />
                    <text
                      dominantBaseline="middle"
                      textAnchor="middle"
                      x="50%"
                      y="55%"
                    >
                      5
                    </text>
                  </svg>
                </span>
                <div
                  className="iot--progress-text"
                >
                  <p
                    className="iot--progress-text-label"
                    value="Final Step"
                  >
                    Final Step
                  </p>
                </div>
              </button>
            </li>
          </ul>
        </div>
        <div
          className="iot--page-wizard--content"
        >
          <div
            className="iot--page-wizard--step"
            id="step1"
          >
            <div
              className="iot--page-wizard--step--title"
            >
              Step 1: Define the data
            </div>
            <div
              className="iot--page-wizard--step--description"
            >
              You can create summaries lorem ipsum dolor sit amet, consectetur adipiscing elit. Integer eros odio, rhoncus et sapien quis, vestibulum bibendum est.
               
              <a
                href="www.ibm.com"
              >
                An embedded link
              </a>
               is good to have sometimes.
            </div>
            <div
              className="iot--page-wizard--step--content"
            >
              <h1>
                A table could go here
              </h1>
              <h3>
                Some other form items could go here
              </h3>
              <h4>
                And other things here
              </h4>
            </div>
            <div
              className="iot--page-wizard--step--extra-content"
            >
              <h4>
                What are time grains?
              </h4>
              <p>
                Time grains are lorem ipsum dolor sit amet, consectetur adipiscing elit. Integer eros odio, rhoncus et sapien quis, vestibulum bibendum est. Duis blandit tellus ultricies justo sagittis, tempus ornare purus tristique. Quisque nisi tortor, semper ac efficitur tincidunt, feugiat vel ligula. Aenean consequat, massa nec rhoncus vulputate, metus ex dictum ante, at posuere erat tellus vitae orci. Lorem ipsum dolor sit amet, consectetur adipiscing elit. Nam eu tempus sem. Vestibulum quis consequat orci. Sed vel ultrices libero, eu malesuada quam.
              </p>
            </div>
            <div
              className="iot--page-wizard--content--actions"
            >
              <button
                aria-pressed={null}
                className="iot--btn bx--btn bx--btn--secondary"
                data-testid="Button"
                disabled={false}
                onClick={[Function]}
                tabIndex={0}
                type="button"
              >
                Cancel
              </button>
              <button
                aria-pressed={null}
                className="iot--btn bx--btn bx--btn--primary"
                data-testid="Button"
                disabled={false}
                onClick={[Function]}
                tabIndex={0}
                type="button"
              >
                Next
              </button>
            </div>
          </div>
        </div>
      </div>
    </div>
  </div>
  <button
    className="info__show-button"
    onClick={[Function]}
    style={
      Object {
        "background": "#027ac5",
        "border": "none",
        "borderRadius": "0 0 0 5px",
        "color": "#fff",
        "cursor": "pointer",
        "display": "block",
        "fontFamily": "sans-serif",
        "fontSize": 12,
        "padding": "5px 15px",
        "position": "fixed",
        "right": 0,
        "top": 0,
      }
    }
    type="button"
  >
    Show Info
  </button>
</div>
`;

exports[`Storybook Snapshot tests and console checks Storyshots Watson IoT/PageWizard wrapped in PageTitleBar 1`] = `
<div
  className="storybook-container"
>
  <div
    style={
      Object {
        "position": "relative",
        "zIndex": 0,
      }
    }
  >
    <div>
      <div
        className="page-title-bar"
        style={
          Object {
            "--header-offset": "0px",
            "--scroll-transition-progress": 1,
          }
        }
      >
        <div
          className="page-title-bar-header"
        >
          <div
            className="page-title-bar-breadcrumb-bg"
          />
          <div
            className="page-title-bar-breadcrumb breadcrumb--container"
          >
            <nav
              aria-label="Breadcrumb"
            >
              <ol
                className="bx--breadcrumb"
              >
                <li
                  className="bx--breadcrumb-item"
                >
                  <a
                    className="bx--link bx--link"
                    rel={null}
                    to="www.ibm.com"
                  >
                    Home
                  </a>
                </li>
                <li
                  className="bx--breadcrumb-item"
                >
                  <a
                    className="bx--link bx--link"
                    rel={null}
                    to="www.ibm.com"
                  >
                    Something
                  </a>
                </li>
                <li
                  className="bx--breadcrumb-item"
                >
                  <a
                    className="bx--link bx--link"
                    rel={null}
                    to="www.ibm.com"
                  >
                    Something Else
                  </a>
                </li>
              </ol>
            </nav>
          </div>
          <div
            className="page-title-bar-title"
          >
            <div
              className="page-title-bar-title--text"
            >
              <h2
                title="A cool PageWizard!"
              >
                A cool PageWizard!
              </h2>
            </div>
          </div>
          <p
            className="page-title-bar-description"
          >
            The description from the PageTitleBar
          </p>
          <div
            className="page-title-bar-header-right"
          />
          <div
            className="page-title-bar-content"
          >
            <div
              className="iot--page-wizard"
            >
              <div
                className="iot--page-wizard--progress--vertical"
              >
                <ul
                  className="iot--progress-indicator iot--progress-indicator--vertical"
                  data-testid="iot--progress-indicator-testid"
                >
                  <li
                    className="iot--progress-step iot--progress-step--current"
                  >
                    <button
                      aria-disabled={false}
                      className="iot--progress-step-button iot--progress-step-button--main-step"
                      data-testid="iot--progress-step-button-main-first-step"
                      disabled={false}
                      onClick={null}
                      onKeyDown={null}
                      tabIndex={-1}
                      type="button"
                    >
                      <div
                        className="iot--progress-step-line"
                      />
                      <span
                        className="iot--progress-step-icon"
                        title="This is displayed when step icon is hovered"
                      >
                        <svg
                          aria-hidden={true}
                          fill="currentColor"
                          focusable="false"
                          height={24}
                          preserveAspectRatio="xMidYMid meet"
                          viewBox="0 0 32 32"
                          width={24}
                          xmlns="http://www.w3.org/2000/svg"
                        >
                          <circle
                            cx="16"
                            cy="16"
                            r="10"
                          />
                          <path
                            d="M16,30A14,14,0,1,1,30,16,14.0158,14.0158,0,0,1,16,30ZM16,4A12,12,0,1,0,28,16,12.0137,12.0137,0,0,0,16,4Z"
                          />
                          <text
                            dominantBaseline="middle"
                            textAnchor="middle"
                            x="50%"
                            y="55%"
                          >
                            1
                          </text>
                        </svg>
                      </span>
                      <div
                        className="iot--progress-text"
                      >
                        <p
                          className="iot--progress-text-label"
                          value="This is displayed when step icon is hovered"
                        >
                          First Step
                        </p>
                        <p
                          className="iot--progress-text-label--optional"
                        >
                          Optional label
                        </p>
                      </div>
                    </button>
                  </li>
                  <li
                    className="iot--progress-step iot--progress-step--incomplete"
                  >
                    <button
                      aria-disabled={false}
                      className="iot--progress-step-button iot--progress-step-button--main-step"
                      data-testid="iot--progress-step-button-main-second-step"
                      disabled={false}
                      onClick={null}
                      onKeyDown={null}
                      tabIndex={0}
                      type="button"
                    >
                      <div
                        className="iot--progress-step-line"
                      />
                      <span
                        className="iot--progress-step-icon"
                        title="Second Step"
                      >
                        <svg
                          aria-hidden={true}
                          fill="currentColor"
                          focusable="false"
                          height={24}
                          preserveAspectRatio="xMidYMid meet"
                          viewBox="0 0 32 32"
                          width={24}
                          xmlns="http://www.w3.org/2000/svg"
                        >
                          <path
                            d="M16,2A14,14,0,1,0,30,16,14,14,0,0,0,16,2Zm0,26A12,12,0,1,1,28,16,12,12,0,0,1,16,28Z"
                          />
                          <text
                            dominantBaseline="middle"
                            textAnchor="middle"
                            x="50%"
                            y="55%"
                          >
                            2
                          </text>
                        </svg>
                      </span>
                      <div
                        className="iot--progress-text"
                      >
                        <p
                          className="iot--progress-text-label"
                          value="Second Step"
                        >
                          Second Step
                        </p>
                      </div>
                    </button>
                  </li>
                  <li
                    className="iot--progress-step iot--progress-step--incomplete"
                  >
                    <button
                      aria-disabled={false}
                      className="iot--progress-step-button iot--progress-step-button--sub-step"
                      data-testid="iot--progress-step-button-sub-sub-step-1"
                      disabled={false}
                      onClick={null}
                      onKeyDown={null}
                      tabIndex={0}
                      type="button"
                    >
                      <div
                        className="iot--progress-step-line--sub"
                      />
                      <span
                        className="iot--progress-step-icon"
                        title="Sub Step 1"
                      >
                        <svg
                          aria-hidden={true}
                          fill="currentColor"
                          focusable="false"
                          height={16}
                          preserveAspectRatio="xMidYMid meet"
                          viewBox="0 0 32 32"
                          width={16}
                          xmlns="http://www.w3.org/2000/svg"
                        >
                          <path
                            d="M16,2A14,14,0,1,0,30,16,14,14,0,0,0,16,2Zm0,26A12,12,0,1,1,28,16,12,12,0,0,1,16,28Z"
                          />
                        </svg>
                      </span>
                      <div
                        className="iot--progress-text"
                      >
                        <p
                          className="iot--progress-text-label"
                          value="Sub Step 1"
                        >
                          Sub Step 1
                        </p>
                      </div>
                    </button>
                  </li>
                  <li
                    className="iot--progress-step iot--progress-step--incomplete"
                  >
                    <button
                      aria-disabled={false}
                      className="iot--progress-step-button iot--progress-step-button--sub-step"
                      data-testid="iot--progress-step-button-sub-sub-step-2"
                      disabled={false}
                      onClick={null}
                      onKeyDown={null}
                      tabIndex={0}
                      type="button"
                    >
                      <div
                        className="iot--progress-step-line--sub"
                      />
                      <span
                        className="iot--progress-step-icon"
                        title="Sub Step 2"
                      >
                        <svg
                          aria-hidden={true}
                          fill="currentColor"
                          focusable="false"
                          height={16}
                          preserveAspectRatio="xMidYMid meet"
                          viewBox="0 0 32 32"
                          width={16}
                          xmlns="http://www.w3.org/2000/svg"
                        >
                          <path
                            d="M16,2A14,14,0,1,0,30,16,14,14,0,0,0,16,2Zm0,26A12,12,0,1,1,28,16,12,12,0,0,1,16,28Z"
                          />
                        </svg>
                      </span>
                      <div
                        className="iot--progress-text"
                      >
                        <p
                          className="iot--progress-text-label"
                          value="Sub Step 2"
                        >
                          Sub Step 2
                        </p>
                        <p
                          className="iot--progress-text-label--optional"
                        >
                          Optional label
                        </p>
                      </div>
                    </button>
                  </li>
                  <li
                    className="iot--progress-step iot--progress-step--invalid"
                  >
                    <button
                      aria-disabled={false}
                      className="iot--progress-step-button iot--progress-step-button--sub-step"
                      data-testid="iot--progress-step-button-sub-sub-step-3"
                      disabled={false}
                      onClick={null}
                      onKeyDown={null}
                      tabIndex={0}
                      type="button"
                    >
                      <div
                        className="iot--progress-step-line--sub"
                      />
                      <span
                        className="iot--progress-step-icon"
                        title="Sub Step 3"
                      >
                        <svg
                          aria-hidden={true}
                          fill="currentColor"
                          focusable="false"
                          height={16}
                          preserveAspectRatio="xMidYMid meet"
                          viewBox="0 0 16 16"
                          width={16}
                          xmlns="http://www.w3.org/2000/svg"
                        >
                          <path
                            d="M8,1C4.1,1,1,4.1,1,8s3.1,7,7,7s7-3.1,7-7S11.9,1,8,1z M8,14c-3.3,0-6-2.7-6-6s2.7-6,6-6s6,2.7,6,6S11.3,14,8,14z"
                          />
                          <path
                            d="M7.5 4H8.5V9H7.5zM8 10.2c-.4 0-.8.3-.8.8s.3.8.8.8c.4 0 .8-.3.8-.8S8.4 10.2 8 10.2z"
                          />
                        </svg>
                      </span>
                      <div
                        className="iot--progress-text"
                      >
                        <p
                          className="iot--progress-text-label"
                          value="Sub Step 3"
                        >
                          Sub Step 3
                        </p>
                      </div>
                    </button>
                  </li>
                  <li
                    className="iot--progress-step iot--progress-step--disabled iot--progress-step--invalid"
                  >
                    <button
                      aria-disabled={true}
                      className="iot--progress-step-button iot--progress-step-button--sub-step"
                      data-testid="iot--progress-step-button-sub-sub-step-4"
                      disabled={true}
                      onClick={null}
                      onKeyDown={null}
                      tabIndex={-1}
                      type="button"
                    >
                      <div
                        className="iot--progress-step-line--sub"
                      />
                      <span
                        className="iot--progress-step-icon"
                        title="Sub Step 4"
                      >
                        <svg
                          aria-hidden={true}
                          fill="currentColor"
                          focusable="false"
                          height={16}
                          preserveAspectRatio="xMidYMid meet"
                          viewBox="0 0 16 16"
                          width={16}
                          xmlns="http://www.w3.org/2000/svg"
                        >
                          <path
                            d="M8,1C4.1,1,1,4.1,1,8s3.1,7,7,7s7-3.1,7-7S11.9,1,8,1z M8,14c-3.3,0-6-2.7-6-6s2.7-6,6-6s6,2.7,6,6S11.3,14,8,14z"
                          />
                          <path
                            d="M7.5 4H8.5V9H7.5zM8 10.2c-.4 0-.8.3-.8.8s.3.8.8.8c.4 0 .8-.3.8-.8S8.4 10.2 8 10.2z"
                          />
                        </svg>
                      </span>
                      <div
                        className="iot--progress-text"
                      >
                        <p
                          className="iot--progress-text-label"
                          value="Sub Step 4"
                        >
                          Sub Step 4
                        </p>
                      </div>
                    </button>
                  </li>
                  <li
                    className="iot--progress-step iot--progress-step--disabled"
                  >
                    <button
                      aria-disabled={true}
                      className="iot--progress-step-button iot--progress-step-button--main-step"
                      data-testid="iot--progress-step-button-main-third-step"
                      disabled={true}
                      onClick={null}
                      onKeyDown={null}
                      tabIndex={-1}
                      type="button"
                    >
                      <div
                        className="iot--progress-step-line"
                      />
                      <span
                        className="iot--progress-step-icon"
                        title="Third Step"
                      >
                        <svg
                          aria-hidden={true}
                          fill="currentColor"
                          focusable="false"
                          height={24}
                          preserveAspectRatio="xMidYMid meet"
                          viewBox="0 0 32 32"
                          width={24}
                          xmlns="http://www.w3.org/2000/svg"
                        >
                          <path
                            d="M16,2A14,14,0,1,0,30,16,14,14,0,0,0,16,2Zm0,26A12,12,0,1,1,28,16,12,12,0,0,1,16,28Z"
                          />
                          <text
                            dominantBaseline="middle"
                            textAnchor="middle"
                            x="50%"
                            y="55%"
                          >
                            3
                          </text>
                        </svg>
                      </span>
                      <div
                        className="iot--progress-text"
                      >
                        <p
                          className="iot--progress-text-label"
                          value="Third Step"
                        >
                          Third Step
                        </p>
                        <p
                          className="iot--progress-text-label--optional"
                        >
                          Optional label
                        </p>
                      </div>
                    </button>
                  </li>
                  <li
                    className="iot--progress-step iot--progress-step--invalid"
                  >
                    <button
                      aria-disabled={false}
                      className="iot--progress-step-button iot--progress-step-button--main-step"
                      data-testid="iot--progress-step-button-main-fourth-step"
                      disabled={false}
                      onClick={null}
                      onKeyDown={null}
                      tabIndex={0}
                      type="button"
                    >
                      <div
                        className="iot--progress-step-line"
                      />
                      <span
                        className="iot--progress-step-icon"
                        title="Fourth Step"
                      >
                        <svg
                          aria-hidden={true}
                          fill="currentColor"
                          focusable="false"
                          height={24}
                          preserveAspectRatio="xMidYMid meet"
                          viewBox="0 0 32 32"
                          width={24}
                          xmlns="http://www.w3.org/2000/svg"
                        >
                          <path
                            d="M16,2A14,14,0,1,0,30,16,14,14,0,0,0,16,2Zm0,26A12,12,0,1,1,28,16,12,12,0,0,1,16,28Z"
                          />
                          <path
                            d="M15 8H17V19H15zM16 22a1.5 1.5 0 101.5 1.5A1.5 1.5 0 0016 22z"
                          />
                        </svg>
                      </span>
                      <div
                        className="iot--progress-text"
                      >
                        <p
                          className="iot--progress-text-label"
                          value="Fourth Step"
                        >
                          Fourth Step
                        </p>
                      </div>
                    </button>
                  </li>
                  <li
                    className="iot--progress-step iot--progress-step--incomplete"
                  >
                    <button
                      aria-disabled={false}
                      className="iot--progress-step-button iot--progress-step-button--main-step"
                      data-testid="iot--progress-step-button-main-final-step"
                      disabled={false}
                      onClick={null}
                      onKeyDown={null}
                      tabIndex={0}
                      type="button"
                    >
                      <span
                        className="iot--progress-step-icon"
                        title="Final Step"
                      >
                        <svg
                          aria-hidden={true}
                          fill="currentColor"
                          focusable="false"
                          height={24}
                          preserveAspectRatio="xMidYMid meet"
                          viewBox="0 0 32 32"
                          width={24}
                          xmlns="http://www.w3.org/2000/svg"
                        >
                          <path
                            d="M16,2A14,14,0,1,0,30,16,14,14,0,0,0,16,2Zm0,26A12,12,0,1,1,28,16,12,12,0,0,1,16,28Z"
                          />
                          <text
                            dominantBaseline="middle"
                            textAnchor="middle"
                            x="50%"
                            y="55%"
                          >
                            5
                          </text>
                        </svg>
                      </span>
                      <div
                        className="iot--progress-text"
                      >
                        <p
                          className="iot--progress-text-label"
                          value="Final Step"
                        >
                          Final Step
                        </p>
                      </div>
                    </button>
                  </li>
                </ul>
              </div>
              <div
                className="iot--page-wizard--content"
              >
                <div
                  className="iot--page-wizard--step"
                  id="step1"
                >
                  <div
                    className="iot--page-wizard--step--title"
                  >
<<<<<<< HEAD
                    Step 1: Define the data
                  </div>
                  <div
                    className="iot--page-wizard--step--description"
                  >
                    You can create summaries lorem ipsum dolor sit amet, consectetur adipiscing elit. Integer eros odio, rhoncus et sapien quis, vestibulum bibendum est.
                     
                    <a
                      href="www.ibm.com"
                    >
                      An embedded link
                    </a>
                     is good to have sometimes.
                  </div>
                  <div
                    className="iot--page-wizard--step--content"
                  >
                    <h1>
                      A table could go here
                    </h1>
                    <h3>
                      Some other form items could go here
                    </h3>
                    <h4>
                      And other things here
                    </h4>
                  </div>
                  <div
                    className="iot--page-wizard--step--extra-content"
                  >
                    <h4>
                      What are time grains?
                    </h4>
                    <p>
                      Time grains are lorem ipsum dolor sit amet, consectetur adipiscing elit. Integer eros odio, rhoncus et sapien quis, vestibulum bibendum est. Duis blandit tellus ultricies justo sagittis, tempus ornare purus tristique. Quisque nisi tortor, semper ac efficitur tincidunt, feugiat vel ligula. Aenean consequat, massa nec rhoncus vulputate, metus ex dictum ante, at posuere erat tellus vitae orci. Lorem ipsum dolor sit amet, consectetur adipiscing elit. Nam eu tempus sem. Vestibulum quis consequat orci. Sed vel ultrices libero, eu malesuada quam.
                    </p>
                  </div>
                  <div
                    className="iot--page-wizard--content--actions"
                  >
                    <button
                      className="iot--btn bx--btn bx--btn--secondary"
                      data-testid="Button"
                      disabled={false}
                      onClick={[Function]}
                      tabIndex={0}
                      type="button"
                    >
                      Cancel
                    </button>
                    <button
                      className="iot--btn bx--btn bx--btn--primary"
                      data-testid="Button"
                      disabled={false}
                      onClick={[Function]}
                      tabIndex={0}
                      type="button"
                    >
                      Next
                    </button>
                  </div>
=======
                    An embedded link
                  </a>
                   is good to have sometimes.
                </div>
                <div
                  className="iot--page-wizard--step--content"
                >
                  <h1>
                    A table could go here
                  </h1>
                  <h3>
                    Some other form items could go here
                  </h3>
                  <h4>
                    And other things here
                  </h4>
                </div>
                <div
                  className="iot--page-wizard--step--extra-content"
                >
                  <h4>
                    What are time grains?
                  </h4>
                  <p>
                    Time grains are lorem ipsum dolor sit amet, consectetur adipiscing elit. Integer eros odio, rhoncus et sapien quis, vestibulum bibendum est. Duis blandit tellus ultricies justo sagittis, tempus ornare purus tristique. Quisque nisi tortor, semper ac efficitur tincidunt, feugiat vel ligula. Aenean consequat, massa nec rhoncus vulputate, metus ex dictum ante, at posuere erat tellus vitae orci. Lorem ipsum dolor sit amet, consectetur adipiscing elit. Nam eu tempus sem. Vestibulum quis consequat orci. Sed vel ultrices libero, eu malesuada quam.
                  </p>
                </div>
                <div
                  className="iot--page-wizard--content--actions"
                >
                  <button
                    aria-pressed={null}
                    className="iot--btn bx--btn bx--btn--secondary"
                    data-testid="Button"
                    disabled={false}
                    onClick={[Function]}
                    tabIndex={0}
                    type="button"
                  >
                    Cancel
                  </button>
                  <button
                    aria-pressed={null}
                    className="iot--btn bx--btn bx--btn--primary"
                    data-testid="Button"
                    disabled={false}
                    onClick={[Function]}
                    tabIndex={0}
                    type="button"
                  >
                    Next
                  </button>
>>>>>>> ad58d04b
                </div>
              </div>
            </div>
          </div>
        </div>
      </div>
    </div>
  </div>
  <button
    className="info__show-button"
    onClick={[Function]}
    style={
      Object {
        "background": "#027ac5",
        "border": "none",
        "borderRadius": "0 0 0 5px",
        "color": "#fff",
        "cursor": "pointer",
        "display": "block",
        "fontFamily": "sans-serif",
        "fontSize": 12,
        "padding": "5px 15px",
        "position": "fixed",
        "right": 0,
        "top": 0,
      }
    }
    type="button"
  >
    Show Info
  </button>
</div>
`;<|MERGE_RESOLUTION|>--- conflicted
+++ resolved
@@ -934,7 +934,6 @@
                             </div>
                           </div>
                         </div>
-<<<<<<< HEAD
                       </fieldset>
                        
                     </form>
@@ -943,6 +942,7 @@
                     className="iot--page-wizard--content--actions--sticky"
                   >
                     <button
+                      aria-pressed={null}
                       className="iot--btn bx--btn bx--btn--secondary"
                       data-testid="Button"
                       disabled={false}
@@ -953,6 +953,7 @@
                       Cancel
                     </button>
                     <button
+                      aria-pressed={null}
                       className="iot--btn bx--btn bx--btn--primary"
                       data-testid="Button"
                       disabled={false}
@@ -963,38 +964,6 @@
                       Next
                     </button>
                   </div>
-=======
-                      </div>
-                    </fieldset>
-                     
-                  </form>
-                </div>
-                <div
-                  className="iot--page-wizard--content--actions--sticky"
-                >
-                  <button
-                    aria-pressed={null}
-                    className="iot--btn bx--btn bx--btn--secondary"
-                    data-testid="Button"
-                    disabled={false}
-                    onClick={[Function]}
-                    tabIndex={0}
-                    type="button"
-                  >
-                    Cancel
-                  </button>
-                  <button
-                    aria-pressed={null}
-                    className="iot--btn bx--btn bx--btn--primary"
-                    data-testid="Button"
-                    disabled={false}
-                    onClick={[Function]}
-                    tabIndex={0}
-                    type="button"
-                  >
-                    Next
-                  </button>
->>>>>>> ad58d04b
                 </div>
               </div>
             </div>
@@ -1353,56 +1322,15 @@
                             </div>
                           </div>
                         </div>
-<<<<<<< HEAD
                       </fieldset>
                        
                     </form>
                   </div>
-=======
-                      </div>
-                    </fieldset>
-                     
-                  </form>
-                </div>
-                <div
-                  className="iot--page-wizard--content--actions--sticky iot--page-wizard--content--after-footer"
-                >
-                  <button
-                    aria-pressed={null}
-                    className="bx--btn bx--btn--tertiary"
-                    disabled={false}
-                    tabIndex={0}
-                    type="button"
-                  >
-                    Save and close
-                  </button>
-                  <button
-                    aria-pressed={null}
-                    className="iot--btn bx--btn bx--btn--secondary"
-                    data-testid="Button"
-                    disabled={false}
-                    onClick={[Function]}
-                    tabIndex={0}
-                    type="button"
-                  >
-                    Cancel
-                  </button>
-                  <button
-                    aria-pressed={null}
-                    className="iot--btn bx--btn bx--btn--primary"
-                    data-testid="Button"
-                    disabled={false}
-                    onClick={[Function]}
-                    tabIndex={0}
-                    type="button"
-                  >
-                    Next
-                  </button>
->>>>>>> ad58d04b
                   <div
                     className="iot--page-wizard--content--actions--sticky iot--page-wizard--content--after-footer"
                   >
                     <button
+                      aria-pressed={null}
                       className="bx--btn bx--btn--tertiary"
                       disabled={false}
                       tabIndex={0}
@@ -1411,6 +1339,7 @@
                       Save and close
                     </button>
                     <button
+                      aria-pressed={null}
                       className="iot--btn bx--btn bx--btn--secondary"
                       data-testid="Button"
                       disabled={false}
@@ -1421,6 +1350,7 @@
                       Cancel
                     </button>
                     <button
+                      aria-pressed={null}
                       className="iot--btn bx--btn bx--btn--primary"
                       data-testid="Button"
                       disabled={false}
@@ -1616,7 +1546,6 @@
                   <div
                     className="iot--page-wizard--step--title"
                   >
-<<<<<<< HEAD
                     Step 1: Define the data
                   </div>
                   <div
@@ -1658,6 +1587,7 @@
                     className="iot--page-wizard--content--actions"
                   >
                     <button
+                      aria-pressed={null}
                       className="iot--btn bx--btn bx--btn--secondary"
                       data-testid="Button"
                       disabled={false}
@@ -1668,6 +1598,7 @@
                       Cancel
                     </button>
                     <button
+                      aria-pressed={null}
                       className="iot--btn bx--btn bx--btn--primary"
                       data-testid="Button"
                       disabled={false}
@@ -1678,60 +1609,6 @@
                       Submit
                     </button>
                   </div>
-=======
-                    An embedded link
-                  </a>
-                   is good to have sometimes.
-                </div>
-                <div
-                  className="iot--page-wizard--step--content"
-                >
-                  <h1>
-                    A table could go here
-                  </h1>
-                  <h3>
-                    Some other form items could go here
-                  </h3>
-                  <h4>
-                    And other things here
-                  </h4>
-                </div>
-                <div
-                  className="iot--page-wizard--step--extra-content"
-                >
-                  <h4>
-                    What are time grains?
-                  </h4>
-                  <p>
-                    Time grains are lorem ipsum dolor sit amet, consectetur adipiscing elit. Integer eros odio, rhoncus et sapien quis, vestibulum bibendum est. Duis blandit tellus ultricies justo sagittis, tempus ornare purus tristique. Quisque nisi tortor, semper ac efficitur tincidunt, feugiat vel ligula. Aenean consequat, massa nec rhoncus vulputate, metus ex dictum ante, at posuere erat tellus vitae orci. Lorem ipsum dolor sit amet, consectetur adipiscing elit. Nam eu tempus sem. Vestibulum quis consequat orci. Sed vel ultrices libero, eu malesuada quam.
-                  </p>
-                </div>
-                <div
-                  className="iot--page-wizard--content--actions"
-                >
-                  <button
-                    aria-pressed={null}
-                    className="iot--btn bx--btn bx--btn--secondary"
-                    data-testid="Button"
-                    disabled={false}
-                    onClick={[Function]}
-                    tabIndex={0}
-                    type="button"
-                  >
-                    Cancel
-                  </button>
-                  <button
-                    aria-pressed={null}
-                    className="iot--btn bx--btn bx--btn--primary"
-                    data-testid="Button"
-                    disabled={false}
-                    onClick={[Function]}
-                    tabIndex={0}
-                    type="button"
-                  >
-                    Submit
-                  </button>
->>>>>>> ad58d04b
                 </div>
               </div>
             </div>
@@ -2700,7 +2577,6 @@
                             </div>
                           </div>
                         </div>
-<<<<<<< HEAD
                       </fieldset>
                        
                     </form>
@@ -2709,6 +2585,7 @@
                     className="iot--page-wizard--content--actions"
                   >
                     <button
+                      aria-pressed={null}
                       className="iot--btn bx--btn bx--btn--secondary"
                       data-testid="Button"
                       disabled={false}
@@ -2719,6 +2596,7 @@
                       Cancel
                     </button>
                     <button
+                      aria-pressed={null}
                       className="iot--btn bx--btn bx--btn--primary"
                       data-testid="Button"
                       disabled={false}
@@ -2729,38 +2607,6 @@
                       Next
                     </button>
                   </div>
-=======
-                      </div>
-                    </fieldset>
-                     
-                  </form>
-                </div>
-                <div
-                  className="iot--page-wizard--content--actions"
-                >
-                  <button
-                    aria-pressed={null}
-                    className="iot--btn bx--btn bx--btn--secondary"
-                    data-testid="Button"
-                    disabled={false}
-                    onClick={[Function]}
-                    tabIndex={0}
-                    type="button"
-                  >
-                    Cancel
-                  </button>
-                  <button
-                    aria-pressed={null}
-                    className="iot--btn bx--btn bx--btn--primary"
-                    data-testid="Button"
-                    disabled={false}
-                    onClick={[Function]}
-                    tabIndex={0}
-                    type="button"
-                  >
-                    Next
-                  </button>
->>>>>>> ad58d04b
                 </div>
               </div>
             </div>
@@ -4005,7 +3851,6 @@
                   <div
                     className="iot--page-wizard--step--title"
                   >
-<<<<<<< HEAD
                     Step 1: Define the data
                   </div>
                   <div
@@ -4047,6 +3892,7 @@
                     className="iot--page-wizard--content--actions"
                   >
                     <button
+                      aria-pressed={null}
                       className="iot--btn bx--btn bx--btn--secondary"
                       data-testid="Button"
                       disabled={false}
@@ -4057,6 +3903,7 @@
                       Cancel
                     </button>
                     <button
+                      aria-pressed={null}
                       className="iot--btn bx--btn bx--btn--primary"
                       data-testid="Button"
                       disabled={false}
@@ -4067,60 +3914,6 @@
                       Next
                     </button>
                   </div>
-=======
-                    An embedded link
-                  </a>
-                   is good to have sometimes.
-                </div>
-                <div
-                  className="iot--page-wizard--step--content"
-                >
-                  <h1>
-                    A table could go here
-                  </h1>
-                  <h3>
-                    Some other form items could go here
-                  </h3>
-                  <h4>
-                    And other things here
-                  </h4>
-                </div>
-                <div
-                  className="iot--page-wizard--step--extra-content"
-                >
-                  <h4>
-                    What are time grains?
-                  </h4>
-                  <p>
-                    Time grains are lorem ipsum dolor sit amet, consectetur adipiscing elit. Integer eros odio, rhoncus et sapien quis, vestibulum bibendum est. Duis blandit tellus ultricies justo sagittis, tempus ornare purus tristique. Quisque nisi tortor, semper ac efficitur tincidunt, feugiat vel ligula. Aenean consequat, massa nec rhoncus vulputate, metus ex dictum ante, at posuere erat tellus vitae orci. Lorem ipsum dolor sit amet, consectetur adipiscing elit. Nam eu tempus sem. Vestibulum quis consequat orci. Sed vel ultrices libero, eu malesuada quam.
-                  </p>
-                </div>
-                <div
-                  className="iot--page-wizard--content--actions"
-                >
-                  <button
-                    aria-pressed={null}
-                    className="iot--btn bx--btn bx--btn--secondary"
-                    data-testid="Button"
-                    disabled={false}
-                    onClick={[Function]}
-                    tabIndex={0}
-                    type="button"
-                  >
-                    Cancel
-                  </button>
-                  <button
-                    aria-pressed={null}
-                    className="iot--btn bx--btn bx--btn--primary"
-                    data-testid="Button"
-                    disabled={false}
-                    onClick={[Function]}
-                    tabIndex={0}
-                    type="button"
-                  >
-                    Next
-                  </button>
->>>>>>> ad58d04b
                 </div>
               </div>
             </div>
