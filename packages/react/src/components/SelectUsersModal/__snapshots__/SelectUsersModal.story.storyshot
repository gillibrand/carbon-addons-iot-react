--- conflicted
+++ resolved
@@ -6,11 +6,7 @@
 >
   <div
     className="iot--select-users-modal"
-<<<<<<< HEAD
-    testId="select-users-modal-container"
-=======
     data-testid="select-users-modal-container"
->>>>>>> 6c8dd953
   >
     <div
       className="bx--modal is-visible iot--composed-modal--large iot--composed-modal"
@@ -518,11 +514,7 @@
 >
   <div
     className="iot--select-users-modal"
-<<<<<<< HEAD
-    testId="select-users-modal-container"
-=======
     data-testid="select-users-modal-container"
->>>>>>> 6c8dd953
   >
     <div
       className="bx--modal is-visible iot--composed-modal--large iot--composed-modal"
@@ -1681,11 +1673,7 @@
 >
   <div
     className="iot--select-users-modal"
-<<<<<<< HEAD
-    testId="select-users-modal-container"
-=======
     data-testid="select-users-modal-container"
->>>>>>> 6c8dd953
   >
     <div
       className="bx--modal is-visible iot--composed-modal--large iot--composed-modal"
@@ -2288,11 +2276,7 @@
 >
   <div
     className="iot--select-users-modal"
-<<<<<<< HEAD
-    testId="select-users-modal-container"
-=======
     data-testid="select-users-modal-container"
->>>>>>> 6c8dd953
   >
     <div
       className="bx--modal is-visible iot--composed-modal--large iot--composed-modal"
