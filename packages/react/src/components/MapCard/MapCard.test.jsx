import React, { useEffect, useRef } from 'react';
import { render, screen, within } from '@testing-library/react';
import userEvent from '@testing-library/user-event';
import {
  Cloud32,
  Cloudy32,
  Fog32,
  Hail32,
  PartlyCloudy32,
  Rain32,
  Sun32,
  ChevronRight32,
} from '@carbon/icons-react';

import { settings } from '../../constants/Settings';
import { CARD_ACTIONS } from '../../constants/LayoutConstants';

import MapCard from './MapCard';

const { iotPrefix } = settings;

describe('MapCards', () => {
  const settingsContentMock = jest.fn().mockReturnValue(<div>I am settings</div>);

  const MapImplementationMock = () => {
    const mapContainerRef = useRef(null);
    useEffect(() => {
      const hostElement = mapContainerRef.current;
      hostElement.appendChild(document.createTextNode('I am map'));
    });
    return (
      <MapCard
        id="map-card"
        testID="map-card"
        mapContainerRef={mapContainerRef}
        stops={[]}
        onZoomIn={jest.fn()}
        onZoomOut={jest.fn()}
        settingsContent={settingsContentMock}
      />
    );
  };

  it('should be selectable by testID or testId', () => {
    const { rerender } = render(
      <MapCard
        id="map-card"
        testID="MAP_CARD"
        mapContainerRef={React.createRef()}
        stops={[]}
        onZoomIn={jest.fn()}
        onZoomOut={jest.fn()}
        settingsContent={settingsContentMock}
<<<<<<< HEAD
=======
        mapControls={[
          {
            hasScroll: true,
            visibleItemsCount: 4,
            group: [
              {
                icon: Hail32,
                iconDescription: 'Map scroll hail',
                onClick: jest.fn(),
              },
              {
                icon: Rain32,
                iconDescription: 'Map scroll rain',
                onClick: jest.fn(),
              },
              {
                icon: Sun32,
                iconDescription: 'Map scroll sun',
                onClick: jest.fn(),
              },
            ],
          },
        ]}
>>>>>>> a2ebda03
      />
    );

    expect(screen.getByTestId('MAP_CARD')).toBeDefined();
<<<<<<< HEAD
=======
    expect(screen.getByTestId('MAP_CARD-map-controls')).toBeDefined();
    expect(screen.getByTestId('MAP_CARD-zoom-control')).toBeDefined();
    expect(screen.getByTestId('MAP_CARD-legend')).toBeDefined();
    expect(screen.getByTestId('MAP_CARD-settings')).toBeDefined();
>>>>>>> a2ebda03

    rerender(
      <MapCard
        id="map-card"
        testId="map_card"
        mapContainerRef={React.createRef()}
        stops={[]}
        onZoomIn={jest.fn()}
        onZoomOut={jest.fn()}
        settingsContent={settingsContentMock}
<<<<<<< HEAD
=======
        mapControls={[
          {
            hasScroll: true,
            visibleItemsCount: 4,
            group: [
              {
                icon: Hail32,
                iconDescription: 'Map scroll hail',
                onClick: jest.fn(),
              },
              {
                icon: Rain32,
                iconDescription: 'Map scroll rain',
                onClick: jest.fn(),
              },
              {
                icon: Sun32,
                iconDescription: 'Map scroll sun',
                onClick: jest.fn(),
              },
            ],
          },
        ]}
>>>>>>> a2ebda03
      />
    );

    expect(screen.getByTestId('map_card')).toBeDefined();
<<<<<<< HEAD
=======
    expect(screen.getByTestId('map_card-map-controls')).toBeDefined();
    expect(screen.getByTestId('map_card-zoom-control')).toBeDefined();
    expect(screen.getByTestId('map_card-legend')).toBeDefined();
    expect(screen.getByTestId('map_card-settings')).toBeDefined();
>>>>>>> a2ebda03
  });

  it('renders a map inside the card', () => {
    render(<MapImplementationMock />);
    const cardContent = screen.getByTestId('map-card-content');
    expect(within(cardContent).getByText('I am map')).toBeVisible();
  });

  it('adds zoom controls with callbacks', () => {
    const zoomInCallback = jest.fn();
    const zoomOutCallback = jest.fn();

    render(
      <MapCard
        id="map-card"
        testID="map-card"
        mapContainerRef={React.createRef()}
        stops={[]}
        onZoomIn={zoomInCallback}
        onZoomOut={zoomOutCallback}
        settingsContent={settingsContentMock}
      />
    );

    const zoomInBtn = screen.getByRole('button', {
      name: MapCard.defaultProps.i18n.zoomIn,
    });
    expect(zoomInCallback).not.toHaveBeenCalled();
    userEvent.click(zoomInBtn);
    expect(zoomInCallback).toHaveBeenCalled();

    const zoomOutBtn = screen.getByRole('button', {
      name: MapCard.defaultProps.i18n.zoomOut,
    });
    expect(zoomOutCallback).not.toHaveBeenCalled();
    userEvent.click(zoomOutBtn);
    expect(zoomOutCallback).toHaveBeenCalled();
  });

  it('shows normal legend without title', () => {
    render(
      <MapCard
        id="map-card"
        testID="map-card"
        mapContainerRef={React.createRef()}
        stops={[
          ['Thing A', 'red'],
          ['Thing B', 'green'],
        ]}
        onZoomIn={() => {}}
        onZoomOut={() => {}}
        settingsContent={settingsContentMock}
      />
    );

    const thingA = screen.getByText('Thing A');
    expect(thingA).toBeVisible();
    expect(thingA.closest('div').children[0]).toHaveStyle({
      backgroundColor: 'red',
    });

    const thingB = screen.getByText('Thing B');
    expect(thingB).toBeVisible();
    expect(thingB.closest('div').children[0]).toHaveStyle({
      backgroundColor: 'green',
    });

    expect(screen.getByTestId('map-card-legend')).not.toHaveClass(
      `${iotPrefix}--map-legend--fullwidth`
    );
    expect(screen.queryByTitle(MapCard.defaultProps.i18n.legendTitle)).not.toBeInTheDocument();
  });

  it('shows full width legend with title ', () => {
    render(
      <MapCard
        id="map-card"
        testID="map-card"
        mapContainerRef={React.createRef()}
        stops={[
          ['Thing A', 'red'],
          ['Thing B', 'green'],
        ]}
        onZoomIn={() => {}}
        onZoomOut={() => {}}
        settingsContent={settingsContentMock}
        isLegendFullWidth
      />
    );

    const thingA = screen.getByText('Thing A');
    expect(thingA).toBeVisible();
    expect(thingA.closest('div').children[0]).toHaveStyle({
      backgroundColor: 'red',
    });

    expect(screen.getByTitle(MapCard.defaultProps.i18n.legendTitle)).toBeVisible();
    expect(screen.getByTestId('map-card-legend')).toHaveClass(
      `${iotPrefix}--map-legend--fullwidth`
    );
  });

  it('shows full width legend toggle arrow correct in RTL', () => {
    document.documentElement.setAttribute('dir', 'rtl');

    const { container, rerender } = render(<ChevronRight32 />);
    const chevronRightIconContent = container.querySelector('svg path').getAttribute('d');

    rerender(
      <MapCard
        id="map-card"
        testID="map-card"
        mapContainerRef={React.createRef()}
        stops={[
          ['Thing A', 'red'],
          ['Thing B', 'green'],
        ]}
        onZoomIn={() => {}}
        onZoomOut={() => {}}
        settingsContent={settingsContentMock}
        isLegendFullWidth
      />
    );

    const toggleButton = screen.getByLabelText(MapCard.defaultProps.i18n.hideLegend);
    expect(toggleButton.firstChild).toHaveAttribute('d', chevronRightIconContent);
  });

  it('allows user to toggle full width legend', () => {
    render(
      <MapCard
        id="map-card"
        testID="map-card"
        mapContainerRef={React.createRef()}
        stops={[
          ['Thing A', 'red'],
          ['Thing B', 'green'],
        ]}
        onZoomIn={() => {}}
        onZoomOut={() => {}}
        settingsContent={settingsContentMock}
        isLegendFullWidth
      />
    );

    expect(screen.getByTestId('map-card-legend')).not.toHaveClass(
      `${iotPrefix}--map-legend--fullwidth-collapsed`
    );
    const hideLegendButton = screen.getByRole('button', {
      name: MapCard.defaultProps.i18n.hideLegend,
    });
    expect(hideLegendButton).toBeVisible();

    // Toggle legend to collapse
    userEvent.click(hideLegendButton);
    expect(screen.getByTestId('map-card-legend')).toHaveClass(
      `${iotPrefix}--map-legend--fullwidth-collapsed`
    );
    const showLegendButton = screen.getByRole('button', {
      name: MapCard.defaultProps.i18n.showLegend,
    });
    expect(showLegendButton).toBeVisible();

    // Toggle show
    userEvent.click(showLegendButton);
    expect(screen.getByTestId('map-card-legend')).not.toHaveClass(
      `${iotPrefix}--map-legend--fullwidth-collapsed`
    );
  });

  it('can only show settings panel when card is expanded', () => {
    const cardActionCallback = jest.fn();
    const { rerender, container } = render(
      <MapCard
        id="map-card"
        testID="map-card"
        mapContainerRef={React.createRef()}
        stops={[]}
        onZoomIn={() => {}}
        onZoomOut={() => {}}
        settingsContent={() => <div>My settings</div>}
        availableActions={{ settings: true }}
        onCardAction={cardActionCallback}
        isSettingPanelOpen={false}
        isExpanded={false}
      />
    );

    expect(
      screen.queryByRole('button', {
        name: 'Settings',
      })
    ).not.toBeInTheDocument();

    rerender(
      <MapCard
        id="map-card"
        testID="map-card"
        mapContainerRef={React.createRef()}
        stops={[]}
        onZoomIn={() => {}}
        onZoomOut={() => {}}
        settingsContent={() => <div>My settings</div>}
        availableActions={{ settings: true }}
        onCardAction={cardActionCallback}
        isSettingPanelOpen={false}
        isExpanded
      />
    );

    const showSettingsBtn = screen.getByRole('button', {
      name: 'Settings',
    });

    expect(showSettingsBtn).toBeVisible();
    // Using the class modifier "--open" to determine if the settings panel is open since
    // the actual settings panel is never really hidden, just pushed outside the container
    // which the testing library can't detect.
    expect(container.querySelectorAll(`.${iotPrefix}--map-settings--open`).length).toBeFalsy();

    userEvent.click(showSettingsBtn);
    expect(cardActionCallback).toHaveBeenCalledWith('map-card', 'ON_SETTINGS_CLICK');
  });

  it('shows custom settings panel when card is expanded and isSettingPanelOpen:true', () => {
    const { container } = render(
      <MapCard
        id="map-card"
        testID="map-card"
        mapContainerRef={React.createRef()}
        stops={[]}
        onZoomIn={() => {}}
        onZoomOut={() => {}}
        settingsContent={() => <div>My settings</div>}
        availableActions={{ settings: true }}
        onCardAction={() => {}}
        isSettingPanelOpen
        isExpanded
      />
    );

    const showSettingsBtn = screen.getByRole('button', {
      name: 'Settings',
    });

    expect(showSettingsBtn).toBeVisible();

    // Using the class modifier "--open" to determine if the settings panel is open since
    // the actual settings panel is never really hidden, just pushed outside the container
    // which the testing library doesn't detect.
    expect(container.querySelectorAll(`.${iotPrefix}--map-settings--open`).length).toBeTruthy();
  });

  it('fires card action callback when user clicks map configuration close button', () => {
    const onCardActionCallback = jest.fn();
    render(
      <MapCard
        id="map-card"
        testID="map-card"
        mapContainerRef={React.createRef()}
        stops={[]}
        onZoomIn={() => {}}
        onZoomOut={() => {}}
        settingsContent={() => <div>My settings</div>}
        availableActions={{ settings: true }}
        onCardAction={onCardActionCallback}
        isSettingPanelOpen
        isExpanded
      />
    );

    const settingsHeader = screen
      .getByText(MapCard.defaultProps.i18n.configurationTitle)
      .closest('div');
    const closeButton = within(settingsHeader).getByRole('button', {
      name: 'Close',
    });

    expect(closeButton).toBeVisible();
    userEvent.click(closeButton);

    expect(onCardActionCallback).toHaveBeenCalledWith('map-card', CARD_ACTIONS.ON_SETTINGS_CLICK);
  });

  it('can add layered map controls with callbacks', () => {
    const rainyClickCallback = jest.fn();
    const sunnyClickCallback = jest.fn();

    const layeredMapControls = [
      {
        id: 'test-id1',
        icon: Rain32,
        iconDescription: 'Rainy',
        onClick: rainyClickCallback,
      },
      {
        id: 'test-id2',
        icon: Sun32,
        iconDescription: 'Sunny',
        onClick: sunnyClickCallback,
      },
    ];
    render(
      <MapCard
        id="map-card"
        testID="map-card"
        mapContainerRef={React.createRef()}
        stops={[]}
        onZoomIn={() => {}}
        onZoomOut={() => {}}
        settingsContent={settingsContentMock}
        layeredControls={layeredMapControls}
      />
    );

    const triggerButton = screen.getByRole('button', {
      name: 'Layered controls',
    });
    expect(triggerButton.closest('.iot--map-controls-layers--open')).toBe(null);

    userEvent.click(triggerButton);
    expect(triggerButton.closest('.iot--map-controls-layers--open')).not.toBe(null);

    const rainyButton = screen.getByRole('button', {
      name: 'Rainy',
    });
    userEvent.click(rainyButton);
    expect(rainyClickCallback).toHaveBeenCalled();
  });

  it('only adds layered control trigger button if there are layered controls to show', () => {
    render(
      <MapCard
        id="map-card"
        testID="map-card"
        mapContainerRef={React.createRef()}
        stops={[]}
        onZoomIn={() => {}}
        onZoomOut={() => {}}
        settingsContent={settingsContentMock}
        layeredControls={[]}
      />
    );

    expect(
      screen.queryByRole('button', {
        name: 'Layered controls',
      })
    ).not.toBeInTheDocument();
  });

  it('can add "selactable" layered map controls', () => {
    const layeredMapControls = [
      {
        id: 'test-id1',
        icon: Rain32,
        iconDescription: 'Rainy',
        onClick: () => {},
        kind: 'icon-selection',
        selected: false,
      },
      {
        id: 'test-id2',
        icon: Sun32,
        iconDescription: 'Sunny',
        onClick: () => {},
        kind: 'icon-selection',
        selected: true,
      },
    ];
    render(
      <MapCard
        id="map-card"
        testID="map-card"
        mapContainerRef={React.createRef()}
        stops={[]}
        onZoomIn={() => {}}
        onZoomOut={() => {}}
        settingsContent={settingsContentMock}
        layeredControls={layeredMapControls}
      />
    );

    userEvent.click(
      screen.getByRole('button', {
        name: 'Layered controls',
      })
    );

    const sunnyButton = screen.getByRole('button', {
      name: 'Sunny',
    });
    expect(sunnyButton).toHaveClass(`${iotPrefix}--btn-icon-selection`);
    expect(sunnyButton).toHaveClass(`${iotPrefix}--btn-icon-selection--selected`);

    const rainyButton = screen.getByRole('button', {
      name: 'Rainy',
    });
    expect(rainyButton).toHaveClass(`${iotPrefix}--btn-icon-selection`);
  });

  it('can add map controls with callbacks', () => {
    const rainyClickCallback = jest.fn();
    const sunnyClickCallback = jest.fn();
    render(
      <MapCard
        id="map-card"
        testID="map-card"
        mapContainerRef={React.createRef()}
        stops={[]}
        onZoomIn={() => {}}
        onZoomOut={() => {}}
        settingsContent={settingsContentMock}
        mapControls={[
          {
            id: 'test-id1',
            icon: Rain32,
            iconDescription: 'Rainy',
            onClick: rainyClickCallback,
          },
          {
            id: 'test-id2',
            icon: Sun32,
            iconDescription: 'Sunny',
            onClick: sunnyClickCallback,
          },
        ]}
      />
    );

    userEvent.click(
      screen.getByRole('button', {
        name: 'Rainy',
      })
    );
    expect(rainyClickCallback).toHaveBeenCalled();

    userEvent.click(
      screen.getByRole('button', {
        name: 'Sunny',
      })
    );
    expect(sunnyClickCallback).toHaveBeenCalled();
  });

  it('can add "selectable" map controls', () => {
    render(
      <MapCard
        id="map-card"
        testID="map-card"
        mapContainerRef={React.createRef()}
        stops={[]}
        onZoomIn={() => {}}
        onZoomOut={() => {}}
        settingsContent={settingsContentMock}
        mapControls={[
          {
            id: 'test-id1',
            icon: Rain32,
            iconDescription: 'Rainy',
            onClick: () => {},
            kind: 'icon-selection',
            selected: false,
          },
          {
            id: 'test-id2',
            icon: Sun32,
            iconDescription: 'Sunny',
            onClick: () => {},
            kind: 'icon-selection',
            selected: true,
          },
        ]}
      />
    );

    const sunnyButton = screen.getByRole('button', {
      name: 'Sunny',
    });
    expect(sunnyButton).toHaveClass(`${iotPrefix}--btn-icon-selection`);
    expect(sunnyButton).toHaveClass(`${iotPrefix}--btn-icon-selection--selected`);

    const rainyButton = screen.getByRole('button', {
      name: 'Rainy',
    });
    expect(rainyButton).toHaveClass(`${iotPrefix}--btn-icon-selection`);
  });

  it('can add "grouped" map controls with callbacks', () => {
    const rainyClickCallback = jest.fn();
    const sunnyClickCallback = jest.fn();
    render(
      <MapCard
        id="map-card"
        testID="map-card"
        mapContainerRef={React.createRef()}
        stops={[]}
        onZoomIn={() => {}}
        onZoomOut={() => {}}
        settingsContent={settingsContentMock}
        mapControls={[
          {
            group: [
              {
                id: 'test-id1',
                icon: Rain32,
                iconDescription: 'Rainy',
                onClick: rainyClickCallback,
              },
              {
                id: 'test-id2',
                icon: Sun32,
                iconDescription: 'Sunny',
                onClick: sunnyClickCallback,
              },
            ],
          },
        ]}
      />
    );

    expect(
      screen
        .getByRole('button', {
          name: 'Sunny',
        })
        .closest('div')
    ).toHaveClass(`${iotPrefix}--map-controls-btn-group`);

    userEvent.click(
      screen.getByRole('button', {
        name: 'Rainy',
      })
    );
    expect(rainyClickCallback).toHaveBeenCalled();

    userEvent.click(
      screen.getByRole('button', {
        name: 'Sunny',
      })
    );
    expect(sunnyClickCallback).toHaveBeenCalled();
  });

  it('can add "grouped" and "selectable" map controls with callbacks', () => {
    const rainyClickCallback = jest.fn();
    const sunnyClickCallback = jest.fn();
    render(
      <MapCard
        id="map-card"
        testID="map-card"
        mapContainerRef={React.createRef()}
        stops={[]}
        onZoomIn={() => {}}
        onZoomOut={() => {}}
        settingsContent={settingsContentMock}
        mapControls={[
          {
            group: [
              {
                id: 'test-id1',
                icon: Rain32,
                iconDescription: 'Rainy',
                onClick: rainyClickCallback,
                kind: 'icon-selection',
                selected: false,
              },
              {
                id: 'test-id2',
                icon: Sun32,
                iconDescription: 'Sunny',
                onClick: sunnyClickCallback,
                kind: 'icon-selection',
                selected: true,
              },
            ],
          },
        ]}
      />
    );

    expect(
      screen
        .getByRole('button', {
          name: 'Sunny',
        })
        .closest('div')
    ).toHaveClass(`${iotPrefix}--map-controls-btn-group`);

    const sunnyButton = screen.getByRole('button', {
      name: 'Sunny',
    });
    const rainyButton = screen.getByRole('button', {
      name: 'Rainy',
    });

    expect(sunnyButton).toHaveClass(`${iotPrefix}--btn-icon-selection`);
    expect(sunnyButton).toHaveClass(`${iotPrefix}--btn-icon-selection--selected`);
    expect(rainyButton).toHaveClass(`${iotPrefix}--btn-icon-selection`);

    userEvent.click(rainyButton);
    expect(rainyClickCallback).toHaveBeenCalled();

    userEvent.click(sunnyButton);
    expect(sunnyClickCallback).toHaveBeenCalled();
  });

  it('can add scrollable "grouped" map controls with callbacks', () => {
    const visibleItemsCount = 4;
    const buttonHeight = 40;
    const onClickCallback = jest.fn();

    const originalScrollBy = HTMLElement.prototype.scrollBy;
    const mockScrollBy = jest.fn();
    HTMLElement.prototype.scrollBy = mockScrollBy;

    render(
      <MapCard
        id="map-card"
        testID="map-card"
        mapContainerRef={React.createRef()}
        stops={[]}
        onZoomIn={() => {}}
        onZoomOut={() => {}}
        settingsContent={settingsContentMock}
        isExpanded
        mapControls={[
          {
            hasScroll: true,
            visibleItemsCount,
            group: [
              {
                icon: Hail32,
                iconDescription: 'Map scroll hail',
                onClick: onClickCallback,
              },
              {
                icon: Rain32,
                iconDescription: 'Map scroll rain',
                onClick: onClickCallback,
              },
              {
                icon: Fog32,
                iconDescription: 'Map scroll fog',
                onClick: onClickCallback,
              },
              {
                icon: Cloudy32,
                iconDescription: 'Map scroll cloudy',
                onClick: onClickCallback,
              },
              {
                icon: Cloud32,
                iconDescription: 'Map scroll cloud',
                onClick: onClickCallback,
              },
              {
                icon: PartlyCloudy32,
                iconDescription: 'Map scroll partly cloudy',
                onClick: onClickCallback,
              },

              {
                icon: Sun32,
                iconDescription: 'Map scroll sun',
                onClick: onClickCallback,
              },
            ],
          },
        ]}
      />
    );

    const scrollUpButton = screen.getByRole('button', { name: MapCard.defaultProps.i18n.scrollUp });
    const scrollDownButton = screen.getByRole('button', {
      name: MapCard.defaultProps.i18n.scrollDown,
    });

    // The height of the container is adjusted to show the
    // number of buttons defined in visibleItemsCount
    expect(screen.getByTestId('map-card-map-controls-scroll-controls-scroll-area')).toHaveStyle({
      '--scroll-area-height': `${visibleItemsCount * buttonHeight}px`,
    });

    expect(scrollUpButton).toBeVisible();
    expect(scrollUpButton).toHaveAttribute('disabled');
    expect(scrollDownButton).toBeVisible();
    expect(scrollDownButton).not.toHaveAttribute('disabled');

    userEvent.click(screen.getByRole('button', { name: 'Map scroll hail' }));
    userEvent.click(screen.getByRole('button', { name: 'Map scroll rain' }));
    userEvent.click(screen.getByRole('button', { name: 'Map scroll fog' }));
    userEvent.click(screen.getByRole('button', { name: 'Map scroll cloudy' }));

    expect(onClickCallback).toHaveBeenCalledTimes(4);

    userEvent.click(scrollDownButton);
    const scrollDistance = (visibleItemsCount - 1) * buttonHeight;
    expect(mockScrollBy).toHaveBeenCalledWith({
      left: 0,
      top: scrollDistance,
      behavior: 'smooth',
    });

    userEvent.click(screen.getByRole('button', { name: 'Map scroll cloud' }));
    userEvent.click(screen.getByRole('button', { name: 'Map scroll partly cloudy' }));
    userEvent.click(screen.getByRole('button', { name: 'Map scroll sun' }));

    userEvent.click(scrollUpButton);
    const scrollDistance2 = (visibleItemsCount - 1) * buttonHeight * -1;
    expect(mockScrollBy).toHaveBeenCalledWith({
      left: 0,
      top: scrollDistance2,
      behavior: 'smooth',
    });

    HTMLElement.prototype.scrollBy = originalScrollBy;
  });

  it('can handle scrollable "grouped" width visibleItemsCount:1 ', () => {
    const visibleItemsCount = 1;
    const buttonHeight = 40;
    const onClickCallback = jest.fn();

    const originalScrollBy = HTMLElement.prototype.scrollBy;
    const mockScrollBy = jest.fn();
    HTMLElement.prototype.scrollBy = mockScrollBy;

    render(
      <MapCard
        id="map-card"
        testID="map-card"
        mapContainerRef={React.createRef()}
        stops={[]}
        onZoomIn={() => {}}
        onZoomOut={() => {}}
        settingsContent={settingsContentMock}
        isExpanded
        mapControls={[
          {
            hasScroll: true,
            visibleItemsCount,
            group: [
              {
                icon: Hail32,
                iconDescription: 'Map scroll hail',
                onClick: onClickCallback,
              },
              {
                icon: Rain32,
                iconDescription: 'Map scroll rain',
                onClick: onClickCallback,
              },
            ],
          },
        ]}
      />
    );

    const scrollUpButton = screen.getByRole('button', { name: MapCard.defaultProps.i18n.scrollUp });
    const scrollDownButton = screen.getByRole('button', {
      name: MapCard.defaultProps.i18n.scrollDown,
    });

    // The height of the container is adjusted to show the
    // number of buttons defined in visibleItemsCount
    expect(screen.getByTestId('map-card-map-controls-scroll-controls-scroll-area')).toHaveStyle({
      '--scroll-area-height': `${visibleItemsCount * buttonHeight}px`,
    });

    expect(scrollUpButton).toBeVisible();
    expect(scrollDownButton).toBeVisible();

    userEvent.click(scrollDownButton);
    expect(mockScrollBy).toHaveBeenCalledWith({
      left: 0,
      top: 40,
      behavior: 'smooth',
    });

    userEvent.click(scrollUpButton);

    expect(mockScrollBy).toHaveBeenCalledWith({
      left: 0,
      top: -40,
      behavior: 'smooth',
    });

    HTMLElement.prototype.scrollBy = originalScrollBy;
  });

  it('can handle multiple references', () => {
    const mapRef = React.createRef();
    const dropRef = React.createRef();
    render(
      <MapCard
        id="map-card"
        testId="map-card"
        mapContainerRef={mapRef}
        dropRef={dropRef}
        stops={[]}
        onZoomIn={() => {}}
        onZoomOut={() => {}}
        settingsContent={settingsContentMock}
        isExpanded
      />
    );

    expect(mapRef.current).toHaveClass('iot--map__container');
    expect(dropRef.current).toHaveClass('iot--map__container');
  });
});<|MERGE_RESOLUTION|>--- conflicted
+++ resolved
@@ -51,8 +51,6 @@
         onZoomIn={jest.fn()}
         onZoomOut={jest.fn()}
         settingsContent={settingsContentMock}
-<<<<<<< HEAD
-=======
         mapControls={[
           {
             hasScroll: true,
@@ -76,18 +74,14 @@
             ],
           },
         ]}
->>>>>>> a2ebda03
       />
     );
 
     expect(screen.getByTestId('MAP_CARD')).toBeDefined();
-<<<<<<< HEAD
-=======
     expect(screen.getByTestId('MAP_CARD-map-controls')).toBeDefined();
     expect(screen.getByTestId('MAP_CARD-zoom-control')).toBeDefined();
     expect(screen.getByTestId('MAP_CARD-legend')).toBeDefined();
     expect(screen.getByTestId('MAP_CARD-settings')).toBeDefined();
->>>>>>> a2ebda03
 
     rerender(
       <MapCard
@@ -98,8 +92,6 @@
         onZoomIn={jest.fn()}
         onZoomOut={jest.fn()}
         settingsContent={settingsContentMock}
-<<<<<<< HEAD
-=======
         mapControls={[
           {
             hasScroll: true,
@@ -123,18 +115,14 @@
             ],
           },
         ]}
->>>>>>> a2ebda03
       />
     );
 
     expect(screen.getByTestId('map_card')).toBeDefined();
-<<<<<<< HEAD
-=======
     expect(screen.getByTestId('map_card-map-controls')).toBeDefined();
     expect(screen.getByTestId('map_card-zoom-control')).toBeDefined();
     expect(screen.getByTestId('map_card-legend')).toBeDefined();
     expect(screen.getByTestId('map_card-settings')).toBeDefined();
->>>>>>> a2ebda03
   });
 
   it('renders a map inside the card', () => {
