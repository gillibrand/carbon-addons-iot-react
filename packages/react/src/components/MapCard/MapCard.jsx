--- conflicted
+++ resolved
@@ -65,12 +65,8 @@
   onCardAction,
   isSettingPanelOpen,
   settingsContent: SettingsContent,
-<<<<<<< HEAD
-  testId,
   dropRef,
-=======
   testID,
->>>>>>> 9becccc8
   ...others
 }) => {
   const mergedI18n = useMemo(() => ({ ...defaultProps.i18n, ...i18n }), [i18n]);
