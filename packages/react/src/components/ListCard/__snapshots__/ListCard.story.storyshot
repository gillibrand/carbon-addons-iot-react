--- conflicted
+++ resolved
@@ -67,11 +67,7 @@
           >
             <div
               className="bx--structured-list-tbody"
-<<<<<<< HEAD
-              data-testid="undefined-list-body"
-=======
               data-testid="Card-list-body"
->>>>>>> a2ebda03
               onKeyDown={[Function]}
               role="rowgroup"
             >
@@ -389,11 +385,7 @@
           >
             <div
               className="bx--structured-list-tbody"
-<<<<<<< HEAD
-              data-testid="undefined-list-body"
-=======
               data-testid="Card-list-body"
->>>>>>> a2ebda03
               onKeyDown={[Function]}
               role="rowgroup"
             >
@@ -575,11 +567,7 @@
           >
             <div
               className="bx--structured-list-tbody"
-<<<<<<< HEAD
-              data-testid="undefined-list-body"
-=======
               data-testid="Card-list-body"
->>>>>>> a2ebda03
               onKeyDown={[Function]}
               role="rowgroup"
             >
