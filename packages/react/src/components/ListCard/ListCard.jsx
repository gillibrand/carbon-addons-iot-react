--- conflicted
+++ resolved
@@ -71,11 +71,7 @@
         <StructuredListWrapper>
           <StructuredListBody
             // TODO: remove deprecated 'testID' in v3.
-<<<<<<< HEAD
-            data-testid={`${testID || testID}-list-body`}
-=======
             data-testid={`${testID || testId}-list-body`}
->>>>>>> 75f31d6b
           >
             {data
               ? data.map((item) => {
