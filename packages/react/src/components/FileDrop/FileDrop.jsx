import React from 'react';
import PropTypes from 'prop-types';
import { Filename, FileUploaderButton } from 'carbon-components-react';

import { settings } from '../../constants/Settings';

const { iotPrefix } = settings;

export const FILE_TYPES = {
  TEXT: 'TEXT',
  BINARY: 'BINARY',
};

const propTypes = {
  /** DOM ID */
  id: PropTypes.string,
  /** Title text  */
  title: PropTypes.string,
  /** Description text of file uploader */
  description: PropTypes.string,
  /** Optionally show the uploaded files */
  showFiles: PropTypes.bool,
  /** Button label  */
  buttonLabel: PropTypes.string,
  /** can multiple files be uploaded */
  multiple: PropTypes.bool,
  /** File types that are accepted */
  accept: PropTypes.arrayOf(PropTypes.string),
  /** Componet is drag/drop */
  kind: PropTypes.oneOf(['browse', 'drag-and-drop']),
  /** Callback to return the loaded file(s) data */
  onData: PropTypes.func,
  /** Callback for file load errors */
  onError: PropTypes.func,
  dragAndDropLabel: PropTypes.string,
  /** file type either TEXT or BINARY to determine the correct encoding */
  fileType: PropTypes.oneOf(Object.values(FILE_TYPES)),
};
/* istanbul ignore next */
const defaultProps = {
  id: 'FileUploader',
  buttonLabel: 'Add files',
  title: null,
  description: null,
  kind: 'browse',
  multiple: true,
  showFiles: true,
  accept: [],
  onData: () => {},
  onError: () => {},
  dragAndDropLabel: 'Drag and drop your file here or ',
  fileType: FILE_TYPES.BINARY,
};

/**
 * Carbon File Uploader with added ability to have drag and drop
 */
class FileDrop extends React.Component {
  fileInput = null;

  nodes = [];

  readers = {};

  state = {
    files: [],
    hover: false,
  };

  /* Drag hover event */
  fileDragHover = (evt) => {
    evt.preventDefault();

    const rect = evt.currentTarget.getBoundingClientRect();
    const x = evt.pageX - window.pageXOffset;
    const y = evt.pageY - window.pageYOffset;

    const inArea = !(x < rect.left || x > rect.right || y < rect.top || y > rect.bottom);

    this.setState({
      hover: inArea && evt.type !== 'drop',
    });
  };

  /* Drop event */
  fileDrop = (evt) => {
    evt.stopPropagation();

    this.fileDragHover(evt);
    const files = evt.target.files || evt.dataTransfer.files;
    this.addNewFiles(files);
  };

  /**
   * takes a array of File javascript objects https://developer.mozilla.org/en-US/docs/Web/API/File
   * and creates a FileReader for each one, setting up the appropriate onload, onerror handlers, and then
   * actually calls the readAsBinaryString method to trigger the loading of the file.
   */
  readFileContent = (files) => {
    const { fileType } = this.props;

    Array.prototype.forEach.call(files, (file) => {
      this.readers[file.name] = new FileReader();
      this.readers[file.name].onload = () => this.handleFileLoad(file);
      this.readers[file.name].onerror = (evt) => this.handleFileError(evt, file);
      if (fileType === FILE_TYPES.BINARY) {
        this.readers[file.name].readAsBinaryString(file);
      } else {
        this.readers[file.name].readAsText(file);
      }
    });
  };

  /**
   * In the error handler if calls the onError once for any file where content load fails and clears the reader
   */
  handleFileError = (evt, file) => {
    delete this.readers[file.name];
    return this.props.onError(evt);
  };

  /**
   * After the file is read in the success handler, it updates the state with the file contents.
   * After the last one is read it calls the onData callback to update the parent.
   *
   * Finally it clears the reader
   */
  handleFileLoad = (file) => {
    this.setState(
      (state) => {
        const newState = {
          files: state.files.map((i) =>
            i.name === file.name // only change the new reader result, preserve the rest
              ? {
                  name: i.name,
                  uploadState: 'edit',
                  contents: this.readers[file.name].result,
                }
              : i
          ),
        };

        if (newState.files.filter((i) => i.contents === null).length === 0) {
          // all data is loaded, trigger callback
          this.props.onData(
            newState.files.map((i) => ({
              name: i.name,
              contents: i.contents,
            }))
          );
        }
        return newState;
      },
      () => {
        delete this.readers[file.name];
      }
    );
  };

  addNewFiles = (files) => {
    const { multiple } = this.props;
    const filenames = Array.prototype.map.call(files, (f) => f.name);
    this.setState((state) => ({
      files: (multiple ? state.files : []) // if we're not multiple, always restart
        .concat(
          filenames.map((name) => ({
            name,
            uploadState: 'uploading',
            contents: null,
          }))
        )
        .filter(
          (elem, index, arr) =>
            index === arr.findIndex((indexFound) => indexFound.name === elem.name) &&
            (multiple || index === 0) // only support the first if set to multiple=false
        ),
    }));
    this.readFileContent(files);
  };

  clearFile = (filename) =>
    this.setState((state) => {
      const newState = {
        files: state.files.filter(({ name }) => name !== filename),
      };
      this.props.onData(
        newState.files.map((i) => ({
          name: i.name,
          contents: i.contents,
        }))
      );
      return newState;
    });

  /** This job is to add new files based on a fileDrop event */
  handleChange = (evt) => {
    evt.stopPropagation();
    this.addNewFiles(evt.target.files);
  };

  /** This handlers job is to request a file deletion based on the clicked index */
  handleClick = (evt, index) => {
    const filename = this.nodes[index].innerText.trim();
    this.clearFile(filename);
  };

  render = () => {
    const {
      id,
      title,
      description,
      buttonLabel,
      accept,
      kind,
      multiple,
      showFiles,
      className,
      dragAndDropLabel,
    } = this.props;
    const { hover } = this.state;

    const linkElement = (
      <div>
        {dragAndDropLabel}
        <span
          onClick={() => {
            if (this.fileInput) {
              if (!multiple) {
                this.setState({ files: [] });
              }
              this.fileInput.files = null;
              this.fileInput.value = null;
              this.fileInput.click();
            }
          }}
          role="presentation"
        >
          <button type="button" className={`${iotPrefix}--file-drop__link-button`}>
            {buttonLabel}
          </button>
        </span>
        <div>{description}</div>
      </div>
    );

    const fileNameElements = (
      <div className="bx--file-container">
        {this.state.files.length === 0
          ? null
          : this.state.files.map(({ name, uploadState }, index) => (
              <span
                key={`${name}-${index}`}
<<<<<<< HEAD
                className={`bx--file__selected-file ${iotPrefix}--file-drop__selected-file`}
                ref={(node) => (this.nodes[index] = node)} // eslint-disable-line no-return-assign
=======
                className="bx--file__selected-file"
                ref={(node) => {
                  this.nodes[index] = node;
                }}
>>>>>>> d42a05b2
              >
                <p className="bx--file-filename">{name}</p>
                <span className="bx--file__state-container">
                  <Filename
                    status={uploadState}
                    onKeyDown={(evt) => {
                      if (evt.key === 'Enter' || evt.key === 'Space') {
                        this.handleClick(evt, index);
                      }
                    }}
                    onClick={(evt) => {
                      if (uploadState === 'edit') {
                        this.handleClick(evt, index);
                      }
                    }}
                  />
                </span>
              </span>
            ))}
      </div>
    );

    return kind === 'drag-and-drop' ? (
      <div className={className}>
        <strong className="bx--label">{title}</strong>
        <input
          style={{ visibility: 'hidden' }}
          type="file"
          ref={(ref) => (this.fileInput = ref)} // eslint-disable-line no-return-assign
          accept={accept}
          multiple={multiple}
          onChange={this.handleChange}
        />
        <div
          className={`${iotPrefix}--file-drop__text`}
          style={hover ? { border: '1px solid #3D70B2' } : { border: '1px dashed #8C8C8C' }}
          onDragOver={this.fileDragHover}
          onDragLeave={this.fileDragHover}
          onDrop={this.fileDrop}
        >
          {linkElement}
        </div>
        {showFiles ? fileNameElements : null}
      </div>
    ) : (
      <div id={id} className="bx--form-item">
        {title ? <strong className="bx--label">{title}</strong> : null}
        {description ? <p className="bx--label-description">{description}</p> : null}
        <FileUploaderButton
          labelText={buttonLabel}
          multiple={multiple}
          buttonKind="secondary"
          onChange={this.handleChange}
          disableLabelChanges
          accept={accept}
        />
        {showFiles ? fileNameElements : null}
      </div>
    );
  };
}

FileDrop.propTypes = propTypes;
FileDrop.defaultProps = defaultProps;

export default FileDrop;<|MERGE_RESOLUTION|>--- conflicted
+++ resolved
@@ -250,15 +250,10 @@
           : this.state.files.map(({ name, uploadState }, index) => (
               <span
                 key={`${name}-${index}`}
-<<<<<<< HEAD
                 className={`bx--file__selected-file ${iotPrefix}--file-drop__selected-file`}
-                ref={(node) => (this.nodes[index] = node)} // eslint-disable-line no-return-assign
-=======
-                className="bx--file__selected-file"
                 ref={(node) => {
                   this.nodes[index] = node;
                 }}
->>>>>>> d42a05b2
               >
                 <p className="bx--file-filename">{name}</p>
                 <span className="bx--file__state-container">
