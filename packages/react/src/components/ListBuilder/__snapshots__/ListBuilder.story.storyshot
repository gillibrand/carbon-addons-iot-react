// Jest Snapshot v1, https://goo.gl/fbAQLP

exports[`Storybook Snapshot tests and console checks Storyshots 2 - Watson IoT Experimental/☢️ ListBuilder complex nested example 1`] = `
<div
  className="storybook-container"
>
  <div
    className="iot--list-builder__container"
  >
    <div
      className="iot--list-builder__all"
      data-testid="select-users__all"
    >
      <div
        className="iot--list"
        data-testid="list"
      >
        <div
          className="iot--list-header-container"
        >
          <div
            className="iot--list-header"
          >
            <div
              className="iot--list-header--title"
            >
              Users (230 available)
            </div>
            <div
              className="iot--list-header--btn-container"
            />
          </div>
          <div
            className="iot--list-header--search"
          >
            <div
              aria-labelledby="iot--list-builder__all--search-search"
              className="bx--search bx--search--sm"
              role="search"
            >
              <svg
                aria-hidden={true}
                className="bx--search-magnifier"
                fill="currentColor"
                focusable="false"
                height={16}
                preserveAspectRatio="xMidYMid meet"
                viewBox="0 0 16 16"
                width={16}
                xmlns="http://www.w3.org/2000/svg"
              >
                <path
                  d="M15,14.3L10.7,10c1.9-2.3,1.6-5.8-0.7-7.7S4.2,0.7,2.3,3S0.7,8.8,3,10.7c2,1.7,5,1.7,7,0l4.3,4.3L15,14.3z M2,6.5	C2,4,4,2,6.5,2S11,4,11,6.5S9,11,6.5,11S2,9,2,6.5z"
                />
              </svg>
              <label
                className="bx--label"
                htmlFor="iot--list-builder__all--search"
                id="iot--list-builder__all--search-search"
              >
                Enter a value to search all items
              </label>
              <input
                autoComplete="off"
                className="bx--search-input"
                id="iot--list-builder__all--search"
                onChange={[Function]}
                onKeyDown={[Function]}
                placeholder="Enter a value to search all items"
                role="searchbox"
                type="text"
                value=""
              />
              <button
                aria-label="Clear search input"
                className="bx--search-close bx--search-close--hidden"
                onClick={[Function]}
                type="button"
              >
<<<<<<< HEAD
                <div
                  className="bx--search-magnifier"
                >
                  <svg
                    aria-hidden={true}
                    className="bx--search-magnifier-icon"
                    fill="currentColor"
                    focusable="false"
                    height={16}
                    preserveAspectRatio="xMidYMid meet"
                    viewBox="0 0 16 16"
                    width={16}
                    xmlns="http://www.w3.org/2000/svg"
                  >
                    <path
                      d="M15,14.3L10.7,10c1.9-2.3,1.6-5.8-0.7-7.7S4.2,0.7,2.3,3S0.7,8.8,3,10.7c2,1.7,5,1.7,7,0l4.3,4.3L15,14.3z M2,6.5	C2,4,4,2,6.5,2S11,4,11,6.5S9,11,6.5,11S2,9,2,6.5z"
                    />
                  </svg>
                </div>
                <label
                  className="bx--label"
                  htmlFor="iot--list-builder__all--search"
                  id="iot--list-builder__all--search-search"
                >
                  Enter a value to search all items
                </label>
                <input
                  autoComplete="off"
                  className="bx--search-input"
                  id="iot--list-builder__all--search"
                  onChange={[Function]}
                  onKeyDown={[Function]}
                  placeholder="Enter a value to search all items"
                  role="searchbox"
                  type="text"
                  value=""
                />
                <button
                  aria-label="Clear search input"
                  className="bx--search-close bx--search-close--hidden"
                  onClick={[Function]}
                  type="button"
                >
                  <svg
                    aria-hidden={true}
                    fill="currentColor"
                    focusable="false"
                    height={16}
                    preserveAspectRatio="xMidYMid meet"
                    viewBox="0 0 32 32"
                    width={16}
                    xmlns="http://www.w3.org/2000/svg"
                  >
                    <path
                      d="M24 9.4L22.6 8 16 14.6 9.4 8 8 9.4 14.6 16 8 22.6 9.4 24 16 17.4 22.6 24 24 22.6 17.4 16 24 9.4z"
                    />
                  </svg>
                </button>
              </div>
=======
                <svg
                  aria-hidden={true}
                  fill="currentColor"
                  focusable="false"
                  height={16}
                  preserveAspectRatio="xMidYMid meet"
                  viewBox="0 0 32 32"
                  width={16}
                  xmlns="http://www.w3.org/2000/svg"
                >
                  <path
                    d="M24 9.4L22.6 8 16 14.6 9.4 8 8 9.4 14.6 16 8 22.6 9.4 24 16 17.4 22.6 24 24 22.6 17.4 16 24 9.4z"
                  />
                </svg>
              </button>
>>>>>>> 63f25ad1
            </div>
          </div>
        </div>
        <div
          className="iot--list--content"
        >
          <div
            className="iot--list-item-parent"
            data-floating-menu-container={true}
          >
            <div
              className="iot--list-item"
            >
              <div
                aria-label="Expand"
                className="iot--list-item--expand-icon"
                data-testid="expand-icon"
                onClick={[Function]}
                onKeyPress={[Function]}
                role="button"
                tabIndex={0}
                title="Expand"
              >
                <svg
                  aria-label="Expand-icon"
                  fill="currentColor"
                  focusable="false"
                  height={16}
                  preserveAspectRatio="xMidYMid meet"
                  role="img"
                  viewBox="0 0 16 16"
                  width={16}
                  xmlns="http://www.w3.org/2000/svg"
                >
                  <path
                    d="M8 11L3 6 3.7 5.3 8 9.6 12.3 5.3 13 6z"
                  />
                </svg>
              </div>
              <div
                className="iot--list-item--content"
              >
                <div
                  className="iot--list-item--content--values"
                >
                  <div
                    className="iot--list-item--content--values--main"
                  >
                    <div
                      className="iot--list-item--content--values--value iot--list-item--category"
                      title="Recent (10)"
                    >
                      Recent (10)
                    </div>
                  </div>
                </div>
              </div>
            </div>
          </div>
          <div
            className="iot--list-item-parent"
            data-floating-menu-container={true}
          >
            <div
              className="iot--list-item"
            >
              <div
                aria-label="Expand"
                className="iot--list-item--expand-icon"
                data-testid="expand-icon"
                onClick={[Function]}
                onKeyPress={[Function]}
                role="button"
                tabIndex={0}
                title="Expand"
              >
                <svg
                  aria-label="Expand-icon"
                  fill="currentColor"
                  focusable="false"
                  height={16}
                  preserveAspectRatio="xMidYMid meet"
                  role="img"
                  viewBox="0 0 16 16"
                  width={16}
                  xmlns="http://www.w3.org/2000/svg"
                >
                  <path
                    d="M8 11L3 6 3.7 5.3 8 9.6 12.3 5.3 13 6z"
                  />
                </svg>
              </div>
              <div
                className="iot--list-item--content"
              >
                <div
                  className="iot--list-item--content--values"
                >
                  <div
                    className="iot--list-item--content--values--main"
                  >
                    <div
                      className="iot--list-item--content--values--value iot--list-item--category"
                      title="Roles (5)"
                    >
                      Roles (5)
                    </div>
                  </div>
                </div>
              </div>
            </div>
          </div>
          <div
            className="iot--list-item-parent"
            data-floating-menu-container={true}
          >
            <div
              className="iot--list-item"
            >
              <div
                aria-label="Expand"
                className="iot--list-item--expand-icon"
                data-testid="expand-icon"
                onClick={[Function]}
                onKeyPress={[Function]}
                role="button"
                tabIndex={0}
                title="Expand"
              >
                <svg
                  aria-label="Expand-icon"
                  fill="currentColor"
                  focusable="false"
                  height={16}
                  preserveAspectRatio="xMidYMid meet"
                  role="img"
                  viewBox="0 0 16 16"
                  width={16}
                  xmlns="http://www.w3.org/2000/svg"
                >
                  <path
                    d="M8 11L3 6 3.7 5.3 8 9.6 12.3 5.3 13 6z"
                  />
                </svg>
              </div>
              <div
                className="iot--list-item--content"
              >
                <div
                  className="iot--list-item--content--values"
                >
                  <div
                    className="iot--list-item--content--values--main"
                  >
                    <div
                      className="iot--list-item--content--values--value iot--list-item--category"
                      title="Teams (3)"
                    >
                      Teams (3)
                    </div>
                  </div>
                </div>
              </div>
            </div>
          </div>
        </div>
      </div>
    </div>
    <div
      className="iot--list-builder__selected"
      data-testid="select-users__selected"
    >
      <div
        className="iot--list"
        data-testid="list"
      >
        <div
          className="iot--list-header-container"
        >
          <div
            className="iot--list-header"
          >
            <div
              className="iot--list-header--title"
            >
              0 Selected
            </div>
            <div
              className="iot--list-header--btn-container"
            />
          </div>
          <div
            className="iot--list-header--search"
          >
            <div
              aria-labelledby="iot--list-builder__selected--search-search"
              className="bx--search bx--search--sm"
              role="search"
            >
              <svg
                aria-hidden={true}
                className="bx--search-magnifier"
                fill="currentColor"
                focusable="false"
                height={16}
                preserveAspectRatio="xMidYMid meet"
                viewBox="0 0 16 16"
                width={16}
                xmlns="http://www.w3.org/2000/svg"
              >
                <path
                  d="M15,14.3L10.7,10c1.9-2.3,1.6-5.8-0.7-7.7S4.2,0.7,2.3,3S0.7,8.8,3,10.7c2,1.7,5,1.7,7,0l4.3,4.3L15,14.3z M2,6.5	C2,4,4,2,6.5,2S11,4,11,6.5S9,11,6.5,11S2,9,2,6.5z"
                />
              </svg>
              <label
                className="bx--label"
                htmlFor="iot--list-builder__selected--search"
                id="iot--list-builder__selected--search-search"
              >
                Enter a value to search selected items
              </label>
              <input
                autoComplete="off"
                className="bx--search-input"
                id="iot--list-builder__selected--search"
                onChange={[Function]}
                onKeyDown={[Function]}
                placeholder="Enter a value to search selected items"
                role="searchbox"
                type="text"
                value=""
              />
              <button
                aria-label="Clear search input"
                className="bx--search-close bx--search-close--hidden"
                onClick={[Function]}
                type="button"
              >
<<<<<<< HEAD
                <div
                  className="bx--search-magnifier"
                >
                  <svg
                    aria-hidden={true}
                    className="bx--search-magnifier-icon"
                    fill="currentColor"
                    focusable="false"
                    height={16}
                    preserveAspectRatio="xMidYMid meet"
                    viewBox="0 0 16 16"
                    width={16}
                    xmlns="http://www.w3.org/2000/svg"
                  >
                    <path
                      d="M15,14.3L10.7,10c1.9-2.3,1.6-5.8-0.7-7.7S4.2,0.7,2.3,3S0.7,8.8,3,10.7c2,1.7,5,1.7,7,0l4.3,4.3L15,14.3z M2,6.5	C2,4,4,2,6.5,2S11,4,11,6.5S9,11,6.5,11S2,9,2,6.5z"
                    />
                  </svg>
                </div>
                <label
                  className="bx--label"
                  htmlFor="iot--list-builder__selected--search"
                  id="iot--list-builder__selected--search-search"
                >
                  Enter a value to search selected items
                </label>
                <input
                  autoComplete="off"
                  className="bx--search-input"
                  id="iot--list-builder__selected--search"
                  onChange={[Function]}
                  onKeyDown={[Function]}
                  placeholder="Enter a value to search selected items"
                  role="searchbox"
                  type="text"
                  value=""
                />
                <button
                  aria-label="Clear search input"
                  className="bx--search-close bx--search-close--hidden"
                  onClick={[Function]}
                  type="button"
                >
                  <svg
                    aria-hidden={true}
                    fill="currentColor"
                    focusable="false"
                    height={16}
                    preserveAspectRatio="xMidYMid meet"
                    viewBox="0 0 32 32"
                    width={16}
                    xmlns="http://www.w3.org/2000/svg"
                  >
                    <path
                      d="M24 9.4L22.6 8 16 14.6 9.4 8 8 9.4 14.6 16 8 22.6 9.4 24 16 17.4 22.6 24 24 22.6 17.4 16 24 9.4z"
                    />
                  </svg>
                </button>
              </div>
=======
                <svg
                  aria-hidden={true}
                  fill="currentColor"
                  focusable="false"
                  height={16}
                  preserveAspectRatio="xMidYMid meet"
                  viewBox="0 0 32 32"
                  width={16}
                  xmlns="http://www.w3.org/2000/svg"
                >
                  <path
                    d="M24 9.4L22.6 8 16 14.6 9.4 8 8 9.4 14.6 16 8 22.6 9.4 24 16 17.4 22.6 24 24 22.6 17.4 16 24 9.4z"
                  />
                </svg>
              </button>
>>>>>>> 63f25ad1
            </div>
          </div>
        </div>
        <div
          className="iot--list--content"
        >
          <div
            className="iot--list--empty-state"
          >
            <svg
              aria-hidden={true}
              fill="currentColor"
              focusable="false"
              height={32}
              preserveAspectRatio="xMidYMid meet"
              viewBox="0 0 32 32"
              width={32}
              xmlns="http://www.w3.org/2000/svg"
            >
              <path
                d="M16 10a6 6 0 00-6 6v8a6 6 0 0012 0V16A6 6 0 0016 10zm-4.25 7.87h8.5v4.25h-8.5zM16 28.25A4.27 4.27 0 0111.75 24v-.13h8.5V24A4.27 4.27 0 0116 28.25zm4.25-12.13h-8.5V16a4.25 4.25 0 018.5 0zM30.66 19.21L24 13v9.1a4 4 0 008 0A3.83 3.83 0 0030.66 19.21zM28 24.35a2.25 2.25 0 01-2.25-2.25V17l3.72 3.47h0A2.05 2.05 0 0130.2 22 2.25 2.25 0 0128 24.35zM0 22.1a4 4 0 008 0V13L1.34 19.21A3.88 3.88 0 000 22.1zm2.48-1.56h0L6.25 17v5.1a2.25 2.25 0 01-4.5 0A2.05 2.05 0 012.48 20.54zM15 5.5A3.5 3.5 0 1011.5 9 3.5 3.5 0 0015 5.5zm-5.25 0A1.75 1.75 0 1111.5 7.25 1.77 1.77 0 019.75 5.5zM20.5 2A3.5 3.5 0 1024 5.5 3.5 3.5 0 0020.5 2zm0 5.25A1.75 1.75 0 1122.25 5.5 1.77 1.77 0 0120.5 7.25z"
              />
            </svg>
            <p>
              No list items to show
            </p>
          </div>
        </div>
      </div>
    </div>
  </div>
</div>
`;

exports[`Storybook Snapshot tests and console checks Storyshots 2 - Watson IoT Experimental/☢️ ListBuilder stateful example 1`] = `
<div
  className="storybook-container"
>
  <div
    className="iot--list-builder__container"
  >
    <div
      className="iot--list-builder__all"
      data-testid="list-builder__all"
    >
      <div
        className="iot--list"
        data-testid="list"
      >
        <div
          className="iot--list-header-container"
        >
          <div
            className="iot--list-header"
          >
            <div
              className="iot--list-header--title"
            >
              Items (3 available)
            </div>
            <div
              className="iot--list-header--btn-container"
            />
          </div>
          <div
            className="iot--list-header--search"
          >
            <div
              aria-labelledby="iot--list-builder__all--search-search"
              className="bx--search bx--search--sm"
              role="search"
            >
              <svg
                aria-hidden={true}
                className="bx--search-magnifier"
                fill="currentColor"
                focusable="false"
                height={16}
                preserveAspectRatio="xMidYMid meet"
                viewBox="0 0 16 16"
                width={16}
                xmlns="http://www.w3.org/2000/svg"
              >
                <path
                  d="M15,14.3L10.7,10c1.9-2.3,1.6-5.8-0.7-7.7S4.2,0.7,2.3,3S0.7,8.8,3,10.7c2,1.7,5,1.7,7,0l4.3,4.3L15,14.3z M2,6.5	C2,4,4,2,6.5,2S11,4,11,6.5S9,11,6.5,11S2,9,2,6.5z"
                />
              </svg>
              <label
                className="bx--label"
                htmlFor="iot--list-builder__all--search"
                id="iot--list-builder__all--search-search"
              >
                Enter a value to search all items
              </label>
              <input
                autoComplete="off"
                className="bx--search-input"
                id="iot--list-builder__all--search"
                onChange={[Function]}
                onKeyDown={[Function]}
                placeholder="Enter a value to search all items"
                role="searchbox"
                type="text"
                value=""
              />
              <button
                aria-label="Clear search input"
                className="bx--search-close bx--search-close--hidden"
                onClick={[Function]}
                type="button"
              >
<<<<<<< HEAD
                <div
                  className="bx--search-magnifier"
                >
                  <svg
                    aria-hidden={true}
                    className="bx--search-magnifier-icon"
                    fill="currentColor"
                    focusable="false"
                    height={16}
                    preserveAspectRatio="xMidYMid meet"
                    viewBox="0 0 16 16"
                    width={16}
                    xmlns="http://www.w3.org/2000/svg"
                  >
                    <path
                      d="M15,14.3L10.7,10c1.9-2.3,1.6-5.8-0.7-7.7S4.2,0.7,2.3,3S0.7,8.8,3,10.7c2,1.7,5,1.7,7,0l4.3,4.3L15,14.3z M2,6.5	C2,4,4,2,6.5,2S11,4,11,6.5S9,11,6.5,11S2,9,2,6.5z"
                    />
                  </svg>
                </div>
                <label
                  className="bx--label"
                  htmlFor="iot--list-builder__all--search"
                  id="iot--list-builder__all--search-search"
                >
                  Enter a value to search all items
                </label>
                <input
                  autoComplete="off"
                  className="bx--search-input"
                  id="iot--list-builder__all--search"
                  onChange={[Function]}
                  onKeyDown={[Function]}
                  placeholder="Enter a value to search all items"
                  role="searchbox"
                  type="text"
                  value=""
                />
                <button
                  aria-label="Clear search input"
                  className="bx--search-close bx--search-close--hidden"
                  onClick={[Function]}
                  type="button"
                >
                  <svg
                    aria-hidden={true}
                    fill="currentColor"
                    focusable="false"
                    height={16}
                    preserveAspectRatio="xMidYMid meet"
                    viewBox="0 0 32 32"
                    width={16}
                    xmlns="http://www.w3.org/2000/svg"
                  >
                    <path
                      d="M24 9.4L22.6 8 16 14.6 9.4 8 8 9.4 14.6 16 8 22.6 9.4 24 16 17.4 22.6 24 24 22.6 17.4 16 24 9.4z"
                    />
                  </svg>
                </button>
              </div>
=======
                <svg
                  aria-hidden={true}
                  fill="currentColor"
                  focusable="false"
                  height={16}
                  preserveAspectRatio="xMidYMid meet"
                  viewBox="0 0 32 32"
                  width={16}
                  xmlns="http://www.w3.org/2000/svg"
                >
                  <path
                    d="M24 9.4L22.6 8 16 14.6 9.4 8 8 9.4 14.6 16 8 22.6 9.4 24 16 17.4 22.6 24 24 22.6 17.4 16 24 9.4z"
                  />
                </svg>
              </button>
>>>>>>> 63f25ad1
            </div>
          </div>
        </div>
        <div
          className="iot--list--content"
        >
          <div
            className="iot--list-item-parent"
            data-floating-menu-container={true}
          >
            <div
              className="iot--list-item"
            >
              <div
                className="iot--list-item--content"
              >
                <div
                  className="iot--list-item--content--values"
                >
                  <div
                    className="iot--list-item--content--values--main"
                  >
                    <div
                      className="iot--list-item--content--values--value iot--list-item--content--values--value__with-actions"
                      title="item one"
                    >
                      item one
                    </div>
                    <div
                      className="iot--list-item--content--row-actions"
                    >
                      <button
                        aria-label="Add item to list"
                        className="iot--btn bx--btn bx--btn--sm bx--btn--ghost bx--btn--icon-only bx--tooltip__trigger bx--tooltip--a11y bx--tooltip--top bx--tooltip--align-center"
                        data-testid="list-builder-add-button-1"
                        disabled={false}
                        onClick={[Function]}
                        role="button"
                        tabIndex={0}
                        type="button"
                      >
<<<<<<< HEAD
                        <button
                          aria-describedby={null}
                          aria-label="Add item to list"
                          className="iot--btn bx--btn bx--btn--sm bx--btn--ghost bx--tooltip--hidden bx--btn--icon-only bx--tooltip__trigger bx--tooltip--a11y bx--btn--icon-only--top bx--tooltip--align-center"
                          data-testid="list-builder-add-button-1"
                          disabled={false}
                          onBlur={[Function]}
                          onClick={[Function]}
                          onFocus={[Function]}
                          onMouseEnter={[Function]}
                          onMouseLeave={[Function]}
                          role="button"
                          tabIndex={0}
                          type="button"
                        >
                          <div
                            className="bx--assistive-text"
                            onMouseEnter={[Function]}
                          >
                            Add item to list
                          </div>
                          <svg
                            aria-hidden="true"
                            aria-label="Add item to list"
                            className="bx--btn__icon"
                            fill="currentColor"
                            focusable="false"
                            height={16}
                            preserveAspectRatio="xMidYMid meet"
                            role="img"
                            viewBox="0 0 16 16"
                            width={16}
                            xmlns="http://www.w3.org/2000/svg"
                          >
                            <path
                              d="M9.3 3.7L13.1 7.5 1 7.5 1 8.5 13.1 8.5 9.3 12.3 10 13 15 8 10 3z"
                            />
                          </svg>
                        </button>
                      </div>
=======
                        <span
                          className="bx--assistive-text"
                        >
                          Add item to list
                        </span>
                        <svg
                          aria-hidden="true"
                          aria-label="Add item to list"
                          className="bx--btn__icon"
                          fill="currentColor"
                          focusable="false"
                          height={16}
                          preserveAspectRatio="xMidYMid meet"
                          role="img"
                          viewBox="0 0 16 16"
                          width={16}
                          xmlns="http://www.w3.org/2000/svg"
                        >
                          <path
                            d="M9.3 3.7L13.1 7.5 1 7.5 1 8.5 13.1 8.5 9.3 12.3 10 13 15 8 10 3z"
                          />
                        </svg>
                      </button>
>>>>>>> 63f25ad1
                    </div>
                  </div>
                </div>
              </div>
            </div>
          </div>
          <div
            className="iot--list-item-parent"
            data-floating-menu-container={true}
          >
            <div
              className="iot--list-item"
            >
              <div
                className="iot--list-item--content"
              >
                <div
                  className="iot--list-item--content--values"
                >
                  <div
                    className="iot--list-item--content--values--main"
                  >
                    <div
                      className="iot--list-item--content--values--value iot--list-item--content--values--value__with-actions"
                      title="item two"
                    >
                      item two
                    </div>
                    <div
                      className="iot--list-item--content--row-actions"
                    >
                      <button
                        aria-label="Add item to list"
                        className="iot--btn bx--btn bx--btn--sm bx--btn--ghost bx--btn--icon-only bx--tooltip__trigger bx--tooltip--a11y bx--tooltip--top bx--tooltip--align-center"
                        data-testid="list-builder-add-button-2"
                        disabled={false}
                        onClick={[Function]}
                        role="button"
                        tabIndex={0}
                        type="button"
                      >
<<<<<<< HEAD
                        <button
                          aria-describedby={null}
                          aria-label="Add item to list"
                          className="iot--btn bx--btn bx--btn--sm bx--btn--ghost bx--tooltip--hidden bx--btn--icon-only bx--tooltip__trigger bx--tooltip--a11y bx--btn--icon-only--top bx--tooltip--align-center"
                          data-testid="list-builder-add-button-2"
                          disabled={false}
                          onBlur={[Function]}
                          onClick={[Function]}
                          onFocus={[Function]}
                          onMouseEnter={[Function]}
                          onMouseLeave={[Function]}
                          role="button"
                          tabIndex={0}
                          type="button"
                        >
                          <div
                            className="bx--assistive-text"
                            onMouseEnter={[Function]}
                          >
                            Add item to list
                          </div>
                          <svg
                            aria-hidden="true"
                            aria-label="Add item to list"
                            className="bx--btn__icon"
                            fill="currentColor"
                            focusable="false"
                            height={16}
                            preserveAspectRatio="xMidYMid meet"
                            role="img"
                            viewBox="0 0 16 16"
                            width={16}
                            xmlns="http://www.w3.org/2000/svg"
                          >
                            <path
                              d="M9.3 3.7L13.1 7.5 1 7.5 1 8.5 13.1 8.5 9.3 12.3 10 13 15 8 10 3z"
                            />
                          </svg>
                        </button>
                      </div>
=======
                        <span
                          className="bx--assistive-text"
                        >
                          Add item to list
                        </span>
                        <svg
                          aria-hidden="true"
                          aria-label="Add item to list"
                          className="bx--btn__icon"
                          fill="currentColor"
                          focusable="false"
                          height={16}
                          preserveAspectRatio="xMidYMid meet"
                          role="img"
                          viewBox="0 0 16 16"
                          width={16}
                          xmlns="http://www.w3.org/2000/svg"
                        >
                          <path
                            d="M9.3 3.7L13.1 7.5 1 7.5 1 8.5 13.1 8.5 9.3 12.3 10 13 15 8 10 3z"
                          />
                        </svg>
                      </button>
>>>>>>> 63f25ad1
                    </div>
                  </div>
                </div>
              </div>
            </div>
          </div>
          <div
            className="iot--list-item-parent"
            data-floating-menu-container={true}
          >
            <div
              className="iot--list-item"
            >
              <div
                className="iot--list-item--content"
              >
                <div
                  className="iot--list-item--content--values"
                >
                  <div
                    className="iot--list-item--content--values--main"
                  >
                    <div
                      className="iot--list-item--content--values--value iot--list-item--content--values--value__with-actions"
                      title="item three"
                    >
                      item three
                    </div>
                    <div
                      className="iot--list-item--content--row-actions"
                    >
                      <button
                        aria-label="Add item to list"
                        className="iot--btn bx--btn bx--btn--sm bx--btn--ghost bx--btn--icon-only bx--tooltip__trigger bx--tooltip--a11y bx--tooltip--top bx--tooltip--align-center"
                        data-testid="list-builder-add-button-3"
                        disabled={false}
                        onClick={[Function]}
                        role="button"
                        tabIndex={0}
                        type="button"
                      >
<<<<<<< HEAD
                        <button
                          aria-describedby={null}
                          aria-label="Add item to list"
                          className="iot--btn bx--btn bx--btn--sm bx--btn--ghost bx--tooltip--hidden bx--btn--icon-only bx--tooltip__trigger bx--tooltip--a11y bx--btn--icon-only--top bx--tooltip--align-center"
                          data-testid="list-builder-add-button-3"
                          disabled={false}
                          onBlur={[Function]}
                          onClick={[Function]}
                          onFocus={[Function]}
                          onMouseEnter={[Function]}
                          onMouseLeave={[Function]}
                          role="button"
                          tabIndex={0}
                          type="button"
                        >
                          <div
                            className="bx--assistive-text"
                            onMouseEnter={[Function]}
                          >
                            Add item to list
                          </div>
                          <svg
                            aria-hidden="true"
                            aria-label="Add item to list"
                            className="bx--btn__icon"
                            fill="currentColor"
                            focusable="false"
                            height={16}
                            preserveAspectRatio="xMidYMid meet"
                            role="img"
                            viewBox="0 0 16 16"
                            width={16}
                            xmlns="http://www.w3.org/2000/svg"
                          >
                            <path
                              d="M9.3 3.7L13.1 7.5 1 7.5 1 8.5 13.1 8.5 9.3 12.3 10 13 15 8 10 3z"
                            />
                          </svg>
                        </button>
                      </div>
=======
                        <span
                          className="bx--assistive-text"
                        >
                          Add item to list
                        </span>
                        <svg
                          aria-hidden="true"
                          aria-label="Add item to list"
                          className="bx--btn__icon"
                          fill="currentColor"
                          focusable="false"
                          height={16}
                          preserveAspectRatio="xMidYMid meet"
                          role="img"
                          viewBox="0 0 16 16"
                          width={16}
                          xmlns="http://www.w3.org/2000/svg"
                        >
                          <path
                            d="M9.3 3.7L13.1 7.5 1 7.5 1 8.5 13.1 8.5 9.3 12.3 10 13 15 8 10 3z"
                          />
                        </svg>
                      </button>
>>>>>>> 63f25ad1
                    </div>
                  </div>
                </div>
              </div>
            </div>
          </div>
        </div>
      </div>
    </div>
    <div
      className="iot--list-builder__selected"
      data-testid="list-builder__selected"
    >
      <div
        className="iot--list"
        data-testid="list"
      >
        <div
          className="iot--list-header-container"
        >
          <div
            className="iot--list-header"
          >
            <div
              className="iot--list-header--title"
            >
              0 Selected
            </div>
            <div
              className="iot--list-header--btn-container"
            />
          </div>
          <div
            className="iot--list-header--search"
          >
            <div
              aria-labelledby="iot--list-builder__selected--search-search"
              className="bx--search bx--search--sm"
              role="search"
            >
              <svg
                aria-hidden={true}
                className="bx--search-magnifier"
                fill="currentColor"
                focusable="false"
                height={16}
                preserveAspectRatio="xMidYMid meet"
                viewBox="0 0 16 16"
                width={16}
                xmlns="http://www.w3.org/2000/svg"
              >
                <path
                  d="M15,14.3L10.7,10c1.9-2.3,1.6-5.8-0.7-7.7S4.2,0.7,2.3,3S0.7,8.8,3,10.7c2,1.7,5,1.7,7,0l4.3,4.3L15,14.3z M2,6.5	C2,4,4,2,6.5,2S11,4,11,6.5S9,11,6.5,11S2,9,2,6.5z"
                />
              </svg>
              <label
                className="bx--label"
                htmlFor="iot--list-builder__selected--search"
                id="iot--list-builder__selected--search-search"
              >
                Enter a value to search selected items
              </label>
              <input
                autoComplete="off"
                className="bx--search-input"
                id="iot--list-builder__selected--search"
                onChange={[Function]}
                onKeyDown={[Function]}
                placeholder="Enter a value to search selected items"
                role="searchbox"
                type="text"
                value=""
              />
              <button
                aria-label="Clear search input"
                className="bx--search-close bx--search-close--hidden"
                onClick={[Function]}
                type="button"
              >
<<<<<<< HEAD
                <div
                  className="bx--search-magnifier"
                >
                  <svg
                    aria-hidden={true}
                    className="bx--search-magnifier-icon"
                    fill="currentColor"
                    focusable="false"
                    height={16}
                    preserveAspectRatio="xMidYMid meet"
                    viewBox="0 0 16 16"
                    width={16}
                    xmlns="http://www.w3.org/2000/svg"
                  >
                    <path
                      d="M15,14.3L10.7,10c1.9-2.3,1.6-5.8-0.7-7.7S4.2,0.7,2.3,3S0.7,8.8,3,10.7c2,1.7,5,1.7,7,0l4.3,4.3L15,14.3z M2,6.5	C2,4,4,2,6.5,2S11,4,11,6.5S9,11,6.5,11S2,9,2,6.5z"
                    />
                  </svg>
                </div>
                <label
                  className="bx--label"
                  htmlFor="iot--list-builder__selected--search"
                  id="iot--list-builder__selected--search-search"
                >
                  Enter a value to search selected items
                </label>
                <input
                  autoComplete="off"
                  className="bx--search-input"
                  id="iot--list-builder__selected--search"
                  onChange={[Function]}
                  onKeyDown={[Function]}
                  placeholder="Enter a value to search selected items"
                  role="searchbox"
                  type="text"
                  value=""
                />
                <button
                  aria-label="Clear search input"
                  className="bx--search-close bx--search-close--hidden"
                  onClick={[Function]}
                  type="button"
                >
                  <svg
                    aria-hidden={true}
                    fill="currentColor"
                    focusable="false"
                    height={16}
                    preserveAspectRatio="xMidYMid meet"
                    viewBox="0 0 32 32"
                    width={16}
                    xmlns="http://www.w3.org/2000/svg"
                  >
                    <path
                      d="M24 9.4L22.6 8 16 14.6 9.4 8 8 9.4 14.6 16 8 22.6 9.4 24 16 17.4 22.6 24 24 22.6 17.4 16 24 9.4z"
                    />
                  </svg>
                </button>
              </div>
=======
                <svg
                  aria-hidden={true}
                  fill="currentColor"
                  focusable="false"
                  height={16}
                  preserveAspectRatio="xMidYMid meet"
                  viewBox="0 0 32 32"
                  width={16}
                  xmlns="http://www.w3.org/2000/svg"
                >
                  <path
                    d="M24 9.4L22.6 8 16 14.6 9.4 8 8 9.4 14.6 16 8 22.6 9.4 24 16 17.4 22.6 24 24 22.6 17.4 16 24 9.4z"
                  />
                </svg>
              </button>
>>>>>>> 63f25ad1
            </div>
          </div>
        </div>
        <div
          className="iot--list--content"
        >
          <div
            className="iot--list--empty-state"
          >
            <svg
              aria-hidden={true}
              fill="currentColor"
              focusable="false"
              height={32}
              preserveAspectRatio="xMidYMid meet"
              viewBox="0 0 32 32"
              width={32}
              xmlns="http://www.w3.org/2000/svg"
            >
              <path
                d="M16 10a6 6 0 00-6 6v8a6 6 0 0012 0V16A6 6 0 0016 10zm-4.25 7.87h8.5v4.25h-8.5zM16 28.25A4.27 4.27 0 0111.75 24v-.13h8.5V24A4.27 4.27 0 0116 28.25zm4.25-12.13h-8.5V16a4.25 4.25 0 018.5 0zM30.66 19.21L24 13v9.1a4 4 0 008 0A3.83 3.83 0 0030.66 19.21zM28 24.35a2.25 2.25 0 01-2.25-2.25V17l3.72 3.47h0A2.05 2.05 0 0130.2 22 2.25 2.25 0 0128 24.35zM0 22.1a4 4 0 008 0V13L1.34 19.21A3.88 3.88 0 000 22.1zm2.48-1.56h0L6.25 17v5.1a2.25 2.25 0 01-4.5 0A2.05 2.05 0 012.48 20.54zM15 5.5A3.5 3.5 0 1011.5 9 3.5 3.5 0 0015 5.5zm-5.25 0A1.75 1.75 0 1111.5 7.25 1.77 1.77 0 019.75 5.5zM20.5 2A3.5 3.5 0 1024 5.5 3.5 3.5 0 0020.5 2zm0 5.25A1.75 1.75 0 1122.25 5.5 1.77 1.77 0 0120.5 7.25z"
              />
            </svg>
            <p>
              No list items to show
            </p>
          </div>
        </div>
      </div>
    </div>
  </div>
</div>
`;

exports[`Storybook Snapshot tests and console checks Storyshots 2 - Watson IoT Experimental/☢️ ListBuilder with items selected 1`] = `
<div
  className="storybook-container"
>
  <div
    className="iot--list-builder__container"
  >
    <div
      className="iot--list-builder__all"
      data-testid="list-builder__all"
    >
      <div
        className="iot--list"
        data-testid="list"
      >
        <div
          className="iot--list-header-container"
        >
          <div
            className="iot--list-header"
          >
            <div
              className="iot--list-header--title"
            >
              Items (1 available)
            </div>
            <div
              className="iot--list-header--btn-container"
            />
          </div>
          <div
            className="iot--list-header--search"
          >
            <div
              aria-labelledby="iot--list-builder__all--search-search"
              className="bx--search bx--search--sm"
              role="search"
            >
              <svg
                aria-hidden={true}
                className="bx--search-magnifier"
                fill="currentColor"
                focusable="false"
                height={16}
                preserveAspectRatio="xMidYMid meet"
                viewBox="0 0 16 16"
                width={16}
                xmlns="http://www.w3.org/2000/svg"
              >
                <path
                  d="M15,14.3L10.7,10c1.9-2.3,1.6-5.8-0.7-7.7S4.2,0.7,2.3,3S0.7,8.8,3,10.7c2,1.7,5,1.7,7,0l4.3,4.3L15,14.3z M2,6.5	C2,4,4,2,6.5,2S11,4,11,6.5S9,11,6.5,11S2,9,2,6.5z"
                />
              </svg>
              <label
                className="bx--label"
                htmlFor="iot--list-builder__all--search"
                id="iot--list-builder__all--search-search"
              >
                Enter a value to search all items
              </label>
              <input
                autoComplete="off"
                className="bx--search-input"
                id="iot--list-builder__all--search"
                onChange={[Function]}
                onKeyDown={[Function]}
                placeholder="Enter a value to search all items"
                role="searchbox"
                type="text"
                value=""
              />
              <button
                aria-label="Clear search input"
                className="bx--search-close bx--search-close--hidden"
                onClick={[Function]}
                type="button"
              >
<<<<<<< HEAD
                <div
                  className="bx--search-magnifier"
                >
                  <svg
                    aria-hidden={true}
                    className="bx--search-magnifier-icon"
                    fill="currentColor"
                    focusable="false"
                    height={16}
                    preserveAspectRatio="xMidYMid meet"
                    viewBox="0 0 16 16"
                    width={16}
                    xmlns="http://www.w3.org/2000/svg"
                  >
                    <path
                      d="M15,14.3L10.7,10c1.9-2.3,1.6-5.8-0.7-7.7S4.2,0.7,2.3,3S0.7,8.8,3,10.7c2,1.7,5,1.7,7,0l4.3,4.3L15,14.3z M2,6.5	C2,4,4,2,6.5,2S11,4,11,6.5S9,11,6.5,11S2,9,2,6.5z"
                    />
                  </svg>
                </div>
                <label
                  className="bx--label"
                  htmlFor="iot--list-builder__all--search"
                  id="iot--list-builder__all--search-search"
                >
                  Enter a value to search all items
                </label>
                <input
                  autoComplete="off"
                  className="bx--search-input"
                  id="iot--list-builder__all--search"
                  onChange={[Function]}
                  onKeyDown={[Function]}
                  placeholder="Enter a value to search all items"
                  role="searchbox"
                  type="text"
                  value=""
                />
                <button
                  aria-label="Clear search input"
                  className="bx--search-close bx--search-close--hidden"
                  onClick={[Function]}
                  type="button"
                >
                  <svg
                    aria-hidden={true}
                    fill="currentColor"
                    focusable="false"
                    height={16}
                    preserveAspectRatio="xMidYMid meet"
                    viewBox="0 0 32 32"
                    width={16}
                    xmlns="http://www.w3.org/2000/svg"
                  >
                    <path
                      d="M24 9.4L22.6 8 16 14.6 9.4 8 8 9.4 14.6 16 8 22.6 9.4 24 16 17.4 22.6 24 24 22.6 17.4 16 24 9.4z"
                    />
                  </svg>
                </button>
              </div>
=======
                <svg
                  aria-hidden={true}
                  fill="currentColor"
                  focusable="false"
                  height={16}
                  preserveAspectRatio="xMidYMid meet"
                  viewBox="0 0 32 32"
                  width={16}
                  xmlns="http://www.w3.org/2000/svg"
                >
                  <path
                    d="M24 9.4L22.6 8 16 14.6 9.4 8 8 9.4 14.6 16 8 22.6 9.4 24 16 17.4 22.6 24 24 22.6 17.4 16 24 9.4z"
                  />
                </svg>
              </button>
>>>>>>> 63f25ad1
            </div>
          </div>
        </div>
        <div
          className="iot--list--content"
        >
          <div
            className="iot--list-item-parent"
            data-floating-menu-container={true}
          >
            <div
              className="iot--list-item"
            >
              <div
                className="iot--list-item--content"
              >
                <div
                  className="iot--list-item--content--values"
                >
                  <div
                    className="iot--list-item--content--values--main"
                  >
                    <div
                      className="iot--list-item--content--values--value iot--list-item--content--values--value__with-actions"
                      title="item one"
                    >
                      item one
                    </div>
                    <div
                      className="iot--list-item--content--row-actions"
                    >
                      <button
                        aria-label="Add item to list"
                        className="iot--btn bx--btn bx--btn--sm bx--btn--ghost bx--btn--icon-only bx--tooltip__trigger bx--tooltip--a11y bx--tooltip--top bx--tooltip--align-center"
                        data-testid="list-builder-add-button-1"
                        disabled={false}
                        onClick={[Function]}
                        role="button"
                        tabIndex={0}
                        type="button"
                      >
<<<<<<< HEAD
                        <button
                          aria-describedby={null}
                          aria-label="Add item to list"
                          className="iot--btn bx--btn bx--btn--sm bx--btn--ghost bx--tooltip--hidden bx--btn--icon-only bx--tooltip__trigger bx--tooltip--a11y bx--btn--icon-only--top bx--tooltip--align-center"
                          data-testid="list-builder-add-button-1"
                          disabled={false}
                          onBlur={[Function]}
                          onClick={[Function]}
                          onFocus={[Function]}
                          onMouseEnter={[Function]}
                          onMouseLeave={[Function]}
                          role="button"
                          tabIndex={0}
                          type="button"
                        >
                          <div
                            className="bx--assistive-text"
                            onMouseEnter={[Function]}
                          >
                            Add item to list
                          </div>
                          <svg
                            aria-hidden="true"
                            aria-label="Add item to list"
                            className="bx--btn__icon"
                            fill="currentColor"
                            focusable="false"
                            height={16}
                            preserveAspectRatio="xMidYMid meet"
                            role="img"
                            viewBox="0 0 16 16"
                            width={16}
                            xmlns="http://www.w3.org/2000/svg"
                          >
                            <path
                              d="M9.3 3.7L13.1 7.5 1 7.5 1 8.5 13.1 8.5 9.3 12.3 10 13 15 8 10 3z"
                            />
                          </svg>
                        </button>
                      </div>
=======
                        <span
                          className="bx--assistive-text"
                        >
                          Add item to list
                        </span>
                        <svg
                          aria-hidden="true"
                          aria-label="Add item to list"
                          className="bx--btn__icon"
                          fill="currentColor"
                          focusable="false"
                          height={16}
                          preserveAspectRatio="xMidYMid meet"
                          role="img"
                          viewBox="0 0 16 16"
                          width={16}
                          xmlns="http://www.w3.org/2000/svg"
                        >
                          <path
                            d="M9.3 3.7L13.1 7.5 1 7.5 1 8.5 13.1 8.5 9.3 12.3 10 13 15 8 10 3z"
                          />
                        </svg>
                      </button>
>>>>>>> 63f25ad1
                    </div>
                  </div>
                </div>
              </div>
            </div>
          </div>
        </div>
      </div>
    </div>
    <div
      className="iot--list-builder__selected"
      data-testid="list-builder__selected"
    >
      <div
        className="iot--list"
        data-testid="list"
      >
        <div
          className="iot--list-header-container"
        >
          <div
            className="iot--list-header"
          >
            <div
              className="iot--list-header--title"
            >
              1 Selected
            </div>
            <div
              className="iot--list-header--btn-container"
            />
          </div>
          <div
            className="iot--list-header--search"
          >
            <div
              aria-labelledby="iot--list-builder__selected--search-search"
              className="bx--search bx--search--sm"
              role="search"
            >
              <svg
                aria-hidden={true}
                className="bx--search-magnifier"
                fill="currentColor"
                focusable="false"
                height={16}
                preserveAspectRatio="xMidYMid meet"
                viewBox="0 0 16 16"
                width={16}
                xmlns="http://www.w3.org/2000/svg"
              >
                <path
                  d="M15,14.3L10.7,10c1.9-2.3,1.6-5.8-0.7-7.7S4.2,0.7,2.3,3S0.7,8.8,3,10.7c2,1.7,5,1.7,7,0l4.3,4.3L15,14.3z M2,6.5	C2,4,4,2,6.5,2S11,4,11,6.5S9,11,6.5,11S2,9,2,6.5z"
                />
              </svg>
              <label
                className="bx--label"
                htmlFor="iot--list-builder__selected--search"
                id="iot--list-builder__selected--search-search"
              >
                Enter a value to search selected items
              </label>
              <input
                autoComplete="off"
                className="bx--search-input"
                id="iot--list-builder__selected--search"
                onChange={[Function]}
                onKeyDown={[Function]}
                placeholder="Enter a value to search selected items"
                role="searchbox"
                type="text"
                value=""
              />
              <button
                aria-label="Clear search input"
                className="bx--search-close bx--search-close--hidden"
                onClick={[Function]}
                type="button"
              >
<<<<<<< HEAD
                <div
                  className="bx--search-magnifier"
                >
                  <svg
                    aria-hidden={true}
                    className="bx--search-magnifier-icon"
                    fill="currentColor"
                    focusable="false"
                    height={16}
                    preserveAspectRatio="xMidYMid meet"
                    viewBox="0 0 16 16"
                    width={16}
                    xmlns="http://www.w3.org/2000/svg"
                  >
                    <path
                      d="M15,14.3L10.7,10c1.9-2.3,1.6-5.8-0.7-7.7S4.2,0.7,2.3,3S0.7,8.8,3,10.7c2,1.7,5,1.7,7,0l4.3,4.3L15,14.3z M2,6.5	C2,4,4,2,6.5,2S11,4,11,6.5S9,11,6.5,11S2,9,2,6.5z"
                    />
                  </svg>
                </div>
                <label
                  className="bx--label"
                  htmlFor="iot--list-builder__selected--search"
                  id="iot--list-builder__selected--search-search"
                >
                  Enter a value to search selected items
                </label>
                <input
                  autoComplete="off"
                  className="bx--search-input"
                  id="iot--list-builder__selected--search"
                  onChange={[Function]}
                  onKeyDown={[Function]}
                  placeholder="Enter a value to search selected items"
                  role="searchbox"
                  type="text"
                  value=""
                />
                <button
                  aria-label="Clear search input"
                  className="bx--search-close bx--search-close--hidden"
                  onClick={[Function]}
                  type="button"
                >
                  <svg
                    aria-hidden={true}
                    fill="currentColor"
                    focusable="false"
                    height={16}
                    preserveAspectRatio="xMidYMid meet"
                    viewBox="0 0 32 32"
                    width={16}
                    xmlns="http://www.w3.org/2000/svg"
                  >
                    <path
                      d="M24 9.4L22.6 8 16 14.6 9.4 8 8 9.4 14.6 16 8 22.6 9.4 24 16 17.4 22.6 24 24 22.6 17.4 16 24 9.4z"
                    />
                  </svg>
                </button>
              </div>
=======
                <svg
                  aria-hidden={true}
                  fill="currentColor"
                  focusable="false"
                  height={16}
                  preserveAspectRatio="xMidYMid meet"
                  viewBox="0 0 32 32"
                  width={16}
                  xmlns="http://www.w3.org/2000/svg"
                >
                  <path
                    d="M24 9.4L22.6 8 16 14.6 9.4 8 8 9.4 14.6 16 8 22.6 9.4 24 16 17.4 22.6 24 24 22.6 17.4 16 24 9.4z"
                  />
                </svg>
              </button>
>>>>>>> 63f25ad1
            </div>
          </div>
        </div>
        <div
          className="iot--list--content"
        >
          <div
            className="iot--list-item-parent"
            data-floating-menu-container={true}
          >
            <div
              className="iot--list-item"
            >
              <div
                className="iot--list-item--content"
              >
                <div
                  className="iot--list-item--content--values"
                >
                  <div
                    className="iot--list-item--content--values--main"
                  >
                    <div
                      className="iot--list-item--content--values--value iot--list-item--content--values--value__with-actions"
                      title="item two"
                    >
                      item two
                    </div>
                    <div
                      className="iot--list-item--content--row-actions"
                    >
                      <button
                        aria-label="Remove item from list"
                        className="iot--btn bx--btn bx--btn--sm bx--btn--ghost bx--btn--icon-only bx--tooltip__trigger bx--tooltip--a11y bx--tooltip--top bx--tooltip--align-center"
                        data-testid="list-builder-add-button-2"
                        disabled={false}
                        onClick={[Function]}
                        role="button"
                        tabIndex={0}
                        type="button"
                      >
<<<<<<< HEAD
                        <button
                          aria-describedby={null}
                          aria-label="Remove item from list"
                          className="iot--btn bx--btn bx--btn--sm bx--btn--ghost bx--tooltip--hidden bx--btn--icon-only bx--tooltip__trigger bx--tooltip--a11y bx--btn--icon-only--top bx--tooltip--align-center"
                          data-testid="list-builder-add-button-2"
                          disabled={false}
                          onBlur={[Function]}
                          onClick={[Function]}
                          onFocus={[Function]}
                          onMouseEnter={[Function]}
                          onMouseLeave={[Function]}
                          role="button"
                          tabIndex={0}
                          type="button"
                        >
                          <div
                            className="bx--assistive-text"
                            onMouseEnter={[Function]}
                          >
                            Remove item from list
                          </div>
                          <svg
                            aria-hidden="true"
                            aria-label="Remove item from list"
                            className="bx--btn__icon"
                            fill="currentColor"
                            focusable="false"
                            height={16}
                            preserveAspectRatio="xMidYMid meet"
                            role="img"
                            viewBox="0 0 32 32"
                            width={16}
                            xmlns="http://www.w3.org/2000/svg"
                          >
                            <path
                              d="M8 15H24V17H8z"
                            />
                          </svg>
                        </button>
                      </div>
=======
                        <span
                          className="bx--assistive-text"
                        >
                          Remove item from list
                        </span>
                        <svg
                          aria-hidden="true"
                          aria-label="Remove item from list"
                          className="bx--btn__icon"
                          fill="currentColor"
                          focusable="false"
                          height={16}
                          preserveAspectRatio="xMidYMid meet"
                          role="img"
                          viewBox="0 0 32 32"
                          width={16}
                          xmlns="http://www.w3.org/2000/svg"
                        >
                          <path
                            d="M8 15H24V17H8z"
                          />
                        </svg>
                      </button>
>>>>>>> 63f25ad1
                    </div>
                  </div>
                </div>
              </div>
            </div>
          </div>
        </div>
      </div>
    </div>
  </div>
</div>
`;

exports[`Storybook Snapshot tests and console checks Storyshots 2 - Watson IoT Experimental/☢️ ListBuilder with no items selected 1`] = `
<div
  className="storybook-container"
>
  <div
    className="iot--list-builder__container"
  >
    <div
      className="iot--list-builder__all"
      data-testid="list-builder__all"
    >
      <div
        className="iot--list"
        data-testid="list"
      >
        <div
          className="iot--list-header-container"
        >
          <div
            className="iot--list-header"
          >
            <div
              className="iot--list-header--title"
            >
              Items (2 available)
            </div>
            <div
              className="iot--list-header--btn-container"
            />
          </div>
          <div
            className="iot--list-header--search"
          >
            <div
              aria-labelledby="iot--list-builder__all--search-search"
              className="bx--search bx--search--sm"
              role="search"
            >
              <svg
                aria-hidden={true}
                className="bx--search-magnifier"
                fill="currentColor"
                focusable="false"
                height={16}
                preserveAspectRatio="xMidYMid meet"
                viewBox="0 0 16 16"
                width={16}
                xmlns="http://www.w3.org/2000/svg"
              >
                <path
                  d="M15,14.3L10.7,10c1.9-2.3,1.6-5.8-0.7-7.7S4.2,0.7,2.3,3S0.7,8.8,3,10.7c2,1.7,5,1.7,7,0l4.3,4.3L15,14.3z M2,6.5	C2,4,4,2,6.5,2S11,4,11,6.5S9,11,6.5,11S2,9,2,6.5z"
                />
              </svg>
              <label
                className="bx--label"
                htmlFor="iot--list-builder__all--search"
                id="iot--list-builder__all--search-search"
              >
                Enter a value to search all items
              </label>
              <input
                autoComplete="off"
                className="bx--search-input"
                id="iot--list-builder__all--search"
                onChange={[Function]}
                onKeyDown={[Function]}
                placeholder="Enter a value to search all items"
                role="searchbox"
                type="text"
                value=""
              />
              <button
                aria-label="Clear search input"
                className="bx--search-close bx--search-close--hidden"
                onClick={[Function]}
                type="button"
              >
<<<<<<< HEAD
                <div
                  className="bx--search-magnifier"
                >
                  <svg
                    aria-hidden={true}
                    className="bx--search-magnifier-icon"
                    fill="currentColor"
                    focusable="false"
                    height={16}
                    preserveAspectRatio="xMidYMid meet"
                    viewBox="0 0 16 16"
                    width={16}
                    xmlns="http://www.w3.org/2000/svg"
                  >
                    <path
                      d="M15,14.3L10.7,10c1.9-2.3,1.6-5.8-0.7-7.7S4.2,0.7,2.3,3S0.7,8.8,3,10.7c2,1.7,5,1.7,7,0l4.3,4.3L15,14.3z M2,6.5	C2,4,4,2,6.5,2S11,4,11,6.5S9,11,6.5,11S2,9,2,6.5z"
                    />
                  </svg>
                </div>
                <label
                  className="bx--label"
                  htmlFor="iot--list-builder__all--search"
                  id="iot--list-builder__all--search-search"
                >
                  Enter a value to search all items
                </label>
                <input
                  autoComplete="off"
                  className="bx--search-input"
                  id="iot--list-builder__all--search"
                  onChange={[Function]}
                  onKeyDown={[Function]}
                  placeholder="Enter a value to search all items"
                  role="searchbox"
                  type="text"
                  value=""
                />
                <button
                  aria-label="Clear search input"
                  className="bx--search-close bx--search-close--hidden"
                  onClick={[Function]}
                  type="button"
                >
                  <svg
                    aria-hidden={true}
                    fill="currentColor"
                    focusable="false"
                    height={16}
                    preserveAspectRatio="xMidYMid meet"
                    viewBox="0 0 32 32"
                    width={16}
                    xmlns="http://www.w3.org/2000/svg"
                  >
                    <path
                      d="M24 9.4L22.6 8 16 14.6 9.4 8 8 9.4 14.6 16 8 22.6 9.4 24 16 17.4 22.6 24 24 22.6 17.4 16 24 9.4z"
                    />
                  </svg>
                </button>
              </div>
=======
                <svg
                  aria-hidden={true}
                  fill="currentColor"
                  focusable="false"
                  height={16}
                  preserveAspectRatio="xMidYMid meet"
                  viewBox="0 0 32 32"
                  width={16}
                  xmlns="http://www.w3.org/2000/svg"
                >
                  <path
                    d="M24 9.4L22.6 8 16 14.6 9.4 8 8 9.4 14.6 16 8 22.6 9.4 24 16 17.4 22.6 24 24 22.6 17.4 16 24 9.4z"
                  />
                </svg>
              </button>
>>>>>>> 63f25ad1
            </div>
          </div>
        </div>
        <div
          className="iot--list--content"
        >
          <div
            className="iot--list-item-parent"
            data-floating-menu-container={true}
          >
            <div
              className="iot--list-item"
            >
              <div
                className="iot--list-item--content"
              >
                <div
                  className="iot--list-item--content--values"
                >
                  <div
                    className="iot--list-item--content--values--main"
                  >
                    <div
                      className="iot--list-item--content--values--value iot--list-item--content--values--value__with-actions"
                      title="item one"
                    >
                      item one
                    </div>
                    <div
                      className="iot--list-item--content--row-actions"
                    >
                      <button
                        aria-label="Add item to list"
                        className="iot--btn bx--btn bx--btn--sm bx--btn--ghost bx--btn--icon-only bx--tooltip__trigger bx--tooltip--a11y bx--tooltip--top bx--tooltip--align-center"
                        data-testid="list-builder-add-button-1"
                        disabled={false}
                        onClick={[Function]}
                        role="button"
                        tabIndex={0}
                        type="button"
                      >
<<<<<<< HEAD
                        <button
                          aria-describedby={null}
                          aria-label="Add item to list"
                          className="iot--btn bx--btn bx--btn--sm bx--btn--ghost bx--tooltip--hidden bx--btn--icon-only bx--tooltip__trigger bx--tooltip--a11y bx--btn--icon-only--top bx--tooltip--align-center"
                          data-testid="list-builder-add-button-1"
                          disabled={false}
                          onBlur={[Function]}
                          onClick={[Function]}
                          onFocus={[Function]}
                          onMouseEnter={[Function]}
                          onMouseLeave={[Function]}
                          role="button"
                          tabIndex={0}
                          type="button"
                        >
                          <div
                            className="bx--assistive-text"
                            onMouseEnter={[Function]}
                          >
                            Add item to list
                          </div>
                          <svg
                            aria-hidden="true"
                            aria-label="Add item to list"
                            className="bx--btn__icon"
                            fill="currentColor"
                            focusable="false"
                            height={16}
                            preserveAspectRatio="xMidYMid meet"
                            role="img"
                            viewBox="0 0 16 16"
                            width={16}
                            xmlns="http://www.w3.org/2000/svg"
                          >
                            <path
                              d="M9.3 3.7L13.1 7.5 1 7.5 1 8.5 13.1 8.5 9.3 12.3 10 13 15 8 10 3z"
                            />
                          </svg>
                        </button>
                      </div>
=======
                        <span
                          className="bx--assistive-text"
                        >
                          Add item to list
                        </span>
                        <svg
                          aria-hidden="true"
                          aria-label="Add item to list"
                          className="bx--btn__icon"
                          fill="currentColor"
                          focusable="false"
                          height={16}
                          preserveAspectRatio="xMidYMid meet"
                          role="img"
                          viewBox="0 0 16 16"
                          width={16}
                          xmlns="http://www.w3.org/2000/svg"
                        >
                          <path
                            d="M9.3 3.7L13.1 7.5 1 7.5 1 8.5 13.1 8.5 9.3 12.3 10 13 15 8 10 3z"
                          />
                        </svg>
                      </button>
>>>>>>> 63f25ad1
                    </div>
                  </div>
                </div>
              </div>
            </div>
          </div>
          <div
            className="iot--list-item-parent"
            data-floating-menu-container={true}
          >
            <div
              className="iot--list-item"
            >
              <div
                className="iot--list-item--content"
              >
                <div
                  className="iot--list-item--content--values"
                >
                  <div
                    className="iot--list-item--content--values--main"
                  >
                    <div
                      className="iot--list-item--content--values--value iot--list-item--content--values--value__with-actions"
                      title="item two"
                    >
                      item two
                    </div>
                    <div
                      className="iot--list-item--content--row-actions"
                    >
                      <button
                        aria-label="Add item to list"
                        className="iot--btn bx--btn bx--btn--sm bx--btn--ghost bx--btn--icon-only bx--tooltip__trigger bx--tooltip--a11y bx--tooltip--top bx--tooltip--align-center"
                        data-testid="list-builder-add-button-2"
                        disabled={false}
                        onClick={[Function]}
                        role="button"
                        tabIndex={0}
                        type="button"
                      >
<<<<<<< HEAD
                        <button
                          aria-describedby={null}
                          aria-label="Add item to list"
                          className="iot--btn bx--btn bx--btn--sm bx--btn--ghost bx--tooltip--hidden bx--btn--icon-only bx--tooltip__trigger bx--tooltip--a11y bx--btn--icon-only--top bx--tooltip--align-center"
                          data-testid="list-builder-add-button-2"
                          disabled={false}
                          onBlur={[Function]}
                          onClick={[Function]}
                          onFocus={[Function]}
                          onMouseEnter={[Function]}
                          onMouseLeave={[Function]}
                          role="button"
                          tabIndex={0}
                          type="button"
                        >
                          <div
                            className="bx--assistive-text"
                            onMouseEnter={[Function]}
                          >
                            Add item to list
                          </div>
                          <svg
                            aria-hidden="true"
                            aria-label="Add item to list"
                            className="bx--btn__icon"
                            fill="currentColor"
                            focusable="false"
                            height={16}
                            preserveAspectRatio="xMidYMid meet"
                            role="img"
                            viewBox="0 0 16 16"
                            width={16}
                            xmlns="http://www.w3.org/2000/svg"
                          >
                            <path
                              d="M9.3 3.7L13.1 7.5 1 7.5 1 8.5 13.1 8.5 9.3 12.3 10 13 15 8 10 3z"
                            />
                          </svg>
                        </button>
                      </div>
=======
                        <span
                          className="bx--assistive-text"
                        >
                          Add item to list
                        </span>
                        <svg
                          aria-hidden="true"
                          aria-label="Add item to list"
                          className="bx--btn__icon"
                          fill="currentColor"
                          focusable="false"
                          height={16}
                          preserveAspectRatio="xMidYMid meet"
                          role="img"
                          viewBox="0 0 16 16"
                          width={16}
                          xmlns="http://www.w3.org/2000/svg"
                        >
                          <path
                            d="M9.3 3.7L13.1 7.5 1 7.5 1 8.5 13.1 8.5 9.3 12.3 10 13 15 8 10 3z"
                          />
                        </svg>
                      </button>
>>>>>>> 63f25ad1
                    </div>
                  </div>
                </div>
              </div>
            </div>
          </div>
        </div>
      </div>
    </div>
    <div
      className="iot--list-builder__selected"
      data-testid="list-builder__selected"
    >
      <div
        className="iot--list"
        data-testid="list"
      >
        <div
          className="iot--list-header-container"
        >
          <div
            className="iot--list-header"
          >
            <div
              className="iot--list-header--title"
            >
              0 Selected
            </div>
            <div
              className="iot--list-header--btn-container"
            />
          </div>
          <div
            className="iot--list-header--search"
          >
            <div
              aria-labelledby="iot--list-builder__selected--search-search"
              className="bx--search bx--search--sm"
              role="search"
            >
              <svg
                aria-hidden={true}
                className="bx--search-magnifier"
                fill="currentColor"
                focusable="false"
                height={16}
                preserveAspectRatio="xMidYMid meet"
                viewBox="0 0 16 16"
                width={16}
                xmlns="http://www.w3.org/2000/svg"
              >
                <path
                  d="M15,14.3L10.7,10c1.9-2.3,1.6-5.8-0.7-7.7S4.2,0.7,2.3,3S0.7,8.8,3,10.7c2,1.7,5,1.7,7,0l4.3,4.3L15,14.3z M2,6.5	C2,4,4,2,6.5,2S11,4,11,6.5S9,11,6.5,11S2,9,2,6.5z"
                />
              </svg>
              <label
                className="bx--label"
                htmlFor="iot--list-builder__selected--search"
                id="iot--list-builder__selected--search-search"
              >
                Enter a value to search selected items
              </label>
              <input
                autoComplete="off"
                className="bx--search-input"
                id="iot--list-builder__selected--search"
                onChange={[Function]}
                onKeyDown={[Function]}
                placeholder="Enter a value to search selected items"
                role="searchbox"
                type="text"
                value=""
              />
              <button
                aria-label="Clear search input"
                className="bx--search-close bx--search-close--hidden"
                onClick={[Function]}
                type="button"
              >
<<<<<<< HEAD
                <div
                  className="bx--search-magnifier"
                >
                  <svg
                    aria-hidden={true}
                    className="bx--search-magnifier-icon"
                    fill="currentColor"
                    focusable="false"
                    height={16}
                    preserveAspectRatio="xMidYMid meet"
                    viewBox="0 0 16 16"
                    width={16}
                    xmlns="http://www.w3.org/2000/svg"
                  >
                    <path
                      d="M15,14.3L10.7,10c1.9-2.3,1.6-5.8-0.7-7.7S4.2,0.7,2.3,3S0.7,8.8,3,10.7c2,1.7,5,1.7,7,0l4.3,4.3L15,14.3z M2,6.5	C2,4,4,2,6.5,2S11,4,11,6.5S9,11,6.5,11S2,9,2,6.5z"
                    />
                  </svg>
                </div>
                <label
                  className="bx--label"
                  htmlFor="iot--list-builder__selected--search"
                  id="iot--list-builder__selected--search-search"
                >
                  Enter a value to search selected items
                </label>
                <input
                  autoComplete="off"
                  className="bx--search-input"
                  id="iot--list-builder__selected--search"
                  onChange={[Function]}
                  onKeyDown={[Function]}
                  placeholder="Enter a value to search selected items"
                  role="searchbox"
                  type="text"
                  value=""
                />
                <button
                  aria-label="Clear search input"
                  className="bx--search-close bx--search-close--hidden"
                  onClick={[Function]}
                  type="button"
                >
                  <svg
                    aria-hidden={true}
                    fill="currentColor"
                    focusable="false"
                    height={16}
                    preserveAspectRatio="xMidYMid meet"
                    viewBox="0 0 32 32"
                    width={16}
                    xmlns="http://www.w3.org/2000/svg"
                  >
                    <path
                      d="M24 9.4L22.6 8 16 14.6 9.4 8 8 9.4 14.6 16 8 22.6 9.4 24 16 17.4 22.6 24 24 22.6 17.4 16 24 9.4z"
                    />
                  </svg>
                </button>
              </div>
=======
                <svg
                  aria-hidden={true}
                  fill="currentColor"
                  focusable="false"
                  height={16}
                  preserveAspectRatio="xMidYMid meet"
                  viewBox="0 0 32 32"
                  width={16}
                  xmlns="http://www.w3.org/2000/svg"
                >
                  <path
                    d="M24 9.4L22.6 8 16 14.6 9.4 8 8 9.4 14.6 16 8 22.6 9.4 24 16 17.4 22.6 24 24 22.6 17.4 16 24 9.4z"
                  />
                </svg>
              </button>
>>>>>>> 63f25ad1
            </div>
          </div>
        </div>
        <div
          className="iot--list--content"
        >
          <div
            className="iot--list--empty-state"
          >
            <svg
              aria-hidden={true}
              fill="currentColor"
              focusable="false"
              height={32}
              preserveAspectRatio="xMidYMid meet"
              viewBox="0 0 32 32"
              width={32}
              xmlns="http://www.w3.org/2000/svg"
            >
              <path
                d="M16 10a6 6 0 00-6 6v8a6 6 0 0012 0V16A6 6 0 0016 10zm-4.25 7.87h8.5v4.25h-8.5zM16 28.25A4.27 4.27 0 0111.75 24v-.13h8.5V24A4.27 4.27 0 0116 28.25zm4.25-12.13h-8.5V16a4.25 4.25 0 018.5 0zM30.66 19.21L24 13v9.1a4 4 0 008 0A3.83 3.83 0 0030.66 19.21zM28 24.35a2.25 2.25 0 01-2.25-2.25V17l3.72 3.47h0A2.05 2.05 0 0130.2 22 2.25 2.25 0 0128 24.35zM0 22.1a4 4 0 008 0V13L1.34 19.21A3.88 3.88 0 000 22.1zm2.48-1.56h0L6.25 17v5.1a2.25 2.25 0 01-4.5 0A2.05 2.05 0 012.48 20.54zM15 5.5A3.5 3.5 0 1011.5 9 3.5 3.5 0 0015 5.5zm-5.25 0A1.75 1.75 0 1111.5 7.25 1.77 1.77 0 019.75 5.5zM20.5 2A3.5 3.5 0 1024 5.5 3.5 3.5 0 0020.5 2zm0 5.25A1.75 1.75 0 1122.25 5.5 1.77 1.77 0 0120.5 7.25z"
              />
            </svg>
            <p>
              No list items to show
            </p>
          </div>
        </div>
      </div>
    </div>
  </div>
</div>
`;

exports[`Storybook Snapshot tests and console checks Storyshots 2 - Watson IoT Experimental/☢️ ListBuilder ️⚠️ Experimental Notice  1`] = `
<div
  className="storybook-container"
>
  <div
    className="bx--toast-notification bx--toast-notification--warning-alt"
    kind="warning-alt"
    role="alert"
    style={
      Object {
        "marginBottom": "0.5rem",
        "minWidth": "30rem",
      }
    }
  >
    <svg
      aria-hidden={true}
      className="bx--toast-notification__icon"
      fill="currentColor"
      focusable="false"
      height={20}
      preserveAspectRatio="xMidYMid meet"
      viewBox="0 0 32 32"
      width={20}
      xmlns="http://www.w3.org/2000/svg"
    >
      <path
        d="M14.875,11h2.25V21h-2.25ZM16,27a1.5,1.5,0,1,1,1.5-1.5A1.5,1.5,0,0,1,16,27Z"
        fill="none"
      />
      <path
        d="M29.8872,28.5386l-13-25a1,1,0,0,0-1.7744,0l-13,25A1,1,0,0,0,3,30H29a1,1,0,0,0,.8872-1.4614ZM14.875,11h2.25V21h-2.25ZM16,27a1.5,1.5,0,1,1,1.5-1.5A1.5,1.5,0,0,1,16,27Z"
      />
      <title>
        warning-alt icon
      </title>
    </svg>
    <div
      className="bx--toast-notification__details"
    >
      <h3
        className="bx--toast-notification__title"
      >
        Experimental Component Notice
      </h3>
      <div
        className="bx--toast-notification__subtitle"
      >
        <span>
          ListBuilder
           is an
           
          <a
            href="https://github.com/carbon-design-system/carbon-addons-iot-react/blob/next/packages/react/docs/guides/experimental-components.md"
          >
            experimental component
          </a>
           
          and may have changing APIs with no major version bump and/or insufficient test coverage. Use of this component in production is discouraged.
        </span>
      </div>
    </div>
  </div>
</div>
`;<|MERGE_RESOLUTION|>--- conflicted
+++ resolved
@@ -38,21 +38,25 @@
               className="bx--search bx--search--sm"
               role="search"
             >
-              <svg
-                aria-hidden={true}
+              <div
                 className="bx--search-magnifier"
-                fill="currentColor"
-                focusable="false"
-                height={16}
-                preserveAspectRatio="xMidYMid meet"
-                viewBox="0 0 16 16"
-                width={16}
-                xmlns="http://www.w3.org/2000/svg"
-              >
-                <path
-                  d="M15,14.3L10.7,10c1.9-2.3,1.6-5.8-0.7-7.7S4.2,0.7,2.3,3S0.7,8.8,3,10.7c2,1.7,5,1.7,7,0l4.3,4.3L15,14.3z M2,6.5	C2,4,4,2,6.5,2S11,4,11,6.5S9,11,6.5,11S2,9,2,6.5z"
-                />
-              </svg>
+              >
+                <svg
+                  aria-hidden={true}
+                  className="bx--search-magnifier-icon"
+                  fill="currentColor"
+                  focusable="false"
+                  height={16}
+                  preserveAspectRatio="xMidYMid meet"
+                  viewBox="0 0 16 16"
+                  width={16}
+                  xmlns="http://www.w3.org/2000/svg"
+                >
+                  <path
+                    d="M15,14.3L10.7,10c1.9-2.3,1.6-5.8-0.7-7.7S4.2,0.7,2.3,3S0.7,8.8,3,10.7c2,1.7,5,1.7,7,0l4.3,4.3L15,14.3z M2,6.5	C2,4,4,2,6.5,2S11,4,11,6.5S9,11,6.5,11S2,9,2,6.5z"
+                  />
+                </svg>
+              </div>
               <label
                 className="bx--label"
                 htmlFor="iot--list-builder__all--search"
@@ -77,67 +81,6 @@
                 onClick={[Function]}
                 type="button"
               >
-<<<<<<< HEAD
-                <div
-                  className="bx--search-magnifier"
-                >
-                  <svg
-                    aria-hidden={true}
-                    className="bx--search-magnifier-icon"
-                    fill="currentColor"
-                    focusable="false"
-                    height={16}
-                    preserveAspectRatio="xMidYMid meet"
-                    viewBox="0 0 16 16"
-                    width={16}
-                    xmlns="http://www.w3.org/2000/svg"
-                  >
-                    <path
-                      d="M15,14.3L10.7,10c1.9-2.3,1.6-5.8-0.7-7.7S4.2,0.7,2.3,3S0.7,8.8,3,10.7c2,1.7,5,1.7,7,0l4.3,4.3L15,14.3z M2,6.5	C2,4,4,2,6.5,2S11,4,11,6.5S9,11,6.5,11S2,9,2,6.5z"
-                    />
-                  </svg>
-                </div>
-                <label
-                  className="bx--label"
-                  htmlFor="iot--list-builder__all--search"
-                  id="iot--list-builder__all--search-search"
-                >
-                  Enter a value to search all items
-                </label>
-                <input
-                  autoComplete="off"
-                  className="bx--search-input"
-                  id="iot--list-builder__all--search"
-                  onChange={[Function]}
-                  onKeyDown={[Function]}
-                  placeholder="Enter a value to search all items"
-                  role="searchbox"
-                  type="text"
-                  value=""
-                />
-                <button
-                  aria-label="Clear search input"
-                  className="bx--search-close bx--search-close--hidden"
-                  onClick={[Function]}
-                  type="button"
-                >
-                  <svg
-                    aria-hidden={true}
-                    fill="currentColor"
-                    focusable="false"
-                    height={16}
-                    preserveAspectRatio="xMidYMid meet"
-                    viewBox="0 0 32 32"
-                    width={16}
-                    xmlns="http://www.w3.org/2000/svg"
-                  >
-                    <path
-                      d="M24 9.4L22.6 8 16 14.6 9.4 8 8 9.4 14.6 16 8 22.6 9.4 24 16 17.4 22.6 24 24 22.6 17.4 16 24 9.4z"
-                    />
-                  </svg>
-                </button>
-              </div>
-=======
                 <svg
                   aria-hidden={true}
                   fill="currentColor"
@@ -153,7 +96,6 @@
                   />
                 </svg>
               </button>
->>>>>>> 63f25ad1
             </div>
           </div>
         </div>
@@ -353,21 +295,25 @@
               className="bx--search bx--search--sm"
               role="search"
             >
-              <svg
-                aria-hidden={true}
+              <div
                 className="bx--search-magnifier"
-                fill="currentColor"
-                focusable="false"
-                height={16}
-                preserveAspectRatio="xMidYMid meet"
-                viewBox="0 0 16 16"
-                width={16}
-                xmlns="http://www.w3.org/2000/svg"
-              >
-                <path
-                  d="M15,14.3L10.7,10c1.9-2.3,1.6-5.8-0.7-7.7S4.2,0.7,2.3,3S0.7,8.8,3,10.7c2,1.7,5,1.7,7,0l4.3,4.3L15,14.3z M2,6.5	C2,4,4,2,6.5,2S11,4,11,6.5S9,11,6.5,11S2,9,2,6.5z"
-                />
-              </svg>
+              >
+                <svg
+                  aria-hidden={true}
+                  className="bx--search-magnifier-icon"
+                  fill="currentColor"
+                  focusable="false"
+                  height={16}
+                  preserveAspectRatio="xMidYMid meet"
+                  viewBox="0 0 16 16"
+                  width={16}
+                  xmlns="http://www.w3.org/2000/svg"
+                >
+                  <path
+                    d="M15,14.3L10.7,10c1.9-2.3,1.6-5.8-0.7-7.7S4.2,0.7,2.3,3S0.7,8.8,3,10.7c2,1.7,5,1.7,7,0l4.3,4.3L15,14.3z M2,6.5	C2,4,4,2,6.5,2S11,4,11,6.5S9,11,6.5,11S2,9,2,6.5z"
+                  />
+                </svg>
+              </div>
               <label
                 className="bx--label"
                 htmlFor="iot--list-builder__selected--search"
@@ -392,67 +338,6 @@
                 onClick={[Function]}
                 type="button"
               >
-<<<<<<< HEAD
-                <div
-                  className="bx--search-magnifier"
-                >
-                  <svg
-                    aria-hidden={true}
-                    className="bx--search-magnifier-icon"
-                    fill="currentColor"
-                    focusable="false"
-                    height={16}
-                    preserveAspectRatio="xMidYMid meet"
-                    viewBox="0 0 16 16"
-                    width={16}
-                    xmlns="http://www.w3.org/2000/svg"
-                  >
-                    <path
-                      d="M15,14.3L10.7,10c1.9-2.3,1.6-5.8-0.7-7.7S4.2,0.7,2.3,3S0.7,8.8,3,10.7c2,1.7,5,1.7,7,0l4.3,4.3L15,14.3z M2,6.5	C2,4,4,2,6.5,2S11,4,11,6.5S9,11,6.5,11S2,9,2,6.5z"
-                    />
-                  </svg>
-                </div>
-                <label
-                  className="bx--label"
-                  htmlFor="iot--list-builder__selected--search"
-                  id="iot--list-builder__selected--search-search"
-                >
-                  Enter a value to search selected items
-                </label>
-                <input
-                  autoComplete="off"
-                  className="bx--search-input"
-                  id="iot--list-builder__selected--search"
-                  onChange={[Function]}
-                  onKeyDown={[Function]}
-                  placeholder="Enter a value to search selected items"
-                  role="searchbox"
-                  type="text"
-                  value=""
-                />
-                <button
-                  aria-label="Clear search input"
-                  className="bx--search-close bx--search-close--hidden"
-                  onClick={[Function]}
-                  type="button"
-                >
-                  <svg
-                    aria-hidden={true}
-                    fill="currentColor"
-                    focusable="false"
-                    height={16}
-                    preserveAspectRatio="xMidYMid meet"
-                    viewBox="0 0 32 32"
-                    width={16}
-                    xmlns="http://www.w3.org/2000/svg"
-                  >
-                    <path
-                      d="M24 9.4L22.6 8 16 14.6 9.4 8 8 9.4 14.6 16 8 22.6 9.4 24 16 17.4 22.6 24 24 22.6 17.4 16 24 9.4z"
-                    />
-                  </svg>
-                </button>
-              </div>
-=======
                 <svg
                   aria-hidden={true}
                   fill="currentColor"
@@ -468,7 +353,6 @@
                   />
                 </svg>
               </button>
->>>>>>> 63f25ad1
             </div>
           </div>
         </div>
@@ -541,21 +425,25 @@
               className="bx--search bx--search--sm"
               role="search"
             >
-              <svg
-                aria-hidden={true}
+              <div
                 className="bx--search-magnifier"
-                fill="currentColor"
-                focusable="false"
-                height={16}
-                preserveAspectRatio="xMidYMid meet"
-                viewBox="0 0 16 16"
-                width={16}
-                xmlns="http://www.w3.org/2000/svg"
-              >
-                <path
-                  d="M15,14.3L10.7,10c1.9-2.3,1.6-5.8-0.7-7.7S4.2,0.7,2.3,3S0.7,8.8,3,10.7c2,1.7,5,1.7,7,0l4.3,4.3L15,14.3z M2,6.5	C2,4,4,2,6.5,2S11,4,11,6.5S9,11,6.5,11S2,9,2,6.5z"
-                />
-              </svg>
+              >
+                <svg
+                  aria-hidden={true}
+                  className="bx--search-magnifier-icon"
+                  fill="currentColor"
+                  focusable="false"
+                  height={16}
+                  preserveAspectRatio="xMidYMid meet"
+                  viewBox="0 0 16 16"
+                  width={16}
+                  xmlns="http://www.w3.org/2000/svg"
+                >
+                  <path
+                    d="M15,14.3L10.7,10c1.9-2.3,1.6-5.8-0.7-7.7S4.2,0.7,2.3,3S0.7,8.8,3,10.7c2,1.7,5,1.7,7,0l4.3,4.3L15,14.3z M2,6.5	C2,4,4,2,6.5,2S11,4,11,6.5S9,11,6.5,11S2,9,2,6.5z"
+                  />
+                </svg>
+              </div>
               <label
                 className="bx--label"
                 htmlFor="iot--list-builder__all--search"
@@ -580,67 +468,6 @@
                 onClick={[Function]}
                 type="button"
               >
-<<<<<<< HEAD
-                <div
-                  className="bx--search-magnifier"
-                >
-                  <svg
-                    aria-hidden={true}
-                    className="bx--search-magnifier-icon"
-                    fill="currentColor"
-                    focusable="false"
-                    height={16}
-                    preserveAspectRatio="xMidYMid meet"
-                    viewBox="0 0 16 16"
-                    width={16}
-                    xmlns="http://www.w3.org/2000/svg"
-                  >
-                    <path
-                      d="M15,14.3L10.7,10c1.9-2.3,1.6-5.8-0.7-7.7S4.2,0.7,2.3,3S0.7,8.8,3,10.7c2,1.7,5,1.7,7,0l4.3,4.3L15,14.3z M2,6.5	C2,4,4,2,6.5,2S11,4,11,6.5S9,11,6.5,11S2,9,2,6.5z"
-                    />
-                  </svg>
-                </div>
-                <label
-                  className="bx--label"
-                  htmlFor="iot--list-builder__all--search"
-                  id="iot--list-builder__all--search-search"
-                >
-                  Enter a value to search all items
-                </label>
-                <input
-                  autoComplete="off"
-                  className="bx--search-input"
-                  id="iot--list-builder__all--search"
-                  onChange={[Function]}
-                  onKeyDown={[Function]}
-                  placeholder="Enter a value to search all items"
-                  role="searchbox"
-                  type="text"
-                  value=""
-                />
-                <button
-                  aria-label="Clear search input"
-                  className="bx--search-close bx--search-close--hidden"
-                  onClick={[Function]}
-                  type="button"
-                >
-                  <svg
-                    aria-hidden={true}
-                    fill="currentColor"
-                    focusable="false"
-                    height={16}
-                    preserveAspectRatio="xMidYMid meet"
-                    viewBox="0 0 32 32"
-                    width={16}
-                    xmlns="http://www.w3.org/2000/svg"
-                  >
-                    <path
-                      d="M24 9.4L22.6 8 16 14.6 9.4 8 8 9.4 14.6 16 8 22.6 9.4 24 16 17.4 22.6 24 24 22.6 17.4 16 24 9.4z"
-                    />
-                  </svg>
-                </button>
-              </div>
-=======
                 <svg
                   aria-hidden={true}
                   fill="currentColor"
@@ -656,7 +483,6 @@
                   />
                 </svg>
               </button>
->>>>>>> 63f25ad1
             </div>
           </div>
         </div>
@@ -689,62 +515,26 @@
                       className="iot--list-item--content--row-actions"
                     >
                       <button
+                        aria-describedby={null}
                         aria-label="Add item to list"
-                        className="iot--btn bx--btn bx--btn--sm bx--btn--ghost bx--btn--icon-only bx--tooltip__trigger bx--tooltip--a11y bx--tooltip--top bx--tooltip--align-center"
+                        className="iot--btn bx--btn bx--btn--sm bx--btn--ghost bx--tooltip--hidden bx--btn--icon-only bx--tooltip__trigger bx--tooltip--a11y bx--btn--icon-only--top bx--tooltip--align-center"
                         data-testid="list-builder-add-button-1"
                         disabled={false}
+                        onBlur={[Function]}
                         onClick={[Function]}
+                        onFocus={[Function]}
+                        onMouseEnter={[Function]}
+                        onMouseLeave={[Function]}
                         role="button"
                         tabIndex={0}
                         type="button"
                       >
-<<<<<<< HEAD
-                        <button
-                          aria-describedby={null}
-                          aria-label="Add item to list"
-                          className="iot--btn bx--btn bx--btn--sm bx--btn--ghost bx--tooltip--hidden bx--btn--icon-only bx--tooltip__trigger bx--tooltip--a11y bx--btn--icon-only--top bx--tooltip--align-center"
-                          data-testid="list-builder-add-button-1"
-                          disabled={false}
-                          onBlur={[Function]}
-                          onClick={[Function]}
-                          onFocus={[Function]}
+                        <div
+                          className="bx--assistive-text"
                           onMouseEnter={[Function]}
-                          onMouseLeave={[Function]}
-                          role="button"
-                          tabIndex={0}
-                          type="button"
-                        >
-                          <div
-                            className="bx--assistive-text"
-                            onMouseEnter={[Function]}
-                          >
-                            Add item to list
-                          </div>
-                          <svg
-                            aria-hidden="true"
-                            aria-label="Add item to list"
-                            className="bx--btn__icon"
-                            fill="currentColor"
-                            focusable="false"
-                            height={16}
-                            preserveAspectRatio="xMidYMid meet"
-                            role="img"
-                            viewBox="0 0 16 16"
-                            width={16}
-                            xmlns="http://www.w3.org/2000/svg"
-                          >
-                            <path
-                              d="M9.3 3.7L13.1 7.5 1 7.5 1 8.5 13.1 8.5 9.3 12.3 10 13 15 8 10 3z"
-                            />
-                          </svg>
-                        </button>
-                      </div>
-=======
-                        <span
-                          className="bx--assistive-text"
                         >
                           Add item to list
-                        </span>
+                        </div>
                         <svg
                           aria-hidden="true"
                           aria-label="Add item to list"
@@ -763,7 +553,6 @@
                           />
                         </svg>
                       </button>
->>>>>>> 63f25ad1
                     </div>
                   </div>
                 </div>
@@ -796,62 +585,26 @@
                       className="iot--list-item--content--row-actions"
                     >
                       <button
+                        aria-describedby={null}
                         aria-label="Add item to list"
-                        className="iot--btn bx--btn bx--btn--sm bx--btn--ghost bx--btn--icon-only bx--tooltip__trigger bx--tooltip--a11y bx--tooltip--top bx--tooltip--align-center"
+                        className="iot--btn bx--btn bx--btn--sm bx--btn--ghost bx--tooltip--hidden bx--btn--icon-only bx--tooltip__trigger bx--tooltip--a11y bx--btn--icon-only--top bx--tooltip--align-center"
                         data-testid="list-builder-add-button-2"
                         disabled={false}
+                        onBlur={[Function]}
                         onClick={[Function]}
+                        onFocus={[Function]}
+                        onMouseEnter={[Function]}
+                        onMouseLeave={[Function]}
                         role="button"
                         tabIndex={0}
                         type="button"
                       >
-<<<<<<< HEAD
-                        <button
-                          aria-describedby={null}
-                          aria-label="Add item to list"
-                          className="iot--btn bx--btn bx--btn--sm bx--btn--ghost bx--tooltip--hidden bx--btn--icon-only bx--tooltip__trigger bx--tooltip--a11y bx--btn--icon-only--top bx--tooltip--align-center"
-                          data-testid="list-builder-add-button-2"
-                          disabled={false}
-                          onBlur={[Function]}
-                          onClick={[Function]}
-                          onFocus={[Function]}
+                        <div
+                          className="bx--assistive-text"
                           onMouseEnter={[Function]}
-                          onMouseLeave={[Function]}
-                          role="button"
-                          tabIndex={0}
-                          type="button"
-                        >
-                          <div
-                            className="bx--assistive-text"
-                            onMouseEnter={[Function]}
-                          >
-                            Add item to list
-                          </div>
-                          <svg
-                            aria-hidden="true"
-                            aria-label="Add item to list"
-                            className="bx--btn__icon"
-                            fill="currentColor"
-                            focusable="false"
-                            height={16}
-                            preserveAspectRatio="xMidYMid meet"
-                            role="img"
-                            viewBox="0 0 16 16"
-                            width={16}
-                            xmlns="http://www.w3.org/2000/svg"
-                          >
-                            <path
-                              d="M9.3 3.7L13.1 7.5 1 7.5 1 8.5 13.1 8.5 9.3 12.3 10 13 15 8 10 3z"
-                            />
-                          </svg>
-                        </button>
-                      </div>
-=======
-                        <span
-                          className="bx--assistive-text"
                         >
                           Add item to list
-                        </span>
+                        </div>
                         <svg
                           aria-hidden="true"
                           aria-label="Add item to list"
@@ -870,7 +623,6 @@
                           />
                         </svg>
                       </button>
->>>>>>> 63f25ad1
                     </div>
                   </div>
                 </div>
@@ -903,62 +655,26 @@
                       className="iot--list-item--content--row-actions"
                     >
                       <button
+                        aria-describedby={null}
                         aria-label="Add item to list"
-                        className="iot--btn bx--btn bx--btn--sm bx--btn--ghost bx--btn--icon-only bx--tooltip__trigger bx--tooltip--a11y bx--tooltip--top bx--tooltip--align-center"
+                        className="iot--btn bx--btn bx--btn--sm bx--btn--ghost bx--tooltip--hidden bx--btn--icon-only bx--tooltip__trigger bx--tooltip--a11y bx--btn--icon-only--top bx--tooltip--align-center"
                         data-testid="list-builder-add-button-3"
                         disabled={false}
+                        onBlur={[Function]}
                         onClick={[Function]}
+                        onFocus={[Function]}
+                        onMouseEnter={[Function]}
+                        onMouseLeave={[Function]}
                         role="button"
                         tabIndex={0}
                         type="button"
                       >
-<<<<<<< HEAD
-                        <button
-                          aria-describedby={null}
-                          aria-label="Add item to list"
-                          className="iot--btn bx--btn bx--btn--sm bx--btn--ghost bx--tooltip--hidden bx--btn--icon-only bx--tooltip__trigger bx--tooltip--a11y bx--btn--icon-only--top bx--tooltip--align-center"
-                          data-testid="list-builder-add-button-3"
-                          disabled={false}
-                          onBlur={[Function]}
-                          onClick={[Function]}
-                          onFocus={[Function]}
+                        <div
+                          className="bx--assistive-text"
                           onMouseEnter={[Function]}
-                          onMouseLeave={[Function]}
-                          role="button"
-                          tabIndex={0}
-                          type="button"
-                        >
-                          <div
-                            className="bx--assistive-text"
-                            onMouseEnter={[Function]}
-                          >
-                            Add item to list
-                          </div>
-                          <svg
-                            aria-hidden="true"
-                            aria-label="Add item to list"
-                            className="bx--btn__icon"
-                            fill="currentColor"
-                            focusable="false"
-                            height={16}
-                            preserveAspectRatio="xMidYMid meet"
-                            role="img"
-                            viewBox="0 0 16 16"
-                            width={16}
-                            xmlns="http://www.w3.org/2000/svg"
-                          >
-                            <path
-                              d="M9.3 3.7L13.1 7.5 1 7.5 1 8.5 13.1 8.5 9.3 12.3 10 13 15 8 10 3z"
-                            />
-                          </svg>
-                        </button>
-                      </div>
-=======
-                        <span
-                          className="bx--assistive-text"
                         >
                           Add item to list
-                        </span>
+                        </div>
                         <svg
                           aria-hidden="true"
                           aria-label="Add item to list"
@@ -977,7 +693,6 @@
                           />
                         </svg>
                       </button>
->>>>>>> 63f25ad1
                     </div>
                   </div>
                 </div>
@@ -1018,21 +733,25 @@
               className="bx--search bx--search--sm"
               role="search"
             >
-              <svg
-                aria-hidden={true}
+              <div
                 className="bx--search-magnifier"
-                fill="currentColor"
-                focusable="false"
-                height={16}
-                preserveAspectRatio="xMidYMid meet"
-                viewBox="0 0 16 16"
-                width={16}
-                xmlns="http://www.w3.org/2000/svg"
-              >
-                <path
-                  d="M15,14.3L10.7,10c1.9-2.3,1.6-5.8-0.7-7.7S4.2,0.7,2.3,3S0.7,8.8,3,10.7c2,1.7,5,1.7,7,0l4.3,4.3L15,14.3z M2,6.5	C2,4,4,2,6.5,2S11,4,11,6.5S9,11,6.5,11S2,9,2,6.5z"
-                />
-              </svg>
+              >
+                <svg
+                  aria-hidden={true}
+                  className="bx--search-magnifier-icon"
+                  fill="currentColor"
+                  focusable="false"
+                  height={16}
+                  preserveAspectRatio="xMidYMid meet"
+                  viewBox="0 0 16 16"
+                  width={16}
+                  xmlns="http://www.w3.org/2000/svg"
+                >
+                  <path
+                    d="M15,14.3L10.7,10c1.9-2.3,1.6-5.8-0.7-7.7S4.2,0.7,2.3,3S0.7,8.8,3,10.7c2,1.7,5,1.7,7,0l4.3,4.3L15,14.3z M2,6.5	C2,4,4,2,6.5,2S11,4,11,6.5S9,11,6.5,11S2,9,2,6.5z"
+                  />
+                </svg>
+              </div>
               <label
                 className="bx--label"
                 htmlFor="iot--list-builder__selected--search"
@@ -1057,67 +776,6 @@
                 onClick={[Function]}
                 type="button"
               >
-<<<<<<< HEAD
-                <div
-                  className="bx--search-magnifier"
-                >
-                  <svg
-                    aria-hidden={true}
-                    className="bx--search-magnifier-icon"
-                    fill="currentColor"
-                    focusable="false"
-                    height={16}
-                    preserveAspectRatio="xMidYMid meet"
-                    viewBox="0 0 16 16"
-                    width={16}
-                    xmlns="http://www.w3.org/2000/svg"
-                  >
-                    <path
-                      d="M15,14.3L10.7,10c1.9-2.3,1.6-5.8-0.7-7.7S4.2,0.7,2.3,3S0.7,8.8,3,10.7c2,1.7,5,1.7,7,0l4.3,4.3L15,14.3z M2,6.5	C2,4,4,2,6.5,2S11,4,11,6.5S9,11,6.5,11S2,9,2,6.5z"
-                    />
-                  </svg>
-                </div>
-                <label
-                  className="bx--label"
-                  htmlFor="iot--list-builder__selected--search"
-                  id="iot--list-builder__selected--search-search"
-                >
-                  Enter a value to search selected items
-                </label>
-                <input
-                  autoComplete="off"
-                  className="bx--search-input"
-                  id="iot--list-builder__selected--search"
-                  onChange={[Function]}
-                  onKeyDown={[Function]}
-                  placeholder="Enter a value to search selected items"
-                  role="searchbox"
-                  type="text"
-                  value=""
-                />
-                <button
-                  aria-label="Clear search input"
-                  className="bx--search-close bx--search-close--hidden"
-                  onClick={[Function]}
-                  type="button"
-                >
-                  <svg
-                    aria-hidden={true}
-                    fill="currentColor"
-                    focusable="false"
-                    height={16}
-                    preserveAspectRatio="xMidYMid meet"
-                    viewBox="0 0 32 32"
-                    width={16}
-                    xmlns="http://www.w3.org/2000/svg"
-                  >
-                    <path
-                      d="M24 9.4L22.6 8 16 14.6 9.4 8 8 9.4 14.6 16 8 22.6 9.4 24 16 17.4 22.6 24 24 22.6 17.4 16 24 9.4z"
-                    />
-                  </svg>
-                </button>
-              </div>
-=======
                 <svg
                   aria-hidden={true}
                   fill="currentColor"
@@ -1133,7 +791,6 @@
                   />
                 </svg>
               </button>
->>>>>>> 63f25ad1
             </div>
           </div>
         </div>
@@ -1206,21 +863,25 @@
               className="bx--search bx--search--sm"
               role="search"
             >
-              <svg
-                aria-hidden={true}
+              <div
                 className="bx--search-magnifier"
-                fill="currentColor"
-                focusable="false"
-                height={16}
-                preserveAspectRatio="xMidYMid meet"
-                viewBox="0 0 16 16"
-                width={16}
-                xmlns="http://www.w3.org/2000/svg"
-              >
-                <path
-                  d="M15,14.3L10.7,10c1.9-2.3,1.6-5.8-0.7-7.7S4.2,0.7,2.3,3S0.7,8.8,3,10.7c2,1.7,5,1.7,7,0l4.3,4.3L15,14.3z M2,6.5	C2,4,4,2,6.5,2S11,4,11,6.5S9,11,6.5,11S2,9,2,6.5z"
-                />
-              </svg>
+              >
+                <svg
+                  aria-hidden={true}
+                  className="bx--search-magnifier-icon"
+                  fill="currentColor"
+                  focusable="false"
+                  height={16}
+                  preserveAspectRatio="xMidYMid meet"
+                  viewBox="0 0 16 16"
+                  width={16}
+                  xmlns="http://www.w3.org/2000/svg"
+                >
+                  <path
+                    d="M15,14.3L10.7,10c1.9-2.3,1.6-5.8-0.7-7.7S4.2,0.7,2.3,3S0.7,8.8,3,10.7c2,1.7,5,1.7,7,0l4.3,4.3L15,14.3z M2,6.5	C2,4,4,2,6.5,2S11,4,11,6.5S9,11,6.5,11S2,9,2,6.5z"
+                  />
+                </svg>
+              </div>
               <label
                 className="bx--label"
                 htmlFor="iot--list-builder__all--search"
@@ -1245,67 +906,6 @@
                 onClick={[Function]}
                 type="button"
               >
-<<<<<<< HEAD
-                <div
-                  className="bx--search-magnifier"
-                >
-                  <svg
-                    aria-hidden={true}
-                    className="bx--search-magnifier-icon"
-                    fill="currentColor"
-                    focusable="false"
-                    height={16}
-                    preserveAspectRatio="xMidYMid meet"
-                    viewBox="0 0 16 16"
-                    width={16}
-                    xmlns="http://www.w3.org/2000/svg"
-                  >
-                    <path
-                      d="M15,14.3L10.7,10c1.9-2.3,1.6-5.8-0.7-7.7S4.2,0.7,2.3,3S0.7,8.8,3,10.7c2,1.7,5,1.7,7,0l4.3,4.3L15,14.3z M2,6.5	C2,4,4,2,6.5,2S11,4,11,6.5S9,11,6.5,11S2,9,2,6.5z"
-                    />
-                  </svg>
-                </div>
-                <label
-                  className="bx--label"
-                  htmlFor="iot--list-builder__all--search"
-                  id="iot--list-builder__all--search-search"
-                >
-                  Enter a value to search all items
-                </label>
-                <input
-                  autoComplete="off"
-                  className="bx--search-input"
-                  id="iot--list-builder__all--search"
-                  onChange={[Function]}
-                  onKeyDown={[Function]}
-                  placeholder="Enter a value to search all items"
-                  role="searchbox"
-                  type="text"
-                  value=""
-                />
-                <button
-                  aria-label="Clear search input"
-                  className="bx--search-close bx--search-close--hidden"
-                  onClick={[Function]}
-                  type="button"
-                >
-                  <svg
-                    aria-hidden={true}
-                    fill="currentColor"
-                    focusable="false"
-                    height={16}
-                    preserveAspectRatio="xMidYMid meet"
-                    viewBox="0 0 32 32"
-                    width={16}
-                    xmlns="http://www.w3.org/2000/svg"
-                  >
-                    <path
-                      d="M24 9.4L22.6 8 16 14.6 9.4 8 8 9.4 14.6 16 8 22.6 9.4 24 16 17.4 22.6 24 24 22.6 17.4 16 24 9.4z"
-                    />
-                  </svg>
-                </button>
-              </div>
-=======
                 <svg
                   aria-hidden={true}
                   fill="currentColor"
@@ -1321,7 +921,6 @@
                   />
                 </svg>
               </button>
->>>>>>> 63f25ad1
             </div>
           </div>
         </div>
@@ -1354,62 +953,26 @@
                       className="iot--list-item--content--row-actions"
                     >
                       <button
+                        aria-describedby={null}
                         aria-label="Add item to list"
-                        className="iot--btn bx--btn bx--btn--sm bx--btn--ghost bx--btn--icon-only bx--tooltip__trigger bx--tooltip--a11y bx--tooltip--top bx--tooltip--align-center"
+                        className="iot--btn bx--btn bx--btn--sm bx--btn--ghost bx--tooltip--hidden bx--btn--icon-only bx--tooltip__trigger bx--tooltip--a11y bx--btn--icon-only--top bx--tooltip--align-center"
                         data-testid="list-builder-add-button-1"
                         disabled={false}
+                        onBlur={[Function]}
                         onClick={[Function]}
+                        onFocus={[Function]}
+                        onMouseEnter={[Function]}
+                        onMouseLeave={[Function]}
                         role="button"
                         tabIndex={0}
                         type="button"
                       >
-<<<<<<< HEAD
-                        <button
-                          aria-describedby={null}
-                          aria-label="Add item to list"
-                          className="iot--btn bx--btn bx--btn--sm bx--btn--ghost bx--tooltip--hidden bx--btn--icon-only bx--tooltip__trigger bx--tooltip--a11y bx--btn--icon-only--top bx--tooltip--align-center"
-                          data-testid="list-builder-add-button-1"
-                          disabled={false}
-                          onBlur={[Function]}
-                          onClick={[Function]}
-                          onFocus={[Function]}
+                        <div
+                          className="bx--assistive-text"
                           onMouseEnter={[Function]}
-                          onMouseLeave={[Function]}
-                          role="button"
-                          tabIndex={0}
-                          type="button"
-                        >
-                          <div
-                            className="bx--assistive-text"
-                            onMouseEnter={[Function]}
-                          >
-                            Add item to list
-                          </div>
-                          <svg
-                            aria-hidden="true"
-                            aria-label="Add item to list"
-                            className="bx--btn__icon"
-                            fill="currentColor"
-                            focusable="false"
-                            height={16}
-                            preserveAspectRatio="xMidYMid meet"
-                            role="img"
-                            viewBox="0 0 16 16"
-                            width={16}
-                            xmlns="http://www.w3.org/2000/svg"
-                          >
-                            <path
-                              d="M9.3 3.7L13.1 7.5 1 7.5 1 8.5 13.1 8.5 9.3 12.3 10 13 15 8 10 3z"
-                            />
-                          </svg>
-                        </button>
-                      </div>
-=======
-                        <span
-                          className="bx--assistive-text"
                         >
                           Add item to list
-                        </span>
+                        </div>
                         <svg
                           aria-hidden="true"
                           aria-label="Add item to list"
@@ -1428,7 +991,6 @@
                           />
                         </svg>
                       </button>
->>>>>>> 63f25ad1
                     </div>
                   </div>
                 </div>
@@ -1469,21 +1031,25 @@
               className="bx--search bx--search--sm"
               role="search"
             >
-              <svg
-                aria-hidden={true}
+              <div
                 className="bx--search-magnifier"
-                fill="currentColor"
-                focusable="false"
-                height={16}
-                preserveAspectRatio="xMidYMid meet"
-                viewBox="0 0 16 16"
-                width={16}
-                xmlns="http://www.w3.org/2000/svg"
-              >
-                <path
-                  d="M15,14.3L10.7,10c1.9-2.3,1.6-5.8-0.7-7.7S4.2,0.7,2.3,3S0.7,8.8,3,10.7c2,1.7,5,1.7,7,0l4.3,4.3L15,14.3z M2,6.5	C2,4,4,2,6.5,2S11,4,11,6.5S9,11,6.5,11S2,9,2,6.5z"
-                />
-              </svg>
+              >
+                <svg
+                  aria-hidden={true}
+                  className="bx--search-magnifier-icon"
+                  fill="currentColor"
+                  focusable="false"
+                  height={16}
+                  preserveAspectRatio="xMidYMid meet"
+                  viewBox="0 0 16 16"
+                  width={16}
+                  xmlns="http://www.w3.org/2000/svg"
+                >
+                  <path
+                    d="M15,14.3L10.7,10c1.9-2.3,1.6-5.8-0.7-7.7S4.2,0.7,2.3,3S0.7,8.8,3,10.7c2,1.7,5,1.7,7,0l4.3,4.3L15,14.3z M2,6.5	C2,4,4,2,6.5,2S11,4,11,6.5S9,11,6.5,11S2,9,2,6.5z"
+                  />
+                </svg>
+              </div>
               <label
                 className="bx--label"
                 htmlFor="iot--list-builder__selected--search"
@@ -1508,67 +1074,6 @@
                 onClick={[Function]}
                 type="button"
               >
-<<<<<<< HEAD
-                <div
-                  className="bx--search-magnifier"
-                >
-                  <svg
-                    aria-hidden={true}
-                    className="bx--search-magnifier-icon"
-                    fill="currentColor"
-                    focusable="false"
-                    height={16}
-                    preserveAspectRatio="xMidYMid meet"
-                    viewBox="0 0 16 16"
-                    width={16}
-                    xmlns="http://www.w3.org/2000/svg"
-                  >
-                    <path
-                      d="M15,14.3L10.7,10c1.9-2.3,1.6-5.8-0.7-7.7S4.2,0.7,2.3,3S0.7,8.8,3,10.7c2,1.7,5,1.7,7,0l4.3,4.3L15,14.3z M2,6.5	C2,4,4,2,6.5,2S11,4,11,6.5S9,11,6.5,11S2,9,2,6.5z"
-                    />
-                  </svg>
-                </div>
-                <label
-                  className="bx--label"
-                  htmlFor="iot--list-builder__selected--search"
-                  id="iot--list-builder__selected--search-search"
-                >
-                  Enter a value to search selected items
-                </label>
-                <input
-                  autoComplete="off"
-                  className="bx--search-input"
-                  id="iot--list-builder__selected--search"
-                  onChange={[Function]}
-                  onKeyDown={[Function]}
-                  placeholder="Enter a value to search selected items"
-                  role="searchbox"
-                  type="text"
-                  value=""
-                />
-                <button
-                  aria-label="Clear search input"
-                  className="bx--search-close bx--search-close--hidden"
-                  onClick={[Function]}
-                  type="button"
-                >
-                  <svg
-                    aria-hidden={true}
-                    fill="currentColor"
-                    focusable="false"
-                    height={16}
-                    preserveAspectRatio="xMidYMid meet"
-                    viewBox="0 0 32 32"
-                    width={16}
-                    xmlns="http://www.w3.org/2000/svg"
-                  >
-                    <path
-                      d="M24 9.4L22.6 8 16 14.6 9.4 8 8 9.4 14.6 16 8 22.6 9.4 24 16 17.4 22.6 24 24 22.6 17.4 16 24 9.4z"
-                    />
-                  </svg>
-                </button>
-              </div>
-=======
                 <svg
                   aria-hidden={true}
                   fill="currentColor"
@@ -1584,7 +1089,6 @@
                   />
                 </svg>
               </button>
->>>>>>> 63f25ad1
             </div>
           </div>
         </div>
@@ -1617,62 +1121,26 @@
                       className="iot--list-item--content--row-actions"
                     >
                       <button
+                        aria-describedby={null}
                         aria-label="Remove item from list"
-                        className="iot--btn bx--btn bx--btn--sm bx--btn--ghost bx--btn--icon-only bx--tooltip__trigger bx--tooltip--a11y bx--tooltip--top bx--tooltip--align-center"
+                        className="iot--btn bx--btn bx--btn--sm bx--btn--ghost bx--tooltip--hidden bx--btn--icon-only bx--tooltip__trigger bx--tooltip--a11y bx--btn--icon-only--top bx--tooltip--align-center"
                         data-testid="list-builder-add-button-2"
                         disabled={false}
+                        onBlur={[Function]}
                         onClick={[Function]}
+                        onFocus={[Function]}
+                        onMouseEnter={[Function]}
+                        onMouseLeave={[Function]}
                         role="button"
                         tabIndex={0}
                         type="button"
                       >
-<<<<<<< HEAD
-                        <button
-                          aria-describedby={null}
-                          aria-label="Remove item from list"
-                          className="iot--btn bx--btn bx--btn--sm bx--btn--ghost bx--tooltip--hidden bx--btn--icon-only bx--tooltip__trigger bx--tooltip--a11y bx--btn--icon-only--top bx--tooltip--align-center"
-                          data-testid="list-builder-add-button-2"
-                          disabled={false}
-                          onBlur={[Function]}
-                          onClick={[Function]}
-                          onFocus={[Function]}
+                        <div
+                          className="bx--assistive-text"
                           onMouseEnter={[Function]}
-                          onMouseLeave={[Function]}
-                          role="button"
-                          tabIndex={0}
-                          type="button"
-                        >
-                          <div
-                            className="bx--assistive-text"
-                            onMouseEnter={[Function]}
-                          >
-                            Remove item from list
-                          </div>
-                          <svg
-                            aria-hidden="true"
-                            aria-label="Remove item from list"
-                            className="bx--btn__icon"
-                            fill="currentColor"
-                            focusable="false"
-                            height={16}
-                            preserveAspectRatio="xMidYMid meet"
-                            role="img"
-                            viewBox="0 0 32 32"
-                            width={16}
-                            xmlns="http://www.w3.org/2000/svg"
-                          >
-                            <path
-                              d="M8 15H24V17H8z"
-                            />
-                          </svg>
-                        </button>
-                      </div>
-=======
-                        <span
-                          className="bx--assistive-text"
                         >
                           Remove item from list
-                        </span>
+                        </div>
                         <svg
                           aria-hidden="true"
                           aria-label="Remove item from list"
@@ -1691,7 +1159,6 @@
                           />
                         </svg>
                       </button>
->>>>>>> 63f25ad1
                     </div>
                   </div>
                 </div>
@@ -1743,21 +1210,25 @@
               className="bx--search bx--search--sm"
               role="search"
             >
-              <svg
-                aria-hidden={true}
+              <div
                 className="bx--search-magnifier"
-                fill="currentColor"
-                focusable="false"
-                height={16}
-                preserveAspectRatio="xMidYMid meet"
-                viewBox="0 0 16 16"
-                width={16}
-                xmlns="http://www.w3.org/2000/svg"
-              >
-                <path
-                  d="M15,14.3L10.7,10c1.9-2.3,1.6-5.8-0.7-7.7S4.2,0.7,2.3,3S0.7,8.8,3,10.7c2,1.7,5,1.7,7,0l4.3,4.3L15,14.3z M2,6.5	C2,4,4,2,6.5,2S11,4,11,6.5S9,11,6.5,11S2,9,2,6.5z"
-                />
-              </svg>
+              >
+                <svg
+                  aria-hidden={true}
+                  className="bx--search-magnifier-icon"
+                  fill="currentColor"
+                  focusable="false"
+                  height={16}
+                  preserveAspectRatio="xMidYMid meet"
+                  viewBox="0 0 16 16"
+                  width={16}
+                  xmlns="http://www.w3.org/2000/svg"
+                >
+                  <path
+                    d="M15,14.3L10.7,10c1.9-2.3,1.6-5.8-0.7-7.7S4.2,0.7,2.3,3S0.7,8.8,3,10.7c2,1.7,5,1.7,7,0l4.3,4.3L15,14.3z M2,6.5	C2,4,4,2,6.5,2S11,4,11,6.5S9,11,6.5,11S2,9,2,6.5z"
+                  />
+                </svg>
+              </div>
               <label
                 className="bx--label"
                 htmlFor="iot--list-builder__all--search"
@@ -1782,67 +1253,6 @@
                 onClick={[Function]}
                 type="button"
               >
-<<<<<<< HEAD
-                <div
-                  className="bx--search-magnifier"
-                >
-                  <svg
-                    aria-hidden={true}
-                    className="bx--search-magnifier-icon"
-                    fill="currentColor"
-                    focusable="false"
-                    height={16}
-                    preserveAspectRatio="xMidYMid meet"
-                    viewBox="0 0 16 16"
-                    width={16}
-                    xmlns="http://www.w3.org/2000/svg"
-                  >
-                    <path
-                      d="M15,14.3L10.7,10c1.9-2.3,1.6-5.8-0.7-7.7S4.2,0.7,2.3,3S0.7,8.8,3,10.7c2,1.7,5,1.7,7,0l4.3,4.3L15,14.3z M2,6.5	C2,4,4,2,6.5,2S11,4,11,6.5S9,11,6.5,11S2,9,2,6.5z"
-                    />
-                  </svg>
-                </div>
-                <label
-                  className="bx--label"
-                  htmlFor="iot--list-builder__all--search"
-                  id="iot--list-builder__all--search-search"
-                >
-                  Enter a value to search all items
-                </label>
-                <input
-                  autoComplete="off"
-                  className="bx--search-input"
-                  id="iot--list-builder__all--search"
-                  onChange={[Function]}
-                  onKeyDown={[Function]}
-                  placeholder="Enter a value to search all items"
-                  role="searchbox"
-                  type="text"
-                  value=""
-                />
-                <button
-                  aria-label="Clear search input"
-                  className="bx--search-close bx--search-close--hidden"
-                  onClick={[Function]}
-                  type="button"
-                >
-                  <svg
-                    aria-hidden={true}
-                    fill="currentColor"
-                    focusable="false"
-                    height={16}
-                    preserveAspectRatio="xMidYMid meet"
-                    viewBox="0 0 32 32"
-                    width={16}
-                    xmlns="http://www.w3.org/2000/svg"
-                  >
-                    <path
-                      d="M24 9.4L22.6 8 16 14.6 9.4 8 8 9.4 14.6 16 8 22.6 9.4 24 16 17.4 22.6 24 24 22.6 17.4 16 24 9.4z"
-                    />
-                  </svg>
-                </button>
-              </div>
-=======
                 <svg
                   aria-hidden={true}
                   fill="currentColor"
@@ -1858,7 +1268,6 @@
                   />
                 </svg>
               </button>
->>>>>>> 63f25ad1
             </div>
           </div>
         </div>
@@ -1891,62 +1300,26 @@
                       className="iot--list-item--content--row-actions"
                     >
                       <button
+                        aria-describedby={null}
                         aria-label="Add item to list"
-                        className="iot--btn bx--btn bx--btn--sm bx--btn--ghost bx--btn--icon-only bx--tooltip__trigger bx--tooltip--a11y bx--tooltip--top bx--tooltip--align-center"
+                        className="iot--btn bx--btn bx--btn--sm bx--btn--ghost bx--tooltip--hidden bx--btn--icon-only bx--tooltip__trigger bx--tooltip--a11y bx--btn--icon-only--top bx--tooltip--align-center"
                         data-testid="list-builder-add-button-1"
                         disabled={false}
+                        onBlur={[Function]}
                         onClick={[Function]}
+                        onFocus={[Function]}
+                        onMouseEnter={[Function]}
+                        onMouseLeave={[Function]}
                         role="button"
                         tabIndex={0}
                         type="button"
                       >
-<<<<<<< HEAD
-                        <button
-                          aria-describedby={null}
-                          aria-label="Add item to list"
-                          className="iot--btn bx--btn bx--btn--sm bx--btn--ghost bx--tooltip--hidden bx--btn--icon-only bx--tooltip__trigger bx--tooltip--a11y bx--btn--icon-only--top bx--tooltip--align-center"
-                          data-testid="list-builder-add-button-1"
-                          disabled={false}
-                          onBlur={[Function]}
-                          onClick={[Function]}
-                          onFocus={[Function]}
+                        <div
+                          className="bx--assistive-text"
                           onMouseEnter={[Function]}
-                          onMouseLeave={[Function]}
-                          role="button"
-                          tabIndex={0}
-                          type="button"
-                        >
-                          <div
-                            className="bx--assistive-text"
-                            onMouseEnter={[Function]}
-                          >
-                            Add item to list
-                          </div>
-                          <svg
-                            aria-hidden="true"
-                            aria-label="Add item to list"
-                            className="bx--btn__icon"
-                            fill="currentColor"
-                            focusable="false"
-                            height={16}
-                            preserveAspectRatio="xMidYMid meet"
-                            role="img"
-                            viewBox="0 0 16 16"
-                            width={16}
-                            xmlns="http://www.w3.org/2000/svg"
-                          >
-                            <path
-                              d="M9.3 3.7L13.1 7.5 1 7.5 1 8.5 13.1 8.5 9.3 12.3 10 13 15 8 10 3z"
-                            />
-                          </svg>
-                        </button>
-                      </div>
-=======
-                        <span
-                          className="bx--assistive-text"
                         >
                           Add item to list
-                        </span>
+                        </div>
                         <svg
                           aria-hidden="true"
                           aria-label="Add item to list"
@@ -1965,7 +1338,6 @@
                           />
                         </svg>
                       </button>
->>>>>>> 63f25ad1
                     </div>
                   </div>
                 </div>
@@ -1998,62 +1370,26 @@
                       className="iot--list-item--content--row-actions"
                     >
                       <button
+                        aria-describedby={null}
                         aria-label="Add item to list"
-                        className="iot--btn bx--btn bx--btn--sm bx--btn--ghost bx--btn--icon-only bx--tooltip__trigger bx--tooltip--a11y bx--tooltip--top bx--tooltip--align-center"
+                        className="iot--btn bx--btn bx--btn--sm bx--btn--ghost bx--tooltip--hidden bx--btn--icon-only bx--tooltip__trigger bx--tooltip--a11y bx--btn--icon-only--top bx--tooltip--align-center"
                         data-testid="list-builder-add-button-2"
                         disabled={false}
+                        onBlur={[Function]}
                         onClick={[Function]}
+                        onFocus={[Function]}
+                        onMouseEnter={[Function]}
+                        onMouseLeave={[Function]}
                         role="button"
                         tabIndex={0}
                         type="button"
                       >
-<<<<<<< HEAD
-                        <button
-                          aria-describedby={null}
-                          aria-label="Add item to list"
-                          className="iot--btn bx--btn bx--btn--sm bx--btn--ghost bx--tooltip--hidden bx--btn--icon-only bx--tooltip__trigger bx--tooltip--a11y bx--btn--icon-only--top bx--tooltip--align-center"
-                          data-testid="list-builder-add-button-2"
-                          disabled={false}
-                          onBlur={[Function]}
-                          onClick={[Function]}
-                          onFocus={[Function]}
+                        <div
+                          className="bx--assistive-text"
                           onMouseEnter={[Function]}
-                          onMouseLeave={[Function]}
-                          role="button"
-                          tabIndex={0}
-                          type="button"
-                        >
-                          <div
-                            className="bx--assistive-text"
-                            onMouseEnter={[Function]}
-                          >
-                            Add item to list
-                          </div>
-                          <svg
-                            aria-hidden="true"
-                            aria-label="Add item to list"
-                            className="bx--btn__icon"
-                            fill="currentColor"
-                            focusable="false"
-                            height={16}
-                            preserveAspectRatio="xMidYMid meet"
-                            role="img"
-                            viewBox="0 0 16 16"
-                            width={16}
-                            xmlns="http://www.w3.org/2000/svg"
-                          >
-                            <path
-                              d="M9.3 3.7L13.1 7.5 1 7.5 1 8.5 13.1 8.5 9.3 12.3 10 13 15 8 10 3z"
-                            />
-                          </svg>
-                        </button>
-                      </div>
-=======
-                        <span
-                          className="bx--assistive-text"
                         >
                           Add item to list
-                        </span>
+                        </div>
                         <svg
                           aria-hidden="true"
                           aria-label="Add item to list"
@@ -2072,7 +1408,6 @@
                           />
                         </svg>
                       </button>
->>>>>>> 63f25ad1
                     </div>
                   </div>
                 </div>
@@ -2113,21 +1448,25 @@
               className="bx--search bx--search--sm"
               role="search"
             >
-              <svg
-                aria-hidden={true}
+              <div
                 className="bx--search-magnifier"
-                fill="currentColor"
-                focusable="false"
-                height={16}
-                preserveAspectRatio="xMidYMid meet"
-                viewBox="0 0 16 16"
-                width={16}
-                xmlns="http://www.w3.org/2000/svg"
-              >
-                <path
-                  d="M15,14.3L10.7,10c1.9-2.3,1.6-5.8-0.7-7.7S4.2,0.7,2.3,3S0.7,8.8,3,10.7c2,1.7,5,1.7,7,0l4.3,4.3L15,14.3z M2,6.5	C2,4,4,2,6.5,2S11,4,11,6.5S9,11,6.5,11S2,9,2,6.5z"
-                />
-              </svg>
+              >
+                <svg
+                  aria-hidden={true}
+                  className="bx--search-magnifier-icon"
+                  fill="currentColor"
+                  focusable="false"
+                  height={16}
+                  preserveAspectRatio="xMidYMid meet"
+                  viewBox="0 0 16 16"
+                  width={16}
+                  xmlns="http://www.w3.org/2000/svg"
+                >
+                  <path
+                    d="M15,14.3L10.7,10c1.9-2.3,1.6-5.8-0.7-7.7S4.2,0.7,2.3,3S0.7,8.8,3,10.7c2,1.7,5,1.7,7,0l4.3,4.3L15,14.3z M2,6.5	C2,4,4,2,6.5,2S11,4,11,6.5S9,11,6.5,11S2,9,2,6.5z"
+                  />
+                </svg>
+              </div>
               <label
                 className="bx--label"
                 htmlFor="iot--list-builder__selected--search"
@@ -2152,67 +1491,6 @@
                 onClick={[Function]}
                 type="button"
               >
-<<<<<<< HEAD
-                <div
-                  className="bx--search-magnifier"
-                >
-                  <svg
-                    aria-hidden={true}
-                    className="bx--search-magnifier-icon"
-                    fill="currentColor"
-                    focusable="false"
-                    height={16}
-                    preserveAspectRatio="xMidYMid meet"
-                    viewBox="0 0 16 16"
-                    width={16}
-                    xmlns="http://www.w3.org/2000/svg"
-                  >
-                    <path
-                      d="M15,14.3L10.7,10c1.9-2.3,1.6-5.8-0.7-7.7S4.2,0.7,2.3,3S0.7,8.8,3,10.7c2,1.7,5,1.7,7,0l4.3,4.3L15,14.3z M2,6.5	C2,4,4,2,6.5,2S11,4,11,6.5S9,11,6.5,11S2,9,2,6.5z"
-                    />
-                  </svg>
-                </div>
-                <label
-                  className="bx--label"
-                  htmlFor="iot--list-builder__selected--search"
-                  id="iot--list-builder__selected--search-search"
-                >
-                  Enter a value to search selected items
-                </label>
-                <input
-                  autoComplete="off"
-                  className="bx--search-input"
-                  id="iot--list-builder__selected--search"
-                  onChange={[Function]}
-                  onKeyDown={[Function]}
-                  placeholder="Enter a value to search selected items"
-                  role="searchbox"
-                  type="text"
-                  value=""
-                />
-                <button
-                  aria-label="Clear search input"
-                  className="bx--search-close bx--search-close--hidden"
-                  onClick={[Function]}
-                  type="button"
-                >
-                  <svg
-                    aria-hidden={true}
-                    fill="currentColor"
-                    focusable="false"
-                    height={16}
-                    preserveAspectRatio="xMidYMid meet"
-                    viewBox="0 0 32 32"
-                    width={16}
-                    xmlns="http://www.w3.org/2000/svg"
-                  >
-                    <path
-                      d="M24 9.4L22.6 8 16 14.6 9.4 8 8 9.4 14.6 16 8 22.6 9.4 24 16 17.4 22.6 24 24 22.6 17.4 16 24 9.4z"
-                    />
-                  </svg>
-                </button>
-              </div>
-=======
                 <svg
                   aria-hidden={true}
                   fill="currentColor"
@@ -2228,7 +1506,6 @@
                   />
                 </svg>
               </button>
->>>>>>> 63f25ad1
             </div>
           </div>
         </div>
