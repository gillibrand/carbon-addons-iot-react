import React, { createElement, useMemo, useState } from 'react';
import { withKnobs, boolean } from '@storybook/addon-knobs';
import { action } from '@storybook/addon-actions';
<<<<<<< HEAD
import isEmpty from 'lodash/isEmpty';
import { ArrowRight16, CloseOutline16, Subtract16 } from '@carbon/icons-react';
=======
import { isEmpty } from 'lodash-es';
import { ArrowRight16, Subtract16 } from '@carbon/icons-react';
>>>>>>> 0ab9fa54

import StoryNotice, { experimentalStoryTitle } from '../../internal/StoryNotice';
import Button from '../Button/Button';
import { generateUserList } from '../SelectUsersModal/SelectUsersModal.story';
import { DragAndDrop } from '../../utils/DragAndDropUtils';

import ListBuilder from './ListBuilder';
import ListBuilderREADME from './ListBuilder.mdx';

export const Experimental = () => <StoryNotice componentName="ListBuilder" experimental />;
Experimental.storyName = experimentalStoryTitle;

export const NoItemsSelected = () => (
  <ListBuilder
    onAdd={action('onAdd')}
    onRemove={action('onRemove')}
    items={[
      {
        id: '1',
        content: {
          value: 'item one',
        },
      },
      { id: '2', content: { value: 'item two' } },
    ]}
  />
);

NoItemsSelected.storyName = 'with no items selected';

export const ItemsSelected = () => (
  <ListBuilder
    onAdd={action('onAdd')}
    onRemove={action('onRemove')}
    items={[
      {
        id: '1',
        content: {
          value: 'item one',
        },
      },
    ]}
    selectedItems={[{ id: '2', content: { value: 'item two' } }]}
  />
);

ItemsSelected.storyName = 'with items selected';

export const StatefulExample = () => {
  const [selected, setSelected] = useState([]);
  const [items, setItems] = useState([
    {
      id: '1',
      content: {
        value: 'item one',
      },
    },
    {
      id: '2',
      content: {
        value: 'item two',
      },
    },
    {
      id: '3',
      content: {
        value: 'item three',
      },
    },
  ]);

  const handleAdd = (event, id) => {
    setSelected((prev) => {
      const newItem = items.find((item) => item.id === id);
      return [...prev, newItem];
    });
    setItems((prev) => {
      return prev.filter((pItem) => pItem.id !== id);
    });

    // just to show the actions in storybook
    action('onAdd')(event, id);
  };

  const handleRemove = (event, id) => {
    setItems((prev) => {
      const removedItem = selected.find((item) => item.id === id);
      return [...prev, removedItem];
    });
    setSelected((prev) => prev.filter((pItem) => pItem.id !== id));

    // just to show the actions in storybook
    action('onRemove')(event, id);
  };

  return (
    <ListBuilder onAdd={handleAdd} onRemove={handleRemove} items={items} selectedItems={selected} />
  );
};

StatefulExample.storyName = 'stateful example';
StatefulExample.decorators = [createElement];

export const StatefulExampleWithCheckboxes = () => {
  const [selected, setSelected] = useState([]);
  const [searchValue, setSearchValue] = useState(null);

  const items = [
    {
      id: '1',
      content: {
        value: 'item one',
      },
    },
    {
      id: '2',
      content: {
        value: 'item two',
      },
    },
    {
      id: '3',
      content: {
        value: 'item three',
      },
    },
  ];

  const handleAdd = (event, id) => {
    setSelected((prev) => [...prev, items.find((item) => item.id === id)]);
    action('onAdd')(event, id);
  };

  const handleRemove = (event, id) => {
    setSelected((previous) => previous.filter((item) => item.id !== id));
    action('onRemove')(event, id);
  };

  return (
    <ListBuilder
      hasSelectedItemsSearch={boolean('hasSelectedItemsSearch', false)}
      hasReset={boolean('hasReset', true)}
      onAdd={handleAdd}
      onRemove={handleRemove}
      onReset={action('onReset')}
      onItemsSearchChange={(value, evt) => {
        setSearchValue(value);
        action('onItemsSearchChange')(value, evt);
      }}
      items={items}
      itemsSearchValue={searchValue}
      selectedItems={selected}
      removeIcon={CloseOutline16}
      useCheckboxes={boolean('useCheckboxes', true)}
    />
  );
};

StatefulExampleWithCheckboxes.storyName = 'stateful example with checkboxes';
StatefulExampleWithCheckboxes.decorators = [
  (Story) => (
    <DragAndDrop>
      <Story />
    </DragAndDrop>
  ),
];

const itemsAreEqual = (item1, item2) => {
  if (!item1 || !item2) {
    return false;
  }

  // they're exactly the object, like some of the storybook examples
  if (item1 === item2) {
    return true;
  }

  // they have the same ids
  if (item1.id && item2.id && item1.id === item2.id) {
    return true;
  }

  // they have the same email
  if (item1.email && item2.email && item1.email === item2.email) {
    return true;
  }

  return false;
};

const mapUsers = (
  unmodifiedUsers,
  { parents = [], selectedUsers = [], depth = 0, renderRowActions, renderDisabledState }
) =>
  unmodifiedUsers.map((user) => {
    const { id, name, username, email, users = [], groups = [] } = user;

    const mappedGroups = isEmpty(groups)
      ? []
      : mapUsers(groups, {
          depth: depth + 1,
          selectedUsers,
          parents: [...parents, user],
          renderRowActions,
          renderDisabledState,
        });
    const mappedUsers = isEmpty(users)
      ? []
      : mapUsers(users, {
          depth: depth + 1,
          selectedUsers,
          parents: [...parents, user],
          renderRowActions,
          renderDisabledState,
        });
    const children = mappedGroups.concat(mappedUsers);

    return {
      id: id || email,
      content: {
        value: isEmpty(children) ? name : `${name} (${children.length})`,
        secondaryValue: username,
        tertiaryValue: email,
        rowActions: renderRowActions({ user, parents, selected: selectedUsers, depth }),
      },
      isCategory: depth === 0 && !isEmpty(children),
      disabled: renderDisabledState({ user, parents, selected: selectedUsers, depth }),
      children,
    };
  });

const flattenUsers = (results, user) => {
  return user.children && user.children.length > 0
    ? user.children.reduce(flattenUsers, results)
    : results.concat(user);
};

export const ComplexNestedExample = () => {
  const [selectedUsers, setSelectedUsers] = useState([]);
  const users = generateUserList();

  const handleRemove = (row) => {
    setSelectedUsers(selectedUsers.filter((s) => s !== row));
  };

  const handleAdd = (row) => {
    setSelectedUsers([row].concat(...selectedUsers));
  };

  const displayAllUsersList = (unmodifiedUsers, selection = []) => {
    return mapUsers(unmodifiedUsers, {
      selectedUsers: selection,
      renderDisabledState: ({ user, selected, parents }) => {
        const isInSelected = selected.filter((s) => itemsAreEqual(s, user)).length > 0;
        const isChildOfSelected =
          selected.filter((u) => parents.filter((p) => itemsAreEqual(p, u)).length > 0).length > 0;

        return isInSelected || isChildOfSelected;
      },
      renderRowActions: ({ user, selected, parents, depth }) => {
        const { username } = user;
        const isInSelected = selected.filter((s) => itemsAreEqual(s, user)).length > 0;
        const isChildOfSelected =
          selected.filter((u) => parents.filter((p) => itemsAreEqual(p, u)).length > 0).length > 0;

        // Don't render actions on the top level unless it's a user. TODO: is this supposed to support a flat list, too?
        const isCategory = depth === 0 && user && !user.username;

        if (isInSelected || isChildOfSelected || isCategory) {
          return null;
        }

        return () => [
          <Button
            key={`${username}-list-item-button-${depth}`}
            style={{ color: 'black' }}
            role="button"
            aria-label="Add user"
            renderIcon={ArrowRight16}
            hasIconOnly
            kind="ghost"
            size="small"
            onClick={() => handleAdd(user)}
            iconDescription="Add user"
          />,
        ];
      },
    });
  };

  const displaySelectedUsersList = (unmodifiedUsers) => {
    return mapUsers(unmodifiedUsers, {
      renderDisabledState: () => false,
      renderRowActions: ({ user, depth }) => {
        const { username } = user;

        if (depth === 0) {
          return () => [
            <Button
              key={`${username}-list-item-button-${depth}`}
              style={{ color: 'black' }}
              aria-label="Remove user"
              renderIcon={Subtract16}
              hasIconOnly
              kind="ghost"
              size="small"
              onClick={() => handleRemove(user)}
              iconDescription="Remove user"
            />,
          ];
        }

        return null;
      },
    });
  };

  const usersList = displayAllUsersList(users, selectedUsers);
  const userCount = useMemo(() => usersList.reduce(flattenUsers, []).length, [usersList]);
  const selectedList = displaySelectedUsersList(selectedUsers);

  return (
    <ListBuilder
      items={usersList}
      itemCount={userCount}
      testID="select-users"
      selectedItems={selectedList}
      i18n={{
        allListTitle: (count) => {
          return `Users (${count} available)`;
        },
      }}
    />
  );
};

ComplexNestedExample.storyName = 'complex nested example';
ComplexNestedExample.decorators = [createElement];

export default {
  title: '2 - Watson IoT Experimental/☢️ ListBuilder',
  decorators: [withKnobs],
  parameters: {
    component: ListBuilder,
    docs: {
      page: ListBuilderREADME,
    },
  },
};<|MERGE_RESOLUTION|>--- conflicted
+++ resolved
@@ -1,13 +1,8 @@
 import React, { createElement, useMemo, useState } from 'react';
 import { withKnobs, boolean } from '@storybook/addon-knobs';
 import { action } from '@storybook/addon-actions';
-<<<<<<< HEAD
-import isEmpty from 'lodash/isEmpty';
+import { isEmpty } from 'lodash-es';
 import { ArrowRight16, CloseOutline16, Subtract16 } from '@carbon/icons-react';
-=======
-import { isEmpty } from 'lodash-es';
-import { ArrowRight16, Subtract16 } from '@carbon/icons-react';
->>>>>>> 0ab9fa54
 
 import StoryNotice, { experimentalStoryTitle } from '../../internal/StoryNotice';
 import Button from '../Button/Button';
