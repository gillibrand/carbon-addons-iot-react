// Jest Snapshot v1, https://goo.gl/fbAQLP

exports[`Storybook Snapshot tests and console checks Storyshots 1 - Watson IoT/WizardModal basic wizard modal 1`] = `
<div
  className="storybook-container"
>
  <div
    className="bx--modal is-visible iot--wizard-modal iot--composed-modal"
    data-floating-menu-container={true}
    data-testid="ComposedModal"
    onBlur={[Function]}
    onClick={[Function]}
    onClose={[Function]}
    onKeyDown={[Function]}
    onTransitionEnd={[Function]}
    open={true}
    role="presentation"
  >
    <span
      className="bx--visually-hidden"
      role="link"
      tabIndex="0"
    >
      Focus sentinel
    </span>
    <div
      aria-label="Basic Wizard"
      aria-modal="true"
      className="bx--modal-container"
      role="dialog"
    >
      <div
        className="bx--modal-header"
      >
        <h2
          className="bx--modal-header__label bx--type-delta"
        >
          Basic Wizard
        </h2>
        <h3
          className="bx--modal-header__heading bx--type-beta"
        >
          Gimme 3 Steps
        </h3>
        <button
          aria-label="Close"
          className="bx--modal-close"
          onClick={[Function]}
          title="Close"
          type="button"
        >
          <svg
            aria-hidden={true}
            className="bx--modal-close__icon"
            fill="currentColor"
            focusable="false"
            height={20}
            preserveAspectRatio="xMidYMid meet"
            viewBox="0 0 32 32"
            width={20}
            xmlns="http://www.w3.org/2000/svg"
          >
            <path
              d="M24 9.4L22.6 8 16 14.6 9.4 8 8 9.4 14.6 16 8 22.6 9.4 24 16 17.4 22.6 24 24 22.6 17.4 16 24 9.4z"
            />
          </svg>
        </button>
      </div>
      <div
        className="bx--modal-content"
      >
        <ul
          className="iot--progress-indicator"
          data-testid="iot--progress-indicator-testid"
        >
          <li
            className="iot--progress-step iot--progress-step--current"
          >
            <button
              aria-disabled={false}
              className="iot--progress-step-button iot--progress-step-button--main-step"
              data-testid="iot--progress-step-button-main-step1"
              disabled={false}
              onClick={null}
              onKeyDown={null}
              tabIndex={-1}
              type="button"
            >
              <div
                className="iot--progress-step-line"
              />
              <span
                className="iot--progress-step-icon"
                title="step1"
              >
                <svg
                  aria-hidden={true}
                  fill="currentColor"
                  focusable="false"
                  height={24}
                  preserveAspectRatio="xMidYMid meet"
                  viewBox="0 0 32 32"
                  width={24}
                  xmlns="http://www.w3.org/2000/svg"
                >
                  <circle
                    cx="16"
                    cy="16"
                    r="10"
                  />
                  <path
                    d="M16,30A14,14,0,1,1,30,16,14.0158,14.0158,0,0,1,16,30ZM16,4A12,12,0,1,0,28,16,12.0137,12.0137,0,0,0,16,4Z"
                  />
                  <text
                    dominantBaseline="middle"
                    textAnchor="middle"
                    x="50%"
                    y="55%"
                  >
                    1
                  </text>
                </svg>
              </span>
              <div
                className="iot--progress-text"
              >
                <p
                  className="iot--progress-text-label"
                  title="step1"
                  value="step1"
                >
                  step1
                </p>
              </div>
            </button>
          </li>
          <li
            className="iot--progress-step iot--progress-step--incomplete"
          >
            <button
              aria-disabled={false}
              className="iot--progress-step-button iot--progress-step-button--main-step iot--progress-step-button--clickable"
              data-testid="iot--progress-step-button-main-step2"
              disabled={false}
              onClick={[Function]}
              onKeyDown={[Function]}
              tabIndex={0}
              type="button"
            >
              <div
                className="iot--progress-step-line"
              />
              <span
                className="iot--progress-step-icon"
                title="step2"
              >
                <svg
                  aria-hidden={true}
                  fill="currentColor"
                  focusable="false"
                  height={24}
                  preserveAspectRatio="xMidYMid meet"
                  viewBox="0 0 32 32"
                  width={24}
                  xmlns="http://www.w3.org/2000/svg"
                >
                  <path
                    d="M16,2A14,14,0,1,0,30,16,14,14,0,0,0,16,2Zm0,26A12,12,0,1,1,28,16,12,12,0,0,1,16,28Z"
                  />
                  <text
                    dominantBaseline="middle"
                    textAnchor="middle"
                    x="50%"
                    y="55%"
                  >
                    2
                  </text>
                </svg>
              </span>
              <div
                className="iot--progress-text"
              >
                <p
                  className="iot--progress-text-label"
                  title="step2"
                  value="step2"
                >
                  step2
                </p>
              </div>
            </button>
          </li>
          <li
            className="iot--progress-step iot--progress-step--incomplete"
          >
            <button
              aria-disabled={false}
              className="iot--progress-step-button iot--progress-step-button--main-step iot--progress-step-button--clickable"
              data-testid="iot--progress-step-button-main-step3"
              disabled={false}
              onClick={[Function]}
              onKeyDown={[Function]}
              tabIndex={0}
              type="button"
            >
              <span
                className="iot--progress-step-icon"
                title="step3"
              >
                <svg
                  aria-hidden={true}
                  fill="currentColor"
                  focusable="false"
                  height={24}
                  preserveAspectRatio="xMidYMid meet"
                  viewBox="0 0 32 32"
                  width={24}
                  xmlns="http://www.w3.org/2000/svg"
                >
                  <path
                    d="M16,2A14,14,0,1,0,30,16,14,14,0,0,0,16,2Zm0,26A12,12,0,1,1,28,16,12,12,0,0,1,16,28Z"
                  />
                  <text
                    dominantBaseline="middle"
                    textAnchor="middle"
                    x="50%"
                    y="55%"
                  >
                    3
                  </text>
                </svg>
              </span>
              <div
                className="iot--progress-text"
              >
                <p
                  className="iot--progress-text-label"
                  title="step3"
                  value="step3"
                >
                  step3
                </p>
              </div>
            </button>
          </li>
        </ul>
        <div
          className="iot--wizard-modal__content"
        >
          page 1
        </div>
      </div>
      <div
        className="bx--modal-footer iot--composed-modal-footer bx--btn-set"
      >
        <div
          className="iot--wizard-modal__footer WizardFooter__StyledFooterButtons-sc-18uwrwe-0 jSocgX"
        >
          <button
            aria-pressed={null}
            className="iot--btn bx--btn bx--btn--secondary"
            data-testid="Button"
            disabled={false}
            onClick={[Function]}
            tabIndex={0}
            type="button"
          >
            Cancel
          </button>
          <button
            aria-pressed={null}
            className="iot--btn bx--btn bx--btn--primary"
            data-testid="Button"
            disabled={false}
            onClick={[Function]}
            tabIndex={0}
            type="button"
          >
            Next
          </button>
        </div>
      </div>
    </div>
    <span
      className="bx--visually-hidden"
      role="link"
      tabIndex="0"
    >
      Focus sentinel
    </span>
  </div>
</div>
`;

exports[`Storybook Snapshot tests and console checks Storyshots 1 - Watson IoT/WizardModal custom footer 1`] = `
<div
  className="storybook-container"
>
  <div
    className="bx--modal is-visible iot--wizard-modal WizardModalstory__StyledWizard-sc-1z46gj-0 eiobyI iot--composed-modal"
    data-floating-menu-container={true}
    data-testid="ComposedModal"
    onBlur={[Function]}
    onClick={[Function]}
    onClose={[Function]}
    onKeyDown={[Function]}
    onTransitionEnd={[Function]}
    open={true}
    role="presentation"
  >
    <span
      className="bx--visually-hidden"
      role="link"
      tabIndex="0"
    >
      Focus sentinel
    </span>
    <div
      aria-label="Wizard With Custom Footer "
      aria-modal="true"
      className="bx--modal-container"
      role="dialog"
    >
      <div
        className="bx--modal-header"
      >
        <h2
          className="bx--modal-header__label bx--type-delta"
        >
          Wizard With Custom Footer 
        </h2>
        <h3
          className="bx--modal-header__heading bx--type-beta"
        >
          Gimme 3 Steps
        </h3>
        <button
          aria-label="Close"
          className="bx--modal-close"
          onClick={[Function]}
          title="Close"
          type="button"
        >
          <svg
            aria-hidden={true}
            className="bx--modal-close__icon"
            fill="currentColor"
            focusable="false"
            height={20}
            preserveAspectRatio="xMidYMid meet"
            viewBox="0 0 32 32"
            width={20}
            xmlns="http://www.w3.org/2000/svg"
          >
            <path
              d="M24 9.4L22.6 8 16 14.6 9.4 8 8 9.4 14.6 16 8 22.6 9.4 24 16 17.4 22.6 24 24 22.6 17.4 16 24 9.4z"
            />
          </svg>
        </button>
      </div>
      <div
        className="bx--modal-content"
      >
        <ul
          className="iot--progress-indicator"
          data-testid="iot--progress-indicator-testid"
        >
          <li
            className="iot--progress-step iot--progress-step--current"
          >
            <button
              aria-disabled={false}
              className="iot--progress-step-button iot--progress-step-button--main-step"
              data-testid="iot--progress-step-button-main-step1"
              disabled={false}
              onClick={null}
              onKeyDown={null}
              tabIndex={-1}
              type="button"
            >
              <div
                className="iot--progress-step-line"
              />
              <span
                className="iot--progress-step-icon"
                title="step1"
              >
                <svg
                  aria-hidden={true}
                  fill="currentColor"
                  focusable="false"
                  height={24}
                  preserveAspectRatio="xMidYMid meet"
                  viewBox="0 0 32 32"
                  width={24}
                  xmlns="http://www.w3.org/2000/svg"
                >
                  <circle
                    cx="16"
                    cy="16"
                    r="10"
                  />
                  <path
                    d="M16,30A14,14,0,1,1,30,16,14.0158,14.0158,0,0,1,16,30ZM16,4A12,12,0,1,0,28,16,12.0137,12.0137,0,0,0,16,4Z"
                  />
                  <text
                    dominantBaseline="middle"
                    textAnchor="middle"
                    x="50%"
                    y="55%"
                  >
                    1
                  </text>
                </svg>
              </span>
              <div
                className="iot--progress-text"
              >
                <p
                  className="iot--progress-text-label"
                  title="step1"
                  value="step1"
                >
                  step1
                </p>
              </div>
            </button>
          </li>
          <li
            className="iot--progress-step iot--progress-step--incomplete"
          >
            <button
              aria-disabled={false}
              className="iot--progress-step-button iot--progress-step-button--main-step"
              data-testid="iot--progress-step-button-main-step2"
              disabled={false}
              onClick={null}
              onKeyDown={null}
              tabIndex={0}
              type="button"
            >
              <div
                className="iot--progress-step-line"
              />
              <span
                className="iot--progress-step-icon"
                title="step2"
              >
                <svg
                  aria-hidden={true}
                  fill="currentColor"
                  focusable="false"
                  height={24}
                  preserveAspectRatio="xMidYMid meet"
                  viewBox="0 0 32 32"
                  width={24}
                  xmlns="http://www.w3.org/2000/svg"
                >
                  <path
                    d="M16,2A14,14,0,1,0,30,16,14,14,0,0,0,16,2Zm0,26A12,12,0,1,1,28,16,12,12,0,0,1,16,28Z"
                  />
                  <text
                    dominantBaseline="middle"
                    textAnchor="middle"
                    x="50%"
                    y="55%"
                  >
                    2
                  </text>
                </svg>
              </span>
              <div
                className="iot--progress-text"
              >
                <p
                  className="iot--progress-text-label"
                  title="step2"
                  value="step2"
                >
                  step2
                </p>
              </div>
            </button>
          </li>
          <li
            className="iot--progress-step iot--progress-step--incomplete"
          >
            <button
              aria-disabled={false}
              className="iot--progress-step-button iot--progress-step-button--main-step"
              data-testid="iot--progress-step-button-main-step3"
              disabled={false}
              onClick={null}
              onKeyDown={null}
              tabIndex={0}
              type="button"
            >
              <span
                className="iot--progress-step-icon"
                title="step3"
              >
                <svg
                  aria-hidden={true}
                  fill="currentColor"
                  focusable="false"
                  height={24}
                  preserveAspectRatio="xMidYMid meet"
                  viewBox="0 0 32 32"
                  width={24}
                  xmlns="http://www.w3.org/2000/svg"
                >
                  <path
                    d="M16,2A14,14,0,1,0,30,16,14,14,0,0,0,16,2Zm0,26A12,12,0,1,1,28,16,12,12,0,0,1,16,28Z"
                  />
                  <text
                    dominantBaseline="middle"
                    textAnchor="middle"
                    x="50%"
                    y="55%"
                  >
                    3
                  </text>
                </svg>
              </span>
              <div
                className="iot--progress-text"
              >
                <p
                  className="iot--progress-text-label"
                  title="step3"
                  value="step3"
                >
                  step3
                </p>
              </div>
            </button>
          </li>
        </ul>
        <div
          className="iot--wizard-modal__content"
        >
          page 1
        </div>
      </div>
      <div
        className="bx--modal-footer iot--composed-modal-footer bx--btn-set"
      >
        <div
          className="WizardInline-custom-footer-content"
        >
          <p>
            Custom content
          </p>
        </div>
        <div
          className="iot--wizard-modal__footer WizardFooter__StyledFooterButtons-sc-18uwrwe-0 jSocgX"
        >
          <button
            aria-pressed={null}
            className="iot--btn bx--btn bx--btn--secondary"
            data-testid="Button"
            disabled={false}
            onClick={[Function]}
            tabIndex={0}
            type="button"
          >
            I18N Cancel
          </button>
          <button
            aria-pressed={null}
            className="iot--btn bx--btn bx--btn--primary"
            data-testid="Button"
            disabled={false}
            onClick={[Function]}
            tabIndex={0}
            type="button"
          >
            I18N Next
          </button>
        </div>
      </div>
    </div>
    <span
      className="bx--visually-hidden"
      role="link"
      tabIndex="0"
    >
      Focus sentinel
    </span>
  </div>
</div>
`;

exports[`Storybook Snapshot tests and console checks Storyshots 1 - Watson IoT/WizardModal sending data 1`] = `
<div
  className="storybook-container"
>
  <div
    className="bx--modal is-visible iot--wizard-modal iot--composed-modal"
    data-floating-menu-container={true}
    data-testid="ComposedModal"
    onBlur={[Function]}
    onClick={[Function]}
    onClose={[Function]}
    onKeyDown={[Function]}
    onTransitionEnd={[Function]}
    open={true}
    role="presentation"
  >
    <span
      className="bx--visually-hidden"
      role="link"
      tabIndex="0"
    >
      Focus sentinel
    </span>
    <div
      aria-label="Basic Wizard"
      aria-modal="true"
      className="bx--modal-container"
      role="dialog"
    >
      <div
        className="bx--modal-header"
      >
        <h2
          className="bx--modal-header__label bx--type-delta"
        >
          Basic Wizard
        </h2>
        <h3
          className="bx--modal-header__heading bx--type-beta"
        >
          Gimme 3 Steps
        </h3>
        <button
          aria-label="Close"
          className="bx--modal-close"
          onClick={[Function]}
          title="Close"
          type="button"
        >
          <svg
            aria-hidden={true}
            className="bx--modal-close__icon"
            fill="currentColor"
            focusable="false"
            height={20}
            preserveAspectRatio="xMidYMid meet"
            viewBox="0 0 32 32"
            width={20}
            xmlns="http://www.w3.org/2000/svg"
          >
            <path
              d="M24 9.4L22.6 8 16 14.6 9.4 8 8 9.4 14.6 16 8 22.6 9.4 24 16 17.4 22.6 24 24 22.6 17.4 16 24 9.4z"
            />
          </svg>
        </button>
      </div>
      <div
        className="bx--modal-content"
      >
        <ul
          className="iot--progress-indicator"
          data-testid="iot--progress-indicator-testid"
        >
          <li
            className="iot--progress-step iot--progress-step--complete"
          >
            <button
              aria-disabled={false}
              className="iot--progress-step-button iot--progress-step-button--main-step"
              data-testid="iot--progress-step-button-main-step1"
              disabled={false}
              onClick={null}
              onKeyDown={null}
              tabIndex={0}
              type="button"
            >
              <div
                className="iot--progress-step-line--complete"
              />
              <span
                className="iot--progress-step-icon"
                title="step1"
              >
                <svg
                  aria-hidden={true}
                  fill="currentColor"
                  focusable="false"
                  height={24}
                  preserveAspectRatio="xMidYMid meet"
                  viewBox="0 0 32 32"
                  width={24}
                  xmlns="http://www.w3.org/2000/svg"
                >
                  <path
                    d="M14 21.414L9 16.413 10.413 15 14 18.586 21.585 11 23 12.415 14 21.414z"
                  />
                  <path
                    d="M16,2A14,14,0,1,0,30,16,14,14,0,0,0,16,2Zm0,26A12,12,0,1,1,28,16,12,12,0,0,1,16,28Z"
                  />
                </svg>
              </span>
              <div
                className="iot--progress-text"
              >
                <p
                  className="iot--progress-text-label"
                  title="step1"
                  value="step1"
                >
                  step1
                </p>
              </div>
            </button>
          </li>
          <li
            className="iot--progress-step iot--progress-step--complete"
          >
            <button
              aria-disabled={false}
              className="iot--progress-step-button iot--progress-step-button--main-step"
              data-testid="iot--progress-step-button-main-step2"
              disabled={false}
              onClick={null}
              onKeyDown={null}
              tabIndex={0}
              type="button"
            >
              <div
                className="iot--progress-step-line--complete"
              />
              <span
                className="iot--progress-step-icon"
                title="step2"
              >
                <svg
                  aria-hidden={true}
                  fill="currentColor"
                  focusable="false"
                  height={24}
                  preserveAspectRatio="xMidYMid meet"
                  viewBox="0 0 32 32"
                  width={24}
                  xmlns="http://www.w3.org/2000/svg"
                >
                  <path
                    d="M14 21.414L9 16.413 10.413 15 14 18.586 21.585 11 23 12.415 14 21.414z"
                  />
                  <path
                    d="M16,2A14,14,0,1,0,30,16,14,14,0,0,0,16,2Zm0,26A12,12,0,1,1,28,16,12,12,0,0,1,16,28Z"
                  />
                </svg>
              </span>
              <div
                className="iot--progress-text"
              >
                <p
                  className="iot--progress-text-label"
                  title="step2"
                  value="step2"
                >
                  step2
                </p>
              </div>
            </button>
          </li>
          <li
            className="iot--progress-step iot--progress-step--current"
          >
            <button
              aria-disabled={false}
              className="iot--progress-step-button iot--progress-step-button--main-step"
              data-testid="iot--progress-step-button-main-step3"
              disabled={false}
              onClick={null}
              onKeyDown={null}
              tabIndex={-1}
              type="button"
            >
<<<<<<< HEAD
              <span
                className="iot--progress-step-icon"
                title="step3"
              >
=======
              <div
                aria-atomic="true"
                aria-labelledby="loading-id-12"
                aria-live="assertive"
                className="bx--loading bx--loading--small"
              >
                <label
                  className="bx--visually-hidden"
                  id="loading-id-12"
                >
                  Active loading indicator
                </label>
>>>>>>> 600f9e71
                <svg
                  aria-hidden={true}
                  fill="currentColor"
                  focusable="false"
                  height={24}
                  preserveAspectRatio="xMidYMid meet"
                  viewBox="0 0 32 32"
                  width={24}
                  xmlns="http://www.w3.org/2000/svg"
                >
                  <circle
                    cx="16"
                    cy="16"
                    r="10"
                  />
                  <path
                    d="M16,30A14,14,0,1,1,30,16,14.0158,14.0158,0,0,1,16,30ZM16,4A12,12,0,1,0,28,16,12.0137,12.0137,0,0,0,16,4Z"
                  />
                  <text
                    dominantBaseline="middle"
                    textAnchor="middle"
                    x="50%"
                    y="55%"
                  >
                    3
                  </text>
                </svg>
              </span>
              <div
                className="iot--progress-text"
              >
                <p
                  className="iot--progress-text-label"
                  title="step3"
                  value="step3"
                >
                  step3
                </p>
              </div>
            </button>
          </li>
        </ul>
        <div
          className="iot--wizard-modal__content"
        >
          page 3
        </div>
      </div>
      <div
        className="bx--modal-footer iot--composed-modal-footer bx--btn-set"
      >
        <div
          className="iot--wizard-modal__footer WizardFooter__StyledFooterButtons-sc-18uwrwe-0 jSocgX"
        >
          <button
            aria-pressed={null}
            className="iot--btn bx--btn bx--btn--secondary"
            data-testid="Button"
            disabled={false}
            onClick={[Function]}
            tabIndex={0}
            type="button"
          >
            Previous
          </button>
          <button
            aria-pressed={null}
            className="iot--btn bx--btn bx--btn--primary bx--btn--disabled"
            data-testid="Button"
            disabled={true}
            onClick={[Function]}
            tabIndex={0}
            type="button"
          >
            <div
              aria-atomic="true"
              aria-labelledby="loading-id-13"
              aria-live="assertive"
              className="bx--loading bx--loading--small"
            >
              <label
                className="bx--visually-hidden"
                id="loading-id-13"
              >
                Active loading indicator
              </label>
              <svg
                className="bx--loading__svg"
                viewBox="0 0 100 100"
              >
                <title>
                  Active loading indicator
                </title>
                <circle
                  className="bx--loading__background"
                  cx="50%"
                  cy="50%"
                  r="42"
                />
                <circle
                  className="bx--loading__stroke"
                  cx="50%"
                  cy="50%"
                  r="42"
                />
              </svg>
            </div>
            Submit
          </button>
        </div>
      </div>
    </div>
    <span
      className="bx--visually-hidden"
      role="link"
      tabIndex="0"
    >
      Focus sentinel
    </span>
  </div>
</div>
`;<|MERGE_RESOLUTION|>--- conflicted
+++ resolved
@@ -779,25 +779,10 @@
               tabIndex={-1}
               type="button"
             >
-<<<<<<< HEAD
               <span
                 className="iot--progress-step-icon"
                 title="step3"
               >
-=======
-              <div
-                aria-atomic="true"
-                aria-labelledby="loading-id-12"
-                aria-live="assertive"
-                className="bx--loading bx--loading--small"
-              >
-                <label
-                  className="bx--visually-hidden"
-                  id="loading-id-12"
-                >
-                  Active loading indicator
-                </label>
->>>>>>> 600f9e71
                 <svg
                   aria-hidden={true}
                   fill="currentColor"
@@ -874,13 +859,13 @@
           >
             <div
               aria-atomic="true"
-              aria-labelledby="loading-id-13"
+              aria-labelledby="loading-id-12"
               aria-live="assertive"
               className="bx--loading bx--loading--small"
             >
               <label
                 className="bx--visually-hidden"
-                id="loading-id-13"
+                id="loading-id-12"
               >
                 Active loading indicator
               </label>
