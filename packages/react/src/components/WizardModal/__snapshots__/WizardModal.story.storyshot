// Jest Snapshot v1, https://goo.gl/fbAQLP

exports[`Storybook Snapshot tests and console checks Storyshots 1 - Watson IoT/WizardModal basic wizard modal 1`] = `
<div
  className="storybook-container"
>
  <div
    className="bx--modal is-visible iot--wizard-modal iot--composed-modal"
    data-floating-menu-container={true}
    data-testid="ComposedModal"
    onBlur={[Function]}
    onClick={[Function]}
    onClose={[Function]}
    onKeyDown={[Function]}
    onTransitionEnd={[Function]}
    open={true}
    role="presentation"
  >
    <span
      className="bx--visually-hidden"
      role="link"
      tabIndex="0"
    >
      Focus sentinel
    </span>
    <div
      aria-label="Basic Wizard"
      aria-modal="true"
      className="bx--modal-container"
      role="dialog"
    >
      <div
        className="bx--modal-header"
      >
        <h2
          className="bx--modal-header__label bx--type-delta"
        >
          Basic Wizard
        </h2>
        <h3
          className="bx--modal-header__heading bx--type-beta"
        >
          Gimme 3 Steps
        </h3>
        <button
          aria-label="Close"
          className="bx--modal-close"
          onClick={[Function]}
          title="Close"
          type="button"
        >
          <svg
            aria-hidden={true}
            className="bx--modal-close__icon"
            fill="currentColor"
            focusable="false"
            height={20}
            preserveAspectRatio="xMidYMid meet"
            viewBox="0 0 32 32"
            width={20}
            xmlns="http://www.w3.org/2000/svg"
          >
            <path
              d="M24 9.4L22.6 8 16 14.6 9.4 8 8 9.4 14.6 16 8 22.6 9.4 24 16 17.4 22.6 24 24 22.6 17.4 16 24 9.4z"
            />
          </svg>
        </button>
      </div>
      <div
        className="bx--modal-content"
      >
        <ul
          className="iot--progress-indicator"
          data-testid="iot--progress-indicator-testid"
        >
          <li
            className="iot--progress-step iot--progress-step--current"
          >
            <button
              aria-disabled={false}
              className="iot--progress-step-button iot--progress-step-button--main-step"
              data-testid="iot--progress-step-button-main-step1"
              disabled={false}
              onClick={null}
              onKeyDown={null}
              tabIndex={-1}
              type="button"
            >
              <div
                className="iot--progress-step-line"
              />
              <span
                className="iot--progress-step-icon"
                title="step1"
              >
                <svg
                  aria-hidden={true}
                  fill="currentColor"
                  focusable="false"
                  height={24}
                  preserveAspectRatio="xMidYMid meet"
                  viewBox="0 0 32 32"
                  width={24}
                  xmlns="http://www.w3.org/2000/svg"
                >
                  <circle
                    cx="16"
                    cy="16"
                    r="10"
                  />
                  <path
                    d="M16,30A14,14,0,1,1,30,16,14.0158,14.0158,0,0,1,16,30ZM16,4A12,12,0,1,0,28,16,12.0137,12.0137,0,0,0,16,4Z"
                  />
                  <text
                    dominantBaseline="middle"
                    textAnchor="middle"
                    x="50%"
                    y="55%"
                  >
                    1
                  </text>
                </svg>
              </span>
              <div
                className="iot--progress-text"
              >
                <p
                  className="iot--progress-text-label"
                  title="step1"
                  value="step1"
                >
                  step1
                </p>
              </div>
            </button>
          </li>
          <li
            className="iot--progress-step iot--progress-step--incomplete"
          >
            <button
<<<<<<< HEAD
              aria-describedby={null}
              aria-pressed={null}
              className="iot--btn bx--btn bx--btn--secondary"
              data-testid="Button"
=======
              aria-disabled={false}
              className="iot--progress-step-button iot--progress-step-button--main-step iot--progress-step-button--clickable"
              data-testid="iot--progress-step-button-main-step2"
>>>>>>> 63f25ad1
              disabled={false}
              onBlur={[Function]}
              onClick={[Function]}
<<<<<<< HEAD
              onFocus={[Function]}
              onMouseEnter={[Function]}
              onMouseLeave={[Function]}
=======
              onKeyDown={[Function]}
>>>>>>> 63f25ad1
              tabIndex={0}
              type="button"
            >
              <div
                className="iot--progress-step-line"
              />
              <span
                className="iot--progress-step-icon"
                title="step2"
              >
                <svg
                  aria-hidden={true}
                  fill="currentColor"
                  focusable="false"
                  height={24}
                  preserveAspectRatio="xMidYMid meet"
                  viewBox="0 0 32 32"
                  width={24}
                  xmlns="http://www.w3.org/2000/svg"
                >
                  <path
                    d="M16,2A14,14,0,1,0,30,16,14,14,0,0,0,16,2Zm0,26A12,12,0,1,1,28,16,12,12,0,0,1,16,28Z"
                  />
                  <text
                    dominantBaseline="middle"
                    textAnchor="middle"
                    x="50%"
                    y="55%"
                  >
                    2
                  </text>
                </svg>
              </span>
              <div
                className="iot--progress-text"
              >
                <p
                  className="iot--progress-text-label"
                  title="step2"
                  value="step2"
                >
                  step2
                </p>
              </div>
            </button>
          </li>
          <li
            className="iot--progress-step iot--progress-step--incomplete"
          >
            <button
<<<<<<< HEAD
              aria-describedby={null}
              aria-pressed={null}
              className="iot--btn bx--btn bx--btn--primary"
              data-testid="Button"
=======
              aria-disabled={false}
              className="iot--progress-step-button iot--progress-step-button--main-step iot--progress-step-button--clickable"
              data-testid="iot--progress-step-button-main-step3"
>>>>>>> 63f25ad1
              disabled={false}
              onBlur={[Function]}
              onClick={[Function]}
<<<<<<< HEAD
              onFocus={[Function]}
              onMouseEnter={[Function]}
              onMouseLeave={[Function]}
=======
              onKeyDown={[Function]}
>>>>>>> 63f25ad1
              tabIndex={0}
              type="button"
            >
              <span
                className="iot--progress-step-icon"
                title="step3"
              >
                <svg
                  aria-hidden={true}
                  fill="currentColor"
                  focusable="false"
                  height={24}
                  preserveAspectRatio="xMidYMid meet"
                  viewBox="0 0 32 32"
                  width={24}
                  xmlns="http://www.w3.org/2000/svg"
                >
                  <path
                    d="M16,2A14,14,0,1,0,30,16,14,14,0,0,0,16,2Zm0,26A12,12,0,1,1,28,16,12,12,0,0,1,16,28Z"
                  />
                  <text
                    dominantBaseline="middle"
                    textAnchor="middle"
                    x="50%"
                    y="55%"
                  >
                    3
                  </text>
                </svg>
              </span>
              <div
                className="iot--progress-text"
              >
                <p
                  className="iot--progress-text-label"
                  title="step3"
                  value="step3"
                >
                  step3
                </p>
              </div>
            </button>
          </li>
        </ul>
        <div
          className="iot--wizard-modal__content"
        >
          page 1
        </div>
      </div>
      <div
        className="bx--modal-footer iot--composed-modal-footer bx--btn-set"
      >
        <div
          className="iot--wizard-modal__footer WizardFooter__StyledFooterButtons-sc-18uwrwe-0 jSocgX"
        >
          <button
            aria-pressed={null}
            className="iot--btn bx--btn bx--btn--secondary"
            data-testid="Button"
            disabled={false}
            onClick={[Function]}
            tabIndex={0}
            type="button"
          >
            Cancel
          </button>
          <button
            aria-pressed={null}
            className="iot--btn bx--btn bx--btn--primary"
            data-testid="Button"
            disabled={false}
            onClick={[Function]}
            tabIndex={0}
            type="button"
          >
            Next
          </button>
        </div>
      </div>
    </div>
    <span
      className="bx--visually-hidden"
      role="link"
      tabIndex="0"
    >
      Focus sentinel
    </span>
  </div>
</div>
`;

exports[`Storybook Snapshot tests and console checks Storyshots 1 - Watson IoT/WizardModal custom footer 1`] = `
<div
  className="storybook-container"
>
  <div
    className="bx--modal is-visible iot--wizard-modal WizardModalstory__StyledWizard-sc-1z46gj-0 eiobyI iot--composed-modal"
    data-floating-menu-container={true}
    data-testid="ComposedModal"
    onBlur={[Function]}
    onClick={[Function]}
    onClose={[Function]}
    onKeyDown={[Function]}
    onTransitionEnd={[Function]}
    open={true}
    role="presentation"
  >
    <span
      className="bx--visually-hidden"
      role="link"
      tabIndex="0"
    >
      Focus sentinel
    </span>
    <div
      aria-label="Wizard With Custom Footer "
      aria-modal="true"
      className="bx--modal-container"
      role="dialog"
    >
      <div
        className="bx--modal-header"
      >
        <h2
          className="bx--modal-header__label bx--type-delta"
        >
          Wizard With Custom Footer 
        </h2>
        <h3
          className="bx--modal-header__heading bx--type-beta"
        >
          Gimme 3 Steps
        </h3>
        <button
          aria-label="Close"
          className="bx--modal-close"
          onClick={[Function]}
          title="Close"
          type="button"
        >
          <svg
            aria-hidden={true}
            className="bx--modal-close__icon"
            fill="currentColor"
            focusable="false"
            height={20}
            preserveAspectRatio="xMidYMid meet"
            viewBox="0 0 32 32"
            width={20}
            xmlns="http://www.w3.org/2000/svg"
          >
            <path
              d="M24 9.4L22.6 8 16 14.6 9.4 8 8 9.4 14.6 16 8 22.6 9.4 24 16 17.4 22.6 24 24 22.6 17.4 16 24 9.4z"
            />
          </svg>
        </button>
      </div>
      <div
        className="bx--modal-content"
      >
        <ul
          className="iot--progress-indicator"
          data-testid="iot--progress-indicator-testid"
        >
          <li
            className="iot--progress-step iot--progress-step--current"
          >
            <button
              aria-disabled={false}
              className="iot--progress-step-button iot--progress-step-button--main-step"
              data-testid="iot--progress-step-button-main-step1"
              disabled={false}
              onClick={null}
              onKeyDown={null}
              tabIndex={-1}
              type="button"
            >
              <div
                className="iot--progress-step-line"
              />
              <span
                className="iot--progress-step-icon"
                title="step1"
              >
                <svg
                  aria-hidden={true}
                  fill="currentColor"
                  focusable="false"
                  height={24}
                  preserveAspectRatio="xMidYMid meet"
                  viewBox="0 0 32 32"
                  width={24}
                  xmlns="http://www.w3.org/2000/svg"
                >
                  <circle
                    cx="16"
                    cy="16"
                    r="10"
                  />
                  <path
                    d="M16,30A14,14,0,1,1,30,16,14.0158,14.0158,0,0,1,16,30ZM16,4A12,12,0,1,0,28,16,12.0137,12.0137,0,0,0,16,4Z"
                  />
                  <text
                    dominantBaseline="middle"
                    textAnchor="middle"
                    x="50%"
                    y="55%"
                  >
                    1
                  </text>
                </svg>
              </span>
              <div
                className="iot--progress-text"
              >
                <p
                  className="iot--progress-text-label"
                  title="step1"
                  value="step1"
                >
                  step1
                </p>
              </div>
            </button>
          </li>
          <li
            className="iot--progress-step iot--progress-step--incomplete"
          >
            <button
<<<<<<< HEAD
              aria-describedby={null}
              aria-pressed={null}
              className="iot--btn bx--btn bx--btn--secondary"
              data-testid="Button"
              disabled={false}
              onBlur={[Function]}
              onClick={[Function]}
              onFocus={[Function]}
              onMouseEnter={[Function]}
              onMouseLeave={[Function]}
=======
              aria-disabled={false}
              className="iot--progress-step-button iot--progress-step-button--main-step"
              data-testid="iot--progress-step-button-main-step2"
              disabled={false}
              onClick={null}
              onKeyDown={null}
>>>>>>> 63f25ad1
              tabIndex={0}
              type="button"
            >
              <div
                className="iot--progress-step-line"
              />
              <span
                className="iot--progress-step-icon"
                title="step2"
              >
                <svg
                  aria-hidden={true}
                  fill="currentColor"
                  focusable="false"
                  height={24}
                  preserveAspectRatio="xMidYMid meet"
                  viewBox="0 0 32 32"
                  width={24}
                  xmlns="http://www.w3.org/2000/svg"
                >
                  <path
                    d="M16,2A14,14,0,1,0,30,16,14,14,0,0,0,16,2Zm0,26A12,12,0,1,1,28,16,12,12,0,0,1,16,28Z"
                  />
                  <text
                    dominantBaseline="middle"
                    textAnchor="middle"
                    x="50%"
                    y="55%"
                  >
                    2
                  </text>
                </svg>
              </span>
              <div
                className="iot--progress-text"
              >
                <p
                  className="iot--progress-text-label"
                  title="step2"
                  value="step2"
                >
                  step2
                </p>
              </div>
            </button>
          </li>
          <li
            className="iot--progress-step iot--progress-step--incomplete"
          >
            <button
<<<<<<< HEAD
              aria-describedby={null}
              aria-pressed={null}
              className="iot--btn bx--btn bx--btn--primary"
              data-testid="Button"
              disabled={false}
              onBlur={[Function]}
              onClick={[Function]}
              onFocus={[Function]}
              onMouseEnter={[Function]}
              onMouseLeave={[Function]}
=======
              aria-disabled={false}
              className="iot--progress-step-button iot--progress-step-button--main-step"
              data-testid="iot--progress-step-button-main-step3"
              disabled={false}
              onClick={null}
              onKeyDown={null}
>>>>>>> 63f25ad1
              tabIndex={0}
              type="button"
            >
              <span
                className="iot--progress-step-icon"
                title="step3"
              >
                <svg
                  aria-hidden={true}
                  fill="currentColor"
                  focusable="false"
                  height={24}
                  preserveAspectRatio="xMidYMid meet"
                  viewBox="0 0 32 32"
                  width={24}
                  xmlns="http://www.w3.org/2000/svg"
                >
                  <path
                    d="M16,2A14,14,0,1,0,30,16,14,14,0,0,0,16,2Zm0,26A12,12,0,1,1,28,16,12,12,0,0,1,16,28Z"
                  />
                  <text
                    dominantBaseline="middle"
                    textAnchor="middle"
                    x="50%"
                    y="55%"
                  >
                    3
                  </text>
                </svg>
              </span>
              <div
                className="iot--progress-text"
              >
                <p
                  className="iot--progress-text-label"
                  title="step3"
                  value="step3"
                >
                  step3
                </p>
              </div>
            </button>
          </li>
        </ul>
        <div
          className="iot--wizard-modal__content"
        >
          page 1
        </div>
      </div>
      <div
        className="bx--modal-footer iot--composed-modal-footer bx--btn-set"
      >
        <div
          className="WizardInline-custom-footer-content"
        >
          <p>
            Custom content
          </p>
        </div>
        <div
          className="iot--wizard-modal__footer WizardFooter__StyledFooterButtons-sc-18uwrwe-0 jSocgX"
        >
          <button
            aria-pressed={null}
            className="iot--btn bx--btn bx--btn--secondary"
            data-testid="Button"
            disabled={false}
            onClick={[Function]}
            tabIndex={0}
            type="button"
          >
            I18N Cancel
          </button>
          <button
            aria-pressed={null}
            className="iot--btn bx--btn bx--btn--primary"
            data-testid="Button"
            disabled={false}
            onClick={[Function]}
            tabIndex={0}
            type="button"
          >
            I18N Next
          </button>
        </div>
      </div>
    </div>
    <span
      className="bx--visually-hidden"
      role="link"
      tabIndex="0"
    >
      Focus sentinel
    </span>
  </div>
</div>
`;

exports[`Storybook Snapshot tests and console checks Storyshots 1 - Watson IoT/WizardModal sending data 1`] = `
<div
  className="storybook-container"
>
  <div
    className="bx--modal is-visible iot--wizard-modal iot--composed-modal"
    data-floating-menu-container={true}
    data-testid="ComposedModal"
    onBlur={[Function]}
    onClick={[Function]}
    onClose={[Function]}
    onKeyDown={[Function]}
    onTransitionEnd={[Function]}
    open={true}
    role="presentation"
  >
    <span
      className="bx--visually-hidden"
      role="link"
      tabIndex="0"
    >
      Focus sentinel
    </span>
    <div
      aria-label="Basic Wizard"
      aria-modal="true"
      className="bx--modal-container"
      role="dialog"
    >
      <div
        className="bx--modal-header"
      >
        <h2
          className="bx--modal-header__label bx--type-delta"
        >
          Basic Wizard
        </h2>
        <h3
          className="bx--modal-header__heading bx--type-beta"
        >
          Gimme 3 Steps
        </h3>
        <button
          aria-label="Close"
          className="bx--modal-close"
          onClick={[Function]}
          title="Close"
          type="button"
        >
          <svg
            aria-hidden={true}
            className="bx--modal-close__icon"
            fill="currentColor"
            focusable="false"
            height={20}
            preserveAspectRatio="xMidYMid meet"
            viewBox="0 0 32 32"
            width={20}
            xmlns="http://www.w3.org/2000/svg"
          >
            <path
              d="M24 9.4L22.6 8 16 14.6 9.4 8 8 9.4 14.6 16 8 22.6 9.4 24 16 17.4 22.6 24 24 22.6 17.4 16 24 9.4z"
            />
          </svg>
        </button>
      </div>
      <div
        className="bx--modal-content"
      >
        <ul
          className="iot--progress-indicator"
          data-testid="iot--progress-indicator-testid"
        >
          <li
            className="iot--progress-step iot--progress-step--complete"
          >
            <button
              aria-disabled={false}
              className="iot--progress-step-button iot--progress-step-button--main-step"
              data-testid="iot--progress-step-button-main-step1"
              disabled={false}
              onClick={null}
              onKeyDown={null}
              tabIndex={0}
              type="button"
            >
              <div
                className="iot--progress-step-line--complete"
              />
              <span
                className="iot--progress-step-icon"
                title="step1"
              >
                <svg
                  aria-hidden={true}
                  fill="currentColor"
                  focusable="false"
                  height={24}
                  preserveAspectRatio="xMidYMid meet"
                  viewBox="0 0 32 32"
                  width={24}
                  xmlns="http://www.w3.org/2000/svg"
                >
                  <path
                    d="M14 21.414L9 16.413 10.413 15 14 18.586 21.585 11 23 12.415 14 21.414z"
                  />
                  <path
                    d="M16,2A14,14,0,1,0,30,16,14,14,0,0,0,16,2Zm0,26A12,12,0,1,1,28,16,12,12,0,0,1,16,28Z"
                  />
                </svg>
              </span>
              <div
                className="iot--progress-text"
              >
                <p
                  className="iot--progress-text-label"
                  title="step1"
                  value="step1"
                >
                  step1
                </p>
              </div>
            </button>
          </li>
          <li
            className="iot--progress-step iot--progress-step--complete"
          >
            <button
<<<<<<< HEAD
              aria-describedby={null}
              aria-pressed={null}
              className="iot--btn bx--btn bx--btn--secondary"
              data-testid="Button"
              disabled={false}
              onBlur={[Function]}
              onClick={[Function]}
              onFocus={[Function]}
              onMouseEnter={[Function]}
              onMouseLeave={[Function]}
=======
              aria-disabled={false}
              className="iot--progress-step-button iot--progress-step-button--main-step"
              data-testid="iot--progress-step-button-main-step2"
              disabled={false}
              onClick={null}
              onKeyDown={null}
>>>>>>> 63f25ad1
              tabIndex={0}
              type="button"
            >
              <div
                className="iot--progress-step-line--complete"
              />
              <span
                className="iot--progress-step-icon"
                title="step2"
              >
                <svg
                  aria-hidden={true}
                  fill="currentColor"
                  focusable="false"
                  height={24}
                  preserveAspectRatio="xMidYMid meet"
                  viewBox="0 0 32 32"
                  width={24}
                  xmlns="http://www.w3.org/2000/svg"
                >
                  <path
                    d="M14 21.414L9 16.413 10.413 15 14 18.586 21.585 11 23 12.415 14 21.414z"
                  />
                  <path
                    d="M16,2A14,14,0,1,0,30,16,14,14,0,0,0,16,2Zm0,26A12,12,0,1,1,28,16,12,12,0,0,1,16,28Z"
                  />
                </svg>
              </span>
              <div
                className="iot--progress-text"
              >
                <p
                  className="iot--progress-text-label"
                  title="step2"
                  value="step2"
                >
                  step2
                </p>
              </div>
            </button>
          </li>
          <li
            className="iot--progress-step iot--progress-step--current"
          >
            <button
<<<<<<< HEAD
              aria-describedby={null}
              aria-pressed={null}
              className="iot--btn bx--btn bx--btn--primary bx--btn--disabled"
              data-testid="Button"
              disabled={true}
              onBlur={[Function]}
              onClick={[Function]}
              onFocus={[Function]}
              onMouseEnter={[Function]}
              onMouseLeave={[Function]}
              tabIndex={0}
=======
              aria-disabled={false}
              className="iot--progress-step-button iot--progress-step-button--main-step"
              data-testid="iot--progress-step-button-main-step3"
              disabled={false}
              onClick={null}
              onKeyDown={null}
              tabIndex={-1}
>>>>>>> 63f25ad1
              type="button"
            >
              <span
                className="iot--progress-step-icon"
                title="step3"
              >
                <svg
                  aria-hidden={true}
                  fill="currentColor"
                  focusable="false"
                  height={24}
                  preserveAspectRatio="xMidYMid meet"
                  viewBox="0 0 32 32"
                  width={24}
                  xmlns="http://www.w3.org/2000/svg"
                >
                  <circle
                    cx="16"
                    cy="16"
                    r="10"
                  />
                  <path
                    d="M16,30A14,14,0,1,1,30,16,14.0158,14.0158,0,0,1,16,30ZM16,4A12,12,0,1,0,28,16,12.0137,12.0137,0,0,0,16,4Z"
                  />
                  <text
                    dominantBaseline="middle"
                    textAnchor="middle"
                    x="50%"
                    y="55%"
                  >
                    3
                  </text>
                </svg>
              </span>
              <div
                className="iot--progress-text"
              >
                <p
                  className="iot--progress-text-label"
                  title="step3"
                  value="step3"
                >
                  step3
                </p>
              </div>
            </button>
          </li>
        </ul>
        <div
          className="iot--wizard-modal__content"
        >
          page 3
        </div>
      </div>
      <div
        className="bx--modal-footer iot--composed-modal-footer bx--btn-set"
      >
        <div
          className="iot--wizard-modal__footer WizardFooter__StyledFooterButtons-sc-18uwrwe-0 jSocgX"
        >
          <button
            aria-pressed={null}
            className="iot--btn bx--btn bx--btn--secondary"
            data-testid="Button"
            disabled={false}
            onClick={[Function]}
            tabIndex={0}
            type="button"
          >
            Previous
          </button>
          <button
            aria-pressed={null}
            className="iot--btn bx--btn bx--btn--primary bx--btn--disabled"
            data-testid="Button"
            disabled={true}
            onClick={[Function]}
            tabIndex={0}
            type="button"
          >
            <div
              aria-atomic="true"
              aria-labelledby="loading-id-11"
              aria-live="assertive"
              className="bx--loading bx--loading--small"
            >
              <label
                className="bx--visually-hidden"
                id="loading-id-11"
              >
                Active loading indicator
              </label>
              <svg
                className="bx--loading__svg"
                viewBox="0 0 100 100"
              >
                <title>
                  Active loading indicator
                </title>
                <circle
                  className="bx--loading__background"
                  cx="50%"
                  cy="50%"
                  r="42"
                />
                <circle
                  className="bx--loading__stroke"
                  cx="50%"
                  cy="50%"
                  r="42"
                />
              </svg>
            </div>
            Submit
          </button>
        </div>
      </div>
    </div>
    <span
      className="bx--visually-hidden"
      role="link"
      tabIndex="0"
    >
      Focus sentinel
    </span>
  </div>
</div>
`;<|MERGE_RESOLUTION|>--- conflicted
+++ resolved
@@ -138,26 +138,12 @@
             className="iot--progress-step iot--progress-step--incomplete"
           >
             <button
-<<<<<<< HEAD
-              aria-describedby={null}
-              aria-pressed={null}
-              className="iot--btn bx--btn bx--btn--secondary"
-              data-testid="Button"
-=======
               aria-disabled={false}
               className="iot--progress-step-button iot--progress-step-button--main-step iot--progress-step-button--clickable"
               data-testid="iot--progress-step-button-main-step2"
->>>>>>> 63f25ad1
               disabled={false}
-              onBlur={[Function]}
               onClick={[Function]}
-<<<<<<< HEAD
-              onFocus={[Function]}
-              onMouseEnter={[Function]}
-              onMouseLeave={[Function]}
-=======
               onKeyDown={[Function]}
->>>>>>> 63f25ad1
               tabIndex={0}
               type="button"
             >
@@ -208,26 +194,12 @@
             className="iot--progress-step iot--progress-step--incomplete"
           >
             <button
-<<<<<<< HEAD
-              aria-describedby={null}
-              aria-pressed={null}
-              className="iot--btn bx--btn bx--btn--primary"
-              data-testid="Button"
-=======
               aria-disabled={false}
               className="iot--progress-step-button iot--progress-step-button--main-step iot--progress-step-button--clickable"
               data-testid="iot--progress-step-button-main-step3"
->>>>>>> 63f25ad1
               disabled={false}
-              onBlur={[Function]}
               onClick={[Function]}
-<<<<<<< HEAD
-              onFocus={[Function]}
-              onMouseEnter={[Function]}
-              onMouseLeave={[Function]}
-=======
               onKeyDown={[Function]}
->>>>>>> 63f25ad1
               tabIndex={0}
               type="button"
             >
@@ -285,22 +257,32 @@
           className="iot--wizard-modal__footer WizardFooter__StyledFooterButtons-sc-18uwrwe-0 jSocgX"
         >
           <button
+            aria-describedby={null}
             aria-pressed={null}
             className="iot--btn bx--btn bx--btn--secondary"
             data-testid="Button"
             disabled={false}
+            onBlur={[Function]}
             onClick={[Function]}
+            onFocus={[Function]}
+            onMouseEnter={[Function]}
+            onMouseLeave={[Function]}
             tabIndex={0}
             type="button"
           >
             Cancel
           </button>
           <button
+            aria-describedby={null}
             aria-pressed={null}
             className="iot--btn bx--btn bx--btn--primary"
             data-testid="Button"
             disabled={false}
+            onBlur={[Function]}
             onClick={[Function]}
+            onFocus={[Function]}
+            onMouseEnter={[Function]}
+            onMouseLeave={[Function]}
             tabIndex={0}
             type="button"
           >
@@ -458,25 +440,12 @@
             className="iot--progress-step iot--progress-step--incomplete"
           >
             <button
-<<<<<<< HEAD
-              aria-describedby={null}
-              aria-pressed={null}
-              className="iot--btn bx--btn bx--btn--secondary"
-              data-testid="Button"
-              disabled={false}
-              onBlur={[Function]}
-              onClick={[Function]}
-              onFocus={[Function]}
-              onMouseEnter={[Function]}
-              onMouseLeave={[Function]}
-=======
               aria-disabled={false}
               className="iot--progress-step-button iot--progress-step-button--main-step"
               data-testid="iot--progress-step-button-main-step2"
               disabled={false}
               onClick={null}
               onKeyDown={null}
->>>>>>> 63f25ad1
               tabIndex={0}
               type="button"
             >
@@ -527,25 +496,12 @@
             className="iot--progress-step iot--progress-step--incomplete"
           >
             <button
-<<<<<<< HEAD
-              aria-describedby={null}
-              aria-pressed={null}
-              className="iot--btn bx--btn bx--btn--primary"
-              data-testid="Button"
-              disabled={false}
-              onBlur={[Function]}
-              onClick={[Function]}
-              onFocus={[Function]}
-              onMouseEnter={[Function]}
-              onMouseLeave={[Function]}
-=======
               aria-disabled={false}
               className="iot--progress-step-button iot--progress-step-button--main-step"
               data-testid="iot--progress-step-button-main-step3"
               disabled={false}
               onClick={null}
               onKeyDown={null}
->>>>>>> 63f25ad1
               tabIndex={0}
               type="button"
             >
@@ -610,22 +566,32 @@
           className="iot--wizard-modal__footer WizardFooter__StyledFooterButtons-sc-18uwrwe-0 jSocgX"
         >
           <button
+            aria-describedby={null}
             aria-pressed={null}
             className="iot--btn bx--btn bx--btn--secondary"
             data-testid="Button"
             disabled={false}
+            onBlur={[Function]}
             onClick={[Function]}
+            onFocus={[Function]}
+            onMouseEnter={[Function]}
+            onMouseLeave={[Function]}
             tabIndex={0}
             type="button"
           >
             I18N Cancel
           </button>
           <button
+            aria-describedby={null}
             aria-pressed={null}
             className="iot--btn bx--btn bx--btn--primary"
             data-testid="Button"
             disabled={false}
+            onBlur={[Function]}
             onClick={[Function]}
+            onFocus={[Function]}
+            onMouseEnter={[Function]}
+            onMouseLeave={[Function]}
             tabIndex={0}
             type="button"
           >
@@ -773,25 +739,12 @@
             className="iot--progress-step iot--progress-step--complete"
           >
             <button
-<<<<<<< HEAD
-              aria-describedby={null}
-              aria-pressed={null}
-              className="iot--btn bx--btn bx--btn--secondary"
-              data-testid="Button"
-              disabled={false}
-              onBlur={[Function]}
-              onClick={[Function]}
-              onFocus={[Function]}
-              onMouseEnter={[Function]}
-              onMouseLeave={[Function]}
-=======
               aria-disabled={false}
               className="iot--progress-step-button iot--progress-step-button--main-step"
               data-testid="iot--progress-step-button-main-step2"
               disabled={false}
               onClick={null}
               onKeyDown={null}
->>>>>>> 63f25ad1
               tabIndex={0}
               type="button"
             >
@@ -837,19 +790,6 @@
             className="iot--progress-step iot--progress-step--current"
           >
             <button
-<<<<<<< HEAD
-              aria-describedby={null}
-              aria-pressed={null}
-              className="iot--btn bx--btn bx--btn--primary bx--btn--disabled"
-              data-testid="Button"
-              disabled={true}
-              onBlur={[Function]}
-              onClick={[Function]}
-              onFocus={[Function]}
-              onMouseEnter={[Function]}
-              onMouseLeave={[Function]}
-              tabIndex={0}
-=======
               aria-disabled={false}
               className="iot--progress-step-button iot--progress-step-button--main-step"
               data-testid="iot--progress-step-button-main-step3"
@@ -857,7 +797,6 @@
               onClick={null}
               onKeyDown={null}
               tabIndex={-1}
->>>>>>> 63f25ad1
               type="button"
             >
               <span
@@ -919,22 +858,32 @@
           className="iot--wizard-modal__footer WizardFooter__StyledFooterButtons-sc-18uwrwe-0 jSocgX"
         >
           <button
+            aria-describedby={null}
             aria-pressed={null}
             className="iot--btn bx--btn bx--btn--secondary"
             data-testid="Button"
             disabled={false}
+            onBlur={[Function]}
             onClick={[Function]}
+            onFocus={[Function]}
+            onMouseEnter={[Function]}
+            onMouseLeave={[Function]}
             tabIndex={0}
             type="button"
           >
             Previous
           </button>
           <button
+            aria-describedby={null}
             aria-pressed={null}
             className="iot--btn bx--btn bx--btn--primary bx--btn--disabled"
             data-testid="Button"
             disabled={true}
+            onBlur={[Function]}
             onClick={[Function]}
+            onFocus={[Function]}
+            onMouseEnter={[Function]}
+            onMouseLeave={[Function]}
             tabIndex={0}
             type="button"
           >
