--- conflicted
+++ resolved
@@ -895,21 +895,13 @@
           >
             <div
               aria-atomic="true"
-<<<<<<< HEAD
-              aria-labelledby="loading-id-13"
-=======
-              aria-labelledby="loading-id-9"
->>>>>>> 41b73203
+              aria-labelledby="loading-id-11"
               aria-live="assertive"
               className="bx--loading bx--loading--small"
             >
               <label
                 className="bx--visually-hidden"
-<<<<<<< HEAD
-                id="loading-id-13"
-=======
-                id="loading-id-9"
->>>>>>> 41b73203
+                id="loading-id-11"
               >
                 Active loading indicator
               </label>
