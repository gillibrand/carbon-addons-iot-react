// Jest Snapshot v1, https://goo.gl/fbAQLP

exports[`Storybook Snapshot tests and console checks Storyshots 1 - Watson IoT/FilterTags Default Example 1`] = `
<div
  className="storybook-container"
>
  <div
    style={
      Object {
        "display": "flex",
      }
    }
  >
    <button
      aria-pressed={null}
      className="iot--btn bx--btn bx--btn--primary"
      data-testid="Button"
      disabled={false}
      onClick={[Function]}
      tabIndex={0}
      type="button"
    >
<<<<<<< HEAD
      <button
        aria-describedby={null}
        aria-pressed={null}
        className="iot--btn bx--btn bx--btn--primary"
        data-testid="Button"
        disabled={false}
        onBlur={[Function]}
        onClick={[Function]}
        onFocus={[Function]}
        onMouseEnter={[Function]}
        onMouseLeave={[Function]}
        tabIndex={0}
        type="button"
      >
        Add tag
      </button>
      <div
        className="iot--filtertags-container iot--filtertags-container__wrap"
        data-testid="filter-tag-container"
        i18n={Object {}}
        id="filter-tag-container"
        onChange={null}
      >
        <div
          aria-label="Clear Filter Hello World"
          className="bx--tag bx--tag--filter bx--tag--red"
          id="tag-1"
          style={
            Object {
              "marginRight": "1rem",
            }
          }
        >
          <span
            className="bx--tag__label"
            title="Hello World"
          >
            Hello World
          </span>
          <button
            aria-labelledby="tag-1"
            className="bx--tag__close-icon"
            onClick={[Function]}
            title="Clear Filter"
            type="button"
          >
            <svg
              aria-hidden={true}
              fill="currentColor"
              focusable="false"
              height={16}
              preserveAspectRatio="xMidYMid meet"
              viewBox="0 0 32 32"
              width={16}
              xmlns="http://www.w3.org/2000/svg"
            >
              <path
                d="M24 9.4L22.6 8 16 14.6 9.4 8 8 9.4 14.6 16 8 22.6 9.4 24 16 17.4 22.6 24 24 22.6 17.4 16 24 9.4z"
              />
            </svg>
          </button>
        </div>
        <div
          aria-label="Clear Filter Hello Space"
          className="bx--tag bx--tag--filter bx--tag--blue"
          id="tag-2"
          style={
            Object {
              "marginRight": "1rem",
            }
          }
        >
          <span
            className="bx--tag__label"
            title="Hello Space"
          >
            Hello Space
          </span>
          <button
            aria-labelledby="tag-2"
            className="bx--tag__close-icon"
            onClick={[Function]}
            title="Clear Filter"
            type="button"
          >
            <svg
              aria-hidden={true}
              fill="currentColor"
              focusable="false"
              height={16}
              preserveAspectRatio="xMidYMid meet"
              viewBox="0 0 32 32"
              width={16}
              xmlns="http://www.w3.org/2000/svg"
            >
              <path
                d="M24 9.4L22.6 8 16 14.6 9.4 8 8 9.4 14.6 16 8 22.6 9.4 24 16 17.4 22.6 24 24 22.6 17.4 16 24 9.4z"
              />
            </svg>
          </button>
        </div>
        <div
          aria-label="Clear Filter Hello Sun"
          className="bx--tag bx--tag--filter bx--tag--red"
          id="tag-3"
          style={
            Object {
              "marginRight": "1rem",
            }
          }
        >
          <span
            className="bx--tag__label"
            title="Hello Sun"
          >
            Hello Sun
          </span>
          <button
            aria-labelledby="tag-3"
            className="bx--tag__close-icon"
            onClick={[Function]}
            title="Clear Filter"
            type="button"
          >
            <svg
              aria-hidden={true}
              fill="currentColor"
              focusable="false"
              height={16}
              preserveAspectRatio="xMidYMid meet"
              viewBox="0 0 32 32"
              width={16}
              xmlns="http://www.w3.org/2000/svg"
            >
              <path
                d="M24 9.4L22.6 8 16 14.6 9.4 8 8 9.4 14.6 16 8 22.6 9.4 24 16 17.4 22.6 24 24 22.6 17.4 16 24 9.4z"
              />
            </svg>
          </button>
        </div>
        <div
          aria-label="Clear Filter Hello Daughter"
          className="bx--tag bx--tag--filter bx--tag--red"
          id="tag-4"
          style={
            Object {
              "marginRight": "1rem",
            }
          }
        >
          <span
            className="bx--tag__label"
            title="Hello Daughter"
          >
            Hello Daughter
          </span>
          <button
            aria-labelledby="tag-4"
            className="bx--tag__close-icon"
            onClick={[Function]}
            title="Clear Filter"
            type="button"
          >
            <svg
              aria-hidden={true}
              fill="currentColor"
              focusable="false"
              height={16}
              preserveAspectRatio="xMidYMid meet"
              viewBox="0 0 32 32"
              width={16}
              xmlns="http://www.w3.org/2000/svg"
            >
              <path
                d="M24 9.4L22.6 8 16 14.6 9.4 8 8 9.4 14.6 16 8 22.6 9.4 24 16 17.4 22.6 24 24 22.6 17.4 16 24 9.4z"
              />
            </svg>
          </button>
        </div>
      </div>
    </div>
  </div>
  <button
    className="info__show-button"
    onClick={[Function]}
    style={
      Object {
        "background": "#027ac5",
        "border": "none",
        "borderRadius": "0 0 0 5px",
        "color": "#fff",
        "cursor": "pointer",
        "display": "block",
        "fontFamily": "sans-serif",
        "fontSize": 12,
        "padding": "5px 15px",
        "position": "fixed",
        "right": 0,
        "top": 0,
      }
    }
    type="button"
  >
    Show Info
  </button>
</div>
`;

exports[`Storybook Snapshot tests and console checks Storyshots 1 - Watson IoT/FilterTags With hasOverflow set to false 1`] = `
<div
  className="storybook-container"
>
  <div
    style={
      Object {
        "position": "relative",
        "zIndex": 0,
      }
    }
  >
=======
      Add tag
    </button>
>>>>>>> 63f25ad1
    <div
      className="iot--filtertags-container iot--filtertags-container__wrap"
      data-testid="filter-tag-container"
      i18n={Object {}}
      id="filter-tag-container"
      onChange={null}
    >
      <div
        aria-label="Clear Filter Hello World"
        className="bx--tag bx--tag--filter bx--tag--red"
        id="tag-1"
        style={
          Object {
            "marginRight": "1rem",
          }
        }
      >
        <span
          className="bx--tag__label"
          title="Hello World"
        >
          Hello World
        </span>
        <button
          aria-labelledby="tag-1"
          className="bx--tag__close-icon"
          onClick={[Function]}
          title="Clear Filter"
          type="button"
        >
          <svg
            aria-hidden={true}
            fill="currentColor"
            focusable="false"
            height={16}
            preserveAspectRatio="xMidYMid meet"
            viewBox="0 0 32 32"
            width={16}
            xmlns="http://www.w3.org/2000/svg"
          >
            <path
              d="M24 9.4L22.6 8 16 14.6 9.4 8 8 9.4 14.6 16 8 22.6 9.4 24 16 17.4 22.6 24 24 22.6 17.4 16 24 9.4z"
            />
          </svg>
        </button>
      </div>
      <div
        aria-label="Clear Filter Hello Space"
        className="bx--tag bx--tag--filter bx--tag--blue"
        id="tag-2"
        style={
          Object {
            "marginRight": "1rem",
          }
        }
      >
        <span
          className="bx--tag__label"
          title="Hello Space"
        >
          Hello Space
        </span>
        <button
          aria-labelledby="tag-2"
          className="bx--tag__close-icon"
          onClick={[Function]}
          title="Clear Filter"
          type="button"
        >
          <svg
            aria-hidden={true}
            fill="currentColor"
            focusable="false"
            height={16}
            preserveAspectRatio="xMidYMid meet"
            viewBox="0 0 32 32"
            width={16}
            xmlns="http://www.w3.org/2000/svg"
          >
            <path
              d="M24 9.4L22.6 8 16 14.6 9.4 8 8 9.4 14.6 16 8 22.6 9.4 24 16 17.4 22.6 24 24 22.6 17.4 16 24 9.4z"
            />
          </svg>
        </button>
      </div>
      <div
        aria-label="Clear Filter Hello Sun"
        className="bx--tag bx--tag--filter bx--tag--red"
        id="tag-3"
        style={
          Object {
            "marginRight": "1rem",
          }
        }
      >
        <span
          className="bx--tag__label"
          title="Hello Sun"
        >
          Hello Sun
        </span>
        <button
          aria-labelledby="tag-3"
          className="bx--tag__close-icon"
          onClick={[Function]}
          title="Clear Filter"
          type="button"
        >
          <svg
            aria-hidden={true}
            fill="currentColor"
            focusable="false"
            height={16}
            preserveAspectRatio="xMidYMid meet"
            viewBox="0 0 32 32"
            width={16}
            xmlns="http://www.w3.org/2000/svg"
          >
            <path
              d="M24 9.4L22.6 8 16 14.6 9.4 8 8 9.4 14.6 16 8 22.6 9.4 24 16 17.4 22.6 24 24 22.6 17.4 16 24 9.4z"
            />
          </svg>
        </button>
      </div>
      <div
        aria-label="Clear Filter Hello Daughter"
        className="bx--tag bx--tag--filter bx--tag--red"
        id="tag-4"
        style={
          Object {
            "marginRight": "1rem",
          }
        }
      >
        <span
          className="bx--tag__label"
          title="Hello Daughter"
        >
          Hello Daughter
        </span>
        <button
          aria-labelledby="tag-4"
          className="bx--tag__close-icon"
          onClick={[Function]}
          title="Clear Filter"
          type="button"
        >
          <svg
            aria-hidden={true}
            fill="currentColor"
            focusable="false"
            height={16}
            preserveAspectRatio="xMidYMid meet"
            viewBox="0 0 32 32"
            width={16}
            xmlns="http://www.w3.org/2000/svg"
          >
            <path
              d="M24 9.4L22.6 8 16 14.6 9.4 8 8 9.4 14.6 16 8 22.6 9.4 24 16 17.4 22.6 24 24 22.6 17.4 16 24 9.4z"
            />
          </svg>
        </button>
      </div>
    </div>
  </div>
</div>
`;

exports[`Storybook Snapshot tests and console checks Storyshots 1 - Watson IoT/FilterTags With hasOverflow set to false 1`] = `
<div
  className="storybook-container"
>
  <div
    className="iot--filtertags-container"
    data-testid="filter-tag-container"
    i18n={Object {}}
    id="filter-tag-container"
    onChange={null}
  >
    <div
      aria-label="Clear Filter Hello World"
      className="bx--tag bx--tag--filter bx--tag--red"
      id="tag-5"
      style={
        Object {
          "marginRight": "1rem",
        }
      }
    >
      <span
        className="bx--tag__label"
        title="Hello World"
      >
        Hello World
      </span>
      <button
        aria-labelledby="tag-5"
        className="bx--tag__close-icon"
        onClick={[Function]}
        title="Clear Filter"
        type="button"
      >
        <svg
          aria-hidden={true}
          fill="currentColor"
          focusable="false"
          height={16}
          preserveAspectRatio="xMidYMid meet"
          viewBox="0 0 32 32"
          width={16}
          xmlns="http://www.w3.org/2000/svg"
        >
          <path
            d="M24 9.4L22.6 8 16 14.6 9.4 8 8 9.4 14.6 16 8 22.6 9.4 24 16 17.4 22.6 24 24 22.6 17.4 16 24 9.4z"
          />
        </svg>
      </button>
    </div>
    <div
      aria-label="Clear Filter Hello Space"
      className="bx--tag bx--tag--filter bx--tag--blue"
      id="tag-6"
      style={
        Object {
          "marginRight": "1rem",
        }
      }
    >
      <span
        className="bx--tag__label"
        title="Hello Space"
      >
        Hello Space
      </span>
      <button
        aria-labelledby="tag-6"
        className="bx--tag__close-icon"
        onClick={[Function]}
        title="Clear Filter"
        type="button"
      >
        <svg
          aria-hidden={true}
          fill="currentColor"
          focusable="false"
          height={16}
          preserveAspectRatio="xMidYMid meet"
          viewBox="0 0 32 32"
          width={16}
          xmlns="http://www.w3.org/2000/svg"
        >
          <path
            d="M24 9.4L22.6 8 16 14.6 9.4 8 8 9.4 14.6 16 8 22.6 9.4 24 16 17.4 22.6 24 24 22.6 17.4 16 24 9.4z"
          />
        </svg>
      </button>
    </div>
    <div
      aria-label="Clear Filter Hello Sun"
      className="bx--tag bx--tag--filter bx--tag--red"
      id="tag-7"
      style={
        Object {
          "marginRight": "1rem",
        }
      }
    >
      <span
        className="bx--tag__label"
        title="Hello Sun"
      >
        Hello Sun
      </span>
      <button
        aria-labelledby="tag-7"
        className="bx--tag__close-icon"
        onClick={[Function]}
        title="Clear Filter"
        type="button"
      >
        <svg
          aria-hidden={true}
          fill="currentColor"
          focusable="false"
          height={16}
          preserveAspectRatio="xMidYMid meet"
          viewBox="0 0 32 32"
          width={16}
          xmlns="http://www.w3.org/2000/svg"
        >
          <path
            d="M24 9.4L22.6 8 16 14.6 9.4 8 8 9.4 14.6 16 8 22.6 9.4 24 16 17.4 22.6 24 24 22.6 17.4 16 24 9.4z"
          />
        </svg>
      </button>
    </div>
    <div
      aria-label="Clear Filter Hello Daughter"
      className="bx--tag bx--tag--filter bx--tag--red"
      id="tag-8"
      style={
        Object {
          "marginRight": "1rem",
        }
      }
    >
      <span
        className="bx--tag__label"
        title="Hello Daughter"
      >
        Hello Daughter
      </span>
      <button
        aria-labelledby="tag-8"
        className="bx--tag__close-icon"
        onClick={[Function]}
        title="Clear Filter"
        type="button"
      >
        <svg
          aria-hidden={true}
          fill="currentColor"
          focusable="false"
          height={16}
          preserveAspectRatio="xMidYMid meet"
          viewBox="0 0 32 32"
          width={16}
          xmlns="http://www.w3.org/2000/svg"
        >
          <path
            d="M24 9.4L22.6 8 16 14.6 9.4 8 8 9.4 14.6 16 8 22.6 9.4 24 16 17.4 22.6 24 24 22.6 17.4 16 24 9.4z"
          />
        </svg>
      </button>
    </div>
  </div>
</div>
`;

exports[`Storybook Snapshot tests and console checks Storyshots 1 - Watson IoT/FilterTags With tagContainer prop 1`] = `
<div
  className="storybook-container"
>
  <div
    className="iot--filtertags-container"
    data-testid="filter-tag-container"
    i18n={Object {}}
    id="filter-tag-container"
    onChange={null}
    style={
      Object {
        "border": "1px solid red",
      }
    }
  >
    <div
      aria-label="Clear Filter Hello World"
      className="bx--tag bx--tag--filter bx--tag--red"
      id="tag-9"
      style={
        Object {
          "marginRight": "1rem",
        }
      }
    >
      <span
        className="bx--tag__label"
        title="Hello World"
      >
        Hello World
      </span>
      <button
        aria-labelledby="tag-9"
        className="bx--tag__close-icon"
        onClick={[Function]}
        title="Clear Filter"
        type="button"
      >
        <svg
          aria-hidden={true}
          fill="currentColor"
          focusable="false"
          height={16}
          preserveAspectRatio="xMidYMid meet"
          viewBox="0 0 32 32"
          width={16}
          xmlns="http://www.w3.org/2000/svg"
        >
          <path
            d="M24 9.4L22.6 8 16 14.6 9.4 8 8 9.4 14.6 16 8 22.6 9.4 24 16 17.4 22.6 24 24 22.6 17.4 16 24 9.4z"
          />
        </svg>
      </button>
    </div>
    <div
      aria-label="Clear Filter Hello Space"
      className="bx--tag bx--tag--filter bx--tag--blue"
      id="tag-10"
      style={
        Object {
          "marginRight": "1rem",
        }
      }
    >
      <span
        className="bx--tag__label"
        title="Hello Space"
      >
        Hello Space
      </span>
      <button
        aria-labelledby="tag-10"
        className="bx--tag__close-icon"
        onClick={[Function]}
        title="Clear Filter"
        type="button"
      >
        <svg
          aria-hidden={true}
          fill="currentColor"
          focusable="false"
          height={16}
          preserveAspectRatio="xMidYMid meet"
          viewBox="0 0 32 32"
          width={16}
          xmlns="http://www.w3.org/2000/svg"
        >
          <path
            d="M24 9.4L22.6 8 16 14.6 9.4 8 8 9.4 14.6 16 8 22.6 9.4 24 16 17.4 22.6 24 24 22.6 17.4 16 24 9.4z"
          />
        </svg>
      </button>
    </div>
    <div
      aria-label="Clear Filter Hello Sun"
      className="bx--tag bx--tag--filter bx--tag--red"
      id="tag-11"
      style={
        Object {
          "marginRight": "1rem",
        }
      }
    >
      <span
        className="bx--tag__label"
        title="Hello Sun"
      >
        Hello Sun
      </span>
      <button
        aria-labelledby="tag-11"
        className="bx--tag__close-icon"
        onClick={[Function]}
        title="Clear Filter"
        type="button"
      >
        <svg
          aria-hidden={true}
          fill="currentColor"
          focusable="false"
          height={16}
          preserveAspectRatio="xMidYMid meet"
          viewBox="0 0 32 32"
          width={16}
          xmlns="http://www.w3.org/2000/svg"
        >
          <path
            d="M24 9.4L22.6 8 16 14.6 9.4 8 8 9.4 14.6 16 8 22.6 9.4 24 16 17.4 22.6 24 24 22.6 17.4 16 24 9.4z"
          />
        </svg>
      </button>
    </div>
    <div
      aria-label="Clear Filter Hello Daughter"
      className="bx--tag bx--tag--filter bx--tag--red"
      id="tag-12"
      style={
        Object {
          "marginRight": "1rem",
        }
      }
    >
      <span
        className="bx--tag__label"
        title="Hello Daughter"
      >
        Hello Daughter
      </span>
      <button
        aria-labelledby="tag-12"
        className="bx--tag__close-icon"
        onClick={[Function]}
        title="Clear Filter"
        type="button"
      >
        <svg
          aria-hidden={true}
          fill="currentColor"
          focusable="false"
          height={16}
          preserveAspectRatio="xMidYMid meet"
          viewBox="0 0 32 32"
          width={16}
          xmlns="http://www.w3.org/2000/svg"
        >
          <path
            d="M24 9.4L22.6 8 16 14.6 9.4 8 8 9.4 14.6 16 8 22.6 9.4 24 16 17.4 22.6 24 24 22.6 17.4 16 24 9.4z"
          />
        </svg>
      </button>
    </div>
  </div>
</div>
`;<|MERGE_RESOLUTION|>--- conflicted
+++ resolved
@@ -12,239 +12,21 @@
     }
   >
     <button
+      aria-describedby={null}
       aria-pressed={null}
       className="iot--btn bx--btn bx--btn--primary"
       data-testid="Button"
       disabled={false}
+      onBlur={[Function]}
       onClick={[Function]}
+      onFocus={[Function]}
+      onMouseEnter={[Function]}
+      onMouseLeave={[Function]}
       tabIndex={0}
       type="button"
     >
-<<<<<<< HEAD
-      <button
-        aria-describedby={null}
-        aria-pressed={null}
-        className="iot--btn bx--btn bx--btn--primary"
-        data-testid="Button"
-        disabled={false}
-        onBlur={[Function]}
-        onClick={[Function]}
-        onFocus={[Function]}
-        onMouseEnter={[Function]}
-        onMouseLeave={[Function]}
-        tabIndex={0}
-        type="button"
-      >
-        Add tag
-      </button>
-      <div
-        className="iot--filtertags-container iot--filtertags-container__wrap"
-        data-testid="filter-tag-container"
-        i18n={Object {}}
-        id="filter-tag-container"
-        onChange={null}
-      >
-        <div
-          aria-label="Clear Filter Hello World"
-          className="bx--tag bx--tag--filter bx--tag--red"
-          id="tag-1"
-          style={
-            Object {
-              "marginRight": "1rem",
-            }
-          }
-        >
-          <span
-            className="bx--tag__label"
-            title="Hello World"
-          >
-            Hello World
-          </span>
-          <button
-            aria-labelledby="tag-1"
-            className="bx--tag__close-icon"
-            onClick={[Function]}
-            title="Clear Filter"
-            type="button"
-          >
-            <svg
-              aria-hidden={true}
-              fill="currentColor"
-              focusable="false"
-              height={16}
-              preserveAspectRatio="xMidYMid meet"
-              viewBox="0 0 32 32"
-              width={16}
-              xmlns="http://www.w3.org/2000/svg"
-            >
-              <path
-                d="M24 9.4L22.6 8 16 14.6 9.4 8 8 9.4 14.6 16 8 22.6 9.4 24 16 17.4 22.6 24 24 22.6 17.4 16 24 9.4z"
-              />
-            </svg>
-          </button>
-        </div>
-        <div
-          aria-label="Clear Filter Hello Space"
-          className="bx--tag bx--tag--filter bx--tag--blue"
-          id="tag-2"
-          style={
-            Object {
-              "marginRight": "1rem",
-            }
-          }
-        >
-          <span
-            className="bx--tag__label"
-            title="Hello Space"
-          >
-            Hello Space
-          </span>
-          <button
-            aria-labelledby="tag-2"
-            className="bx--tag__close-icon"
-            onClick={[Function]}
-            title="Clear Filter"
-            type="button"
-          >
-            <svg
-              aria-hidden={true}
-              fill="currentColor"
-              focusable="false"
-              height={16}
-              preserveAspectRatio="xMidYMid meet"
-              viewBox="0 0 32 32"
-              width={16}
-              xmlns="http://www.w3.org/2000/svg"
-            >
-              <path
-                d="M24 9.4L22.6 8 16 14.6 9.4 8 8 9.4 14.6 16 8 22.6 9.4 24 16 17.4 22.6 24 24 22.6 17.4 16 24 9.4z"
-              />
-            </svg>
-          </button>
-        </div>
-        <div
-          aria-label="Clear Filter Hello Sun"
-          className="bx--tag bx--tag--filter bx--tag--red"
-          id="tag-3"
-          style={
-            Object {
-              "marginRight": "1rem",
-            }
-          }
-        >
-          <span
-            className="bx--tag__label"
-            title="Hello Sun"
-          >
-            Hello Sun
-          </span>
-          <button
-            aria-labelledby="tag-3"
-            className="bx--tag__close-icon"
-            onClick={[Function]}
-            title="Clear Filter"
-            type="button"
-          >
-            <svg
-              aria-hidden={true}
-              fill="currentColor"
-              focusable="false"
-              height={16}
-              preserveAspectRatio="xMidYMid meet"
-              viewBox="0 0 32 32"
-              width={16}
-              xmlns="http://www.w3.org/2000/svg"
-            >
-              <path
-                d="M24 9.4L22.6 8 16 14.6 9.4 8 8 9.4 14.6 16 8 22.6 9.4 24 16 17.4 22.6 24 24 22.6 17.4 16 24 9.4z"
-              />
-            </svg>
-          </button>
-        </div>
-        <div
-          aria-label="Clear Filter Hello Daughter"
-          className="bx--tag bx--tag--filter bx--tag--red"
-          id="tag-4"
-          style={
-            Object {
-              "marginRight": "1rem",
-            }
-          }
-        >
-          <span
-            className="bx--tag__label"
-            title="Hello Daughter"
-          >
-            Hello Daughter
-          </span>
-          <button
-            aria-labelledby="tag-4"
-            className="bx--tag__close-icon"
-            onClick={[Function]}
-            title="Clear Filter"
-            type="button"
-          >
-            <svg
-              aria-hidden={true}
-              fill="currentColor"
-              focusable="false"
-              height={16}
-              preserveAspectRatio="xMidYMid meet"
-              viewBox="0 0 32 32"
-              width={16}
-              xmlns="http://www.w3.org/2000/svg"
-            >
-              <path
-                d="M24 9.4L22.6 8 16 14.6 9.4 8 8 9.4 14.6 16 8 22.6 9.4 24 16 17.4 22.6 24 24 22.6 17.4 16 24 9.4z"
-              />
-            </svg>
-          </button>
-        </div>
-      </div>
-    </div>
-  </div>
-  <button
-    className="info__show-button"
-    onClick={[Function]}
-    style={
-      Object {
-        "background": "#027ac5",
-        "border": "none",
-        "borderRadius": "0 0 0 5px",
-        "color": "#fff",
-        "cursor": "pointer",
-        "display": "block",
-        "fontFamily": "sans-serif",
-        "fontSize": 12,
-        "padding": "5px 15px",
-        "position": "fixed",
-        "right": 0,
-        "top": 0,
-      }
-    }
-    type="button"
-  >
-    Show Info
-  </button>
-</div>
-`;
-
-exports[`Storybook Snapshot tests and console checks Storyshots 1 - Watson IoT/FilterTags With hasOverflow set to false 1`] = `
-<div
-  className="storybook-container"
->
-  <div
-    style={
-      Object {
-        "position": "relative",
-        "zIndex": 0,
-      }
-    }
-  >
-=======
       Add tag
     </button>
->>>>>>> 63f25ad1
     <div
       className="iot--filtertags-container iot--filtertags-container__wrap"
       data-testid="filter-tag-container"
