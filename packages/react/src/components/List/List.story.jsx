import React, { useState } from 'react';
import { action } from '@storybook/addon-actions';
import { boolean, text } from '@storybook/addon-knobs';
import { Add16, Edit16, Star16 } from '@carbon/icons-react';
import cloneDeep from 'lodash/cloneDeep';

<<<<<<< HEAD
import { Checkbox } from '../Checkbox';
import Button from '../Button';
import { OverflowMenu } from '../OverflowMenu';
import { OverflowMenuItem } from '../OverflowMenuItem';
=======
import { Button, OverflowMenu, OverflowMenuItem } from '../..';
>>>>>>> 4b1ad2a9
import { Tag } from '../Tag';

import List from './List';
import ListREADME from './List.mdx';

export const sampleHierarchy = {
  MLB: {
    'American League': {
      'Chicago White Sox': {
        'Leury Garcia': 'CF',
        'Yoan Moncada': '3B',
        'Jose Abreu': '1B',
        'Welington Castillo': 'C',
        'Eloy Jimenez': 'LF',
        'Charlie Tilson': 'RF',
        'Tim Anderson': 'SS',
        'Yolmer Sanchez': '2B',
        'Dylan Covey': 'P',
      },
      'New York Yankees': {
        'DJ LeMahieu': '2B',
        'Luke Voit': '1B',
        'Gary Sanchez': 'C',
        'Kendrys Morales': 'DH',
        'Gleyber Torres': 'SS',
        'Clint Frazier': 'RF',
        'Brett Gardner': 'LF',
        'Gio Urshela': '3B',
        'Cameron Maybin': 'RF',
        'Robinson Cano': '2B',
      },
      'Houston Astros': {
        'George Springer': 'RF',
        'Jose Altuve': '2B',
        'Michael Brantley': 'LF',
        'Alex Bregman': '3B',
        'Yuli Gurriel': '1B',
        'Yordan Alvarez': 'DH',
        'Carlos Correa': 'SS',
        'Robinson Chirinos': 'C',
        'Josh Reddick': 'CF',
      },
    },
    'National League': {
      'Atlanta Braves': {
        'Ronald Acuna Jr.': 'CF',
        'Dansby Swanson': 'SS',
        'Freddie Freeman': '1B',
        'Josh Donaldson': '3B',
        'Nick Markakis': 'RF',
        'Austin Riley': 'LF',
        'Brian McCann': 'C',
        'Ozzie Albies': '2B',
        'Kevin Gausman': 'P',
      },
      'New York Mets': {
        'Jeff McNeil': '3B',
        'Amed Rosario': 'SS',
        'Michael Conforto is a super duper long name that will get cut off': 'RF',
        'Pete Alonso': '1B',
        'Wilson Ramos': 'C',
        'Robinson Cano': '2B',
        'JD Davis': 'LF',
        'Brandon Nimmo': 'CF',
        'Jacob Degrom': 'P',
      },
      'Washington Nationals': {
        'Trea Turner': 'SS',
        'Adam Eaton': 'RF',
        'Anthony Rendon': '3B',
        'Juan Soto': 'LF',
        'Howie Kendrick': '2B',
        'Ryan Zimmerman': '1B',
        'Yian Gomes': 'C',
        'Victor Robles': 'CF',
        'Max Scherzer': 'P',
      },
    },
  },
};

const buildHierarchy = (obj, renderRowActions, renderIcon, prefix = '', level = 0) => {
  return Object.keys(obj).map((key) => ({
    id: `${prefix}${key}`,
    content: {
      value: key,
      secondaryValue: typeof obj[key] === 'string' ? obj[key] : undefined,
      rowActions: renderRowActions(key, level, obj),
      icon: renderIcon(key, level, obj),
    },
    children:
      typeof obj[key] === 'object'
        ? buildHierarchy(obj[key], renderRowActions, renderIcon, `${prefix}${key}_`, level + 1)
        : null,
  }));
};

const headerButton = (
  <Button
    renderIcon={Add16}
    hasIconOnly
    size="small"
    iconDescription="Add"
    key="expandable-list-button-add"
    onClick={() => action('header button clicked')}
  />
);

export default {
  title: '1 - Watson IoT/List',

  parameters: {
    component: List,
    docs: {
      page: ListREADME,
    },
  },

  excludeStories: ['sampleHierarchy'],
};

export const BasicSingleColumn = () => (
  <div style={{ width: 400 }}>
    <List
      title={text('title', 'NY Yankees')}
      items={Object.entries(sampleHierarchy.MLB['American League']['New York Yankees']).map(
        ([key]) => ({
          id: key,
          content: { value: key },
        })
      )}
      isLoading={boolean('isLoading', false)}
      isVirtualList={boolean('isVirtualList', false)}
    />
  </div>
);

BasicSingleColumn.storyName = 'basic (single column)';

export const BasicSingleColumnWithSearch = () => {
  const ListWithSearch = () => {
    const [searchValue, setSearchValue] = useState(null);
    return (
      <div style={{ width: 400 }}>
        <List
          title={text('title', 'NY Yankees')}
          items={Object.entries(sampleHierarchy.MLB['American League']['New York Yankees'])
            .map(([key]) => ({
              id: key,
              content: { value: key },
            }))
            .filter(
              ({ id }) => !searchValue || id.toLowerCase().includes(searchValue?.toLowerCase())
            )}
          isLoading={boolean('isLoading', false)}
          search={{
            onChange: (evt) => setSearchValue(evt.target.value),
          }}
          isVirtualList={boolean('isVirtualList', false)}
        />
      </div>
    );
  };

  return <ListWithSearch />;
};

BasicSingleColumnWithSearch.storyName = 'basic (single column) with search';

export const SelectableItems = () => {
  const ListWithSelectableItems = () => {
    const [selected, setSelected] = useState();
    return (
      <div style={{ width: 400 }}>
        <List
          title={text('title', 'NY Yankees')}
          items={Object.entries(sampleHierarchy.MLB['American League']['New York Yankees']).map(
            ([key]) => ({
              id: key,
              content: { value: key },
              isSelectable: true,
            })
          )}
          isLoading={boolean('isLoading', false)}
          handleSelect={(id) => setSelected(id)}
          selectedIds={[selected]}
          isVirtualList={boolean('isVirtualList', false)}
        />
      </div>
    );
  };
  return <ListWithSelectableItems />;
};

SelectableItems.storyName = 'with selectable items';

export const WithSecondaryValue = () => (
  <div style={{ width: 400 }}>
    <List
      title={text('title', 'NY Yankees')}
      items={Object.entries(sampleHierarchy.MLB['American League']['New York Yankees']).map(
        ([key, value]) => ({
          id: key,
          content: {
            value: key,
            secondaryValue: value,
          },
        })
      )}
      isLoading={boolean('isLoading', false)}
      isVirtualList={boolean('isVirtualList', false)}
    />
  </div>
);

WithSecondaryValue.storyName = 'with secondaryValue';

export const WithIsLargeRowAndIcon = () => (
  <div style={{ width: 400 }}>
    <List
      title={text('title', 'NY Yankees')}
      isLargeRow
      items={Object.entries(sampleHierarchy.MLB['American League']['New York Yankees']).map(
        ([key, value]) => ({
          id: key,
          content: {
            value: key,
            secondaryValue: value,
            icon: <Star16 />,
          },
        })
      )}
      isLoading={boolean('isLoading', false)}
      isVirtualList={boolean('isVirtualList', false)}
    />
  </div>
);

WithIsLargeRowAndIcon.storyName = 'with isLargeRow and icon';

export const WithRowActionsSingle = () => (
  <div style={{ width: 400 }}>
    <List
      title={text('title', 'NY Yankees')}
      items={Object.entries(sampleHierarchy.MLB['American League']['New York Yankees']).map(
        ([key, value]) => ({
          id: key,
          content: {
            value: key,
            secondaryValue: value,
            rowActions: [
              <Button
                key={`${key}-list-item-button-${value}`}
                style={{ color: 'black' }}
                renderIcon={Edit16}
                hasIconOnly
                kind="ghost"
                size="small"
                onClick={() => action('row action clicked')}
                iconDescription="Edit"
              />,
            ],
          },
        })
      )}
      isLoading={boolean('isLoading', false)}
      isVirtualList={boolean('isVirtualList', false)}
    />
  </div>
);

WithRowActionsSingle.storyName = 'with row actions (single)';

export const WithRowActionsMultiple = () => (
  <div style={{ width: 400 }}>
    <List
      title={text('title', 'NY Yankees')}
      items={Object.entries(sampleHierarchy.MLB['American League']['New York Yankees']).map(
        ([key, value]) => ({
          id: key,
          content: {
            value: key,
            secondaryValue: value,
            rowActions: [
              <OverflowMenu flipped key={`${key}-list-item-button-${value}`}>
                <OverflowMenuItem itemText="Edit" />
                <OverflowMenuItem itemText="Add" />
                <OverflowMenuItem itemText="Delete" hasDivider isDelete />
              </OverflowMenu>,
            ],
          },
        })
      )}
      isLoading={boolean('isLoading', false)}
      isVirtualList={boolean('isVirtualList', false)}
    />
  </div>
);

WithRowActionsMultiple.storyName = 'with row actions (multiple)';

export const WithHierarchy = () => (
  <div style={{ width: 400 }}>
    <List
      title="Sports Teams"
      buttons={[headerButton]}
      iconPosition="left"
      items={buildHierarchy(
        sampleHierarchy,
        (key, level) =>
          level === 1
            ? [
                <Button
                  key={`${key}-list-item-button-${level}`}
                  style={{ color: 'black' }}
                  renderIcon={Edit16}
                  hasIconOnly
                  kind="ghost"
                  size="small"
                  onClick={() => action('row action clicked')}
                  iconDescription="Edit"
                />,
              ]
            : level === 2
            ? [
                <OverflowMenu flipped key={`${key}-list-item-button-${level}`}>
                  <OverflowMenuItem itemText="Edit" />
                  <OverflowMenuItem itemText="Add" />
                  <OverflowMenuItem itemText="Delete" hasDivider isDelete />
                </OverflowMenu>,
              ]
            : [],
        (key, level) => (level === 3 ? <Star16 /> : null)
      )}
      expandedIds={[
        'MLB',
        'MLB_American League',
        'MLB_National League',
        'MLB_American League_New York Yankees',
      ]}
      toggleExpansion={action('toggleExpansion')}
      isLoading={boolean('isLoading', false)}
      isVirtualList={boolean('isVirtualList', false)}
    />
  </div>
);

WithHierarchy.storyName = 'with hierarchy';

export const WithCategoriesFixedHeight = () => (
  <div style={{ width: 400, height: 600 }}>
    <List
      title="Major League Baseball"
      buttons={[headerButton]}
      items={[
        ...Object.keys(sampleHierarchy.MLB['American League']).map((team) => ({
          id: team,
          isCategory: true,
          content: {
            value: team,
          },
          children: Object.keys(sampleHierarchy.MLB['American League'][team]).map((player) => ({
            id: `${team}_${player}`,
            content: {
              value: player,
              secondaryValue: sampleHierarchy.MLB['American League'][team][player],
            },
          })),
        })),
        ...Object.keys(sampleHierarchy.MLB['National League']).map((team) => ({
          id: team,
          isCategory: true,
          content: {
            value: team,
          },
          children: Object.keys(sampleHierarchy.MLB['National League'][team]).map((player) => ({
            id: `${team}_${player}`,
            content: {
              value: player,
              secondaryValue: sampleHierarchy.MLB['National League'][team][player],
            },
          })),
        })),
      ]}
      expandedIds={['New York Yankees', 'Atlanta Braves']}
      isLoading={boolean('isLoading', false)}
      isVirtualList={boolean('isVirtualList', false)}
    />
  </div>
);

WithCategoriesFixedHeight.storyName = 'with categories, fixed height';

export const WithEmptyState = () => (
  <div style={{ width: 400, height: 600 }}>
    <List
      title="Major League Baseball"
      buttons={[headerButton]}
      items={[]}
      isLoading={boolean('isLoading', false)}
      isFullHeight={boolean('isFullHeight', true)}
      emptyState={text('hasEmptyState', 'No list items to show')}
      isVirtualList={boolean('isVirtualList', false)}
    />
  </div>
);

WithEmptyState.storyName = 'with empty state';

export const WithCheckboxMultiSelection = () => {
  const MultiSelectList = () => {
    const [selectedIds, setSelectedIds] = useState([]);

    const handleSelection = (id) => {
      setSelectedIds((currentSelectedIds) => {
        const isDeselecting = currentSelectedIds.includes(id);
        return isDeselecting
          ? currentSelectedIds.filter((selectedId) => selectedId !== id)
          : [...currentSelectedIds, id];
      });
    };

    return (
      <div style={{ width: 400 }}>
        <List
          title="Sports Teams"
          buttons={[headerButton]}
          iconPosition="left"
          items={Object.entries(sampleHierarchy.MLB['American League']['New York Yankees']).map(
            ([key]) => ({
              id: key,
              content: { value: key },
              isSelectable: true,
            })
          )}
          selectedIds={selectedIds}
          isLoading={boolean('isLoading', false)}
          isVirtualList={boolean('isVirtualList', false)}
          isCheckboxMultiSelect
          handleSelect={handleSelection}
        />
      </div>
    );
  };
  return <MultiSelectList />;
};

WithCheckboxMultiSelection.storyName = 'with checkbox multi-selection';

export const WithCheckboxMultiSelectionAndHierarchy = () => {
  const MultiSelectList = () => {
    const [selectedIds, setSelectedIds] = useState([]);
    const [expandedIds, setExpandedIds] = useState([]);

    const searchNestedItems = (items, value, parentMatch) => {
      let filteredItems = [];
      cloneDeep(items).forEach((item) => {
        if (item.id === value) {
          filteredItems.push(item.id);
          if (item.children) {
            const children = searchNestedItems(item.children, item.id, true);
            filteredItems = filteredItems.concat(children);
          }
        } else if (parentMatch) {
          filteredItems.push(item.id);
        }
      });
      return filteredItems;
    };

    const findParent = (items, id) =>
      items.find((parent) => parent?.children && parent.children.find((child) => child.id === id));

    const parentSelectionAffected = (parent, currentSelectedIds, isDeselecting) => {
      const deselectParent =
        isDeselecting &&
        parent?.children.filter((child) => currentSelectedIds.includes(child.id)).length === 1;
      const selectParent =
        !isDeselecting &&
        parent?.children.filter((child) => currentSelectedIds.includes(child.id)).length ===
          parent.children.length - 1;
      return deselectParent || selectParent;
    };

    const handleSelection = (items, id) => {
      setSelectedIds((currentSelectedIds) => {
        const isDeselecting = currentSelectedIds.includes(id);
        const parent = findParent(items, id);
        const affectedIds = [...new Set([...searchNestedItems(items, id), id])];

        if (parent && parentSelectionAffected(parent, currentSelectedIds, isDeselecting)) {
          affectedIds.push(parent.id);
        }

        return isDeselecting
          ? currentSelectedIds.filter(
              (selectedId) => !affectedIds.includes(selectedId) && selectedId !== id
            )
          : [...currentSelectedIds, ...affectedIds];
      });
    };

    const nestedItems = [
      ...Object.keys(sampleHierarchy.MLB['American League']).map((team) => ({
        id: team,
        isCategory: true,
        isSelectable: true,
        content: {
          value: team,
        },
        children: Object.keys(sampleHierarchy.MLB['American League'][team]).map((player) => ({
          id: `${team}-${player}`,
          isSelectable: true,
          content: {
            value: player,
            secondaryValue: sampleHierarchy.MLB['American League'][team][player],
          },
        })),
      })),
      ...Object.keys(sampleHierarchy.MLB['National League']).map((team) => ({
        id: team,
        isCategory: true,
        isSelectable: true,
        content: {
          value: team,
        },
        children: [],
      })),
    ];

    const indeterminateIds = nestedItems
      .filter(
        (parent) =>
          parent.children &&
          parent.children.some((sibling) => selectedIds.includes(sibling.id)) &&
          parent.children.some((sibling) => !selectedIds.includes(sibling.id))
      )
      .map((parent) => parent.id);

    return (
      <div style={{ width: 400 }}>
        <List
          title="Sports Teams"
          buttons={[headerButton]}
          iconPosition="left"
          items={nestedItems}
          selectedIds={selectedIds}
          expandedIds={expandedIds}
          indeterminateIds={indeterminateIds}
          toggleExpansion={(id) => {
            if (expandedIds.filter((rowId) => rowId === id).length > 0) {
              // remove id from array
              setExpandedIds(expandedIds.filter((rowId) => rowId !== id));
            } else {
              setExpandedIds(expandedIds.concat([id]));
            }
          }}
          isLoading={boolean('isLoading', false)}
          isVirtualList={boolean('isVirtualList', false)}
          isCheckboxMultiSelect
          handleSelect={(id) => handleSelection(nestedItems, id)}
        />
      </div>
    );
  };
  return <MultiSelectList />;
};

WithCheckboxMultiSelectionAndHierarchy.storyName = 'with checkbox multi-selection and hierarchy';

export const WithTags = () => (
  <div style={{ width: 400 }}>
    <List
      title={text('title', 'NY Yankees')}
      items={Object.entries(sampleHierarchy.MLB['American League']['New York Yankees']).map(
        ([key]) => ({
          id: key,
          content: {
            value: key,
            tags: [
              <Tag type="blue" title="descriptor" key="tag1">
                default
              </Tag>,
            ],
          },
        })
      )}
      isLoading={boolean('isLoading', false)}
      isVirtualList={boolean('isVirtualList', false)}
    />
  </div>
);

WithTags.storyName = 'with tags';

export const WithPagination = () => (
  <div style={{ height: 300, overflow: 'auto', width: 400 }}>
    <List
      title={text('title', 'NY Yankees')}
      items={Object.entries(sampleHierarchy.MLB['American League']['New York Yankees']).map(
        ([key]) => ({
          id: key,
          content: { value: key },
        })
      )}
      isLoading={boolean('isLoading', false)}
      pagination={{
        page: 1,
        onPage() {},
        maxPage: 10,
        pageOfPagesText: (page) => `Page ${page}`,
      }}
      isFullHeight={boolean('isFullHeight', true)}
      isVirtualList={boolean('isVirtualList', false)}
    />
  </div>
);

WithPagination.storyName = 'with pagination';

export const WithLoadMore = () => {
  const ListWithExpandIds = () => {
    const [expandedIds, setExpandedIds] = useState([]);
    const [loadingMoreIds, setLoadingMoreIds] = useState([]);

    const [listItems, setListItems] = useState([
      {
        id: 'org',
        content: { value: 'Organization' },
        children: [
          { id: 'site-01', content: { value: 'Site 1' } },
          {
            id: 'site-02',
            content: { value: 'Site 2' },
            children: [
              { id: 'system-01', content: { value: 'System 1' } },
              { id: 'system-02', content: { value: 'System 2' } },
            ],
            hasLoadMore: true,
          },
          {
            id: 'site-03',
            content: { value: 'Site 3' },
            children: [
              { id: 'system-03', content: { value: 'System 3' } },
              { id: 'system-04', content: { value: 'System 4' } },
            ],
            hasLoadMore: true,
          },
        ],
      },
    ]);
    return (
      <div style={{ width: 400 }}>
        <List
          title="Sports Teams"
          iconPosition="left"
          items={listItems}
          expandedIds={expandedIds}
          toggleExpansion={(id) =>
            setExpandedIds((prev) =>
              prev.includes(id) ? prev.filter((prevId) => prevId !== id) : [...prev, id]
            )
          }
          loadingMoreIds={loadingMoreIds}
          isLoading={boolean('isLoading', false)}
          isVirtualList={boolean('isVirtualList', false)}
          handleLoadMore={(id) => {
            action('handleLoadMore')(id);
            setLoadingMoreIds((prev) => [...prev, id]);
            setTimeout(() => {
              setListItems((prevItems) => [
                {
                  id: 'org',
                  content: { value: 'Organization' },
                  children: [
                    { id: 'site-01', content: { value: 'Site 1' } },
                    {
                      id: 'site-02',
                      content: { value: 'Site 2' },
                      children:
                        id === 'site-02'
                          ? [
                              { id: 'system-01', content: { value: 'System 1' } },
                              { id: 'system-02', content: { value: 'System 2' } },
                              { id: 'system-03', content: { value: 'System 3' } },
                              { id: 'system-04', content: { value: 'System 4' } },
                            ]
                          : prevItems[0]?.children[1]?.children,
                      hasLoadMore:
                        id === 'site-02' ? false : prevItems[0]?.children[1]?.hasLoadMore,
                    },
                    {
                      id: 'site-03',
                      content: { value: 'Site 3' },
                      children:
                        id === 'site-03'
                          ? [
                              { id: 'system-03', content: { value: 'System 3' } },
                              { id: 'system-04', content: { value: 'System 4' } },
                              { id: 'system-05', content: { value: 'System 5' } },
                              { id: 'system-06', content: { value: 'System 6' } },
                            ]
                          : prevItems[0]?.children[2]?.children,
                      hasLoadMore:
                        id === 'site-03' ? false : prevItems[0]?.children[2]?.hasLoadMore,
                    },
                  ],
                },
              ]);
              setLoadingMoreIds((prev) => prev.filter((prevId) => prevId !== id));
            }, 2000);
          }}
        />
      </div>
    );
  };
  return <ListWithExpandIds />;
};

WithLoadMore.storyName = 'with load more';

export const WithVirtualList = () => (
  <div style={{ height: 300, overflow: 'auto', width: 400 }}>
    <List
      title={text('title', 'NY Yankees')}
      items={Object.entries(sampleHierarchy.MLB['American League']['New York Yankees']).map(
        ([key]) => ({
          id: key,
          content: { value: key },
        })
      )}
      isLoading={boolean('isLoading', false)}
      isVirtualList={boolean('isVirtualList', true)}
      isFullHeight={boolean('isFullHeight', true)}
      isLargeRow={boolean('isLargeRow', false)}
    />
  </div>
);

WithVirtualList.storyName = 'with virtual list';<|MERGE_RESOLUTION|>--- conflicted
+++ resolved
@@ -4,14 +4,9 @@
 import { Add16, Edit16, Star16 } from '@carbon/icons-react';
 import cloneDeep from 'lodash/cloneDeep';
 
-<<<<<<< HEAD
-import { Checkbox } from '../Checkbox';
 import Button from '../Button';
 import { OverflowMenu } from '../OverflowMenu';
 import { OverflowMenuItem } from '../OverflowMenuItem';
-=======
-import { Button, OverflowMenu, OverflowMenuItem } from '../..';
->>>>>>> 4b1ad2a9
 import { Tag } from '../Tag';
 
 import List from './List';
