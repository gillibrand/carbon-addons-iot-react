--- conflicted
+++ resolved
@@ -7003,57 +7003,8 @@
                     className="iot--list-item--content--values--value"
                     title="My Reports--secondary-value"
                   >
-<<<<<<< HEAD
-                    <div
-                      aria-live="assertive"
-                      className="bx--inline-loading"
-                    >
-                      <div
-                        className="bx--inline-loading__animation"
-                      >
-                        <div
-                          aria-atomic="true"
-                          aria-labelledby="loading-id-9"
-                          aria-live="assertive"
-                          className="bx--loading bx--loading--small"
-                        >
-                          <label
-                            className="bx--visually-hidden"
-                            id="loading-id-9"
-                          >
-                            Active loading indicator
-                          </label>
-                          <svg
-                            className="bx--loading__svg"
-                            viewBox="0 0 100 100"
-                          >
-                            <title>
-                              Active loading indicator
-                            </title>
-                            <circle
-                              className="bx--loading__background"
-                              cx="50%"
-                              cy="50%"
-                              r="44"
-                            />
-                            <circle
-                              className="bx--loading__stroke"
-                              cx="50%"
-                              cy="50%"
-                              r="44"
-                            />
-                          </svg>
-                        </div>
-                      </div>
-                      <div
-                        className="bx--inline-loading__text"
-                      >
-                        Loading data..
-                      </div>
-=======
                     <div>
                        SecondaryValue 
->>>>>>> 41b73203
                     </div>
                   </div>
                 </div>
