--- conflicted
+++ resolved
@@ -38,12 +38,7 @@
               className="iot--list-header--btn-container"
             >
               <button
-<<<<<<< HEAD
-                className="iot--btn bx--btn bx--btn--sm bx--btn--primary bx--btn--icon-only bx--tooltip__trigger bx--tooltip--a11y"
-                data-testid="Button"
-=======
                 className="iot--btn bx--btn bx--btn--sm bx--btn--primary bx--btn--icon-only bx--tooltip__trigger bx--tooltip--a11y bx--tooltip--top bx--tooltip--align-center"
->>>>>>> 21dcaabb
                 disabled={false}
                 onClick={[Function]}
                 tabIndex={0}
@@ -109,12 +104,8 @@
                 className="bx--search-input"
                 id="iot--list-header--search"
                 onChange={[Function]}
-<<<<<<< HEAD
-                placeholder="Search"
-=======
                 onKeyDown={[Function]}
                 placeholder="Enter a value"
->>>>>>> 21dcaabb
                 role="searchbox"
                 type="text"
                 value=""
