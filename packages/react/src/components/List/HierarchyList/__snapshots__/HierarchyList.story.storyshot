// Jest Snapshot v1, https://goo.gl/fbAQLP

exports[`Storybook Snapshot tests and console checks Storyshots 1 - Watson IoT/HierarchyList Stateful list with nested searching 1`] = `
<div
  className="storybook-container"
>
  <div
    style={
      Object {
        "height": 400,
        "width": 400,
      }
    }
  >
    <div
      className="iot--list iot--list__full-height"
      data-testid="list"
    >
      <div
        className="iot--list-header-container"
      >
        <div
          className="iot--list-header"
        >
          <div
            className="iot--list-header--title"
          >
            MLB Expanded List
          </div>
          <div
            className="iot--list-header--btn-container"
          >
            <button
              aria-pressed={null}
              className="iot--btn bx--btn bx--btn--sm bx--btn--primary bx--btn--icon-only bx--tooltip__trigger bx--tooltip--a11y bx--tooltip--top bx--tooltip--align-center"
              data-testid="Button"
              disabled={false}
              onClick={[Function]}
              tabIndex={0}
              type="button"
            >
<<<<<<< HEAD
              <button
                aria-describedby={null}
                aria-pressed={null}
                className="iot--btn bx--btn bx--btn--sm bx--btn--primary bx--tooltip--hidden bx--btn--icon-only bx--tooltip__trigger bx--tooltip--a11y bx--btn--icon-only--top bx--tooltip--align-center"
                data-testid="Button"
                disabled={false}
                onBlur={[Function]}
                onClick={[Function]}
                onFocus={[Function]}
                onMouseEnter={[Function]}
                onMouseLeave={[Function]}
                tabIndex={0}
                type="button"
              >
                <div
                  className="bx--assistive-text"
                  onMouseEnter={[Function]}
                >
                  Add
                </div>
                <svg
                  aria-hidden="true"
                  aria-label="Add"
                  className="bx--btn__icon"
                  fill="currentColor"
                  focusable="false"
                  height={16}
                  preserveAspectRatio="xMidYMid meet"
                  role="img"
                  viewBox="0 0 32 32"
                  width={16}
                  xmlns="http://www.w3.org/2000/svg"
                >
                  <path
                    d="M17 15L17 8 15 8 15 15 8 15 8 17 15 17 15 24 17 24 17 17 24 17 24 15z"
                  />
                </svg>
              </button>
            </div>
=======
              <span
                className="bx--assistive-text"
              >
                Add
              </span>
              <svg
                aria-hidden="true"
                aria-label="Add"
                className="bx--btn__icon"
                fill="currentColor"
                focusable="false"
                height={16}
                preserveAspectRatio="xMidYMid meet"
                role="img"
                viewBox="0 0 32 32"
                width={16}
                xmlns="http://www.w3.org/2000/svg"
              >
                <path
                  d="M17 15L17 8 15 8 15 15 8 15 8 17 15 17 15 24 17 24 17 17 24 17 24 15z"
                />
              </svg>
            </button>
>>>>>>> 63f25ad1
          </div>
        </div>
        <div
          className="iot--list-header--search"
        >
          <div
            aria-labelledby="iot--list-header--search-search"
            className="bx--search bx--search--sm"
            role="search"
          >
            <svg
              aria-hidden={true}
              className="bx--search-magnifier"
              fill="currentColor"
              focusable="false"
              height={16}
              preserveAspectRatio="xMidYMid meet"
              viewBox="0 0 16 16"
              width={16}
              xmlns="http://www.w3.org/2000/svg"
            >
              <path
                d="M15,14.3L10.7,10c1.9-2.3,1.6-5.8-0.7-7.7S4.2,0.7,2.3,3S0.7,8.8,3,10.7c2,1.7,5,1.7,7,0l4.3,4.3L15,14.3z M2,6.5	C2,4,4,2,6.5,2S11,4,11,6.5S9,11,6.5,11S2,9,2,6.5z"
              />
            </svg>
            <label
              className="bx--label"
              htmlFor="iot--list-header--search"
              id="iot--list-header--search-search"
            >
              Search
            </label>
            <input
              autoComplete="off"
              className="bx--search-input"
              id="iot--list-header--search"
              onChange={[Function]}
              onKeyDown={[Function]}
              placeholder="Search"
              role="searchbox"
              type="text"
              value=""
            />
            <button
              aria-label="Clear search input"
              className="bx--search-close bx--search-close--hidden"
              onClick={[Function]}
              type="button"
            >
<<<<<<< HEAD
              <div
                className="bx--search-magnifier"
              >
                <svg
                  aria-hidden={true}
                  className="bx--search-magnifier-icon"
                  fill="currentColor"
                  focusable="false"
                  height={16}
                  preserveAspectRatio="xMidYMid meet"
                  viewBox="0 0 16 16"
                  width={16}
                  xmlns="http://www.w3.org/2000/svg"
                >
                  <path
                    d="M15,14.3L10.7,10c1.9-2.3,1.6-5.8-0.7-7.7S4.2,0.7,2.3,3S0.7,8.8,3,10.7c2,1.7,5,1.7,7,0l4.3,4.3L15,14.3z M2,6.5	C2,4,4,2,6.5,2S11,4,11,6.5S9,11,6.5,11S2,9,2,6.5z"
                  />
                </svg>
              </div>
              <label
                className="bx--label"
                htmlFor="iot--list-header--search"
                id="iot--list-header--search-search"
              >
                Search
              </label>
              <input
                autoComplete="off"
                className="bx--search-input"
                id="iot--list-header--search"
                onChange={[Function]}
                onKeyDown={[Function]}
                placeholder="Search"
                role="searchbox"
                type="text"
                value=""
              />
              <button
                aria-label="Clear search input"
                className="bx--search-close bx--search-close--hidden"
                onClick={[Function]}
                type="button"
              >
                <svg
                  aria-hidden={true}
                  fill="currentColor"
                  focusable="false"
                  height={16}
                  preserveAspectRatio="xMidYMid meet"
                  viewBox="0 0 32 32"
                  width={16}
                  xmlns="http://www.w3.org/2000/svg"
                >
                  <path
                    d="M24 9.4L22.6 8 16 14.6 9.4 8 8 9.4 14.6 16 8 22.6 9.4 24 16 17.4 22.6 24 24 22.6 17.4 16 24 9.4z"
                  />
                </svg>
              </button>
            </div>
=======
              <svg
                aria-hidden={true}
                fill="currentColor"
                focusable="false"
                height={16}
                preserveAspectRatio="xMidYMid meet"
                viewBox="0 0 32 32"
                width={16}
                xmlns="http://www.w3.org/2000/svg"
              >
                <path
                  d="M24 9.4L22.6 8 16 14.6 9.4 8 8 9.4 14.6 16 8 22.6 9.4 24 16 17.4 22.6 24 24 22.6 17.4 16 24 9.4z"
                />
              </svg>
            </button>
>>>>>>> 63f25ad1
          </div>
        </div>
      </div>
      <div
        className="iot--list--content__full-height iot--list--content"
      >
        <div
          className="iot--list-item-parent"
          data-floating-menu-container={true}
        >
          <div
            className="iot--list-item"
          >
            <div
              aria-label="Expand"
              className="iot--list-item--expand-icon"
              data-testid="expand-icon"
              onClick={[Function]}
              onKeyPress={[Function]}
              role="button"
              tabIndex={0}
              title="Expand"
            >
              <svg
                aria-label="Expand-icon"
                fill="currentColor"
                focusable="false"
                height={16}
                preserveAspectRatio="xMidYMid meet"
                role="img"
                viewBox="0 0 16 16"
                width={16}
                xmlns="http://www.w3.org/2000/svg"
              >
                <path
                  d="M8 11L3 6 3.7 5.3 8 9.6 12.3 5.3 13 6z"
                />
              </svg>
            </div>
            <div
              className="iot--list-item--content"
            >
              <div
                className="iot--list-item--content--values"
              >
                <div
                  className="iot--list-item--content--values--main"
                >
                  <div
                    className="iot--list-item--content--values--value iot--list-item--category"
                    title="Chicago White Sox"
                  >
                    Chicago White Sox
                  </div>
                </div>
              </div>
            </div>
          </div>
        </div>
        <div
          className="iot--list-item-parent"
          data-floating-menu-container={true}
        >
          <div
            className="iot--list-item"
          >
            <div
              aria-label="Expand"
              className="iot--list-item--expand-icon"
              data-testid="expand-icon"
              onClick={[Function]}
              onKeyPress={[Function]}
              role="button"
              tabIndex={0}
              title="Expand"
            >
              <svg
                aria-label="Expand-icon"
                fill="currentColor"
                focusable="false"
                height={16}
                preserveAspectRatio="xMidYMid meet"
                role="img"
                viewBox="0 0 16 16"
                width={16}
                xmlns="http://www.w3.org/2000/svg"
              >
                <path
                  d="M8 11L3 6 3.7 5.3 8 9.6 12.3 5.3 13 6z"
                />
              </svg>
            </div>
            <div
              className="iot--list-item--content"
            >
              <div
                className="iot--list-item--content--values"
              >
                <div
                  className="iot--list-item--content--values--main"
                >
                  <div
                    className="iot--list-item--content--values--value iot--list-item--category"
                    title="New York Yankees"
                  >
                    New York Yankees
                  </div>
                </div>
              </div>
            </div>
          </div>
        </div>
        <div
          className="iot--list-item-parent"
          data-floating-menu-container={true}
        >
          <div
            className="iot--list-item"
          >
            <div
              aria-label="Expand"
              className="iot--list-item--expand-icon"
              data-testid="expand-icon"
              onClick={[Function]}
              onKeyPress={[Function]}
              role="button"
              tabIndex={0}
              title="Expand"
            >
              <svg
                aria-label="Expand-icon"
                fill="currentColor"
                focusable="false"
                height={16}
                preserveAspectRatio="xMidYMid meet"
                role="img"
                viewBox="0 0 16 16"
                width={16}
                xmlns="http://www.w3.org/2000/svg"
              >
                <path
                  d="M8 11L3 6 3.7 5.3 8 9.6 12.3 5.3 13 6z"
                />
              </svg>
            </div>
            <div
              className="iot--list-item--content"
            >
              <div
                className="iot--list-item--content--values"
              >
                <div
                  className="iot--list-item--content--values--main"
                >
                  <div
                    className="iot--list-item--content--values--value iot--list-item--category"
                    title="Houston Astros"
                  >
                    Houston Astros
                  </div>
                </div>
              </div>
            </div>
          </div>
        </div>
        <div
          className="iot--list-item-parent"
          data-floating-menu-container={true}
        >
          <div
            className="iot--list-item"
          >
            <div
              aria-label="Expand"
              className="iot--list-item--expand-icon"
              data-testid="expand-icon"
              onClick={[Function]}
              onKeyPress={[Function]}
              role="button"
              tabIndex={0}
              title="Expand"
            >
              <svg
                aria-label="Expand-icon"
                fill="currentColor"
                focusable="false"
                height={16}
                preserveAspectRatio="xMidYMid meet"
                role="img"
                viewBox="0 0 16 16"
                width={16}
                xmlns="http://www.w3.org/2000/svg"
              >
                <path
                  d="M8 11L3 6 3.7 5.3 8 9.6 12.3 5.3 13 6z"
                />
              </svg>
            </div>
            <div
              className="iot--list-item--content"
            >
              <div
                className="iot--list-item--content--values"
              >
                <div
                  className="iot--list-item--content--values--main"
                >
                  <div
                    className="iot--list-item--content--values--value iot--list-item--category"
                    title="Atlanta Braves"
                  >
                    Atlanta Braves
                  </div>
                </div>
              </div>
            </div>
          </div>
        </div>
        <div
          className="iot--list-item-parent"
          data-floating-menu-container={true}
        >
          <div
            className="iot--list-item"
          >
            <div
              aria-label="Expand"
              className="iot--list-item--expand-icon"
              data-testid="expand-icon"
              onClick={[Function]}
              onKeyPress={[Function]}
              role="button"
              tabIndex={0}
              title="Expand"
            >
              <svg
                aria-label="Expand-icon"
                fill="currentColor"
                focusable="false"
                height={16}
                preserveAspectRatio="xMidYMid meet"
                role="img"
                viewBox="0 0 16 16"
                width={16}
                xmlns="http://www.w3.org/2000/svg"
              >
                <path
                  d="M8 11L3 6 3.7 5.3 8 9.6 12.3 5.3 13 6z"
                />
              </svg>
            </div>
            <div
              className="iot--list-item--content"
            >
              <div
                className="iot--list-item--content--values"
              >
                <div
                  className="iot--list-item--content--values--main"
                >
                  <div
                    className="iot--list-item--content--values--value iot--list-item--category"
                    title="New York Mets"
                  >
                    New York Mets
                  </div>
                </div>
              </div>
            </div>
          </div>
        </div>
      </div>
      <div
        className="iot--list--page"
      >
        <div
          className="iot-simple-pagination-container"
          data-testid="iot-simple-pagination"
        >
          <div
            className="iot-simple-pagination-page-bar"
          >
            <span
              className="iot-simple-pagination-page-label"
              maxpage={2}
            >
              Page 1
            </span>
            <div
              className="bx--pagination__button bx--pagination__button--backward iot-addons-simple-pagination-button-disabled"
              role="button"
              tabIndex={-1}
            >
              <svg
                aria-label="Prev page"
                className="iot-simple-pagination-caret-disabled"
                dir="ltr"
                fill="currentColor"
                focusable="false"
                height={16}
                preserveAspectRatio="xMidYMid meet"
                role="img"
                viewBox="0 0 32 32"
                width={16}
                xmlns="http://www.w3.org/2000/svg"
              >
                <path
                  d="M20 24L10 16 20 8z"
                />
              </svg>
            </div>
            <div
              className="bx--pagination__button bx--pagination__button--forward iot-addons-simple-pagination-button"
              onClick={[Function]}
              onKeyDown={[Function]}
              role="button"
              tabIndex={0}
            >
              <svg
                aria-label="Next page"
                className="iot-simple-pagination-caret"
                dir="ltr"
                fill="currentColor"
                focusable="false"
                height={16}
                preserveAspectRatio="xMidYMid meet"
                role="img"
                viewBox="0 0 32 32"
                width={16}
                xmlns="http://www.w3.org/2000/svg"
              >
                <path
                  d="M12 8L22 16 12 24z"
                />
              </svg>
            </div>
          </div>
        </div>
      </div>
    </div>
  </div>
</div>
`;

exports[`Storybook Snapshot tests and console checks Storyshots 1 - Watson IoT/HierarchyList With Nested Reorder 1`] = `
<div
  className="storybook-container"
>
  <div
    style={
      Object {
        "height": 400,
        "width": 400,
      }
    }
  >
    <div
      className="bx--modal iot--hierarchy-list-bulk-modal iot--composed-modal"
      data-floating-menu-container={true}
      data-testid="ComposedModal"
      onBlur={[Function]}
      onClick={[Function]}
      onClose={[Function]}
      onKeyDown={[Function]}
      open={false}
      role="presentation"
    >
      <span
        className="bx--visually-hidden"
        role="link"
        tabIndex="0"
      >
        Focus sentinel
      </span>
      <div
        aria-modal="true"
        className="bx--modal-container"
        role="dialog"
      >
        <div
          className="bx--modal-header"
        >
          <h3
            className="bx--modal-header__heading bx--type-beta"
          >
            Move 1 item underneath
          </h3>
          <button
            aria-label="Close"
            className="bx--modal-close"
            onClick={[Function]}
            title="Close"
            type="button"
          >
            <svg
              aria-hidden={true}
              className="bx--modal-close__icon"
              fill="currentColor"
              focusable="false"
              height={20}
              preserveAspectRatio="xMidYMid meet"
              viewBox="0 0 32 32"
              width={20}
              xmlns="http://www.w3.org/2000/svg"
            >
              <path
                d="M24 9.4L22.6 8 16 14.6 9.4 8 8 9.4 14.6 16 8 22.6 9.4 24 16 17.4 22.6 24 24 22.6 17.4 16 24 9.4z"
              />
            </svg>
          </button>
        </div>
        <div
          className="bx--modal-content"
        >
          <div
            className="iot--hierarchy-list-bulk-modal--title"
          >
            Select a destination
          </div>
          <div
            className="breadcrumb--container"
            data-testid="overflow"
          >
            <nav
              aria-label="Breadcrumb"
              className={null}
              data-testid="modal-breadcrumb"
            >
              <ol
                className="bx--breadcrumb bx--breadcrumb--no-trailing-slash"
              >
                <li
                  className="bx--breadcrumb-item bx--breadcrumb-item--current iot--hierarchy-list-bulk-modal--breadcrumb"
                  title="All rows"
                >
                  <button
                    className="bx--link"
                    kind="ghost"
                    onClick={[Function]}
                    type="button"
                  >
<<<<<<< HEAD
                    <button
                      className="bx--link iot--hierarchy-list-bulk-modal--breadcrumb-button"
                      kind="ghost"
                      onClick={[Function]}
                      type="button"
                    >
                      All rows
                    </button>
                  </li>
                </ol>
              </nav>
            </div>
=======
                    All rows
                  </button>
                </li>
              </ol>
            </nav>
          </div>
          <div
            className="iot--hierarchy-list-bulk-modal--list"
          >
>>>>>>> 63f25ad1
            <div
              className="iot--hierarchy-list-bulk-modal--list-item"
            >
              <div
                className="iot--hierarchy-list-bulk-modal--radio bx--radio-button-wrapper"
              >
                <input
                  checked={false}
                  className="bx--radio-button"
                  id="id16"
                  name="Chicago White Sox"
                  onChange={[Function]}
                  tabIndex={0}
                  type="radio"
                  value="Chicago White Sox"
                />
                <label
                  className="bx--radio-button__label"
                  htmlFor="id16"
                >
                  <span
                    className="bx--radio-button__appearance"
                  />
                  <span
                    className="bx--visually-hidden"
                  >
                    Chicago White Sox
                  </span>
                </label>
              </div>
              <div
                className="iot--hierarchy-list-bulk-modal--list-item-button"
                onClick={[Function]}
                onKeyPress={[Function]}
                role="button"
                tabIndex={0}
              >
                <div
                  className="iot--hierarchy-list-bulk-modal--list-item-value"
                >
                  Chicago White Sox
                </div>
              </div>
            </div>
            <div
              className="iot--hierarchy-list-bulk-modal--list-item"
            >
              <div
                className="iot--hierarchy-list-bulk-modal--radio bx--radio-button-wrapper"
              >
                <input
                  checked={false}
                  className="bx--radio-button"
                  id="id17"
                  name="New York Yankees"
                  onChange={[Function]}
                  tabIndex={0}
                  type="radio"
                  value="New York Yankees"
                />
                <label
                  className="bx--radio-button__label"
                  htmlFor="id17"
                >
                  <span
                    className="bx--radio-button__appearance"
                  />
                  <span
                    className="bx--visually-hidden"
                  >
                    New York Yankees
                  </span>
                </label>
              </div>
              <div
                className="iot--hierarchy-list-bulk-modal--list-item-button"
                onClick={[Function]}
                onKeyPress={[Function]}
                role="button"
                tabIndex={0}
              >
                <div
                  className="iot--hierarchy-list-bulk-modal--list-item-value"
                >
                  New York Yankees
                </div>
              </div>
            </div>
            <div
              className="iot--hierarchy-list-bulk-modal--list-item"
            >
              <div
                className="iot--hierarchy-list-bulk-modal--radio bx--radio-button-wrapper"
              >
                <input
                  checked={false}
                  className="bx--radio-button"
                  id="id18"
                  name="Houston Astros"
                  onChange={[Function]}
                  tabIndex={0}
                  type="radio"
                  value="Houston Astros"
                />
                <label
                  className="bx--radio-button__label"
                  htmlFor="id18"
                >
                  <span
                    className="bx--radio-button__appearance"
                  />
                  <span
                    className="bx--visually-hidden"
                  >
                    Houston Astros
                  </span>
                </label>
              </div>
              <div
                className="iot--hierarchy-list-bulk-modal--list-item-button"
                onClick={[Function]}
                onKeyPress={[Function]}
                role="button"
                tabIndex={0}
              >
                <div
                  className="iot--hierarchy-list-bulk-modal--list-item-value"
                >
                  Houston Astros
                </div>
              </div>
            </div>
            <div
              className="iot--hierarchy-list-bulk-modal--list-item"
            >
              <div
                className="iot--hierarchy-list-bulk-modal--radio bx--radio-button-wrapper"
              >
                <input
                  checked={false}
                  className="bx--radio-button"
                  id="id19"
                  name="Atlanta Braves"
                  onChange={[Function]}
                  tabIndex={0}
                  type="radio"
                  value="Atlanta Braves"
                />
                <label
                  className="bx--radio-button__label"
                  htmlFor="id19"
                >
                  <span
                    className="bx--radio-button__appearance"
                  />
                  <span
                    className="bx--visually-hidden"
                  >
                    Atlanta Braves
                  </span>
                </label>
              </div>
              <div
                className="iot--hierarchy-list-bulk-modal--list-item-button"
                onClick={[Function]}
                onKeyPress={[Function]}
                role="button"
                tabIndex={0}
              >
                <div
                  className="iot--hierarchy-list-bulk-modal--list-item-value"
                >
                  Atlanta Braves
                </div>
              </div>
            </div>
            <div
              className="iot--hierarchy-list-bulk-modal--list-item"
            >
              <div
                className="iot--hierarchy-list-bulk-modal--radio bx--radio-button-wrapper"
              >
                <input
                  checked={false}
                  className="bx--radio-button"
                  id="id20"
                  name="New York Mets"
                  onChange={[Function]}
                  tabIndex={0}
                  type="radio"
                  value="New York Mets"
                />
                <label
                  className="bx--radio-button__label"
                  htmlFor="id20"
                >
                  <span
                    className="bx--radio-button__appearance"
                  />
                  <span
                    className="bx--visually-hidden"
                  >
                    New York Mets
                  </span>
                </label>
              </div>
              <div
                className="iot--hierarchy-list-bulk-modal--list-item-button"
                onClick={[Function]}
                onKeyPress={[Function]}
                role="button"
                tabIndex={0}
              >
                <div
                  className="iot--hierarchy-list-bulk-modal--list-item-value"
                >
                  New York Mets
                </div>
              </div>
            </div>
            <div
              className="iot--hierarchy-list-bulk-modal--list-item"
            >
              <div
                className="iot--hierarchy-list-bulk-modal--radio bx--radio-button-wrapper"
              >
                <input
                  checked={false}
                  className="bx--radio-button"
                  id="id21"
                  name="Washington Nationals"
                  onChange={[Function]}
                  tabIndex={0}
                  type="radio"
                  value="Washington Nationals"
                />
                <label
                  className="bx--radio-button__label"
                  htmlFor="id21"
                >
                  <span
                    className="bx--radio-button__appearance"
                  />
                  <span
                    className="bx--visually-hidden"
                  >
                    Washington Nationals
                  </span>
                </label>
              </div>
              <div
                className="iot--hierarchy-list-bulk-modal--list-item-button"
                onClick={[Function]}
                onKeyPress={[Function]}
                role="button"
                tabIndex={0}
              >
                <div
                  className="iot--hierarchy-list-bulk-modal--list-item-value"
                >
                  Washington Nationals
                </div>
              </div>
            </div>
          </div>
<<<<<<< HEAD
          <div
            className="bx--modal-footer iot--composed-modal-footer bx--btn-set"
          >
            <button
              aria-describedby={null}
              aria-pressed={null}
              className="iot--btn bx--btn bx--btn--secondary"
              data-testid="ComposedModal-modal-secondary-button"
              disabled={false}
              onBlur={[Function]}
              onClick={[Function]}
              onFocus={[Function]}
              onMouseEnter={[Function]}
              onMouseLeave={[Function]}
              tabIndex={0}
              type="button"
            >
              Cancel
            </button>
            <button
              aria-describedby={null}
              aria-pressed={null}
              className="iot--btn bx--btn bx--btn--primary"
              data-testid="ComposedModal-modal-primary-button"
              disabled={false}
              onBlur={[Function]}
              onClick={[Function]}
              onFocus={[Function]}
              onMouseEnter={[Function]}
              onMouseLeave={[Function]}
              tabIndex={0}
              type="button"
            >
              Save
            </button>
          </div>
=======
>>>>>>> 63f25ad1
        </div>
        <div
          className="bx--modal-footer iot--composed-modal-footer bx--btn-set"
        >
          <button
            aria-pressed={null}
            className="iot--btn bx--btn bx--btn--secondary"
            data-testid="ComposedModal-modal-secondary-button"
            disabled={false}
            onClick={[Function]}
            tabIndex={0}
            type="button"
          >
            Cancel
          </button>
          <button
            aria-pressed={null}
            className="iot--btn bx--btn bx--btn--primary"
            data-testid="ComposedModal-modal-primary-button"
            disabled={false}
            onClick={[Function]}
            tabIndex={0}
            type="button"
          >
            Save
          </button>
        </div>
      </div>
      <span
        className="bx--visually-hidden"
        role="link"
        tabIndex="0"
      >
        Focus sentinel
      </span>
    </div>
    <div
      className="iot--list"
      data-testid="list"
    >
      <div
        className="iot--list-header-container"
      >
        <div
          className="iot--list-header"
        >
          <div
            className="iot--list-header--title"
          >
            MLB Expanded List
          </div>
          <div
            className="iot--list-header--btn-container"
          />
        </div>
        <div
          className="iot--list-header--search"
        >
          <div
            aria-labelledby="iot--list-header--search-search"
            className="bx--search bx--search--sm"
            role="search"
          >
            <svg
              aria-hidden={true}
              className="bx--search-magnifier"
              fill="currentColor"
              focusable="false"
              height={16}
              preserveAspectRatio="xMidYMid meet"
              viewBox="0 0 16 16"
              width={16}
              xmlns="http://www.w3.org/2000/svg"
            >
              <path
                d="M15,14.3L10.7,10c1.9-2.3,1.6-5.8-0.7-7.7S4.2,0.7,2.3,3S0.7,8.8,3,10.7c2,1.7,5,1.7,7,0l4.3,4.3L15,14.3z M2,6.5	C2,4,4,2,6.5,2S11,4,11,6.5S9,11,6.5,11S2,9,2,6.5z"
              />
            </svg>
            <label
              className="bx--label"
              htmlFor="iot--list-header--search"
              id="iot--list-header--search-search"
            >
              Enter a value
            </label>
            <input
              autoComplete="off"
              className="bx--search-input"
              id="iot--list-header--search"
              onChange={[Function]}
              onKeyDown={[Function]}
              placeholder="Enter a value"
              role="searchbox"
              type="text"
              value=""
            />
            <button
              aria-label="Clear search input"
              className="bx--search-close bx--search-close--hidden"
              onClick={[Function]}
              type="button"
            >
<<<<<<< HEAD
              <div
                className="bx--search-magnifier"
              >
                <svg
                  aria-hidden={true}
                  className="bx--search-magnifier-icon"
                  fill="currentColor"
                  focusable="false"
                  height={16}
                  preserveAspectRatio="xMidYMid meet"
                  viewBox="0 0 16 16"
                  width={16}
                  xmlns="http://www.w3.org/2000/svg"
                >
                  <path
                    d="M15,14.3L10.7,10c1.9-2.3,1.6-5.8-0.7-7.7S4.2,0.7,2.3,3S0.7,8.8,3,10.7c2,1.7,5,1.7,7,0l4.3,4.3L15,14.3z M2,6.5	C2,4,4,2,6.5,2S11,4,11,6.5S9,11,6.5,11S2,9,2,6.5z"
                  />
                </svg>
              </div>
              <label
                className="bx--label"
                htmlFor="iot--list-header--search"
                id="iot--list-header--search-search"
              >
                Enter a value
              </label>
              <input
                autoComplete="off"
                className="bx--search-input"
                id="iot--list-header--search"
                onChange={[Function]}
                onKeyDown={[Function]}
                placeholder="Enter a value"
                role="searchbox"
                type="text"
                value=""
              />
              <button
                aria-label="Clear search input"
                className="bx--search-close bx--search-close--hidden"
                onClick={[Function]}
                type="button"
              >
                <svg
                  aria-hidden={true}
                  fill="currentColor"
                  focusable="false"
                  height={16}
                  preserveAspectRatio="xMidYMid meet"
                  viewBox="0 0 32 32"
                  width={16}
                  xmlns="http://www.w3.org/2000/svg"
                >
                  <path
                    d="M24 9.4L22.6 8 16 14.6 9.4 8 8 9.4 14.6 16 8 22.6 9.4 24 16 17.4 22.6 24 24 22.6 17.4 16 24 9.4z"
                  />
                </svg>
              </button>
            </div>
=======
              <svg
                aria-hidden={true}
                fill="currentColor"
                focusable="false"
                height={16}
                preserveAspectRatio="xMidYMid meet"
                viewBox="0 0 32 32"
                width={16}
                xmlns="http://www.w3.org/2000/svg"
              >
                <path
                  d="M24 9.4L22.6 8 16 14.6 9.4 8 8 9.4 14.6 16 8 22.6 9.4 24 16 17.4 22.6 24 24 22.6 17.4 16 24 9.4z"
                />
              </svg>
            </button>
>>>>>>> 63f25ad1
          </div>
        </div>
      </div>
      <div
        className="iot--list--content"
      >
        <div
          className="iot--list-item-parent"
          data-floating-menu-container={true}
        >
          <div
            className="iot--list-item-editable--drag-container"
            role="listitem"
          >
            <div
              className="iot--list-item iot--list-item-editable"
            >
              <div
                className="iot--list-item-editable--drag-preview"
              >
                Chicago White Sox
              </div>
              <div
                title="Drag handle"
              >
                <svg
                  aria-hidden={true}
                  className="iot--list-item--handle"
                  data-testid="list-item-editable"
                  fill="currentColor"
                  focusable="false"
                  height={16}
                  preserveAspectRatio="xMidYMid meet"
                  viewBox="0 0 32 32"
                  width={16}
                  xmlns="http://www.w3.org/2000/svg"
                >
                  <path
                    d="M10 6H14V10H10zM18 6H22V10H18zM10 14H14V18H10zM18 14H22V18H18zM10 22H14V26H10zM18 22H22V26H18z"
                  />
                </svg>
              </div>
              <div
                aria-label="Expand"
                className="iot--list-item--expand-icon"
                data-testid="expand-icon"
                onClick={[Function]}
                onKeyPress={[Function]}
                role="button"
                tabIndex={0}
                title="Expand"
              >
                <svg
                  aria-label="Expand-icon"
                  fill="currentColor"
                  focusable="false"
                  height={16}
                  preserveAspectRatio="xMidYMid meet"
                  role="img"
                  viewBox="0 0 16 16"
                  width={16}
                  xmlns="http://www.w3.org/2000/svg"
                >
                  <path
                    d="M8 11L3 6 3.7 5.3 8 9.6 12.3 5.3 13 6z"
                  />
                </svg>
              </div>
              <div
                className="iot--list-item--content"
              >
                <div
                  className="iot--list-item--content--values"
                >
                  <div
                    className="iot--list-item--content--values--main"
                  >
                    <div
                      className="iot--list-item--content--values--value iot--list-item--category"
                      title="Chicago White Sox"
                    >
                      Chicago White Sox
                    </div>
                  </div>
                </div>
              </div>
            </div>
          </div>
        </div>
        <div
          className="iot--list-item-parent"
          data-floating-menu-container={true}
        >
          <div
            className="iot--list-item-editable--drag-container"
            role="listitem"
          >
            <div
              className="iot--list-item iot--list-item-editable"
            >
              <div
                className="iot--list-item-editable--drag-preview"
              >
                New York Yankees
              </div>
              <div
                title="Drag handle"
              >
                <svg
                  aria-hidden={true}
                  className="iot--list-item--handle"
                  data-testid="list-item-editable"
                  fill="currentColor"
                  focusable="false"
                  height={16}
                  preserveAspectRatio="xMidYMid meet"
                  viewBox="0 0 32 32"
                  width={16}
                  xmlns="http://www.w3.org/2000/svg"
                >
                  <path
                    d="M10 6H14V10H10zM18 6H22V10H18zM10 14H14V18H10zM18 14H22V18H18zM10 22H14V26H10zM18 22H22V26H18z"
                  />
                </svg>
              </div>
              <div
                aria-label="Expand"
                className="iot--list-item--expand-icon"
                data-testid="expand-icon"
                onClick={[Function]}
                onKeyPress={[Function]}
                role="button"
                tabIndex={0}
                title="Expand"
              >
                <svg
                  aria-label="Expand-icon"
                  fill="currentColor"
                  focusable="false"
                  height={16}
                  preserveAspectRatio="xMidYMid meet"
                  role="img"
                  viewBox="0 0 16 16"
                  width={16}
                  xmlns="http://www.w3.org/2000/svg"
                >
                  <path
                    d="M8 11L3 6 3.7 5.3 8 9.6 12.3 5.3 13 6z"
                  />
                </svg>
              </div>
              <div
                className="iot--list-item--content"
              >
                <div
                  className="iot--list-item--content--values"
                >
                  <div
                    className="iot--list-item--content--values--main"
                  >
                    <div
                      className="iot--list-item--content--values--value iot--list-item--category"
                      title="New York Yankees"
                    >
                      New York Yankees
                    </div>
                  </div>
                </div>
              </div>
            </div>
          </div>
        </div>
        <div
          className="iot--list-item-parent"
          data-floating-menu-container={true}
        >
          <div
            className="iot--list-item-editable--drag-container"
            role="listitem"
          >
            <div
              className="iot--list-item iot--list-item-editable"
            >
              <div
                className="iot--list-item-editable--drag-preview"
              >
                Houston Astros
              </div>
              <div
                title="Drag handle"
              >
                <svg
                  aria-hidden={true}
                  className="iot--list-item--handle"
                  data-testid="list-item-editable"
                  fill="currentColor"
                  focusable="false"
                  height={16}
                  preserveAspectRatio="xMidYMid meet"
                  viewBox="0 0 32 32"
                  width={16}
                  xmlns="http://www.w3.org/2000/svg"
                >
                  <path
                    d="M10 6H14V10H10zM18 6H22V10H18zM10 14H14V18H10zM18 14H22V18H18zM10 22H14V26H10zM18 22H22V26H18z"
                  />
                </svg>
              </div>
              <div
                aria-label="Expand"
                className="iot--list-item--expand-icon"
                data-testid="expand-icon"
                onClick={[Function]}
                onKeyPress={[Function]}
                role="button"
                tabIndex={0}
                title="Expand"
              >
                <svg
                  aria-label="Expand-icon"
                  fill="currentColor"
                  focusable="false"
                  height={16}
                  preserveAspectRatio="xMidYMid meet"
                  role="img"
                  viewBox="0 0 16 16"
                  width={16}
                  xmlns="http://www.w3.org/2000/svg"
                >
                  <path
                    d="M8 11L3 6 3.7 5.3 8 9.6 12.3 5.3 13 6z"
                  />
                </svg>
              </div>
              <div
                className="iot--list-item--content"
              >
                <div
                  className="iot--list-item--content--values"
                >
                  <div
                    className="iot--list-item--content--values--main"
                  >
                    <div
                      className="iot--list-item--content--values--value iot--list-item--category"
                      title="Houston Astros"
                    >
                      Houston Astros
                    </div>
                  </div>
                </div>
              </div>
            </div>
          </div>
        </div>
        <div
          className="iot--list-item-parent"
          data-floating-menu-container={true}
        >
          <div
            className="iot--list-item-editable--drag-container"
            role="listitem"
          >
            <div
              className="iot--list-item iot--list-item-editable"
            >
              <div
                className="iot--list-item-editable--drag-preview"
              >
                Atlanta Braves
              </div>
              <div
                title="Drag handle"
              >
                <svg
                  aria-hidden={true}
                  className="iot--list-item--handle"
                  data-testid="list-item-editable"
                  fill="currentColor"
                  focusable="false"
                  height={16}
                  preserveAspectRatio="xMidYMid meet"
                  viewBox="0 0 32 32"
                  width={16}
                  xmlns="http://www.w3.org/2000/svg"
                >
                  <path
                    d="M10 6H14V10H10zM18 6H22V10H18zM10 14H14V18H10zM18 14H22V18H18zM10 22H14V26H10zM18 22H22V26H18z"
                  />
                </svg>
              </div>
              <div
                aria-label="Expand"
                className="iot--list-item--expand-icon"
                data-testid="expand-icon"
                onClick={[Function]}
                onKeyPress={[Function]}
                role="button"
                tabIndex={0}
                title="Expand"
              >
                <svg
                  aria-label="Expand-icon"
                  fill="currentColor"
                  focusable="false"
                  height={16}
                  preserveAspectRatio="xMidYMid meet"
                  role="img"
                  viewBox="0 0 16 16"
                  width={16}
                  xmlns="http://www.w3.org/2000/svg"
                >
                  <path
                    d="M8 11L3 6 3.7 5.3 8 9.6 12.3 5.3 13 6z"
                  />
                </svg>
              </div>
              <div
                className="iot--list-item--content"
              >
                <div
                  className="iot--list-item--content--values"
                >
                  <div
                    className="iot--list-item--content--values--main"
                  >
                    <div
                      className="iot--list-item--content--values--value iot--list-item--category"
                      title="Atlanta Braves"
                    >
                      Atlanta Braves
                    </div>
                  </div>
                </div>
              </div>
            </div>
          </div>
        </div>
        <div
          className="iot--list-item-parent"
          data-floating-menu-container={true}
        >
          <div
            className="iot--list-item-editable--drag-container"
            role="listitem"
          >
            <div
              className="iot--list-item iot--list-item-editable"
            >
              <div
                className="iot--list-item-editable--drag-preview"
              >
                New York Mets
              </div>
              <div
                title="Drag handle"
              >
                <svg
                  aria-hidden={true}
                  className="iot--list-item--handle"
                  data-testid="list-item-editable"
                  fill="currentColor"
                  focusable="false"
                  height={16}
                  preserveAspectRatio="xMidYMid meet"
                  viewBox="0 0 32 32"
                  width={16}
                  xmlns="http://www.w3.org/2000/svg"
                >
                  <path
                    d="M10 6H14V10H10zM18 6H22V10H18zM10 14H14V18H10zM18 14H22V18H18zM10 22H14V26H10zM18 22H22V26H18z"
                  />
                </svg>
              </div>
              <div
                aria-label="Close"
                className="iot--list-item--expand-icon"
                data-testid="expand-icon"
                onClick={[Function]}
                onKeyPress={[Function]}
                role="button"
                tabIndex={0}
                title="Close"
              >
                <svg
                  aria-label="Close-icon"
                  fill="currentColor"
                  focusable="false"
                  height={16}
                  preserveAspectRatio="xMidYMid meet"
                  role="img"
                  viewBox="0 0 16 16"
                  width={16}
                  xmlns="http://www.w3.org/2000/svg"
                >
                  <path
                    d="M8 5L13 10 12.3 10.7 8 6.4 3.7 10.7 3 10z"
                  />
                </svg>
              </div>
              <div
                className="iot--list-item--content"
              >
                <div
                  className="iot--list-item--content--values"
                >
                  <div
                    className="iot--list-item--content--values--main"
                  >
                    <div
                      className="iot--list-item--content--values--value iot--list-item--category"
                      title="New York Mets"
                    >
                      New York Mets
                    </div>
                  </div>
                </div>
              </div>
            </div>
          </div>
        </div>
        <div
          className="iot--list-item-parent"
          data-floating-menu-container={true}
        >
          <div
            className="iot--list-item-editable--drag-container"
            role="listitem"
          >
            <div
              className="iot--list-item iot--list-item-editable"
            >
              <div
                className="iot--list-item-editable--drag-preview"
              >
                Jeff McNeil
              </div>
              <div
                title="Drag handle"
              >
                <svg
                  aria-hidden={true}
                  className="iot--list-item--handle"
                  data-testid="list-item-editable"
                  fill="currentColor"
                  focusable="false"
                  height={16}
                  preserveAspectRatio="xMidYMid meet"
                  viewBox="0 0 32 32"
                  width={16}
                  xmlns="http://www.w3.org/2000/svg"
                >
                  <path
                    d="M10 6H14V10H10zM18 6H22V10H18zM10 14H14V18H10zM18 14H22V18H18zM10 22H14V26H10zM18 22H22V26H18z"
                  />
                </svg>
              </div>
              <div
                className="iot--list-item--nesting-offset"
                style={
                  Object {
                    "width": "60px",
                  }
                }
              />
              <div
                className="iot--list-item--content"
              >
                <div
                  className="iot--list-item--content--values"
                >
                  <div
                    className="iot--list-item--content--values--main"
                  >
                    <div
                      className="iot--list-item--content--values--value"
                      title="Jeff McNeil"
                    >
                      Jeff McNeil
                    </div>
                  </div>
                </div>
              </div>
            </div>
          </div>
        </div>
        <div
          className="iot--list-item-parent"
          data-floating-menu-container={true}
        >
          <div
            className="iot--list-item-editable--drag-container"
            role="listitem"
          >
            <div
              className="iot--list-item iot--list-item-editable"
            >
              <div
                className="iot--list-item-editable--drag-preview"
              >
                Amed Rosario
              </div>
              <div
                title="Drag handle"
              >
                <svg
                  aria-hidden={true}
                  className="iot--list-item--handle"
                  data-testid="list-item-editable"
                  fill="currentColor"
                  focusable="false"
                  height={16}
                  preserveAspectRatio="xMidYMid meet"
                  viewBox="0 0 32 32"
                  width={16}
                  xmlns="http://www.w3.org/2000/svg"
                >
                  <path
                    d="M10 6H14V10H10zM18 6H22V10H18zM10 14H14V18H10zM18 14H22V18H18zM10 22H14V26H10zM18 22H22V26H18z"
                  />
                </svg>
              </div>
              <div
                className="iot--list-item--nesting-offset"
                style={
                  Object {
                    "width": "60px",
                  }
                }
              />
              <div
                className="iot--list-item--content"
              >
                <div
                  className="iot--list-item--content--values"
                >
                  <div
                    className="iot--list-item--content--values--main"
                  >
                    <div
                      className="iot--list-item--content--values--value"
                      title="Amed Rosario"
                    >
                      Amed Rosario
                    </div>
                  </div>
                </div>
              </div>
            </div>
          </div>
        </div>
        <div
          className="iot--list-item-parent"
          data-floating-menu-container={true}
        >
          <div
            className="iot--list-item-editable--drag-container"
            role="listitem"
          >
            <div
              className="iot--list-item iot--list-item-editable"
            >
              <div
                className="iot--list-item-editable--drag-preview"
              >
                Michael Conforto is a super duper long name that will get cut off
              </div>
              <div
                title="Drag handle"
              >
                <svg
                  aria-hidden={true}
                  className="iot--list-item--handle"
                  data-testid="list-item-editable"
                  fill="currentColor"
                  focusable="false"
                  height={16}
                  preserveAspectRatio="xMidYMid meet"
                  viewBox="0 0 32 32"
                  width={16}
                  xmlns="http://www.w3.org/2000/svg"
                >
                  <path
                    d="M10 6H14V10H10zM18 6H22V10H18zM10 14H14V18H10zM18 14H22V18H18zM10 22H14V26H10zM18 22H22V26H18z"
                  />
                </svg>
              </div>
              <div
                className="iot--list-item--nesting-offset"
                style={
                  Object {
                    "width": "60px",
                  }
                }
              />
              <div
                className="iot--list-item--content"
              >
                <div
                  className="iot--list-item--content--values"
                >
                  <div
                    className="iot--list-item--content--values--main"
                  >
                    <div
                      className="iot--list-item--content--values--value"
                      title="Michael Conforto is a super duper long name that will get cut off"
                    >
                      Michael Conforto is a super duper long name that will get cut off
                    </div>
                  </div>
                </div>
              </div>
            </div>
          </div>
        </div>
        <div
          className="iot--list-item-parent"
          data-floating-menu-container={true}
        >
          <div
            className="iot--list-item-editable--drag-container"
            role="listitem"
          >
            <div
              className="iot--list-item iot--list-item-editable"
            >
              <div
                className="iot--list-item-editable--drag-preview"
              >
                Pete Alonso
              </div>
              <div
                title="Drag handle"
              >
                <svg
                  aria-hidden={true}
                  className="iot--list-item--handle"
                  data-testid="list-item-editable"
                  fill="currentColor"
                  focusable="false"
                  height={16}
                  preserveAspectRatio="xMidYMid meet"
                  viewBox="0 0 32 32"
                  width={16}
                  xmlns="http://www.w3.org/2000/svg"
                >
                  <path
                    d="M10 6H14V10H10zM18 6H22V10H18zM10 14H14V18H10zM18 14H22V18H18zM10 22H14V26H10zM18 22H22V26H18z"
                  />
                </svg>
              </div>
              <div
                className="iot--list-item--nesting-offset"
                style={
                  Object {
                    "width": "60px",
                  }
                }
              />
              <div
                className="iot--list-item--content"
              >
                <div
                  className="iot--list-item--content--values"
                >
                  <div
                    className="iot--list-item--content--values--main"
                  >
                    <div
                      className="iot--list-item--content--values--value"
                      title="Pete Alonso"
                    >
                      Pete Alonso
                    </div>
                  </div>
                </div>
              </div>
            </div>
          </div>
        </div>
        <div
          className="iot--list-item-parent"
          data-floating-menu-container={true}
        >
          <div
            className="iot--list-item-editable--drag-container"
            role="listitem"
          >
            <div
              className="iot--list-item iot--list-item-editable"
            >
              <div
<<<<<<< HEAD
                className="bx--search-magnifier"
              >
                <svg
                  aria-hidden={true}
                  className="bx--search-magnifier-icon"
                  fill="currentColor"
                  focusable="false"
                  height={16}
                  preserveAspectRatio="xMidYMid meet"
                  viewBox="0 0 16 16"
                  width={16}
                  xmlns="http://www.w3.org/2000/svg"
                >
                  <path
                    d="M15,14.3L10.7,10c1.9-2.3,1.6-5.8-0.7-7.7S4.2,0.7,2.3,3S0.7,8.8,3,10.7c2,1.7,5,1.7,7,0l4.3,4.3L15,14.3z M2,6.5	C2,4,4,2,6.5,2S11,4,11,6.5S9,11,6.5,11S2,9,2,6.5z"
                  />
                </svg>
              </div>
              <label
                className="bx--label"
                htmlFor="iot--list-header--search"
                id="iot--list-header--search-search"
              >
                Enter a value
              </label>
              <input
                autoComplete="off"
                className="bx--search-input"
                id="iot--list-header--search"
                onChange={[Function]}
                onKeyDown={[Function]}
                placeholder="Enter a value"
                role="searchbox"
                type="text"
                value=""
              />
              <button
                aria-label="Clear search input"
                className="bx--search-close bx--search-close--hidden"
                onClick={[Function]}
                type="button"
=======
                className="iot--list-item-editable--drag-preview"
              >
                Wilson Ramos
              </div>
              <div
                title="Drag handle"
>>>>>>> 63f25ad1
              >
                <svg
                  aria-hidden={true}
                  className="iot--list-item--handle"
                  data-testid="list-item-editable"
                  fill="currentColor"
                  focusable="false"
                  height={16}
                  preserveAspectRatio="xMidYMid meet"
                  viewBox="0 0 32 32"
                  width={16}
                  xmlns="http://www.w3.org/2000/svg"
                >
                  <path
                    d="M10 6H14V10H10zM18 6H22V10H18zM10 14H14V18H10zM18 14H22V18H18zM10 22H14V26H10zM18 22H22V26H18z"
                  />
                </svg>
              </div>
              <div
                className="iot--list-item--nesting-offset"
                style={
                  Object {
                    "width": "60px",
                  }
                }
              />
              <div
                className="iot--list-item--content"
              >
                <div
                  className="iot--list-item--content--values"
                >
                  <div
                    className="iot--list-item--content--values--main"
                  >
                    <div
                      className="iot--list-item--content--values--value"
                      title="Wilson Ramos"
                    >
                      Wilson Ramos
                    </div>
                  </div>
                </div>
              </div>
            </div>
          </div>
        </div>
        <div
          className="iot--list-item-parent"
          data-floating-menu-container={true}
        >
          <div
            className="iot--list-item-editable--drag-container"
            role="listitem"
          >
            <div
              className="iot--list-item iot--list-item-editable"
            >
              <div
                className="iot--list-item-editable--drag-preview"
              >
                Robinson Cano
              </div>
              <div
                title="Drag handle"
              >
                <svg
                  aria-hidden={true}
                  className="iot--list-item--handle"
                  data-testid="list-item-editable"
                  fill="currentColor"
                  focusable="false"
                  height={16}
                  preserveAspectRatio="xMidYMid meet"
                  viewBox="0 0 32 32"
                  width={16}
                  xmlns="http://www.w3.org/2000/svg"
                >
                  <path
                    d="M10 6H14V10H10zM18 6H22V10H18zM10 14H14V18H10zM18 14H22V18H18zM10 22H14V26H10zM18 22H22V26H18z"
                  />
                </svg>
              </div>
              <div
                className="iot--list-item--nesting-offset"
                style={
                  Object {
                    "width": "60px",
                  }
                }
              />
              <div
                className="iot--list-item--content"
              >
                <div
                  className="iot--list-item--content--values"
                >
                  <div
                    className="iot--list-item--content--values--main"
                  >
                    <div
                      className="iot--list-item--content--values--value"
                      title="Robinson Cano"
                    >
                      Robinson Cano
                    </div>
                  </div>
                </div>
              </div>
            </div>
          </div>
        </div>
        <div
          className="iot--list-item-parent"
          data-floating-menu-container={true}
        >
          <div
            className="iot--list-item-editable--drag-container"
            role="listitem"
          >
            <div
              className="iot--list-item iot--list-item-editable"
            >
              <div
                className="iot--list-item-editable--drag-preview"
              >
                JD Davis
              </div>
              <div
                title="Drag handle"
              >
                <svg
                  aria-hidden={true}
                  className="iot--list-item--handle"
                  data-testid="list-item-editable"
                  fill="currentColor"
                  focusable="false"
                  height={16}
                  preserveAspectRatio="xMidYMid meet"
                  viewBox="0 0 32 32"
                  width={16}
                  xmlns="http://www.w3.org/2000/svg"
                >
                  <path
                    d="M10 6H14V10H10zM18 6H22V10H18zM10 14H14V18H10zM18 14H22V18H18zM10 22H14V26H10zM18 22H22V26H18z"
                  />
                </svg>
              </div>
              <div
                className="iot--list-item--nesting-offset"
                style={
                  Object {
                    "width": "60px",
                  }
                }
              />
              <div
                className="iot--list-item--content"
              >
                <div
                  className="iot--list-item--content--values"
                >
                  <div
                    className="iot--list-item--content--values--main"
                  >
                    <div
                      className="iot--list-item--content--values--value"
                      title="JD Davis"
                    >
                      JD Davis
                    </div>
                  </div>
                </div>
              </div>
            </div>
          </div>
        </div>
        <div
          className="iot--list-item-parent"
          data-floating-menu-container={true}
        >
          <div
            className="iot--list-item-editable--drag-container"
            role="listitem"
          >
            <div
              className="iot--list-item iot--list-item-editable"
            >
              <div
                className="iot--list-item-editable--drag-preview"
              >
                Brandon Nimmo
              </div>
              <div
                title="Drag handle"
              >
                <svg
                  aria-hidden={true}
                  className="iot--list-item--handle"
                  data-testid="list-item-editable"
                  fill="currentColor"
                  focusable="false"
                  height={16}
                  preserveAspectRatio="xMidYMid meet"
                  viewBox="0 0 32 32"
                  width={16}
                  xmlns="http://www.w3.org/2000/svg"
                >
                  <path
                    d="M10 6H14V10H10zM18 6H22V10H18zM10 14H14V18H10zM18 14H22V18H18zM10 22H14V26H10zM18 22H22V26H18z"
                  />
                </svg>
              </div>
              <div
                className="iot--list-item--nesting-offset"
                style={
                  Object {
                    "width": "60px",
                  }
                }
              />
              <div
                className="iot--list-item--content"
              >
                <div
                  className="iot--list-item--content--values"
                >
                  <div
                    className="iot--list-item--content--values--main"
                  >
                    <div
                      className="iot--list-item--content--values--value"
                      title="Brandon Nimmo"
                    >
                      Brandon Nimmo
                    </div>
                  </div>
                </div>
              </div>
            </div>
          </div>
        </div>
        <div
          className="iot--list-item-parent"
          data-floating-menu-container={true}
        >
          <div
            className="iot--list-item-editable--drag-container"
            role="listitem"
          >
            <div
              className="iot--list-item iot--list-item-editable"
            >
              <div
                className="iot--list-item-editable--drag-preview"
              >
                Jacob Degrom
              </div>
              <div
                title="Drag handle"
              >
                <svg
                  aria-hidden={true}
                  className="iot--list-item--handle"
                  data-testid="list-item-editable"
                  fill="currentColor"
                  focusable="false"
                  height={16}
                  preserveAspectRatio="xMidYMid meet"
                  viewBox="0 0 32 32"
                  width={16}
                  xmlns="http://www.w3.org/2000/svg"
                >
                  <path
                    d="M10 6H14V10H10zM18 6H22V10H18zM10 14H14V18H10zM18 14H22V18H18zM10 22H14V26H10zM18 22H22V26H18z"
                  />
                </svg>
              </div>
              <div
                className="iot--list-item--nesting-offset"
                style={
                  Object {
                    "width": "60px",
                  }
                }
              />
              <div
                className="iot--list-item--content"
              >
                <div
                  className="iot--list-item--content--values"
                >
                  <div
                    className="iot--list-item--content--values--main"
                  >
                    <div
                      className="iot--list-item--content--values--value"
                      title="Jacob Degrom"
                    >
                      Jacob Degrom
                    </div>
                  </div>
                </div>
              </div>
            </div>
          </div>
        </div>
        <div
          className="iot--list-item-parent"
          data-floating-menu-container={true}
        >
          <div
            className="iot--list-item-editable--drag-container"
            role="listitem"
          >
            <div
              className="iot--list-item iot--list-item-editable"
            >
              <div
                className="iot--list-item-editable--drag-preview"
              >
                Washington Nationals
              </div>
              <div
                title="Drag handle"
              >
                <svg
                  aria-hidden={true}
                  className="iot--list-item--handle"
                  data-testid="list-item-editable"
                  fill="currentColor"
                  focusable="false"
                  height={16}
                  preserveAspectRatio="xMidYMid meet"
                  viewBox="0 0 32 32"
                  width={16}
                  xmlns="http://www.w3.org/2000/svg"
                >
                  <path
                    d="M10 6H14V10H10zM18 6H22V10H18zM10 14H14V18H10zM18 14H22V18H18zM10 22H14V26H10zM18 22H22V26H18z"
                  />
                </svg>
              </div>
              <div
                aria-label="Expand"
                className="iot--list-item--expand-icon"
                data-testid="expand-icon"
                onClick={[Function]}
                onKeyPress={[Function]}
                role="button"
                tabIndex={0}
                title="Expand"
              >
                <svg
                  aria-label="Expand-icon"
                  fill="currentColor"
                  focusable="false"
                  height={16}
                  preserveAspectRatio="xMidYMid meet"
                  role="img"
                  viewBox="0 0 16 16"
                  width={16}
                  xmlns="http://www.w3.org/2000/svg"
                >
                  <path
                    d="M8 11L3 6 3.7 5.3 8 9.6 12.3 5.3 13 6z"
                  />
                </svg>
              </div>
              <div
                className="iot--list-item--content"
              >
                <div
                  className="iot--list-item--content--values"
                >
                  <div
                    className="iot--list-item--content--values--main"
                  >
                    <div
                      className="iot--list-item--content--values--value iot--list-item--category"
                      title="Washington Nationals"
                    >
                      Washington Nationals
                    </div>
                  </div>
                </div>
              </div>
            </div>
          </div>
        </div>
      </div>
      <div
        className="iot--list--page"
      >
        <div
          className="iot-simple-pagination-container"
          data-testid="iot-simple-pagination"
        >
          <div
            className="iot-simple-pagination-page-bar"
          >
            <span
              className="iot-simple-pagination-page-label"
              maxpage={1}
            >
              Page 1
            </span>
          </div>
        </div>
      </div>
    </div>
  </div>
</div>
`;

exports[`Storybook Snapshot tests and console checks Storyshots 1 - Watson IoT/HierarchyList With OverflowMenu 1`] = `
<div
  className="storybook-container"
>
  <div
    style={
      Object {
        "height": 400,
        "width": 400,
      }
    }
  >
    <div
      className="iot--list"
      data-testid="list"
    >
      <div
        className="iot--list-header-container"
      >
        <div
          className="iot--list-header"
        >
          <div
            className="iot--list-header--title"
          >
            MLB Expanded List
          </div>
          <div
            className="iot--list-header--btn-container"
          />
        </div>
        <div
          className="iot--list-header--search"
        >
          <div
            aria-labelledby="iot--list-header--search-search"
            className="bx--search bx--search--sm"
            role="search"
          >
            <svg
              aria-hidden={true}
              className="bx--search-magnifier"
              fill="currentColor"
              focusable="false"
              height={16}
              preserveAspectRatio="xMidYMid meet"
              viewBox="0 0 16 16"
              width={16}
              xmlns="http://www.w3.org/2000/svg"
            >
              <path
                d="M15,14.3L10.7,10c1.9-2.3,1.6-5.8-0.7-7.7S4.2,0.7,2.3,3S0.7,8.8,3,10.7c2,1.7,5,1.7,7,0l4.3,4.3L15,14.3z M2,6.5	C2,4,4,2,6.5,2S11,4,11,6.5S9,11,6.5,11S2,9,2,6.5z"
              />
            </svg>
            <label
              className="bx--label"
              htmlFor="iot--list-header--search"
              id="iot--list-header--search-search"
            >
              Enter a value
            </label>
            <input
              autoComplete="off"
              className="bx--search-input"
              id="iot--list-header--search"
              onChange={[Function]}
              onKeyDown={[Function]}
              placeholder="Enter a value"
              role="searchbox"
              type="text"
              value=""
            />
            <button
              aria-label="Clear search input"
              className="bx--search-close bx--search-close--hidden"
              onClick={[Function]}
              type="button"
            >
              <svg
                aria-hidden={true}
                fill="currentColor"
                focusable="false"
                height={16}
                preserveAspectRatio="xMidYMid meet"
                viewBox="0 0 32 32"
                width={16}
                xmlns="http://www.w3.org/2000/svg"
              >
                <path
                  d="M24 9.4L22.6 8 16 14.6 9.4 8 8 9.4 14.6 16 8 22.6 9.4 24 16 17.4 22.6 24 24 22.6 17.4 16 24 9.4z"
                />
              </svg>
            </button>
          </div>
        </div>
      </div>
      <div
        className="iot--list--content"
      >
        <div
          className="iot--list-item-parent"
          data-floating-menu-container={true}
        >
          <div
            className="iot--list-item"
          >
            <div
              aria-label="Expand"
              className="iot--list-item--expand-icon"
              data-testid="expand-icon"
              onClick={[Function]}
              onKeyPress={[Function]}
              role="button"
              tabIndex={0}
              title="Expand"
            >
              <svg
                aria-label="Expand-icon"
                fill="currentColor"
                focusable="false"
                height={16}
                preserveAspectRatio="xMidYMid meet"
                role="img"
                viewBox="0 0 16 16"
                width={16}
                xmlns="http://www.w3.org/2000/svg"
              >
                <path
                  d="M8 11L3 6 3.7 5.3 8 9.6 12.3 5.3 13 6z"
                />
              </svg>
            </div>
            <div
              className="iot--list-item--content"
            >
              <div
                className="iot--list-item--content--values"
              >
                <div
                  className="iot--list-item--content--values--main"
                >
                  <div
                    className="iot--list-item--content--values--value iot--list-item--category"
                    title="Chicago White Sox"
                  >
                    Chicago White Sox
                  </div>
                </div>
              </div>
            </div>
          </div>
        </div>
        <div
          className="iot--list-item-parent"
          data-floating-menu-container={true}
        >
          <div
            className="iot--list-item"
          >
            <div
              aria-label="Expand"
              className="iot--list-item--expand-icon"
              data-testid="expand-icon"
              onClick={[Function]}
              onKeyPress={[Function]}
              role="button"
              tabIndex={0}
              title="Expand"
            >
              <svg
                aria-label="Expand-icon"
                fill="currentColor"
                focusable="false"
                height={16}
                preserveAspectRatio="xMidYMid meet"
                role="img"
                viewBox="0 0 16 16"
                width={16}
                xmlns="http://www.w3.org/2000/svg"
              >
                <path
                  d="M8 11L3 6 3.7 5.3 8 9.6 12.3 5.3 13 6z"
                />
              </svg>
            </div>
            <div
              className="iot--list-item--content"
            >
              <div
                className="iot--list-item--content--values"
              >
                <div
                  className="iot--list-item--content--values--main"
                >
                  <div
                    className="iot--list-item--content--values--value iot--list-item--category"
                    title="New York Yankees"
                  >
                    New York Yankees
                  </div>
                </div>
              </div>
            </div>
          </div>
        </div>
        <div
          className="iot--list-item-parent"
          data-floating-menu-container={true}
        >
          <div
            className="iot--list-item"
          >
            <div
              aria-label="Expand"
              className="iot--list-item--expand-icon"
              data-testid="expand-icon"
              onClick={[Function]}
              onKeyPress={[Function]}
              role="button"
              tabIndex={0}
              title="Expand"
            >
              <svg
                aria-label="Expand-icon"
                fill="currentColor"
                focusable="false"
                height={16}
                preserveAspectRatio="xMidYMid meet"
                role="img"
                viewBox="0 0 16 16"
                width={16}
                xmlns="http://www.w3.org/2000/svg"
              >
                <path
                  d="M8 11L3 6 3.7 5.3 8 9.6 12.3 5.3 13 6z"
                />
              </svg>
            </div>
            <div
              className="iot--list-item--content"
            >
              <div
                className="iot--list-item--content--values"
              >
                <div
                  className="iot--list-item--content--values--main"
                >
                  <div
                    className="iot--list-item--content--values--value iot--list-item--category"
                    title="Houston Astros"
                  >
                    Houston Astros
                  </div>
                </div>
              </div>
            </div>
          </div>
        </div>
        <div
          className="iot--list-item-parent"
          data-floating-menu-container={true}
        >
          <div
            className="iot--list-item"
          >
            <div
              aria-label="Expand"
              className="iot--list-item--expand-icon"
              data-testid="expand-icon"
              onClick={[Function]}
              onKeyPress={[Function]}
              role="button"
              tabIndex={0}
              title="Expand"
            >
<<<<<<< HEAD
              <div
                className="bx--search-magnifier"
              >
                <svg
                  aria-hidden={true}
                  className="bx--search-magnifier-icon"
                  fill="currentColor"
                  focusable="false"
                  height={16}
                  preserveAspectRatio="xMidYMid meet"
                  viewBox="0 0 16 16"
                  width={16}
                  xmlns="http://www.w3.org/2000/svg"
                >
                  <path
                    d="M15,14.3L10.7,10c1.9-2.3,1.6-5.8-0.7-7.7S4.2,0.7,2.3,3S0.7,8.8,3,10.7c2,1.7,5,1.7,7,0l4.3,4.3L15,14.3z M2,6.5	C2,4,4,2,6.5,2S11,4,11,6.5S9,11,6.5,11S2,9,2,6.5z"
                  />
                </svg>
              </div>
              <label
                className="bx--label"
                htmlFor="iot--list-header--search"
                id="iot--list-header--search-search"
              >
                Enter a value
              </label>
              <input
                autoComplete="off"
                className="bx--search-input"
                id="iot--list-header--search"
                onChange={[Function]}
                onKeyDown={[Function]}
                placeholder="Enter a value"
                role="searchbox"
                type="text"
                value=""
              />
              <button
                aria-label="Clear search input"
                className="bx--search-close bx--search-close--hidden"
                onClick={[Function]}
                type="button"
=======
              <svg
                aria-label="Expand-icon"
                fill="currentColor"
                focusable="false"
                height={16}
                preserveAspectRatio="xMidYMid meet"
                role="img"
                viewBox="0 0 16 16"
                width={16}
                xmlns="http://www.w3.org/2000/svg"
              >
                <path
                  d="M8 11L3 6 3.7 5.3 8 9.6 12.3 5.3 13 6z"
                />
              </svg>
            </div>
            <div
              className="iot--list-item--content"
            >
              <div
                className="iot--list-item--content--values"
>>>>>>> 63f25ad1
              >
                <div
                  className="iot--list-item--content--values--main"
                >
                  <div
                    className="iot--list-item--content--values--value iot--list-item--category"
                    title="Atlanta Braves"
                  >
                    Atlanta Braves
                  </div>
                </div>
              </div>
            </div>
          </div>
        </div>
        <div
          className="iot--list-item-parent"
          data-floating-menu-container={true}
        >
          <div
            className="iot--list-item"
          >
            <div
              aria-label="Expand"
              className="iot--list-item--expand-icon"
              data-testid="expand-icon"
              onClick={[Function]}
              onKeyPress={[Function]}
              role="button"
              tabIndex={0}
              title="Expand"
            >
              <svg
                aria-label="Expand-icon"
                fill="currentColor"
                focusable="false"
                height={16}
                preserveAspectRatio="xMidYMid meet"
                role="img"
                viewBox="0 0 16 16"
                width={16}
                xmlns="http://www.w3.org/2000/svg"
              >
                <path
                  d="M8 11L3 6 3.7 5.3 8 9.6 12.3 5.3 13 6z"
                />
              </svg>
            </div>
            <div
              className="iot--list-item--content"
            >
              <div
                className="iot--list-item--content--values"
              >
                <div
                  className="iot--list-item--content--values--main"
                >
                  <div
                    className="iot--list-item--content--values--value iot--list-item--category"
                    title="New York Mets"
                  >
                    New York Mets
                  </div>
                </div>
              </div>
            </div>
          </div>
        </div>
        <div
          className="iot--list-item-parent"
          data-floating-menu-container={true}
        >
          <div
            className="iot--list-item"
          >
            <div
              aria-label="Expand"
              className="iot--list-item--expand-icon"
              data-testid="expand-icon"
              onClick={[Function]}
              onKeyPress={[Function]}
              role="button"
              tabIndex={0}
              title="Expand"
            >
              <svg
                aria-label="Expand-icon"
                fill="currentColor"
                focusable="false"
                height={16}
                preserveAspectRatio="xMidYMid meet"
                role="img"
                viewBox="0 0 16 16"
                width={16}
                xmlns="http://www.w3.org/2000/svg"
              >
                <path
                  d="M8 11L3 6 3.7 5.3 8 9.6 12.3 5.3 13 6z"
                />
              </svg>
            </div>
            <div
              className="iot--list-item--content"
            >
              <div
                className="iot--list-item--content--values"
              >
                <div
                  className="iot--list-item--content--values--main"
                >
                  <div
                    className="iot--list-item--content--values--value iot--list-item--category"
                    title="Washington Nationals"
                  >
                    Washington Nationals
                  </div>
                </div>
              </div>
            </div>
          </div>
        </div>
      </div>
      <div
        className="iot--list--page"
      >
        <div
          className="iot-simple-pagination-container"
          data-testid="iot-simple-pagination"
        >
          <div
            className="iot-simple-pagination-page-bar"
          >
            <span
              className="iot-simple-pagination-page-label"
              maxpage={1}
            >
              Page 1
            </span>
          </div>
        </div>
      </div>
    </div>
  </div>
</div>
`;

exports[`Storybook Snapshot tests and console checks Storyshots 1 - Watson IoT/HierarchyList With defaultExpandedIds 1`] = `
<div
  className="storybook-container"
>
  <div
    style={
      Object {
        "height": 400,
        "width": 400,
      }
    }
  >
    <div
      className="iot--list"
      data-testid="list"
    >
      <div
        className="iot--list-header-container"
      >
        <div
          className="iot--list-header"
        >
          <div
            className="iot--list-header--title"
          >
            MLB Expanded List
          </div>
          <div
            className="iot--list-header--btn-container"
          />
        </div>
        <div
          className="iot--list-header--search"
        >
          <div
            aria-labelledby="iot--list-header--search-search"
            className="bx--search bx--search--sm"
            role="search"
          >
            <svg
              aria-hidden={true}
              className="bx--search-magnifier"
              fill="currentColor"
              focusable="false"
              height={16}
              preserveAspectRatio="xMidYMid meet"
              viewBox="0 0 16 16"
              width={16}
              xmlns="http://www.w3.org/2000/svg"
            >
              <path
                d="M15,14.3L10.7,10c1.9-2.3,1.6-5.8-0.7-7.7S4.2,0.7,2.3,3S0.7,8.8,3,10.7c2,1.7,5,1.7,7,0l4.3,4.3L15,14.3z M2,6.5	C2,4,4,2,6.5,2S11,4,11,6.5S9,11,6.5,11S2,9,2,6.5z"
              />
            </svg>
            <label
              className="bx--label"
              htmlFor="iot--list-header--search"
              id="iot--list-header--search-search"
            >
              Enter a value
            </label>
            <input
              autoComplete="off"
              className="bx--search-input"
              id="iot--list-header--search"
              onChange={[Function]}
              onKeyDown={[Function]}
              placeholder="Enter a value"
              role="searchbox"
              type="text"
              value=""
            />
            <button
              aria-label="Clear search input"
              className="bx--search-close bx--search-close--hidden"
              onClick={[Function]}
              type="button"
            >
              <svg
                aria-hidden={true}
                fill="currentColor"
                focusable="false"
                height={16}
                preserveAspectRatio="xMidYMid meet"
                viewBox="0 0 32 32"
                width={16}
                xmlns="http://www.w3.org/2000/svg"
              >
                <path
                  d="M24 9.4L22.6 8 16 14.6 9.4 8 8 9.4 14.6 16 8 22.6 9.4 24 16 17.4 22.6 24 24 22.6 17.4 16 24 9.4z"
                />
              </svg>
            </button>
          </div>
        </div>
      </div>
      <div
        className="iot--list--content"
      >
        <div
          className="iot--list-item-parent"
          data-floating-menu-container={true}
        >
          <div
            className="iot--list-item"
          >
            <div
              aria-label="Close"
              className="iot--list-item--expand-icon"
              data-testid="expand-icon"
              onClick={[Function]}
              onKeyPress={[Function]}
              role="button"
              tabIndex={0}
              title="Close"
            >
              <svg
                aria-label="Close-icon"
                fill="currentColor"
                focusable="false"
                height={16}
                preserveAspectRatio="xMidYMid meet"
                role="img"
                viewBox="0 0 16 16"
                width={16}
                xmlns="http://www.w3.org/2000/svg"
              >
                <path
                  d="M8 5L13 10 12.3 10.7 8 6.4 3.7 10.7 3 10z"
                />
              </svg>
            </div>
            <div
              className="iot--list-item--content"
            >
              <div
                className="iot--list-item--content--values"
              >
                <div
                  className="iot--list-item--content--values--main"
                >
                  <div
                    className="iot--list-item--content--values--value iot--list-item--category"
                    title="Chicago White Sox"
                  >
                    Chicago White Sox
                  </div>
                </div>
              </div>
            </div>
          </div>
        </div>
        <div
          className="iot--list-item-parent"
          data-floating-menu-container={true}
        >
          <div
            className="iot--list-item iot--list-item__selectable"
            data_testid={null}
            onClick={[Function]}
            onKeyPress={[Function]}
            role="button"
            tabIndex={0}
          >
            <div
              className="iot--list-item--nesting-offset"
              style={
                Object {
                  "width": "60px",
                }
              }
            />
            <div
              className="iot--list-item--content"
            >
              <div
                className="iot--list-item--content--values"
              >
                <div
                  className="iot--list-item--content--values--main"
                >
                  <div
                    className="iot--list-item--content--values--value"
                    title="Leury Garcia"
                  >
                    Leury Garcia
                  </div>
                </div>
              </div>
            </div>
          </div>
        </div>
        <div
          className="iot--list-item-parent"
          data-floating-menu-container={true}
        >
          <div
            className="iot--list-item iot--list-item__selectable"
            data_testid={null}
            onClick={[Function]}
            onKeyPress={[Function]}
            role="button"
            tabIndex={0}
          >
            <div
              className="iot--list-item--nesting-offset"
              style={
                Object {
                  "width": "60px",
                }
              }
            />
            <div
              className="iot--list-item--content"
            >
              <div
                className="iot--list-item--content--values"
              >
                <div
                  className="iot--list-item--content--values--main"
                >
                  <div
                    className="iot--list-item--content--values--value"
                    title="Yoan Moncada"
                  >
                    Yoan Moncada
                  </div>
                </div>
              </div>
            </div>
          </div>
        </div>
        <div
          className="iot--list-item-parent"
          data-floating-menu-container={true}
        >
          <div
            className="iot--list-item iot--list-item__selectable"
            data_testid={null}
            onClick={[Function]}
            onKeyPress={[Function]}
            role="button"
            tabIndex={0}
          >
            <div
              className="iot--list-item--nesting-offset"
              style={
                Object {
                  "width": "60px",
                }
              }
            />
            <div
              className="iot--list-item--content"
            >
              <div
                className="iot--list-item--content--values"
              >
                <div
                  className="iot--list-item--content--values--main"
                >
                  <div
                    className="iot--list-item--content--values--value"
                    title="Jose Abreu"
                  >
                    Jose Abreu
                  </div>
                </div>
              </div>
            </div>
          </div>
        </div>
        <div
          className="iot--list-item-parent"
          data-floating-menu-container={true}
        >
          <div
            className="iot--list-item iot--list-item__selectable"
            data_testid={null}
            onClick={[Function]}
            onKeyPress={[Function]}
            role="button"
            tabIndex={0}
          >
            <div
              className="iot--list-item--nesting-offset"
              style={
                Object {
                  "width": "60px",
                }
              }
            />
            <div
              className="iot--list-item--content"
            >
              <div
                className="iot--list-item--content--values"
              >
                <div
                  className="iot--list-item--content--values--main"
                >
                  <div
                    className="iot--list-item--content--values--value"
                    title="Welington Castillo"
                  >
                    Welington Castillo
                  </div>
                </div>
              </div>
            </div>
          </div>
        </div>
        <div
          className="iot--list-item-parent"
          data-floating-menu-container={true}
        >
          <div
            className="iot--list-item iot--list-item__selectable"
            data_testid={null}
            onClick={[Function]}
            onKeyPress={[Function]}
            role="button"
            tabIndex={0}
          >
            <div
              className="iot--list-item--nesting-offset"
              style={
                Object {
                  "width": "60px",
                }
              }
            />
            <div
              className="iot--list-item--content"
            >
              <div
                className="iot--list-item--content--values"
              >
                <div
                  className="iot--list-item--content--values--main"
                >
                  <div
                    className="iot--list-item--content--values--value"
                    title="Eloy Jimenez"
                  >
                    Eloy Jimenez
                  </div>
                </div>
              </div>
            </div>
          </div>
        </div>
        <div
          className="iot--list-item-parent"
          data-floating-menu-container={true}
        >
          <div
            className="iot--list-item iot--list-item__selectable"
            data_testid={null}
            onClick={[Function]}
            onKeyPress={[Function]}
            role="button"
            tabIndex={0}
          >
            <div
              className="iot--list-item--nesting-offset"
              style={
                Object {
                  "width": "60px",
                }
              }
            />
            <div
              className="iot--list-item--content"
            >
              <div
                className="iot--list-item--content--values"
              >
                <div
                  className="iot--list-item--content--values--main"
                >
                  <div
                    className="iot--list-item--content--values--value"
                    title="Charlie Tilson"
                  >
                    Charlie Tilson
                  </div>
                </div>
              </div>
            </div>
          </div>
        </div>
        <div
          className="iot--list-item-parent"
          data-floating-menu-container={true}
        >
          <div
            className="iot--list-item iot--list-item__selectable"
            data_testid={null}
            onClick={[Function]}
            onKeyPress={[Function]}
            role="button"
            tabIndex={0}
          >
            <div
              className="iot--list-item--nesting-offset"
              style={
                Object {
                  "width": "60px",
                }
              }
            />
            <div
              className="iot--list-item--content"
            >
              <div
                className="iot--list-item--content--values"
              >
                <div
                  className="iot--list-item--content--values--main"
                >
                  <div
                    className="iot--list-item--content--values--value"
                    title="Tim Anderson"
                  >
                    Tim Anderson
                  </div>
                </div>
              </div>
            </div>
          </div>
        </div>
        <div
          className="iot--list-item-parent"
          data-floating-menu-container={true}
        >
          <div
            className="iot--list-item iot--list-item__selectable"
            data_testid={null}
            onClick={[Function]}
            onKeyPress={[Function]}
            role="button"
            tabIndex={0}
          >
            <div
              className="iot--list-item--nesting-offset"
              style={
                Object {
                  "width": "60px",
                }
              }
            />
            <div
              className="iot--list-item--content"
            >
              <div
                className="iot--list-item--content--values"
              >
                <div
                  className="iot--list-item--content--values--main"
                >
                  <div
                    className="iot--list-item--content--values--value"
                    title="Yolmer Sanchez"
                  >
                    Yolmer Sanchez
                  </div>
                </div>
              </div>
            </div>
          </div>
        </div>
        <div
          className="iot--list-item-parent"
          data-floating-menu-container={true}
        >
          <div
            className="iot--list-item iot--list-item__selectable"
            data_testid={null}
            onClick={[Function]}
            onKeyPress={[Function]}
            role="button"
            tabIndex={0}
          >
            <div
              className="iot--list-item--nesting-offset"
              style={
                Object {
                  "width": "60px",
                }
              }
            />
            <div
              className="iot--list-item--content"
            >
              <div
                className="iot--list-item--content--values"
              >
                <div
                  className="iot--list-item--content--values--main"
                >
                  <div
                    className="iot--list-item--content--values--value"
                    title="Dylan Covey"
                  >
                    Dylan Covey
                  </div>
                </div>
              </div>
            </div>
          </div>
        </div>
        <div
          className="iot--list-item-parent"
          data-floating-menu-container={true}
        >
          <div
            className="iot--list-item"
          >
            <div
              aria-label="Close"
              className="iot--list-item--expand-icon"
              data-testid="expand-icon"
              onClick={[Function]}
              onKeyPress={[Function]}
              role="button"
              tabIndex={0}
              title="Close"
            >
              <svg
                aria-label="Close-icon"
                fill="currentColor"
                focusable="false"
                height={16}
                preserveAspectRatio="xMidYMid meet"
                role="img"
                viewBox="0 0 16 16"
                width={16}
                xmlns="http://www.w3.org/2000/svg"
              >
                <path
                  d="M8 5L13 10 12.3 10.7 8 6.4 3.7 10.7 3 10z"
                />
              </svg>
            </div>
            <div
              className="iot--list-item--content"
            >
              <div
                className="iot--list-item--content--values"
              >
                <div
                  className="iot--list-item--content--values--main"
                >
                  <div
                    className="iot--list-item--content--values--value iot--list-item--category"
                    title="New York Yankees"
                  >
                    New York Yankees
                  </div>
                </div>
              </div>
            </div>
          </div>
        </div>
        <div
          className="iot--list-item-parent"
          data-floating-menu-container={true}
        >
          <div
            className="iot--list-item iot--list-item__selectable"
            data_testid={null}
            onClick={[Function]}
            onKeyPress={[Function]}
            role="button"
            tabIndex={0}
          >
            <div
              className="iot--list-item--nesting-offset"
              style={
                Object {
                  "width": "60px",
                }
              }
            />
            <div
              className="iot--list-item--content"
            >
              <div
                className="iot--list-item--content--values"
              >
                <div
                  className="iot--list-item--content--values--main"
                >
                  <div
                    className="iot--list-item--content--values--value"
                    title="DJ LeMahieu"
                  >
                    DJ LeMahieu
                  </div>
                </div>
              </div>
            </div>
          </div>
        </div>
        <div
          className="iot--list-item-parent"
          data-floating-menu-container={true}
        >
          <div
            className="iot--list-item iot--list-item__selectable"
            data_testid={null}
            onClick={[Function]}
            onKeyPress={[Function]}
            role="button"
            tabIndex={0}
          >
            <div
              className="iot--list-item--nesting-offset"
              style={
                Object {
                  "width": "60px",
                }
              }
            />
            <div
              className="iot--list-item--content"
            >
              <div
                className="iot--list-item--content--values"
              >
                <div
                  className="iot--list-item--content--values--main"
                >
                  <div
                    className="iot--list-item--content--values--value"
                    title="Luke Voit"
                  >
                    Luke Voit
                  </div>
                </div>
              </div>
            </div>
          </div>
        </div>
        <div
          className="iot--list-item-parent"
          data-floating-menu-container={true}
        >
          <div
            className="iot--list-item iot--list-item__selectable"
            data_testid={null}
            onClick={[Function]}
            onKeyPress={[Function]}
            role="button"
            tabIndex={0}
          >
            <div
              className="iot--list-item--nesting-offset"
              style={
                Object {
                  "width": "60px",
                }
              }
            />
            <div
              className="iot--list-item--content"
            >
              <div
                className="iot--list-item--content--values"
              >
                <div
                  className="iot--list-item--content--values--main"
                >
                  <div
                    className="iot--list-item--content--values--value"
                    title="Gary Sanchez"
                  >
                    Gary Sanchez
                  </div>
                </div>
              </div>
            </div>
          </div>
        </div>
        <div
          className="iot--list-item-parent"
          data-floating-menu-container={true}
        >
          <div
            className="iot--list-item iot--list-item__selectable"
            data_testid={null}
            onClick={[Function]}
            onKeyPress={[Function]}
            role="button"
            tabIndex={0}
          >
            <div
              className="iot--list-item--nesting-offset"
              style={
                Object {
                  "width": "60px",
                }
              }
            />
            <div
              className="iot--list-item--content"
            >
              <div
                className="iot--list-item--content--values"
              >
                <div
                  className="iot--list-item--content--values--main"
                >
                  <div
                    className="iot--list-item--content--values--value"
                    title="Kendrys Morales"
                  >
                    Kendrys Morales
                  </div>
                </div>
              </div>
            </div>
          </div>
        </div>
        <div
          className="iot--list-item-parent"
          data-floating-menu-container={true}
        >
          <div
            className="iot--list-item iot--list-item__selectable"
            data_testid={null}
            onClick={[Function]}
            onKeyPress={[Function]}
            role="button"
            tabIndex={0}
          >
            <div
              className="iot--list-item--nesting-offset"
              style={
                Object {
                  "width": "60px",
                }
              }
            />
            <div
              className="iot--list-item--content"
            >
              <div
                className="iot--list-item--content--values"
              >
                <div
                  className="iot--list-item--content--values--main"
                >
                  <div
                    className="iot--list-item--content--values--value"
                    title="Gleyber Torres"
                  >
                    Gleyber Torres
                  </div>
                </div>
              </div>
            </div>
          </div>
        </div>
        <div
          className="iot--list-item-parent"
          data-floating-menu-container={true}
        >
          <div
            className="iot--list-item iot--list-item__selectable"
            data_testid={null}
            onClick={[Function]}
            onKeyPress={[Function]}
            role="button"
            tabIndex={0}
          >
            <div
              className="iot--list-item--nesting-offset"
              style={
                Object {
                  "width": "60px",
                }
              }
            />
            <div
              className="iot--list-item--content"
            >
              <div
                className="iot--list-item--content--values"
              >
                <div
                  className="iot--list-item--content--values--main"
                >
                  <div
                    className="iot--list-item--content--values--value"
                    title="Clint Frazier"
                  >
                    Clint Frazier
                  </div>
                </div>
              </div>
            </div>
          </div>
        </div>
        <div
          className="iot--list-item-parent"
          data-floating-menu-container={true}
        >
          <div
            className="iot--list-item iot--list-item__selectable"
            data_testid={null}
            onClick={[Function]}
            onKeyPress={[Function]}
            role="button"
            tabIndex={0}
          >
            <div
              className="iot--list-item--nesting-offset"
              style={
                Object {
                  "width": "60px",
                }
              }
            />
            <div
              className="iot--list-item--content"
            >
              <div
                className="iot--list-item--content--values"
              >
                <div
                  className="iot--list-item--content--values--main"
                >
                  <div
                    className="iot--list-item--content--values--value"
                    title="Brett Gardner"
                  >
                    Brett Gardner
                  </div>
                </div>
              </div>
            </div>
          </div>
        </div>
        <div
          className="iot--list-item-parent"
          data-floating-menu-container={true}
        >
          <div
            className="iot--list-item iot--list-item__selectable"
            data_testid={null}
            onClick={[Function]}
            onKeyPress={[Function]}
            role="button"
            tabIndex={0}
          >
            <div
              className="iot--list-item--nesting-offset"
              style={
                Object {
                  "width": "60px",
                }
              }
            />
            <div
              className="iot--list-item--content"
            >
              <div
                className="iot--list-item--content--values"
              >
                <div
                  className="iot--list-item--content--values--main"
                >
                  <div
                    className="iot--list-item--content--values--value"
                    title="Gio Urshela"
                  >
                    Gio Urshela
                  </div>
                </div>
              </div>
            </div>
          </div>
        </div>
        <div
          className="iot--list-item-parent"
          data-floating-menu-container={true}
        >
          <div
            className="iot--list-item iot--list-item__selectable"
            data_testid={null}
            onClick={[Function]}
            onKeyPress={[Function]}
            role="button"
            tabIndex={0}
          >
            <div
              className="iot--list-item--nesting-offset"
              style={
                Object {
                  "width": "60px",
                }
              }
            />
            <div
              className="iot--list-item--content"
            >
              <div
                className="iot--list-item--content--values"
              >
                <div
                  className="iot--list-item--content--values--main"
                >
                  <div
                    className="iot--list-item--content--values--value"
                    title="Cameron Maybin"
                  >
                    Cameron Maybin
                  </div>
                </div>
              </div>
            </div>
          </div>
        </div>
        <div
          className="iot--list-item-parent"
          data-floating-menu-container={true}
        >
          <div
            className="iot--list-item iot--list-item__selectable"
            data_testid={null}
            onClick={[Function]}
            onKeyPress={[Function]}
            role="button"
            tabIndex={0}
          >
            <div
              className="iot--list-item--nesting-offset"
              style={
                Object {
                  "width": "60px",
                }
              }
            />
            <div
              className="iot--list-item--content"
            >
              <div
                className="iot--list-item--content--values"
              >
                <div
                  className="iot--list-item--content--values--main"
                >
                  <div
                    className="iot--list-item--content--values--value"
                    title="Robinson Cano"
                  >
                    Robinson Cano
                  </div>
                </div>
              </div>
            </div>
          </div>
        </div>
        <div
          className="iot--list-item-parent"
          data-floating-menu-container={true}
        >
          <div
            className="iot--list-item"
          >
            <div
              aria-label="Expand"
              className="iot--list-item--expand-icon"
              data-testid="expand-icon"
              onClick={[Function]}
              onKeyPress={[Function]}
              role="button"
              tabIndex={0}
              title="Expand"
            >
              <svg
                aria-label="Expand-icon"
                fill="currentColor"
                focusable="false"
                height={16}
                preserveAspectRatio="xMidYMid meet"
                role="img"
                viewBox="0 0 16 16"
                width={16}
                xmlns="http://www.w3.org/2000/svg"
              >
                <path
                  d="M8 11L3 6 3.7 5.3 8 9.6 12.3 5.3 13 6z"
                />
              </svg>
            </div>
            <div
              className="iot--list-item--content"
            >
              <div
                className="iot--list-item--content--values"
              >
                <div
                  className="iot--list-item--content--values--main"
                >
                  <div
                    className="iot--list-item--content--values--value iot--list-item--category"
                    title="Houston Astros"
                  >
                    Houston Astros
                  </div>
                </div>
              </div>
            </div>
          </div>
        </div>
        <div
          className="iot--list-item-parent"
          data-floating-menu-container={true}
        >
          <div
            className="iot--list-item"
          >
            <div
              aria-label="Expand"
              className="iot--list-item--expand-icon"
              data-testid="expand-icon"
              onClick={[Function]}
              onKeyPress={[Function]}
              role="button"
              tabIndex={0}
              title="Expand"
            >
              <svg
                aria-label="Expand-icon"
                fill="currentColor"
                focusable="false"
                height={16}
                preserveAspectRatio="xMidYMid meet"
                role="img"
                viewBox="0 0 16 16"
                width={16}
                xmlns="http://www.w3.org/2000/svg"
              >
                <path
                  d="M8 11L3 6 3.7 5.3 8 9.6 12.3 5.3 13 6z"
                />
              </svg>
            </div>
            <div
              className="iot--list-item--content"
            >
              <div
                className="iot--list-item--content--values"
              >
                <div
                  className="iot--list-item--content--values--main"
                >
                  <div
                    className="iot--list-item--content--values--value iot--list-item--category"
                    title="Atlanta Braves"
                  >
                    Atlanta Braves
                  </div>
                </div>
              </div>
            </div>
          </div>
        </div>
        <div
          className="iot--list-item-parent"
          data-floating-menu-container={true}
        >
          <div
            className="iot--list-item"
          >
            <div
              aria-label="Expand"
              className="iot--list-item--expand-icon"
              data-testid="expand-icon"
              onClick={[Function]}
              onKeyPress={[Function]}
              role="button"
              tabIndex={0}
              title="Expand"
            >
              <svg
                aria-label="Expand-icon"
                fill="currentColor"
                focusable="false"
                height={16}
                preserveAspectRatio="xMidYMid meet"
                role="img"
                viewBox="0 0 16 16"
                width={16}
                xmlns="http://www.w3.org/2000/svg"
              >
                <path
                  d="M8 11L3 6 3.7 5.3 8 9.6 12.3 5.3 13 6z"
                />
              </svg>
            </div>
            <div
              className="iot--list-item--content"
            >
              <div
                className="iot--list-item--content--values"
              >
                <div
                  className="iot--list-item--content--values--main"
                >
                  <div
                    className="iot--list-item--content--values--value iot--list-item--category"
                    title="New York Mets"
                  >
                    New York Mets
                  </div>
                </div>
              </div>
            </div>
          </div>
        </div>
        <div
          className="iot--list-item-parent"
          data-floating-menu-container={true}
        >
          <div
            className="iot--list-item"
          >
            <div
              aria-label="Expand"
              className="iot--list-item--expand-icon"
              data-testid="expand-icon"
              onClick={[Function]}
              onKeyPress={[Function]}
              role="button"
              tabIndex={0}
              title="Expand"
            >
              <svg
                aria-label="Expand-icon"
                fill="currentColor"
                focusable="false"
                height={16}
                preserveAspectRatio="xMidYMid meet"
                role="img"
                viewBox="0 0 16 16"
                width={16}
                xmlns="http://www.w3.org/2000/svg"
              >
                <path
                  d="M8 11L3 6 3.7 5.3 8 9.6 12.3 5.3 13 6z"
                />
              </svg>
            </div>
            <div
              className="iot--list-item--content"
            >
              <div
                className="iot--list-item--content--values"
              >
                <div
                  className="iot--list-item--content--values--main"
                >
                  <div
                    className="iot--list-item--content--values--value iot--list-item--category"
                    title="Washington Nationals"
                  >
                    Washington Nationals
                  </div>
                </div>
              </div>
            </div>
          </div>
        </div>
      </div>
      <div
        className="iot--list--page"
      >
        <div
          className="iot-simple-pagination-container"
          data-testid="iot-simple-pagination"
        >
          <div
            className="iot-simple-pagination-page-bar"
          >
            <span
              className="iot-simple-pagination-page-label"
              maxpage={1}
            >
              Page 1
            </span>
          </div>
        </div>
      </div>
    </div>
  </div>
</div>
`;

exports[`Storybook Snapshot tests and console checks Storyshots 1 - Watson IoT/HierarchyList With defaultSelectedId 1`] = `
<div
  className="storybook-container"
>
  <div
    style={
      Object {
        "height": 400,
        "width": 400,
      }
    }
  >
    <div
      className="iot--list"
      data-testid="list"
    >
      <div
        className="iot--list-header-container"
      >
        <div
          className="iot--list-header"
        >
          <div
            className="iot--list-header--title"
          >
            MLB Expanded List
          </div>
          <div
            className="iot--list-header--btn-container"
          />
        </div>
        <div
          className="iot--list-header--search"
        >
          <div
            aria-labelledby="iot--list-header--search-search"
            className="bx--search bx--search--sm"
            role="search"
          >
            <svg
              aria-hidden={true}
              className="bx--search-magnifier"
              fill="currentColor"
              focusable="false"
              height={16}
              preserveAspectRatio="xMidYMid meet"
              viewBox="0 0 16 16"
              width={16}
              xmlns="http://www.w3.org/2000/svg"
            >
              <path
                d="M15,14.3L10.7,10c1.9-2.3,1.6-5.8-0.7-7.7S4.2,0.7,2.3,3S0.7,8.8,3,10.7c2,1.7,5,1.7,7,0l4.3,4.3L15,14.3z M2,6.5	C2,4,4,2,6.5,2S11,4,11,6.5S9,11,6.5,11S2,9,2,6.5z"
              />
            </svg>
            <label
              className="bx--label"
              htmlFor="iot--list-header--search"
              id="iot--list-header--search-search"
            >
              Enter a value
            </label>
            <input
              autoComplete="off"
              className="bx--search-input"
              id="iot--list-header--search"
              onChange={[Function]}
              onKeyDown={[Function]}
              placeholder="Enter a value"
              role="searchbox"
              type="text"
              value=""
            />
            <button
              aria-label="Clear search input"
              className="bx--search-close bx--search-close--hidden"
              onClick={[Function]}
              type="button"
            >
<<<<<<< HEAD
              <div
                className="bx--search-magnifier"
              >
                <svg
                  aria-hidden={true}
                  className="bx--search-magnifier-icon"
                  fill="currentColor"
                  focusable="false"
                  height={16}
                  preserveAspectRatio="xMidYMid meet"
                  viewBox="0 0 16 16"
                  width={16}
                  xmlns="http://www.w3.org/2000/svg"
                >
                  <path
                    d="M15,14.3L10.7,10c1.9-2.3,1.6-5.8-0.7-7.7S4.2,0.7,2.3,3S0.7,8.8,3,10.7c2,1.7,5,1.7,7,0l4.3,4.3L15,14.3z M2,6.5	C2,4,4,2,6.5,2S11,4,11,6.5S9,11,6.5,11S2,9,2,6.5z"
                  />
                </svg>
              </div>
              <label
                className="bx--label"
                htmlFor="iot--list-header--search"
                id="iot--list-header--search-search"
              >
                Enter a value
              </label>
              <input
                autoComplete="off"
                className="bx--search-input"
                id="iot--list-header--search"
                onChange={[Function]}
                onKeyDown={[Function]}
                placeholder="Enter a value"
                role="searchbox"
                type="text"
                value=""
              />
              <button
                aria-label="Clear search input"
                className="bx--search-close bx--search-close--hidden"
                onClick={[Function]}
                type="button"
              >
                <svg
                  aria-hidden={true}
                  fill="currentColor"
                  focusable="false"
                  height={16}
                  preserveAspectRatio="xMidYMid meet"
                  viewBox="0 0 32 32"
                  width={16}
                  xmlns="http://www.w3.org/2000/svg"
                >
                  <path
                    d="M24 9.4L22.6 8 16 14.6 9.4 8 8 9.4 14.6 16 8 22.6 9.4 24 16 17.4 22.6 24 24 22.6 17.4 16 24 9.4z"
                  />
                </svg>
              </button>
            </div>
=======
              <svg
                aria-hidden={true}
                fill="currentColor"
                focusable="false"
                height={16}
                preserveAspectRatio="xMidYMid meet"
                viewBox="0 0 32 32"
                width={16}
                xmlns="http://www.w3.org/2000/svg"
              >
                <path
                  d="M24 9.4L22.6 8 16 14.6 9.4 8 8 9.4 14.6 16 8 22.6 9.4 24 16 17.4 22.6 24 24 22.6 17.4 16 24 9.4z"
                />
              </svg>
            </button>
>>>>>>> 63f25ad1
          </div>
        </div>
      </div>
      <div
        className="iot--list--content"
      >
        <div
          className="iot--list-item-parent"
          data-floating-menu-container={true}
        >
          <div
            className="iot--list-item"
          >
            <div
              aria-label="Expand"
              className="iot--list-item--expand-icon"
              data-testid="expand-icon"
              onClick={[Function]}
              onKeyPress={[Function]}
              role="button"
              tabIndex={0}
              title="Expand"
            >
              <svg
                aria-label="Expand-icon"
                fill="currentColor"
                focusable="false"
                height={16}
                preserveAspectRatio="xMidYMid meet"
                role="img"
                viewBox="0 0 16 16"
                width={16}
                xmlns="http://www.w3.org/2000/svg"
              >
                <path
                  d="M8 11L3 6 3.7 5.3 8 9.6 12.3 5.3 13 6z"
                />
              </svg>
            </div>
            <div
              className="iot--list-item--content"
            >
              <div
                className="iot--list-item--content--values"
              >
                <div
                  className="iot--list-item--content--values--main"
                >
                  <div
                    className="iot--list-item--content--values--value iot--list-item--category"
                    title="Chicago White Sox"
                  >
                    Chicago White Sox
                  </div>
                </div>
              </div>
            </div>
          </div>
        </div>
        <div
          className="iot--list-item-parent"
          data-floating-menu-container={true}
        >
          <div
            className="iot--list-item"
          >
            <div
              aria-label="Expand"
              className="iot--list-item--expand-icon"
              data-testid="expand-icon"
              onClick={[Function]}
              onKeyPress={[Function]}
              role="button"
              tabIndex={0}
              title="Expand"
            >
              <svg
                aria-label="Expand-icon"
                fill="currentColor"
                focusable="false"
                height={16}
                preserveAspectRatio="xMidYMid meet"
                role="img"
                viewBox="0 0 16 16"
                width={16}
                xmlns="http://www.w3.org/2000/svg"
              >
                <path
                  d="M8 11L3 6 3.7 5.3 8 9.6 12.3 5.3 13 6z"
                />
              </svg>
            </div>
            <div
              className="iot--list-item--content"
            >
              <div
                className="iot--list-item--content--values"
              >
                <div
                  className="iot--list-item--content--values--main"
                >
                  <div
                    className="iot--list-item--content--values--value iot--list-item--category"
                    title="New York Yankees"
                  >
                    New York Yankees
                  </div>
                </div>
              </div>
            </div>
          </div>
        </div>
        <div
          className="iot--list-item-parent"
          data-floating-menu-container={true}
        >
          <div
            className="iot--list-item"
          >
            <div
              aria-label="Expand"
              className="iot--list-item--expand-icon"
              data-testid="expand-icon"
              onClick={[Function]}
              onKeyPress={[Function]}
              role="button"
              tabIndex={0}
              title="Expand"
            >
              <svg
                aria-label="Expand-icon"
                fill="currentColor"
                focusable="false"
                height={16}
                preserveAspectRatio="xMidYMid meet"
                role="img"
                viewBox="0 0 16 16"
                width={16}
                xmlns="http://www.w3.org/2000/svg"
              >
                <path
                  d="M8 11L3 6 3.7 5.3 8 9.6 12.3 5.3 13 6z"
                />
              </svg>
            </div>
            <div
              className="iot--list-item--content"
            >
              <div
                className="iot--list-item--content--values"
              >
                <div
                  className="iot--list-item--content--values--main"
                >
                  <div
                    className="iot--list-item--content--values--value iot--list-item--category"
                    title="Houston Astros"
                  >
                    Houston Astros
                  </div>
                </div>
              </div>
            </div>
          </div>
        </div>
        <div
          className="iot--list-item-parent"
          data-floating-menu-container={true}
        >
          <div
            className="iot--list-item"
          >
            <div
              aria-label="Expand"
              className="iot--list-item--expand-icon"
              data-testid="expand-icon"
              onClick={[Function]}
              onKeyPress={[Function]}
              role="button"
              tabIndex={0}
              title="Expand"
            >
              <svg
                aria-label="Expand-icon"
                fill="currentColor"
                focusable="false"
                height={16}
                preserveAspectRatio="xMidYMid meet"
                role="img"
                viewBox="0 0 16 16"
                width={16}
                xmlns="http://www.w3.org/2000/svg"
              >
                <path
                  d="M8 11L3 6 3.7 5.3 8 9.6 12.3 5.3 13 6z"
                />
              </svg>
            </div>
            <div
              className="iot--list-item--content"
            >
              <div
                className="iot--list-item--content--values"
              >
                <div
                  className="iot--list-item--content--values--main"
                >
                  <div
                    className="iot--list-item--content--values--value iot--list-item--category"
                    title="Atlanta Braves"
                  >
                    Atlanta Braves
                  </div>
                </div>
              </div>
            </div>
          </div>
        </div>
        <div
          className="iot--list-item-parent"
          data-floating-menu-container={true}
        >
          <div
            className="iot--list-item"
          >
            <div
              aria-label="Close"
              className="iot--list-item--expand-icon"
              data-testid="expand-icon"
              onClick={[Function]}
              onKeyPress={[Function]}
              role="button"
              tabIndex={0}
              title="Close"
            >
              <svg
                aria-label="Close-icon"
                fill="currentColor"
                focusable="false"
                height={16}
                preserveAspectRatio="xMidYMid meet"
                role="img"
                viewBox="0 0 16 16"
                width={16}
                xmlns="http://www.w3.org/2000/svg"
              >
                <path
                  d="M8 5L13 10 12.3 10.7 8 6.4 3.7 10.7 3 10z"
                />
              </svg>
            </div>
            <div
              className="iot--list-item--content"
            >
              <div
                className="iot--list-item--content--values"
              >
                <div
                  className="iot--list-item--content--values--main"
                >
                  <div
                    className="iot--list-item--content--values--value iot--list-item--category"
                    title="New York Mets"
                  >
                    New York Mets
                  </div>
                </div>
              </div>
            </div>
          </div>
        </div>
        <div
          className="iot--list-item-parent"
          data-floating-menu-container={true}
        >
          <div
            className="iot--list-item iot--list-item__selectable"
            data_testid={null}
            onClick={[Function]}
            onKeyPress={[Function]}
            role="button"
            tabIndex={0}
          >
            <div
              className="iot--list-item--nesting-offset"
              style={
                Object {
                  "width": "60px",
                }
              }
            />
            <div
              className="iot--list-item--content"
            >
              <div
                className="iot--list-item--content--values"
              >
                <div
                  className="iot--list-item--content--values--main"
                >
                  <div
                    className="iot--list-item--content--values--value"
                    title="Jeff McNeil"
                  >
                    Jeff McNeil
                  </div>
                </div>
              </div>
            </div>
          </div>
        </div>
        <div
          className="iot--list-item-parent"
          data-floating-menu-container={true}
        >
          <div
            className="iot--list-item iot--list-item__selectable"
            data_testid={null}
            onClick={[Function]}
            onKeyPress={[Function]}
            role="button"
            tabIndex={0}
          >
            <div
              className="iot--list-item--nesting-offset"
              style={
                Object {
                  "width": "60px",
                }
              }
            />
            <div
              className="iot--list-item--content"
            >
              <div
                className="iot--list-item--content--values"
              >
                <div
                  className="iot--list-item--content--values--main"
                >
                  <div
                    className="iot--list-item--content--values--value"
                    title="Amed Rosario"
                  >
                    Amed Rosario
                  </div>
                </div>
              </div>
            </div>
          </div>
        </div>
        <div
          className="iot--list-item-parent"
          data-floating-menu-container={true}
        >
          <div
            className="iot--list-item iot--list-item__selectable"
            data_testid={null}
            onClick={[Function]}
            onKeyPress={[Function]}
            role="button"
            tabIndex={0}
          >
            <div
              className="iot--list-item--nesting-offset"
              style={
                Object {
                  "width": "60px",
                }
              }
            />
            <div
              className="iot--list-item--content"
            >
              <div
                className="iot--list-item--content--values"
              >
                <div
                  className="iot--list-item--content--values--main"
                >
                  <div
                    className="iot--list-item--content--values--value"
                    title="Michael Conforto is a super duper long name that will get cut off"
                  >
                    Michael Conforto is a super duper long name that will get cut off
                  </div>
                </div>
              </div>
            </div>
          </div>
        </div>
        <div
          className="iot--list-item-parent"
          data-floating-menu-container={true}
        >
          <div
            className="iot--list-item iot--list-item__selectable iot--list-item__selected"
            data_testid="list-item__selected"
            onClick={[Function]}
            onKeyPress={[Function]}
            role="button"
            tabIndex={0}
          >
            <div
              className="iot--list-item--nesting-offset"
              style={
                Object {
                  "width": "60px",
                }
              }
            />
            <div
              className="iot--list-item--content iot--list-item--content__selected"
            >
              <div
                className="iot--list-item--content--values"
              >
                <div
                  className="iot--list-item--content--values--main"
                >
                  <div
                    className="iot--list-item--content--values--value"
                    title="Pete Alonso"
                  >
                    Pete Alonso
                  </div>
                </div>
              </div>
            </div>
          </div>
        </div>
        <div
          className="iot--list-item-parent"
          data-floating-menu-container={true}
        >
          <div
            className="iot--list-item iot--list-item__selectable"
            data_testid={null}
            onClick={[Function]}
            onKeyPress={[Function]}
            role="button"
            tabIndex={0}
          >
            <div
              className="iot--list-item--nesting-offset"
              style={
                Object {
                  "width": "60px",
                }
              }
            />
            <div
              className="iot--list-item--content"
            >
              <div
                className="iot--list-item--content--values"
              >
                <div
                  className="iot--list-item--content--values--main"
                >
                  <div
                    className="iot--list-item--content--values--value"
                    title="Wilson Ramos"
                  >
                    Wilson Ramos
                  </div>
                </div>
              </div>
            </div>
          </div>
        </div>
        <div
          className="iot--list-item-parent"
          data-floating-menu-container={true}
        >
          <div
            className="iot--list-item iot--list-item__selectable"
            data_testid={null}
            onClick={[Function]}
            onKeyPress={[Function]}
            role="button"
            tabIndex={0}
          >
            <div
              className="iot--list-item--nesting-offset"
              style={
                Object {
                  "width": "60px",
                }
              }
            />
            <div
              className="iot--list-item--content"
            >
              <div
                className="iot--list-item--content--values"
              >
                <div
                  className="iot--list-item--content--values--main"
                >
                  <div
                    className="iot--list-item--content--values--value"
                    title="Robinson Cano"
                  >
                    Robinson Cano
                  </div>
                </div>
              </div>
            </div>
          </div>
        </div>
        <div
          className="iot--list-item-parent"
          data-floating-menu-container={true}
        >
          <div
            className="iot--list-item iot--list-item__selectable"
            data_testid={null}
            onClick={[Function]}
            onKeyPress={[Function]}
            role="button"
            tabIndex={0}
          >
            <div
              className="iot--list-item--nesting-offset"
              style={
                Object {
                  "width": "60px",
                }
              }
            />
            <div
              className="iot--list-item--content"
            >
              <div
                className="iot--list-item--content--values"
              >
                <div
                  className="iot--list-item--content--values--main"
                >
                  <div
                    className="iot--list-item--content--values--value"
                    title="JD Davis"
                  >
                    JD Davis
                  </div>
                </div>
              </div>
            </div>
          </div>
        </div>
        <div
          className="iot--list-item-parent"
          data-floating-menu-container={true}
        >
          <div
            className="iot--list-item iot--list-item__selectable"
            data_testid={null}
            onClick={[Function]}
            onKeyPress={[Function]}
            role="button"
            tabIndex={0}
          >
            <div
              className="iot--list-item--nesting-offset"
              style={
                Object {
                  "width": "60px",
                }
              }
            />
            <div
              className="iot--list-item--content"
            >
              <div
                className="iot--list-item--content--values"
              >
                <div
                  className="iot--list-item--content--values--main"
                >
                  <div
                    className="iot--list-item--content--values--value"
                    title="Brandon Nimmo"
                  >
                    Brandon Nimmo
                  </div>
                </div>
              </div>
            </div>
          </div>
        </div>
        <div
          className="iot--list-item-parent"
          data-floating-menu-container={true}
        >
          <div
            className="iot--list-item iot--list-item__selectable"
            data_testid={null}
            onClick={[Function]}
            onKeyPress={[Function]}
            role="button"
            tabIndex={0}
          >
            <div
              className="iot--list-item--nesting-offset"
              style={
                Object {
                  "width": "60px",
                }
              }
            />
            <div
              className="iot--list-item--content"
            >
              <div
                className="iot--list-item--content--values"
              >
                <div
                  className="iot--list-item--content--values--main"
                >
                  <div
                    className="iot--list-item--content--values--value"
                    title="Jacob Degrom"
                  >
                    Jacob Degrom
                  </div>
                </div>
              </div>
            </div>
          </div>
        </div>
        <div
          className="iot--list-item-parent"
          data-floating-menu-container={true}
        >
          <div
            className="iot--list-item"
          >
            <div
              aria-label="Expand"
              className="iot--list-item--expand-icon"
              data-testid="expand-icon"
              onClick={[Function]}
              onKeyPress={[Function]}
              role="button"
              tabIndex={0}
              title="Expand"
            >
              <svg
                aria-label="Expand-icon"
                fill="currentColor"
                focusable="false"
                height={16}
                preserveAspectRatio="xMidYMid meet"
                role="img"
                viewBox="0 0 16 16"
                width={16}
                xmlns="http://www.w3.org/2000/svg"
              >
                <path
                  d="M8 11L3 6 3.7 5.3 8 9.6 12.3 5.3 13 6z"
                />
              </svg>
            </div>
            <div
              className="iot--list-item--content"
            >
              <div
                className="iot--list-item--content--values"
              >
                <div
                  className="iot--list-item--content--values--main"
                >
                  <div
                    className="iot--list-item--content--values--value iot--list-item--category"
                    title="Washington Nationals"
                  >
                    Washington Nationals
                  </div>
                </div>
              </div>
            </div>
          </div>
        </div>
      </div>
      <div
        className="iot--list--page"
      >
        <div
          className="iot-simple-pagination-container"
          data-testid="iot-simple-pagination"
        >
          <div
            className="iot-simple-pagination-page-bar"
          >
            <span
              className="iot-simple-pagination-page-label"
              maxpage={1}
            >
              Page 1
            </span>
          </div>
        </div>
      </div>
    </div>
  </div>
</div>
`;

exports[`Storybook Snapshot tests and console checks Storyshots 1 - Watson IoT/HierarchyList With selectable categories 1`] = `
<div
  className="storybook-container"
>
  <div
    style={
      Object {
        "height": 400,
        "width": 400,
      }
    }
  >
    <div
      className="iot--list"
      data-testid="list"
    >
      <div
        className="iot--list-header-container"
      >
        <div
          className="iot--list-header"
        >
          <div
            className="iot--list-header--title"
          >
            MLB Expanded List
          </div>
          <div
<<<<<<< HEAD
            className="iot--list-header--search"
          >
            <div
              aria-labelledby="iot--list-header--search-search"
              className="bx--search bx--search--sm"
              role="search"
            >
              <div
                className="bx--search-magnifier"
              >
                <svg
                  aria-hidden={true}
                  className="bx--search-magnifier-icon"
                  fill="currentColor"
                  focusable="false"
                  height={16}
                  preserveAspectRatio="xMidYMid meet"
                  viewBox="0 0 16 16"
                  width={16}
                  xmlns="http://www.w3.org/2000/svg"
                >
                  <path
                    d="M15,14.3L10.7,10c1.9-2.3,1.6-5.8-0.7-7.7S4.2,0.7,2.3,3S0.7,8.8,3,10.7c2,1.7,5,1.7,7,0l4.3,4.3L15,14.3z M2,6.5	C2,4,4,2,6.5,2S11,4,11,6.5S9,11,6.5,11S2,9,2,6.5z"
                  />
                </svg>
              </div>
              <label
                className="bx--label"
                htmlFor="iot--list-header--search"
                id="iot--list-header--search-search"
              >
                Enter a value
              </label>
              <input
                autoComplete="off"
                className="bx--search-input"
                id="iot--list-header--search"
                onChange={[Function]}
                onKeyDown={[Function]}
                placeholder="Enter a value"
                role="searchbox"
                type="text"
                value=""
              />
              <button
                aria-label="Clear search input"
                className="bx--search-close bx--search-close--hidden"
                onClick={[Function]}
                type="button"
              >
                <svg
                  aria-hidden={true}
                  fill="currentColor"
                  focusable="false"
                  height={16}
                  preserveAspectRatio="xMidYMid meet"
                  viewBox="0 0 32 32"
                  width={16}
                  xmlns="http://www.w3.org/2000/svg"
                >
                  <path
                    d="M24 9.4L22.6 8 16 14.6 9.4 8 8 9.4 14.6 16 8 22.6 9.4 24 16 17.4 22.6 24 24 22.6 17.4 16 24 9.4z"
                  />
                </svg>
              </button>
            </div>
          </div>
=======
            className="iot--list-header--btn-container"
          />
>>>>>>> 63f25ad1
        </div>
        <div
          className="iot--list-header--search"
        >
          <div
            aria-labelledby="iot--list-header--search-search"
            className="bx--search bx--search--sm"
            role="search"
          >
            <svg
              aria-hidden={true}
              className="bx--search-magnifier"
              fill="currentColor"
              focusable="false"
              height={16}
              preserveAspectRatio="xMidYMid meet"
              viewBox="0 0 16 16"
              width={16}
              xmlns="http://www.w3.org/2000/svg"
            >
              <path
                d="M15,14.3L10.7,10c1.9-2.3,1.6-5.8-0.7-7.7S4.2,0.7,2.3,3S0.7,8.8,3,10.7c2,1.7,5,1.7,7,0l4.3,4.3L15,14.3z M2,6.5	C2,4,4,2,6.5,2S11,4,11,6.5S9,11,6.5,11S2,9,2,6.5z"
              />
            </svg>
            <label
              className="bx--label"
              htmlFor="iot--list-header--search"
              id="iot--list-header--search-search"
            >
              Enter a value
            </label>
            <input
              autoComplete="off"
              className="bx--search-input"
              id="iot--list-header--search"
              onChange={[Function]}
              onKeyDown={[Function]}
              placeholder="Enter a value"
              role="searchbox"
              type="text"
              value=""
            />
            <button
              aria-label="Clear search input"
              className="bx--search-close bx--search-close--hidden"
              onClick={[Function]}
              type="button"
            >
              <svg
                aria-hidden={true}
                fill="currentColor"
                focusable="false"
                height={16}
                preserveAspectRatio="xMidYMid meet"
                viewBox="0 0 32 32"
                width={16}
                xmlns="http://www.w3.org/2000/svg"
              >
                <path
                  d="M24 9.4L22.6 8 16 14.6 9.4 8 8 9.4 14.6 16 8 22.6 9.4 24 16 17.4 22.6 24 24 22.6 17.4 16 24 9.4z"
                />
              </svg>
            </button>
          </div>
        </div>
      </div>
      <div
        className="iot--list--content"
      >
        <div
          className="iot--list-item-parent"
          data-floating-menu-container={true}
        >
          <div
            className="iot--list-item iot--list-item__selectable"
            data_testid={null}
            onClick={[Function]}
            onKeyPress={[Function]}
            role="button"
            tabIndex={0}
          >
            <div
              aria-label="Close"
              className="iot--list-item--expand-icon"
              data-testid="expand-icon"
              onClick={[Function]}
              onKeyPress={[Function]}
              role="button"
              tabIndex={0}
              title="Close"
            >
              <svg
                aria-label="Close-icon"
                fill="currentColor"
                focusable="false"
                height={16}
                preserveAspectRatio="xMidYMid meet"
                role="img"
                viewBox="0 0 16 16"
                width={16}
                xmlns="http://www.w3.org/2000/svg"
              >
                <path
                  d="M8 5L13 10 12.3 10.7 8 6.4 3.7 10.7 3 10z"
                />
              </svg>
            </div>
            <div
              className="iot--list-item--content"
            >
              <div
                className="iot--list-item--content--values"
              >
                <div
                  className="iot--list-item--content--values--main"
                >
                  <div
                    className="iot--list-item--content--values--value iot--list-item--category"
                    title="Chicago White Sox"
                  >
                    Chicago White Sox
                  </div>
                </div>
              </div>
            </div>
          </div>
        </div>
        <div
          className="iot--list-item-parent"
          data-floating-menu-container={true}
        >
          <div
            className="iot--list-item iot--list-item__selectable"
            data_testid={null}
            onClick={[Function]}
            onKeyPress={[Function]}
            role="button"
            tabIndex={0}
          >
            <div
              className="iot--list-item--nesting-offset"
              style={
                Object {
                  "width": "60px",
                }
              }
            />
            <div
              className="iot--list-item--content"
            >
              <div
                className="iot--list-item--content--values"
              >
                <div
                  className="iot--list-item--content--values--main"
                >
                  <div
                    className="iot--list-item--content--values--value"
                    title="Leury Garcia"
                  >
                    Leury Garcia
                  </div>
                </div>
              </div>
            </div>
          </div>
        </div>
        <div
          className="iot--list-item-parent"
          data-floating-menu-container={true}
        >
          <div
            className="iot--list-item iot--list-item__selectable"
            data_testid={null}
            onClick={[Function]}
            onKeyPress={[Function]}
            role="button"
            tabIndex={0}
          >
            <div
              className="iot--list-item--nesting-offset"
              style={
                Object {
                  "width": "60px",
                }
              }
            />
            <div
              className="iot--list-item--content"
            >
              <div
                className="iot--list-item--content--values"
              >
                <div
                  className="iot--list-item--content--values--main"
                >
                  <div
                    className="iot--list-item--content--values--value"
                    title="Yoan Moncada"
                  >
                    Yoan Moncada
                  </div>
                </div>
              </div>
            </div>
          </div>
        </div>
        <div
          className="iot--list-item-parent"
          data-floating-menu-container={true}
        >
          <div
            className="iot--list-item iot--list-item__selectable iot--list-item__selected"
            data_testid="list-item__selected"
            onClick={[Function]}
            onKeyPress={[Function]}
            role="button"
            tabIndex={0}
          >
            <div
              className="iot--list-item--nesting-offset"
              style={
                Object {
                  "width": "60px",
                }
              }
            />
            <div
              className="iot--list-item--content iot--list-item--content__selected"
            >
              <div
                className="iot--list-item--content--values"
              >
                <div
                  className="iot--list-item--content--values--main"
                >
                  <div
                    className="iot--list-item--content--values--value"
                    title="Jose Abreu"
                  >
                    Jose Abreu
                  </div>
                </div>
              </div>
            </div>
          </div>
        </div>
        <div
          className="iot--list-item-parent"
          data-floating-menu-container={true}
        >
          <div
            className="iot--list-item iot--list-item__selectable"
            data_testid={null}
            onClick={[Function]}
            onKeyPress={[Function]}
            role="button"
            tabIndex={0}
          >
            <div
              className="iot--list-item--nesting-offset"
              style={
                Object {
                  "width": "60px",
                }
              }
            />
            <div
              className="iot--list-item--content"
            >
              <div
                className="iot--list-item--content--values"
              >
                <div
                  className="iot--list-item--content--values--main"
                >
                  <div
                    className="iot--list-item--content--values--value"
                    title="Welington Castillo"
                  >
                    Welington Castillo
                  </div>
                </div>
              </div>
            </div>
          </div>
        </div>
        <div
          className="iot--list-item-parent"
          data-floating-menu-container={true}
        >
          <div
            className="iot--list-item iot--list-item__selectable"
            data_testid={null}
            onClick={[Function]}
            onKeyPress={[Function]}
            role="button"
            tabIndex={0}
          >
            <div
              className="iot--list-item--nesting-offset"
              style={
                Object {
                  "width": "60px",
                }
              }
            />
            <div
              className="iot--list-item--content"
            >
              <div
                className="iot--list-item--content--values"
              >
                <div
                  className="iot--list-item--content--values--main"
                >
                  <div
                    className="iot--list-item--content--values--value"
                    title="Eloy Jimenez"
                  >
                    Eloy Jimenez
                  </div>
                </div>
              </div>
            </div>
          </div>
        </div>
        <div
          className="iot--list-item-parent"
          data-floating-menu-container={true}
        >
          <div
            className="iot--list-item iot--list-item__selectable"
            data_testid={null}
            onClick={[Function]}
            onKeyPress={[Function]}
            role="button"
            tabIndex={0}
          >
            <div
              className="iot--list-item--nesting-offset"
              style={
                Object {
                  "width": "60px",
                }
              }
            />
            <div
              className="iot--list-item--content"
            >
              <div
                className="iot--list-item--content--values"
              >
                <div
                  className="iot--list-item--content--values--main"
                >
                  <div
                    className="iot--list-item--content--values--value"
                    title="Charlie Tilson"
                  >
                    Charlie Tilson
                  </div>
                </div>
              </div>
            </div>
          </div>
        </div>
        <div
          className="iot--list-item-parent"
          data-floating-menu-container={true}
        >
          <div
            className="iot--list-item iot--list-item__selectable"
            data_testid={null}
            onClick={[Function]}
            onKeyPress={[Function]}
            role="button"
            tabIndex={0}
          >
            <div
              className="iot--list-item--nesting-offset"
              style={
                Object {
                  "width": "60px",
                }
              }
            />
            <div
              className="iot--list-item--content"
            >
              <div
                className="iot--list-item--content--values"
              >
                <div
                  className="iot--list-item--content--values--main"
                >
                  <div
                    className="iot--list-item--content--values--value"
                    title="Tim Anderson"
                  >
                    Tim Anderson
                  </div>
                </div>
              </div>
            </div>
          </div>
        </div>
        <div
          className="iot--list-item-parent"
          data-floating-menu-container={true}
        >
          <div
            className="iot--list-item iot--list-item__selectable"
            data_testid={null}
            onClick={[Function]}
            onKeyPress={[Function]}
            role="button"
            tabIndex={0}
          >
            <div
              className="iot--list-item--nesting-offset"
              style={
                Object {
                  "width": "60px",
                }
              }
            />
            <div
              className="iot--list-item--content"
            >
              <div
                className="iot--list-item--content--values"
              >
                <div
                  className="iot--list-item--content--values--main"
                >
                  <div
                    className="iot--list-item--content--values--value"
                    title="Yolmer Sanchez"
                  >
                    Yolmer Sanchez
                  </div>
                </div>
              </div>
            </div>
          </div>
        </div>
        <div
          className="iot--list-item-parent"
          data-floating-menu-container={true}
        >
          <div
            className="iot--list-item iot--list-item__selectable"
            data_testid={null}
            onClick={[Function]}
            onKeyPress={[Function]}
            role="button"
            tabIndex={0}
          >
            <div
              className="iot--list-item--nesting-offset"
              style={
                Object {
                  "width": "60px",
                }
              }
            />
            <div
              className="iot--list-item--content"
            >
              <div
                className="iot--list-item--content--values"
              >
                <div
                  className="iot--list-item--content--values--main"
                >
                  <div
                    className="iot--list-item--content--values--value"
                    title="Dylan Covey"
                  >
                    Dylan Covey
                  </div>
                </div>
              </div>
            </div>
          </div>
        </div>
        <div
          className="iot--list-item-parent"
          data-floating-menu-container={true}
        >
          <div
            className="iot--list-item iot--list-item__selectable"
            data_testid={null}
            onClick={[Function]}
            onKeyPress={[Function]}
            role="button"
            tabIndex={0}
          >
            <div
              aria-label="Expand"
              className="iot--list-item--expand-icon"
              data-testid="expand-icon"
              onClick={[Function]}
              onKeyPress={[Function]}
              role="button"
              tabIndex={0}
              title="Expand"
            >
              <svg
                aria-label="Expand-icon"
                fill="currentColor"
                focusable="false"
                height={16}
                preserveAspectRatio="xMidYMid meet"
                role="img"
                viewBox="0 0 16 16"
                width={16}
                xmlns="http://www.w3.org/2000/svg"
              >
                <path
                  d="M8 11L3 6 3.7 5.3 8 9.6 12.3 5.3 13 6z"
                />
              </svg>
            </div>
            <div
              className="iot--list-item--content"
            >
              <div
                className="iot--list-item--content--values"
              >
                <div
                  className="iot--list-item--content--values--main"
                >
                  <div
                    className="iot--list-item--content--values--value iot--list-item--category"
                    title="New York Yankees"
                  >
                    New York Yankees
                  </div>
                </div>
              </div>
            </div>
          </div>
        </div>
        <div
          className="iot--list-item-parent"
          data-floating-menu-container={true}
        >
          <div
            className="iot--list-item iot--list-item__selectable"
            data_testid={null}
            onClick={[Function]}
            onKeyPress={[Function]}
            role="button"
            tabIndex={0}
          >
            <div
              aria-label="Expand"
              className="iot--list-item--expand-icon"
              data-testid="expand-icon"
              onClick={[Function]}
              onKeyPress={[Function]}
              role="button"
              tabIndex={0}
              title="Expand"
            >
              <svg
                aria-label="Expand-icon"
                fill="currentColor"
                focusable="false"
                height={16}
                preserveAspectRatio="xMidYMid meet"
                role="img"
                viewBox="0 0 16 16"
                width={16}
                xmlns="http://www.w3.org/2000/svg"
              >
                <path
                  d="M8 11L3 6 3.7 5.3 8 9.6 12.3 5.3 13 6z"
                />
              </svg>
            </div>
            <div
              className="iot--list-item--content"
            >
              <div
                className="iot--list-item--content--values"
              >
                <div
                  className="iot--list-item--content--values--main"
                >
                  <div
                    className="iot--list-item--content--values--value iot--list-item--category"
                    title="Houston Astros"
                  >
                    Houston Astros
                  </div>
                </div>
              </div>
            </div>
          </div>
        </div>
        <div
          className="iot--list-item-parent"
          data-floating-menu-container={true}
        >
          <div
            className="iot--list-item"
          >
            <div
              aria-label="Expand"
              className="iot--list-item--expand-icon"
              data-testid="expand-icon"
              onClick={[Function]}
              onKeyPress={[Function]}
              role="button"
              tabIndex={0}
              title="Expand"
            >
              <svg
                aria-label="Expand-icon"
                fill="currentColor"
                focusable="false"
                height={16}
                preserveAspectRatio="xMidYMid meet"
                role="img"
                viewBox="0 0 16 16"
                width={16}
                xmlns="http://www.w3.org/2000/svg"
              >
                <path
                  d="M8 11L3 6 3.7 5.3 8 9.6 12.3 5.3 13 6z"
                />
              </svg>
            </div>
            <div
              className="iot--list-item--content"
            >
              <div
                className="iot--list-item--content--values"
              >
                <div
                  className="iot--list-item--content--values--main"
                >
                  <div
                    className="iot--list-item--content--values--value iot--list-item--category"
                    title="Atlanta Braves"
                  >
                    Atlanta Braves
                  </div>
                </div>
              </div>
            </div>
          </div>
        </div>
        <div
          className="iot--list-item-parent"
          data-floating-menu-container={true}
        >
          <div
            className="iot--list-item"
          >
            <div
              aria-label="Expand"
              className="iot--list-item--expand-icon"
              data-testid="expand-icon"
              onClick={[Function]}
              onKeyPress={[Function]}
              role="button"
              tabIndex={0}
              title="Expand"
            >
              <svg
                aria-label="Expand-icon"
                fill="currentColor"
                focusable="false"
                height={16}
                preserveAspectRatio="xMidYMid meet"
                role="img"
                viewBox="0 0 16 16"
                width={16}
                xmlns="http://www.w3.org/2000/svg"
              >
                <path
                  d="M8 11L3 6 3.7 5.3 8 9.6 12.3 5.3 13 6z"
                />
              </svg>
            </div>
            <div
              className="iot--list-item--content"
            >
              <div
                className="iot--list-item--content--values"
              >
                <div
                  className="iot--list-item--content--values--main"
                >
                  <div
                    className="iot--list-item--content--values--value iot--list-item--category"
                    title="New York Mets"
                  >
                    New York Mets
                  </div>
                </div>
              </div>
            </div>
          </div>
        </div>
        <div
          className="iot--list-item-parent"
          data-floating-menu-container={true}
        >
          <div
            className="iot--list-item"
          >
            <div
              aria-label="Expand"
              className="iot--list-item--expand-icon"
              data-testid="expand-icon"
              onClick={[Function]}
              onKeyPress={[Function]}
              role="button"
              tabIndex={0}
              title="Expand"
            >
              <svg
                aria-label="Expand-icon"
                fill="currentColor"
                focusable="false"
                height={16}
                preserveAspectRatio="xMidYMid meet"
                role="img"
                viewBox="0 0 16 16"
                width={16}
                xmlns="http://www.w3.org/2000/svg"
              >
                <path
                  d="M8 11L3 6 3.7 5.3 8 9.6 12.3 5.3 13 6z"
                />
              </svg>
            </div>
            <div
              className="iot--list-item--content"
            >
              <div
                className="iot--list-item--content--values"
              >
                <div
                  className="iot--list-item--content--values--main"
                >
                  <div
                    className="iot--list-item--content--values--value iot--list-item--category"
                    title="Washington Nationals"
                  >
                    Washington Nationals
                  </div>
                </div>
              </div>
            </div>
          </div>
        </div>
      </div>
      <div
        className="iot--list--page"
      >
        <div
          className="iot-simple-pagination-container"
          data-testid="iot-simple-pagination"
        >
          <div
            className="iot-simple-pagination-page-bar"
          >
            <span
              className="iot-simple-pagination-page-label"
              maxpage={1}
            >
              Page 1
            </span>
          </div>
        </div>
      </div>
    </div>
  </div>
</div>
`;

exports[`Storybook Snapshot tests and console checks Storyshots 1 - Watson IoT/HierarchyList with mixed hierarchies 1`] = `
<div
  className="storybook-container"
>
  <div
    style={
      Object {
        "width": 400,
      }
    }
  >
    <div
      className="iot--list"
      data-testid="list"
    >
      <div
        className="iot--list-header-container"
      >
        <div
          className="iot--list-header"
        >
          <div
            className="iot--list-header--title"
          >
            Items with mixed nested hierarchies
          </div>
          <div
            className="iot--list-header--btn-container"
          />
        </div>
        <div
          className="iot--list-header--search"
        >
          <div
            aria-labelledby="iot--list-header--search-search"
            className="bx--search bx--search--sm"
            role="search"
          >
            <svg
              aria-hidden={true}
              className="bx--search-magnifier"
              fill="currentColor"
              focusable="false"
              height={16}
              preserveAspectRatio="xMidYMid meet"
              viewBox="0 0 16 16"
              width={16}
              xmlns="http://www.w3.org/2000/svg"
            >
              <path
                d="M15,14.3L10.7,10c1.9-2.3,1.6-5.8-0.7-7.7S4.2,0.7,2.3,3S0.7,8.8,3,10.7c2,1.7,5,1.7,7,0l4.3,4.3L15,14.3z M2,6.5	C2,4,4,2,6.5,2S11,4,11,6.5S9,11,6.5,11S2,9,2,6.5z"
              />
            </svg>
            <label
              className="bx--label"
              htmlFor="iot--list-header--search"
              id="iot--list-header--search-search"
            >
              Enter a value
            </label>
            <input
              autoComplete="off"
              className="bx--search-input"
              id="iot--list-header--search"
              onChange={[Function]}
              onKeyDown={[Function]}
              placeholder="Enter a value"
              role="searchbox"
              type="text"
              value=""
            />
            <button
              aria-label="Clear search input"
              className="bx--search-close bx--search-close--hidden"
              onClick={[Function]}
              type="button"
            >
<<<<<<< HEAD
              <div
                className="bx--search-magnifier"
              >
                <svg
                  aria-hidden={true}
                  className="bx--search-magnifier-icon"
                  fill="currentColor"
                  focusable="false"
                  height={16}
                  preserveAspectRatio="xMidYMid meet"
                  viewBox="0 0 16 16"
                  width={16}
                  xmlns="http://www.w3.org/2000/svg"
                >
                  <path
                    d="M15,14.3L10.7,10c1.9-2.3,1.6-5.8-0.7-7.7S4.2,0.7,2.3,3S0.7,8.8,3,10.7c2,1.7,5,1.7,7,0l4.3,4.3L15,14.3z M2,6.5	C2,4,4,2,6.5,2S11,4,11,6.5S9,11,6.5,11S2,9,2,6.5z"
                  />
                </svg>
              </div>
              <label
                className="bx--label"
                htmlFor="iot--list-header--search"
                id="iot--list-header--search-search"
              >
                Enter a value
              </label>
              <input
                autoComplete="off"
                className="bx--search-input"
                id="iot--list-header--search"
                onChange={[Function]}
                onKeyDown={[Function]}
                placeholder="Enter a value"
                role="searchbox"
                type="text"
                value=""
              />
              <button
                aria-label="Clear search input"
                className="bx--search-close bx--search-close--hidden"
                onClick={[Function]}
                type="button"
              >
                <svg
                  aria-hidden={true}
                  fill="currentColor"
                  focusable="false"
                  height={16}
                  preserveAspectRatio="xMidYMid meet"
                  viewBox="0 0 32 32"
                  width={16}
                  xmlns="http://www.w3.org/2000/svg"
                >
                  <path
                    d="M24 9.4L22.6 8 16 14.6 9.4 8 8 9.4 14.6 16 8 22.6 9.4 24 16 17.4 22.6 24 24 22.6 17.4 16 24 9.4z"
                  />
                </svg>
              </button>
            </div>
=======
              <svg
                aria-hidden={true}
                fill="currentColor"
                focusable="false"
                height={16}
                preserveAspectRatio="xMidYMid meet"
                viewBox="0 0 32 32"
                width={16}
                xmlns="http://www.w3.org/2000/svg"
              >
                <path
                  d="M24 9.4L22.6 8 16 14.6 9.4 8 8 9.4 14.6 16 8 22.6 9.4 24 16 17.4 22.6 24 24 22.6 17.4 16 24 9.4z"
                />
              </svg>
            </button>
>>>>>>> 63f25ad1
          </div>
        </div>
      </div>
      <div
        className="iot--list--content"
      >
        <div
          className="iot--list-item-parent"
          data-floating-menu-container={true}
        >
          <div
            className="iot--list-item"
          >
            <div
              aria-label="Expand"
              className="iot--list-item--expand-icon"
              data-testid="expand-icon"
              onClick={[Function]}
              onKeyPress={[Function]}
              role="button"
              tabIndex={0}
              title="Expand"
            >
              <svg
                aria-label="Expand-icon"
                fill="currentColor"
                focusable="false"
                height={16}
                preserveAspectRatio="xMidYMid meet"
                role="img"
                viewBox="0 0 16 16"
                width={16}
                xmlns="http://www.w3.org/2000/svg"
              >
                <path
                  d="M8 11L3 6 3.7 5.3 8 9.6 12.3 5.3 13 6z"
                />
              </svg>
            </div>
            <div
              className="iot--list-item--content"
            >
              <div
                className="iot--list-item--content--values"
              >
                <div
                  className="iot--list-item--content--values--main"
                >
                  <div
                    className="iot--list-item--content--values--value iot--list-item--category"
                    title="Tasks"
                  >
                    Tasks
                  </div>
                </div>
              </div>
            </div>
          </div>
        </div>
        <div
          className="iot--list-item-parent"
          data-floating-menu-container={true}
        >
          <div
            className="iot--list-item iot--list-item__selectable"
            data_testid={null}
            onClick={[Function]}
            onKeyPress={[Function]}
            role="button"
            tabIndex={0}
          >
            <div
              className="iot--list-item--nesting-offset"
              style={
                Object {
                  "width": "30px",
                }
              }
            />
            <div
              className="iot--list-item--content"
            >
              <div
                className="iot--list-item--content--values"
              >
                <div
                  className="iot--list-item--content--values--main"
                >
                  <div
                    className="iot--list-item--content--values--value"
                    title="My Reports"
                  >
                    My Reports
                  </div>
                  <div
                    className="iot--list-item--content--values--value"
                    title="My Reports--secondary-value"
                  >
                    <div
                      aria-live="assertive"
                      className="bx--inline-loading"
                    >
                      <div
                        className="bx--inline-loading__animation"
                      >
                        <div
                          aria-atomic="true"
                          aria-labelledby="loading-id-7"
                          aria-live="assertive"
                          className="bx--loading bx--loading--small"
                        >
                          <label
                            className="bx--visually-hidden"
                            id="loading-id-7"
                          >
                            Active loading indicator
                          </label>
                          <svg
                            className="bx--loading__svg"
                            viewBox="0 0 100 100"
                          >
                            <title>
                              Active loading indicator
                            </title>
                            <circle
                              className="bx--loading__background"
                              cx="50%"
                              cy="50%"
                              r="42"
                            />
                            <circle
                              className="bx--loading__stroke"
                              cx="50%"
                              cy="50%"
                              r="42"
                            />
                          </svg>
                        </div>
                      </div>
                      <div
                        className="bx--inline-loading__text"
                      >
                        Loading data..
                      </div>
                    </div>
                  </div>
                </div>
              </div>
            </div>
          </div>
        </div>
        <div
          className="iot--list-item-parent"
          data-floating-menu-container={true}
        >
          <div
            className="iot--list-item"
          >
            <div
              aria-label="Expand"
              className="iot--list-item--expand-icon"
              data-testid="expand-icon"
              onClick={[Function]}
              onKeyPress={[Function]}
              role="button"
              tabIndex={0}
              title="Expand"
            >
              <svg
                aria-label="Expand-icon"
                fill="currentColor"
                focusable="false"
                height={16}
                preserveAspectRatio="xMidYMid meet"
                role="img"
                viewBox="0 0 16 16"
                width={16}
                xmlns="http://www.w3.org/2000/svg"
              >
                <path
                  d="M8 11L3 6 3.7 5.3 8 9.6 12.3 5.3 13 6z"
                />
              </svg>
            </div>
            <div
              className="iot--list-item--content"
            >
              <div
                className="iot--list-item--content--values"
              >
                <div
                  className="iot--list-item--content--values--main"
                >
                  <div
                    className="iot--list-item--content--values--value iot--list-item--category"
                    title="Requests"
                  >
                    Requests
                  </div>
                </div>
              </div>
            </div>
          </div>
        </div>
      </div>
      <div
        className="iot--list--page"
      >
        <div
          className="iot-simple-pagination-container"
          data-testid="iot-simple-pagination"
        >
          <div
            className="iot-simple-pagination-page-bar"
          >
            <span
              className="iot-simple-pagination-page-label"
              maxpage={1}
            >
              Page 1
            </span>
          </div>
        </div>
      </div>
    </div>
  </div>
</div>
`;<|MERGE_RESOLUTION|>--- conflicted
+++ resolved
@@ -31,60 +31,25 @@
             className="iot--list-header--btn-container"
           >
             <button
+              aria-describedby={null}
               aria-pressed={null}
-              className="iot--btn bx--btn bx--btn--sm bx--btn--primary bx--btn--icon-only bx--tooltip__trigger bx--tooltip--a11y bx--tooltip--top bx--tooltip--align-center"
+              className="iot--btn bx--btn bx--btn--sm bx--btn--primary bx--tooltip--hidden bx--btn--icon-only bx--tooltip__trigger bx--tooltip--a11y bx--btn--icon-only--top bx--tooltip--align-center"
               data-testid="Button"
               disabled={false}
+              onBlur={[Function]}
               onClick={[Function]}
+              onFocus={[Function]}
+              onMouseEnter={[Function]}
+              onMouseLeave={[Function]}
               tabIndex={0}
               type="button"
             >
-<<<<<<< HEAD
-              <button
-                aria-describedby={null}
-                aria-pressed={null}
-                className="iot--btn bx--btn bx--btn--sm bx--btn--primary bx--tooltip--hidden bx--btn--icon-only bx--tooltip__trigger bx--tooltip--a11y bx--btn--icon-only--top bx--tooltip--align-center"
-                data-testid="Button"
-                disabled={false}
-                onBlur={[Function]}
-                onClick={[Function]}
-                onFocus={[Function]}
+              <div
+                className="bx--assistive-text"
                 onMouseEnter={[Function]}
-                onMouseLeave={[Function]}
-                tabIndex={0}
-                type="button"
-              >
-                <div
-                  className="bx--assistive-text"
-                  onMouseEnter={[Function]}
-                >
-                  Add
-                </div>
-                <svg
-                  aria-hidden="true"
-                  aria-label="Add"
-                  className="bx--btn__icon"
-                  fill="currentColor"
-                  focusable="false"
-                  height={16}
-                  preserveAspectRatio="xMidYMid meet"
-                  role="img"
-                  viewBox="0 0 32 32"
-                  width={16}
-                  xmlns="http://www.w3.org/2000/svg"
-                >
-                  <path
-                    d="M17 15L17 8 15 8 15 15 8 15 8 17 15 17 15 24 17 24 17 17 24 17 24 15z"
-                  />
-                </svg>
-              </button>
-            </div>
-=======
-              <span
-                className="bx--assistive-text"
               >
                 Add
-              </span>
+              </div>
               <svg
                 aria-hidden="true"
                 aria-label="Add"
@@ -103,7 +68,6 @@
                 />
               </svg>
             </button>
->>>>>>> 63f25ad1
           </div>
         </div>
         <div
@@ -114,21 +78,25 @@
             className="bx--search bx--search--sm"
             role="search"
           >
-            <svg
-              aria-hidden={true}
+            <div
               className="bx--search-magnifier"
-              fill="currentColor"
-              focusable="false"
-              height={16}
-              preserveAspectRatio="xMidYMid meet"
-              viewBox="0 0 16 16"
-              width={16}
-              xmlns="http://www.w3.org/2000/svg"
-            >
-              <path
-                d="M15,14.3L10.7,10c1.9-2.3,1.6-5.8-0.7-7.7S4.2,0.7,2.3,3S0.7,8.8,3,10.7c2,1.7,5,1.7,7,0l4.3,4.3L15,14.3z M2,6.5	C2,4,4,2,6.5,2S11,4,11,6.5S9,11,6.5,11S2,9,2,6.5z"
-              />
-            </svg>
+            >
+              <svg
+                aria-hidden={true}
+                className="bx--search-magnifier-icon"
+                fill="currentColor"
+                focusable="false"
+                height={16}
+                preserveAspectRatio="xMidYMid meet"
+                viewBox="0 0 16 16"
+                width={16}
+                xmlns="http://www.w3.org/2000/svg"
+              >
+                <path
+                  d="M15,14.3L10.7,10c1.9-2.3,1.6-5.8-0.7-7.7S4.2,0.7,2.3,3S0.7,8.8,3,10.7c2,1.7,5,1.7,7,0l4.3,4.3L15,14.3z M2,6.5	C2,4,4,2,6.5,2S11,4,11,6.5S9,11,6.5,11S2,9,2,6.5z"
+                />
+              </svg>
+            </div>
             <label
               className="bx--label"
               htmlFor="iot--list-header--search"
@@ -153,67 +121,6 @@
               onClick={[Function]}
               type="button"
             >
-<<<<<<< HEAD
-              <div
-                className="bx--search-magnifier"
-              >
-                <svg
-                  aria-hidden={true}
-                  className="bx--search-magnifier-icon"
-                  fill="currentColor"
-                  focusable="false"
-                  height={16}
-                  preserveAspectRatio="xMidYMid meet"
-                  viewBox="0 0 16 16"
-                  width={16}
-                  xmlns="http://www.w3.org/2000/svg"
-                >
-                  <path
-                    d="M15,14.3L10.7,10c1.9-2.3,1.6-5.8-0.7-7.7S4.2,0.7,2.3,3S0.7,8.8,3,10.7c2,1.7,5,1.7,7,0l4.3,4.3L15,14.3z M2,6.5	C2,4,4,2,6.5,2S11,4,11,6.5S9,11,6.5,11S2,9,2,6.5z"
-                  />
-                </svg>
-              </div>
-              <label
-                className="bx--label"
-                htmlFor="iot--list-header--search"
-                id="iot--list-header--search-search"
-              >
-                Search
-              </label>
-              <input
-                autoComplete="off"
-                className="bx--search-input"
-                id="iot--list-header--search"
-                onChange={[Function]}
-                onKeyDown={[Function]}
-                placeholder="Search"
-                role="searchbox"
-                type="text"
-                value=""
-              />
-              <button
-                aria-label="Clear search input"
-                className="bx--search-close bx--search-close--hidden"
-                onClick={[Function]}
-                type="button"
-              >
-                <svg
-                  aria-hidden={true}
-                  fill="currentColor"
-                  focusable="false"
-                  height={16}
-                  preserveAspectRatio="xMidYMid meet"
-                  viewBox="0 0 32 32"
-                  width={16}
-                  xmlns="http://www.w3.org/2000/svg"
-                >
-                  <path
-                    d="M24 9.4L22.6 8 16 14.6 9.4 8 8 9.4 14.6 16 8 22.6 9.4 24 16 17.4 22.6 24 24 22.6 17.4 16 24 9.4z"
-                  />
-                </svg>
-              </button>
-            </div>
-=======
               <svg
                 aria-hidden={true}
                 fill="currentColor"
@@ -229,7 +136,6 @@
                 />
               </svg>
             </button>
->>>>>>> 63f25ad1
           </div>
         </div>
       </div>
@@ -666,25 +572,11 @@
                   title="All rows"
                 >
                   <button
-                    className="bx--link"
+                    className="bx--link iot--hierarchy-list-bulk-modal--breadcrumb-button"
                     kind="ghost"
                     onClick={[Function]}
                     type="button"
                   >
-<<<<<<< HEAD
-                    <button
-                      className="bx--link iot--hierarchy-list-bulk-modal--breadcrumb-button"
-                      kind="ghost"
-                      onClick={[Function]}
-                      type="button"
-                    >
-                      All rows
-                    </button>
-                  </li>
-                </ol>
-              </nav>
-            </div>
-=======
                     All rows
                   </button>
                 </li>
@@ -694,7 +586,6 @@
           <div
             className="iot--hierarchy-list-bulk-modal--list"
           >
->>>>>>> 63f25ad1
             <div
               className="iot--hierarchy-list-bulk-modal--list-item"
             >
@@ -960,66 +851,37 @@
               </div>
             </div>
           </div>
-<<<<<<< HEAD
-          <div
-            className="bx--modal-footer iot--composed-modal-footer bx--btn-set"
-          >
-            <button
-              aria-describedby={null}
-              aria-pressed={null}
-              className="iot--btn bx--btn bx--btn--secondary"
-              data-testid="ComposedModal-modal-secondary-button"
-              disabled={false}
-              onBlur={[Function]}
-              onClick={[Function]}
-              onFocus={[Function]}
-              onMouseEnter={[Function]}
-              onMouseLeave={[Function]}
-              tabIndex={0}
-              type="button"
-            >
-              Cancel
-            </button>
-            <button
-              aria-describedby={null}
-              aria-pressed={null}
-              className="iot--btn bx--btn bx--btn--primary"
-              data-testid="ComposedModal-modal-primary-button"
-              disabled={false}
-              onBlur={[Function]}
-              onClick={[Function]}
-              onFocus={[Function]}
-              onMouseEnter={[Function]}
-              onMouseLeave={[Function]}
-              tabIndex={0}
-              type="button"
-            >
-              Save
-            </button>
-          </div>
-=======
->>>>>>> 63f25ad1
         </div>
         <div
           className="bx--modal-footer iot--composed-modal-footer bx--btn-set"
         >
           <button
+            aria-describedby={null}
             aria-pressed={null}
             className="iot--btn bx--btn bx--btn--secondary"
             data-testid="ComposedModal-modal-secondary-button"
             disabled={false}
+            onBlur={[Function]}
             onClick={[Function]}
+            onFocus={[Function]}
+            onMouseEnter={[Function]}
+            onMouseLeave={[Function]}
             tabIndex={0}
             type="button"
           >
             Cancel
           </button>
           <button
+            aria-describedby={null}
             aria-pressed={null}
             className="iot--btn bx--btn bx--btn--primary"
             data-testid="ComposedModal-modal-primary-button"
             disabled={false}
+            onBlur={[Function]}
             onClick={[Function]}
+            onFocus={[Function]}
+            onMouseEnter={[Function]}
+            onMouseLeave={[Function]}
             tabIndex={0}
             type="button"
           >
@@ -1062,21 +924,25 @@
             className="bx--search bx--search--sm"
             role="search"
           >
-            <svg
-              aria-hidden={true}
+            <div
               className="bx--search-magnifier"
-              fill="currentColor"
-              focusable="false"
-              height={16}
-              preserveAspectRatio="xMidYMid meet"
-              viewBox="0 0 16 16"
-              width={16}
-              xmlns="http://www.w3.org/2000/svg"
-            >
-              <path
-                d="M15,14.3L10.7,10c1.9-2.3,1.6-5.8-0.7-7.7S4.2,0.7,2.3,3S0.7,8.8,3,10.7c2,1.7,5,1.7,7,0l4.3,4.3L15,14.3z M2,6.5	C2,4,4,2,6.5,2S11,4,11,6.5S9,11,6.5,11S2,9,2,6.5z"
-              />
-            </svg>
+            >
+              <svg
+                aria-hidden={true}
+                className="bx--search-magnifier-icon"
+                fill="currentColor"
+                focusable="false"
+                height={16}
+                preserveAspectRatio="xMidYMid meet"
+                viewBox="0 0 16 16"
+                width={16}
+                xmlns="http://www.w3.org/2000/svg"
+              >
+                <path
+                  d="M15,14.3L10.7,10c1.9-2.3,1.6-5.8-0.7-7.7S4.2,0.7,2.3,3S0.7,8.8,3,10.7c2,1.7,5,1.7,7,0l4.3,4.3L15,14.3z M2,6.5	C2,4,4,2,6.5,2S11,4,11,6.5S9,11,6.5,11S2,9,2,6.5z"
+                />
+              </svg>
+            </div>
             <label
               className="bx--label"
               htmlFor="iot--list-header--search"
@@ -1101,67 +967,6 @@
               onClick={[Function]}
               type="button"
             >
-<<<<<<< HEAD
-              <div
-                className="bx--search-magnifier"
-              >
-                <svg
-                  aria-hidden={true}
-                  className="bx--search-magnifier-icon"
-                  fill="currentColor"
-                  focusable="false"
-                  height={16}
-                  preserveAspectRatio="xMidYMid meet"
-                  viewBox="0 0 16 16"
-                  width={16}
-                  xmlns="http://www.w3.org/2000/svg"
-                >
-                  <path
-                    d="M15,14.3L10.7,10c1.9-2.3,1.6-5.8-0.7-7.7S4.2,0.7,2.3,3S0.7,8.8,3,10.7c2,1.7,5,1.7,7,0l4.3,4.3L15,14.3z M2,6.5	C2,4,4,2,6.5,2S11,4,11,6.5S9,11,6.5,11S2,9,2,6.5z"
-                  />
-                </svg>
-              </div>
-              <label
-                className="bx--label"
-                htmlFor="iot--list-header--search"
-                id="iot--list-header--search-search"
-              >
-                Enter a value
-              </label>
-              <input
-                autoComplete="off"
-                className="bx--search-input"
-                id="iot--list-header--search"
-                onChange={[Function]}
-                onKeyDown={[Function]}
-                placeholder="Enter a value"
-                role="searchbox"
-                type="text"
-                value=""
-              />
-              <button
-                aria-label="Clear search input"
-                className="bx--search-close bx--search-close--hidden"
-                onClick={[Function]}
-                type="button"
-              >
-                <svg
-                  aria-hidden={true}
-                  fill="currentColor"
-                  focusable="false"
-                  height={16}
-                  preserveAspectRatio="xMidYMid meet"
-                  viewBox="0 0 32 32"
-                  width={16}
-                  xmlns="http://www.w3.org/2000/svg"
-                >
-                  <path
-                    d="M24 9.4L22.6 8 16 14.6 9.4 8 8 9.4 14.6 16 8 22.6 9.4 24 16 17.4 22.6 24 24 22.6 17.4 16 24 9.4z"
-                  />
-                </svg>
-              </button>
-            </div>
-=======
               <svg
                 aria-hidden={true}
                 fill="currentColor"
@@ -1177,7 +982,6 @@
                 />
               </svg>
             </button>
->>>>>>> 63f25ad1
           </div>
         </div>
       </div>
@@ -1871,56 +1675,12 @@
               className="iot--list-item iot--list-item-editable"
             >
               <div
-<<<<<<< HEAD
-                className="bx--search-magnifier"
-              >
-                <svg
-                  aria-hidden={true}
-                  className="bx--search-magnifier-icon"
-                  fill="currentColor"
-                  focusable="false"
-                  height={16}
-                  preserveAspectRatio="xMidYMid meet"
-                  viewBox="0 0 16 16"
-                  width={16}
-                  xmlns="http://www.w3.org/2000/svg"
-                >
-                  <path
-                    d="M15,14.3L10.7,10c1.9-2.3,1.6-5.8-0.7-7.7S4.2,0.7,2.3,3S0.7,8.8,3,10.7c2,1.7,5,1.7,7,0l4.3,4.3L15,14.3z M2,6.5	C2,4,4,2,6.5,2S11,4,11,6.5S9,11,6.5,11S2,9,2,6.5z"
-                  />
-                </svg>
-              </div>
-              <label
-                className="bx--label"
-                htmlFor="iot--list-header--search"
-                id="iot--list-header--search-search"
-              >
-                Enter a value
-              </label>
-              <input
-                autoComplete="off"
-                className="bx--search-input"
-                id="iot--list-header--search"
-                onChange={[Function]}
-                onKeyDown={[Function]}
-                placeholder="Enter a value"
-                role="searchbox"
-                type="text"
-                value=""
-              />
-              <button
-                aria-label="Clear search input"
-                className="bx--search-close bx--search-close--hidden"
-                onClick={[Function]}
-                type="button"
-=======
                 className="iot--list-item-editable--drag-preview"
               >
                 Wilson Ramos
               </div>
               <div
                 title="Drag handle"
->>>>>>> 63f25ad1
               >
                 <svg
                   aria-hidden={true}
@@ -2375,21 +2135,25 @@
             className="bx--search bx--search--sm"
             role="search"
           >
-            <svg
-              aria-hidden={true}
+            <div
               className="bx--search-magnifier"
-              fill="currentColor"
-              focusable="false"
-              height={16}
-              preserveAspectRatio="xMidYMid meet"
-              viewBox="0 0 16 16"
-              width={16}
-              xmlns="http://www.w3.org/2000/svg"
-            >
-              <path
-                d="M15,14.3L10.7,10c1.9-2.3,1.6-5.8-0.7-7.7S4.2,0.7,2.3,3S0.7,8.8,3,10.7c2,1.7,5,1.7,7,0l4.3,4.3L15,14.3z M2,6.5	C2,4,4,2,6.5,2S11,4,11,6.5S9,11,6.5,11S2,9,2,6.5z"
-              />
-            </svg>
+            >
+              <svg
+                aria-hidden={true}
+                className="bx--search-magnifier-icon"
+                fill="currentColor"
+                focusable="false"
+                height={16}
+                preserveAspectRatio="xMidYMid meet"
+                viewBox="0 0 16 16"
+                width={16}
+                xmlns="http://www.w3.org/2000/svg"
+              >
+                <path
+                  d="M15,14.3L10.7,10c1.9-2.3,1.6-5.8-0.7-7.7S4.2,0.7,2.3,3S0.7,8.8,3,10.7c2,1.7,5,1.7,7,0l4.3,4.3L15,14.3z M2,6.5	C2,4,4,2,6.5,2S11,4,11,6.5S9,11,6.5,11S2,9,2,6.5z"
+                />
+              </svg>
+            </div>
             <label
               className="bx--label"
               htmlFor="iot--list-header--search"
@@ -2611,50 +2375,6 @@
               tabIndex={0}
               title="Expand"
             >
-<<<<<<< HEAD
-              <div
-                className="bx--search-magnifier"
-              >
-                <svg
-                  aria-hidden={true}
-                  className="bx--search-magnifier-icon"
-                  fill="currentColor"
-                  focusable="false"
-                  height={16}
-                  preserveAspectRatio="xMidYMid meet"
-                  viewBox="0 0 16 16"
-                  width={16}
-                  xmlns="http://www.w3.org/2000/svg"
-                >
-                  <path
-                    d="M15,14.3L10.7,10c1.9-2.3,1.6-5.8-0.7-7.7S4.2,0.7,2.3,3S0.7,8.8,3,10.7c2,1.7,5,1.7,7,0l4.3,4.3L15,14.3z M2,6.5	C2,4,4,2,6.5,2S11,4,11,6.5S9,11,6.5,11S2,9,2,6.5z"
-                  />
-                </svg>
-              </div>
-              <label
-                className="bx--label"
-                htmlFor="iot--list-header--search"
-                id="iot--list-header--search-search"
-              >
-                Enter a value
-              </label>
-              <input
-                autoComplete="off"
-                className="bx--search-input"
-                id="iot--list-header--search"
-                onChange={[Function]}
-                onKeyDown={[Function]}
-                placeholder="Enter a value"
-                role="searchbox"
-                type="text"
-                value=""
-              />
-              <button
-                aria-label="Clear search input"
-                className="bx--search-close bx--search-close--hidden"
-                onClick={[Function]}
-                type="button"
-=======
               <svg
                 aria-label="Expand-icon"
                 fill="currentColor"
@@ -2676,7 +2396,6 @@
             >
               <div
                 className="iot--list-item--content--values"
->>>>>>> 63f25ad1
               >
                 <div
                   className="iot--list-item--content--values--main"
@@ -2862,21 +2581,25 @@
             className="bx--search bx--search--sm"
             role="search"
           >
-            <svg
-              aria-hidden={true}
+            <div
               className="bx--search-magnifier"
-              fill="currentColor"
-              focusable="false"
-              height={16}
-              preserveAspectRatio="xMidYMid meet"
-              viewBox="0 0 16 16"
-              width={16}
-              xmlns="http://www.w3.org/2000/svg"
-            >
-              <path
-                d="M15,14.3L10.7,10c1.9-2.3,1.6-5.8-0.7-7.7S4.2,0.7,2.3,3S0.7,8.8,3,10.7c2,1.7,5,1.7,7,0l4.3,4.3L15,14.3z M2,6.5	C2,4,4,2,6.5,2S11,4,11,6.5S9,11,6.5,11S2,9,2,6.5z"
-              />
-            </svg>
+            >
+              <svg
+                aria-hidden={true}
+                className="bx--search-magnifier-icon"
+                fill="currentColor"
+                focusable="false"
+                height={16}
+                preserveAspectRatio="xMidYMid meet"
+                viewBox="0 0 16 16"
+                width={16}
+                xmlns="http://www.w3.org/2000/svg"
+              >
+                <path
+                  d="M15,14.3L10.7,10c1.9-2.3,1.6-5.8-0.7-7.7S4.2,0.7,2.3,3S0.7,8.8,3,10.7c2,1.7,5,1.7,7,0l4.3,4.3L15,14.3z M2,6.5	C2,4,4,2,6.5,2S11,4,11,6.5S9,11,6.5,11S2,9,2,6.5z"
+                />
+              </svg>
+            </div>
             <label
               className="bx--label"
               htmlFor="iot--list-header--search"
@@ -4064,21 +3787,25 @@
             className="bx--search bx--search--sm"
             role="search"
           >
-            <svg
-              aria-hidden={true}
+            <div
               className="bx--search-magnifier"
-              fill="currentColor"
-              focusable="false"
-              height={16}
-              preserveAspectRatio="xMidYMid meet"
-              viewBox="0 0 16 16"
-              width={16}
-              xmlns="http://www.w3.org/2000/svg"
-            >
-              <path
-                d="M15,14.3L10.7,10c1.9-2.3,1.6-5.8-0.7-7.7S4.2,0.7,2.3,3S0.7,8.8,3,10.7c2,1.7,5,1.7,7,0l4.3,4.3L15,14.3z M2,6.5	C2,4,4,2,6.5,2S11,4,11,6.5S9,11,6.5,11S2,9,2,6.5z"
-              />
-            </svg>
+            >
+              <svg
+                aria-hidden={true}
+                className="bx--search-magnifier-icon"
+                fill="currentColor"
+                focusable="false"
+                height={16}
+                preserveAspectRatio="xMidYMid meet"
+                viewBox="0 0 16 16"
+                width={16}
+                xmlns="http://www.w3.org/2000/svg"
+              >
+                <path
+                  d="M15,14.3L10.7,10c1.9-2.3,1.6-5.8-0.7-7.7S4.2,0.7,2.3,3S0.7,8.8,3,10.7c2,1.7,5,1.7,7,0l4.3,4.3L15,14.3z M2,6.5	C2,4,4,2,6.5,2S11,4,11,6.5S9,11,6.5,11S2,9,2,6.5z"
+                />
+              </svg>
+            </div>
             <label
               className="bx--label"
               htmlFor="iot--list-header--search"
@@ -4103,67 +3830,6 @@
               onClick={[Function]}
               type="button"
             >
-<<<<<<< HEAD
-              <div
-                className="bx--search-magnifier"
-              >
-                <svg
-                  aria-hidden={true}
-                  className="bx--search-magnifier-icon"
-                  fill="currentColor"
-                  focusable="false"
-                  height={16}
-                  preserveAspectRatio="xMidYMid meet"
-                  viewBox="0 0 16 16"
-                  width={16}
-                  xmlns="http://www.w3.org/2000/svg"
-                >
-                  <path
-                    d="M15,14.3L10.7,10c1.9-2.3,1.6-5.8-0.7-7.7S4.2,0.7,2.3,3S0.7,8.8,3,10.7c2,1.7,5,1.7,7,0l4.3,4.3L15,14.3z M2,6.5	C2,4,4,2,6.5,2S11,4,11,6.5S9,11,6.5,11S2,9,2,6.5z"
-                  />
-                </svg>
-              </div>
-              <label
-                className="bx--label"
-                htmlFor="iot--list-header--search"
-                id="iot--list-header--search-search"
-              >
-                Enter a value
-              </label>
-              <input
-                autoComplete="off"
-                className="bx--search-input"
-                id="iot--list-header--search"
-                onChange={[Function]}
-                onKeyDown={[Function]}
-                placeholder="Enter a value"
-                role="searchbox"
-                type="text"
-                value=""
-              />
-              <button
-                aria-label="Clear search input"
-                className="bx--search-close bx--search-close--hidden"
-                onClick={[Function]}
-                type="button"
-              >
-                <svg
-                  aria-hidden={true}
-                  fill="currentColor"
-                  focusable="false"
-                  height={16}
-                  preserveAspectRatio="xMidYMid meet"
-                  viewBox="0 0 32 32"
-                  width={16}
-                  xmlns="http://www.w3.org/2000/svg"
-                >
-                  <path
-                    d="M24 9.4L22.6 8 16 14.6 9.4 8 8 9.4 14.6 16 8 22.6 9.4 24 16 17.4 22.6 24 24 22.6 17.4 16 24 9.4z"
-                  />
-                </svg>
-              </button>
-            </div>
-=======
               <svg
                 aria-hidden={true}
                 fill="currentColor"
@@ -4179,7 +3845,6 @@
                 />
               </svg>
             </button>
->>>>>>> 63f25ad1
           </div>
         </div>
       </div>
@@ -4917,78 +4582,8 @@
             MLB Expanded List
           </div>
           <div
-<<<<<<< HEAD
-            className="iot--list-header--search"
-          >
-            <div
-              aria-labelledby="iot--list-header--search-search"
-              className="bx--search bx--search--sm"
-              role="search"
-            >
-              <div
-                className="bx--search-magnifier"
-              >
-                <svg
-                  aria-hidden={true}
-                  className="bx--search-magnifier-icon"
-                  fill="currentColor"
-                  focusable="false"
-                  height={16}
-                  preserveAspectRatio="xMidYMid meet"
-                  viewBox="0 0 16 16"
-                  width={16}
-                  xmlns="http://www.w3.org/2000/svg"
-                >
-                  <path
-                    d="M15,14.3L10.7,10c1.9-2.3,1.6-5.8-0.7-7.7S4.2,0.7,2.3,3S0.7,8.8,3,10.7c2,1.7,5,1.7,7,0l4.3,4.3L15,14.3z M2,6.5	C2,4,4,2,6.5,2S11,4,11,6.5S9,11,6.5,11S2,9,2,6.5z"
-                  />
-                </svg>
-              </div>
-              <label
-                className="bx--label"
-                htmlFor="iot--list-header--search"
-                id="iot--list-header--search-search"
-              >
-                Enter a value
-              </label>
-              <input
-                autoComplete="off"
-                className="bx--search-input"
-                id="iot--list-header--search"
-                onChange={[Function]}
-                onKeyDown={[Function]}
-                placeholder="Enter a value"
-                role="searchbox"
-                type="text"
-                value=""
-              />
-              <button
-                aria-label="Clear search input"
-                className="bx--search-close bx--search-close--hidden"
-                onClick={[Function]}
-                type="button"
-              >
-                <svg
-                  aria-hidden={true}
-                  fill="currentColor"
-                  focusable="false"
-                  height={16}
-                  preserveAspectRatio="xMidYMid meet"
-                  viewBox="0 0 32 32"
-                  width={16}
-                  xmlns="http://www.w3.org/2000/svg"
-                >
-                  <path
-                    d="M24 9.4L22.6 8 16 14.6 9.4 8 8 9.4 14.6 16 8 22.6 9.4 24 16 17.4 22.6 24 24 22.6 17.4 16 24 9.4z"
-                  />
-                </svg>
-              </button>
-            </div>
-          </div>
-=======
             className="iot--list-header--btn-container"
           />
->>>>>>> 63f25ad1
         </div>
         <div
           className="iot--list-header--search"
@@ -4998,21 +4593,25 @@
             className="bx--search bx--search--sm"
             role="search"
           >
-            <svg
-              aria-hidden={true}
+            <div
               className="bx--search-magnifier"
-              fill="currentColor"
-              focusable="false"
-              height={16}
-              preserveAspectRatio="xMidYMid meet"
-              viewBox="0 0 16 16"
-              width={16}
-              xmlns="http://www.w3.org/2000/svg"
-            >
-              <path
-                d="M15,14.3L10.7,10c1.9-2.3,1.6-5.8-0.7-7.7S4.2,0.7,2.3,3S0.7,8.8,3,10.7c2,1.7,5,1.7,7,0l4.3,4.3L15,14.3z M2,6.5	C2,4,4,2,6.5,2S11,4,11,6.5S9,11,6.5,11S2,9,2,6.5z"
-              />
-            </svg>
+            >
+              <svg
+                aria-hidden={true}
+                className="bx--search-magnifier-icon"
+                fill="currentColor"
+                focusable="false"
+                height={16}
+                preserveAspectRatio="xMidYMid meet"
+                viewBox="0 0 16 16"
+                width={16}
+                xmlns="http://www.w3.org/2000/svg"
+              >
+                <path
+                  d="M15,14.3L10.7,10c1.9-2.3,1.6-5.8-0.7-7.7S4.2,0.7,2.3,3S0.7,8.8,3,10.7c2,1.7,5,1.7,7,0l4.3,4.3L15,14.3z M2,6.5	C2,4,4,2,6.5,2S11,4,11,6.5S9,11,6.5,11S2,9,2,6.5z"
+                />
+              </svg>
+            </div>
             <label
               className="bx--label"
               htmlFor="iot--list-header--search"
@@ -5814,21 +5413,25 @@
             className="bx--search bx--search--sm"
             role="search"
           >
-            <svg
-              aria-hidden={true}
+            <div
               className="bx--search-magnifier"
-              fill="currentColor"
-              focusable="false"
-              height={16}
-              preserveAspectRatio="xMidYMid meet"
-              viewBox="0 0 16 16"
-              width={16}
-              xmlns="http://www.w3.org/2000/svg"
-            >
-              <path
-                d="M15,14.3L10.7,10c1.9-2.3,1.6-5.8-0.7-7.7S4.2,0.7,2.3,3S0.7,8.8,3,10.7c2,1.7,5,1.7,7,0l4.3,4.3L15,14.3z M2,6.5	C2,4,4,2,6.5,2S11,4,11,6.5S9,11,6.5,11S2,9,2,6.5z"
-              />
-            </svg>
+            >
+              <svg
+                aria-hidden={true}
+                className="bx--search-magnifier-icon"
+                fill="currentColor"
+                focusable="false"
+                height={16}
+                preserveAspectRatio="xMidYMid meet"
+                viewBox="0 0 16 16"
+                width={16}
+                xmlns="http://www.w3.org/2000/svg"
+              >
+                <path
+                  d="M15,14.3L10.7,10c1.9-2.3,1.6-5.8-0.7-7.7S4.2,0.7,2.3,3S0.7,8.8,3,10.7c2,1.7,5,1.7,7,0l4.3,4.3L15,14.3z M2,6.5	C2,4,4,2,6.5,2S11,4,11,6.5S9,11,6.5,11S2,9,2,6.5z"
+                />
+              </svg>
+            </div>
             <label
               className="bx--label"
               htmlFor="iot--list-header--search"
@@ -5853,67 +5456,6 @@
               onClick={[Function]}
               type="button"
             >
-<<<<<<< HEAD
-              <div
-                className="bx--search-magnifier"
-              >
-                <svg
-                  aria-hidden={true}
-                  className="bx--search-magnifier-icon"
-                  fill="currentColor"
-                  focusable="false"
-                  height={16}
-                  preserveAspectRatio="xMidYMid meet"
-                  viewBox="0 0 16 16"
-                  width={16}
-                  xmlns="http://www.w3.org/2000/svg"
-                >
-                  <path
-                    d="M15,14.3L10.7,10c1.9-2.3,1.6-5.8-0.7-7.7S4.2,0.7,2.3,3S0.7,8.8,3,10.7c2,1.7,5,1.7,7,0l4.3,4.3L15,14.3z M2,6.5	C2,4,4,2,6.5,2S11,4,11,6.5S9,11,6.5,11S2,9,2,6.5z"
-                  />
-                </svg>
-              </div>
-              <label
-                className="bx--label"
-                htmlFor="iot--list-header--search"
-                id="iot--list-header--search-search"
-              >
-                Enter a value
-              </label>
-              <input
-                autoComplete="off"
-                className="bx--search-input"
-                id="iot--list-header--search"
-                onChange={[Function]}
-                onKeyDown={[Function]}
-                placeholder="Enter a value"
-                role="searchbox"
-                type="text"
-                value=""
-              />
-              <button
-                aria-label="Clear search input"
-                className="bx--search-close bx--search-close--hidden"
-                onClick={[Function]}
-                type="button"
-              >
-                <svg
-                  aria-hidden={true}
-                  fill="currentColor"
-                  focusable="false"
-                  height={16}
-                  preserveAspectRatio="xMidYMid meet"
-                  viewBox="0 0 32 32"
-                  width={16}
-                  xmlns="http://www.w3.org/2000/svg"
-                >
-                  <path
-                    d="M24 9.4L22.6 8 16 14.6 9.4 8 8 9.4 14.6 16 8 22.6 9.4 24 16 17.4 22.6 24 24 22.6 17.4 16 24 9.4z"
-                  />
-                </svg>
-              </button>
-            </div>
-=======
               <svg
                 aria-hidden={true}
                 fill="currentColor"
@@ -5929,7 +5471,6 @@
                 />
               </svg>
             </button>
->>>>>>> 63f25ad1
           </div>
         </div>
       </div>
