--- conflicted
+++ resolved
@@ -481,18 +481,17 @@
       isLargeRow={boolean('isLargeRow', false)}
       onSelect={action('onSelect')}
       onListUpdated={action('onListUpdated')}
-<<<<<<< HEAD
-=======
       hasDeselection={boolean('hasDeselection', true)}
       i18n={object('i18n', {
         searchPlaceHolderText: 'Search',
       })}
       hasMultiSelect={boolean('hasMultiSelect', false)}
-    />
-  </div>
-);
-
-WithLargeNumberOfItems.storyName = 'with large number of items';
+      isVirtualList={boolean('hasVirtualList', true)}
+    />
+  </div>
+);
+
+WithLargeNumberOfItems.storyName = 'with virtual list and large number of items';
 
 export const WithEmptyState = () => (
   <div style={{ width: 400, height: 400 }}>
@@ -506,23 +505,14 @@
       isLoading={boolean('isLoading', false)}
       isLargeRow={boolean('isLargeRow', false)}
       onSelect={action('onSelect')}
->>>>>>> f915edc6
       hasDeselection={boolean('hasDeselection', true)}
       i18n={object('i18n', {
         searchPlaceHolderText: 'Search',
       })}
       hasMultiSelect={boolean('hasMultiSelect', false)}
-<<<<<<< HEAD
-      isVirtualList={boolean('hasVirtualList', true)}
-=======
       emptyState={text('emptyState', '__a custom empty state__')}
->>>>>>> f915edc6
-    />
-  </div>
-);
-
-<<<<<<< HEAD
-WithLargeNumberOfItems.storyName = 'with virtual list and large number of items';
-=======
-WithEmptyState.storyName = 'with empty state';
->>>>>>> f915edc6
+    />
+  </div>
+);
+
+WithEmptyState.storyName = 'with empty state';