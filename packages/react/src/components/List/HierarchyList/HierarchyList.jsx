--- conflicted
+++ resolved
@@ -265,12 +265,9 @@
   const [selectedIds, setSelectedIds] = useState([]);
   const [editModeSelectedIds, setEditModeSelectedIds] = useState([]);
   const [showModal, setShowModal] = useState(false);
-<<<<<<< HEAD
   const isFirstRender = useRef(true);
-=======
   const [indeterminateIds, setIndeterminateIds] = useState([]);
 
->>>>>>> c733da21
   // these are used in filtering, and since items may contain nodes or react elements
   // we don't want to do equality checks against those, so we strip the items down to
   // the basics need for filtering checks and memoize them for use in the useEffect below
@@ -285,19 +282,18 @@
   }, [items, previousItems]);
 
   useEffect(() => {
-<<<<<<< HEAD
     if (!isFirstRender.current) {
       setExpandedIds(expandedIdsProp);
     }
     isFirstRender.current = false;
     // eslint-disable-next-line react-hooks/exhaustive-deps
   }, [expandedIdsProp]);
-=======
+
+  useEffect(() => {
     if (editingStyle) {
       setIndeterminateIds(handleEditModeIndeterminateIds(items, editModeSelectedIds));
     }
   }, [editModeSelectedIds, editingStyle, items]);
->>>>>>> c733da21
 
   const selectedItemRef = useCallback(
     (node) => {
