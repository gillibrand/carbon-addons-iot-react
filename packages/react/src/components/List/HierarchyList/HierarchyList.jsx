import React, { useState, useEffect, useCallback, useMemo, useRef } from 'react';
import PropTypes from 'prop-types';
import debounce from 'lodash/debounce';
import isNil from 'lodash/isNil';
import isEqual from 'lodash/isEqual';
import scrollIntoView from 'scroll-into-view-if-needed';

import { caseInsensitiveSearch } from '../../../utils/componentUtilityFunctions';
import List from '../List';
import { ListItemPropTypes } from '../ListPropTypes';
import {
  EditingStyle,
  handleEditModeSelect,
  moveItemsInList,
  DropLocation,
  handleEditModeIndeterminateIds,
} from '../../../utils/DragAndDropUtils';
import { settings } from '../../../constants/Settings';
import { usePrevious } from '../../../hooks/usePrevious';

import HierarchyListReorderModal from './HierarchyListReorderModal/HierarchyListReorderModal';
import BulkActionHeader from './BulkActionHeader';

const { iotPrefix } = settings;

const propTypes = {
  /** list editing style */
  editingStyle: PropTypes.oneOf([
    EditingStyle.Single,
    EditingStyle.Multiple,
    EditingStyle.SingleNesting,
    EditingStyle.MultipleNesting,
  ]),
  /** an array of user controlled expanded ids */
  expandedIds: PropTypes.arrayOf(PropTypes.string),
  /** List heading */
  title: PropTypes.string,
  /** Determines whether the search function is enabled */
  hasSearch: PropTypes.bool,
  /** Determines whether the pagination should appear */
  hasPagination: PropTypes.bool,
  /** Determines if multi-select is enabled */
  hasMultiSelect: PropTypes.bool,
  /** Determines if items can be deselected, meaning once an item is selected,
   * it can only be deselected by selecting another item */
  hasDeselection: PropTypes.bool,
  /** optional prop to use a virtualized version of the list instead of rendering all items */
  isVirtualList: PropTypes.bool,
  /** Buttons to be presented in List header */
  buttons: PropTypes.arrayOf(PropTypes.node),
  /** ListItems to be displayed */
  items: PropTypes.arrayOf(PropTypes.shape(ListItemPropTypes)),
  /** Internationalization text */
  i18n: PropTypes.shape({
    /** Text displayed in search bar */
    searchPlaceHolderText: PropTypes.string,
    clearSearchIconDescription: PropTypes.string,
    expand: PropTypes.string,
    close: PropTypes.string,
    itemSelected: PropTypes.string,
    /** String e.g. '%d items selected' that gets %d replaced by selected count or
     * function receiving the selectedCount as param:
     * (selectedCount) => `${selectedCount} items selected` */
    itemsSelected: PropTypes.oneOfType([PropTypes.func, PropTypes.string]),
    move: PropTypes.string,
    cancel: PropTypes.string,
    allRows: PropTypes.string,
    modalTitle: PropTypes.string,
    modalDescription: PropTypes.string,
    itemTitle: PropTypes.string,
    /** String e.g. 'Move %d items underneath' that gets %d replaced by items count or
     * function receiving the selectedCount as param:
     * (itemsCount) => `Move ${itemsCount} items underneath` */
    itemsTitle: PropTypes.oneOfType([PropTypes.func, PropTypes.string]),
  }),
  /** Displays the List as full height */
  isFullHeight: PropTypes.bool,
  /** optional skeleton to be rendered while loading data */
  isLoading: PropTypes.bool,
  /** optionally makings each list item a large / fat row */
  isLargeRow: PropTypes.bool,
  /** the ids of locked items that cannot be reordered */
  lockedIds: PropTypes.arrayOf(PropTypes.string),
  /** Determines the number of rows per page */
  pageSize: PropTypes.string,
  /** Item id to be pre-selected */
  defaultSelectedId: PropTypes.string,
  /** Item ids to be pre-expanded */
  defaultExpandedIds: PropTypes.arrayOf(PropTypes.string),
  /** callback used to limit which items that should get drop targets rendered.
   * receives the id of the item that is being dragged and returns a list of ids. */
  getAllowedDropIds: PropTypes.func,
  /** a callback used to notify when the expanded items in the list change. */
  onExpandedChange: PropTypes.func,
  /** Optional function to be called when item is selected */
  onSelect: PropTypes.func,
  /** callback function returned a modified list */
  onListUpdated: PropTypes.func,
  /** callback function returned before a list is modified */
  itemWillMove: PropTypes.func,
  /** callback function to exit edit mode */
  cancelMoveClicked: PropTypes.func,
  /**  Is data currently being sent to the backend */
  sendingData: PropTypes.oneOfType([PropTypes.bool, PropTypes.string]),
  /** optional classname to be passed to the dom element */
  className: PropTypes.string,
  /** an optional id string passed to the list search field */
  searchId: PropTypes.string,
  /** content shown if list is empty */
  emptyState: PropTypes.oneOfType([PropTypes.node, PropTypes.string]),
};

const defaultProps = {
  editingStyle: null,
  expandedIds: [],
  title: null,
  hasSearch: false,
  hasPagination: true,
  hasMultiSelect: false,
  hasDeselection: true,
  buttons: null,
  i18n: {
    searchPlaceHolderText: 'Enter a value',
    expand: 'Expand',
    close: 'Close',
    itemSelected: '1 item selected',
    itemsSelected: (selectedCount) => `${selectedCount} items selected`,
    move: 'Move',
    cancel: 'Cancel',
    allRows: 'All rows',
    itemTitle: 'Move 1 item underneath',
    itemsTitle: (itemsCount) => `Move ${itemsCount} items underneath`,
    modalDescription: 'Select a destination',
  },
  isFullHeight: false,
  isLoading: false,
  isLargeRow: false,
  isVirtualList: false,
  lockedIds: [],
  pageSize: null,
  defaultSelectedId: null,
  defaultExpandedIds: [],
  onSelect: null,
  sendingData: null,
  getAllowedDropIds: null,
  onListUpdated: () => {},
  cancelMoveClicked: () => {},
<<<<<<< HEAD
  itemWillMove: () => true,
=======
  onExpandedChange: () => {},
  itemWillMove: () => {
    return true;
  },
>>>>>>> f2393a57
  className: null,
  items: [],
  searchId: null,
  emptyState: 'No list items to show',
};

/**
 * Assumes that the first level of items is not searchable and is only uses to categorize the
 * items. Because of that, only search through the children. If a child is found while filtering,
 * it needs to be returned to the filtered array. Deep clone is required because spread syntax is
 * only a shallow clone
 * @param {Array<Object>} items
 * @param {String} value what to search for
 * @returns {Array<Object>}
 */
export const searchForNestedItemValues = (items, value) => {
  const filteredItems = [];
  items.forEach((item) => {
    // if the item has children, recurse and search children
    if (item.children) {
      // if the parent matches the search then add the parent and all children
      if (caseInsensitiveSearch([item.content.value], value)) {
        filteredItems.push(item);
      } else {
        const matchingChildren = searchForNestedItemValues(item.children, value);
        // if it's children did, we still need the item
        if (matchingChildren.length > 0) {
          filteredItems.push({ ...item, children: matchingChildren });
        }
      }
    } // if the item matches, add it to the filterItems array
    else if (
      !isNil(item.content.secondaryValue) &&
      typeof item.content.secondaryValue === 'string' &&
      caseInsensitiveSearch([item.content.value, item.content.secondaryValue], value)
    ) {
      filteredItems.push(item);
    } else if (caseInsensitiveSearch([item.content.value], value)) {
      filteredItems.push(item);
    }
  });
  return filteredItems;
};

/**
 * Assumes that the first level of items is not searchable and is only uses to categorize the
 * items. Because of that, only search through the children. If a child is found while filtering,
 * it needs to be returned to the filtered array. Deep clone is required because spread syntax is
 * only a shallow clone
 * @param {Array<Object>} items
 * @param {String} value what to search for
 * @returns {Array<Object>}
 */
export const searchForNestedItemIds = (items, value) => {
  const filteredItems = [];
  items.forEach((item) => {
    // if the item has children, recurse and search children
    if (item.children) {
      const matchingChildren = searchForNestedItemIds(item.children, value);
      // if it's children did, we still need the item
      if (matchingChildren.length > 0) {
        filteredItems.push({ ...item, children: matchingChildren });
      }
    } // if the item matches, add it to the filterItems array
    else if (item.id === value) {
      filteredItems.push(item);
    }
  });
  return filteredItems;
};

const reduceItems = (items) =>
  items.reduce((carry, { id, children }) => {
    return [
      ...carry,
      {
        id,
        children: children ? reduceItems(children) : undefined,
      },
    ];
  }, []);

const HierarchyList = ({
  editingStyle,
  expandedIds: expandedIdsProp,
  title,
  hasSearch,
  hasPagination,
  hasMultiSelect,
  hasDeselection,
  buttons,
  items,
  i18n,
  isFullHeight,
  isLoading,
  isLargeRow,
  isVirtualList,
  lockedIds,
  pageSize,
  defaultSelectedId,
  defaultExpandedIds,
  getAllowedDropIds,
  onExpandedChange,
  onSelect,
  onListUpdated,
  itemWillMove,
  cancelMoveClicked,
  sendingData,
  className,
  searchId,
  emptyState,
}) => {
  const mergedI18n = useMemo(() => ({ ...defaultProps.i18n, ...i18n }), [i18n]);
  const initialExpandedIds = expandedIdsProp?.length > 0 ? expandedIdsProp : defaultExpandedIds;
  const [expandedIds, setExpandedIds] = useState(initialExpandedIds);
  const [searchValue, setSearchValue] = useState('');
  const [filteredItems, setFilteredItems] = useState(items);
  const [currentPageNumber, setCurrentPageNumber] = useState(1);
  const [selectedIds, setSelectedIds] = useState([]);
  const [editModeSelectedIds, setEditModeSelectedIds] = useState([]);
  const [showModal, setShowModal] = useState(false);
  const isFirstRender = useRef(true);
  const [indeterminateIds, setIndeterminateIds] = useState([]);

  // these are used in filtering, and since items may contain nodes or react elements
  // we don't want to do equality checks against those, so we strip the items down to
  // the basics need for filtering checks and memoize them for use in the useEffect below
  const itemsStrippedOfNodeElements = useMemo(() => reduceItems(items), [items]);
  const previousItems = usePrevious(items);
  const previousExpandedIds = usePrevious(expandedIds);
  useEffect(() => {
    if (!isEqual(items, previousItems)) {
      setFilteredItems(items);
      setSearchValue('');
      setCurrentPageNumber(1);
    }
  }, [items, previousItems]);

  /**
   * Effect to change the currently expanded hierarchies. Ignore it on the first render to allow
   * defaultExpandedIds to work, but fire it on all other changes
   */
  useEffect(() => {
    if (!isFirstRender.current) {
      setExpandedIds(expandedIdsProp);
    }
    isFirstRender.current = false;
    // eslint-disable-next-line react-hooks/exhaustive-deps
  }, [expandedIdsProp]);

  /**
   * effect to trigger calling the onExpandedChange callback. Ignore it on the initial render
   * when previousExpandedIds is undefined, but fire it on every change afterward
   */
  useEffect(() => {
    if (previousExpandedIds !== undefined && !isEqual(previousExpandedIds, expandedIds)) {
      onExpandedChange(expandedIds);
    }
  }, [expandedIds, onExpandedChange, previousExpandedIds]);

  /**
   * Effect to handle indeterminate state for parent checkboxes. If we're in an editMode and
   * the selected ids changes, fire this effect to determine the currently indeterminate ids
   * in the list.
   */
  useEffect(() => {
    if (editingStyle) {
      setIndeterminateIds(handleEditModeIndeterminateIds(items, editModeSelectedIds));
    }
  }, [editModeSelectedIds, editingStyle, items]);

  const selectedItemRef = useCallback(
    (node) => {
      if (node && node.parentNode && !isVirtualList) {
        scrollIntoView(node.parentNode, {
          scrollMode: 'if-needed',
          block: 'nearest',
          inline: 'nearest',
        });
      }
    },
    [isVirtualList]
  );

  const setSelected = (id, parentId = null) => {
    if (editingStyle) {
      setEditModeSelectedIds(
        handleEditModeSelect(items, editModeSelectedIds, id, parentId, lockedIds)
      );
    } else if (selectedIds.includes(id) && hasDeselection) {
      setSelectedIds(selectedIds.filter((item) => item !== id));
      // else, no-op because the item can't be deselected
    } else if (hasMultiSelect) {
      setSelectedIds([...selectedIds, id]);
    } else {
      setSelectedIds([id]);
    }
  };

  const handleSelect = (id, parentId = null) => {
    setSelected(id, parentId);

    // only select if the item is not already selected
    if (onSelect && (!selectedIds.includes(id) || hasDeselection)) {
      onSelect(id);
    }
  };

  const handleBulkModalCancel = () => {
    setEditModeSelectedIds([]);
    cancelMoveClicked();
  };

  useEffect(() => {
    // Expand the parent elements of the defaultSelectedId
    if (defaultSelectedId) {
      const tempFilteredItems = searchForNestedItemIds(
        itemsStrippedOfNodeElements,
        defaultSelectedId
      );
      const tempExpandedIds = [...expandedIds];
      // Expand the categories that have found results
      tempFilteredItems.forEach((categoryItem) => {
        tempExpandedIds.push(categoryItem.id);
      });
      setExpandedIds(tempExpandedIds);
    }
    // eslint-disable-next-line react-hooks/exhaustive-deps
  }, [defaultSelectedId, itemsStrippedOfNodeElements]);

  useEffect(() => {
    // If the defaultSelectedId prop is updated from the outside, we need to use it
    setSelected(defaultSelectedId);
    // eslint-disable-next-line react-hooks/exhaustive-deps
  }, [defaultSelectedId]);

  const numberOfItems = filteredItems.length;
  let rowsPerPage;
  switch (pageSize) {
    case 'sm':
      rowsPerPage = 5;
      break;
    case 'lg':
      rowsPerPage = 10;
      break;
    case 'xl':
      rowsPerPage = 20;
      break;
    default:
      rowsPerPage = numberOfItems;
  }

  const [itemsToShow, setItemsToShow] = useState(filteredItems.slice(0, rowsPerPage));

  // Needed for updates to the filteredItems state on pageSize change
  useEffect(() => {
    const startIndex = (currentPageNumber - 1) * rowsPerPage;
    setItemsToShow(filteredItems.slice(startIndex, startIndex + rowsPerPage));
  }, [currentPageNumber, filteredItems, rowsPerPage]);

  const maxPage = !Number.isNaN(Math.ceil(numberOfItems / rowsPerPage))
    ? Math.ceil(numberOfItems / rowsPerPage)
    : 1;

  const onPage = useCallback(
    (page) => {
      const rowUpperLimit = page * rowsPerPage;
      const currentItemsOnPage = filteredItems.slice(rowUpperLimit - rowsPerPage, rowUpperLimit);
      setCurrentPageNumber(page);
      setItemsToShow(currentItemsOnPage);
    },
    [filteredItems, rowsPerPage]
  );

  /**
   * If we were on a higher page and the number of items drop, we need to ensure we
   * reset to the first page when the number of items drops below our previous max page.
   */
  useEffect(() => {
    if (currentPageNumber > maxPage) {
      onPage(1);
    } else {
      onPage(currentPageNumber);
    }
  }, [currentPageNumber, maxPage, onPage, pageSize]);

  const pagination = {
    page: currentPageNumber,
    onPage,
    maxPage,
    pageOfPagesText: (page) => `Page ${page}`,
  };

  /**
   * Once the array is finished, the category needs to be expanded to show
   * the found results and the filter children array needs to be added to
   * the total filtered array. The next category's children then needs to
   * be searched in the same fashion.
   * @param {String} text keyed values from search input
   * @param {Array} searchItems the current state of items. Used to maintain state when the list
   *     is updated (drag and drop) and there's a current search value
   */
  const handleSearch = (text, searchItems) => {
    const tempFilteredItems = searchForNestedItemValues(searchItems, text);
    const tempExpandedIds = [];
    // Expand the categories that have found results
    tempFilteredItems.forEach((categoryItem) => {
      tempExpandedIds.push(categoryItem.id);
    });
    setExpandedIds(tempExpandedIds);
    setFilteredItems(tempFilteredItems);
    if (pageSize !== null) {
      setItemsToShow(tempFilteredItems.slice(0, rowsPerPage));
    }
  };

  /**
   * Searching the nested items array is computationally expensive so delay the
   * search by 150ms which is a reasonable amount of time for a single word to
   * be typed.
   */
  const delayedSearch = useCallback(
    debounce((textInput) => handleSearch(textInput, items), 150),
    [items]
  );

  const handleMove = (dragIds, hoverId, target) => {
    const updatedList = moveItemsInList(items, dragIds, hoverId, target);

    onListUpdated(updatedList);
    setFilteredItems(updatedList);
    if (searchValue) {
      handleSearch(searchValue, updatedList);
    }
  };

  const handleDrag = (dragId, hoverId, target) => {
    if (
      editModeSelectedIds.length > 0 &&
      editModeSelectedIds.find((selectionId) => selectionId === dragId)
    ) {
      handleMove(editModeSelectedIds, hoverId, target);
    } else {
      handleMove([dragId], hoverId, target);
    }
  };

  return (
    <>
      {editingStyle === EditingStyle.MultipleNesting && editModeSelectedIds.length > 0 ? (
        <HierarchyListReorderModal
          open={showModal}
          items={items}
          selectedIds={editModeSelectedIds}
          i18n={mergedI18n}
          onClose={() => {
            setShowModal(false);
          }}
          onSubmit={(dropId) => {
            if (dropId !== null) {
              handleMove(editModeSelectedIds, dropId, DropLocation.Nested);
            }

            setShowModal(false);
          }}
          sendingData={sendingData}
        />
      ) : null}
      <List
        title={title}
        buttons={buttons}
        editingStyle={editingStyle}
        search={
          hasSearch
            ? {
                id: searchId,
                value: searchValue,
                onChange: (evt) => {
                  setSearchValue(evt.target.value);
                  delayedSearch(evt.target.value);
                },
              }
            : null
        }
        items={pageSize !== null ? itemsToShow : filteredItems}
        expandedIds={expandedIds}
        toggleExpansion={(id) => {
          if (expandedIds.filter((rowId) => rowId === id).length > 0) {
            // remove id from array
            setExpandedIds(expandedIds.filter((rowId) => rowId !== id));
          } else {
            setExpandedIds(expandedIds.concat([id]));
          }
        }}
        overrides={{
          header: {
            component:
              editingStyle === EditingStyle.MultipleNesting && editModeSelectedIds.length > 0
                ? BulkActionHeader
                : null,
            props: {
              mergedI18n,
              editModeSelectedIds,
              cancelMoveClicked: handleBulkModalCancel,
              setShowModal,
              className: `${iotPrefix}--hierarchy-list-bulk-header`,
            },
          },
        }}
        i18n={mergedI18n}
        pagination={hasPagination ? pagination : null}
        indeterminateIds={indeterminateIds}
        isFullHeight={isFullHeight}
        isLoading={isLoading}
        isLargeRow={isLargeRow}
        isVirtualList={isVirtualList}
        itemWillMove={itemWillMove}
        lockedIds={lockedIds}
        selectedIds={editingStyle ? editModeSelectedIds : selectedIds}
        getAllowedDropIds={getAllowedDropIds}
        handleSelect={handleSelect}
        ref={selectedItemRef}
        onItemMoved={handleDrag}
        className={className}
        emptyState={emptyState}
      />
    </>
  );
};

HierarchyList.propTypes = propTypes;
HierarchyList.defaultProps = defaultProps;

export default HierarchyList;<|MERGE_RESOLUTION|>--- conflicted
+++ resolved
@@ -145,14 +145,8 @@
   getAllowedDropIds: null,
   onListUpdated: () => {},
   cancelMoveClicked: () => {},
-<<<<<<< HEAD
+  onExpandedChange: () => {},
   itemWillMove: () => true,
-=======
-  onExpandedChange: () => {},
-  itemWillMove: () => {
-    return true;
-  },
->>>>>>> f2393a57
   className: null,
   items: [],
   searchId: null,
