--- conflicted
+++ resolved
@@ -799,7 +799,6 @@
     expect(container.querySelectorAll('input[checked]').length).toBe(0);
   });
 
-<<<<<<< HEAD
   describe('isVirtualList', () => {
     beforeEach(() => {
       jest.spyOn(HTMLElement.prototype, 'getBoundingClientRect').mockImplementation(() => ({
@@ -826,7 +825,8 @@
       expect(screen.getByText('Page 2')).toBeVisible();
       expect(screen.getByText('Item 9')).toBeVisible();
     });
-=======
+  });
+
   it('should show custom empty state when given', () => {
     const { rerender } = render(
       <HierarchyList items={[]} title="Empty List" emptyState="__custom-empty-state__" />
@@ -839,6 +839,5 @@
     );
 
     expect(screen.getByText('A CUSTOM EMPTY NODE')).toBeVisible();
->>>>>>> f915edc6
   });
 });