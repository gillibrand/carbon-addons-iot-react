--- conflicted
+++ resolved
@@ -31,13 +31,10 @@
   isLargeRow: PropTypes.bool,
   /** optional skeleton to be rendered while loading data */
   isLoading: PropTypes.bool,
-<<<<<<< HEAD
   /** the ids of locked items that cannot be reordered */
   lockedIds: PropTypes.arrayOf(PropTypes.string),
-=======
   /** true if the list should have multiple selectable rows using checkboxes */
   isCheckboxMultiSelect: PropTypes.bool,
->>>>>>> 4b1ad2a9
   testId: PropTypes.string,
   /** Multiple currently selected items */
   selectedIds: PropTypes.arrayOf(PropTypes.string),
@@ -137,11 +134,8 @@
     const isSelected = selectedIds.some((id) => item.id === id);
     const isExpanded = expandedIds.filter((rowId) => rowId === item.id).length > 0;
     const isLoadingMore = loadingMoreIds.includes(item.id);
-<<<<<<< HEAD
     const isLocked = lockedIds.includes(item.id);
-=======
     const isIndeterminate = indeterminateIds.includes(item.id);
->>>>>>> 4b1ad2a9
 
     const {
       content: { value, secondaryValue, icon, rowActions, tags },
@@ -182,11 +176,8 @@
                   }
                 }}
                 checked={isSelected}
-<<<<<<< HEAD
                 disabled={isLocked}
-=======
                 indeterminate={isIndeterminate}
->>>>>>> 4b1ad2a9
               />
             ) : (
               icon
