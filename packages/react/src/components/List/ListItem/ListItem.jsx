--- conflicted
+++ resolved
@@ -256,11 +256,8 @@
         itemWillMove,
         disabled,
         renderDropTargets,
-<<<<<<< HEAD
         getAllowedDropIds: getAllowedDropIds ? () => getAllowedDropIds(draggingId) : null,
-=======
         preventRowFocus,
->>>>>>> 4bd9009f
       }}
     >
       {renderDragPreview()}
