--- conflicted
+++ resolved
@@ -154,13 +154,9 @@
         className={`${iotPrefix}--list-item--expand-icon`}
         onClick={handleExpansionClick}
         data-testid="expand-icon"
-<<<<<<< HEAD
         aria-label={expanded ? i18n.close : i18n.expand}
         title={expanded ? i18n.close : i18n.expand}
-        onKeyPress={({ key }) => key === 'Enter' && handleExpansionClick()}
-=======
         onKeyPress={(event) => event.key === 'Enter' && handleExpansionClick(event)}
->>>>>>> fac94253
       >
         {expanded ? (
           <ChevronUp16 aria-label={`${i18n.close}-icon`} />
