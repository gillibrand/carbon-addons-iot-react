--- conflicted
+++ resolved
@@ -403,7 +403,7 @@
                   className="bx--tag bx--tag--blue"
                   id="tag-23"
                 >
-                  
+
                   <span
                     title="default"
                   >
@@ -414,7 +414,7 @@
                   className="bx--tag bx--tag--disabled bx--tag--red"
                   id="tag-24"
                 >
-                  
+
                   <span
                     title="disabled tag"
                   >
@@ -501,12 +501,7 @@
                 className="iot--list-item--content--row-actions"
               >
                 <button
-<<<<<<< HEAD
-                  className="iot--btn bx--btn bx--btn--sm bx--btn--ghost bx--btn--disabled bx--btn--icon-only bx--tooltip__trigger bx--tooltip--a11y"
-                  data-testid="Button"
-=======
                   className="iot--btn bx--btn bx--btn--sm bx--btn--ghost bx--btn--disabled bx--btn--icon-only bx--tooltip__trigger bx--tooltip--a11y bx--tooltip--top bx--tooltip--align-center"
->>>>>>> 21dcaabb
                   disabled={true}
                   onClick={[Function]}
                   style={
@@ -1117,12 +1112,7 @@
                 className="iot--list-item--content--row-actions"
               >
                 <button
-<<<<<<< HEAD
-                  className="iot--btn bx--btn bx--btn--sm bx--btn--ghost bx--btn--icon-only bx--tooltip__trigger bx--tooltip--a11y"
-                  data-testid="Button"
-=======
                   className="iot--btn bx--btn bx--btn--sm bx--btn--ghost bx--btn--icon-only bx--tooltip__trigger bx--tooltip--a11y bx--tooltip--top bx--tooltip--align-center"
->>>>>>> 21dcaabb
                   disabled={false}
                   onClick={[Function]}
                   style={
