--- conflicted
+++ resolved
@@ -267,29 +267,9 @@
             <div>
               <div
                 className="bx--tag bx--tag--blue"
+                disabled={null}
                 id="tag-24"
               >
-<<<<<<< HEAD
-                List Item
-              </div>
-              <div>
-                <div
-                  className="bx--tag bx--tag--blue"
-                  disabled={null}
-                  id="tag-24"
-                >
-                  
-                  <span
-                    title="default"
-                  >
-                    default
-                  </span>
-                </div>
-                <div
-                  className="bx--tag bx--tag--disabled bx--tag--red"
-                  disabled={null}
-                  id="tag-25"
-=======
                 
                 <span
                   title="default"
@@ -299,12 +279,12 @@
               </div>
               <div
                 className="bx--tag bx--tag--disabled bx--tag--red"
+                disabled={null}
                 id="tag-25"
               >
                 
                 <span
                   title="disabled tag"
->>>>>>> 63f25ad1
                 >
                   disabled tag
                 </span>
@@ -345,37 +325,6 @@
               className="iot--list-item--content--values--value iot--list-item--content--values__disabled iot--list-item--content--values--value__with-actions"
               title="List Item"
             >
-<<<<<<< HEAD
-              <div
-                className="iot--list-item--content--values--value iot--list-item--content--values__disabled iot--list-item--content--values--value__with-actions"
-                title="List Item"
-              >
-                List Item
-              </div>
-              <div
-                className="iot--list-item--content--values--value iot--list-item--content--values--value__with-actions iot--list-item--content--values__disabled"
-                title="Secondary Value"
-              >
-                Secondary Value
-              </div>
-              <div
-                className="iot--list-item--content--row-actions"
-              >
-                <button
-                  aria-describedby={null}
-                  className="iot--btn bx--btn bx--btn--sm bx--btn--ghost bx--btn--disabled bx--tooltip--hidden bx--btn--icon-only bx--tooltip__trigger bx--tooltip--a11y bx--btn--icon-only--top bx--tooltip--align-center"
-                  data-testid="Button"
-                  disabled={true}
-                  onBlur={[Function]}
-                  onClick={[Function]}
-                  onFocus={[Function]}
-                  onMouseEnter={[Function]}
-                  onMouseLeave={[Function]}
-                  style={
-                    Object {
-                      "color": "black",
-                    }
-=======
               List Item
             </div>
             <div
@@ -388,51 +337,29 @@
               className="iot--list-item--content--row-actions"
             >
               <button
-                className="iot--btn bx--btn bx--btn--sm bx--btn--ghost bx--btn--disabled bx--btn--icon-only bx--tooltip__trigger bx--tooltip--a11y bx--tooltip--top bx--tooltip--align-center"
+                aria-describedby={null}
+                className="iot--btn bx--btn bx--btn--sm bx--btn--ghost bx--btn--disabled bx--tooltip--hidden bx--btn--icon-only bx--tooltip__trigger bx--tooltip--a11y bx--btn--icon-only--top bx--tooltip--align-center"
                 data-testid="Button"
                 disabled={true}
+                onBlur={[Function]}
                 onClick={[Function]}
+                onFocus={[Function]}
+                onMouseEnter={[Function]}
+                onMouseLeave={[Function]}
                 style={
                   Object {
                     "color": "black",
->>>>>>> 63f25ad1
                   }
                 }
                 tabIndex={0}
                 type="button"
               >
-                <span
+                <div
                   className="bx--assistive-text"
+                  onMouseEnter={[Function]}
                 >
-<<<<<<< HEAD
-                  <div
-                    className="bx--assistive-text"
-                    onMouseEnter={[Function]}
-                  >
-                    Edit
-                  </div>
-                  <svg
-                    aria-hidden="true"
-                    aria-label="Edit"
-                    className="bx--btn__icon"
-                    fill="currentColor"
-                    focusable="false"
-                    height={16}
-                    preserveAspectRatio="xMidYMid meet"
-                    role="img"
-                    viewBox="0 0 32 32"
-                    width={16}
-                    xmlns="http://www.w3.org/2000/svg"
-                  >
-                    <path
-                      d="M2 26H30V28H2zM25.4 9c.8-.8.8-2 0-2.8 0 0 0 0 0 0l-3.6-3.6c-.8-.8-2-.8-2.8 0 0 0 0 0 0 0l-15 15V24h6.4L25.4 9zM20.4 4L24 7.6l-3 3L17.4 7 20.4 4zM6 22v-3.6l10-10 3.6 3.6-10 10H6z"
-                    />
-                  </svg>
-                </button>
-              </div>
-=======
                   Edit
-                </span>
+                </div>
                 <svg
                   aria-hidden="true"
                   aria-label="Edit"
@@ -451,7 +378,6 @@
                   />
                 </svg>
               </button>
->>>>>>> 63f25ad1
             </div>
           </div>
         </div>
@@ -797,37 +723,6 @@
               className="iot--list-item--content--values--value iot--list-item--content--values--value__with-actions"
               title="List Item"
             >
-<<<<<<< HEAD
-              <div
-                className="iot--list-item--content--values--value iot--list-item--content--values--value__with-actions"
-                title="List Item"
-              >
-                List Item
-              </div>
-              <div
-                className="iot--list-item--content--values--value iot--list-item--content--values--value__with-actions"
-                title="Secondary Value"
-              >
-                Secondary Value
-              </div>
-              <div
-                className="iot--list-item--content--row-actions"
-              >
-                <button
-                  aria-describedby={null}
-                  className="iot--btn bx--btn bx--btn--sm bx--btn--ghost bx--tooltip--hidden bx--btn--icon-only bx--tooltip__trigger bx--tooltip--a11y bx--btn--icon-only--top bx--tooltip--align-center"
-                  data-testid="Button"
-                  disabled={false}
-                  onBlur={[Function]}
-                  onClick={[Function]}
-                  onFocus={[Function]}
-                  onMouseEnter={[Function]}
-                  onMouseLeave={[Function]}
-                  style={
-                    Object {
-                      "color": "black",
-                    }
-=======
               List Item
             </div>
             <div
@@ -840,51 +735,29 @@
               className="iot--list-item--content--row-actions"
             >
               <button
-                className="iot--btn bx--btn bx--btn--sm bx--btn--ghost bx--btn--icon-only bx--tooltip__trigger bx--tooltip--a11y bx--tooltip--top bx--tooltip--align-center"
+                aria-describedby={null}
+                className="iot--btn bx--btn bx--btn--sm bx--btn--ghost bx--tooltip--hidden bx--btn--icon-only bx--tooltip__trigger bx--tooltip--a11y bx--btn--icon-only--top bx--tooltip--align-center"
                 data-testid="Button"
                 disabled={false}
+                onBlur={[Function]}
                 onClick={[Function]}
+                onFocus={[Function]}
+                onMouseEnter={[Function]}
+                onMouseLeave={[Function]}
                 style={
                   Object {
                     "color": "black",
->>>>>>> 63f25ad1
                   }
                 }
                 tabIndex={0}
                 type="button"
               >
-                <span
+                <div
                   className="bx--assistive-text"
+                  onMouseEnter={[Function]}
                 >
-<<<<<<< HEAD
-                  <div
-                    className="bx--assistive-text"
-                    onMouseEnter={[Function]}
-                  >
-                    Edit
-                  </div>
-                  <svg
-                    aria-hidden="true"
-                    aria-label="Edit"
-                    className="bx--btn__icon"
-                    fill="currentColor"
-                    focusable="false"
-                    height={16}
-                    preserveAspectRatio="xMidYMid meet"
-                    role="img"
-                    viewBox="0 0 32 32"
-                    width={16}
-                    xmlns="http://www.w3.org/2000/svg"
-                  >
-                    <path
-                      d="M2 26H30V28H2zM25.4 9c.8-.8.8-2 0-2.8 0 0 0 0 0 0l-3.6-3.6c-.8-.8-2-.8-2.8 0 0 0 0 0 0 0l-15 15V24h6.4L25.4 9zM20.4 4L24 7.6l-3 3L17.4 7 20.4 4zM6 22v-3.6l10-10 3.6 3.6-10 10H6z"
-                    />
-                  </svg>
-                </button>
-              </div>
-=======
                   Edit
-                </span>
+                </div>
                 <svg
                   aria-hidden="true"
                   aria-label="Edit"
@@ -903,7 +776,6 @@
                   />
                 </svg>
               </button>
->>>>>>> 63f25ad1
             </div>
           </div>
         </div>
