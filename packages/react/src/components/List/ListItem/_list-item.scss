--- conflicted
+++ resolved
@@ -211,22 +211,12 @@
         text-overflow: ellipsis;
         padding-right: spacing.$spacing-09;
         &__with-actions {
-<<<<<<< HEAD
           padding-right: spacing.$spacing-07; // save room for the action button
-          width: spacing.$spacing-05;
         }
         &__large {
           color: theme.$text-05;
-          white-space: wrap;
+          white-space: normal;
           height: layout.rem(36px);
-=======
-          padding-right: $spacing-07; // save room for the action button
-        }
-        &__large {
-          color: $text-05;
-          white-space: normal;
-          height: rem(36px);
->>>>>>> 16b32569
           overflow: hidden;
         }
       }
