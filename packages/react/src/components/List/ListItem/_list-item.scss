--- conflicted
+++ resolved
@@ -137,27 +137,20 @@
   }
 
   &__selected {
-<<<<<<< HEAD
-    border-left: solid spacing.$spacing-02 theme.$interactive-01;
-    padding-left: spacing.$spacing-04; // account for the border
-    color: theme.$text-01;
-    background: theme.$selected-ui;
-=======
-    $selected-mark-width: $spacing-02;
+    $selected-mark-width: spacing.$spacing-02;
     // Box shadow used to avoid mitered corner with the bottom border
-    box-shadow: calc(-1 * #{$selected-mark-width}) 0 $interactive-01;
+    box-shadow: calc(-1 * #{$selected-mark-width}) 0 theme.$interactive-01;
     // Can't use inset box-shadow because of bottom border so we need a left margin
     margin-left: $selected-mark-width;
     // Make sure content is unaffected by extra left margin
-    padding-left: calc(#{$spacing-05} - #{$selected-mark-width});
+    padding-left: calc(#{spacing.$spacing-05} - #{$selected-mark-width});
 
     &:focus {
-      margin-left: $spacing-01;
-      padding-left: calc(#{$spacing-05} - #{$spacing-01});
-    }
-    color: $text-01;
-    background: $selected-ui;
->>>>>>> 6aeacc8e
+      margin-left: spacing.$spacing-01;
+      padding-left: calc(#{spacing.$spacing-05} - #{spacing.$spacing-01});
+    }
+    color: theme.$text-01;
+    background: theme.$selected-ui;
   }
 
   &--expand-icon {
