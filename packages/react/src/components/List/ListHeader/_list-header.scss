<<<<<<< HEAD
@use '../../../globals/theme' as *;
@use '../../../globals/spacing' as *;
@use '../../../globals/vars' as *;
@use '../../../globals/layout' as *;
@use '../../../globals/typography' as *;
=======
@import '../../../globals/vars';
@import '../list-vars';
>>>>>>> 822b06ea

.#{$iot-prefix}--list-header {
  display: flex;
  align-items: center;
  background: $ui-01;
  padding: $spacing-04 $spacing-05;
  border-bottom: 1px solid $ui-03;
  height: rem(56px);
  column-gap: $spacing-05;
  &--title {
    @include type-style('productive-heading-02');
    flex: 1;
  }

  &--btn-container {
    display: flex;
    align-items: center;
    column-gap: $spacing-05;
    // Negative margin needed to have the buttons
    // closer to the edge than than the padding allows
    margin-right: -($spacing-03);
    [dir='rtl'] & {
      margin-right: unset;
      margin-left: -($spacing-03);
    }
  }

  &--search {
    .#{$prefix}--search .#{$prefix}--search-magnifier-icon {
      left: $spacing-05;
    }

    .#{$prefix}--search .#{$prefix}--search-input {
      background: $ui-01;
      border-bottom-color: $list-item-border-color;
      padding: 0 $spacing-09;
    }
  }
}<|MERGE_RESOLUTION|>--- conflicted
+++ resolved
@@ -1,13 +1,9 @@
-<<<<<<< HEAD
 @use '../../../globals/theme' as *;
 @use '../../../globals/spacing' as *;
 @use '../../../globals/vars' as *;
 @use '../../../globals/layout' as *;
 @use '../../../globals/typography' as *;
-=======
-@import '../../../globals/vars';
-@import '../list-vars';
->>>>>>> 822b06ea
+@use '../list-vars' as *;
 
 .#{$iot-prefix}--list-header {
   display: flex;
