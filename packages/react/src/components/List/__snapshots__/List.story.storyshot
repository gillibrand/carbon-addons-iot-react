--- conflicted
+++ resolved
@@ -7032,10 +7032,7 @@
 </div>
 `;
 
-<<<<<<< HEAD
-exports[`Storybook Snapshot tests and console checks Storyshots Watson IoT/List with tags 1`] = `
-=======
-exports[`Storybook Snapshot tests and console checks Storyshots Watson IoT Experimental/List with selectable items 1`] = `
+exports[`Storybook Snapshot tests and console checks Storyshots Watson IoT/List with selectable items 1`] = `
 <div
   className="storybook-container"
 >
@@ -7426,8 +7423,7 @@
 </div>
 `;
 
-exports[`Storybook Snapshot tests and console checks Storyshots Watson IoT Experimental/List with tags 1`] = `
->>>>>>> 164ce4a6
+exports[`Storybook Snapshot tests and console checks Storyshots Watson IoT/List with tags 1`] = `
 <div
   className="storybook-container"
 >
