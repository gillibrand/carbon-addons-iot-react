--- conflicted
+++ resolved
@@ -4970,10 +4970,7 @@
 </div>
 `;
 
-<<<<<<< HEAD
-exports[`Storybook Snapshot tests and console checks Storyshots 1 - Watson IoT/List with row actions (multiple) 1`] = `
-=======
-exports[`Storybook Snapshot tests and console checks Storyshots Watson IoT/List with pagination 1`] = `
+exports[`Storybook Snapshot tests and console checks Storyshots 1 - Watson IoT/List with pagination 1`] = `
 <div
   className="storybook-container"
 >
@@ -5383,8 +5380,7 @@
 </div>
 `;
 
-exports[`Storybook Snapshot tests and console checks Storyshots Watson IoT/List with row actions (multiple) 1`] = `
->>>>>>> c22679bb
+exports[`Storybook Snapshot tests and console checks Storyshots 1 - Watson IoT/List with row actions (multiple) 1`] = `
 <div
   className="storybook-container"
 >
