--- conflicted
+++ resolved
@@ -1967,7 +1967,6 @@
                     checked={false}
                     className="bx--checkbox"
                     data-testid="DJ LeMahieu-checkbox"
-                    disabled={false}
                     id="DJ LeMahieu-checkbox"
                     onChange={[Function]}
                     onClick={[Function]}
@@ -2028,7 +2027,6 @@
                     checked={false}
                     className="bx--checkbox"
                     data-testid="Luke Voit-checkbox"
-                    disabled={false}
                     id="Luke Voit-checkbox"
                     onChange={[Function]}
                     onClick={[Function]}
@@ -2089,7 +2087,6 @@
                     checked={false}
                     className="bx--checkbox"
                     data-testid="Gary Sanchez-checkbox"
-                    disabled={false}
                     id="Gary Sanchez-checkbox"
                     onChange={[Function]}
                     onClick={[Function]}
@@ -2150,7 +2147,6 @@
                     checked={false}
                     className="bx--checkbox"
                     data-testid="Kendrys Morales-checkbox"
-                    disabled={false}
                     id="Kendrys Morales-checkbox"
                     onChange={[Function]}
                     onClick={[Function]}
@@ -2211,7 +2207,6 @@
                     checked={false}
                     className="bx--checkbox"
                     data-testid="Gleyber Torres-checkbox"
-                    disabled={false}
                     id="Gleyber Torres-checkbox"
                     onChange={[Function]}
                     onClick={[Function]}
@@ -2272,7 +2267,6 @@
                     checked={false}
                     className="bx--checkbox"
                     data-testid="Clint Frazier-checkbox"
-                    disabled={false}
                     id="Clint Frazier-checkbox"
                     onChange={[Function]}
                     onClick={[Function]}
@@ -2333,7 +2327,6 @@
                     checked={false}
                     className="bx--checkbox"
                     data-testid="Brett Gardner-checkbox"
-                    disabled={false}
                     id="Brett Gardner-checkbox"
                     onChange={[Function]}
                     onClick={[Function]}
@@ -2394,7 +2387,6 @@
                     checked={false}
                     className="bx--checkbox"
                     data-testid="Gio Urshela-checkbox"
-                    disabled={false}
                     id="Gio Urshela-checkbox"
                     onChange={[Function]}
                     onClick={[Function]}
@@ -2455,7 +2447,6 @@
                     checked={false}
                     className="bx--checkbox"
                     data-testid="Cameron Maybin-checkbox"
-                    disabled={false}
                     id="Cameron Maybin-checkbox"
                     onChange={[Function]}
                     onClick={[Function]}
@@ -2516,7 +2507,6 @@
                     checked={false}
                     className="bx--checkbox"
                     data-testid="Robinson Cano-checkbox"
-                    disabled={false}
                     id="Robinson Cano-checkbox"
                     onChange={[Function]}
                     onClick={[Function]}
@@ -2683,7 +2673,6 @@
                     checked={false}
                     className="bx--checkbox"
                     data-testid="Chicago White Sox-checkbox"
-                    disabled={false}
                     id="Chicago White Sox-checkbox"
                     onChange={[Function]}
                     onClick={[Function]}
@@ -2770,7 +2759,6 @@
                     checked={false}
                     className="bx--checkbox"
                     data-testid="New York Yankees-checkbox"
-                    disabled={false}
                     id="New York Yankees-checkbox"
                     onChange={[Function]}
                     onClick={[Function]}
@@ -2857,7 +2845,6 @@
                     checked={false}
                     className="bx--checkbox"
                     data-testid="Houston Astros-checkbox"
-                    disabled={false}
                     id="Houston Astros-checkbox"
                     onChange={[Function]}
                     onClick={[Function]}
@@ -2926,7 +2913,6 @@
                     checked={false}
                     className="bx--checkbox"
                     data-testid="Atlanta Braves-checkbox"
-                    disabled={false}
                     id="Atlanta Braves-checkbox"
                     onChange={[Function]}
                     onClick={[Function]}
@@ -2995,7 +2981,6 @@
                     checked={false}
                     className="bx--checkbox"
                     data-testid="New York Mets-checkbox"
-                    disabled={false}
                     id="New York Mets-checkbox"
                     onChange={[Function]}
                     onClick={[Function]}
@@ -3064,7 +3049,6 @@
                     checked={false}
                     className="bx--checkbox"
                     data-testid="Washington Nationals-checkbox"
-                    disabled={false}
                     id="Washington Nationals-checkbox"
                     onChange={[Function]}
                     onClick={[Function]}
@@ -5854,22 +5838,15 @@
 </div>
 `;
 
-<<<<<<< HEAD
-exports[`Storybook Snapshot tests and console checks Storyshots 1 - Watson IoT/List with reorder and locked rows 1`] = `
-=======
 exports[`Storybook Snapshot tests and console checks Storyshots 1 - Watson IoT/List with reorder and drop target restrictions 1`] = `
->>>>>>> 7cb75f73
 <div
   className="storybook-container"
 >
   <div
     style={
       Object {
-<<<<<<< HEAD
-=======
         "height": 300,
         "overflow": "auto",
->>>>>>> 7cb75f73
         "width": 400,
       }
     }
@@ -5903,39 +5880,6 @@
           data-floating-menu-container={true}
         >
           <div
-<<<<<<< HEAD
-            className="iot--list-item"
-          >
-            <svg
-              aria-hidden={true}
-              className="iot--list-item--lock"
-              fill="currentColor"
-              focusable="false"
-              height={16}
-              preserveAspectRatio="xMidYMid meet"
-              viewBox="0 0 32 32"
-              width={16}
-              xmlns="http://www.w3.org/2000/svg"
-            >
-              <path
-                d="M24,14H22V8A6,6,0,0,0,10,8v6H8a2,2,0,0,0-2,2V28a2,2,0,0,0,2,2H24a2,2,0,0,0,2-2V16A2,2,0,0,0,24,14ZM12,8a4,4,0,0,1,8,0v6H12ZM24,28H8V16H24Z"
-              />
-            </svg>
-            <div
-              className="iot--list-item--content"
-            >
-              <div
-                className="iot--list-item--content--values"
-              >
-                <div
-                  className="iot--list-item--content--values--main"
-                >
-                  <div
-                    className="iot--list-item--content--values--value"
-                    title="DJ LeMahieu"
-                  >
-                    DJ LeMahieu
-=======
             className="iot--list-item-editable--drag-container"
             role="listitem"
           >
@@ -5982,51 +5926,17 @@
                     >
                       DJ LeMahieu
                     </div>
->>>>>>> 7cb75f73
-                  </div>
-                </div>
-              </div>
-            </div>
-          </div>
-        </div>
-        <div
-          className="iot--list-item-parent"
-          data-floating-menu-container={true}
-        >
-          <div
-<<<<<<< HEAD
-            className="iot--list-item"
-          >
-            <svg
-              aria-hidden={true}
-              className="iot--list-item--lock"
-              fill="currentColor"
-              focusable="false"
-              height={16}
-              preserveAspectRatio="xMidYMid meet"
-              viewBox="0 0 32 32"
-              width={16}
-              xmlns="http://www.w3.org/2000/svg"
-            >
-              <path
-                d="M24,14H22V8A6,6,0,0,0,10,8v6H8a2,2,0,0,0-2,2V28a2,2,0,0,0,2,2H24a2,2,0,0,0,2-2V16A2,2,0,0,0,24,14ZM12,8a4,4,0,0,1,8,0v6H12ZM24,28H8V16H24Z"
-              />
-            </svg>
-            <div
-              className="iot--list-item--content"
-            >
-              <div
-                className="iot--list-item--content--values"
-              >
-                <div
-                  className="iot--list-item--content--values--main"
-                >
-                  <div
-                    className="iot--list-item--content--values--value"
-                    title="Luke Voit"
-                  >
-                    Luke Voit
-=======
+                  </div>
+                </div>
+              </div>
+            </div>
+          </div>
+        </div>
+        <div
+          className="iot--list-item-parent"
+          data-floating-menu-container={true}
+        >
+          <div
             className="iot--list-item-editable--drag-container"
             role="listitem"
           >
@@ -6073,7 +5983,6 @@
                     >
                       Luke Voit
                     </div>
->>>>>>> 7cb75f73
                   </div>
                 </div>
               </div>
