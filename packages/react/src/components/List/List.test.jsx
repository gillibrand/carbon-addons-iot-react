import React from 'react';
<<<<<<< HEAD
import { render, screen, fireEvent } from '@testing-library/react';
=======
import { render, screen } from '@testing-library/react';
>>>>>>> 72c4b7da
import userEvent from '@testing-library/user-event';

import { Checkbox } from '../..';
import { settings } from '../../constants/Settings';

import List, { UnconnectedList } from './List';
import { sampleHierarchy } from './List.story';

const { iotPrefix } = settings;
const defaultEmptyText = 'No list items to show';

describe('List', () => {
  const getListItems = (num) =>
    Array(num)
      .fill(0)
      .map((i, idx) => ({
        id: (idx + 1).toString(),
        content: { value: `Item ${idx + 1}` },
        isSelectable: true,
      }));

  it('should be selectable by testId', () => {
    render(
      <List
        title="list"
        items={getListItems(5)}
        search={{
          onChange: jest.fn(),
        }}
        testId="LIST"
      />
    );
    expect(screen.getByTestId('LIST')).toBeDefined();
    expect(screen.getByTestId('LIST-header')).toBeDefined();
    expect(screen.getByTestId('LIST-header-search-input')).toBeDefined();
  });

  it('List when pagination is null', () => {
    const renderedElement = render(<UnconnectedList title="list" items={getListItems(5)} />);
    expect(renderedElement.container.innerHTML).toBeTruthy();
  });

  // TODO: write tests that actually test selection
  it('List to have default handleSelect', () => {
    expect(UnconnectedList.defaultProps.handleSelect).toBeDefined();
    UnconnectedList.defaultProps.handleSelect();
  });

  // TODO: write tests that actually test selection
  it('List to have default toggleExpansion', () => {
    expect(UnconnectedList.defaultProps.toggleExpansion).toBeDefined();
    UnconnectedList.defaultProps.toggleExpansion();
  });

  it('List when selectedIds is set', () => {
    const renderedElement = render(
      <UnconnectedList title="list" items={getListItems(5)} selectedIds={['1', '2']} />
    );
    expect(renderedElement.container.innerHTML).toBeTruthy();
  });

  it('List hasChildren and expanded', () => {
    render(
      <List
        title="list"
        items={[
          ...Object.keys(sampleHierarchy.MLB['American League']).map((team) => ({
            id: team,
            isCategory: true,
            content: {
              value: team,
            },
            children: Object.keys(sampleHierarchy.MLB['American League'][team]).map((player) => ({
              id: `${team}_${player}`,
              content: {
                value: player,
                secondaryValue: sampleHierarchy.MLB['American League'][team][player],
              },
              isSelectable: true,
            })),
          })),
          ...Object.keys(sampleHierarchy.MLB['National League']).map((team) => ({
            id: team,
            isCategory: true,
            content: {
              value: team,
            },
            children: Object.keys(sampleHierarchy.MLB['National League'][team]).map((player) => ({
              id: `${team}_${player}`,
              content: {
                value: player,
                secondaryValue: sampleHierarchy.MLB['National League'][team][player],
              },
              isSelectable: true,
            })),
          })),
        ]}
      />
    );
    expect(screen.getByTitle('Chicago White Sox')).toBeTruthy();
  });

  it('List renders icons', () => {
    render(
      <List
        title="list"
        items={[
          ...Object.keys(sampleHierarchy.MLB['American League']).map((team) => ({
            id: team,
            isCategory: true,
            content: {
              value: team,
              icon: <Checkbox id={`${team}-checkbox`} name={team} labelText={`${team}`} checked />,
            },
          })),
        ]}
      />
    );
    expect(screen.getByLabelText('Chicago White Sox')).toBeTruthy();
  });
  it('List shows default empty text if not empty state defined', () => {
    render(<List title="list" />);
    expect(screen.getByText(defaultEmptyText)).toBeTruthy();
  });
  it('List shows no empty text if defined', () => {
    render(<List title="list" emptyState="" />);
    expect(screen.queryByText(defaultEmptyText)).toBeNull();
  });
  it('List shows empty text if desired', () => {
    const emptyText = 'empty';
    render(<List title="list" hasEmptyState emptyState={emptyText} />);
    expect(screen.getByText(emptyText)).toBeTruthy();
  });
  it('Renders custom component for empty state', () => {
    const emptyText = 'empty test';
    const emptyComponent = <div data-testid="emptyState">{emptyText}</div>;
    render(<List title="list" hasEmptyState emptyState={emptyComponent} />);
    expect(screen.getByTestId('emptyState').textContent).toEqual(emptyText);
  });
<<<<<<< HEAD

  it('calls handleLoadMore when load more row clicked', () => {
    const mockLoadMore = jest.fn();
    render(
      <List
        title="Sports Teams"
        items={[
          {
            id: 'org',
            content: { value: 'Organization' },
            children: [
              { id: 'site-01', content: { value: 'Site 1' } },
              {
                id: 'site-02',
                content: { value: 'Site 2' },
                children: [
                  { id: 'system-01', content: { value: 'System 1' } },
                  { id: 'system-02', content: { value: 'System 2' } },
                ],
                hasLoadMore: true,
              },
            ],
          },
        ]}
        expandedIds={['org', 'site-02']}
        handleLoadMore={mockLoadMore}
      />
    );
    expect(mockLoadMore).not.toHaveBeenCalled();
    userEvent.click(screen.getByRole('button', { name: 'Load more' }));
    expect(mockLoadMore).toHaveBeenCalledWith('loadMore--site-02');
    fireEvent.keyPress(screen.getByRole('button', { name: 'Load more' }), {
      key: 'Enter',
      code: 13,
      charCode: 13,
    });
    expect(mockLoadMore).toHaveBeenCalledTimes(2);
  });
  it('loading', () => {
    const mockTestId = 'testId';
    render(<List title="Sports Teams" items={[]} isLoading testId={mockTestId} />);

    expect(screen.getByText('Sports Teams')).toBeInTheDocument();
    expect(screen.getByTestId(`${mockTestId}-loading`)).toBeInTheDocument();
=======
  it('should show skeleton text when loading', () => {
    const { container } = render(<List title="list" items={getListItems(1)} isLoading />);
    expect(container.querySelectorAll(`.${iotPrefix}--list--skeleton`)).toHaveLength(1);
  });
  it('should not call onSelect when editingStyle is set', () => {
    const onSelect = jest.fn();
    render(
      <List
        title="list"
        items={getListItems(1)}
        handleSelect={onSelect}
        editingStyle="single-nesting"
        isSelectable
      />
    );
    userEvent.click(screen.getByTitle('Item 1'));
    expect(onSelect).not.toHaveBeenCalled();
>>>>>>> 72c4b7da
  });
});<|MERGE_RESOLUTION|>--- conflicted
+++ resolved
@@ -1,9 +1,5 @@
 import React from 'react';
-<<<<<<< HEAD
 import { render, screen, fireEvent } from '@testing-library/react';
-=======
-import { render, screen } from '@testing-library/react';
->>>>>>> 72c4b7da
 import userEvent from '@testing-library/user-event';
 
 import { Checkbox } from '../..';
@@ -143,8 +139,25 @@
     render(<List title="list" hasEmptyState emptyState={emptyComponent} />);
     expect(screen.getByTestId('emptyState').textContent).toEqual(emptyText);
   });
-<<<<<<< HEAD
 
+  it('should show skeleton text when loading', () => {
+    const { container } = render(<List title="list" items={getListItems(1)} isLoading />);
+    expect(container.querySelectorAll(`.${iotPrefix}--list--skeleton`)).toHaveLength(1);
+  });
+  it('should not call onSelect when editingStyle is set', () => {
+    const onSelect = jest.fn();
+    render(
+      <List
+        title="list"
+        items={getListItems(1)}
+        handleSelect={onSelect}
+        editingStyle="single-nesting"
+        isSelectable
+      />
+    );
+    userEvent.click(screen.getByTitle('Item 1'));
+    expect(onSelect).not.toHaveBeenCalled();
+  });
   it('calls handleLoadMore when load more row clicked', () => {
     const mockLoadMore = jest.fn();
     render(
@@ -182,30 +195,4 @@
     });
     expect(mockLoadMore).toHaveBeenCalledTimes(2);
   });
-  it('loading', () => {
-    const mockTestId = 'testId';
-    render(<List title="Sports Teams" items={[]} isLoading testId={mockTestId} />);
-
-    expect(screen.getByText('Sports Teams')).toBeInTheDocument();
-    expect(screen.getByTestId(`${mockTestId}-loading`)).toBeInTheDocument();
-=======
-  it('should show skeleton text when loading', () => {
-    const { container } = render(<List title="list" items={getListItems(1)} isLoading />);
-    expect(container.querySelectorAll(`.${iotPrefix}--list--skeleton`)).toHaveLength(1);
-  });
-  it('should not call onSelect when editingStyle is set', () => {
-    const onSelect = jest.fn();
-    render(
-      <List
-        title="list"
-        items={getListItems(1)}
-        handleSelect={onSelect}
-        editingStyle="single-nesting"
-        isSelectable
-      />
-    );
-    userEvent.click(screen.getByTitle('Item 1'));
-    expect(onSelect).not.toHaveBeenCalled();
->>>>>>> 72c4b7da
-  });
 });