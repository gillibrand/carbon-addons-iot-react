<<<<<<< HEAD
import React, { useEffect, useState, useMemo } from 'react';
=======
import React, { useEffect, useRef, useState, useCallback } from 'react';
>>>>>>> 12d1352c
import PropTypes from 'prop-types';
import {
  DatePicker,
  DatePickerInput,
  RadioButtonGroup,
  RadioButton,
  FormGroup,
  Select,
  SelectItem,
  NumberInput,
  TooltipDefinition,
  OrderedList,
  ListItem,
} from 'carbon-components-react';
import { Calendar16 } from '@carbon/icons-react';
import classnames from 'classnames';
import uuid from 'uuid';

import TimePickerSpinner from '../TimePickerSpinner/TimePickerSpinner';
import { settings } from '../../constants/Settings';
import dayjs from '../../utils/dayjs';
import {
  PICKER_KINDS,
  PRESET_VALUES,
  INTERVAL_VALUES,
  RELATIVE_VALUES,
} from '../../constants/DateConstants';
import Button from '../Button/Button';
import FlyoutMenu, { FlyoutMenuDirection } from '../FlyoutMenu/FlyoutMenu';

const { iotPrefix } = settings;

const propTypes = {
  testId: PropTypes.string,
  /** default value for the picker */
  defaultValue: PropTypes.oneOfType([
    PropTypes.exact({
      timeRangeKind: PropTypes.oneOf([PICKER_KINDS.PRESET]).isRequired,
      timeRangeValue: PropTypes.exact({
        id: PropTypes.string,
        label: PropTypes.string.isRequired,
        offset: PropTypes.number.isRequired,
      }).isRequired,
    }).isRequired,
    PropTypes.exact({
      timeRangeKind: PropTypes.oneOf([PICKER_KINDS.RELATIVE]).isRequired,
      timeRangeValue: PropTypes.exact({
        lastNumber: PropTypes.number.isRequired,
        lastInterval: PropTypes.string.isRequired,
        relativeToWhen: PropTypes.string.isRequired,
        relativeToTime: PropTypes.string.isRequired,
      }).isRequired,
    }).isRequired,
    PropTypes.exact({
      timeRangeKind: PropTypes.oneOf([PICKER_KINDS.ABSOLUTE]).isRequired,
      timeRangeValue: PropTypes.exact({
        startDate: PropTypes.string.isRequired,
        startTime: PropTypes.string.isRequired,
        endDate: PropTypes.string.isRequired,
        endTime: PropTypes.string.isRequired,
      }).isRequired,
    }).isRequired,
  ]),
  /** the dayjs.js format for the human readable interval value */
  dateTimeMask: PropTypes.string,
  /** a list of options to for the default presets */
  presets: PropTypes.arrayOf(
    PropTypes.shape({
      label: PropTypes.string,
      offset: PropTypes.number,
    })
  ),
  /** a list of options to put on the 'Last' interval dropdown */
  intervals: PropTypes.arrayOf(
    PropTypes.shape({
      label: PropTypes.string,
      value: PropTypes.string,
    })
  ),
  /** a list of options to put on the 'Relative to' dropdown */
  relatives: PropTypes.arrayOf(
    PropTypes.shape({
      label: PropTypes.string,
      value: PropTypes.string,
    })
  ),
  /** show the picker in the expanded state */
  expanded: PropTypes.bool,
  /** disable the input */
  disabled: PropTypes.bool,
  /** show the relative custom range picker */
  showRelativeOption: PropTypes.bool,
  /** show the custom range link */
  showCustomRangeLink: PropTypes.bool,
  /** show time input fields */
  hasTimeInput: PropTypes.bool,
  /**
   * Function hook used to provide the appropriate tooltip content for the preset time
   * picker. This function takes in the currentValue and should return a string message.
   */
  renderPresetTooltipText: PropTypes.func,
  /** triggered on cancel */
  onCancel: PropTypes.func,
  /** triggered on apply with returning object with similar signature to defaultValue */
  onApply: PropTypes.func,
  /** All the labels that need translation */
  i18n: PropTypes.shape({
    toLabel: PropTypes.string,
    toNowLabel: PropTypes.string,
    calendarLabel: PropTypes.string,
    presetLabels: PropTypes.arrayOf(PropTypes.string),
    intervalLabels: PropTypes.arrayOf(PropTypes.string),
    relativeLabels: PropTypes.arrayOf(PropTypes.string),
    customRangeLinkLabel: PropTypes.string,
    customRangeLabel: PropTypes.string,
    relativeLabel: PropTypes.string,
    lastLabel: PropTypes.string,
    invalidNumberLabel: PropTypes.string,
    relativeToLabel: PropTypes.string,
    absoluteLabel: PropTypes.string,
    startTimeLabel: PropTypes.string,
    endTimeLabel: PropTypes.string,
    applyBtnLabel: PropTypes.string,
    cancelBtnLabel: PropTypes.string,
    backBtnLabel: PropTypes.string,
    increment: PropTypes.string,
    decrement: PropTypes.string,
    hours: PropTypes.string,
    minutes: PropTypes.string,
  }),
  /** Light version  */
  light: PropTypes.bool,
  /** The language locale used to format the days of the week, months, and numbers. */
  locale: PropTypes.string,
  /** Unique id of the component */
  id: PropTypes.string,
  /** Optionally renders only an icon rather than displaying the current selected time */
  hasIconOnly: PropTypes.bool,
};

const defaultProps = {
  testId: 'date-time-picker',
  defaultValue: null,
  dateTimeMask: 'YYYY-MM-DD HH:mm',
  presets: PRESET_VALUES,
  intervals: [
    {
      label: 'minutes',
      value: INTERVAL_VALUES.MINUTES,
    },
    {
      label: 'hours',
      value: INTERVAL_VALUES.HOURS,
    },
    {
      label: 'days',
      value: INTERVAL_VALUES.DAYS,
    },
    {
      label: 'weeks',
      value: INTERVAL_VALUES.WEEKS,
    },
    {
      label: 'months',
      value: INTERVAL_VALUES.MONTHS,
    },
    {
      label: 'years',
      value: INTERVAL_VALUES.YEARS,
    },
  ],
  relatives: [
    {
      label: 'Today',
      value: RELATIVE_VALUES.TODAY,
    },
    {
      label: 'Yesterday',
      value: RELATIVE_VALUES.YESTERDAY,
    },
  ],
  expanded: false,
  disabled: false,
  showRelativeOption: true,
  showCustomRangeLink: true,
  hasTimeInput: true,
  renderPresetTooltipText: null,
  onCancel: null,
  onApply: null,
  i18n: {
    toLabel: 'to',
    toNowLabel: 'to Now',
    calendarLabel: 'Calendar',
    presetLabels: [
      'Last 30 minutes',
      'Last 1 hour',
      'Last 6 hours',
      'Last 12 hours',
      'Last 24 hours',
    ],
    intervalLabels: ['minutes', 'hours', 'days', 'weeks', 'months', 'years'],
    relativeLabels: ['Today', 'Yesterday'],
    customRangeLinkLabel: 'Custom Range',
    customRangeLabel: 'Custom range',
    relativeLabel: 'Relative',
    lastLabel: 'Last',
    invalidNumberLabel: 'Number is not valid',
    relativeToLabel: 'Relative to',
    absoluteLabel: 'Absolute',
    startTimeLabel: 'Start time',
    endTimeLabel: 'End time',
    applyBtnLabel: 'Apply',
    cancelBtnLabel: 'Cancel',
    backBtnLabel: 'Back',
    increment: 'Increment',
    decrement: 'Decrement',
    hours: 'hours',
    minutes: 'minutes',
    number: 'number',
  },
  light: false,
  locale: 'en',
  id: undefined,
  hasIconOnly: false,
};

const DateTimePicker = ({
  testId,
  defaultValue,
  dateTimeMask,
  presets,
  intervals,
  relatives,
  expanded,
  disabled,
  showRelativeOption,
  showCustomRangeLink,
  hasTimeInput,
  renderPresetTooltipText,
  onCancel,
  onApply,
  i18n,
  light,
  locale,
  id = uuid.v4(),
  hasIconOnly,
  ...others
}) => {
  const strings = useMemo(
    () => ({
      ...defaultProps.i18n,
      ...i18n,
    }),
    [i18n]
  );

  // initialize the dayjs locale
  useEffect(() => {
    dayjs.locale(locale);
  }, [locale]);

  // State
  const [customRangeKind, setCustomRangeKind] = useState(
    showRelativeOption ? PICKER_KINDS.RELATIVE : PICKER_KINDS.ABSOLUTE
  );
  const [isCustomRange, setIsCustomRange] = useState(false);
  const [selectedPreset, setSelectedPreset] = useState(null);
  const [currentValue, setCurrentValue] = useState(null);
  const [lastAppliedValue, setLastAppliedValue] = useState(null);
  const [humanValue, setHumanValue] = useState(null);
  const [relativeValue, setRelativeValue] = useState(null);
  const [absoluteValue, setAbsoluteValue] = useState(null);
  const [focusOnFirstField, setFocusOnFirstField] = useState(true);

  // Refs
  const [datePickerElem, setDatePickerElem] = useState(null);
  const relativeSelect = useRef(null);

  const dateTimePickerBaseValue = {
    kind: '',
    preset: {
      id: presets[0].id,
      label: presets[0].label,
      offset: presets[0].offset,
    },
    relative: {
      lastNumber: null,
      lastInterval: intervals[0].value,
      relativeToWhen: relatives[0].value,
      relativeToTime: null,
    },
    absolute: {
      startDate: null,
      startTime: null,
      endDate: null,
      endTime: null,
    },
  };

  const handleDatePickerRef = useCallback((node) => {
    setDatePickerElem(node);
  }, []);

  useEffect(() => {
    const timeout = setTimeout(() => {
      if (datePickerElem) {
        datePickerElem.cal.open();
        // while waiting for https://github.com/carbon-design-system/carbon/issues/5713
        // the only way to display the calendar inline is to reparent its DOM to our component
        const wrapper = document.getElementById(`${id}-${iotPrefix}--date-time-picker__wrapper`);
        if (typeof wrapper !== 'undefined' && wrapper !== null) {
          const dp = document
            .getElementById(`${id}-${iotPrefix}--date-time-picker__wrapper`)
            .getElementsByClassName(`${iotPrefix}--date-time-picker__datepicker`)[0];
          dp.appendChild(datePickerElem.cal.calendarContainer);
        }
      }
    }, 0);
    return () => {
      clearTimeout(timeout);
    };
  }, [datePickerElem, id]);

  /**
   * Parses a value object into a human readable value
   * @param {Object} value - the currently selected value
   * @param {string} value.kind - preset/relative/absolute
   * @param {Object} value.preset - the preset selection
   * @param {Object} value.relative - the relative time selection
   * @param {Object} value.absolute - the absolute time selection
   * @returns {Object} a human readable value and a furtherly augmented value object
   */
  const parseValue = (value) => {
    setCurrentValue(value);
    let readableValue = '';
    const returnValue = { ...value };
    switch (value.kind) {
      case PICKER_KINDS.RELATIVE: {
        let endDate = dayjs();
        if (value.relative.relativeToWhen !== '') {
          endDate =
            value.relative.relativeToWhen === RELATIVE_VALUES.YESTERDAY
              ? dayjs().add(-1, INTERVAL_VALUES.DAYS)
              : dayjs();
          // wait to parse it until fully typed
          if (value.relative.relativeToTime.length === 5) {
            endDate = endDate.hour(Number(value.relative.relativeToTime.split(':')[0]));
            endDate = endDate.minute(Number(value.relative.relativeToTime.split(':')[1]));
          }

          const startDate = endDate
            .clone()
            .subtract(
              value.relative.lastNumber,
              value.relative.lastInterval ? value.relative.lastInterval : INTERVAL_VALUES.MINUTES
            );
          returnValue.relative.start = new Date(startDate.valueOf());
          returnValue.relative.end = new Date(endDate.valueOf());
          readableValue = `${dayjs(startDate).format(dateTimeMask)} ${strings.toLabel} ${dayjs(
            endDate
          ).format(dateTimeMask)}`;
        }
        break;
      }
      case PICKER_KINDS.ABSOLUTE: {
        let startDate = dayjs(value.absolute.start);
        if (value.absolute.startTime) {
          startDate = startDate.hours(value.absolute.startTime.split(':')[0]);
          startDate = startDate.minutes(value.absolute.startTime.split(':')[1]);
        }
        returnValue.absolute.start = new Date(startDate.valueOf());
        if (value.absolute.end) {
          let endDate = dayjs(value.absolute.end);
          if (value.absolute.endTime) {
            endDate = endDate.hours(value.absolute.endTime.split(':')[0]);
            endDate = endDate.minutes(value.absolute.endTime.split(':')[1]);
          }
          returnValue.absolute.end = new Date(endDate.valueOf());
          readableValue = `${dayjs(startDate).format(dateTimeMask)} ${strings.toLabel} ${dayjs(
            endDate
          ).format(dateTimeMask)}`;
        } else {
          readableValue = `${dayjs(startDate).format(dateTimeMask)} ${strings.toLabel} ${dayjs(
            startDate
          ).format(dateTimeMask)}`;
        }
        break;
      }
      default:
        readableValue = value.preset.label;
        break;
    }
    setHumanValue(readableValue);
    return { readableValue, ...returnValue };
  };

  /**
   * Transforms a default or selected value into a full blown returnable object
   * @param {Object} [preset] clicked preset
   * @param {string} preset.label preset label
   * @param {number} preset.offset preset offset in minutes
   * @returns {Object} the augmented value itself and the human readable value
   */
  const renderValue = (clickedPreset = null) => {
    const value = { ...dateTimePickerBaseValue };
    if (isCustomRange) {
      if (customRangeKind === PICKER_KINDS.RELATIVE) {
        value.relative = relativeValue;
      } else {
        value.absolute = absoluteValue;
      }
      value.kind = customRangeKind;
    } else {
      const preset = presets
        .filter((p) => {
          let filteredPreset;
          if (p.id) {
            filteredPreset = p.id === (clickedPreset ? clickedPreset.id : selectedPreset);
          } else {
            filteredPreset = p.offset === (clickedPreset ? clickedPreset.offset : selectedPreset);
          }
          return filteredPreset;
        })
        .pop();
      value.preset = preset;
      value.kind = PICKER_KINDS.PRESET;
    }
    return {
      ...value,
      ...parseValue(value),
    };
  };

  useEffect(
    () => {
      if (absoluteValue || relativeValue) {
        renderValue();
      }
    },
    // eslint-disable-next-line react-hooks/exhaustive-deps
    [absoluteValue, relativeValue]
  );

<<<<<<< HEAD
  useEffect(
    () => {
      if (
        datePickerRef.current &&
        datePickerRef.current.inputField &&
        datePickerRef.current.toInputField
      ) {
        if (focusOnFirstField) {
          datePickerRef.current.inputField.focus();
        } else {
          datePickerRef.current.toInputField.focus();
        }
=======
  const onFieldClick = () => {
    setIsExpanded(!isExpanded);
  };

  useEffect(() => {
    if (datePickerElem && datePickerElem.inputField && datePickerElem.toInputField) {
      if (focusOnFirstField) {
        datePickerElem.inputField.focus();
      } else {
        datePickerElem.toInputField.focus();
>>>>>>> 12d1352c
      }
    }
  }, [datePickerElem, focusOnFirstField]);

  const onDatePickerChange = ([start, end]) => {
    const newAbsolute = { ...absoluteValue };
    if (end) {
      setFocusOnFirstField(!focusOnFirstField);
      newAbsolute.start = start;
      newAbsolute.startDate = dayjs(newAbsolute.start).format('MM/DD/YYYY');
      newAbsolute.end = end;
      newAbsolute.endDate = dayjs(newAbsolute.end).format('MM/DD/YYYY');
    }

    newAbsolute.start = start;
    newAbsolute.startDate = dayjs(newAbsolute.start).format('MM/DD/YYYY');

    setAbsoluteValue(newAbsolute);
  };

  const onDatePickerClose = (range, single, flatpickr) => {
    // force it to stay open
    if (flatpickr) {
      flatpickr.open();
    }
  };

  const onCustomRangeChange = (kind) => {
    setCustomRangeKind(kind);
  };

  const onPresetClick = (preset) => {
    setSelectedPreset(preset.id ?? preset.offset);
    renderValue(preset);
  };

  const resetRelativeValue = () => {
    setRelativeValue({
      lastNumber: 0,
      lastInterval: intervals[0].value,
      relativeToWhen: relatives[0].value,
      relativeToTime: '',
    });
  };

  const resetAbsoluteValue = () => {
    setAbsoluteValue({
      startDate: '',
      startTime: '00:00',
      endDate: '',
      endTime: '00:00',
    });
  };

  const parseDefaultValue = (parsableValue) => {
    const currentCustomRangeKind = showRelativeOption
      ? PICKER_KINDS.RELATIVE
      : PICKER_KINDS.ABSOLUTE;
    if (parsableValue !== null) {
      if (parsableValue.timeRangeKind === PICKER_KINDS.PRESET) {
        // preset
        resetAbsoluteValue();
        resetRelativeValue();
        setCustomRangeKind(currentCustomRangeKind);
        onPresetClick(parsableValue.timeRangeValue);
      }
      if (parsableValue.timeRangeKind === PICKER_KINDS.RELATIVE) {
        // relative
        resetAbsoluteValue();
        setIsCustomRange(true);
        setCustomRangeKind(currentCustomRangeKind);
        setRelativeValue(parsableValue.timeRangeValue);
      }

      if (parsableValue.timeRangeKind === PICKER_KINDS.ABSOLUTE) {
        // absolute
        const absolute = { ...parsableValue.timeRangeValue };
        resetRelativeValue();
        setIsCustomRange(true);
        setCustomRangeKind(PICKER_KINDS.ABSOLUTE);
        if (!absolute.hasOwnProperty('start')) {
          absolute.start = dayjs(absolute.startDate).valueOf();
        }
        if (!absolute.hasOwnProperty('end')) {
          absolute.end = dayjs(absolute.endDate).valueOf();
        }
        absolute.startDate = dayjs(absolute.start).format('MM/DD/YYYY');
        absolute.endDate = dayjs(absolute.end).format('MM/DD/YYYY');
        setAbsoluteValue(absolute);
      }
    } else {
      resetAbsoluteValue();
      resetRelativeValue();
      setCustomRangeKind(currentCustomRangeKind);
      onPresetClick(presets[0]);
    }
  };

  const toggleIsCustomRange = () => {
    setIsCustomRange(!isCustomRange);

    // If value was changed reset when going back to Preset
    if (absoluteValue.startDate !== '' || relativeValue.lastNumber > 0) {
      if (selectedPreset) {
        onPresetClick(presets.filter((p) => p.id ?? p.offset === selectedPreset)[0]);
        resetAbsoluteValue();
        resetRelativeValue();
      } else {
        onPresetClick(presets[0]);
        resetAbsoluteValue();
        resetRelativeValue();
      }
    }
  };

  useEffect(
    () => {
      if (defaultValue || humanValue === null) {
        parseDefaultValue(defaultValue);
        setLastAppliedValue(defaultValue);
      }
    },
    // eslint-disable-next-line react-hooks/exhaustive-deps
    [defaultValue]
  );

  /**
   * Get an alternative human readable value for a preset to show in tooltips and dropdown
   * ie. 'Last 30 minutes' displays '2020-04-01 11:30 to Now' on the tooltip
   * @returns {string} an interval string, starting point in time to now
   */
  const getIntervalValue = () => {
    if (currentValue) {
      if (currentValue.kind === PICKER_KINDS.PRESET) {
        return `${dayjs().subtract(currentValue.preset.offset, 'minutes').format(dateTimeMask)} ${
          strings.toNowLabel
        }`;
      }
    }
    return '';
  };

  // Util func to update the relative value
  const changeRelativePropertyValue = (property, value) => {
    const newRelative = { ...relativeValue };
    newRelative[property] = value;
    setRelativeValue(newRelative);
  };

  // on change functions that trigger a relative value update
  const onRelativeLastNumberChange = (event) => {
    changeRelativePropertyValue('lastNumber', Number(event.imaginaryTarget.value));
  };
  const onRelativeLastIntervalChange = (event) => {
    changeRelativePropertyValue('lastInterval', event.currentTarget.value);
  };
  const onRelativeToWhenChange = (event) => {
    changeRelativePropertyValue('relativeToWhen', event.currentTarget.value);
  };
  const onRelativeToTimeChange = (pickerValue) => {
    changeRelativePropertyValue('relativeToTime', pickerValue);
  };

  // Util func to update the absolute value
  const changeAbsolutePropertyValue = (property, value) => {
    const newAbsolute = { ...absoluteValue };
    newAbsolute[property] = value;
    setAbsoluteValue(newAbsolute);
  };

  // on change functions that trigger a absolute value update
  const onAbsoluteStartTimeChange = (pickerValue) => {
    changeAbsolutePropertyValue('startTime', pickerValue);
  };
  const onAbsoluteEndTimeChange = (pickerValue) => {
    changeAbsolutePropertyValue('endTime', pickerValue);
  };

  const tooltipValue = renderPresetTooltipText
    ? renderPresetTooltipText(currentValue)
    : getIntervalValue();

  // eslint-disable-next-line react/prop-types
  const CustomFooter = ({ setIsOpen }) => {
    const onApplyClick = () => {
      setIsOpen(false);
      const value = renderValue();
      setLastAppliedValue(value);
      const returnValue = {
        timeRangeKind: value.kind,
        timeRangeValue: null,
      };
      switch (value.kind) {
        case PICKER_KINDS.ABSOLUTE:
          returnValue.timeRangeValue = value.absolute;
          break;
        case PICKER_KINDS.RELATIVE:
          returnValue.timeRangeValue = value.relative;
          break;
        default:
          returnValue.timeRangeValue = value.preset;
          break;
      }

      if (onApply) {
        onApply(returnValue);
      }
    };

    const onCancelClick = () => {
      parseDefaultValue(lastAppliedValue);
      setIsOpen(false);

      if (onCancel) {
        onCancel();
      }
    };

    return (
      <div className={`${iotPrefix}--date-time-picker__menu-btn-set`}>
        {isCustomRange ? (
          <Button
            kind="secondary"
            className={`${iotPrefix}--date-time-picker__menu-btn ${iotPrefix}--date-time-picker__menu-btn-back`}
            {...others}
            onClick={toggleIsCustomRange}
          >
            {strings.backBtnLabel}
          </Button>
        ) : (
          <Button
            kind="secondary"
            className={`${iotPrefix}--date-time-picker__menu-btn ${iotPrefix}--date-time-picker__menu-btn-cancel`}
            onClick={onCancelClick}
            {...others}
          >
            {strings.cancelBtnLabel}
          </Button>
        )}
        <Button
          kind="primary"
          className={`${iotPrefix}--date-time-picker__menu-btn ${iotPrefix}--date-time-picker__menu-btn-apply`}
          {...others}
          onClick={onApplyClick}
        >
          {strings.applyBtnLabel}
        </Button>
      </div>
    );
  };

  return (
    <>
      <div
        data-testid={testId}
        id={`${id}-${iotPrefix}--date-time-picker__wrapper`}
        className={`${iotPrefix}--date-time-picker__wrapper`}
        style={{ '--wrapper-width': hasIconOnly ? '3rem' : '20rem' }}
      >
        <div
          className={classnames(`${iotPrefix}--date-time-picker__box--full`, {
            [`${iotPrefix}--date-time-picker__box--light`]: light,
          })}
        >
          {!hasIconOnly ? (
            <div
              data-testid={`${testId}__field`}
              className={`${iotPrefix}--date-time-picker__field`}
            >
              {currentValue && currentValue.kind !== PICKER_KINDS.PRESET ? (
                <span title={humanValue}>{humanValue}</span>
              ) : humanValue ? (
                <>
                  <TooltipDefinition
                    align="start"
                    direction="bottom"
                    tooltipText={tooltipValue}
                    triggerClassName=""
                  >
                    {humanValue}
                  </TooltipDefinition>
                </>
              ) : null}
            </div>
          ) : null}

          <FlyoutMenu
            buttonSize="default"
            renderIcon={Calendar16}
            disabled={false}
            buttonProps={{
              tooltipPosition: 'top',
            }}
            hideTooltip
            iconDescription={strings.calendarLabel}
            passive={false}
            triggerId="test-trigger-id-2"
            light={light}
            menuOffset={{
              top: 0,
              left: 0,
            }}
            direction={FlyoutMenuDirection.BottomEnd}
            customFooter={CustomFooter}
          >
            <div className={`${iotPrefix}--date-time-picker__menu-scroll`} role="listbox">
              {!isCustomRange ? (
                <OrderedList nested={false}>
                  {tooltipValue ? (
                    <ListItem
                      className={`${iotPrefix}--date-time-picker__listitem ${iotPrefix}--date-time-picker__listitem--current`}
                    >
                      {tooltipValue}
                    </ListItem>
<<<<<<< HEAD
                  ) : null}
                  {showCustomRangeLink ? (
                    <ListItem
                      onClick={toggleIsCustomRange}
                      className={`${iotPrefix}--date-time-picker__listitem ${iotPrefix}--date-time-picker__listitem--preset ${iotPrefix}--date-time-picker__listitem--custom`}
                    >
                      {strings.customRangeLinkLabel}
                    </ListItem>
                  ) : null}
                  {presets.map((preset, i) => {
                    return (
                      <ListItem
                        key={i}
                        onClick={() => onPresetClick(preset)}
                        className={classnames(
                          `${iotPrefix}--date-time-picker__listitem ${iotPrefix}--date-time-picker__listitem--preset`,
                          {
                            [`${iotPrefix}--date-time-picker__listitem--preset-selected`]:
                              selectedPreset === (preset.id ?? preset.offset),
=======
                  );
                })}
              </OrderedList>
            ) : (
              <div className={`${iotPrefix}--date-time-picker__custom-wrapper`}>
                {showRelativeOption ? (
                  <FormGroup
                    legendText={strings.customRangeLabel}
                    className={`${iotPrefix}--date-time-picker__menu-formgroup`}
                  >
                    <RadioButtonGroup
                      valueSelected={customRangeKind}
                      onChange={onCustomRangeChange}
                      name={`${id}-radiogroup`}
                    >
                      <RadioButton
                        value={PICKER_KINDS.RELATIVE}
                        id={`${id}-relative`}
                        labelText={strings.relativeLabel}
                      />
                      <RadioButton
                        value={PICKER_KINDS.ABSOLUTE}
                        id={`${id}-absolute`}
                        labelText={strings.absoluteLabel}
                      />
                    </RadioButtonGroup>
                  </FormGroup>
                ) : null}
                {showRelativeOption && customRangeKind === PICKER_KINDS.RELATIVE ? (
                  <div>
                    <FormGroup
                      legendText={strings.lastLabel}
                      className={`${iotPrefix}--date-time-picker__menu-formgroup`}
                    >
                      <div className={`${iotPrefix}--date-time-picker__fields-wrapper`}>
                        <NumberInput
                          id={`${id}-last-number`}
                          invalidText={strings.invalidNumberLabel}
                          step={1}
                          min={0}
                          light
                          value={relativeValue ? relativeValue.lastNumber : 0}
                          onChange={onRelativeLastNumberChange}
                          translateWithId={(messageId) =>
                            messageId === 'increment.number'
                              ? `${i18n.increment} ${i18n.number}`
                              : messageId === 'decrement.number'
                              ? `${i18n.decrement} ${i18n.number}`
                              : null
                          }
                        />
                        <Select
                          {...others}
                          id={`${id}-last-interval`}
                          light
                          defaultValue={
                            relativeValue ? relativeValue.lastInterval : INTERVAL_VALUES.MINUTES
>>>>>>> 12d1352c
                          }
                        )}
                      >
                        {strings.presetLabels[i] || preset.label}
                      </ListItem>
                    );
                  })}
                </OrderedList>
              ) : (
                <>
                  {showRelativeOption ? (
                    <FormGroup
                      legendText={strings.customRangeLabel}
                      className={`${iotPrefix}--date-time-picker__menu-formgroup`}
                    >
<<<<<<< HEAD
                      <RadioButtonGroup
                        valueSelected={customRangeKind}
                        onChange={onCustomRangeChange}
                        name={`${id}-radiogroup`}
=======
                      <div className={`${iotPrefix}--date-time-picker__fields-wrapper`}>
                        <Select
                          {...others}
                          ref={relativeSelect}
                          id={`${id}-relative-to-when`}
                          light
                          defaultValue={relativeValue ? relativeValue.relativeToWhen : ''}
                          onChange={onRelativeToWhenChange}
                          hideLabel
                        >
                          {relatives.map((relative, i) => {
                            return (
                              <SelectItem
                                key={i}
                                value={relative.value}
                                text={
                                  strings.relativeLabels.filter((x) => x === relative.label)[0] ||
                                  relative.label
                                }
                              />
                            );
                          })}
                        </Select>
                        {hasTimeInput ? (
                          <TimePickerSpinner
                            id={`${id}-relative-to-time`}
                            value={relativeValue ? relativeValue.relativeToTime : ''}
                            i18n={i18n}
                            light
                            onChange={onRelativeToTimeChange}
                            spinner
                            autoComplete="off"
                          />
                        ) : null}
                      </div>
                    </FormGroup>
                  </div>
                ) : (
                  <div data-testid={`${testId}-datepicker`}>
                    <div className={`${iotPrefix}--date-time-picker__datepicker`}>
                      <DatePicker
                        datePickerType="range"
                        dateFormat="m/d/Y"
                        ref={handleDatePickerRef}
                        onChange={onDatePickerChange}
                        onClose={onDatePickerClose}
                        value={
                          absoluteValue ? [absoluteValue.startDate, absoluteValue.endDate] : ''
                        }
                        locale={locale}
>>>>>>> 12d1352c
                      >
                        <RadioButton
                          value={PICKER_KINDS.RELATIVE}
                          id={`${id}-relative`}
                          labelText={strings.relativeLabel}
                        />
                        <RadioButton
                          value={PICKER_KINDS.ABSOLUTE}
                          id={`${id}-absolute`}
                          labelText={strings.absoluteLabel}
                        />
                      </RadioButtonGroup>
                    </FormGroup>
                  ) : null}
                  {showRelativeOption && customRangeKind === PICKER_KINDS.RELATIVE ? (
                    <>
                      <FormGroup
                        legendText={strings.lastLabel}
                        className={`${iotPrefix}--date-time-picker__menu-formgroup`}
                      >
                        <div className={`${iotPrefix}--date-time-picker__fields-wrapper`}>
<<<<<<< HEAD
                          <NumberInput
                            id={`${id}-last-number`}
                            invalidText={strings.invalidNumberLabel}
                            step={1}
                            min={0}
                            value={relativeValue ? relativeValue.lastNumber : 0}
                            onChange={onRelativeLastNumberChange}
                            translateWithId={(messageId) =>
                              messageId === 'increment.number'
                                ? `${i18n.increment} ${i18n.number}`
                                : messageId === 'decrement.number'
                                ? `${i18n.decrement} ${i18n.number}`
                                : null
                            }
=======
                          <TimePickerSpinner
                            id={`${id}-start-time`}
                            labelText={strings.startTimeLabel}
                            value={absoluteValue ? absoluteValue.startTime : '00:00'}
                            i18n={i18n}
                            onChange={onAbsoluteStartTimeChange}
                            spinner
                            light
                            autoComplete="off"
                          />
                          <TimePickerSpinner
                            id={`${id}-end-time`}
                            labelText={strings.endTimeLabel}
                            value={absoluteValue ? absoluteValue.endTime : '00:00'}
                            i18n={i18n}
                            onChange={onAbsoluteEndTimeChange}
                            spinner
                            light
                            autoComplete="off"
>>>>>>> 12d1352c
                          />
                          <Select
                            {...others}
                            id={`${id}-last-interval`}
                            defaultValue={
                              relativeValue ? relativeValue.lastInterval : INTERVAL_VALUES.MINUTES
                            }
                            onChange={onRelativeLastIntervalChange}
                            hideLabel
                          >
                            {intervals.map((interval, i) => {
                              return (
                                <SelectItem
                                  key={i}
                                  value={interval.value}
                                  text={strings.intervalLabels[i] || interval.label}
                                />
                              );
                            })}
                          </Select>
                        </div>
                      </FormGroup>
<<<<<<< HEAD
                      <FormGroup
                        legendText={strings.relativeToLabel}
                        className={`${iotPrefix}--date-time-picker__menu-formgroup`}
                      >
                        <div className={`${iotPrefix}--date-time-picker__fields-wrapper`}>
                          <Select
                            {...others}
                            ref={relativeSelect}
                            id={`${id}-relative-to-when`}
                            defaultValue={relativeValue ? relativeValue.relativeToWhen : ''}
                            onChange={onRelativeToWhenChange}
                            hideLabel
                          >
                            {relatives.map((relative, i) => {
                              return (
                                <SelectItem
                                  key={i}
                                  value={relative.value}
                                  text={
                                    strings.relativeLabels.filter((x) => x === relative.label)[0] ||
                                    relative.label
                                  }
                                />
                              );
                            })}
                          </Select>
                          {hasTimeInput ? (
                            <TimePickerSpinner
                              id={`${id}-relative-to-time`}
                              value={relativeValue ? relativeValue.relativeToTime : ''}
                              i18n={i18n}
                              onChange={onRelativeToTimeChange}
                              spinner
                              autoComplete="off"
                            />
                          ) : null}
                        </div>
                      </FormGroup>
                    </>
                  ) : (
                    <div data-testid={`${testId}-datepicker`}>
                      <div className={`${iotPrefix}--date-time-picker__datepicker`}>
                        <DatePicker
                          datePickerType="range"
                          dateFormat="m/d/Y"
                          ref={datePickerRef}
                          onChange={onDatePickerChange}
                          onClose={onDatePickerClose}
                          value={
                            absoluteValue ? [absoluteValue.startDate, absoluteValue.endDate] : ''
                          }
                          locale={locale}
                        >
                          <DatePickerInput
                            labelText=""
                            id={`${id}-date-picker-input-start`}
                            hideLabel
                          />
                          <DatePickerInput
                            labelText=""
                            id={`${id}-date-picker-input-end`}
                            hideLabel
                          />
                        </DatePicker>
                      </div>
                      {hasTimeInput ? (
                        <FormGroup
                          legendText=""
                          className={`${iotPrefix}--date-time-picker__menu-formgroup`}
                        >
                          <div className={`${iotPrefix}--date-time-picker__fields-wrapper`}>
                            <TimePickerSpinner
                              id={`${id}-start-time`}
                              labelText={strings.startTimeLabel}
                              value={absoluteValue ? absoluteValue.startTime : '00:00'}
                              i18n={i18n}
                              onChange={onAbsoluteStartTimeChange}
                              spinner
                              autoComplete="off"
                            />
                            <TimePickerSpinner
                              id={`${id}-end-time`}
                              labelText={strings.endTimeLabel}
                              value={absoluteValue ? absoluteValue.endTime : '00:00'}
                              i18n={i18n}
                              onChange={onAbsoluteEndTimeChange}
                              spinner
                              autoComplete="off"
                            />
                          </div>
                        </FormGroup>
                      ) : (
                        <div className={`${iotPrefix}--date-time-picker__no-formgroup`} />
                      )}
                    </div>
                  )}
                </>
              )}
            </div>
          </FlyoutMenu>
=======
                    ) : (
                      <div className={`${iotPrefix}--date-time-picker__no-formgroup`} />
                    )}
                  </div>
                )}
              </div>
            )}
          </div>
          <div className={`${iotPrefix}--date-time-picker__menu-btn-set`}>
            {isCustomRange ? (
              <Button
                kind="secondary"
                className={`${iotPrefix}--date-time-picker__menu-btn ${iotPrefix}--date-time-picker__menu-btn-back`}
                size="field"
                {...others}
                onClick={toggleIsCustomRange}
              >
                {strings.backBtnLabel}
              </Button>
            ) : (
              <Button
                kind="secondary"
                className={`${iotPrefix}--date-time-picker__menu-btn ${iotPrefix}--date-time-picker__menu-btn-cancel`}
                onClick={onCancelClick}
                size="field"
                {...others}
              >
                {strings.cancelBtnLabel}
              </Button>
            )}
            <Button
              kind="primary"
              className={`${iotPrefix}--date-time-picker__menu-btn ${iotPrefix}--date-time-picker__menu-btn-apply`}
              {...others}
              onClick={onApplyClick}
              size="field"
            >
              {strings.applyBtnLabel}
            </Button>
          </div>
>>>>>>> 12d1352c
        </div>
      </div>
    </>
  );
};

DateTimePicker.propTypes = propTypes;
DateTimePicker.defaultProps = defaultProps;

export default DateTimePicker;<|MERGE_RESOLUTION|>--- conflicted
+++ resolved
@@ -1,8 +1,4 @@
-<<<<<<< HEAD
-import React, { useEffect, useState, useMemo } from 'react';
-=======
-import React, { useEffect, useRef, useState, useCallback } from 'react';
->>>>>>> 12d1352c
+import React, { useEffect, useState, useMemo, useRef, useCallback } from 'react';
 import PropTypes from 'prop-types';
 import {
   DatePicker,
@@ -446,31 +442,12 @@
     [absoluteValue, relativeValue]
   );
 
-<<<<<<< HEAD
-  useEffect(
-    () => {
-      if (
-        datePickerRef.current &&
-        datePickerRef.current.inputField &&
-        datePickerRef.current.toInputField
-      ) {
-        if (focusOnFirstField) {
-          datePickerRef.current.inputField.focus();
-        } else {
-          datePickerRef.current.toInputField.focus();
-        }
-=======
-  const onFieldClick = () => {
-    setIsExpanded(!isExpanded);
-  };
-
   useEffect(() => {
     if (datePickerElem && datePickerElem.inputField && datePickerElem.toInputField) {
       if (focusOnFirstField) {
         datePickerElem.inputField.focus();
       } else {
         datePickerElem.toInputField.focus();
->>>>>>> 12d1352c
       }
     }
   }, [datePickerElem, focusOnFirstField]);
@@ -695,6 +672,7 @@
           <Button
             kind="secondary"
             className={`${iotPrefix}--date-time-picker__menu-btn ${iotPrefix}--date-time-picker__menu-btn-back`}
+            size="field"
             {...others}
             onClick={toggleIsCustomRange}
           >
@@ -705,6 +683,7 @@
             kind="secondary"
             className={`${iotPrefix}--date-time-picker__menu-btn ${iotPrefix}--date-time-picker__menu-btn-cancel`}
             onClick={onCancelClick}
+            size="field"
             {...others}
           >
             {strings.cancelBtnLabel}
@@ -713,6 +692,7 @@
         <Button
           kind="primary"
           className={`${iotPrefix}--date-time-picker__menu-btn ${iotPrefix}--date-time-picker__menu-btn-apply`}
+          size="field"
           {...others}
           onClick={onApplyClick}
         >
@@ -785,7 +765,6 @@
                     >
                       {tooltipValue}
                     </ListItem>
-<<<<<<< HEAD
                   ) : null}
                   {showCustomRangeLink ? (
                     <ListItem
@@ -805,65 +784,6 @@
                           {
                             [`${iotPrefix}--date-time-picker__listitem--preset-selected`]:
                               selectedPreset === (preset.id ?? preset.offset),
-=======
-                  );
-                })}
-              </OrderedList>
-            ) : (
-              <div className={`${iotPrefix}--date-time-picker__custom-wrapper`}>
-                {showRelativeOption ? (
-                  <FormGroup
-                    legendText={strings.customRangeLabel}
-                    className={`${iotPrefix}--date-time-picker__menu-formgroup`}
-                  >
-                    <RadioButtonGroup
-                      valueSelected={customRangeKind}
-                      onChange={onCustomRangeChange}
-                      name={`${id}-radiogroup`}
-                    >
-                      <RadioButton
-                        value={PICKER_KINDS.RELATIVE}
-                        id={`${id}-relative`}
-                        labelText={strings.relativeLabel}
-                      />
-                      <RadioButton
-                        value={PICKER_KINDS.ABSOLUTE}
-                        id={`${id}-absolute`}
-                        labelText={strings.absoluteLabel}
-                      />
-                    </RadioButtonGroup>
-                  </FormGroup>
-                ) : null}
-                {showRelativeOption && customRangeKind === PICKER_KINDS.RELATIVE ? (
-                  <div>
-                    <FormGroup
-                      legendText={strings.lastLabel}
-                      className={`${iotPrefix}--date-time-picker__menu-formgroup`}
-                    >
-                      <div className={`${iotPrefix}--date-time-picker__fields-wrapper`}>
-                        <NumberInput
-                          id={`${id}-last-number`}
-                          invalidText={strings.invalidNumberLabel}
-                          step={1}
-                          min={0}
-                          light
-                          value={relativeValue ? relativeValue.lastNumber : 0}
-                          onChange={onRelativeLastNumberChange}
-                          translateWithId={(messageId) =>
-                            messageId === 'increment.number'
-                              ? `${i18n.increment} ${i18n.number}`
-                              : messageId === 'decrement.number'
-                              ? `${i18n.decrement} ${i18n.number}`
-                              : null
-                          }
-                        />
-                        <Select
-                          {...others}
-                          id={`${id}-last-interval`}
-                          light
-                          defaultValue={
-                            relativeValue ? relativeValue.lastInterval : INTERVAL_VALUES.MINUTES
->>>>>>> 12d1352c
                           }
                         )}
                       >
@@ -873,69 +793,16 @@
                   })}
                 </OrderedList>
               ) : (
-                <>
+                <div className={`${iotPrefix}--date-time-picker__custom-wrapper`}>
                   {showRelativeOption ? (
                     <FormGroup
                       legendText={strings.customRangeLabel}
                       className={`${iotPrefix}--date-time-picker__menu-formgroup`}
                     >
-<<<<<<< HEAD
                       <RadioButtonGroup
                         valueSelected={customRangeKind}
                         onChange={onCustomRangeChange}
                         name={`${id}-radiogroup`}
-=======
-                      <div className={`${iotPrefix}--date-time-picker__fields-wrapper`}>
-                        <Select
-                          {...others}
-                          ref={relativeSelect}
-                          id={`${id}-relative-to-when`}
-                          light
-                          defaultValue={relativeValue ? relativeValue.relativeToWhen : ''}
-                          onChange={onRelativeToWhenChange}
-                          hideLabel
-                        >
-                          {relatives.map((relative, i) => {
-                            return (
-                              <SelectItem
-                                key={i}
-                                value={relative.value}
-                                text={
-                                  strings.relativeLabels.filter((x) => x === relative.label)[0] ||
-                                  relative.label
-                                }
-                              />
-                            );
-                          })}
-                        </Select>
-                        {hasTimeInput ? (
-                          <TimePickerSpinner
-                            id={`${id}-relative-to-time`}
-                            value={relativeValue ? relativeValue.relativeToTime : ''}
-                            i18n={i18n}
-                            light
-                            onChange={onRelativeToTimeChange}
-                            spinner
-                            autoComplete="off"
-                          />
-                        ) : null}
-                      </div>
-                    </FormGroup>
-                  </div>
-                ) : (
-                  <div data-testid={`${testId}-datepicker`}>
-                    <div className={`${iotPrefix}--date-time-picker__datepicker`}>
-                      <DatePicker
-                        datePickerType="range"
-                        dateFormat="m/d/Y"
-                        ref={handleDatePickerRef}
-                        onChange={onDatePickerChange}
-                        onClose={onDatePickerClose}
-                        value={
-                          absoluteValue ? [absoluteValue.startDate, absoluteValue.endDate] : ''
-                        }
-                        locale={locale}
->>>>>>> 12d1352c
                       >
                         <RadioButton
                           value={PICKER_KINDS.RELATIVE}
@@ -957,7 +824,6 @@
                         className={`${iotPrefix}--date-time-picker__menu-formgroup`}
                       >
                         <div className={`${iotPrefix}--date-time-picker__fields-wrapper`}>
-<<<<<<< HEAD
                           <NumberInput
                             id={`${id}-last-number`}
                             invalidText={strings.invalidNumberLabel}
@@ -972,27 +838,7 @@
                                 ? `${i18n.decrement} ${i18n.number}`
                                 : null
                             }
-=======
-                          <TimePickerSpinner
-                            id={`${id}-start-time`}
-                            labelText={strings.startTimeLabel}
-                            value={absoluteValue ? absoluteValue.startTime : '00:00'}
-                            i18n={i18n}
-                            onChange={onAbsoluteStartTimeChange}
-                            spinner
                             light
-                            autoComplete="off"
-                          />
-                          <TimePickerSpinner
-                            id={`${id}-end-time`}
-                            labelText={strings.endTimeLabel}
-                            value={absoluteValue ? absoluteValue.endTime : '00:00'}
-                            i18n={i18n}
-                            onChange={onAbsoluteEndTimeChange}
-                            spinner
-                            light
-                            autoComplete="off"
->>>>>>> 12d1352c
                           />
                           <Select
                             {...others}
@@ -1002,6 +848,7 @@
                             }
                             onChange={onRelativeLastIntervalChange}
                             hideLabel
+                            light
                           >
                             {intervals.map((interval, i) => {
                               return (
@@ -1015,7 +862,6 @@
                           </Select>
                         </div>
                       </FormGroup>
-<<<<<<< HEAD
                       <FormGroup
                         legendText={strings.relativeToLabel}
                         className={`${iotPrefix}--date-time-picker__menu-formgroup`}
@@ -1028,6 +874,7 @@
                             defaultValue={relativeValue ? relativeValue.relativeToWhen : ''}
                             onChange={onRelativeToWhenChange}
                             hideLabel
+                            light
                           >
                             {relatives.map((relative, i) => {
                               return (
@@ -1050,6 +897,7 @@
                               onChange={onRelativeToTimeChange}
                               spinner
                               autoComplete="off"
+                              light
                             />
                           ) : null}
                         </div>
@@ -1061,7 +909,7 @@
                         <DatePicker
                           datePickerType="range"
                           dateFormat="m/d/Y"
-                          ref={datePickerRef}
+                          ref={handleDatePickerRef}
                           onChange={onDatePickerChange}
                           onClose={onDatePickerClose}
                           value={
@@ -1095,6 +943,7 @@
                               onChange={onAbsoluteStartTimeChange}
                               spinner
                               autoComplete="off"
+                              light
                             />
                             <TimePickerSpinner
                               id={`${id}-end-time`}
@@ -1104,6 +953,7 @@
                               onChange={onAbsoluteEndTimeChange}
                               spinner
                               autoComplete="off"
+                              light
                             />
                           </div>
                         </FormGroup>
@@ -1112,52 +962,10 @@
                       )}
                     </div>
                   )}
-                </>
+                </div>
               )}
             </div>
           </FlyoutMenu>
-=======
-                    ) : (
-                      <div className={`${iotPrefix}--date-time-picker__no-formgroup`} />
-                    )}
-                  </div>
-                )}
-              </div>
-            )}
-          </div>
-          <div className={`${iotPrefix}--date-time-picker__menu-btn-set`}>
-            {isCustomRange ? (
-              <Button
-                kind="secondary"
-                className={`${iotPrefix}--date-time-picker__menu-btn ${iotPrefix}--date-time-picker__menu-btn-back`}
-                size="field"
-                {...others}
-                onClick={toggleIsCustomRange}
-              >
-                {strings.backBtnLabel}
-              </Button>
-            ) : (
-              <Button
-                kind="secondary"
-                className={`${iotPrefix}--date-time-picker__menu-btn ${iotPrefix}--date-time-picker__menu-btn-cancel`}
-                onClick={onCancelClick}
-                size="field"
-                {...others}
-              >
-                {strings.cancelBtnLabel}
-              </Button>
-            )}
-            <Button
-              kind="primary"
-              className={`${iotPrefix}--date-time-picker__menu-btn ${iotPrefix}--date-time-picker__menu-btn-apply`}
-              {...others}
-              onClick={onApplyClick}
-              size="field"
-            >
-              {strings.applyBtnLabel}
-            </Button>
-          </div>
->>>>>>> 12d1352c
         </div>
       </div>
     </>
