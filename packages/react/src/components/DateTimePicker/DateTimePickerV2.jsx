--- conflicted
+++ resolved
@@ -17,6 +17,7 @@
 import classnames from 'classnames';
 import uuid from 'uuid';
 import cloneDeep from 'lodash/cloneDeep';
+import warning from 'warning';
 
 import TimePickerSpinner from '../TimePickerSpinner/TimePickerSpinner';
 import { settings } from '../../constants/Settings';
@@ -246,8 +247,6 @@
   hasIconOnly,
   ...others
 }) => {
-<<<<<<< HEAD
-=======
   // keeps track of the flyout menu state
   const [isFlyoutOpen, setIsFlyoutOpen] = useState();
   React.useEffect(() => {
@@ -259,7 +258,6 @@
     }
   }, []);
 
->>>>>>> 6a797a76
   const strings = useMemo(
     () => ({
       ...defaultProps.i18n,
@@ -321,18 +319,8 @@
         datePickerElem.cal.open();
         // while waiting for https://github.com/carbon-design-system/carbon/issues/5713
         // the only way to display the calendar inline is to reparent its DOM to our component
-<<<<<<< HEAD
         const dp = document.getElementById(`${id}-${iotPrefix}--date-time-picker__datepicker`);
         dp.appendChild(datePickerElem.cal.calendarContainer);
-=======
-        const wrapper = document.getElementById(`${id}-${iotPrefix}--date-time-pickerv2__wrapper`);
-        if (typeof wrapper !== 'undefined' && wrapper !== null) {
-          const dp = document
-            .getElementById(`${id}-${iotPrefix}--date-time-pickerv2__wrapper`)
-            .getElementsByClassName(`${iotPrefix}--date-time-picker__datepicker`)[0];
-          dp.appendChild(datePickerElem.cal.calendarContainer);
-        }
->>>>>>> 6a797a76
       }
     }, 0);
     return () => {
@@ -727,11 +715,7 @@
       <div
         data-testid={testId}
         id={`${id}-${iotPrefix}--date-time-pickerv2__wrapper`}
-<<<<<<< HEAD
         className={`${iotPrefix}--date-time-pickerv2__wrapper`}
-=======
-        className={classnames(`${iotPrefix}--date-time-pickerv2__wrapper`)}
->>>>>>> 6a797a76
         style={{ '--wrapper-width': hasIconOnly ? '3rem' : '20rem' }}
         role="button"
         tabIndex="0"
