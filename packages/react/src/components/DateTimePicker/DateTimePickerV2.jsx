import React, { useEffect, useState, useMemo, useRef, useCallback } from 'react';
import PropTypes from 'prop-types';
import {
  DatePicker,
  DatePickerInput,
  RadioButtonGroup,
  RadioButton,
  FormGroup,
  Select,
  SelectItem,
  NumberInput,
  TooltipDefinition,
  OrderedList,
  ListItem,
} from 'carbon-components-react';
import { Calendar16 } from '@carbon/icons-react';
import classnames from 'classnames';
import uuid from 'uuid';
import cloneDeep from 'lodash/cloneDeep';
import warning from 'warning';

import TimePickerSpinner from '../TimePickerSpinner/TimePickerSpinner';
import { settings } from '../../constants/Settings';
import dayjs from '../../utils/dayjs';
import {
  PICKER_KINDS,
  PRESET_VALUES,
  INTERVAL_VALUES,
  RELATIVE_VALUES,
} from '../../constants/DateConstants';
import Button from '../Button/Button';
import FlyoutMenu, { FlyoutMenuDirection } from '../FlyoutMenu/FlyoutMenu';

const { iotPrefix } = settings;

export const DateTimePickerDefaultValuePropTypes = PropTypes.oneOfType([
  PropTypes.exact({
    timeRangeKind: PropTypes.oneOf([PICKER_KINDS.PRESET]).isRequired,
    timeRangeValue: PropTypes.exact({
      id: PropTypes.string,
      label: PropTypes.string.isRequired,
      /** offset is in minutes */
      offset: PropTypes.number.isRequired,
    }).isRequired,
  }).isRequired,
  PropTypes.exact({
    timeRangeKind: PropTypes.oneOf([PICKER_KINDS.RELATIVE]).isRequired,
    timeRangeValue: PropTypes.exact({
      lastNumber: PropTypes.number.isRequired,
      lastInterval: PropTypes.string.isRequired,
      relativeToWhen: PropTypes.string.isRequired,
      relativeToTime: PropTypes.string.isRequired,
    }).isRequired,
  }).isRequired,
  PropTypes.exact({
    timeRangeKind: PropTypes.oneOf([PICKER_KINDS.ABSOLUTE]).isRequired,
    timeRangeValue: PropTypes.exact({
      startDate: PropTypes.string.isRequired,
      startTime: PropTypes.string.isRequired,
      endDate: PropTypes.string.isRequired,
      endTime: PropTypes.string.isRequired,
    }).isRequired,
  }).isRequired,
]);

const propTypes = {
  testId: PropTypes.string,
  /** default value for the picker */
  defaultValue: DateTimePickerDefaultValuePropTypes,
  /** the dayjs.js format for the human readable interval value */
  dateTimeMask: PropTypes.string,
  /** a list of options to for the default presets */
  presets: PropTypes.arrayOf(
    PropTypes.shape({
      id: PropTypes.string,
      label: PropTypes.string,
      offset: PropTypes.number,
    })
  ),
  /** a list of options to put on the 'Last' interval dropdown */
  intervals: PropTypes.arrayOf(
    PropTypes.shape({
      label: PropTypes.string,
      value: PropTypes.string,
    })
  ),
  /** a list of options to put on the 'Relative to' dropdown */
  relatives: PropTypes.arrayOf(
    PropTypes.shape({
      label: PropTypes.string,
      value: PropTypes.string,
    })
  ),
  /** show the picker in the expanded state */
  expanded: PropTypes.bool,
  /** disable the input */
  disabled: PropTypes.bool,
  /** show the relative custom range picker */
  showRelativeOption: PropTypes.bool,
  /** show the custom range link */
  showCustomRangeLink: PropTypes.bool,
  /** show time input fields */
  hasTimeInput: PropTypes.bool,
  /**
   * Function hook used to provide the appropriate tooltip content for the preset time
   * picker. This function takes in the currentValue and should return a string message.
   */
  renderPresetTooltipText: PropTypes.func,
  /** triggered on cancel */
  onCancel: PropTypes.func,
  /** triggered on apply with returning object with similar signature to defaultValue */
  onApply: PropTypes.func,
  /** All the labels that need translation */
  i18n: PropTypes.shape({
    toLabel: PropTypes.string,
    toNowLabel: PropTypes.string,
    calendarLabel: PropTypes.string,
    presetLabels: PropTypes.arrayOf(PropTypes.string),
    intervalLabels: PropTypes.arrayOf(PropTypes.string),
    relativeLabels: PropTypes.arrayOf(PropTypes.string),
    customRangeLinkLabel: PropTypes.string,
    customRangeLabel: PropTypes.string,
    relativeLabel: PropTypes.string,
    lastLabel: PropTypes.string,
    invalidNumberLabel: PropTypes.string,
    relativeToLabel: PropTypes.string,
    absoluteLabel: PropTypes.string,
    startTimeLabel: PropTypes.string,
    endTimeLabel: PropTypes.string,
    applyBtnLabel: PropTypes.string,
    cancelBtnLabel: PropTypes.string,
    backBtnLabel: PropTypes.string,
    increment: PropTypes.string,
    decrement: PropTypes.string,
    hours: PropTypes.string,
    minutes: PropTypes.string,
  }),
  /** Light version  */
  light: PropTypes.bool,
  /** The language locale used to format the days of the week, months, and numbers. */
  locale: PropTypes.string,
  /** Unique id of the component */
  id: PropTypes.string,
  /** Optionally renders only an icon rather than displaying the current selected time */
  hasIconOnly: PropTypes.bool,
};

const defaultProps = {
  testId: 'date-time-picker',
  defaultValue: null,
  dateTimeMask: 'YYYY-MM-DD HH:mm',
  presets: PRESET_VALUES,
  intervals: [
    {
      label: 'minutes',
      value: INTERVAL_VALUES.MINUTES,
    },
    {
      label: 'hours',
      value: INTERVAL_VALUES.HOURS,
    },
    {
      label: 'days',
      value: INTERVAL_VALUES.DAYS,
    },
    {
      label: 'weeks',
      value: INTERVAL_VALUES.WEEKS,
    },
    {
      label: 'months',
      value: INTERVAL_VALUES.MONTHS,
    },
    {
      label: 'years',
      value: INTERVAL_VALUES.YEARS,
    },
  ],
  relatives: [
    {
      label: 'Today',
      value: RELATIVE_VALUES.TODAY,
    },
    {
      label: 'Yesterday',
      value: RELATIVE_VALUES.YESTERDAY,
    },
  ],
  expanded: false,
  disabled: false,
  showRelativeOption: true,
  showCustomRangeLink: true,
  hasTimeInput: true,
  renderPresetTooltipText: null,
  onCancel: null,
  onApply: null,
  i18n: {
    toLabel: 'to',
    toNowLabel: 'to Now',
    calendarLabel: 'Calendar',
    presetLabels: [],
    intervalLabels: [],
    relativeLabels: [],
    customRangeLinkLabel: 'Custom Range',
    customRangeLabel: 'Custom range',
    relativeLabel: 'Relative',
    lastLabel: 'Last',
    invalidNumberLabel: 'Number is not valid',
    relativeToLabel: 'Relative to',
    absoluteLabel: 'Absolute',
    startTimeLabel: 'Start time',
    endTimeLabel: 'End time',
    applyBtnLabel: 'Apply',
    cancelBtnLabel: 'Cancel',
    backBtnLabel: 'Back',
    increment: 'Increment',
    decrement: 'Decrement',
    hours: 'hours',
    minutes: 'minutes',
    number: 'number',
  },
  light: false,
  locale: 'en',
  id: undefined,
  hasIconOnly: false,
};

const DateTimePicker = ({
  testId,
  defaultValue,
  dateTimeMask,
  presets,
  intervals,
  relatives,
  expanded,
  disabled,
  showRelativeOption,
  showCustomRangeLink,
  hasTimeInput,
  renderPresetTooltipText,
  onCancel,
  onApply,
  i18n,
  light,
  locale,
  id = uuid.v4(),
  hasIconOnly,
  ...others
}) => {
  // keeps track of the flyout menu state
  const [isFlyoutOpen, setIsFlyoutOpen] = useState();
  React.useEffect(() => {
    if (__DEV__) {
      warning(
        false,
        'The `ColorDropdown` is an experimental component and could be lacking unit test and documentation. Be aware that minor version bumps could introduce breaking changes. For the reasons listed above use of this component in production is highly discouraged'
      );
    }
  }, []);

  const strings = useMemo(
    () => ({
      ...defaultProps.i18n,
      ...i18n,
    }),
    [i18n]
  );

  // initialize the dayjs locale
  useEffect(() => {
    dayjs.locale(locale);
  }, [locale]);

  // State
  const [customRangeKind, setCustomRangeKind] = useState(
    showRelativeOption ? PICKER_KINDS.RELATIVE : PICKER_KINDS.ABSOLUTE
  );
  const [isCustomRange, setIsCustomRange] = useState(false);
  const [selectedPreset, setSelectedPreset] = useState(null);
  const [currentValue, setCurrentValue] = useState(null);
  const [lastAppliedValue, setLastAppliedValue] = useState(null);
  const [humanValue, setHumanValue] = useState(null);
  const [relativeValue, setRelativeValue] = useState(null);
  const [absoluteValue, setAbsoluteValue] = useState(null);
  const [focusOnFirstField, setFocusOnFirstField] = useState(true);

  // Refs
  const [datePickerElem, setDatePickerElem] = useState(null);
  const relativeSelect = useRef(null);

  const dateTimePickerBaseValue = {
    kind: '',
    preset: {
      id: presets[0].id,
      label: presets[0].label,
      offset: presets[0].offset,
    },
    relative: {
      lastNumber: null,
      lastInterval: intervals[0].value,
      relativeToWhen: relatives[0].value,
      relativeToTime: null,
    },
    absolute: {
      startDate: null,
      startTime: null,
      endDate: null,
      endTime: null,
    },
  };

  const handleDatePickerRef = useCallback((node) => {
    setDatePickerElem(node);
  }, []);

  useEffect(() => {
    const timeout = setTimeout(() => {
      if (datePickerElem) {
        datePickerElem.cal.open();
        // while waiting for https://github.com/carbon-design-system/carbon/issues/5713
        // the only way to display the calendar inline is to reparent its DOM to our component
        const dp = document.getElementById(`${id}-${iotPrefix}--date-time-picker__datepicker`);
        dp.appendChild(datePickerElem.cal.calendarContainer);
      }
    }, 0);
    return () => {
      clearTimeout(timeout);
    };
  }, [datePickerElem, id]);

  /**
   * Parses a value object into a human readable value
   * @param {Object} value - the currently selected value
   * @param {string} value.kind - preset/relative/absolute
   * @param {Object} value.preset - the preset selection
   * @param {Object} value.relative - the relative time selection
   * @param {Object} value.absolute - the absolute time selection
   * @returns {Object} a human readable value and a furtherly augmented value object
   */
  const parseValue = (value) => {
    setCurrentValue(value);
    let readableValue = '';
    const returnValue = cloneDeep(value);
    switch (value.kind) {
      case PICKER_KINDS.RELATIVE: {
        let endDate = dayjs();
        if (value.relative.relativeToWhen !== '') {
          endDate =
            value.relative.relativeToWhen === RELATIVE_VALUES.YESTERDAY
              ? dayjs().add(-1, INTERVAL_VALUES.DAYS)
              : dayjs();
          // wait to parse it until fully typed
          if (value.relative.relativeToTime.length === 5) {
            endDate = endDate.hour(Number(value.relative.relativeToTime.split(':')[0]));
            endDate = endDate.minute(Number(value.relative.relativeToTime.split(':')[1]));
          }

          const startDate = endDate
            .clone()
            .subtract(
              value.relative.lastNumber,
              value.relative.lastInterval ? value.relative.lastInterval : INTERVAL_VALUES.MINUTES
            );
          returnValue.relative.start = new Date(startDate.valueOf());
          returnValue.relative.end = new Date(endDate.valueOf());
          readableValue = `${dayjs(startDate).format(dateTimeMask)} ${strings.toLabel} ${dayjs(
            endDate
          ).format(dateTimeMask)}`;
        }
        break;
      }
      case PICKER_KINDS.ABSOLUTE: {
        let startDate = dayjs(value.absolute.start);
        if (value.absolute.startTime) {
          startDate = startDate.hours(value.absolute.startTime.split(':')[0]);
          startDate = startDate.minutes(value.absolute.startTime.split(':')[1]);
        }
        returnValue.absolute.start = new Date(startDate.valueOf());
        if (value.absolute.end) {
          let endDate = dayjs(value.absolute.end);
          if (value.absolute.endTime) {
            endDate = endDate.hours(value.absolute.endTime.split(':')[0]);
            endDate = endDate.minutes(value.absolute.endTime.split(':')[1]);
          }
          returnValue.absolute.end = new Date(endDate.valueOf());
          readableValue = `${dayjs(startDate).format(dateTimeMask)} ${strings.toLabel} ${dayjs(
            endDate
          ).format(dateTimeMask)}`;
        } else {
          readableValue = `${dayjs(startDate).format(dateTimeMask)} ${strings.toLabel} ${dayjs(
            startDate
          ).format(dateTimeMask)}`;
        }
        break;
      }
      default:
        readableValue = value.preset.label;
        break;
    }
    setHumanValue(readableValue);
    return { readableValue, ...returnValue };
  };

  /**
   * Transforms a default or selected value into a full blown returnable object
   * @param {Object} [preset] clicked preset
   * @param {string} preset.label preset label
   * @param {number} preset.offset preset offset in minutes
   * @returns {Object} the augmented value itself and the human readable value
   */
  const renderValue = (clickedPreset = null) => {
    const value = { ...dateTimePickerBaseValue };
    if (isCustomRange) {
      if (customRangeKind === PICKER_KINDS.RELATIVE) {
        value.relative = relativeValue;
      } else {
        value.absolute = absoluteValue;
      }
      value.kind = customRangeKind;
    } else {
      const preset = presets
        .filter((p) => {
          let filteredPreset;
          if (p.id) {
            filteredPreset = p.id === (clickedPreset ? clickedPreset.id : selectedPreset);
          } else {
            filteredPreset = p.offset === (clickedPreset ? clickedPreset.offset : selectedPreset);
          }
          return filteredPreset;
        })
        .pop();
      value.preset = preset;
      value.kind = PICKER_KINDS.PRESET;
    }
    return {
      ...value,
      ...parseValue(value),
    };
  };

  useEffect(
    () => {
      if (absoluteValue || relativeValue) {
        renderValue();
      }
    },
    // eslint-disable-next-line react-hooks/exhaustive-deps
    [absoluteValue, relativeValue]
  );

  useEffect(() => {
    if (datePickerElem && datePickerElem.inputField && datePickerElem.toInputField) {
      if (focusOnFirstField) {
        datePickerElem.inputField.focus();
      } else {
        datePickerElem.toInputField.focus();
      }
    }
  }, [datePickerElem, focusOnFirstField]);

  const onDatePickerChange = ([start, end]) => {
    const newAbsolute = { ...absoluteValue };
    if (end) {
      setFocusOnFirstField(!focusOnFirstField);
      newAbsolute.start = start;
      newAbsolute.startDate = dayjs(newAbsolute.start).format('MM/DD/YYYY');
      newAbsolute.end = end;
      newAbsolute.endDate = dayjs(newAbsolute.end).format('MM/DD/YYYY');
    }

    newAbsolute.start = start;
    newAbsolute.startDate = dayjs(newAbsolute.start).format('MM/DD/YYYY');

    setAbsoluteValue(newAbsolute);
  };

  const onDatePickerClose = (range, single, flatpickr) => {
    // force it to stay open
    if (flatpickr) {
      flatpickr.open();
    }
  };

  const onCustomRangeChange = (kind) => {
    setCustomRangeKind(kind);
  };

  const onPresetClick = (preset) => {
    setSelectedPreset(preset.id ?? preset.offset);
    renderValue(preset);
  };

  const resetRelativeValue = () => {
    setRelativeValue({
      lastNumber: 0,
      lastInterval: intervals[0].value,
      relativeToWhen: relatives[0].value,
      relativeToTime: '',
    });
  };

  const resetAbsoluteValue = () => {
    setAbsoluteValue({
      startDate: '',
      startTime: '00:00',
      endDate: '',
      endTime: '00:00',
    });
  };

  const parseDefaultValue = (parsableValue) => {
    const currentCustomRangeKind = showRelativeOption
      ? PICKER_KINDS.RELATIVE
      : PICKER_KINDS.ABSOLUTE;
    if (parsableValue !== null) {
      if (parsableValue.timeRangeKind === PICKER_KINDS.PRESET) {
        // preset
        resetAbsoluteValue();
        resetRelativeValue();
        setCustomRangeKind(currentCustomRangeKind);
        onPresetClick(parsableValue.timeRangeValue);
      }
      if (parsableValue.timeRangeKind === PICKER_KINDS.RELATIVE) {
        // relative
        resetAbsoluteValue();
        setIsCustomRange(true);
        setCustomRangeKind(currentCustomRangeKind);
        setRelativeValue(parsableValue.timeRangeValue);
      }

      if (parsableValue.timeRangeKind === PICKER_KINDS.ABSOLUTE) {
        // absolute
        const absolute = { ...parsableValue.timeRangeValue };
        resetRelativeValue();
        setIsCustomRange(true);
        setCustomRangeKind(PICKER_KINDS.ABSOLUTE);
        if (!absolute.hasOwnProperty('start')) {
          absolute.start = dayjs(absolute.startDate).valueOf();
        }
        if (!absolute.hasOwnProperty('end')) {
          absolute.end = dayjs(absolute.endDate).valueOf();
        }
        absolute.startDate = dayjs(absolute.start).format('MM/DD/YYYY');
        absolute.endDate = dayjs(absolute.end).format('MM/DD/YYYY');
        setAbsoluteValue(absolute);
      }
    } else {
      resetAbsoluteValue();
      resetRelativeValue();
      setCustomRangeKind(currentCustomRangeKind);
      onPresetClick(presets[0]);
    }
  };

  const toggleIsCustomRange = (event) => {
    // stop the event from bubbling
    event.stopPropagation();
    setIsCustomRange(!isCustomRange);

    // If value was changed reset when going back to Preset
    if (absoluteValue.startDate !== '' || relativeValue.lastNumber > 0) {
      if (selectedPreset) {
        onPresetClick(presets.filter((p) => p.id ?? p.offset === selectedPreset)[0]);
        resetAbsoluteValue();
        resetRelativeValue();
      } else {
        onPresetClick(presets[0]);
        resetAbsoluteValue();
        resetRelativeValue();
      }
    }
  };

  useEffect(
    () => {
      if (defaultValue || humanValue === null) {
        parseDefaultValue(defaultValue);
        setLastAppliedValue(defaultValue);
      }
    },
    // eslint-disable-next-line react-hooks/exhaustive-deps
    [defaultValue]
  );

  /**
   * Get an alternative human readable value for a preset to show in tooltips and dropdown
   * ie. 'Last 30 minutes' displays '2020-04-01 11:30 to Now' on the tooltip
   * @returns {string} an interval string, starting point in time to now
   */
  const getIntervalValue = () => {
    if (currentValue) {
      if (currentValue.kind === PICKER_KINDS.PRESET) {
        return `${dayjs().subtract(currentValue.preset.offset, 'minutes').format(dateTimeMask)} ${
          strings.toNowLabel
        }`;
      }
    }
    return '';
  };

  // Util func to update the relative value
  const changeRelativePropertyValue = (property, value) => {
    const newRelative = { ...relativeValue };
    newRelative[property] = value;
    setRelativeValue(newRelative);
  };

  // on change functions that trigger a relative value update
  const onRelativeLastNumberChange = (event) => {
    changeRelativePropertyValue('lastNumber', Number(event.imaginaryTarget.value));
  };
  const onRelativeLastIntervalChange = (event) => {
    changeRelativePropertyValue('lastInterval', event.currentTarget.value);
  };
  const onRelativeToWhenChange = (event) => {
    changeRelativePropertyValue('relativeToWhen', event.currentTarget.value);
  };
  const onRelativeToTimeChange = (pickerValue) => {
    changeRelativePropertyValue('relativeToTime', pickerValue);
  };

  // Util func to update the absolute value
  const changeAbsolutePropertyValue = (property, value) => {
    const newAbsolute = { ...absoluteValue };
    newAbsolute[property] = value;
    setAbsoluteValue(newAbsolute);
  };

  // on change functions that trigger a absolute value update
  const onAbsoluteStartTimeChange = (pickerValue) => {
    changeAbsolutePropertyValue('startTime', pickerValue);
  };
  const onAbsoluteEndTimeChange = (pickerValue) => {
    changeAbsolutePropertyValue('endTime', pickerValue);
  };

  const tooltipValue = renderPresetTooltipText
    ? renderPresetTooltipText(currentValue)
    : getIntervalValue();

  // eslint-disable-next-line react/prop-types
  const CustomFooter = ({ setIsOpen }) => {
    const onApplyClick = () => {
      setIsOpen(false);
      const value = renderValue();
      setLastAppliedValue(value);
      const returnValue = {
        timeRangeKind: value.kind,
        timeRangeValue: null,
      };
      switch (value.kind) {
        case PICKER_KINDS.ABSOLUTE:
          returnValue.timeRangeValue = value.absolute;
          break;
        case PICKER_KINDS.RELATIVE:
          returnValue.timeRangeValue = value.relative;
          break;
        default:
          returnValue.timeRangeValue = value.preset;
          break;
      }

      if (onApply) {
        onApply(returnValue);
      }
    };

    const onCancelClick = () => {
      parseDefaultValue(lastAppliedValue);
      setIsOpen(false);

      if (onCancel) {
        onCancel();
      }
    };

    return (
      <div className={`${iotPrefix}--date-time-picker__menu-btn-set`}>
        {isCustomRange ? (
          <Button
            kind="secondary"
            className={`${iotPrefix}--date-time-picker__menu-btn ${iotPrefix}--date-time-picker__menu-btn-back`}
            size="field"
            {...others}
            onClick={toggleIsCustomRange}
          >
            {strings.backBtnLabel}
          </Button>
        ) : (
          <Button
            kind="secondary"
            className={`${iotPrefix}--date-time-picker__menu-btn ${iotPrefix}--date-time-picker__menu-btn-cancel`}
            onClick={onCancelClick}
            size="field"
            {...others}
          >
            {strings.cancelBtnLabel}
          </Button>
        )}
        <Button
          kind="primary"
          className={`${iotPrefix}--date-time-picker__menu-btn ${iotPrefix}--date-time-picker__menu-btn-apply`}
          size="field"
          {...others}
          onClick={onApplyClick}
        >
          {strings.applyBtnLabel}
        </Button>
      </div>
    );
  };

  return (
    <>
      <div
        data-testid={testId}
        id={`${id}-${iotPrefix}--date-time-pickerv2__wrapper`}
        className={`${iotPrefix}--date-time-pickerv2__wrapper`}
        style={{ '--wrapper-width': hasIconOnly ? '3rem' : '20rem' }}
        role="button"
        tabIndex="0"
        onKeyDown={(event) => {
          if (event.key === 'Enter') {
            setIsFlyoutOpen((flyoutOpen) => !flyoutOpen);
            // have to do this to stop the mouse click from being fired
            event.preventDefault();
          }
        }}
        onClick={() => {
          setIsFlyoutOpen((flyoutOpen) => !flyoutOpen);
        }}
      >
        <div
          className={classnames({
            [`${iotPrefix}--date-time-picker__box--full`]: !hasIconOnly,
            [`${iotPrefix}--date-time-picker__box--light`]: light,
          })}
        >
          {!hasIconOnly ? (
            <div
              data-testid={`${testId}__field`}
              className={`${iotPrefix}--date-time-picker__field`}
            >
              {currentValue && currentValue.kind !== PICKER_KINDS.PRESET ? (
                <span title={humanValue}>{humanValue}</span>
              ) : humanValue ? (
                <>
                  <TooltipDefinition
                    align="start"
                    direction="bottom"
                    tooltipText={tooltipValue}
                    triggerClassName=""
                  >
                    {humanValue}
                  </TooltipDefinition>
                </>
              ) : null}
            </div>
          ) : null}

          <FlyoutMenu
            isOpen={isFlyoutOpen}
            buttonSize={hasIconOnly ? 'default' : 'small'}
            renderIcon={Calendar16}
            disabled={false}
            buttonProps={{
              tooltipPosition: 'top',
              tabIndex: -1,
            }}
            hideTooltip
            iconDescription={strings.calendarLabel}
            passive={false}
            triggerId="test-trigger-id-2"
            light={light}
            menuOffset={{
              top: 0,
              left: 0,
            }}
            direction={FlyoutMenuDirection.BottomEnd}
            customFooter={CustomFooter}
<<<<<<< HEAD
            renderInPortal
            tooltipClassName={`${iotPrefix}--date-time-picker--tooltip`}
=======
            tooltipFocusTrap={false}
            renderInPortal
            tooltipClassName={classnames(`${iotPrefix}--date-time-picker--tooltip`, {
              [`${iotPrefix}--date-time-picker--tooltip--icon`]: hasIconOnly,
            })}
>>>>>>> 6b73bf81
            tooltipContentClassName={`${iotPrefix}--date-time-picker--menu`}
          >
            <div
              className={`${iotPrefix}--date-time-picker__menu-scroll`}
              style={{ '--wrapper-width': '20rem' }}
              role="listbox"
              onClick={(event) => event.stopPropagation()} // need to stop the event so that it will not close the menu
              onKeyDown={(event) => event.stopPropagation()} // need to stop the event so that it will not close the menu
              tabIndex="-1"
            >
              {!isCustomRange ? (
                <OrderedList nested={false}>
                  {tooltipValue ? (
                    <ListItem
                      className={`${iotPrefix}--date-time-picker__listitem ${iotPrefix}--date-time-picker__listitem--current`}
                    >
                      {tooltipValue}
                    </ListItem>
                  ) : null}
                  {showCustomRangeLink ? (
                    <ListItem
                      onClick={toggleIsCustomRange}
                      className={`${iotPrefix}--date-time-picker__listitem ${iotPrefix}--date-time-picker__listitem--preset ${iotPrefix}--date-time-picker__listitem--custom`}
                    >
                      {strings.customRangeLinkLabel}
                    </ListItem>
                  ) : null}
                  {presets.map((preset, i) => {
                    return (
                      <ListItem
                        key={i}
                        onClick={() => onPresetClick(preset)}
                        className={classnames(
                          `${iotPrefix}--date-time-picker__listitem ${iotPrefix}--date-time-picker__listitem--preset`,
                          {
                            [`${iotPrefix}--date-time-picker__listitem--preset-selected`]:
                              selectedPreset === (preset.id ?? preset.offset),
                          }
                        )}
                      >
                        {strings.presetLabels[i] || preset.label}
                      </ListItem>
                    );
                  })}
                </OrderedList>
              ) : (
                <div
                  className={`${iotPrefix}--date-time-picker__custom-wrapper`}
                  style={{ '--wrapper-width': hasIconOnly ? '3rem' : '20rem' }}
                >
                  {showRelativeOption ? (
                    <FormGroup
                      legendText={strings.customRangeLabel}
                      className={`${iotPrefix}--date-time-picker__menu-formgroup`}
                    >
                      <RadioButtonGroup
                        valueSelected={customRangeKind}
                        onChange={onCustomRangeChange}
                        name={`${id}-radiogroup`}
                      >
                        <RadioButton
                          value={PICKER_KINDS.RELATIVE}
                          id={`${id}-relative`}
                          labelText={strings.relativeLabel}
                        />
                        <RadioButton
                          value={PICKER_KINDS.ABSOLUTE}
                          id={`${id}-absolute`}
                          labelText={strings.absoluteLabel}
                        />
                      </RadioButtonGroup>
                    </FormGroup>
                  ) : null}
                  {showRelativeOption && customRangeKind === PICKER_KINDS.RELATIVE ? (
                    <>
                      <FormGroup
                        legendText={strings.lastLabel}
                        className={`${iotPrefix}--date-time-picker__menu-formgroup`}
                      >
                        <div className={`${iotPrefix}--date-time-picker__fields-wrapper`}>
                          <NumberInput
                            id={`${id}-last-number`}
                            invalidText={strings.invalidNumberLabel}
                            step={1}
                            min={0}
                            value={relativeValue ? relativeValue.lastNumber : 0}
                            onChange={onRelativeLastNumberChange}
                            translateWithId={(messageId) =>
                              messageId === 'increment.number'
                                ? `${i18n.increment} ${i18n.number}`
                                : messageId === 'decrement.number'
                                ? `${i18n.decrement} ${i18n.number}`
                                : null
                            }
                            light
                          />
                          <Select
                            {...others}
                            id={`${id}-last-interval`}
                            defaultValue={
                              relativeValue ? relativeValue.lastInterval : INTERVAL_VALUES.MINUTES
                            }
                            onChange={onRelativeLastIntervalChange}
                            hideLabel
                            light
                          >
                            {intervals.map((interval, i) => {
                              return (
                                <SelectItem
                                  key={i}
                                  value={interval.value}
                                  text={strings.intervalLabels[i] || interval.label}
                                />
                              );
                            })}
                          </Select>
                        </div>
                      </FormGroup>
                      <FormGroup
                        legendText={strings.relativeToLabel}
                        className={`${iotPrefix}--date-time-picker__menu-formgroup`}
                      >
                        <div className={`${iotPrefix}--date-time-picker__fields-wrapper`}>
                          <Select
                            {...others}
                            ref={relativeSelect}
                            id={`${id}-relative-to-when`}
                            defaultValue={relativeValue ? relativeValue.relativeToWhen : ''}
                            onChange={onRelativeToWhenChange}
                            hideLabel
                            light
                          >
                            {relatives.map((relative, i) => {
                              return (
                                <SelectItem
                                  key={i}
                                  value={relative.value}
                                  text={strings.relativeLabels[i] || relative.label}
                                />
                              );
                            })}
                          </Select>
                          {hasTimeInput ? (
                            <TimePickerSpinner
                              id={`${id}-relative-to-time`}
                              value={relativeValue ? relativeValue.relativeToTime : ''}
                              i18n={i18n}
                              onChange={onRelativeToTimeChange}
                              spinner
                              autoComplete="off"
                              light
                            />
                          ) : null}
                        </div>
                      </FormGroup>
                    </>
                  ) : (
                    <div data-testid={`${testId}-datepicker`}>
                      <div
                        id={`${id}-${iotPrefix}--date-time-picker__datepicker`}
                        className={`${iotPrefix}--date-time-picker__datepicker`}
                      >
                        <DatePicker
                          datePickerType="range"
                          dateFormat="m/d/Y"
                          ref={handleDatePickerRef}
                          onChange={onDatePickerChange}
                          onClose={onDatePickerClose}
                          value={
                            absoluteValue ? [absoluteValue.startDate, absoluteValue.endDate] : ''
                          }
                          locale={locale}
                        >
                          <DatePickerInput
                            labelText=""
                            id={`${id}-date-picker-input-start`}
                            hideLabel
                          />
                          <DatePickerInput
                            labelText=""
                            id={`${id}-date-picker-input-end`}
                            hideLabel
                          />
                        </DatePicker>
                      </div>
                      {hasTimeInput ? (
                        <FormGroup
                          legendText=""
                          className={`${iotPrefix}--date-time-picker__menu-formgroup`}
                        >
                          <div className={`${iotPrefix}--date-time-picker__fields-wrapper`}>
                            <TimePickerSpinner
                              id={`${id}-start-time`}
                              labelText={strings.startTimeLabel}
                              value={absoluteValue ? absoluteValue.startTime : '00:00'}
                              i18n={i18n}
                              onChange={onAbsoluteStartTimeChange}
                              spinner
                              autoComplete="off"
                              light
                            />
                            <TimePickerSpinner
                              id={`${id}-end-time`}
                              labelText={strings.endTimeLabel}
                              value={absoluteValue ? absoluteValue.endTime : '00:00'}
                              i18n={i18n}
                              onChange={onAbsoluteEndTimeChange}
                              spinner
                              autoComplete="off"
                              light
                            />
                          </div>
                        </FormGroup>
                      ) : (
                        <div className={`${iotPrefix}--date-time-picker__no-formgroup`} />
                      )}
                    </div>
                  )}
                </div>
              )}
            </div>
          </FlyoutMenu>
        </div>
      </div>
    </>
  );
};

DateTimePicker.propTypes = propTypes;
DateTimePicker.defaultProps = defaultProps;

export default DateTimePicker;<|MERGE_RESOLUTION|>--- conflicted
+++ resolved
@@ -778,16 +778,11 @@
             }}
             direction={FlyoutMenuDirection.BottomEnd}
             customFooter={CustomFooter}
-<<<<<<< HEAD
-            renderInPortal
-            tooltipClassName={`${iotPrefix}--date-time-picker--tooltip`}
-=======
             tooltipFocusTrap={false}
             renderInPortal
             tooltipClassName={classnames(`${iotPrefix}--date-time-picker--tooltip`, {
               [`${iotPrefix}--date-time-picker--tooltip--icon`]: hasIconOnly,
             })}
->>>>>>> 6b73bf81
             tooltipContentClassName={`${iotPrefix}--date-time-picker--menu`}
           >
             <div
