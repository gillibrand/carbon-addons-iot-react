@import '../../globals/vars';
@import '~@carbon/motion/scss/motion.scss';

// wraps the entire component
.#{$iot-prefix}--date-time-picker__wrapper {
  width: var(--wrapper-width);

  // open menu content
  .#{$iot-prefix}--flyout-menu--content {
    padding: 0;
  }

  .#{$prefix}--tooltip__trigger.#{$prefix}--tooltip__trigger--definition {
    font-size: 100%;
    border-bottom: none;
    letter-spacing: unset;
  }

  .flatpickr-calendar.open {
    padding-bottom: 0;
    position: unset !important;
    top: unset !important;
    left: unset !important;
    box-shadow: none;
    margin-left: auto;
    margin-right: auto;
    -webkit-animation: none;
    animation: none;
  }

  // hide the date picker inputs
  .#{$prefix}--date-picker--range {
    position: absolute;
  }
  .#{$prefix}--date-picker-container {
    opacity: 0;
  }

  .#{$prefix}--number {
    .#{$prefix}--number__input-wrapper {
      input {
        min-width: 8.5rem;
        padding-right: 0;
      }
    }

    .#{$prefix}--number__controls {
      // this prevents the number input icons from being pushed to the left
      button.#{$prefix}--number__control-btn {
        padding-right: 0;
      }
    }
  }

  .#{$prefix}--select {
    width: 8.5rem;
  }

  .#{$iot-prefix}--time-picker__wrapper {
    &.#{$iot-prefix}--time-picker__wrapper--with-spinner:first-of-type {
      margin-right: $spacing-05;
    }
    &.#{$iot-prefix}--time-picker__wrapper--with-spinner {
      .bx--time-picker__input-field {
        width: 8.5rem;
        padding-right: $spacing-07;
      }
    }
    .#{$iot-prefix}--time-picker__controls {
      left: 6.7rem;
    }
  }

  .#{$iot-prefix}--date-time-picker__box--full {
    background-color: $ui-01;
<<<<<<< HEAD
    color: $carbon--gray-100;
    display: flex;
    align-items: center;
    justify-content: space-between;

    .#{$iot-prefix}--date-time-picker__field {
      padding-left: $spacing-05;
=======
    border: none;
    width: 100%;
    height: $spacing-08;
    cursor: pointer;
    color: $carbon--gray-100;
    outline: 0.125rem solid transparent;
    transition: background-color $duration--fast-01 carbon--motion(standard);

    .#{$iot-prefix}--date-time-picker__field {
      background: none;
      appearance: none;
      border: 0;
      width: 100%;
      position: relative;
      display: inline-flex;
      align-items: center;
      vertical-align: top;
      height: calc(100% + 1px);
      padding: 0 $spacing-09 0 $spacing-05;
      cursor: pointer;
      outline: none;
      white-space: nowrap;
      border-bottom: 1px solid $carbon--gray-50;
>>>>>>> 12d1352c

      & > span {
        overflow: hidden;
        text-overflow: ellipsis;
      }
<<<<<<< HEAD
    }
  }

  .#{$iot-prefix}--date-time-picker__box--light {
    background-color: $field-02;
  }

  .#{$iot-prefix}--date-time-picker__menu-scroll {
    overflow-y: auto;
    padding-top: 0.75rem;
=======

      &:hover {
        background-color: $hover-ui;
      }

      &:focus {
        outline: 2px solid $carbon--blue-60;
        border-bottom: none;
      }

      .#{$iot-prefix}--date-time-picker__icon {
        position: absolute;
        top: 0;
        right: $spacing-05;
        bottom: 0;
        height: 100%;
        transition: transform $duration--fast-01 carbon--motion(standard);
        cursor: pointer;
      }
    }

    .#{$iot-prefix}--date-time-picker__menu {
      display: none;
      cursor: default;
      box-shadow: 0 0.1875rem 0.1875rem 0 rgba(0, 0, 0, 0.1);
      position: absolute;
      left: 0;
      right: 0;
      width: 100%;
      background-color: $carbon--white-0;
      z-index: 9100;
      &.#{$iot-prefix}--date-time-picker__menu-expanded {
        display: block;
      }

      .#{$iot-prefix}--date-time-picker__menu-scroll {
        overflow-y: auto;

        .#{$prefix}--fieldset {
          margin-bottom: $spacing-lg;
          padding: 0 $spacing-baseline;

          &:last-child {
            margin-bottom: 0;
          }
        }

        .#{$iot-prefix}--date-time-picker__custom-wrapper {
          padding-top: 1rem;
          padding-bottom: 2rem;
        }
>>>>>>> 12d1352c

    .#{$prefix}--fieldset {
      margin-bottom: $spacing-lg;
      padding: 0 $spacing-baseline;
    }

    .#{$iot-prefix}--date-time-picker__fields-wrapper {
      display: flex;
      align-items: flex-end;

<<<<<<< HEAD
      .#{$prefix}--label {
        margin-bottom: 0;
      }

      .#{$prefix}--form-item + .#{$prefix}--form-item {
        margin-left: 1rem;
      }
    }

    .#{$iot-prefix}--date-time-picker__no-formgroup {
      margin-bottom: $spacing-05;
    }
=======
        &.#{$iot-prefix}--date-time-picker__menu-formgroup {
          display: block;
          padding-top: 1rem;
        }

        .#{$iot-prefix}--date-time-picker__listitem {
          padding: $spacing-04 $spacing-baseline;
          cursor: pointer;
          border-left: 4px solid transparent;
          border-bottom: 1px solid $ui-03;
        }

        .#{$iot-prefix}--date-time-picker__listitem--preset {
          &:hover,
          &:focus {
            background-color: $hover-ui;
          }

          &.#{$iot-prefix}--date-time-picker__listitem--preset-selected {
            background-color: $carbon--gray-20;
            border-left-color: $carbon--blue-60;
          }
        }
>>>>>>> 12d1352c

    &.#{$iot-prefix}--date-time-picker__menu-formgroup {
      display: block;
    }

<<<<<<< HEAD
    .#{$iot-prefix}--date-time-picker__listitem {
      padding: $spacing-04 $spacing-baseline;
      cursor: pointer;
      border-left: 2px solid transparent;
      border-bottom: 1px solid $ui-03;
    }

    .#{$iot-prefix}--date-time-picker__listitem--preset {
      &:hover {
        background-color: $carbon--gray-20;
=======
        .#{$iot-prefix}--date-time-picker__listitem--custom {
          color: $carbon--blue-60;

          &:hover,
          &:focus {
            background-color: $hover-ui;
          }
        }
>>>>>>> 12d1352c
      }
      &.#{$iot-prefix}--date-time-picker__listitem--preset-selected {
        background-color: $carbon--gray-20;
        border-left-color: $carbon--blue-60;
      }
    }

    .#{$iot-prefix}--date-time-picker__listitem--current {
      color: $carbon--gray-60;
      cursor: default;
    }

    .#{$iot-prefix}--date-time-picker__listitem--custom {
      color: $carbon--blue-60;
    }
  }

  .#{$iot-prefix}--date-time-picker__menu-btn-set {
    display: flex;

    .#{$iot-prefix}--date-time-picker__menu-btn {
      flex-grow: 1;
    }
  }
}

html[dir='rtl'] {
  .#{$iot-prefix}--date-time-picker__wrapper {
    .#{$prefix}--number {
      margin-right: unset;
      margin-left: $spacing-05;
    }

    .#{$iot-prefix}--time-picker__wrapper {
      &.#{$iot-prefix}--time-picker__wrapper--with-spinner:first-of-type {
        margin-right: unset;
        margin-left: $spacing-05;
      }
    }

    .#{$iot-prefix}--date-time-picker__box {
      .#{$iot-prefix}--date-time-picker__field {
        padding-right: $spacing-05;
        padding-left: $spacing-09;
      }

      .#{$iot-prefix}--date-time-picker__menu-scroll {
        .#{$iot-prefix}--date-time-picker__listitem {
          border-right: 2px solid transparent;
          border-left: none;
        }

        .#{$iot-prefix}--date-time-picker__listitem--preset {
          &.#{$iot-prefix}--date-time-picker__listitem--preset-selected {
            border-right-color: $carbon--blue-60;
          }
        }
      }
    }
  }
}<|MERGE_RESOLUTION|>--- conflicted
+++ resolved
@@ -73,7 +73,6 @@
 
   .#{$iot-prefix}--date-time-picker__box--full {
     background-color: $ui-01;
-<<<<<<< HEAD
     color: $carbon--gray-100;
     display: flex;
     align-items: center;
@@ -81,37 +80,19 @@
 
     .#{$iot-prefix}--date-time-picker__field {
       padding-left: $spacing-05;
-=======
-    border: none;
-    width: 100%;
-    height: $spacing-08;
-    cursor: pointer;
-    color: $carbon--gray-100;
-    outline: 0.125rem solid transparent;
-    transition: background-color $duration--fast-01 carbon--motion(standard);
-
-    .#{$iot-prefix}--date-time-picker__field {
-      background: none;
-      appearance: none;
-      border: 0;
-      width: 100%;
-      position: relative;
-      display: inline-flex;
-      align-items: center;
-      vertical-align: top;
-      height: calc(100% + 1px);
-      padding: 0 $spacing-09 0 $spacing-05;
-      cursor: pointer;
-      outline: none;
-      white-space: nowrap;
-      border-bottom: 1px solid $carbon--gray-50;
->>>>>>> 12d1352c
-
-      & > span {
+      border-bottom: 1px solid $carbon--gray-50 & > span {
         overflow: hidden;
         text-overflow: ellipsis;
       }
-<<<<<<< HEAD
+
+      &:hover {
+        background-color: $hover-ui;
+      }
+
+      &:focus {
+        outline: 2px solid $carbon--blue-60;
+        border-bottom: none;
+      }
     }
   }
 
@@ -122,70 +103,25 @@
   .#{$iot-prefix}--date-time-picker__menu-scroll {
     overflow-y: auto;
     padding-top: 0.75rem;
-=======
-
-      &:hover {
-        background-color: $hover-ui;
-      }
-
-      &:focus {
-        outline: 2px solid $carbon--blue-60;
-        border-bottom: none;
-      }
-
-      .#{$iot-prefix}--date-time-picker__icon {
-        position: absolute;
-        top: 0;
-        right: $spacing-05;
-        bottom: 0;
-        height: 100%;
-        transition: transform $duration--fast-01 carbon--motion(standard);
-        cursor: pointer;
-      }
-    }
-
-    .#{$iot-prefix}--date-time-picker__menu {
-      display: none;
-      cursor: default;
-      box-shadow: 0 0.1875rem 0.1875rem 0 rgba(0, 0, 0, 0.1);
-      position: absolute;
-      left: 0;
-      right: 0;
-      width: 100%;
-      background-color: $carbon--white-0;
-      z-index: 9100;
-      &.#{$iot-prefix}--date-time-picker__menu-expanded {
-        display: block;
-      }
-
-      .#{$iot-prefix}--date-time-picker__menu-scroll {
-        overflow-y: auto;
-
-        .#{$prefix}--fieldset {
-          margin-bottom: $spacing-lg;
-          padding: 0 $spacing-baseline;
-
-          &:last-child {
-            margin-bottom: 0;
-          }
-        }
-
-        .#{$iot-prefix}--date-time-picker__custom-wrapper {
-          padding-top: 1rem;
-          padding-bottom: 2rem;
-        }
->>>>>>> 12d1352c
 
     .#{$prefix}--fieldset {
       margin-bottom: $spacing-lg;
       padding: 0 $spacing-baseline;
+
+      &:last-child {
+        margin-bottom: 0;
+      }
+    }
+
+    .#{$iot-prefix}--date-time-picker__custom-wrapper {
+      padding-top: 1rem;
+      padding-bottom: 2rem;
     }
 
     .#{$iot-prefix}--date-time-picker__fields-wrapper {
       display: flex;
       align-items: flex-end;
 
-<<<<<<< HEAD
       .#{$prefix}--label {
         margin-bottom: 0;
       }
@@ -198,58 +134,25 @@
     .#{$iot-prefix}--date-time-picker__no-formgroup {
       margin-bottom: $spacing-05;
     }
-=======
-        &.#{$iot-prefix}--date-time-picker__menu-formgroup {
-          display: block;
-          padding-top: 1rem;
-        }
-
-        .#{$iot-prefix}--date-time-picker__listitem {
-          padding: $spacing-04 $spacing-baseline;
-          cursor: pointer;
-          border-left: 4px solid transparent;
-          border-bottom: 1px solid $ui-03;
-        }
-
-        .#{$iot-prefix}--date-time-picker__listitem--preset {
-          &:hover,
-          &:focus {
-            background-color: $hover-ui;
-          }
-
-          &.#{$iot-prefix}--date-time-picker__listitem--preset-selected {
-            background-color: $carbon--gray-20;
-            border-left-color: $carbon--blue-60;
-          }
-        }
->>>>>>> 12d1352c
 
     &.#{$iot-prefix}--date-time-picker__menu-formgroup {
       display: block;
-    }
-
-<<<<<<< HEAD
+      padding-top: 1rem;
+    }
+
     .#{$iot-prefix}--date-time-picker__listitem {
       padding: $spacing-04 $spacing-baseline;
       cursor: pointer;
-      border-left: 2px solid transparent;
+      border-left: 4px solid transparent;
       border-bottom: 1px solid $ui-03;
     }
 
     .#{$iot-prefix}--date-time-picker__listitem--preset {
-      &:hover {
-        background-color: $carbon--gray-20;
-=======
-        .#{$iot-prefix}--date-time-picker__listitem--custom {
-          color: $carbon--blue-60;
-
-          &:hover,
-          &:focus {
-            background-color: $hover-ui;
-          }
-        }
->>>>>>> 12d1352c
-      }
+      &:hover,
+      &:focus {
+        background-color: $hover-ui;
+      }
+
       &.#{$iot-prefix}--date-time-picker__listitem--preset-selected {
         background-color: $carbon--gray-20;
         border-left-color: $carbon--blue-60;
