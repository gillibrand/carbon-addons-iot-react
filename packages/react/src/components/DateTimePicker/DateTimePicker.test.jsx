--- conflicted
+++ resolved
@@ -959,13 +959,12 @@
     expect(screen.getByLabelText('Relative')).toBeChecked();
   });
 
-<<<<<<< HEAD
   it('should be able to generate default id', () => {
     render(<DateTimePicker {...dateTimePickerProps} testId="date-time-picker" />);
     expect(screen.getByTestId('date-time-picker').getAttribute('id')).toMatch(
       /-iot--date-time-picker__wrapper/
     );
-=======
+  });
   it('should show invalid text when in invalid state', () => {
     render(<DateTimePicker {...dateTimePickerProps} i18n={i18n} invalid />);
     expect(screen.getByText(i18n.invalidText)).toBeInTheDocument();
@@ -984,6 +983,5 @@
         .getByRole('img', { name: /calendar/i })
         .classList.contains(`${iotPrefix}--date-time-picker__icon--disabled`)
     ).toBe(true);
->>>>>>> 7a49b778
   });
 });