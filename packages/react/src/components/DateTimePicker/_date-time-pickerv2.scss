--- conflicted
+++ resolved
@@ -9,13 +9,6 @@
   &:focus {
     outline: $spacing-01 solid $interactive-03;
   }
-<<<<<<< HEAD
-=======
-
-  &:hover {
-    background-color: $hover-ui;
-  }
->>>>>>> 6a797a76
 
   &:hover {
     background-color: $hover-ui;
@@ -130,14 +123,8 @@
     animation: none;
   }
 
-<<<<<<< HEAD
   .#{$prefix}--select {
     width: 8.5rem;
-=======
-  // move up the tooltip
-  .#{$prefix}--tooltip[data-floating-menu-direction='bottom'] {
-    margin-top: -$spacing-02;
->>>>>>> 6a797a76
   }
 
   // hide the date picker inputs
@@ -179,7 +166,6 @@
     }
   }
 
-<<<<<<< HEAD
   .#{$iot-prefix}--date-time-picker__fields-wrapper {
     display: flex;
     align-items: flex-end;
@@ -190,71 +176,6 @@
 
     .#{$prefix}--form-item + .#{$prefix}--form-item {
       margin-left: 1rem;
-=======
-  // the text version of this
-  .#{$iot-prefix}--date-time-picker__box--full {
-    background-color: $ui-01;
-    color: $carbon--gray-100;
-    display: flex;
-    align-items: center;
-    justify-content: space-between;
-    border-bottom: 1px solid $ui-04;
-    &::selection {
-      color: none;
-      background: none;
-    }
-
-    // the whole thing should pickup the hover
-    &:hover {
-      background-color: inherit;
-    }
-
-    // hide the shadow around the button for the text version
-    .#{$iot-prefix}--flyout-menu__open {
-      box-shadow: unset;
-    }
-
-    // the button should always inherit the background color
-    .#{$iot-prefix}--flyout-menu:not(.#{$iot-prefix}--flyout-menu__light)
-      .#{$iot-prefix}--flyout-menu--trigger-button {
-      background-color: inherit;
-    }
-
-    .#{$iot-prefix}--date-time-picker__field {
-      padding-left: $spacing-05;
-      // Truncate the start to end date
-      overflow: hidden;
-      text-overflow: ellipsis;
-
-      & > span {
-        white-space: nowrap;
-      }
-
-      &:focus {
-        outline: $spacing-01 solid $carbon--blue-60;
-        border-bottom: none;
-      }
-      // tooltip has default left outline
-      .#{$prefix}--tooltip__trigger.#{$prefix}--tooltip__trigger--definition.#{$prefix}--tooltip--bottom:focus {
-        outline: unset;
-      }
-    }
-    .#{$iot-prefix}--flyout-menu.#{$iot-prefix}--flyout-menu__bottom:hover,
-    .#{$iot-prefix}--flyout-menu--trigger-button:hover {
-      background-color: inherit;
-    }
-
-    // allow the bottom border from the field to become visible
-    .#{$iot-prefix}--flyout-menu--body.#{$iot-prefix}--flyout-menu--body__bottom-start
-      .#{$prefix}--tooltip__content::after,
-    .#{$iot-prefix}--flyout-menu--body.#{$iot-prefix}--flyout-menu--body__bottom-end
-      .#{$prefix}--tooltip__content::after,
-    .#{$iot-prefix}--flyout-menu--body.#{$iot-prefix}--flyout-menu--body__top-start
-      .#{$prefix}--tooltip__content::after,
-    .#{$iot-prefix}--flyout-menu--body.#{$iot-prefix}--flyout-menu--body__top-end
-      .#{$prefix}--tooltip__content::after {
-      background-color: unset;
->>>>>>> 6a797a76
     }
   }
 
@@ -304,7 +225,7 @@
   }
 }
 
-// allow the bottom border from the field to become visible
+// allow the bottom border from the field to become visible (but not in the iconOnly case)
 .#{$iot-prefix}--date-time-picker--tooltip {
   &.#{$iot-prefix}--flyout-menu--body.#{$iot-prefix}--flyout-menu--body__bottom-start
     .#{$prefix}--tooltip__content::after,
