--- conflicted
+++ resolved
@@ -79,20 +79,9 @@
   }
 }
 
-<<<<<<< HEAD
-// hide the shadow around the button
-.#{$iot-prefix}--flyout-menu__open {
-  box-shadow: unset;
-}
-
-// move up the tooltip
-.#{$prefix}--tooltip[data-floating-menu-direction='bottom'] {
-  margin-top: -$spacing-02;
-=======
 // move up the tooltip
 .#{$prefix}--tooltip[data-floating-menu-direction='bottom'] {
   margin-top: -$spacing-01;
->>>>>>> 6b73bf81
 }
 
 // open menu content
@@ -102,10 +91,7 @@
   .#{$iot-prefix}--date-time-picker__menu-scroll {
     overflow-y: auto;
     padding-top: 0.75rem;
-<<<<<<< HEAD
-=======
     width: var(--wrapper-width);
->>>>>>> 6b73bf81
 
     .#{$prefix}--fieldset {
       margin-bottom: $spacing-lg;
@@ -122,7 +108,6 @@
       padding-bottom: 2rem;
     }
   }
-<<<<<<< HEAD
 
   .flatpickr-calendar.open {
     padding-bottom: 0;
@@ -140,25 +125,6 @@
     width: 8.5rem;
   }
 
-=======
-
-  .flatpickr-calendar.open {
-    padding-bottom: 0;
-    position: unset !important;
-    top: unset !important;
-    left: unset !important;
-    box-shadow: none;
-    margin-left: auto;
-    margin-right: auto;
-    -webkit-animation: none;
-    animation: none;
-  }
-
-  .#{$prefix}--select {
-    width: 8.5rem;
-  }
-
->>>>>>> 6b73bf81
   // hide the date picker inputs
   .#{$prefix}--date-picker--range {
     position: absolute;
@@ -186,7 +152,6 @@
   .#{$iot-prefix}--time-picker__wrapper {
     &.#{$iot-prefix}--time-picker__wrapper--with-spinner:first-of-type {
       margin-right: $spacing-05;
-<<<<<<< HEAD
     }
     &.#{$iot-prefix}--time-picker__wrapper--with-spinner {
       .#{$prefix}--time-picker__input-field {
@@ -203,24 +168,6 @@
     display: flex;
     align-items: flex-end;
 
-=======
-    }
-    &.#{$iot-prefix}--time-picker__wrapper--with-spinner {
-      .#{$prefix}--time-picker__input-field {
-        width: 8.5rem;
-        padding-right: $spacing-07;
-      }
-    }
-    .#{$iot-prefix}--time-picker__controls {
-      left: 6.7rem;
-    }
-  }
-
-  .#{$iot-prefix}--date-time-picker__fields-wrapper {
-    display: flex;
-    align-items: flex-end;
-
->>>>>>> 6b73bf81
     .#{$prefix}--label {
       margin-bottom: 0;
     }
@@ -276,14 +223,11 @@
   }
 }
 
-<<<<<<< HEAD
-=======
 // icon tooltip needs to be moved up a little more
 .#{$iot-prefix}--date-time-picker--tooltip--icon.#{$prefix}--tooltip[data-floating-menu-direction='bottom'] {
   margin-top: -0.35rem;
 }
 
->>>>>>> 6b73bf81
 // allow the bottom border from the field to become visible (but not in the iconOnly case)
 .#{$iot-prefix}--date-time-picker--tooltip {
   &.#{$iot-prefix}--flyout-menu--body.#{$iot-prefix}--flyout-menu--body__bottom-start
