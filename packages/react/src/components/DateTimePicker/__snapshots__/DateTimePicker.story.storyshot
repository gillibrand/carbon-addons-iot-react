// Jest Snapshot v1, https://goo.gl/fbAQLP

<<<<<<< HEAD
exports[`Storybook Snapshot tests and console checks Storyshots 1 - Watson IoT/Date time range selector/DateTime Picker Default 1`] = `
=======
exports[`Storybook Snapshot tests and console checks Storyshots 1 - Watson IoT/Date time range selector Default 1`] = `
>>>>>>> 8203d227
<div
  className="storybook-container"
>
  <div
    style={
      Object {
        "margin": "1.5rem",
        "width": "1056px",
      }
    }
  >
    <div
      className="iot--date-time-picker__wrapper"
      data-testid="date-time-picker"
      id="datetimepicker-iot--date-time-picker__wrapper"
      onKeyDown={[Function]}
    >
      <div
        className="iot--date-time-picker__box "
      >
        <div
          className="iot--date-time-picker__field"
          data-testid="date-time-picker__field"
          onBlur={[Function]}
          onClick={[Function]}
          onFocus={[Function]}
          onKeyUp={[Function]}
          onMouseEnter={[Function]}
          onMouseLeave={[Function]}
          role="button"
          tabIndex={0}
        >
          <span
            className="bx--tooltip--definition bx--tooltip--a11y"
            onMouseEnter={[Function]}
            onMouseLeave={[Function]}
          >
            <button
              aria-describedby="definition-tooltip-2"
              className="bx--tooltip__trigger bx--tooltip--a11y bx--tooltip__trigger--definition bx--tooltip--bottom bx--tooltip--align-center"
              onBlur={[Function]}
              onFocus={[Function]}
              type="button"
            >
              Last 30 minutes
            </button>
            <span
              className="bx--assistive-text"
              id="definition-tooltip-2"
              role="tooltip"
            >
              2018-10-28 07:04 to Now
            </span>
          </span>
          <svg
            aria-label="Calendar"
            className="iot--date-time-picker__icon"
            fill="currentColor"
            focusable="false"
            height={16}
            preserveAspectRatio="xMidYMid meet"
            role="img"
            viewBox="0 0 32 32"
            width={16}
            xmlns="http://www.w3.org/2000/svg"
          >
            <path
              d="M26,4h-4V2h-2v2h-8V2h-2v2H6C4.9,4,4,4.9,4,6v20c0,1.1,0.9,2,2,2h20c1.1,0,2-0.9,2-2V6C28,4.9,27.1,4,26,4z M26,26H6V12h20	V26z M26,10H6V6h4v2h2V6h8v2h2V6h4V10z"
            />
          </svg>
        </div>
        <div
          className="iot--date-time-picker__menu"
          role="listbox"
          style={
            Object {
              "--zIndex": 100,
              "zIndex": 100,
            }
          }
        >
          <div
            className="iot--date-time-picker__menu-scroll"
          >
            <div
              onKeyDown={[Function]}
            >
              <ol
                className="bx--list--ordered"
              >
                <li
                  className="bx--list__item iot--date-time-picker__listitem iot--date-time-picker__listitem--current"
                >
                  2018-10-28 07:04 to Now
                </li>
                <li
                  className="bx--list__item iot--date-time-picker__listitem iot--date-time-picker__listitem--custom"
                  onClick={[Function]}
                  onKeyDown={[Function]}
                  tabIndex={0}
                >
                  Custom Range
                </li>
                <li
                  className="bx--list__item iot--date-time-picker__listitem iot--date-time-picker__listitem--preset iot--date-time-picker__listitem--preset-selected"
                  onClick={[Function]}
                  onKeyDown={[Function]}
                  tabIndex={0}
                >
                  Last 30 minutes
                </li>
                <li
                  className="bx--list__item iot--date-time-picker__listitem iot--date-time-picker__listitem--preset"
                  onClick={[Function]}
                  onKeyDown={[Function]}
                  tabIndex={0}
                >
                  Last 1 hour
                </li>
                <li
                  className="bx--list__item iot--date-time-picker__listitem iot--date-time-picker__listitem--preset"
                  onClick={[Function]}
                  onKeyDown={[Function]}
                  tabIndex={0}
                >
                  Last 6 hours
                </li>
                <li
                  className="bx--list__item iot--date-time-picker__listitem iot--date-time-picker__listitem--preset"
                  onClick={[Function]}
                  onKeyDown={[Function]}
                  tabIndex={0}
                >
                  Last 12 hours
                </li>
                <li
                  className="bx--list__item iot--date-time-picker__listitem iot--date-time-picker__listitem--preset"
                  onClick={[Function]}
                  onKeyDown={[Function]}
                  tabIndex={0}
                >
                  Last 24 hours
                </li>
              </ol>
            </div>
          </div>
          <div
            className="iot--date-time-picker__menu-btn-set"
          >
            <button
              aria-describedby={null}
              aria-pressed={null}
              className="iot--date-time-picker__menu-btn iot--date-time-picker__menu-btn-cancel bx--btn bx--btn--md bx--btn--secondary"
              disabled={false}
              onBlur={[Function]}
              onClick={[Function]}
              onFocus={[Function]}
              onKeyUp={[Function]}
              onMouseEnter={[Function]}
              onMouseLeave={[Function]}
              tabIndex={0}
              type="button"
            >
              Cancel
            </button>
            <button
              aria-describedby={null}
              aria-pressed={null}
              className="iot--date-time-picker__menu-btn iot--date-time-picker__menu-btn-apply bx--btn bx--btn--md bx--btn--primary"
              disabled={false}
              onBlur={[Function]}
              onClick={[Function]}
              onFocus={[Function]}
              onKeyUp={[Function]}
              onMouseEnter={[Function]}
              onMouseLeave={[Function]}
              tabIndex={0}
              type="button"
            >
              Apply
            </button>
          </div>
        </div>
      </div>
    </div>
  </div>
</div>
`;

<<<<<<< HEAD
exports[`Storybook Snapshot tests and console checks Storyshots 1 - Watson IoT/Date time range selector/DateTime Picker Light version 1`] = `
=======
exports[`Storybook Snapshot tests and console checks Storyshots 1 - Watson IoT/Date time range selector Light version 1`] = `
>>>>>>> 8203d227
<div
  className="storybook-container"
>
  <div
    style={
      Object {
        "margin": "1.5rem",
        "width": "1056px",
      }
    }
  >
    <div
      className="iot--date-time-picker__wrapper"
      data-testid="date-time-picker"
      id="datetimepicker-iot--date-time-picker__wrapper"
      onKeyDown={[Function]}
    >
      <div
        className="iot--date-time-picker__box iot--date-time-picker__box--light"
      >
        <div
          className="iot--date-time-picker__field"
          data-testid="date-time-picker__field"
          onBlur={[Function]}
          onClick={[Function]}
          onFocus={[Function]}
          onKeyUp={[Function]}
          onMouseEnter={[Function]}
          onMouseLeave={[Function]}
          role="button"
          tabIndex={0}
        >
          <span
            className="bx--tooltip--definition bx--tooltip--a11y"
            onMouseEnter={[Function]}
            onMouseLeave={[Function]}
          >
            <button
              aria-describedby="definition-tooltip-10"
              className="bx--tooltip__trigger bx--tooltip--a11y bx--tooltip__trigger--definition bx--tooltip--bottom bx--tooltip--align-center"
              onBlur={[Function]}
              onFocus={[Function]}
              type="button"
            >
              Last 30 minutes
            </button>
            <span
              className="bx--assistive-text"
              id="definition-tooltip-10"
              role="tooltip"
            >
              2018-10-28 07:04 to Now
            </span>
          </span>
          <svg
            aria-label="Calendar"
            className="iot--date-time-picker__icon"
            fill="currentColor"
            focusable="false"
            height={16}
            preserveAspectRatio="xMidYMid meet"
            role="img"
            viewBox="0 0 32 32"
            width={16}
            xmlns="http://www.w3.org/2000/svg"
          >
            <path
              d="M26,4h-4V2h-2v2h-8V2h-2v2H6C4.9,4,4,4.9,4,6v20c0,1.1,0.9,2,2,2h20c1.1,0,2-0.9,2-2V6C28,4.9,27.1,4,26,4z M26,26H6V12h20	V26z M26,10H6V6h4v2h2V6h8v2h2V6h4V10z"
            />
          </svg>
        </div>
        <div
          className="iot--date-time-picker__menu"
          role="listbox"
          style={
            Object {
              "--zIndex": 0,
            }
          }
        >
          <div
            className="iot--date-time-picker__menu-scroll"
          >
            <div
              onKeyDown={[Function]}
            >
              <ol
                className="bx--list--ordered"
              >
                <li
                  className="bx--list__item iot--date-time-picker__listitem iot--date-time-picker__listitem--current"
                >
                  2018-10-28 07:04 to Now
                </li>
                <li
                  className="bx--list__item iot--date-time-picker__listitem iot--date-time-picker__listitem--custom"
                  onClick={[Function]}
                  onKeyDown={[Function]}
                  tabIndex={0}
                >
                  Custom Range
                </li>
                <li
                  className="bx--list__item iot--date-time-picker__listitem iot--date-time-picker__listitem--preset iot--date-time-picker__listitem--preset-selected"
                  onClick={[Function]}
                  onKeyDown={[Function]}
                  tabIndex={0}
                >
                  Last 30 minutes
                </li>
                <li
                  className="bx--list__item iot--date-time-picker__listitem iot--date-time-picker__listitem--preset"
                  onClick={[Function]}
                  onKeyDown={[Function]}
                  tabIndex={0}
                >
                  Last 1 hour
                </li>
                <li
                  className="bx--list__item iot--date-time-picker__listitem iot--date-time-picker__listitem--preset"
                  onClick={[Function]}
                  onKeyDown={[Function]}
                  tabIndex={0}
                >
                  Last 6 hours
                </li>
                <li
                  className="bx--list__item iot--date-time-picker__listitem iot--date-time-picker__listitem--preset"
                  onClick={[Function]}
                  onKeyDown={[Function]}
                  tabIndex={0}
                >
                  Last 12 hours
                </li>
                <li
                  className="bx--list__item iot--date-time-picker__listitem iot--date-time-picker__listitem--preset"
                  onClick={[Function]}
                  onKeyDown={[Function]}
                  tabIndex={0}
                >
                  Last 24 hours
                </li>
              </ol>
            </div>
          </div>
          <div
            className="iot--date-time-picker__menu-btn-set"
          >
            <button
              aria-describedby={null}
              aria-pressed={null}
              className="iot--date-time-picker__menu-btn iot--date-time-picker__menu-btn-cancel bx--btn bx--btn--md bx--btn--secondary"
              disabled={false}
              onBlur={[Function]}
              onClick={[Function]}
              onFocus={[Function]}
              onKeyUp={[Function]}
              onMouseEnter={[Function]}
              onMouseLeave={[Function]}
              tabIndex={0}
              type="button"
            >
              Cancel
            </button>
            <button
              aria-describedby={null}
              aria-pressed={null}
              className="iot--date-time-picker__menu-btn iot--date-time-picker__menu-btn-apply bx--btn bx--btn--md bx--btn--primary"
              disabled={false}
              onBlur={[Function]}
              onClick={[Function]}
              onFocus={[Function]}
              onKeyUp={[Function]}
              onMouseEnter={[Function]}
              onMouseLeave={[Function]}
              tabIndex={0}
              type="button"
            >
              Apply
            </button>
          </div>
        </div>
      </div>
    </div>
  </div>
</div>
`;

<<<<<<< HEAD
exports[`Storybook Snapshot tests and console checks Storyshots 1 - Watson IoT/Date time range selector/DateTime Picker Locale 1`] = `
=======
exports[`Storybook Snapshot tests and console checks Storyshots 1 - Watson IoT/Date time range selector Locale 1`] = `
>>>>>>> 8203d227
<div
  className="storybook-container"
>
  <div
    style={
      Object {
        "margin": "1.5rem",
        "width": "1056px",
      }
    }
  >
    <div
      className="iot--date-time-picker__wrapper"
      data-testid="date-time-picker"
      id="datetimepicker25-iot--date-time-picker__wrapper"
      onKeyDown={[Function]}
    >
      <div
        className="iot--date-time-picker__box "
      >
        <div
          className="iot--date-time-picker__field"
          data-testid="date-time-picker__field"
          onBlur={[Function]}
          onClick={[Function]}
          onFocus={[Function]}
          onKeyUp={[Function]}
          onMouseEnter={[Function]}
          onMouseLeave={[Function]}
          role="button"
          tabIndex={0}
        >
          <span
            title="01/04/2020 12:34 to 06/04/2020 10:49"
          >
            01/04/2020 12:34 to 06/04/2020 10:49
          </span>
          <svg
            aria-label="Calendar"
            className="iot--date-time-picker__icon"
            fill="currentColor"
            focusable="false"
            height={16}
            preserveAspectRatio="xMidYMid meet"
            role="img"
            viewBox="0 0 32 32"
            width={16}
            xmlns="http://www.w3.org/2000/svg"
          >
            <path
              d="M26,4h-4V2h-2v2h-8V2h-2v2H6C4.9,4,4,4.9,4,6v20c0,1.1,0.9,2,2,2h20c1.1,0,2-0.9,2-2V6C28,4.9,27.1,4,26,4z M26,26H6V12h20	V26z M26,10H6V6h4v2h2V6h8v2h2V6h4V10z"
            />
          </svg>
        </div>
        <div
          className="iot--date-time-picker__menu"
          role="listbox"
          style={
            Object {
              "--zIndex": 0,
            }
          }
        >
          <div
            className="iot--date-time-picker__menu-scroll"
          >
            <div
              className="iot--date-time-picker__custom-wrapper"
            >
              <fieldset
                className="bx--fieldset iot--date-time-picker__menu-formgroup"
              >
                <legend
                  className="bx--label iot--date-time-picker__menu-formgroup"
                >
                  Custom range
                </legend>
                <div
                  className="bx--form-item"
                >
                  <fieldset
                    className="bx--radio-button-group bx--radio-button-group--label-right"
                  >
                    <div
                      className="bx--radio-button-wrapper"
                    >
                      <input
                        checked={false}
                        className="bx--radio-button"
                        id="datetimepicker25-relative"
                        name="datetimepicker25-radiogroup"
                        onChange={[Function]}
                        onKeyDown={[Function]}
                        type="radio"
                        value="RELATIVE"
                      />
                      <label
                        className="bx--radio-button__label"
                        htmlFor="datetimepicker25-relative"
                      >
                        <span
                          className="bx--radio-button__appearance"
                        />
                        <span
                          className=""
                          dir="auto"
                        >
                          Relative
                        </span>
                      </label>
                    </div>
                    <div
                      className="bx--radio-button-wrapper"
                    >
                      <input
                        checked={true}
                        className="bx--radio-button"
                        id="datetimepicker25-absolute"
                        name="datetimepicker25-radiogroup"
                        onChange={[Function]}
                        onKeyDown={[Function]}
                        type="radio"
                        value="ABSOLUTE"
                      />
                      <label
                        className="bx--radio-button__label"
                        htmlFor="datetimepicker25-absolute"
                      >
                        <span
                          className="bx--radio-button__appearance"
                        />
                        <span
                          className=""
                          dir="auto"
                        >
                          Absolute
                        </span>
                      </label>
                    </div>
                  </fieldset>
                </div>
              </fieldset>
              <div
                data-testid="date-time-picker-datepicker"
              >
                <div
                  className="iot--date-time-picker__datepicker"
                >
                  <div
                    className="bx--form-item"
                  >
                    <div
                      className="bx--date-picker bx--date-picker--range bx--date-picker--nolabel"
                      onClose={[Function]}
                    >
                      <div
                        className="bx--date-picker-container bx--date-picker--nolabel"
                      >
                        <div
                          className="bx--date-picker-input__wrapper"
                        >
                          <input
                            className="bx--date-picker__input"
                            disabled={false}
                            id="datetimepicker25-date-picker-input-start"
                            onChange={[Function]}
                            onClick={[Function]}
                            pattern="\\\\d{1,2}\\\\/\\\\d{1,2}\\\\/\\\\d{4}"
                            type="text"
                          />
                          <svg
                            aria-hidden={true}
                            className="bx--date-picker__icon"
                            fill="currentColor"
                            focusable="false"
                            height={16}
                            preserveAspectRatio="xMidYMid meet"
                            role="img"
                            viewBox="0 0 32 32"
                            width={16}
                            xmlns="http://www.w3.org/2000/svg"
                          >
                            <path
                              d="M26,4h-4V2h-2v2h-8V2h-2v2H6C4.9,4,4,4.9,4,6v20c0,1.1,0.9,2,2,2h20c1.1,0,2-0.9,2-2V6C28,4.9,27.1,4,26,4z M26,26H6V12h20	V26z M26,10H6V6h4v2h2V6h8v2h2V6h4V10z"
                            />
                          </svg>
                        </div>
                      </div>
                      <div
                        className="bx--date-picker-container bx--date-picker--nolabel"
                      >
                        <div
                          className="bx--date-picker-input__wrapper"
                        >
                          <input
                            className="bx--date-picker__input"
                            disabled={false}
                            id="datetimepicker25-date-picker-input-end"
                            onChange={[Function]}
                            onClick={[Function]}
                            pattern="\\\\d{1,2}\\\\/\\\\d{1,2}\\\\/\\\\d{4}"
                            type="text"
                          />
                          <svg
                            aria-hidden={true}
                            className="bx--date-picker__icon"
                            fill="currentColor"
                            focusable="false"
                            height={16}
                            preserveAspectRatio="xMidYMid meet"
                            role="img"
                            viewBox="0 0 32 32"
                            width={16}
                            xmlns="http://www.w3.org/2000/svg"
                          >
                            <path
                              d="M26,4h-4V2h-2v2h-8V2h-2v2H6C4.9,4,4,4.9,4,6v20c0,1.1,0.9,2,2,2h20c1.1,0,2-0.9,2-2V6C28,4.9,27.1,4,26,4z M26,26H6V12h20	V26z M26,10H6V6h4v2h2V6h8v2h2V6h4V10z"
                            />
                          </svg>
                        </div>
                      </div>
                    </div>
                  </div>
                </div>
                <fieldset
                  className="bx--fieldset iot--date-time-picker__menu-formgroup"
                >
                  <legend
                    className="bx--label iot--date-time-picker__menu-formgroup"
                  >
                    
                  </legend>
                  <div
                    className="iot--date-time-picker__fields-wrapper"
                  >
                    <div
                      className="iot--time-picker__wrapper iot--time-picker__wrapper--with-spinner"
                      data-testid="time-picker-spinner-wrapper"
                    >
                      <div
                        className="bx--form-item"
                      >
                        <label
                          className="bx--label"
                          htmlFor="datetimepicker25-start-time"
                        >
                          Start time
                        </label>
                        <div
                          className="bx--time-picker bx--time-picker--light"
                        >
                          <div
                            className="bx--time-picker__input"
                          >
                            <input
                              autoComplete="off"
                              className="bx--time-picker__input-field bx--text-input bx--text-input--light"
                              data-testid="time-picker-spinner"
                              disabled={false}
                              id="datetimepicker25-start-time"
                              maxLength={5}
                              onBlur={[Function]}
                              onChange={[Function]}
                              onClick={[Function]}
                              onKeyDown={[Function]}
                              onKeyUp={[Function]}
                              pattern="(1[012]|[1-9]):[0-5][0-9](\\\\s)?"
                              placeholder="hh:mm"
                              type="text"
                              value="12:34"
                            />
                          </div>
                          <div
                            className="iot--time-picker__controls"
                          >
                            <button
                              aria-atomic="true"
                              aria-label="Increment hours"
                              aria-live="polite"
                              className="iot--time-picker__controls--btn up-icon"
                              data-testid="time-picker-spinner-up-button"
                              disabled={false}
                              onBlur={[Function]}
                              onClick={[Function]}
                              onFocus={[Function]}
                              onMouseOut={[Function]}
                              onMouseOver={[Function]}
                              title="Increment hours"
                              type="button"
                            >
                              <svg
                                aria-hidden={true}
                                className="up-icon"
                                fill="currentColor"
                                focusable="false"
                                height={4}
                                preserveAspectRatio="xMidYMid meet"
                                viewBox="0 0 8 4"
                                width={8}
                                xmlns="http://www.w3.org/2000/svg"
                              >
                                <path
                                  d="M0 4L4 0 8 4z"
                                />
                              </svg>
                            </button>
                            <button
                              aria-atomic="true"
                              aria-label="Decrement hours"
                              aria-live="polite"
                              className="iot--time-picker__controls--btn down-icon"
                              data-testid="time-picker-spinner-down-button"
                              disabled={false}
                              onBlur={[Function]}
                              onClick={[Function]}
                              onFocus={[Function]}
                              onMouseOut={[Function]}
                              onMouseOver={[Function]}
                              title="Decrement hours"
                              type="button"
                            >
                              <svg
                                aria-hidden={true}
                                className="down-icon"
                                fill="currentColor"
                                focusable="false"
                                height={4}
                                preserveAspectRatio="xMidYMid meet"
                                viewBox="0 0 8 4"
                                width={8}
                                xmlns="http://www.w3.org/2000/svg"
                              >
                                <path
                                  d="M8 0L4 4 0 0z"
                                />
                              </svg>
                            </button>
                          </div>
                        </div>
                      </div>
                    </div>
                    <div
                      className="iot--time-picker__wrapper iot--time-picker__wrapper--with-spinner"
                      data-testid="time-picker-spinner-wrapper"
                    >
                      <div
                        className="bx--form-item"
                      >
                        <label
                          className="bx--label"
                          htmlFor="datetimepicker25-end-time"
                        >
                          End time
                        </label>
                        <div
                          className="bx--time-picker bx--time-picker--light"
                        >
                          <div
                            className="bx--time-picker__input"
                          >
                            <input
                              autoComplete="off"
                              className="bx--time-picker__input-field bx--text-input bx--text-input--light"
                              data-testid="time-picker-spinner"
                              disabled={false}
                              id="datetimepicker25-end-time"
                              maxLength={5}
                              onBlur={[Function]}
                              onChange={[Function]}
                              onClick={[Function]}
                              onKeyDown={[Function]}
                              onKeyUp={[Function]}
                              pattern="(1[012]|[1-9]):[0-5][0-9](\\\\s)?"
                              placeholder="hh:mm"
                              type="text"
                              value="10:49"
                            />
                          </div>
                          <div
                            className="iot--time-picker__controls"
                          >
                            <button
                              aria-atomic="true"
                              aria-label="Increment hours"
                              aria-live="polite"
                              className="iot--time-picker__controls--btn up-icon"
                              data-testid="time-picker-spinner-up-button"
                              disabled={false}
                              onBlur={[Function]}
                              onClick={[Function]}
                              onFocus={[Function]}
                              onMouseOut={[Function]}
                              onMouseOver={[Function]}
                              title="Increment hours"
                              type="button"
                            >
                              <svg
                                aria-hidden={true}
                                className="up-icon"
                                fill="currentColor"
                                focusable="false"
                                height={4}
                                preserveAspectRatio="xMidYMid meet"
                                viewBox="0 0 8 4"
                                width={8}
                                xmlns="http://www.w3.org/2000/svg"
                              >
                                <path
                                  d="M0 4L4 0 8 4z"
                                />
                              </svg>
                            </button>
                            <button
                              aria-atomic="true"
                              aria-label="Decrement hours"
                              aria-live="polite"
                              className="iot--time-picker__controls--btn down-icon"
                              data-testid="time-picker-spinner-down-button"
                              disabled={false}
                              onBlur={[Function]}
                              onClick={[Function]}
                              onFocus={[Function]}
                              onMouseOut={[Function]}
                              onMouseOver={[Function]}
                              title="Decrement hours"
                              type="button"
                            >
                              <svg
                                aria-hidden={true}
                                className="down-icon"
                                fill="currentColor"
                                focusable="false"
                                height={4}
                                preserveAspectRatio="xMidYMid meet"
                                viewBox="0 0 8 4"
                                width={8}
                                xmlns="http://www.w3.org/2000/svg"
                              >
                                <path
                                  d="M8 0L4 4 0 0z"
                                />
                              </svg>
                            </button>
                          </div>
                        </div>
                      </div>
                    </div>
                  </div>
                </fieldset>
              </div>
            </div>
          </div>
          <div
            className="iot--date-time-picker__menu-btn-set"
          >
            <button
              aria-describedby={null}
              aria-pressed={null}
              className="iot--date-time-picker__menu-btn iot--date-time-picker__menu-btn-back bx--btn bx--btn--md bx--btn--secondary"
              disabled={false}
              onBlur={[Function]}
              onClick={[Function]}
              onFocus={[Function]}
              onKeyUp={[Function]}
              onMouseEnter={[Function]}
              onMouseLeave={[Function]}
              tabIndex={0}
              type="button"
            >
              Back
            </button>
            <button
              aria-describedby={null}
              aria-pressed={null}
              className="iot--date-time-picker__menu-btn iot--date-time-picker__menu-btn-apply bx--btn bx--btn--md bx--btn--primary"
              disabled={false}
              onBlur={[Function]}
              onClick={[Function]}
              onFocus={[Function]}
              onKeyUp={[Function]}
              onMouseEnter={[Function]}
              onMouseLeave={[Function]}
              tabIndex={0}
              type="button"
            >
              Apply
            </button>
          </div>
        </div>
      </div>
    </div>
  </div>
</div>
`;

<<<<<<< HEAD
exports[`Storybook Snapshot tests and console checks Storyshots 1 - Watson IoT/Date time range selector/DateTime Picker Selected absolute 1`] = `
=======
exports[`Storybook Snapshot tests and console checks Storyshots 1 - Watson IoT/Date time range selector Selected absolute 1`] = `
>>>>>>> 8203d227
<div
  className="storybook-container"
>
  <div
    style={
      Object {
        "margin": "1.5rem",
        "width": "1056px",
      }
    }
  >
    <div
      className="iot--date-time-picker__wrapper"
      data-testid="date-time-picker"
      id="datetimepicker-iot--date-time-picker__wrapper"
      onKeyDown={[Function]}
    >
      <div
        className="iot--date-time-picker__box "
      >
        <div
          className="iot--date-time-picker__field"
          data-testid="date-time-picker__field"
          onBlur={[Function]}
          onClick={[Function]}
          onFocus={[Function]}
          onKeyUp={[Function]}
          onMouseEnter={[Function]}
          onMouseLeave={[Function]}
          role="button"
          tabIndex={0}
        >
          <span
            title="2020-04-01 12:34 to 2020-04-06 10:49"
          >
            2020-04-01 12:34 to 2020-04-06 10:49
          </span>
          <svg
            aria-label="Calendar"
            className="iot--date-time-picker__icon"
            fill="currentColor"
            focusable="false"
            height={16}
            preserveAspectRatio="xMidYMid meet"
            role="img"
            viewBox="0 0 32 32"
            width={16}
            xmlns="http://www.w3.org/2000/svg"
          >
            <path
              d="M26,4h-4V2h-2v2h-8V2h-2v2H6C4.9,4,4,4.9,4,6v20c0,1.1,0.9,2,2,2h20c1.1,0,2-0.9,2-2V6C28,4.9,27.1,4,26,4z M26,26H6V12h20	V26z M26,10H6V6h4v2h2V6h8v2h2V6h4V10z"
            />
          </svg>
        </div>
        <div
          className="iot--date-time-picker__menu"
          role="listbox"
          style={
            Object {
              "--zIndex": 0,
            }
          }
        >
          <div
            className="iot--date-time-picker__menu-scroll"
          >
            <div
              className="iot--date-time-picker__custom-wrapper"
            >
              <fieldset
                className="bx--fieldset iot--date-time-picker__menu-formgroup"
              >
                <legend
                  className="bx--label iot--date-time-picker__menu-formgroup"
                >
                  Custom range
                </legend>
                <div
                  className="bx--form-item"
                >
                  <fieldset
                    className="bx--radio-button-group bx--radio-button-group--label-right"
                  >
                    <div
                      className="bx--radio-button-wrapper"
                    >
                      <input
                        checked={false}
                        className="bx--radio-button"
                        id="datetimepicker-relative"
                        name="datetimepicker-radiogroup"
                        onChange={[Function]}
                        onKeyDown={[Function]}
                        type="radio"
                        value="RELATIVE"
                      />
                      <label
                        className="bx--radio-button__label"
                        htmlFor="datetimepicker-relative"
                      >
                        <span
                          className="bx--radio-button__appearance"
                        />
                        <span
                          className=""
                          dir="auto"
                        >
                          Relative
                        </span>
                      </label>
                    </div>
                    <div
                      className="bx--radio-button-wrapper"
                    >
                      <input
                        checked={true}
                        className="bx--radio-button"
                        id="datetimepicker-absolute"
                        name="datetimepicker-radiogroup"
                        onChange={[Function]}
                        onKeyDown={[Function]}
                        type="radio"
                        value="ABSOLUTE"
                      />
                      <label
                        className="bx--radio-button__label"
                        htmlFor="datetimepicker-absolute"
                      >
                        <span
                          className="bx--radio-button__appearance"
                        />
                        <span
                          className=""
                          dir="auto"
                        >
                          Absolute
                        </span>
                      </label>
                    </div>
                  </fieldset>
                </div>
              </fieldset>
              <div
                data-testid="date-time-picker-datepicker"
              >
                <div
                  className="iot--date-time-picker__datepicker"
                >
                  <div
                    className="bx--form-item"
                  >
                    <div
                      className="bx--date-picker bx--date-picker--range bx--date-picker--nolabel"
                      onClose={[Function]}
                    >
                      <div
                        className="bx--date-picker-container bx--date-picker--nolabel"
                      >
                        <div
                          className="bx--date-picker-input__wrapper"
                        >
                          <input
                            className="bx--date-picker__input"
                            disabled={false}
                            id="datetimepicker-date-picker-input-start"
                            onChange={[Function]}
                            onClick={[Function]}
                            pattern="\\\\d{1,2}\\\\/\\\\d{1,2}\\\\/\\\\d{4}"
                            type="text"
                          />
                          <svg
                            aria-hidden={true}
                            className="bx--date-picker__icon"
                            fill="currentColor"
                            focusable="false"
                            height={16}
                            preserveAspectRatio="xMidYMid meet"
                            role="img"
                            viewBox="0 0 32 32"
                            width={16}
                            xmlns="http://www.w3.org/2000/svg"
                          >
                            <path
                              d="M26,4h-4V2h-2v2h-8V2h-2v2H6C4.9,4,4,4.9,4,6v20c0,1.1,0.9,2,2,2h20c1.1,0,2-0.9,2-2V6C28,4.9,27.1,4,26,4z M26,26H6V12h20	V26z M26,10H6V6h4v2h2V6h8v2h2V6h4V10z"
                            />
                          </svg>
                        </div>
                      </div>
                      <div
                        className="bx--date-picker-container bx--date-picker--nolabel"
                      >
                        <div
                          className="bx--date-picker-input__wrapper"
                        >
                          <input
                            className="bx--date-picker__input"
                            disabled={false}
                            id="datetimepicker-date-picker-input-end"
                            onChange={[Function]}
                            onClick={[Function]}
                            pattern="\\\\d{1,2}\\\\/\\\\d{1,2}\\\\/\\\\d{4}"
                            type="text"
                          />
                          <svg
                            aria-hidden={true}
                            className="bx--date-picker__icon"
                            fill="currentColor"
                            focusable="false"
                            height={16}
                            preserveAspectRatio="xMidYMid meet"
                            role="img"
                            viewBox="0 0 32 32"
                            width={16}
                            xmlns="http://www.w3.org/2000/svg"
                          >
                            <path
                              d="M26,4h-4V2h-2v2h-8V2h-2v2H6C4.9,4,4,4.9,4,6v20c0,1.1,0.9,2,2,2h20c1.1,0,2-0.9,2-2V6C28,4.9,27.1,4,26,4z M26,26H6V12h20	V26z M26,10H6V6h4v2h2V6h8v2h2V6h4V10z"
                            />
                          </svg>
                        </div>
                      </div>
                    </div>
                  </div>
                </div>
                <fieldset
                  className="bx--fieldset iot--date-time-picker__menu-formgroup"
                >
                  <legend
                    className="bx--label iot--date-time-picker__menu-formgroup"
                  >
                    
                  </legend>
                  <div
                    className="iot--date-time-picker__fields-wrapper"
                  >
                    <div
                      className="iot--time-picker__wrapper iot--time-picker__wrapper--with-spinner"
                      data-testid="time-picker-spinner-wrapper"
                    >
                      <div
                        className="bx--form-item"
                      >
                        <label
                          className="bx--label"
                          htmlFor="datetimepicker-start-time"
                        >
                          Start time
                        </label>
                        <div
                          className="bx--time-picker bx--time-picker--light"
                        >
                          <div
                            className="bx--time-picker__input"
                          >
                            <input
                              autoComplete="off"
                              className="bx--time-picker__input-field bx--text-input bx--text-input--light"
                              data-testid="time-picker-spinner"
                              disabled={false}
                              id="datetimepicker-start-time"
                              maxLength={5}
                              onBlur={[Function]}
                              onChange={[Function]}
                              onClick={[Function]}
                              onKeyDown={[Function]}
                              onKeyUp={[Function]}
                              pattern="(1[012]|[1-9]):[0-5][0-9](\\\\s)?"
                              placeholder="hh:mm"
                              type="text"
                              value="12:34"
                            />
                          </div>
                          <div
                            className="iot--time-picker__controls"
                          >
                            <button
                              aria-atomic="true"
                              aria-label="Increment hours"
                              aria-live="polite"
                              className="iot--time-picker__controls--btn up-icon"
                              data-testid="time-picker-spinner-up-button"
                              disabled={false}
                              onBlur={[Function]}
                              onClick={[Function]}
                              onFocus={[Function]}
                              onMouseOut={[Function]}
                              onMouseOver={[Function]}
                              title="Increment hours"
                              type="button"
                            >
                              <svg
                                aria-hidden={true}
                                className="up-icon"
                                fill="currentColor"
                                focusable="false"
                                height={4}
                                preserveAspectRatio="xMidYMid meet"
                                viewBox="0 0 8 4"
                                width={8}
                                xmlns="http://www.w3.org/2000/svg"
                              >
                                <path
                                  d="M0 4L4 0 8 4z"
                                />
                              </svg>
                            </button>
                            <button
                              aria-atomic="true"
                              aria-label="Decrement hours"
                              aria-live="polite"
                              className="iot--time-picker__controls--btn down-icon"
                              data-testid="time-picker-spinner-down-button"
                              disabled={false}
                              onBlur={[Function]}
                              onClick={[Function]}
                              onFocus={[Function]}
                              onMouseOut={[Function]}
                              onMouseOver={[Function]}
                              title="Decrement hours"
                              type="button"
                            >
                              <svg
                                aria-hidden={true}
                                className="down-icon"
                                fill="currentColor"
                                focusable="false"
                                height={4}
                                preserveAspectRatio="xMidYMid meet"
                                viewBox="0 0 8 4"
                                width={8}
                                xmlns="http://www.w3.org/2000/svg"
                              >
                                <path
                                  d="M8 0L4 4 0 0z"
                                />
                              </svg>
                            </button>
                          </div>
                        </div>
                      </div>
                    </div>
                    <div
                      className="iot--time-picker__wrapper iot--time-picker__wrapper--with-spinner"
                      data-testid="time-picker-spinner-wrapper"
                    >
                      <div
                        className="bx--form-item"
                      >
                        <label
                          className="bx--label"
                          htmlFor="datetimepicker-end-time"
                        >
                          End time
                        </label>
                        <div
                          className="bx--time-picker bx--time-picker--light"
                        >
                          <div
                            className="bx--time-picker__input"
                          >
                            <input
                              autoComplete="off"
                              className="bx--time-picker__input-field bx--text-input bx--text-input--light"
                              data-testid="time-picker-spinner"
                              disabled={false}
                              id="datetimepicker-end-time"
                              maxLength={5}
                              onBlur={[Function]}
                              onChange={[Function]}
                              onClick={[Function]}
                              onKeyDown={[Function]}
                              onKeyUp={[Function]}
                              pattern="(1[012]|[1-9]):[0-5][0-9](\\\\s)?"
                              placeholder="hh:mm"
                              type="text"
                              value="10:49"
                            />
                          </div>
                          <div
                            className="iot--time-picker__controls"
                          >
                            <button
                              aria-atomic="true"
                              aria-label="Increment hours"
                              aria-live="polite"
                              className="iot--time-picker__controls--btn up-icon"
                              data-testid="time-picker-spinner-up-button"
                              disabled={false}
                              onBlur={[Function]}
                              onClick={[Function]}
                              onFocus={[Function]}
                              onMouseOut={[Function]}
                              onMouseOver={[Function]}
                              title="Increment hours"
                              type="button"
                            >
                              <svg
                                aria-hidden={true}
                                className="up-icon"
                                fill="currentColor"
                                focusable="false"
                                height={4}
                                preserveAspectRatio="xMidYMid meet"
                                viewBox="0 0 8 4"
                                width={8}
                                xmlns="http://www.w3.org/2000/svg"
                              >
                                <path
                                  d="M0 4L4 0 8 4z"
                                />
                              </svg>
                            </button>
                            <button
                              aria-atomic="true"
                              aria-label="Decrement hours"
                              aria-live="polite"
                              className="iot--time-picker__controls--btn down-icon"
                              data-testid="time-picker-spinner-down-button"
                              disabled={false}
                              onBlur={[Function]}
                              onClick={[Function]}
                              onFocus={[Function]}
                              onMouseOut={[Function]}
                              onMouseOver={[Function]}
                              title="Decrement hours"
                              type="button"
                            >
                              <svg
                                aria-hidden={true}
                                className="down-icon"
                                fill="currentColor"
                                focusable="false"
                                height={4}
                                preserveAspectRatio="xMidYMid meet"
                                viewBox="0 0 8 4"
                                width={8}
                                xmlns="http://www.w3.org/2000/svg"
                              >
                                <path
                                  d="M8 0L4 4 0 0z"
                                />
                              </svg>
                            </button>
                          </div>
                        </div>
                      </div>
                    </div>
                  </div>
                </fieldset>
              </div>
            </div>
          </div>
          <div
            className="iot--date-time-picker__menu-btn-set"
          >
            <button
              aria-describedby={null}
              aria-pressed={null}
              className="iot--date-time-picker__menu-btn iot--date-time-picker__menu-btn-back bx--btn bx--btn--md bx--btn--secondary"
              disabled={false}
              onBlur={[Function]}
              onClick={[Function]}
              onFocus={[Function]}
              onKeyUp={[Function]}
              onMouseEnter={[Function]}
              onMouseLeave={[Function]}
              tabIndex={0}
              type="button"
            >
              Back
            </button>
            <button
              aria-describedby={null}
              aria-pressed={null}
              className="iot--date-time-picker__menu-btn iot--date-time-picker__menu-btn-apply bx--btn bx--btn--md bx--btn--primary"
              disabled={false}
              onBlur={[Function]}
              onClick={[Function]}
              onFocus={[Function]}
              onKeyUp={[Function]}
              onMouseEnter={[Function]}
              onMouseLeave={[Function]}
              tabIndex={0}
              type="button"
            >
              Apply
            </button>
          </div>
        </div>
      </div>
    </div>
  </div>
</div>
`;

<<<<<<< HEAD
exports[`Storybook Snapshot tests and console checks Storyshots 1 - Watson IoT/Date time range selector/DateTime Picker Selected preset 1`] = `
=======
exports[`Storybook Snapshot tests and console checks Storyshots 1 - Watson IoT/Date time range selector Selected preset 1`] = `
>>>>>>> 8203d227
<div
  className="storybook-container"
>
  <div
    style={
      Object {
        "margin": "1.5rem",
        "width": "1056px",
      }
    }
  >
    <div
      className="iot--date-time-picker__wrapper"
      data-testid="date-time-picker"
      id="datetimepicker-iot--date-time-picker__wrapper"
      onKeyDown={[Function]}
    >
      <div
        className="iot--date-time-picker__box "
      >
        <div
          className="iot--date-time-picker__field"
          data-testid="date-time-picker__field"
          onBlur={[Function]}
          onClick={[Function]}
          onFocus={[Function]}
          onKeyUp={[Function]}
          onMouseEnter={[Function]}
          onMouseLeave={[Function]}
          role="button"
          tabIndex={0}
        >
          <span
            className="bx--tooltip--definition bx--tooltip--a11y"
            onMouseEnter={[Function]}
            onMouseLeave={[Function]}
          >
            <button
              aria-describedby="definition-tooltip-4"
              className="bx--tooltip__trigger bx--tooltip--a11y bx--tooltip__trigger--definition bx--tooltip--bottom bx--tooltip--align-center"
              onBlur={[Function]}
              onFocus={[Function]}
              type="button"
            >
              Last 12 hours
            </button>
            <span
              className="bx--assistive-text"
              id="definition-tooltip-4"
              role="tooltip"
            >
              2018-10-27 19:34 to Now
            </span>
          </span>
          <svg
            aria-label="Calendar"
            className="iot--date-time-picker__icon"
            fill="currentColor"
            focusable="false"
            height={16}
            preserveAspectRatio="xMidYMid meet"
            role="img"
            viewBox="0 0 32 32"
            width={16}
            xmlns="http://www.w3.org/2000/svg"
          >
            <path
              d="M26,4h-4V2h-2v2h-8V2h-2v2H6C4.9,4,4,4.9,4,6v20c0,1.1,0.9,2,2,2h20c1.1,0,2-0.9,2-2V6C28,4.9,27.1,4,26,4z M26,26H6V12h20	V26z M26,10H6V6h4v2h2V6h8v2h2V6h4V10z"
            />
          </svg>
        </div>
        <div
          className="iot--date-time-picker__menu"
          role="listbox"
          style={
            Object {
              "--zIndex": 0,
            }
          }
        >
          <div
            className="iot--date-time-picker__menu-scroll"
          >
            <div
              onKeyDown={[Function]}
            >
              <ol
                className="bx--list--ordered"
              >
                <li
                  className="bx--list__item iot--date-time-picker__listitem iot--date-time-picker__listitem--current"
                >
                  2018-10-27 19:34 to Now
                </li>
                <li
                  className="bx--list__item iot--date-time-picker__listitem iot--date-time-picker__listitem--custom"
                  onClick={[Function]}
                  onKeyDown={[Function]}
                  tabIndex={0}
                >
                  Custom Range
                </li>
                <li
                  className="bx--list__item iot--date-time-picker__listitem iot--date-time-picker__listitem--preset"
                  onClick={[Function]}
                  onKeyDown={[Function]}
                  tabIndex={0}
                >
                  Last 30 minutes
                </li>
                <li
                  className="bx--list__item iot--date-time-picker__listitem iot--date-time-picker__listitem--preset"
                  onClick={[Function]}
                  onKeyDown={[Function]}
                  tabIndex={0}
                >
                  Last 1 hour
                </li>
                <li
                  className="bx--list__item iot--date-time-picker__listitem iot--date-time-picker__listitem--preset"
                  onClick={[Function]}
                  onKeyDown={[Function]}
                  tabIndex={0}
                >
                  Last 6 hours
                </li>
                <li
                  className="bx--list__item iot--date-time-picker__listitem iot--date-time-picker__listitem--preset iot--date-time-picker__listitem--preset-selected"
                  onClick={[Function]}
                  onKeyDown={[Function]}
                  tabIndex={0}
                >
                  Last 12 hours
                </li>
                <li
                  className="bx--list__item iot--date-time-picker__listitem iot--date-time-picker__listitem--preset"
                  onClick={[Function]}
                  onKeyDown={[Function]}
                  tabIndex={0}
                >
                  Last 24 hours
                </li>
              </ol>
            </div>
          </div>
          <div
            className="iot--date-time-picker__menu-btn-set"
          >
            <button
              aria-describedby={null}
              aria-pressed={null}
              className="iot--date-time-picker__menu-btn iot--date-time-picker__menu-btn-cancel bx--btn bx--btn--md bx--btn--secondary"
              disabled={false}
              onBlur={[Function]}
              onClick={[Function]}
              onFocus={[Function]}
              onKeyUp={[Function]}
              onMouseEnter={[Function]}
              onMouseLeave={[Function]}
              tabIndex={0}
              type="button"
            >
              Cancel
            </button>
            <button
              aria-describedby={null}
              aria-pressed={null}
              className="iot--date-time-picker__menu-btn iot--date-time-picker__menu-btn-apply bx--btn bx--btn--md bx--btn--primary"
              disabled={false}
              onBlur={[Function]}
              onClick={[Function]}
              onFocus={[Function]}
              onKeyUp={[Function]}
              onMouseEnter={[Function]}
              onMouseLeave={[Function]}
              tabIndex={0}
              type="button"
            >
              Apply
            </button>
          </div>
        </div>
      </div>
    </div>
  </div>
</div>
`;

<<<<<<< HEAD
exports[`Storybook Snapshot tests and console checks Storyshots 1 - Watson IoT/Date time range selector/DateTime Picker Selected relative 1`] = `
=======
exports[`Storybook Snapshot tests and console checks Storyshots 1 - Watson IoT/Date time range selector Selected relative 1`] = `
>>>>>>> 8203d227
<div
  className="storybook-container"
>
  <div
    style={
      Object {
        "margin": "1.5rem",
        "width": "1056px",
      }
    }
  >
    <div
      className="iot--date-time-picker__wrapper"
      data-testid="date-time-picker"
      id="datetimepicker-iot--date-time-picker__wrapper"
      onKeyDown={[Function]}
    >
      <div
        className="iot--date-time-picker__box "
      >
        <div
          className="iot--date-time-picker__field"
          data-testid="date-time-picker__field"
          onBlur={[Function]}
          onClick={[Function]}
          onFocus={[Function]}
          onKeyUp={[Function]}
          onMouseEnter={[Function]}
          onMouseLeave={[Function]}
          role="button"
          tabIndex={0}
        >
          <span
            title="2018-10-28 13:10 to 2018-10-28 13:30"
          >
            2018-10-28 13:10 to 2018-10-28 13:30
          </span>
          <svg
            aria-label="Calendar"
            className="iot--date-time-picker__icon"
            fill="currentColor"
            focusable="false"
            height={16}
            preserveAspectRatio="xMidYMid meet"
            role="img"
            viewBox="0 0 32 32"
            width={16}
            xmlns="http://www.w3.org/2000/svg"
          >
            <path
              d="M26,4h-4V2h-2v2h-8V2h-2v2H6C4.9,4,4,4.9,4,6v20c0,1.1,0.9,2,2,2h20c1.1,0,2-0.9,2-2V6C28,4.9,27.1,4,26,4z M26,26H6V12h20	V26z M26,10H6V6h4v2h2V6h8v2h2V6h4V10z"
            />
          </svg>
        </div>
        <div
          className="iot--date-time-picker__menu"
          role="listbox"
          style={
            Object {
              "--zIndex": 0,
            }
          }
        >
          <div
            className="iot--date-time-picker__menu-scroll"
          >
            <div
              className="iot--date-time-picker__custom-wrapper"
            >
              <fieldset
                className="bx--fieldset iot--date-time-picker__menu-formgroup"
              >
                <legend
                  className="bx--label iot--date-time-picker__menu-formgroup"
                >
                  Custom range
                </legend>
                <div
                  className="bx--form-item"
                >
                  <fieldset
                    className="bx--radio-button-group bx--radio-button-group--label-right"
                  >
                    <div
                      className="bx--radio-button-wrapper"
                    >
                      <input
                        checked={true}
                        className="bx--radio-button"
                        id="datetimepicker-relative"
                        name="datetimepicker-radiogroup"
                        onChange={[Function]}
                        onKeyDown={[Function]}
                        type="radio"
                        value="RELATIVE"
                      />
                      <label
                        className="bx--radio-button__label"
                        htmlFor="datetimepicker-relative"
                      >
                        <span
                          className="bx--radio-button__appearance"
                        />
                        <span
                          className=""
                          dir="auto"
                        >
                          Relative
                        </span>
                      </label>
                    </div>
                    <div
                      className="bx--radio-button-wrapper"
                    >
                      <input
                        checked={false}
                        className="bx--radio-button"
                        id="datetimepicker-absolute"
                        name="datetimepicker-radiogroup"
                        onChange={[Function]}
                        onKeyDown={[Function]}
                        type="radio"
                        value="ABSOLUTE"
                      />
                      <label
                        className="bx--radio-button__label"
                        htmlFor="datetimepicker-absolute"
                      >
                        <span
                          className="bx--radio-button__appearance"
                        />
                        <span
                          className=""
                          dir="auto"
                        >
                          Absolute
                        </span>
                      </label>
                    </div>
                  </fieldset>
                </div>
              </fieldset>
              <div>
                <fieldset
                  className="bx--fieldset iot--date-time-picker__menu-formgroup"
                >
                  <legend
                    className="bx--label iot--date-time-picker__menu-formgroup"
                  >
                    Last
                  </legend>
                  <div
                    className="iot--date-time-picker__fields-wrapper iot--date-time-picker__fields-wrapper--with-gap"
                  >
                    <div
                      className="bx--form-item"
                    >
                      <div
                        className="bx--number bx--number--helpertext bx--number--light"
                      >
                        <div
                          className="bx--number__input-wrapper"
                        >
                          <input
                            aria-describedby={null}
                            aria-label="Numeric input field with increment and decrement buttons"
                            disabled={false}
                            id="datetimepicker-last-number"
                            min={0}
                            onChange={[Function]}
                            pattern="[0-9]*"
                            step={1}
                            type="number"
                            value={20}
                          />
                          <div
                            className="bx--number__controls"
                          >
                            <button
                              aria-label="Decrement number"
                              className="bx--number__control-btn down-icon"
                              disabled={false}
                              onClick={[Function]}
                              tabIndex="-1"
                              title="Decrement number"
                              type="button"
                            >
                              <svg
                                aria-hidden={true}
                                className="down-icon"
                                fill="currentColor"
                                focusable="false"
                                height={16}
                                preserveAspectRatio="xMidYMid meet"
                                viewBox="0 0 32 32"
                                width={16}
                                xmlns="http://www.w3.org/2000/svg"
                              >
                                <path
                                  d="M8 15H24V17H8z"
                                />
                              </svg>
                            </button>
                            <div
                              className="bx--number__rule-divider"
                            />
                            <button
                              aria-label="Increment number"
                              className="bx--number__control-btn up-icon"
                              disabled={false}
                              onClick={[Function]}
                              tabIndex="-1"
                              title="Increment number"
                              type="button"
                            >
                              <svg
                                aria-hidden={true}
                                className="up-icon"
                                fill="currentColor"
                                focusable="false"
                                height={16}
                                preserveAspectRatio="xMidYMid meet"
                                viewBox="0 0 32 32"
                                width={16}
                                xmlns="http://www.w3.org/2000/svg"
                              >
                                <path
                                  d="M17 15L17 8 15 8 15 15 8 15 8 17 15 17 15 24 17 24 17 17 24 17 24 15z"
                                />
                              </svg>
                            </button>
                            <div
                              className="bx--number__rule-divider"
                            />
                          </div>
                        </div>
                      </div>
                    </div>
                    <div
                      className="bx--form-item"
                    >
                      <div
                        className="bx--select bx--select--light"
                      >
                        <label
                          className="bx--label bx--visually-hidden"
                          htmlFor="datetimepicker-last-interval"
                        >
                          Select
                        </label>
                        <div
                          className="bx--select-input__wrapper"
                          data-invalid={null}
                        >
                          <select
                            className="bx--select-input"
                            defaultValue="MINUTES"
                            id="datetimepicker-last-interval"
                            onChange={[Function]}
                          >
                            <option
                              className="bx--select-option"
                              disabled={false}
                              hidden={false}
                              value="MINUTES"
                            >
                              minutes
                            </option>
                            <option
                              className="bx--select-option"
                              disabled={false}
                              hidden={false}
                              value="HOURS"
                            >
                              hours
                            </option>
                            <option
                              className="bx--select-option"
                              disabled={false}
                              hidden={false}
                              value="DAYS"
                            >
                              days
                            </option>
                            <option
                              className="bx--select-option"
                              disabled={false}
                              hidden={false}
                              value="WEEKS"
                            >
                              weeks
                            </option>
                            <option
                              className="bx--select-option"
                              disabled={false}
                              hidden={false}
                              value="MONTHS"
                            >
                              months
                            </option>
                            <option
                              className="bx--select-option"
                              disabled={false}
                              hidden={false}
                              value="YEARS"
                            >
                              years
                            </option>
                          </select>
                          <svg
                            aria-hidden={true}
                            className="bx--select__arrow"
                            fill="currentColor"
                            focusable="false"
                            height={16}
                            preserveAspectRatio="xMidYMid meet"
                            viewBox="0 0 16 16"
                            width={16}
                            xmlns="http://www.w3.org/2000/svg"
                          >
                            <path
                              d="M8 11L3 6 3.7 5.3 8 9.6 12.3 5.3 13 6z"
                            />
                          </svg>
                        </div>
                      </div>
                    </div>
                  </div>
                </fieldset>
                <fieldset
                  className="bx--fieldset iot--date-time-picker__menu-formgroup"
                >
                  <legend
                    className="bx--label iot--date-time-picker__menu-formgroup"
                  >
                    Relative to
                  </legend>
                  <div
                    className="iot--date-time-picker__fields-wrapper iot--date-time-picker__fields-wrapper--with-gap"
                  >
                    <div
                      className="bx--form-item"
                    >
                      <div
                        className="bx--select bx--select--light"
                      >
                        <label
                          className="bx--label bx--visually-hidden"
                          htmlFor="datetimepicker-relative-to-when"
                        >
                          Select
                        </label>
                        <div
                          className="bx--select-input__wrapper"
                          data-invalid={null}
                        >
                          <select
                            className="bx--select-input"
                            defaultValue="TODAY"
                            id="datetimepicker-relative-to-when"
                            onChange={[Function]}
                          >
                            <option
                              className="bx--select-option"
                              disabled={false}
                              hidden={false}
                              value="TODAY"
                            >
                              Today
                            </option>
                            <option
                              className="bx--select-option"
                              disabled={false}
                              hidden={false}
                              value="YESTERDAY"
                            >
                              Yesterday
                            </option>
                          </select>
                          <svg
                            aria-hidden={true}
                            className="bx--select__arrow"
                            fill="currentColor"
                            focusable="false"
                            height={16}
                            preserveAspectRatio="xMidYMid meet"
                            viewBox="0 0 16 16"
                            width={16}
                            xmlns="http://www.w3.org/2000/svg"
                          >
                            <path
                              d="M8 11L3 6 3.7 5.3 8 9.6 12.3 5.3 13 6z"
                            />
                          </svg>
                        </div>
                      </div>
                    </div>
                    <div
                      className="iot--time-picker__wrapper iot--time-picker__wrapper--with-spinner"
                      data-testid="time-picker-spinner-wrapper"
                    >
                      <div
                        className="bx--form-item"
                      >
                        <div
                          className="bx--time-picker bx--time-picker--light"
                        >
                          <div
                            className="bx--time-picker__input"
                          >
                            <input
                              autoComplete="off"
                              className="bx--time-picker__input-field bx--text-input bx--text-input--light"
                              data-testid="time-picker-spinner"
                              disabled={false}
                              id="datetimepicker-relative-to-time"
                              maxLength={5}
                              onBlur={[Function]}
                              onChange={[Function]}
                              onClick={[Function]}
                              onKeyDown={[Function]}
                              onKeyUp={[Function]}
                              pattern="(1[012]|[1-9]):[0-5][0-9](\\\\s)?"
                              placeholder="hh:mm"
                              type="text"
                              value="13:30"
                            />
                          </div>
                          <div
                            className="iot--time-picker__controls"
                          >
                            <button
                              aria-atomic="true"
                              aria-label="Increment hours"
                              aria-live="polite"
                              className="iot--time-picker__controls--btn up-icon"
                              data-testid="time-picker-spinner-up-button"
                              disabled={false}
                              onBlur={[Function]}
                              onClick={[Function]}
                              onFocus={[Function]}
                              onMouseOut={[Function]}
                              onMouseOver={[Function]}
                              title="Increment hours"
                              type="button"
                            >
                              <svg
                                aria-hidden={true}
                                className="up-icon"
                                fill="currentColor"
                                focusable="false"
                                height={4}
                                preserveAspectRatio="xMidYMid meet"
                                viewBox="0 0 8 4"
                                width={8}
                                xmlns="http://www.w3.org/2000/svg"
                              >
                                <path
                                  d="M0 4L4 0 8 4z"
                                />
                              </svg>
                            </button>
                            <button
                              aria-atomic="true"
                              aria-label="Decrement hours"
                              aria-live="polite"
                              className="iot--time-picker__controls--btn down-icon"
                              data-testid="time-picker-spinner-down-button"
                              disabled={false}
                              onBlur={[Function]}
                              onClick={[Function]}
                              onFocus={[Function]}
                              onMouseOut={[Function]}
                              onMouseOver={[Function]}
                              title="Decrement hours"
                              type="button"
                            >
                              <svg
                                aria-hidden={true}
                                className="down-icon"
                                fill="currentColor"
                                focusable="false"
                                height={4}
                                preserveAspectRatio="xMidYMid meet"
                                viewBox="0 0 8 4"
                                width={8}
                                xmlns="http://www.w3.org/2000/svg"
                              >
                                <path
                                  d="M8 0L4 4 0 0z"
                                />
                              </svg>
                            </button>
                          </div>
                        </div>
                      </div>
                    </div>
                  </div>
                </fieldset>
              </div>
            </div>
          </div>
          <div
            className="iot--date-time-picker__menu-btn-set"
          >
            <button
              aria-describedby={null}
              aria-pressed={null}
              className="iot--date-time-picker__menu-btn iot--date-time-picker__menu-btn-back bx--btn bx--btn--md bx--btn--secondary"
              disabled={false}
              onBlur={[Function]}
              onClick={[Function]}
              onFocus={[Function]}
              onKeyUp={[Function]}
              onMouseEnter={[Function]}
              onMouseLeave={[Function]}
              tabIndex={0}
              type="button"
            >
              Back
            </button>
            <button
              aria-describedby={null}
              aria-pressed={null}
              className="iot--date-time-picker__menu-btn iot--date-time-picker__menu-btn-apply bx--btn bx--btn--md bx--btn--primary"
              disabled={false}
              onBlur={[Function]}
              onClick={[Function]}
              onFocus={[Function]}
              onKeyUp={[Function]}
              onMouseEnter={[Function]}
              onMouseLeave={[Function]}
              tabIndex={0}
              type="button"
            >
              Apply
            </button>
          </div>
        </div>
      </div>
    </div>
  </div>
</div>
`;

<<<<<<< HEAD
exports[`Storybook Snapshot tests and console checks Storyshots 1 - Watson IoT/Date time range selector/DateTime Picker Without a custom range link 1`] = `
=======
exports[`Storybook Snapshot tests and console checks Storyshots 1 - Watson IoT/Date time range selector Without a custom range link 1`] = `
>>>>>>> 8203d227
<div
  className="storybook-container"
>
  <div
    style={
      Object {
        "margin": "1.5rem",
        "width": "1056px",
      }
    }
  >
    <div
      className="iot--date-time-picker__wrapper"
      data-testid="date-time-picker"
      id="datetimepicker-iot--date-time-picker__wrapper"
      onKeyDown={[Function]}
    >
      <div
        className="iot--date-time-picker__box "
      >
        <div
          className="iot--date-time-picker__field"
          data-testid="date-time-picker__field"
          onBlur={[Function]}
          onClick={[Function]}
          onFocus={[Function]}
          onKeyUp={[Function]}
          onMouseEnter={[Function]}
          onMouseLeave={[Function]}
          role="button"
          tabIndex={0}
        >
          <span
            className="bx--tooltip--definition bx--tooltip--a11y"
            onMouseEnter={[Function]}
            onMouseLeave={[Function]}
          >
            <button
              aria-describedby="definition-tooltip-8"
              className="bx--tooltip__trigger bx--tooltip--a11y bx--tooltip__trigger--definition bx--tooltip--bottom bx--tooltip--align-center"
              onBlur={[Function]}
              onFocus={[Function]}
              type="button"
            >
              Last 12 hours
            </button>
            <span
              className="bx--assistive-text"
              id="definition-tooltip-8"
              role="tooltip"
            >
              2018-10-27 19:34 to Now
            </span>
          </span>
          <svg
            aria-label="Calendar"
            className="iot--date-time-picker__icon"
            fill="currentColor"
            focusable="false"
            height={16}
            preserveAspectRatio="xMidYMid meet"
            role="img"
            viewBox="0 0 32 32"
            width={16}
            xmlns="http://www.w3.org/2000/svg"
          >
            <path
              d="M26,4h-4V2h-2v2h-8V2h-2v2H6C4.9,4,4,4.9,4,6v20c0,1.1,0.9,2,2,2h20c1.1,0,2-0.9,2-2V6C28,4.9,27.1,4,26,4z M26,26H6V12h20	V26z M26,10H6V6h4v2h2V6h8v2h2V6h4V10z"
            />
          </svg>
        </div>
        <div
          className="iot--date-time-picker__menu"
          role="listbox"
          style={
            Object {
              "--zIndex": 0,
            }
          }
        >
          <div
            className="iot--date-time-picker__menu-scroll"
          >
            <div
              onKeyDown={[Function]}
            >
              <ol
                className="bx--list--ordered"
              >
                <li
                  className="bx--list__item iot--date-time-picker__listitem iot--date-time-picker__listitem--current"
                >
                  2018-10-27 19:34 to Now
                </li>
                <li
                  className="bx--list__item iot--date-time-picker__listitem iot--date-time-picker__listitem--preset"
                  onClick={[Function]}
                  onKeyDown={[Function]}
                  tabIndex={0}
                >
                  Last 30 minutes
                </li>
                <li
                  className="bx--list__item iot--date-time-picker__listitem iot--date-time-picker__listitem--preset"
                  onClick={[Function]}
                  onKeyDown={[Function]}
                  tabIndex={0}
                >
                  Last 1 hour
                </li>
                <li
                  className="bx--list__item iot--date-time-picker__listitem iot--date-time-picker__listitem--preset"
                  onClick={[Function]}
                  onKeyDown={[Function]}
                  tabIndex={0}
                >
                  Last 6 hours
                </li>
                <li
                  className="bx--list__item iot--date-time-picker__listitem iot--date-time-picker__listitem--preset iot--date-time-picker__listitem--preset-selected"
                  onClick={[Function]}
                  onKeyDown={[Function]}
                  tabIndex={0}
                >
                  Last 12 hours
                </li>
                <li
                  className="bx--list__item iot--date-time-picker__listitem iot--date-time-picker__listitem--preset"
                  onClick={[Function]}
                  onKeyDown={[Function]}
                  tabIndex={0}
                >
                  Last 24 hours
                </li>
              </ol>
            </div>
          </div>
          <div
            className="iot--date-time-picker__menu-btn-set"
          >
            <button
              aria-describedby={null}
              aria-pressed={null}
              className="iot--date-time-picker__menu-btn iot--date-time-picker__menu-btn-cancel bx--btn bx--btn--md bx--btn--secondary"
              disabled={false}
              onBlur={[Function]}
              onClick={[Function]}
              onFocus={[Function]}
              onKeyUp={[Function]}
              onMouseEnter={[Function]}
              onMouseLeave={[Function]}
              tabIndex={0}
              type="button"
            >
              Cancel
            </button>
            <button
              aria-describedby={null}
              aria-pressed={null}
              className="iot--date-time-picker__menu-btn iot--date-time-picker__menu-btn-apply bx--btn bx--btn--md bx--btn--primary"
              disabled={false}
              onBlur={[Function]}
              onClick={[Function]}
              onFocus={[Function]}
              onKeyUp={[Function]}
              onMouseEnter={[Function]}
              onMouseLeave={[Function]}
              tabIndex={0}
              type="button"
            >
              Apply
            </button>
          </div>
        </div>
      </div>
    </div>
  </div>
</div>
`;

<<<<<<< HEAD
exports[`Storybook Snapshot tests and console checks Storyshots 1 - Watson IoT/Date time range selector/DateTime Picker Without a relative option 1`] = `
=======
exports[`Storybook Snapshot tests and console checks Storyshots 1 - Watson IoT/Date time range selector Without a relative option 1`] = `
>>>>>>> 8203d227
<div
  className="storybook-container"
>
  <div
    style={
      Object {
        "margin": "1.5rem",
        "width": "1056px",
      }
    }
  >
    <div
      className="iot--date-time-picker__wrapper"
      data-testid="date-time-picker"
      id="datetimepicker-iot--date-time-picker__wrapper"
      onKeyDown={[Function]}
    >
      <div
        className="iot--date-time-picker__box "
      >
        <div
          className="iot--date-time-picker__field"
          data-testid="date-time-picker__field"
          onBlur={[Function]}
          onClick={[Function]}
          onFocus={[Function]}
          onKeyUp={[Function]}
          onMouseEnter={[Function]}
          onMouseLeave={[Function]}
          role="button"
          tabIndex={0}
        >
          <span
            className="bx--tooltip--definition bx--tooltip--a11y"
            onMouseEnter={[Function]}
            onMouseLeave={[Function]}
          >
            <button
              aria-describedby="definition-tooltip-6"
              className="bx--tooltip__trigger bx--tooltip--a11y bx--tooltip__trigger--definition bx--tooltip--bottom bx--tooltip--align-center"
              onBlur={[Function]}
              onFocus={[Function]}
              type="button"
            >
              Last 12 hours
            </button>
            <span
              className="bx--assistive-text"
              id="definition-tooltip-6"
              role="tooltip"
            >
              2018-10-27 19:34 to Now
            </span>
          </span>
          <svg
            aria-label="Calendar"
            className="iot--date-time-picker__icon"
            fill="currentColor"
            focusable="false"
            height={16}
            preserveAspectRatio="xMidYMid meet"
            role="img"
            viewBox="0 0 32 32"
            width={16}
            xmlns="http://www.w3.org/2000/svg"
          >
            <path
              d="M26,4h-4V2h-2v2h-8V2h-2v2H6C4.9,4,4,4.9,4,6v20c0,1.1,0.9,2,2,2h20c1.1,0,2-0.9,2-2V6C28,4.9,27.1,4,26,4z M26,26H6V12h20	V26z M26,10H6V6h4v2h2V6h8v2h2V6h4V10z"
            />
          </svg>
        </div>
        <div
          className="iot--date-time-picker__menu"
          role="listbox"
          style={
            Object {
              "--zIndex": 0,
            }
          }
        >
          <div
            className="iot--date-time-picker__menu-scroll"
          >
            <div
              onKeyDown={[Function]}
            >
              <ol
                className="bx--list--ordered"
              >
                <li
                  className="bx--list__item iot--date-time-picker__listitem iot--date-time-picker__listitem--current"
                >
                  2018-10-27 19:34 to Now
                </li>
                <li
                  className="bx--list__item iot--date-time-picker__listitem iot--date-time-picker__listitem--custom"
                  onClick={[Function]}
                  onKeyDown={[Function]}
                  tabIndex={0}
                >
                  Custom Range
                </li>
                <li
                  className="bx--list__item iot--date-time-picker__listitem iot--date-time-picker__listitem--preset"
                  onClick={[Function]}
                  onKeyDown={[Function]}
                  tabIndex={0}
                >
                  Last 30 minutes
                </li>
                <li
                  className="bx--list__item iot--date-time-picker__listitem iot--date-time-picker__listitem--preset"
                  onClick={[Function]}
                  onKeyDown={[Function]}
                  tabIndex={0}
                >
                  Last 1 hour
                </li>
                <li
                  className="bx--list__item iot--date-time-picker__listitem iot--date-time-picker__listitem--preset"
                  onClick={[Function]}
                  onKeyDown={[Function]}
                  tabIndex={0}
                >
                  Last 6 hours
                </li>
                <li
                  className="bx--list__item iot--date-time-picker__listitem iot--date-time-picker__listitem--preset iot--date-time-picker__listitem--preset-selected"
                  onClick={[Function]}
                  onKeyDown={[Function]}
                  tabIndex={0}
                >
                  Last 12 hours
                </li>
                <li
                  className="bx--list__item iot--date-time-picker__listitem iot--date-time-picker__listitem--preset"
                  onClick={[Function]}
                  onKeyDown={[Function]}
                  tabIndex={0}
                >
                  Last 24 hours
                </li>
              </ol>
            </div>
          </div>
          <div
            className="iot--date-time-picker__menu-btn-set"
          >
            <button
              aria-describedby={null}
              aria-pressed={null}
              className="iot--date-time-picker__menu-btn iot--date-time-picker__menu-btn-cancel bx--btn bx--btn--md bx--btn--secondary"
              disabled={false}
              onBlur={[Function]}
              onClick={[Function]}
              onFocus={[Function]}
              onKeyUp={[Function]}
              onMouseEnter={[Function]}
              onMouseLeave={[Function]}
              tabIndex={0}
              type="button"
            >
              Cancel
            </button>
            <button
              aria-describedby={null}
              aria-pressed={null}
              className="iot--date-time-picker__menu-btn iot--date-time-picker__menu-btn-apply bx--btn bx--btn--md bx--btn--primary"
              disabled={false}
              onBlur={[Function]}
              onClick={[Function]}
              onFocus={[Function]}
              onKeyUp={[Function]}
              onMouseEnter={[Function]}
              onMouseLeave={[Function]}
              tabIndex={0}
              type="button"
            >
              Apply
            </button>
          </div>
        </div>
      </div>
    </div>
  </div>
</div>
`;<|MERGE_RESOLUTION|>--- conflicted
+++ resolved
@@ -1,10 +1,6 @@
 // Jest Snapshot v1, https://goo.gl/fbAQLP
 
-<<<<<<< HEAD
-exports[`Storybook Snapshot tests and console checks Storyshots 1 - Watson IoT/Date time range selector/DateTime Picker Default 1`] = `
-=======
 exports[`Storybook Snapshot tests and console checks Storyshots 1 - Watson IoT/Date time range selector Default 1`] = `
->>>>>>> 8203d227
 <div
   className="storybook-container"
 >
@@ -194,11 +190,7 @@
 </div>
 `;
 
-<<<<<<< HEAD
-exports[`Storybook Snapshot tests and console checks Storyshots 1 - Watson IoT/Date time range selector/DateTime Picker Light version 1`] = `
-=======
 exports[`Storybook Snapshot tests and console checks Storyshots 1 - Watson IoT/Date time range selector Light version 1`] = `
->>>>>>> 8203d227
 <div
   className="storybook-container"
 >
@@ -387,11 +379,7 @@
 </div>
 `;
 
-<<<<<<< HEAD
-exports[`Storybook Snapshot tests and console checks Storyshots 1 - Watson IoT/Date time range selector/DateTime Picker Locale 1`] = `
-=======
 exports[`Storybook Snapshot tests and console checks Storyshots 1 - Watson IoT/Date time range selector Locale 1`] = `
->>>>>>> 8203d227
 <div
   className="storybook-container"
 >
@@ -887,11 +875,7 @@
 </div>
 `;
 
-<<<<<<< HEAD
-exports[`Storybook Snapshot tests and console checks Storyshots 1 - Watson IoT/Date time range selector/DateTime Picker Selected absolute 1`] = `
-=======
 exports[`Storybook Snapshot tests and console checks Storyshots 1 - Watson IoT/Date time range selector Selected absolute 1`] = `
->>>>>>> 8203d227
 <div
   className="storybook-container"
 >
@@ -1387,11 +1371,7 @@
 </div>
 `;
 
-<<<<<<< HEAD
-exports[`Storybook Snapshot tests and console checks Storyshots 1 - Watson IoT/Date time range selector/DateTime Picker Selected preset 1`] = `
-=======
 exports[`Storybook Snapshot tests and console checks Storyshots 1 - Watson IoT/Date time range selector Selected preset 1`] = `
->>>>>>> 8203d227
 <div
   className="storybook-container"
 >
@@ -1580,11 +1560,7 @@
 </div>
 `;
 
-<<<<<<< HEAD
-exports[`Storybook Snapshot tests and console checks Storyshots 1 - Watson IoT/Date time range selector/DateTime Picker Selected relative 1`] = `
-=======
 exports[`Storybook Snapshot tests and console checks Storyshots 1 - Watson IoT/Date time range selector Selected relative 1`] = `
->>>>>>> 8203d227
 <div
   className="storybook-container"
 >
@@ -2130,11 +2106,7 @@
 </div>
 `;
 
-<<<<<<< HEAD
-exports[`Storybook Snapshot tests and console checks Storyshots 1 - Watson IoT/Date time range selector/DateTime Picker Without a custom range link 1`] = `
-=======
 exports[`Storybook Snapshot tests and console checks Storyshots 1 - Watson IoT/Date time range selector Without a custom range link 1`] = `
->>>>>>> 8203d227
 <div
   className="storybook-container"
 >
@@ -2315,11 +2287,7 @@
 </div>
 `;
 
-<<<<<<< HEAD
-exports[`Storybook Snapshot tests and console checks Storyshots 1 - Watson IoT/Date time range selector/DateTime Picker Without a relative option 1`] = `
-=======
 exports[`Storybook Snapshot tests and console checks Storyshots 1 - Watson IoT/Date time range selector Without a relative option 1`] = `
->>>>>>> 8203d227
 <div
   className="storybook-container"
 >
