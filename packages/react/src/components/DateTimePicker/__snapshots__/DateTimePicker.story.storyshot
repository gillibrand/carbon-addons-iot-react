--- conflicted
+++ resolved
@@ -21,31 +21,32 @@
         className="iot--date-time-picker__field"
         data-testid="date-time-picker__field"
       >
-        <div
+        <span
           className="bx--tooltip--definition bx--tooltip--a11y"
           onMouseEnter={[Function]}
           onMouseLeave={[Function]}
         >
-<<<<<<< HEAD
           <button
             aria-describedby="definition-tooltip-2"
             className="bx--tooltip__trigger bx--tooltip--a11y bx--tooltip__trigger--definition bx--tooltip--bottom bx--tooltip--align-start"
+            onBlur={[Function]}
             onFocus={[Function]}
             type="button"
           >
             Last 30 minutes
           </button>
-          <div
+          <span
             className="bx--assistive-text"
             id="definition-tooltip-2"
             role="tooltip"
           >
             2018-10-28 07:04 to Now
-          </div>
-        </div>
+          </span>
+        </span>
       </div>
       <div
         className="iot--flyout-menu iot--flyout-menu__bottom"
+        data-testid="flyout-menu-container"
         style={
           Object {
             "--tooltip-visibility": "hidden",
@@ -53,42 +54,25 @@
         }
       >
         <button
+          aria-describedby={null}
           aria-label="Calendar"
-          className="iot--flyout-menu--trigger-button iot--btn bx--btn bx--btn--ghost bx--btn--icon-only bx--tooltip__trigger bx--tooltip--a11y bx--tooltip--top bx--tooltip--align-center"
+          className="iot--flyout-menu--trigger-button iot--btn bx--btn bx--btn--ghost bx--tooltip--hidden bx--btn--icon-only bx--tooltip__trigger bx--tooltip--a11y bx--btn--icon-only--top bx--tooltip--align-center"
           data-testid="flyout-menu-button"
           disabled={false}
+          onBlur={[Function]}
           onClick={[Function]}
+          onFocus={[Function]}
+          onMouseEnter={[Function]}
+          onMouseLeave={[Function]}
           tabIndex={0}
           type="button"
         >
-          <span
-            className="bx--assistive-text"
+          <div
+            className="bx--assistive-text"
+            onMouseEnter={[Function]}
           >
             Calendar
-=======
-          <span
-            className="bx--tooltip--definition bx--tooltip--a11y"
-            onMouseEnter={[Function]}
-            onMouseLeave={[Function]}
-          >
-            <button
-              aria-describedby="definition-tooltip-2"
-              className="bx--tooltip__trigger bx--tooltip--a11y bx--tooltip__trigger--definition bx--tooltip--bottom bx--tooltip--align-start"
-              onBlur={[Function]}
-              onFocus={[Function]}
-              type="button"
-            >
-              Last 30 minutes
-            </button>
-            <span
-              className="bx--assistive-text"
-              id="definition-tooltip-2"
-              role="tooltip"
-            >
-              2018-10-28 07:04 to Now
-            </span>
->>>>>>> 12d1352c
-          </span>
+          </div>
           <svg
             aria-hidden="true"
             aria-label="Calendar"
@@ -112,8 +96,6 @@
           data-floating-menu-container={true}
         >
           <div
-<<<<<<< HEAD
-            aria-describedby={null}
             aria-expanded={false}
             aria-label="Calendar"
             className="bx--tooltip__label"
@@ -128,90 +110,6 @@
             role="button"
             tabIndex={0}
           />
-=======
-            className="iot--date-time-picker__menu-scroll"
-          >
-            <ol
-              className="bx--list--ordered"
-            >
-              <li
-                className="bx--list__item iot--date-time-picker__listitem iot--date-time-picker__listitem--current"
-              >
-                2018-10-28 07:04 to Now
-              </li>
-              <li
-                className="bx--list__item iot--date-time-picker__listitem iot--date-time-picker__listitem--custom"
-                onClick={[Function]}
-              >
-                Custom Range
-              </li>
-              <li
-                className="bx--list__item iot--date-time-picker__listitem iot--date-time-picker__listitem--preset iot--date-time-picker__listitem--preset-selected"
-                onClick={[Function]}
-              >
-                Last 30 minutes
-              </li>
-              <li
-                className="bx--list__item iot--date-time-picker__listitem iot--date-time-picker__listitem--preset"
-                onClick={[Function]}
-              >
-                Last 1 hour
-              </li>
-              <li
-                className="bx--list__item iot--date-time-picker__listitem iot--date-time-picker__listitem--preset"
-                onClick={[Function]}
-              >
-                Last 6 hours
-              </li>
-              <li
-                className="bx--list__item iot--date-time-picker__listitem iot--date-time-picker__listitem--preset"
-                onClick={[Function]}
-              >
-                Last 12 hours
-              </li>
-              <li
-                className="bx--list__item iot--date-time-picker__listitem iot--date-time-picker__listitem--preset"
-                onClick={[Function]}
-              >
-                Last 24 hours
-              </li>
-            </ol>
-          </div>
-          <div
-            className="iot--date-time-picker__menu-btn-set"
-          >
-            <button
-              aria-describedby={null}
-              aria-pressed={null}
-              className="iot--date-time-picker__menu-btn iot--date-time-picker__menu-btn-cancel bx--btn bx--btn--md bx--btn--secondary"
-              disabled={false}
-              onBlur={[Function]}
-              onClick={[Function]}
-              onFocus={[Function]}
-              onMouseEnter={[Function]}
-              onMouseLeave={[Function]}
-              tabIndex={0}
-              type="button"
-            >
-              Cancel
-            </button>
-            <button
-              aria-describedby={null}
-              aria-pressed={null}
-              className="iot--date-time-picker__menu-btn iot--date-time-picker__menu-btn-apply bx--btn bx--btn--md bx--btn--primary"
-              disabled={false}
-              onBlur={[Function]}
-              onClick={[Function]}
-              onFocus={[Function]}
-              onMouseEnter={[Function]}
-              onMouseLeave={[Function]}
-              tabIndex={0}
-              type="button"
-            >
-              Apply
-            </button>
-          </div>
->>>>>>> 12d1352c
         </div>
       </div>
     </div>
@@ -238,6 +136,7 @@
     >
       <div
         className="iot--flyout-menu iot--flyout-menu__bottom"
+        data-testid="flyout-menu-container"
         style={
           Object {
             "--tooltip-visibility": "hidden",
@@ -245,42 +144,25 @@
         }
       >
         <button
+          aria-describedby={null}
           aria-label="Calendar"
-          className="iot--flyout-menu--trigger-button iot--btn bx--btn bx--btn--ghost bx--btn--icon-only bx--tooltip__trigger bx--tooltip--a11y bx--tooltip--top bx--tooltip--align-center"
+          className="iot--flyout-menu--trigger-button iot--btn bx--btn bx--btn--ghost bx--tooltip--hidden bx--btn--icon-only bx--tooltip__trigger bx--tooltip--a11y bx--btn--icon-only--top bx--tooltip--align-center"
           data-testid="flyout-menu-button"
           disabled={false}
+          onBlur={[Function]}
           onClick={[Function]}
+          onFocus={[Function]}
+          onMouseEnter={[Function]}
+          onMouseLeave={[Function]}
           tabIndex={0}
           type="button"
         >
-          <span
-<<<<<<< HEAD
-            className="bx--assistive-text"
+          <div
+            className="bx--assistive-text"
+            onMouseEnter={[Function]}
           >
             Calendar
-=======
-            className="bx--tooltip--definition bx--tooltip--a11y"
-            onMouseEnter={[Function]}
-            onMouseLeave={[Function]}
-          >
-            <button
-              aria-describedby="definition-tooltip-10"
-              className="bx--tooltip__trigger bx--tooltip--a11y bx--tooltip__trigger--definition bx--tooltip--bottom bx--tooltip--align-start"
-              onBlur={[Function]}
-              onFocus={[Function]}
-              type="button"
-            >
-              Last 30 minutes
-            </button>
-            <span
-              className="bx--assistive-text"
-              id="definition-tooltip-10"
-              role="tooltip"
-            >
-              2018-10-28 07:04 to Now
-            </span>
->>>>>>> 12d1352c
-          </span>
+          </div>
           <svg
             aria-hidden="true"
             aria-label="Calendar"
@@ -304,8 +186,6 @@
           data-floating-menu-container={true}
         >
           <div
-<<<<<<< HEAD
-            aria-describedby={null}
             aria-expanded={false}
             aria-label="Calendar"
             className="bx--tooltip__label"
@@ -320,90 +200,6 @@
             role="button"
             tabIndex={0}
           />
-=======
-            className="iot--date-time-picker__menu-scroll"
-          >
-            <ol
-              className="bx--list--ordered"
-            >
-              <li
-                className="bx--list__item iot--date-time-picker__listitem iot--date-time-picker__listitem--current"
-              >
-                2018-10-28 07:04 to Now
-              </li>
-              <li
-                className="bx--list__item iot--date-time-picker__listitem iot--date-time-picker__listitem--custom"
-                onClick={[Function]}
-              >
-                Custom Range
-              </li>
-              <li
-                className="bx--list__item iot--date-time-picker__listitem iot--date-time-picker__listitem--preset iot--date-time-picker__listitem--preset-selected"
-                onClick={[Function]}
-              >
-                Last 30 minutes
-              </li>
-              <li
-                className="bx--list__item iot--date-time-picker__listitem iot--date-time-picker__listitem--preset"
-                onClick={[Function]}
-              >
-                Last 1 hour
-              </li>
-              <li
-                className="bx--list__item iot--date-time-picker__listitem iot--date-time-picker__listitem--preset"
-                onClick={[Function]}
-              >
-                Last 6 hours
-              </li>
-              <li
-                className="bx--list__item iot--date-time-picker__listitem iot--date-time-picker__listitem--preset"
-                onClick={[Function]}
-              >
-                Last 12 hours
-              </li>
-              <li
-                className="bx--list__item iot--date-time-picker__listitem iot--date-time-picker__listitem--preset"
-                onClick={[Function]}
-              >
-                Last 24 hours
-              </li>
-            </ol>
-          </div>
-          <div
-            className="iot--date-time-picker__menu-btn-set"
-          >
-            <button
-              aria-describedby={null}
-              aria-pressed={null}
-              className="iot--date-time-picker__menu-btn iot--date-time-picker__menu-btn-cancel bx--btn bx--btn--md bx--btn--secondary"
-              disabled={false}
-              onBlur={[Function]}
-              onClick={[Function]}
-              onFocus={[Function]}
-              onMouseEnter={[Function]}
-              onMouseLeave={[Function]}
-              tabIndex={0}
-              type="button"
-            >
-              Cancel
-            </button>
-            <button
-              aria-describedby={null}
-              aria-pressed={null}
-              className="iot--date-time-picker__menu-btn iot--date-time-picker__menu-btn-apply bx--btn bx--btn--md bx--btn--primary"
-              disabled={false}
-              onBlur={[Function]}
-              onClick={[Function]}
-              onFocus={[Function]}
-              onMouseEnter={[Function]}
-              onMouseLeave={[Function]}
-              tabIndex={0}
-              type="button"
-            >
-              Apply
-            </button>
-          </div>
->>>>>>> 12d1352c
         </div>
       </div>
     </div>
@@ -432,7 +228,7 @@
         className="iot--date-time-picker__field"
         data-testid="date-time-picker__field"
       >
-        <div
+        <span
           className="bx--tooltip--definition bx--tooltip--a11y"
           onMouseEnter={[Function]}
           onMouseLeave={[Function]}
@@ -440,22 +236,24 @@
           <button
             aria-describedby="definition-tooltip-10"
             className="bx--tooltip__trigger bx--tooltip--a11y bx--tooltip__trigger--definition bx--tooltip--bottom bx--tooltip--align-start"
+            onBlur={[Function]}
             onFocus={[Function]}
             type="button"
           >
             Last 30 minutes
           </button>
-          <div
+          <span
             className="bx--assistive-text"
             id="definition-tooltip-10"
             role="tooltip"
           >
             2018-10-28 07:04 to Now
-          </div>
-        </div>
+          </span>
+        </span>
       </div>
       <div
         className="iot--flyout-menu iot--flyout-menu__bottom iot--flyout-menu__light"
+        data-testid="flyout-menu-container"
         style={
           Object {
             "--tooltip-visibility": "hidden",
@@ -463,19 +261,25 @@
         }
       >
         <button
+          aria-describedby={null}
           aria-label="Calendar"
-          className="iot--flyout-menu--trigger-button iot--btn bx--btn bx--btn--ghost bx--btn--icon-only bx--tooltip__trigger bx--tooltip--a11y bx--tooltip--top bx--tooltip--align-center"
+          className="iot--flyout-menu--trigger-button iot--btn bx--btn bx--btn--ghost bx--tooltip--hidden bx--btn--icon-only bx--tooltip__trigger bx--tooltip--a11y bx--btn--icon-only--top bx--tooltip--align-center"
           data-testid="flyout-menu-button"
           disabled={false}
+          onBlur={[Function]}
           onClick={[Function]}
+          onFocus={[Function]}
+          onMouseEnter={[Function]}
+          onMouseLeave={[Function]}
           tabIndex={0}
           type="button"
         >
-          <span
-            className="bx--assistive-text"
+          <div
+            className="bx--assistive-text"
+            onMouseEnter={[Function]}
           >
             Calendar
-          </span>
+          </div>
           <svg
             aria-hidden="true"
             aria-label="Calendar"
@@ -499,8 +303,6 @@
           data-floating-menu-container={true}
         >
           <div
-<<<<<<< HEAD
-            aria-describedby={null}
             aria-expanded={false}
             aria-label="Calendar"
             className="bx--tooltip__label"
@@ -515,426 +317,6 @@
             role="button"
             tabIndex={0}
           />
-=======
-            className="iot--date-time-picker__menu-scroll"
-          >
-            <div
-              className="iot--date-time-picker__custom-wrapper"
-            >
-              <fieldset
-                className="bx--fieldset iot--date-time-picker__menu-formgroup"
-              >
-                <legend
-                  className="bx--label iot--date-time-picker__menu-formgroup"
-                >
-                  Custom range
-                </legend>
-                <div
-                  className="bx--form-item"
-                >
-                  <fieldset
-                    className="bx--radio-button-group bx--radio-button-group--label-right"
-                  >
-                    <div
-                      className="bx--radio-button-wrapper"
-                    >
-                      <input
-                        checked={false}
-                        className="bx--radio-button"
-                        id="datetimepicker25-relative"
-                        name="datetimepicker25-radiogroup"
-                        onChange={[Function]}
-                        type="radio"
-                        value="RELATIVE"
-                      />
-                      <label
-                        className="bx--radio-button__label"
-                        htmlFor="datetimepicker25-relative"
-                      >
-                        <span
-                          className="bx--radio-button__appearance"
-                        />
-                        <span
-                          className=""
-                        >
-                          Relative
-                        </span>
-                      </label>
-                    </div>
-                    <div
-                      className="bx--radio-button-wrapper"
-                    >
-                      <input
-                        checked={true}
-                        className="bx--radio-button"
-                        id="datetimepicker25-absolute"
-                        name="datetimepicker25-radiogroup"
-                        onChange={[Function]}
-                        type="radio"
-                        value="ABSOLUTE"
-                      />
-                      <label
-                        className="bx--radio-button__label"
-                        htmlFor="datetimepicker25-absolute"
-                      >
-                        <span
-                          className="bx--radio-button__appearance"
-                        />
-                        <span
-                          className=""
-                        >
-                          Absolute
-                        </span>
-                      </label>
-                    </div>
-                  </fieldset>
-                </div>
-              </fieldset>
-              <div
-                data-testid="date-time-picker-datepicker"
-              >
-                <div
-                  className="iot--date-time-picker__datepicker"
-                >
-                  <div
-                    className="bx--form-item"
-                  >
-                    <div
-                      className="bx--date-picker bx--date-picker--range bx--date-picker--nolabel"
-                      onClose={[Function]}
-                    >
-                      <div
-                        className="bx--date-picker-container bx--date-picker--nolabel"
-                      >
-                        <div
-                          className="bx--date-picker-input__wrapper"
-                        >
-                          <input
-                            className="bx--date-picker__input"
-                            disabled={false}
-                            id="datetimepicker25-date-picker-input-start"
-                            onChange={[Function]}
-                            onClick={[Function]}
-                            pattern="\\\\d{1,2}\\\\/\\\\d{1,2}\\\\/\\\\d{4}"
-                            type="text"
-                          />
-                          <svg
-                            aria-hidden={true}
-                            className="bx--date-picker__icon"
-                            fill="currentColor"
-                            focusable="false"
-                            height={16}
-                            onClick={[Function]}
-                            preserveAspectRatio="xMidYMid meet"
-                            role="img"
-                            viewBox="0 0 32 32"
-                            width={16}
-                            xmlns="http://www.w3.org/2000/svg"
-                          >
-                            <path
-                              d="M26,4h-4V2h-2v2h-8V2h-2v2H6C4.9,4,4,4.9,4,6v20c0,1.1,0.9,2,2,2h20c1.1,0,2-0.9,2-2V6C28,4.9,27.1,4,26,4z M26,26H6V12h20	V26z M26,10H6V6h4v2h2V6h8v2h2V6h4V10z"
-                            />
-                          </svg>
-                        </div>
-                      </div>
-                      <div
-                        className="bx--date-picker-container bx--date-picker--nolabel"
-                      >
-                        <div
-                          className="bx--date-picker-input__wrapper"
-                        >
-                          <input
-                            className="bx--date-picker__input"
-                            disabled={false}
-                            id="datetimepicker25-date-picker-input-end"
-                            onChange={[Function]}
-                            onClick={[Function]}
-                            pattern="\\\\d{1,2}\\\\/\\\\d{1,2}\\\\/\\\\d{4}"
-                            type="text"
-                          />
-                          <svg
-                            aria-hidden={true}
-                            className="bx--date-picker__icon"
-                            fill="currentColor"
-                            focusable="false"
-                            height={16}
-                            onClick={[Function]}
-                            preserveAspectRatio="xMidYMid meet"
-                            role="img"
-                            viewBox="0 0 32 32"
-                            width={16}
-                            xmlns="http://www.w3.org/2000/svg"
-                          >
-                            <path
-                              d="M26,4h-4V2h-2v2h-8V2h-2v2H6C4.9,4,4,4.9,4,6v20c0,1.1,0.9,2,2,2h20c1.1,0,2-0.9,2-2V6C28,4.9,27.1,4,26,4z M26,26H6V12h20	V26z M26,10H6V6h4v2h2V6h8v2h2V6h4V10z"
-                            />
-                          </svg>
-                        </div>
-                      </div>
-                    </div>
-                  </div>
-                </div>
-                <fieldset
-                  className="bx--fieldset iot--date-time-picker__menu-formgroup"
-                >
-                  <legend
-                    className="bx--label iot--date-time-picker__menu-formgroup"
-                  >
-                    
-                  </legend>
-                  <div
-                    className="iot--date-time-picker__fields-wrapper"
-                  >
-                    <div
-                      className="iot--time-picker__wrapper iot--time-picker__wrapper--with-spinner"
-                    >
-                      <div
-                        className="bx--form-item"
-                      >
-                        <label
-                          className="bx--label"
-                          htmlFor="datetimepicker25-start-time"
-                        >
-                          Start time
-                        </label>
-                        <div
-                          className="bx--time-picker bx--time-picker--light"
-                        >
-                          <div
-                            className="bx--time-picker__input"
-                          >
-                            <input
-                              autoComplete="off"
-                              className="bx--time-picker__input-field bx--text-input bx--text-input--light"
-                              data-testid="time-picker-spinner"
-                              disabled={false}
-                              id="datetimepicker25-start-time"
-                              maxLength={5}
-                              onBlur={[Function]}
-                              onChange={[Function]}
-                              onClick={[Function]}
-                              onKeyDown={[Function]}
-                              onKeyUp={[Function]}
-                              pattern="(1[012]|[1-9]):[0-5][0-9](\\\\s)?"
-                              placeholder="hh:mm"
-                              type="text"
-                              value="12:34"
-                            />
-                          </div>
-                          <div
-                            className="iot--time-picker__controls"
-                          >
-                            <button
-                              aria-atomic="true"
-                              aria-label="Increment hours"
-                              aria-live="polite"
-                              className="iot--time-picker__controls--btn up-icon"
-                              data-testid="time-picker-spinner-up-button"
-                              disabled={false}
-                              onBlur={[Function]}
-                              onClick={[Function]}
-                              onFocus={[Function]}
-                              onMouseOut={[Function]}
-                              onMouseOver={[Function]}
-                              title="Increment hours"
-                              type="button"
-                            >
-                              <svg
-                                aria-hidden={true}
-                                className="up-icon"
-                                fill="currentColor"
-                                focusable="false"
-                                height={4}
-                                preserveAspectRatio="xMidYMid meet"
-                                viewBox="0 0 8 4"
-                                width={8}
-                                xmlns="http://www.w3.org/2000/svg"
-                              >
-                                <path
-                                  d="M0 4L4 0 8 4z"
-                                />
-                              </svg>
-                            </button>
-                            <button
-                              aria-atomic="true"
-                              aria-label="Decrement hours"
-                              aria-live="polite"
-                              className="iot--time-picker__controls--btn down-icon"
-                              data-testid="time-picker-spinner-down-button"
-                              disabled={false}
-                              onBlur={[Function]}
-                              onClick={[Function]}
-                              onFocus={[Function]}
-                              onMouseOut={[Function]}
-                              onMouseOver={[Function]}
-                              title="Decrement hours"
-                              type="button"
-                            >
-                              <svg
-                                aria-hidden={true}
-                                className="down-icon"
-                                fill="currentColor"
-                                focusable="false"
-                                height={4}
-                                preserveAspectRatio="xMidYMid meet"
-                                viewBox="0 0 8 4"
-                                width={8}
-                                xmlns="http://www.w3.org/2000/svg"
-                              >
-                                <path
-                                  d="M8 0L4 4 0 0z"
-                                />
-                              </svg>
-                            </button>
-                          </div>
-                        </div>
-                      </div>
-                    </div>
-                    <div
-                      className="iot--time-picker__wrapper iot--time-picker__wrapper--with-spinner"
-                    >
-                      <div
-                        className="bx--form-item"
-                      >
-                        <label
-                          className="bx--label"
-                          htmlFor="datetimepicker25-end-time"
-                        >
-                          End time
-                        </label>
-                        <div
-                          className="bx--time-picker bx--time-picker--light"
-                        >
-                          <div
-                            className="bx--time-picker__input"
-                          >
-                            <input
-                              autoComplete="off"
-                              className="bx--time-picker__input-field bx--text-input bx--text-input--light"
-                              data-testid="time-picker-spinner"
-                              disabled={false}
-                              id="datetimepicker25-end-time"
-                              maxLength={5}
-                              onBlur={[Function]}
-                              onChange={[Function]}
-                              onClick={[Function]}
-                              onKeyDown={[Function]}
-                              onKeyUp={[Function]}
-                              pattern="(1[012]|[1-9]):[0-5][0-9](\\\\s)?"
-                              placeholder="hh:mm"
-                              type="text"
-                              value="10:49"
-                            />
-                          </div>
-                          <div
-                            className="iot--time-picker__controls"
-                          >
-                            <button
-                              aria-atomic="true"
-                              aria-label="Increment hours"
-                              aria-live="polite"
-                              className="iot--time-picker__controls--btn up-icon"
-                              data-testid="time-picker-spinner-up-button"
-                              disabled={false}
-                              onBlur={[Function]}
-                              onClick={[Function]}
-                              onFocus={[Function]}
-                              onMouseOut={[Function]}
-                              onMouseOver={[Function]}
-                              title="Increment hours"
-                              type="button"
-                            >
-                              <svg
-                                aria-hidden={true}
-                                className="up-icon"
-                                fill="currentColor"
-                                focusable="false"
-                                height={4}
-                                preserveAspectRatio="xMidYMid meet"
-                                viewBox="0 0 8 4"
-                                width={8}
-                                xmlns="http://www.w3.org/2000/svg"
-                              >
-                                <path
-                                  d="M0 4L4 0 8 4z"
-                                />
-                              </svg>
-                            </button>
-                            <button
-                              aria-atomic="true"
-                              aria-label="Decrement hours"
-                              aria-live="polite"
-                              className="iot--time-picker__controls--btn down-icon"
-                              data-testid="time-picker-spinner-down-button"
-                              disabled={false}
-                              onBlur={[Function]}
-                              onClick={[Function]}
-                              onFocus={[Function]}
-                              onMouseOut={[Function]}
-                              onMouseOver={[Function]}
-                              title="Decrement hours"
-                              type="button"
-                            >
-                              <svg
-                                aria-hidden={true}
-                                className="down-icon"
-                                fill="currentColor"
-                                focusable="false"
-                                height={4}
-                                preserveAspectRatio="xMidYMid meet"
-                                viewBox="0 0 8 4"
-                                width={8}
-                                xmlns="http://www.w3.org/2000/svg"
-                              >
-                                <path
-                                  d="M8 0L4 4 0 0z"
-                                />
-                              </svg>
-                            </button>
-                          </div>
-                        </div>
-                      </div>
-                    </div>
-                  </div>
-                </fieldset>
-              </div>
-            </div>
-          </div>
-          <div
-            className="iot--date-time-picker__menu-btn-set"
-          >
-            <button
-              aria-describedby={null}
-              aria-pressed={null}
-              className="iot--date-time-picker__menu-btn iot--date-time-picker__menu-btn-back bx--btn bx--btn--md bx--btn--secondary"
-              disabled={false}
-              onBlur={[Function]}
-              onClick={[Function]}
-              onFocus={[Function]}
-              onMouseEnter={[Function]}
-              onMouseLeave={[Function]}
-              tabIndex={0}
-              type="button"
-            >
-              Back
-            </button>
-            <button
-              aria-describedby={null}
-              aria-pressed={null}
-              className="iot--date-time-picker__menu-btn iot--date-time-picker__menu-btn-apply bx--btn bx--btn--md bx--btn--primary"
-              disabled={false}
-              onBlur={[Function]}
-              onClick={[Function]}
-              onFocus={[Function]}
-              onMouseEnter={[Function]}
-              onMouseLeave={[Function]}
-              tabIndex={0}
-              type="button"
-            >
-              Apply
-            </button>
-          </div>
->>>>>>> 12d1352c
         </div>
       </div>
     </div>
@@ -971,6 +353,7 @@
       </div>
       <div
         className="iot--flyout-menu iot--flyout-menu__bottom"
+        data-testid="flyout-menu-container"
         style={
           Object {
             "--tooltip-visibility": "hidden",
@@ -978,19 +361,25 @@
         }
       >
         <button
+          aria-describedby={null}
           aria-label="Calendar"
-          className="iot--flyout-menu--trigger-button iot--btn bx--btn bx--btn--ghost bx--btn--icon-only bx--tooltip__trigger bx--tooltip--a11y bx--tooltip--top bx--tooltip--align-center"
+          className="iot--flyout-menu--trigger-button iot--btn bx--btn bx--btn--ghost bx--tooltip--hidden bx--btn--icon-only bx--tooltip__trigger bx--tooltip--a11y bx--btn--icon-only--top bx--tooltip--align-center"
           data-testid="flyout-menu-button"
           disabled={false}
+          onBlur={[Function]}
           onClick={[Function]}
+          onFocus={[Function]}
+          onMouseEnter={[Function]}
+          onMouseLeave={[Function]}
           tabIndex={0}
           type="button"
         >
-          <span
-            className="bx--assistive-text"
+          <div
+            className="bx--assistive-text"
+            onMouseEnter={[Function]}
           >
             Calendar
-          </span>
+          </div>
           <svg
             aria-hidden="true"
             aria-label="Calendar"
@@ -1014,8 +403,6 @@
           data-floating-menu-container={true}
         >
           <div
-<<<<<<< HEAD
-            aria-describedby={null}
             aria-expanded={false}
             aria-label="Calendar"
             className="bx--tooltip__label"
@@ -1030,426 +417,6 @@
             role="button"
             tabIndex={0}
           />
-=======
-            className="iot--date-time-picker__menu-scroll"
-          >
-            <div
-              className="iot--date-time-picker__custom-wrapper"
-            >
-              <fieldset
-                className="bx--fieldset iot--date-time-picker__menu-formgroup"
-              >
-                <legend
-                  className="bx--label iot--date-time-picker__menu-formgroup"
-                >
-                  Custom range
-                </legend>
-                <div
-                  className="bx--form-item"
-                >
-                  <fieldset
-                    className="bx--radio-button-group bx--radio-button-group--label-right"
-                  >
-                    <div
-                      className="bx--radio-button-wrapper"
-                    >
-                      <input
-                        checked={false}
-                        className="bx--radio-button"
-                        id="datetimepicker-relative"
-                        name="datetimepicker-radiogroup"
-                        onChange={[Function]}
-                        type="radio"
-                        value="RELATIVE"
-                      />
-                      <label
-                        className="bx--radio-button__label"
-                        htmlFor="datetimepicker-relative"
-                      >
-                        <span
-                          className="bx--radio-button__appearance"
-                        />
-                        <span
-                          className=""
-                        >
-                          Relative
-                        </span>
-                      </label>
-                    </div>
-                    <div
-                      className="bx--radio-button-wrapper"
-                    >
-                      <input
-                        checked={true}
-                        className="bx--radio-button"
-                        id="datetimepicker-absolute"
-                        name="datetimepicker-radiogroup"
-                        onChange={[Function]}
-                        type="radio"
-                        value="ABSOLUTE"
-                      />
-                      <label
-                        className="bx--radio-button__label"
-                        htmlFor="datetimepicker-absolute"
-                      >
-                        <span
-                          className="bx--radio-button__appearance"
-                        />
-                        <span
-                          className=""
-                        >
-                          Absolute
-                        </span>
-                      </label>
-                    </div>
-                  </fieldset>
-                </div>
-              </fieldset>
-              <div
-                data-testid="date-time-picker-datepicker"
-              >
-                <div
-                  className="iot--date-time-picker__datepicker"
-                >
-                  <div
-                    className="bx--form-item"
-                  >
-                    <div
-                      className="bx--date-picker bx--date-picker--range bx--date-picker--nolabel"
-                      onClose={[Function]}
-                    >
-                      <div
-                        className="bx--date-picker-container bx--date-picker--nolabel"
-                      >
-                        <div
-                          className="bx--date-picker-input__wrapper"
-                        >
-                          <input
-                            className="bx--date-picker__input"
-                            disabled={false}
-                            id="datetimepicker-date-picker-input-start"
-                            onChange={[Function]}
-                            onClick={[Function]}
-                            pattern="\\\\d{1,2}\\\\/\\\\d{1,2}\\\\/\\\\d{4}"
-                            type="text"
-                          />
-                          <svg
-                            aria-hidden={true}
-                            className="bx--date-picker__icon"
-                            fill="currentColor"
-                            focusable="false"
-                            height={16}
-                            onClick={[Function]}
-                            preserveAspectRatio="xMidYMid meet"
-                            role="img"
-                            viewBox="0 0 32 32"
-                            width={16}
-                            xmlns="http://www.w3.org/2000/svg"
-                          >
-                            <path
-                              d="M26,4h-4V2h-2v2h-8V2h-2v2H6C4.9,4,4,4.9,4,6v20c0,1.1,0.9,2,2,2h20c1.1,0,2-0.9,2-2V6C28,4.9,27.1,4,26,4z M26,26H6V12h20	V26z M26,10H6V6h4v2h2V6h8v2h2V6h4V10z"
-                            />
-                          </svg>
-                        </div>
-                      </div>
-                      <div
-                        className="bx--date-picker-container bx--date-picker--nolabel"
-                      >
-                        <div
-                          className="bx--date-picker-input__wrapper"
-                        >
-                          <input
-                            className="bx--date-picker__input"
-                            disabled={false}
-                            id="datetimepicker-date-picker-input-end"
-                            onChange={[Function]}
-                            onClick={[Function]}
-                            pattern="\\\\d{1,2}\\\\/\\\\d{1,2}\\\\/\\\\d{4}"
-                            type="text"
-                          />
-                          <svg
-                            aria-hidden={true}
-                            className="bx--date-picker__icon"
-                            fill="currentColor"
-                            focusable="false"
-                            height={16}
-                            onClick={[Function]}
-                            preserveAspectRatio="xMidYMid meet"
-                            role="img"
-                            viewBox="0 0 32 32"
-                            width={16}
-                            xmlns="http://www.w3.org/2000/svg"
-                          >
-                            <path
-                              d="M26,4h-4V2h-2v2h-8V2h-2v2H6C4.9,4,4,4.9,4,6v20c0,1.1,0.9,2,2,2h20c1.1,0,2-0.9,2-2V6C28,4.9,27.1,4,26,4z M26,26H6V12h20	V26z M26,10H6V6h4v2h2V6h8v2h2V6h4V10z"
-                            />
-                          </svg>
-                        </div>
-                      </div>
-                    </div>
-                  </div>
-                </div>
-                <fieldset
-                  className="bx--fieldset iot--date-time-picker__menu-formgroup"
-                >
-                  <legend
-                    className="bx--label iot--date-time-picker__menu-formgroup"
-                  >
-                    
-                  </legend>
-                  <div
-                    className="iot--date-time-picker__fields-wrapper"
-                  >
-                    <div
-                      className="iot--time-picker__wrapper iot--time-picker__wrapper--with-spinner"
-                    >
-                      <div
-                        className="bx--form-item"
-                      >
-                        <label
-                          className="bx--label"
-                          htmlFor="datetimepicker-start-time"
-                        >
-                          Start time
-                        </label>
-                        <div
-                          className="bx--time-picker bx--time-picker--light"
-                        >
-                          <div
-                            className="bx--time-picker__input"
-                          >
-                            <input
-                              autoComplete="off"
-                              className="bx--time-picker__input-field bx--text-input bx--text-input--light"
-                              data-testid="time-picker-spinner"
-                              disabled={false}
-                              id="datetimepicker-start-time"
-                              maxLength={5}
-                              onBlur={[Function]}
-                              onChange={[Function]}
-                              onClick={[Function]}
-                              onKeyDown={[Function]}
-                              onKeyUp={[Function]}
-                              pattern="(1[012]|[1-9]):[0-5][0-9](\\\\s)?"
-                              placeholder="hh:mm"
-                              type="text"
-                              value="12:34"
-                            />
-                          </div>
-                          <div
-                            className="iot--time-picker__controls"
-                          >
-                            <button
-                              aria-atomic="true"
-                              aria-label="Increment hours"
-                              aria-live="polite"
-                              className="iot--time-picker__controls--btn up-icon"
-                              data-testid="time-picker-spinner-up-button"
-                              disabled={false}
-                              onBlur={[Function]}
-                              onClick={[Function]}
-                              onFocus={[Function]}
-                              onMouseOut={[Function]}
-                              onMouseOver={[Function]}
-                              title="Increment hours"
-                              type="button"
-                            >
-                              <svg
-                                aria-hidden={true}
-                                className="up-icon"
-                                fill="currentColor"
-                                focusable="false"
-                                height={4}
-                                preserveAspectRatio="xMidYMid meet"
-                                viewBox="0 0 8 4"
-                                width={8}
-                                xmlns="http://www.w3.org/2000/svg"
-                              >
-                                <path
-                                  d="M0 4L4 0 8 4z"
-                                />
-                              </svg>
-                            </button>
-                            <button
-                              aria-atomic="true"
-                              aria-label="Decrement hours"
-                              aria-live="polite"
-                              className="iot--time-picker__controls--btn down-icon"
-                              data-testid="time-picker-spinner-down-button"
-                              disabled={false}
-                              onBlur={[Function]}
-                              onClick={[Function]}
-                              onFocus={[Function]}
-                              onMouseOut={[Function]}
-                              onMouseOver={[Function]}
-                              title="Decrement hours"
-                              type="button"
-                            >
-                              <svg
-                                aria-hidden={true}
-                                className="down-icon"
-                                fill="currentColor"
-                                focusable="false"
-                                height={4}
-                                preserveAspectRatio="xMidYMid meet"
-                                viewBox="0 0 8 4"
-                                width={8}
-                                xmlns="http://www.w3.org/2000/svg"
-                              >
-                                <path
-                                  d="M8 0L4 4 0 0z"
-                                />
-                              </svg>
-                            </button>
-                          </div>
-                        </div>
-                      </div>
-                    </div>
-                    <div
-                      className="iot--time-picker__wrapper iot--time-picker__wrapper--with-spinner"
-                    >
-                      <div
-                        className="bx--form-item"
-                      >
-                        <label
-                          className="bx--label"
-                          htmlFor="datetimepicker-end-time"
-                        >
-                          End time
-                        </label>
-                        <div
-                          className="bx--time-picker bx--time-picker--light"
-                        >
-                          <div
-                            className="bx--time-picker__input"
-                          >
-                            <input
-                              autoComplete="off"
-                              className="bx--time-picker__input-field bx--text-input bx--text-input--light"
-                              data-testid="time-picker-spinner"
-                              disabled={false}
-                              id="datetimepicker-end-time"
-                              maxLength={5}
-                              onBlur={[Function]}
-                              onChange={[Function]}
-                              onClick={[Function]}
-                              onKeyDown={[Function]}
-                              onKeyUp={[Function]}
-                              pattern="(1[012]|[1-9]):[0-5][0-9](\\\\s)?"
-                              placeholder="hh:mm"
-                              type="text"
-                              value="10:49"
-                            />
-                          </div>
-                          <div
-                            className="iot--time-picker__controls"
-                          >
-                            <button
-                              aria-atomic="true"
-                              aria-label="Increment hours"
-                              aria-live="polite"
-                              className="iot--time-picker__controls--btn up-icon"
-                              data-testid="time-picker-spinner-up-button"
-                              disabled={false}
-                              onBlur={[Function]}
-                              onClick={[Function]}
-                              onFocus={[Function]}
-                              onMouseOut={[Function]}
-                              onMouseOver={[Function]}
-                              title="Increment hours"
-                              type="button"
-                            >
-                              <svg
-                                aria-hidden={true}
-                                className="up-icon"
-                                fill="currentColor"
-                                focusable="false"
-                                height={4}
-                                preserveAspectRatio="xMidYMid meet"
-                                viewBox="0 0 8 4"
-                                width={8}
-                                xmlns="http://www.w3.org/2000/svg"
-                              >
-                                <path
-                                  d="M0 4L4 0 8 4z"
-                                />
-                              </svg>
-                            </button>
-                            <button
-                              aria-atomic="true"
-                              aria-label="Decrement hours"
-                              aria-live="polite"
-                              className="iot--time-picker__controls--btn down-icon"
-                              data-testid="time-picker-spinner-down-button"
-                              disabled={false}
-                              onBlur={[Function]}
-                              onClick={[Function]}
-                              onFocus={[Function]}
-                              onMouseOut={[Function]}
-                              onMouseOver={[Function]}
-                              title="Decrement hours"
-                              type="button"
-                            >
-                              <svg
-                                aria-hidden={true}
-                                className="down-icon"
-                                fill="currentColor"
-                                focusable="false"
-                                height={4}
-                                preserveAspectRatio="xMidYMid meet"
-                                viewBox="0 0 8 4"
-                                width={8}
-                                xmlns="http://www.w3.org/2000/svg"
-                              >
-                                <path
-                                  d="M8 0L4 4 0 0z"
-                                />
-                              </svg>
-                            </button>
-                          </div>
-                        </div>
-                      </div>
-                    </div>
-                  </div>
-                </fieldset>
-              </div>
-            </div>
-          </div>
-          <div
-            className="iot--date-time-picker__menu-btn-set"
-          >
-            <button
-              aria-describedby={null}
-              aria-pressed={null}
-              className="iot--date-time-picker__menu-btn iot--date-time-picker__menu-btn-back bx--btn bx--btn--md bx--btn--secondary"
-              disabled={false}
-              onBlur={[Function]}
-              onClick={[Function]}
-              onFocus={[Function]}
-              onMouseEnter={[Function]}
-              onMouseLeave={[Function]}
-              tabIndex={0}
-              type="button"
-            >
-              Back
-            </button>
-            <button
-              aria-describedby={null}
-              aria-pressed={null}
-              className="iot--date-time-picker__menu-btn iot--date-time-picker__menu-btn-apply bx--btn bx--btn--md bx--btn--primary"
-              disabled={false}
-              onBlur={[Function]}
-              onClick={[Function]}
-              onFocus={[Function]}
-              onMouseEnter={[Function]}
-              onMouseLeave={[Function]}
-              tabIndex={0}
-              type="button"
-            >
-              Apply
-            </button>
-          </div>
->>>>>>> 12d1352c
         </div>
       </div>
     </div>
@@ -1486,6 +453,7 @@
       </div>
       <div
         className="iot--flyout-menu iot--flyout-menu__bottom"
+        data-testid="flyout-menu-container"
         style={
           Object {
             "--tooltip-visibility": "hidden",
@@ -1493,42 +461,25 @@
         }
       >
         <button
+          aria-describedby={null}
           aria-label="Calendar"
-          className="iot--flyout-menu--trigger-button iot--btn bx--btn bx--btn--ghost bx--btn--icon-only bx--tooltip__trigger bx--tooltip--a11y bx--tooltip--top bx--tooltip--align-center"
+          className="iot--flyout-menu--trigger-button iot--btn bx--btn bx--btn--ghost bx--tooltip--hidden bx--btn--icon-only bx--tooltip__trigger bx--tooltip--a11y bx--btn--icon-only--top bx--tooltip--align-center"
           data-testid="flyout-menu-button"
           disabled={false}
+          onBlur={[Function]}
           onClick={[Function]}
+          onFocus={[Function]}
+          onMouseEnter={[Function]}
+          onMouseLeave={[Function]}
           tabIndex={0}
           type="button"
         >
-          <span
-<<<<<<< HEAD
-            className="bx--assistive-text"
+          <div
+            className="bx--assistive-text"
+            onMouseEnter={[Function]}
           >
             Calendar
-=======
-            className="bx--tooltip--definition bx--tooltip--a11y"
-            onMouseEnter={[Function]}
-            onMouseLeave={[Function]}
-          >
-            <button
-              aria-describedby="definition-tooltip-4"
-              className="bx--tooltip__trigger bx--tooltip--a11y bx--tooltip__trigger--definition bx--tooltip--bottom bx--tooltip--align-start"
-              onBlur={[Function]}
-              onFocus={[Function]}
-              type="button"
-            >
-              Last 12 hours
-            </button>
-            <span
-              className="bx--assistive-text"
-              id="definition-tooltip-4"
-              role="tooltip"
-            >
-              2018-10-27 19:34 to Now
-            </span>
->>>>>>> 12d1352c
-          </span>
+          </div>
           <svg
             aria-hidden="true"
             aria-label="Calendar"
@@ -1552,8 +503,6 @@
           data-floating-menu-container={true}
         >
           <div
-<<<<<<< HEAD
-            aria-describedby={null}
             aria-expanded={false}
             aria-label="Calendar"
             className="bx--tooltip__label"
@@ -1568,90 +517,6 @@
             role="button"
             tabIndex={0}
           />
-=======
-            className="iot--date-time-picker__menu-scroll"
-          >
-            <ol
-              className="bx--list--ordered"
-            >
-              <li
-                className="bx--list__item iot--date-time-picker__listitem iot--date-time-picker__listitem--current"
-              >
-                2018-10-27 19:34 to Now
-              </li>
-              <li
-                className="bx--list__item iot--date-time-picker__listitem iot--date-time-picker__listitem--custom"
-                onClick={[Function]}
-              >
-                Custom Range
-              </li>
-              <li
-                className="bx--list__item iot--date-time-picker__listitem iot--date-time-picker__listitem--preset"
-                onClick={[Function]}
-              >
-                Last 30 minutes
-              </li>
-              <li
-                className="bx--list__item iot--date-time-picker__listitem iot--date-time-picker__listitem--preset"
-                onClick={[Function]}
-              >
-                Last 1 hour
-              </li>
-              <li
-                className="bx--list__item iot--date-time-picker__listitem iot--date-time-picker__listitem--preset"
-                onClick={[Function]}
-              >
-                Last 6 hours
-              </li>
-              <li
-                className="bx--list__item iot--date-time-picker__listitem iot--date-time-picker__listitem--preset iot--date-time-picker__listitem--preset-selected"
-                onClick={[Function]}
-              >
-                Last 12 hours
-              </li>
-              <li
-                className="bx--list__item iot--date-time-picker__listitem iot--date-time-picker__listitem--preset"
-                onClick={[Function]}
-              >
-                Last 24 hours
-              </li>
-            </ol>
-          </div>
-          <div
-            className="iot--date-time-picker__menu-btn-set"
-          >
-            <button
-              aria-describedby={null}
-              aria-pressed={null}
-              className="iot--date-time-picker__menu-btn iot--date-time-picker__menu-btn-cancel bx--btn bx--btn--md bx--btn--secondary"
-              disabled={false}
-              onBlur={[Function]}
-              onClick={[Function]}
-              onFocus={[Function]}
-              onMouseEnter={[Function]}
-              onMouseLeave={[Function]}
-              tabIndex={0}
-              type="button"
-            >
-              Cancel
-            </button>
-            <button
-              aria-describedby={null}
-              aria-pressed={null}
-              className="iot--date-time-picker__menu-btn iot--date-time-picker__menu-btn-apply bx--btn bx--btn--md bx--btn--primary"
-              disabled={false}
-              onBlur={[Function]}
-              onClick={[Function]}
-              onFocus={[Function]}
-              onMouseEnter={[Function]}
-              onMouseLeave={[Function]}
-              tabIndex={0}
-              type="button"
-            >
-              Apply
-            </button>
-          </div>
->>>>>>> 12d1352c
         </div>
       </div>
     </div>
@@ -1680,7 +545,7 @@
         className="iot--date-time-picker__field"
         data-testid="date-time-picker__field"
       >
-        <div
+        <span
           className="bx--tooltip--definition bx--tooltip--a11y"
           onMouseEnter={[Function]}
           onMouseLeave={[Function]}
@@ -1688,22 +553,24 @@
           <button
             aria-describedby="definition-tooltip-4"
             className="bx--tooltip__trigger bx--tooltip--a11y bx--tooltip__trigger--definition bx--tooltip--bottom bx--tooltip--align-start"
+            onBlur={[Function]}
             onFocus={[Function]}
             type="button"
           >
             Last 12 hours
           </button>
-          <div
+          <span
             className="bx--assistive-text"
             id="definition-tooltip-4"
             role="tooltip"
           >
             2018-10-27 19:34 to Now
-          </div>
-        </div>
+          </span>
+        </span>
       </div>
       <div
         className="iot--flyout-menu iot--flyout-menu__bottom"
+        data-testid="flyout-menu-container"
         style={
           Object {
             "--tooltip-visibility": "hidden",
@@ -1711,19 +578,25 @@
         }
       >
         <button
+          aria-describedby={null}
           aria-label="Calendar"
-          className="iot--flyout-menu--trigger-button iot--btn bx--btn bx--btn--ghost bx--btn--icon-only bx--tooltip__trigger bx--tooltip--a11y bx--tooltip--top bx--tooltip--align-center"
+          className="iot--flyout-menu--trigger-button iot--btn bx--btn bx--btn--ghost bx--tooltip--hidden bx--btn--icon-only bx--tooltip__trigger bx--tooltip--a11y bx--btn--icon-only--top bx--tooltip--align-center"
           data-testid="flyout-menu-button"
           disabled={false}
+          onBlur={[Function]}
           onClick={[Function]}
+          onFocus={[Function]}
+          onMouseEnter={[Function]}
+          onMouseLeave={[Function]}
           tabIndex={0}
           type="button"
         >
-          <span
-            className="bx--assistive-text"
+          <div
+            className="bx--assistive-text"
+            onMouseEnter={[Function]}
           >
             Calendar
-          </span>
+          </div>
           <svg
             aria-hidden="true"
             aria-label="Calendar"
@@ -1747,8 +620,6 @@
           data-floating-menu-container={true}
         >
           <div
-<<<<<<< HEAD
-            aria-describedby={null}
             aria-expanded={false}
             aria-label="Calendar"
             className="bx--tooltip__label"
@@ -1763,475 +634,6 @@
             role="button"
             tabIndex={0}
           />
-=======
-            className="iot--date-time-picker__menu-scroll"
-          >
-            <div
-              className="iot--date-time-picker__custom-wrapper"
-            >
-              <fieldset
-                className="bx--fieldset iot--date-time-picker__menu-formgroup"
-              >
-                <legend
-                  className="bx--label iot--date-time-picker__menu-formgroup"
-                >
-                  Custom range
-                </legend>
-                <div
-                  className="bx--form-item"
-                >
-                  <fieldset
-                    className="bx--radio-button-group bx--radio-button-group--label-right"
-                  >
-                    <div
-                      className="bx--radio-button-wrapper"
-                    >
-                      <input
-                        checked={true}
-                        className="bx--radio-button"
-                        id="datetimepicker-relative"
-                        name="datetimepicker-radiogroup"
-                        onChange={[Function]}
-                        type="radio"
-                        value="RELATIVE"
-                      />
-                      <label
-                        className="bx--radio-button__label"
-                        htmlFor="datetimepicker-relative"
-                      >
-                        <span
-                          className="bx--radio-button__appearance"
-                        />
-                        <span
-                          className=""
-                        >
-                          Relative
-                        </span>
-                      </label>
-                    </div>
-                    <div
-                      className="bx--radio-button-wrapper"
-                    >
-                      <input
-                        checked={false}
-                        className="bx--radio-button"
-                        id="datetimepicker-absolute"
-                        name="datetimepicker-radiogroup"
-                        onChange={[Function]}
-                        type="radio"
-                        value="ABSOLUTE"
-                      />
-                      <label
-                        className="bx--radio-button__label"
-                        htmlFor="datetimepicker-absolute"
-                      >
-                        <span
-                          className="bx--radio-button__appearance"
-                        />
-                        <span
-                          className=""
-                        >
-                          Absolute
-                        </span>
-                      </label>
-                    </div>
-                  </fieldset>
-                </div>
-              </fieldset>
-              <div>
-                <fieldset
-                  className="bx--fieldset iot--date-time-picker__menu-formgroup"
-                >
-                  <legend
-                    className="bx--label iot--date-time-picker__menu-formgroup"
-                  >
-                    Last
-                  </legend>
-                  <div
-                    className="iot--date-time-picker__fields-wrapper"
-                  >
-                    <div
-                      className="bx--form-item"
-                    >
-                      <div
-                        className="bx--number bx--number--helpertext bx--number--light"
-                      >
-                        <div
-                          className="bx--number__input-wrapper"
-                        >
-                          <input
-                            aria-describedby={null}
-                            aria-label="Numeric input field with increment and decrement buttons"
-                            disabled={false}
-                            id="datetimepicker-last-number"
-                            min={0}
-                            onChange={[Function]}
-                            pattern="[0-9]*"
-                            step={1}
-                            type="number"
-                            value={20}
-                          />
-                          <div
-                            className="bx--number__controls"
-                          >
-                            <button
-                              aria-label="Decrement number"
-                              className="bx--number__control-btn down-icon"
-                              disabled={false}
-                              onClick={[Function]}
-                              tabIndex="-1"
-                              title="Decrement number"
-                              type="button"
-                            >
-                              <svg
-                                aria-hidden={true}
-                                className="down-icon"
-                                fill="currentColor"
-                                focusable="false"
-                                height={16}
-                                preserveAspectRatio="xMidYMid meet"
-                                viewBox="0 0 32 32"
-                                width={16}
-                                xmlns="http://www.w3.org/2000/svg"
-                              >
-                                <path
-                                  d="M8 15H24V17H8z"
-                                />
-                              </svg>
-                            </button>
-                            <div
-                              className="bx--number__rule-divider"
-                            />
-                            <button
-                              aria-label="Increment number"
-                              className="bx--number__control-btn up-icon"
-                              disabled={false}
-                              onClick={[Function]}
-                              tabIndex="-1"
-                              title="Increment number"
-                              type="button"
-                            >
-                              <svg
-                                aria-hidden={true}
-                                className="up-icon"
-                                fill="currentColor"
-                                focusable="false"
-                                height={16}
-                                preserveAspectRatio="xMidYMid meet"
-                                viewBox="0 0 32 32"
-                                width={16}
-                                xmlns="http://www.w3.org/2000/svg"
-                              >
-                                <path
-                                  d="M17 15L17 8 15 8 15 15 8 15 8 17 15 17 15 24 17 24 17 17 24 17 24 15z"
-                                />
-                              </svg>
-                            </button>
-                            <div
-                              className="bx--number__rule-divider"
-                            />
-                          </div>
-                        </div>
-                      </div>
-                    </div>
-                    <div
-                      className="bx--form-item"
-                    >
-                      <div
-                        className="bx--select bx--select--light"
-                      >
-                        <label
-                          className="bx--label bx--visually-hidden"
-                          htmlFor="datetimepicker-last-interval"
-                        >
-                          Select
-                        </label>
-                        <div
-                          className="bx--select-input__wrapper"
-                          data-invalid={null}
-                        >
-                          <select
-                            className="bx--select-input"
-                            defaultValue="MINUTES"
-                            id="datetimepicker-last-interval"
-                            onChange={[Function]}
-                          >
-                            <option
-                              className="bx--select-option"
-                              disabled={false}
-                              hidden={false}
-                              value="MINUTES"
-                            >
-                              minutes
-                            </option>
-                            <option
-                              className="bx--select-option"
-                              disabled={false}
-                              hidden={false}
-                              value="HOURS"
-                            >
-                              hours
-                            </option>
-                            <option
-                              className="bx--select-option"
-                              disabled={false}
-                              hidden={false}
-                              value="DAYS"
-                            >
-                              days
-                            </option>
-                            <option
-                              className="bx--select-option"
-                              disabled={false}
-                              hidden={false}
-                              value="WEEKS"
-                            >
-                              weeks
-                            </option>
-                            <option
-                              className="bx--select-option"
-                              disabled={false}
-                              hidden={false}
-                              value="MONTHS"
-                            >
-                              months
-                            </option>
-                            <option
-                              className="bx--select-option"
-                              disabled={false}
-                              hidden={false}
-                              value="YEARS"
-                            >
-                              years
-                            </option>
-                          </select>
-                          <svg
-                            aria-hidden={true}
-                            className="bx--select__arrow"
-                            fill="currentColor"
-                            focusable="false"
-                            height={16}
-                            preserveAspectRatio="xMidYMid meet"
-                            viewBox="0 0 16 16"
-                            width={16}
-                            xmlns="http://www.w3.org/2000/svg"
-                          >
-                            <path
-                              d="M8 11L3 6 3.7 5.3 8 9.6 12.3 5.3 13 6z"
-                            />
-                          </svg>
-                        </div>
-                      </div>
-                    </div>
-                  </div>
-                </fieldset>
-                <fieldset
-                  className="bx--fieldset iot--date-time-picker__menu-formgroup"
-                >
-                  <legend
-                    className="bx--label iot--date-time-picker__menu-formgroup"
-                  >
-                    Relative to
-                  </legend>
-                  <div
-                    className="iot--date-time-picker__fields-wrapper"
-                  >
-                    <div
-                      className="bx--form-item"
-                    >
-                      <div
-                        className="bx--select bx--select--light"
-                      >
-                        <label
-                          className="bx--label bx--visually-hidden"
-                          htmlFor="datetimepicker-relative-to-when"
-                        >
-                          Select
-                        </label>
-                        <div
-                          className="bx--select-input__wrapper"
-                          data-invalid={null}
-                        >
-                          <select
-                            className="bx--select-input"
-                            defaultValue="TODAY"
-                            id="datetimepicker-relative-to-when"
-                            onChange={[Function]}
-                          >
-                            <option
-                              className="bx--select-option"
-                              disabled={false}
-                              hidden={false}
-                              value="TODAY"
-                            >
-                              Today
-                            </option>
-                            <option
-                              className="bx--select-option"
-                              disabled={false}
-                              hidden={false}
-                              value="YESTERDAY"
-                            >
-                              Yesterday
-                            </option>
-                          </select>
-                          <svg
-                            aria-hidden={true}
-                            className="bx--select__arrow"
-                            fill="currentColor"
-                            focusable="false"
-                            height={16}
-                            preserveAspectRatio="xMidYMid meet"
-                            viewBox="0 0 16 16"
-                            width={16}
-                            xmlns="http://www.w3.org/2000/svg"
-                          >
-                            <path
-                              d="M8 11L3 6 3.7 5.3 8 9.6 12.3 5.3 13 6z"
-                            />
-                          </svg>
-                        </div>
-                      </div>
-                    </div>
-                    <div
-                      className="iot--time-picker__wrapper iot--time-picker__wrapper--with-spinner"
-                    >
-                      <div
-                        className="bx--form-item"
-                      >
-                        <div
-                          className="bx--time-picker bx--time-picker--light"
-                        >
-                          <div
-                            className="bx--time-picker__input"
-                          >
-                            <input
-                              autoComplete="off"
-                              className="bx--time-picker__input-field bx--text-input bx--text-input--light"
-                              data-testid="time-picker-spinner"
-                              disabled={false}
-                              id="datetimepicker-relative-to-time"
-                              maxLength={5}
-                              onBlur={[Function]}
-                              onChange={[Function]}
-                              onClick={[Function]}
-                              onKeyDown={[Function]}
-                              onKeyUp={[Function]}
-                              pattern="(1[012]|[1-9]):[0-5][0-9](\\\\s)?"
-                              placeholder="hh:mm"
-                              type="text"
-                              value="13:30"
-                            />
-                          </div>
-                          <div
-                            className="iot--time-picker__controls"
-                          >
-                            <button
-                              aria-atomic="true"
-                              aria-label="Increment hours"
-                              aria-live="polite"
-                              className="iot--time-picker__controls--btn up-icon"
-                              data-testid="time-picker-spinner-up-button"
-                              disabled={false}
-                              onBlur={[Function]}
-                              onClick={[Function]}
-                              onFocus={[Function]}
-                              onMouseOut={[Function]}
-                              onMouseOver={[Function]}
-                              title="Increment hours"
-                              type="button"
-                            >
-                              <svg
-                                aria-hidden={true}
-                                className="up-icon"
-                                fill="currentColor"
-                                focusable="false"
-                                height={4}
-                                preserveAspectRatio="xMidYMid meet"
-                                viewBox="0 0 8 4"
-                                width={8}
-                                xmlns="http://www.w3.org/2000/svg"
-                              >
-                                <path
-                                  d="M0 4L4 0 8 4z"
-                                />
-                              </svg>
-                            </button>
-                            <button
-                              aria-atomic="true"
-                              aria-label="Decrement hours"
-                              aria-live="polite"
-                              className="iot--time-picker__controls--btn down-icon"
-                              data-testid="time-picker-spinner-down-button"
-                              disabled={false}
-                              onBlur={[Function]}
-                              onClick={[Function]}
-                              onFocus={[Function]}
-                              onMouseOut={[Function]}
-                              onMouseOver={[Function]}
-                              title="Decrement hours"
-                              type="button"
-                            >
-                              <svg
-                                aria-hidden={true}
-                                className="down-icon"
-                                fill="currentColor"
-                                focusable="false"
-                                height={4}
-                                preserveAspectRatio="xMidYMid meet"
-                                viewBox="0 0 8 4"
-                                width={8}
-                                xmlns="http://www.w3.org/2000/svg"
-                              >
-                                <path
-                                  d="M8 0L4 4 0 0z"
-                                />
-                              </svg>
-                            </button>
-                          </div>
-                        </div>
-                      </div>
-                    </div>
-                  </div>
-                </fieldset>
-              </div>
-            </div>
-          </div>
-          <div
-            className="iot--date-time-picker__menu-btn-set"
-          >
-            <button
-              aria-describedby={null}
-              aria-pressed={null}
-              className="iot--date-time-picker__menu-btn iot--date-time-picker__menu-btn-back bx--btn bx--btn--md bx--btn--secondary"
-              disabled={false}
-              onBlur={[Function]}
-              onClick={[Function]}
-              onFocus={[Function]}
-              onMouseEnter={[Function]}
-              onMouseLeave={[Function]}
-              tabIndex={0}
-              type="button"
-            >
-              Back
-            </button>
-            <button
-              aria-describedby={null}
-              aria-pressed={null}
-              className="iot--date-time-picker__menu-btn iot--date-time-picker__menu-btn-apply bx--btn bx--btn--md bx--btn--primary"
-              disabled={false}
-              onBlur={[Function]}
-              onClick={[Function]}
-              onFocus={[Function]}
-              onMouseEnter={[Function]}
-              onMouseLeave={[Function]}
-              tabIndex={0}
-              type="button"
-            >
-              Apply
-            </button>
-          </div>
->>>>>>> 12d1352c
         </div>
       </div>
     </div>
@@ -2268,6 +670,7 @@
       </div>
       <div
         className="iot--flyout-menu iot--flyout-menu__bottom"
+        data-testid="flyout-menu-container"
         style={
           Object {
             "--tooltip-visibility": "hidden",
@@ -2275,42 +678,25 @@
         }
       >
         <button
+          aria-describedby={null}
           aria-label="Calendar"
-          className="iot--flyout-menu--trigger-button iot--btn bx--btn bx--btn--ghost bx--btn--icon-only bx--tooltip__trigger bx--tooltip--a11y bx--tooltip--top bx--tooltip--align-center"
+          className="iot--flyout-menu--trigger-button iot--btn bx--btn bx--btn--ghost bx--tooltip--hidden bx--btn--icon-only bx--tooltip__trigger bx--tooltip--a11y bx--btn--icon-only--top bx--tooltip--align-center"
           data-testid="flyout-menu-button"
           disabled={false}
+          onBlur={[Function]}
           onClick={[Function]}
+          onFocus={[Function]}
+          onMouseEnter={[Function]}
+          onMouseLeave={[Function]}
           tabIndex={0}
           type="button"
         >
-          <span
-<<<<<<< HEAD
-            className="bx--assistive-text"
+          <div
+            className="bx--assistive-text"
+            onMouseEnter={[Function]}
           >
             Calendar
-=======
-            className="bx--tooltip--definition bx--tooltip--a11y"
-            onMouseEnter={[Function]}
-            onMouseLeave={[Function]}
-          >
-            <button
-              aria-describedby="definition-tooltip-8"
-              className="bx--tooltip__trigger bx--tooltip--a11y bx--tooltip__trigger--definition bx--tooltip--bottom bx--tooltip--align-start"
-              onBlur={[Function]}
-              onFocus={[Function]}
-              type="button"
-            >
-              Last 12 hours
-            </button>
-            <span
-              className="bx--assistive-text"
-              id="definition-tooltip-8"
-              role="tooltip"
-            >
-              2018-10-27 19:34 to Now
-            </span>
->>>>>>> 12d1352c
-          </span>
+          </div>
           <svg
             aria-hidden="true"
             aria-label="Calendar"
@@ -2334,8 +720,6 @@
           data-floating-menu-container={true}
         >
           <div
-<<<<<<< HEAD
-            aria-describedby={null}
             aria-expanded={false}
             aria-label="Calendar"
             className="bx--tooltip__label"
@@ -2350,84 +734,6 @@
             role="button"
             tabIndex={0}
           />
-=======
-            className="iot--date-time-picker__menu-scroll"
-          >
-            <ol
-              className="bx--list--ordered"
-            >
-              <li
-                className="bx--list__item iot--date-time-picker__listitem iot--date-time-picker__listitem--current"
-              >
-                2018-10-27 19:34 to Now
-              </li>
-              <li
-                className="bx--list__item iot--date-time-picker__listitem iot--date-time-picker__listitem--preset"
-                onClick={[Function]}
-              >
-                Last 30 minutes
-              </li>
-              <li
-                className="bx--list__item iot--date-time-picker__listitem iot--date-time-picker__listitem--preset"
-                onClick={[Function]}
-              >
-                Last 1 hour
-              </li>
-              <li
-                className="bx--list__item iot--date-time-picker__listitem iot--date-time-picker__listitem--preset"
-                onClick={[Function]}
-              >
-                Last 6 hours
-              </li>
-              <li
-                className="bx--list__item iot--date-time-picker__listitem iot--date-time-picker__listitem--preset iot--date-time-picker__listitem--preset-selected"
-                onClick={[Function]}
-              >
-                Last 12 hours
-              </li>
-              <li
-                className="bx--list__item iot--date-time-picker__listitem iot--date-time-picker__listitem--preset"
-                onClick={[Function]}
-              >
-                Last 24 hours
-              </li>
-            </ol>
-          </div>
-          <div
-            className="iot--date-time-picker__menu-btn-set"
-          >
-            <button
-              aria-describedby={null}
-              aria-pressed={null}
-              className="iot--date-time-picker__menu-btn iot--date-time-picker__menu-btn-cancel bx--btn bx--btn--md bx--btn--secondary"
-              disabled={false}
-              onBlur={[Function]}
-              onClick={[Function]}
-              onFocus={[Function]}
-              onMouseEnter={[Function]}
-              onMouseLeave={[Function]}
-              tabIndex={0}
-              type="button"
-            >
-              Cancel
-            </button>
-            <button
-              aria-describedby={null}
-              aria-pressed={null}
-              className="iot--date-time-picker__menu-btn iot--date-time-picker__menu-btn-apply bx--btn bx--btn--md bx--btn--primary"
-              disabled={false}
-              onBlur={[Function]}
-              onClick={[Function]}
-              onFocus={[Function]}
-              onMouseEnter={[Function]}
-              onMouseLeave={[Function]}
-              tabIndex={0}
-              type="button"
-            >
-              Apply
-            </button>
-          </div>
->>>>>>> 12d1352c
         </div>
       </div>
     </div>
@@ -2456,31 +762,32 @@
         className="iot--date-time-picker__field"
         data-testid="date-time-picker__field"
       >
-        <div
+        <span
           className="bx--tooltip--definition bx--tooltip--a11y"
           onMouseEnter={[Function]}
           onMouseLeave={[Function]}
         >
-<<<<<<< HEAD
           <button
             aria-describedby="definition-tooltip-8"
             className="bx--tooltip__trigger bx--tooltip--a11y bx--tooltip__trigger--definition bx--tooltip--bottom bx--tooltip--align-start"
+            onBlur={[Function]}
             onFocus={[Function]}
             type="button"
           >
             Last 12 hours
           </button>
-          <div
+          <span
             className="bx--assistive-text"
             id="definition-tooltip-8"
             role="tooltip"
           >
             2018-10-27 19:34 to Now
-          </div>
-        </div>
+          </span>
+        </span>
       </div>
       <div
         className="iot--flyout-menu iot--flyout-menu__bottom"
+        data-testid="flyout-menu-container"
         style={
           Object {
             "--tooltip-visibility": "hidden",
@@ -2488,42 +795,25 @@
         }
       >
         <button
+          aria-describedby={null}
           aria-label="Calendar"
-          className="iot--flyout-menu--trigger-button iot--btn bx--btn bx--btn--ghost bx--btn--icon-only bx--tooltip__trigger bx--tooltip--a11y bx--tooltip--top bx--tooltip--align-center"
+          className="iot--flyout-menu--trigger-button iot--btn bx--btn bx--btn--ghost bx--tooltip--hidden bx--btn--icon-only bx--tooltip__trigger bx--tooltip--a11y bx--btn--icon-only--top bx--tooltip--align-center"
           data-testid="flyout-menu-button"
           disabled={false}
+          onBlur={[Function]}
           onClick={[Function]}
+          onFocus={[Function]}
+          onMouseEnter={[Function]}
+          onMouseLeave={[Function]}
           tabIndex={0}
           type="button"
         >
-          <span
-            className="bx--assistive-text"
+          <div
+            className="bx--assistive-text"
+            onMouseEnter={[Function]}
           >
             Calendar
-=======
-          <span
-            className="bx--tooltip--definition bx--tooltip--a11y"
-            onMouseEnter={[Function]}
-            onMouseLeave={[Function]}
-          >
-            <button
-              aria-describedby="definition-tooltip-6"
-              className="bx--tooltip__trigger bx--tooltip--a11y bx--tooltip__trigger--definition bx--tooltip--bottom bx--tooltip--align-start"
-              onBlur={[Function]}
-              onFocus={[Function]}
-              type="button"
-            >
-              Last 12 hours
-            </button>
-            <span
-              className="bx--assistive-text"
-              id="definition-tooltip-6"
-              role="tooltip"
-            >
-              2018-10-27 19:34 to Now
-            </span>
->>>>>>> 12d1352c
-          </span>
+          </div>
           <svg
             aria-hidden="true"
             aria-label="Calendar"
@@ -2547,7 +837,6 @@
           data-floating-menu-container={true}
         >
           <div
-            aria-describedby={null}
             aria-expanded={false}
             aria-label="Calendar"
             className="bx--tooltip__label"
@@ -2590,7 +879,7 @@
         className="iot--date-time-picker__field"
         data-testid="date-time-picker__field"
       >
-        <div
+        <span
           className="bx--tooltip--definition bx--tooltip--a11y"
           onMouseEnter={[Function]}
           onMouseLeave={[Function]}
@@ -2598,22 +887,24 @@
           <button
             aria-describedby="definition-tooltip-6"
             className="bx--tooltip__trigger bx--tooltip--a11y bx--tooltip__trigger--definition bx--tooltip--bottom bx--tooltip--align-start"
+            onBlur={[Function]}
             onFocus={[Function]}
             type="button"
           >
             Last 12 hours
           </button>
-          <div
+          <span
             className="bx--assistive-text"
             id="definition-tooltip-6"
             role="tooltip"
           >
             2018-10-27 19:34 to Now
-          </div>
-        </div>
+          </span>
+        </span>
       </div>
       <div
         className="iot--flyout-menu iot--flyout-menu__bottom"
+        data-testid="flyout-menu-container"
         style={
           Object {
             "--tooltip-visibility": "hidden",
@@ -2621,20 +912,25 @@
         }
       >
         <button
+          aria-describedby={null}
           aria-label="Calendar"
-          className="iot--flyout-menu--trigger-button iot--btn bx--btn bx--btn--ghost bx--btn--icon-only bx--tooltip__trigger bx--tooltip--a11y bx--tooltip--top bx--tooltip--align-center"
+          className="iot--flyout-menu--trigger-button iot--btn bx--btn bx--btn--ghost bx--tooltip--hidden bx--btn--icon-only bx--tooltip__trigger bx--tooltip--a11y bx--btn--icon-only--top bx--tooltip--align-center"
           data-testid="flyout-menu-button"
           disabled={false}
+          onBlur={[Function]}
           onClick={[Function]}
+          onFocus={[Function]}
+          onMouseEnter={[Function]}
+          onMouseLeave={[Function]}
           tabIndex={0}
           type="button"
         >
-          <span
-            className="bx--assistive-text"
-          >
-<<<<<<< HEAD
+          <div
+            className="bx--assistive-text"
+            onMouseEnter={[Function]}
+          >
             Calendar
-          </span>
+          </div>
           <svg
             aria-hidden="true"
             aria-label="Calendar"
@@ -2658,7 +954,6 @@
           data-floating-menu-container={true}
         >
           <div
-            aria-describedby={null}
             aria-expanded={false}
             aria-label="Calendar"
             className="bx--tooltip__label"
@@ -2673,39 +968,6 @@
             role="button"
             tabIndex={0}
           />
-=======
-            <button
-              aria-describedby={null}
-              aria-pressed={null}
-              className="iot--date-time-picker__menu-btn iot--date-time-picker__menu-btn-cancel bx--btn bx--btn--md bx--btn--secondary"
-              disabled={false}
-              onBlur={[Function]}
-              onClick={[Function]}
-              onFocus={[Function]}
-              onMouseEnter={[Function]}
-              onMouseLeave={[Function]}
-              tabIndex={0}
-              type="button"
-            >
-              Cancel
-            </button>
-            <button
-              aria-describedby={null}
-              aria-pressed={null}
-              className="iot--date-time-picker__menu-btn iot--date-time-picker__menu-btn-apply bx--btn bx--btn--md bx--btn--primary"
-              disabled={false}
-              onBlur={[Function]}
-              onClick={[Function]}
-              onFocus={[Function]}
-              onMouseEnter={[Function]}
-              onMouseLeave={[Function]}
-              tabIndex={0}
-              type="button"
-            >
-              Apply
-            </button>
-          </div>
->>>>>>> 12d1352c
         </div>
       </div>
     </div>
