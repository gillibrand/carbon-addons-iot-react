--- conflicted
+++ resolved
@@ -566,12 +566,8 @@
                           >
                             <input
                               autoComplete="off"
-<<<<<<< HEAD
-                              className="bx--time-picker__input-field bx--text-input"
+                              className="bx--time-picker__input-field bx--text-input bx--text-input--light"
                               data-testid="time-picker-spinner"
-=======
-                              className="bx--time-picker__input-field bx--text-input bx--text-input--light"
->>>>>>> 67f60e6f
                               disabled={false}
                               id="datetimepicker25-start-time"
                               maxLength={5}
@@ -675,12 +671,8 @@
                           >
                             <input
                               autoComplete="off"
-<<<<<<< HEAD
-                              className="bx--time-picker__input-field bx--text-input"
+                              className="bx--time-picker__input-field bx--text-input bx--text-input--light"
                               data-testid="time-picker-spinner"
-=======
-                              className="bx--time-picker__input-field bx--text-input bx--text-input--light"
->>>>>>> 67f60e6f
                               disabled={false}
                               id="datetimepicker25-end-time"
                               maxLength={5}
@@ -1054,12 +1046,8 @@
                           >
                             <input
                               autoComplete="off"
-<<<<<<< HEAD
-                              className="bx--time-picker__input-field bx--text-input"
+                              className="bx--time-picker__input-field bx--text-input bx--text-input--light"
                               data-testid="time-picker-spinner"
-=======
-                              className="bx--time-picker__input-field bx--text-input bx--text-input--light"
->>>>>>> 67f60e6f
                               disabled={false}
                               id="datetimepicker-start-time"
                               maxLength={5}
@@ -1163,12 +1151,8 @@
                           >
                             <input
                               autoComplete="off"
-<<<<<<< HEAD
-                              className="bx--time-picker__input-field bx--text-input"
+                              className="bx--time-picker__input-field bx--text-input bx--text-input--light"
                               data-testid="time-picker-spinner"
-=======
-                              className="bx--time-picker__input-field bx--text-input bx--text-input--light"
->>>>>>> 67f60e6f
                               disabled={false}
                               id="datetimepicker-end-time"
                               maxLength={5}
@@ -1857,12 +1841,8 @@
                           >
                             <input
                               autoComplete="off"
-<<<<<<< HEAD
-                              className="bx--time-picker__input-field bx--text-input"
+                              className="bx--time-picker__input-field bx--text-input bx--text-input--light"
                               data-testid="time-picker-spinner"
-=======
-                              className="bx--time-picker__input-field bx--text-input bx--text-input--light"
->>>>>>> 67f60e6f
                               disabled={false}
                               id="datetimepicker-relative-to-time"
                               maxLength={5}
