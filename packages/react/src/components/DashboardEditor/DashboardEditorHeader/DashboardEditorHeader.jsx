--- conflicted
+++ resolved
@@ -211,12 +211,8 @@
             hasIconOnly
             renderIcon={DocumentExport16}
             onClick={() => onExport(dashboardJson)}
-<<<<<<< HEAD
-            testId={`${testId}-export-button`}
-=======
             // TODO: pass testId in v3 to override defaults
             // testId={`${testId}-export-button`}
->>>>>>> 75f31d6b
           />
         )}
         {onDelete && (
@@ -229,12 +225,8 @@
             hasIconOnly
             renderIcon={TrashCan16}
             onClick={onDelete}
-<<<<<<< HEAD
-            testId={`${testId}-delete-button`}
-=======
             // TODO: pass testId in v3 to override defaults
             // testId={`${testId}-delete-button`}
->>>>>>> 75f31d6b
           />
         )}
         {onCancel && (
@@ -242,12 +234,8 @@
             kind="secondary"
             size="field"
             onClick={onCancel}
-<<<<<<< HEAD
-            testId={`${testId}-cancel-button`}
-=======
             // TODO: pass testId in v3 to override defaults
             // testId={`${testId}-cancel-button`}
->>>>>>> 75f31d6b
           >
             {mergedI18n.headerCancelButton}
           </Button>
@@ -258,12 +246,8 @@
             disabled={isSubmitDisabled}
             onClick={() => onSubmit(dashboardJson)}
             loading={isSubmitLoading}
-<<<<<<< HEAD
-            testId={`${testId}-submit-button`}
-=======
             // TODO: pass testId in v3 to override defaults
             // testId={`${testId}-submit-button`}
->>>>>>> 75f31d6b
           >
             {mergedI18n.headerSubmitButton}
           </Button>
@@ -303,11 +287,7 @@
             // revert the title back to the original
             setUpdatedTitle(title);
           }}
-<<<<<<< HEAD
-          data-testid={`${testId}-cancel-title-button`}
-=======
           testId={`${testId}-cancel-title-button`}
->>>>>>> 75f31d6b
         >
           {mergedI18n.headerCancelButton}
         </Button>
@@ -317,11 +297,7 @@
             onEditTitle(updatedTitle);
             setIsTitleEditMode(false);
           }}
-<<<<<<< HEAD
-          data-testid={`${testId}-save-title-button`}
-=======
           testId={`${testId}-save-title-button`}
->>>>>>> 75f31d6b
         >
           {mergedI18n.saveTitleButton}
         </Button>
