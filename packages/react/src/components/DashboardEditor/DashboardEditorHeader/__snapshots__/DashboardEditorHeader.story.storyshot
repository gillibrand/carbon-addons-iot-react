// Jest Snapshot v1, https://goo.gl/fbAQLP

exports[`Storybook Snapshot tests and console checks Storyshots 2 - Watson IoT Experimental/☢️ DashboardEditor/DashboardEditorHeader default 1`] = `
<div
  className="storybook-container"
>
  <div
    style={
      Object {
        "height": "calc(100vh - 6rem)",
      }
    }
  >
    <div
      className="page-title-bar"
      data-testid="dashboard-editor-header-page-title-bar"
      style={
        Object {
          "--header-offset": "48px",
          "--scroll-transition-progress": 1,
        }
      }
    >
      <div
        className="page-title-bar-header"
      >
        <div
          className="page-title-bar-breadcrumb-bg"
        />
        <div
          className="page-title-bar-breadcrumb breadcrumb--container"
        >
          <nav
            aria-label="Breadcrumb"
          >
            <ol
              className="bx--breadcrumb"
            >
              <li
                className="bx--breadcrumb-item"
              >
                <a
                  className="bx--link bx--link"
                  href="www.ibm.com"
                  rel={null}
                >
                  Dashboard library
                </a>
              </li>
              <li
                className="bx--breadcrumb-item"
              >
                <a
                  className="bx--link bx--link"
                  href="www.ibm.com"
                  rel={null}
                >
                  Favorites
                </a>
              </li>
            </ol>
          </nav>
        </div>
        <div
          className="page-title-bar-title"
        >
          <div
            className="page-title-bar-title--text"
          >
            <h2
              title="New dashboard"
            >
              New dashboard
            </h2>
          </div>
        </div>
        <div
          className="page-title-bar-header-right"
        >
          <div
            className="iot--dashboard-editor-header--right"
            data-testid="dashboard-editor-header"
          >
            <div
              className="iot--dashboard-editor-header--top"
            />
            <div
              className="iot--dashboard-editor-header--bottom"
            >
              <button
                aria-describedby="icon-tooltip-11"
                className="bx--tooltip__trigger bx--tooltip--a11y iot--dashboard-editor-header--bottom__import bx--tooltip--bottom bx--tooltip--align-center"
                onBlur={[Function]}
                onClick={[Function]}
                onFocus={[Function]}
                onMouseEnter={[Function]}
                onMouseLeave={[Function]}
                style={
                  Object {
                    "cursor": "default",
                  }
                }
                type="button"
              >
                <span
                  className="bx--assistive-text"
                  id="icon-tooltip-11"
                  onMouseEnter={[Function]}
                >
                  Import
                </span>
                <label
                  accepts={
                    Array [
                      ".json",
                    ]
                  }
                  aria-disabled={false}
<<<<<<< HEAD
                  className="bx--btn bx--btn--ghost bx--btn--field"
=======
                  className="bx--btn bx--btn--ghost bx--btn--md"
>>>>>>> 75f31d6b
                  data-testid="dashboard-editor-header-file-uploader-button"
                  htmlFor="id11"
                  onKeyDown={[Function]}
                  tabIndex={0}
                >
                  <span
                    role="button"
                  >
                    <svg
                      aria-hidden={true}
                      fill="#161616"
                      focusable="false"
                      height={16}
                      preserveAspectRatio="xMidYMid meet"
                      viewBox="0 0 32 32"
                      width={16}
                      xmlns="http://www.w3.org/2000/svg"
                    >
                      <path
                        d="M28 19L14.83 19 17.41 16.41 16 15 11 20 16 25 17.41 23.59 14.83 21 28 21 28 19z"
                      />
                      <path
                        d="M24,14V10a1,1,0,0,0-.29-.71l-7-7A1,1,0,0,0,16,2H6A2,2,0,0,0,4,4V28a2,2,0,0,0,2,2H22a2,2,0,0,0,2-2V26H22v2H6V4h8v6a2,2,0,0,0,2,2h6v2Zm-8-4V4.41L21.59,10Z"
                      />
                    </svg>
                  </span>
                </label>
                <input
                  className="bx--visually-hidden"
                  disabled={false}
                  id="id11"
                  multiple={false}
                  onChange={[Function]}
                  onClick={[Function]}
                  tabIndex="-1"
                  type="file"
                />
              </button>
              <button
<<<<<<< HEAD
                className="iot--btn bx--btn bx--btn--field bx--btn--ghost bx--btn--icon-only bx--tooltip__trigger bx--tooltip--a11y bx--tooltip--bottom bx--tooltip--align-center"
                data-testid="dashboard-editor-header-export-button"
=======
                aria-describedby={null}
                className="iot--btn bx--btn bx--btn--md bx--btn--ghost bx--tooltip--hidden bx--btn--icon-only bx--tooltip__trigger bx--tooltip--a11y bx--btn--icon-only--bottom bx--tooltip--align-center"
                data-testid="Button"
>>>>>>> 75f31d6b
                disabled={false}
                onBlur={[Function]}
                onClick={[Function]}
                onFocus={[Function]}
                onMouseEnter={[Function]}
                onMouseLeave={[Function]}
                tabIndex={0}
                type="button"
              >
                <div
                  className="bx--assistive-text"
                  onMouseEnter={[Function]}
                >
                  Export
                </div>
                <svg
                  aria-hidden="true"
                  aria-label="Export"
                  className="bx--btn__icon"
                  fill="currentColor"
                  focusable="false"
                  height={16}
                  preserveAspectRatio="xMidYMid meet"
                  role="img"
                  viewBox="0 0 32 32"
                  width={16}
                  xmlns="http://www.w3.org/2000/svg"
                >
                  <path
                    d="M13 21L26.17 21 23.59 23.59 25 25 30 20 25 15 23.59 16.41 26.17 19 13 19 13 21z"
                  />
                  <path
                    d="M22,14V10a1,1,0,0,0-.29-.71l-7-7A1,1,0,0,0,14,2H4A2,2,0,0,0,2,4V28a2,2,0,0,0,2,2H20a2,2,0,0,0,2-2V26H20v2H4V4h8v6a2,2,0,0,0,2,2h6v2Zm-8-4V4.41L19.59,10Z"
                  />
                </svg>
              </button>
              <button
<<<<<<< HEAD
                className="iot--btn bx--btn bx--btn--field bx--btn--ghost bx--btn--icon-only bx--tooltip__trigger bx--tooltip--a11y bx--tooltip--bottom bx--tooltip--align-center"
                data-testid="dashboard-editor-header-delete-button"
=======
                aria-describedby={null}
                className="iot--btn bx--btn bx--btn--md bx--btn--ghost bx--tooltip--hidden bx--btn--icon-only bx--tooltip__trigger bx--tooltip--a11y bx--btn--icon-only--bottom bx--tooltip--align-center"
                data-testid="Button"
>>>>>>> 75f31d6b
                disabled={false}
                onBlur={[Function]}
                onClick={[Function]}
                onFocus={[Function]}
                onMouseEnter={[Function]}
                onMouseLeave={[Function]}
                tabIndex={0}
                type="button"
              >
                <div
                  className="bx--assistive-text"
                  onMouseEnter={[Function]}
                >
                  Delete
                </div>
                <svg
                  aria-hidden="true"
                  aria-label="Delete"
                  className="bx--btn__icon"
                  fill="currentColor"
                  focusable="false"
                  height={16}
                  preserveAspectRatio="xMidYMid meet"
                  role="img"
                  viewBox="0 0 32 32"
                  width={16}
                  xmlns="http://www.w3.org/2000/svg"
                >
                  <path
                    d="M12 12H14V24H12zM18 12H20V24H18z"
                  />
                  <path
                    d="M4 6V8H6V28a2 2 0 002 2H24a2 2 0 002-2V8h2V6zM8 28V8H24V28zM12 2H20V4H12z"
                  />
                </svg>
              </button>
              <button
                aria-describedby={null}
                aria-pressed={null}
<<<<<<< HEAD
                className="iot--btn bx--btn bx--btn--field bx--btn--secondary"
                data-testid="dashboard-editor-header-cancel-button"
=======
                className="iot--btn bx--btn bx--btn--md bx--btn--secondary"
                data-testid="Button"
>>>>>>> 75f31d6b
                disabled={false}
                onBlur={[Function]}
                onClick={[Function]}
                onFocus={[Function]}
                onMouseEnter={[Function]}
                onMouseLeave={[Function]}
                tabIndex={0}
                type="button"
              >
                Cancel
              </button>
              <button
                aria-describedby={null}
                aria-pressed={null}
<<<<<<< HEAD
                className="iot--btn bx--btn bx--btn--field bx--btn--primary"
                data-testid="dashboard-editor-header-submit-button"
=======
                className="iot--btn bx--btn bx--btn--md bx--btn--primary"
                data-testid="Button"
>>>>>>> 75f31d6b
                disabled={false}
                onBlur={[Function]}
                onClick={[Function]}
                onFocus={[Function]}
                onMouseEnter={[Function]}
                onMouseLeave={[Function]}
                tabIndex={0}
                type="button"
              >
                Save and close
              </button>
            </div>
          </div>
        </div>
      </div>
    </div>
  </div>
</div>
`;

exports[`Storybook Snapshot tests and console checks Storyshots 2 - Watson IoT Experimental/☢️ DashboardEditor/DashboardEditorHeader with editable title and no import/export/delete 1`] = `
<div
  className="storybook-container"
>
  <div
    style={
      Object {
        "height": "calc(100vh - 6rem)",
      }
    }
  >
    <div
      className="page-title-bar"
      data-testid="dashboard-editor-header-page-title-bar"
      style={
        Object {
          "--header-offset": "48px",
          "--scroll-transition-progress": 1,
        }
      }
    >
      <div
        className="page-title-bar-header"
      >
        <div
          className="page-title-bar-breadcrumb-bg"
        />
        <div
          className="page-title-bar-breadcrumb breadcrumb--container"
        >
          <nav
            aria-label="Breadcrumb"
          >
            <ol
              className="bx--breadcrumb"
            >
              <li
                className="bx--breadcrumb-item"
              >
                <a
                  className="bx--link bx--link"
                  href="www.ibm.com"
                  rel={null}
                >
                  Dashboard library
                </a>
              </li>
              <li
                className="bx--breadcrumb-item"
              >
                <a
                  className="bx--link bx--link"
                  href="www.ibm.com"
                  rel={null}
                >
                  Favorites
                </a>
              </li>
            </ol>
          </nav>
        </div>
        <div
          className="page-title-bar-title"
        >
          <div
            className="page-title-bar-title--text"
          >
            <h2
              title="New dashboard"
            >
              New dashboard
            </h2>
            <button
<<<<<<< HEAD
              className="page-title-bar-title--edit iot--btn bx--btn bx--btn--field bx--btn--ghost bx--btn--icon-only bx--tooltip__trigger bx--tooltip--a11y bx--tooltip--bottom bx--tooltip--align-center"
              data-testid="dashboard-editor-header-page-title-bar-edit-button"
=======
              aria-describedby={null}
              className="page-title-bar-title--edit iot--btn bx--btn bx--btn--md bx--btn--ghost bx--tooltip--hidden bx--btn--icon-only bx--tooltip__trigger bx--tooltip--a11y bx--btn--icon-only--bottom bx--tooltip--align-center"
              data-testid="Button"
>>>>>>> 75f31d6b
              disabled={false}
              onBlur={[Function]}
              onClick={[Function]}
              onFocus={[Function]}
              onMouseEnter={[Function]}
              onMouseLeave={[Function]}
              tabIndex={0}
              title="Edit title"
              type="button"
            >
              <div
                className="bx--assistive-text"
                onMouseEnter={[Function]}
              >
                Edit title
              </div>
              <svg
                aria-hidden="true"
                aria-label="Edit title"
                className="bx--btn__icon"
                fill="currentColor"
                focusable="false"
                height={16}
                preserveAspectRatio="xMidYMid meet"
                role="img"
                viewBox="0 0 32 32"
                width={16}
                xmlns="http://www.w3.org/2000/svg"
              >
                <path
                  d="M2 26H30V28H2zM25.4 9c.8-.8.8-2 0-2.8 0 0 0 0 0 0l-3.6-3.6c-.8-.8-2-.8-2.8 0 0 0 0 0 0 0l-15 15V24h6.4L25.4 9zM20.4 4L24 7.6l-3 3L17.4 7 20.4 4zM6 22v-3.6l10-10 3.6 3.6-10 10H6z"
                />
              </svg>
            </button>
          </div>
        </div>
        <div
          className="page-title-bar-header-right"
        >
          <div
            className="iot--dashboard-editor-header--right"
            data-testid="dashboard-editor-header"
          >
            <div
              className="iot--dashboard-editor-header--top"
            />
            <div
              className="iot--dashboard-editor-header--bottom"
            >
              <button
                aria-describedby={null}
                aria-pressed={null}
<<<<<<< HEAD
                className="iot--btn bx--btn bx--btn--field bx--btn--secondary"
                data-testid="dashboard-editor-header-cancel-button"
=======
                className="iot--btn bx--btn bx--btn--md bx--btn--secondary"
                data-testid="Button"
>>>>>>> 75f31d6b
                disabled={false}
                onBlur={[Function]}
                onClick={[Function]}
                onFocus={[Function]}
                onMouseEnter={[Function]}
                onMouseLeave={[Function]}
                tabIndex={0}
                type="button"
              >
                Cancel
              </button>
              <button
                aria-describedby={null}
                aria-pressed={null}
<<<<<<< HEAD
                className="iot--btn bx--btn bx--btn--field bx--btn--primary"
                data-testid="dashboard-editor-header-submit-button"
=======
                className="iot--btn bx--btn bx--btn--md bx--btn--primary"
                data-testid="Button"
>>>>>>> 75f31d6b
                disabled={false}
                onBlur={[Function]}
                onClick={[Function]}
                onFocus={[Function]}
                onMouseEnter={[Function]}
                onMouseLeave={[Function]}
                tabIndex={0}
                type="button"
              >
                Save and close
              </button>
            </div>
          </div>
        </div>
      </div>
    </div>
  </div>
</div>
`;<|MERGE_RESOLUTION|>--- conflicted
+++ resolved
@@ -116,11 +116,7 @@
                     ]
                   }
                   aria-disabled={false}
-<<<<<<< HEAD
-                  className="bx--btn bx--btn--ghost bx--btn--field"
-=======
                   className="bx--btn bx--btn--ghost bx--btn--md"
->>>>>>> 75f31d6b
                   data-testid="dashboard-editor-header-file-uploader-button"
                   htmlFor="id11"
                   onKeyDown={[Function]}
@@ -160,14 +156,9 @@
                 />
               </button>
               <button
-<<<<<<< HEAD
-                className="iot--btn bx--btn bx--btn--field bx--btn--ghost bx--btn--icon-only bx--tooltip__trigger bx--tooltip--a11y bx--tooltip--bottom bx--tooltip--align-center"
-                data-testid="dashboard-editor-header-export-button"
-=======
                 aria-describedby={null}
                 className="iot--btn bx--btn bx--btn--md bx--btn--ghost bx--tooltip--hidden bx--btn--icon-only bx--tooltip__trigger bx--tooltip--a11y bx--btn--icon-only--bottom bx--tooltip--align-center"
                 data-testid="Button"
->>>>>>> 75f31d6b
                 disabled={false}
                 onBlur={[Function]}
                 onClick={[Function]}
@@ -205,14 +196,9 @@
                 </svg>
               </button>
               <button
-<<<<<<< HEAD
-                className="iot--btn bx--btn bx--btn--field bx--btn--ghost bx--btn--icon-only bx--tooltip__trigger bx--tooltip--a11y bx--tooltip--bottom bx--tooltip--align-center"
-                data-testid="dashboard-editor-header-delete-button"
-=======
                 aria-describedby={null}
                 className="iot--btn bx--btn bx--btn--md bx--btn--ghost bx--tooltip--hidden bx--btn--icon-only bx--tooltip__trigger bx--tooltip--a11y bx--btn--icon-only--bottom bx--tooltip--align-center"
                 data-testid="Button"
->>>>>>> 75f31d6b
                 disabled={false}
                 onBlur={[Function]}
                 onClick={[Function]}
@@ -252,13 +238,8 @@
               <button
                 aria-describedby={null}
                 aria-pressed={null}
-<<<<<<< HEAD
-                className="iot--btn bx--btn bx--btn--field bx--btn--secondary"
-                data-testid="dashboard-editor-header-cancel-button"
-=======
                 className="iot--btn bx--btn bx--btn--md bx--btn--secondary"
                 data-testid="Button"
->>>>>>> 75f31d6b
                 disabled={false}
                 onBlur={[Function]}
                 onClick={[Function]}
@@ -273,13 +254,8 @@
               <button
                 aria-describedby={null}
                 aria-pressed={null}
-<<<<<<< HEAD
-                className="iot--btn bx--btn bx--btn--field bx--btn--primary"
-                data-testid="dashboard-editor-header-submit-button"
-=======
                 className="iot--btn bx--btn bx--btn--md bx--btn--primary"
                 data-testid="Button"
->>>>>>> 75f31d6b
                 disabled={false}
                 onBlur={[Function]}
                 onClick={[Function]}
@@ -373,14 +349,9 @@
               New dashboard
             </h2>
             <button
-<<<<<<< HEAD
-              className="page-title-bar-title--edit iot--btn bx--btn bx--btn--field bx--btn--ghost bx--btn--icon-only bx--tooltip__trigger bx--tooltip--a11y bx--tooltip--bottom bx--tooltip--align-center"
-              data-testid="dashboard-editor-header-page-title-bar-edit-button"
-=======
               aria-describedby={null}
               className="page-title-bar-title--edit iot--btn bx--btn bx--btn--md bx--btn--ghost bx--tooltip--hidden bx--btn--icon-only bx--tooltip__trigger bx--tooltip--a11y bx--btn--icon-only--bottom bx--tooltip--align-center"
               data-testid="Button"
->>>>>>> 75f31d6b
               disabled={false}
               onBlur={[Function]}
               onClick={[Function]}
@@ -433,13 +404,8 @@
               <button
                 aria-describedby={null}
                 aria-pressed={null}
-<<<<<<< HEAD
-                className="iot--btn bx--btn bx--btn--field bx--btn--secondary"
-                data-testid="dashboard-editor-header-cancel-button"
-=======
                 className="iot--btn bx--btn bx--btn--md bx--btn--secondary"
                 data-testid="Button"
->>>>>>> 75f31d6b
                 disabled={false}
                 onBlur={[Function]}
                 onClick={[Function]}
@@ -454,13 +420,8 @@
               <button
                 aria-describedby={null}
                 aria-pressed={null}
-<<<<<<< HEAD
-                className="iot--btn bx--btn bx--btn--field bx--btn--primary"
-                data-testid="dashboard-editor-header-submit-button"
-=======
                 className="iot--btn bx--btn bx--btn--md bx--btn--primary"
                 data-testid="Button"
->>>>>>> 75f31d6b
                 disabled={false}
                 onBlur={[Function]}
                 onClick={[Function]}
