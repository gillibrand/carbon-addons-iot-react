// Jest Snapshot v1, https://goo.gl/fbAQLP

exports[`Storybook Snapshot tests and console checks Storyshots 2 - Watson IoT Experimental/☢️ DashboardEditor/DashboardEditorHeader default 1`] = `
<div
  className="storybook-container"
>
  <div
    style={
      Object {
        "height": "calc(100vh - 6rem)",
      }
    }
  >
    <div
      className="page-title-bar"
      data-testid="dashboard-editor-header-page-title-bar"
      style={
        Object {
          "--header-offset": "48px",
          "--scroll-transition-progress": 1,
        }
      }
    >
      <div
        className="page-title-bar-header"
      >
        <div
          className="page-title-bar-breadcrumb-bg"
        />
        <div
          className="page-title-bar-breadcrumb breadcrumb--container"
        >
          <nav
            aria-label="Breadcrumb"
          >
            <ol
              className="bx--breadcrumb"
            >
              <li
                className="bx--breadcrumb-item"
              >
                <a
                  className="bx--link bx--link"
                  href="www.ibm.com"
                  rel={null}
                >
                  Dashboard library
                </a>
              </li>
              <li
                className="bx--breadcrumb-item"
              >
                <a
                  className="bx--link bx--link"
                  href="www.ibm.com"
                  rel={null}
                >
                  Favorites
                </a>
              </li>
            </ol>
          </nav>
        </div>
        <div
          className="page-title-bar-title"
        >
          <div
            className="page-title-bar-title--text"
          >
            <h2
              title="New dashboard"
            >
              New dashboard
            </h2>
          </div>
        </div>
        <div
          className="page-title-bar-header-right"
        >
          <div
            className="iot--dashboard-editor-header--right"
            data-testid="dashboard-editor-header"
          >
            <div
              className="iot--dashboard-editor-header--top"
            />
            <div
              className="iot--dashboard-editor-header--bottom"
            >
              <button
                aria-describedby="icon-tooltip-11"
                className="bx--tooltip__trigger bx--tooltip--a11y iot--dashboard-editor-header--bottom__import bx--tooltip--bottom bx--tooltip--align-center"
                onBlur={[Function]}
                onClick={[Function]}
                onFocus={[Function]}
                onMouseEnter={[Function]}
                onMouseLeave={[Function]}
                style={
                  Object {
                    "cursor": "default",
                  }
                }
                type="button"
              >
                <span
                  className="bx--assistive-text"
                  id="icon-tooltip-11"
                  onMouseEnter={[Function]}
                >
                  Import
                </span>
                <label
                  accepts={
                    Array [
                      ".json",
                    ]
                  }
                  aria-disabled={false}
<<<<<<< HEAD
                  className="bx--btn bx--btn--ghost bx--btn--md"
=======
                  className="bx--btn bx--btn--ghost bx--btn--field"
                  data-testid="dashboard-editor-header-file-uploader-button"
>>>>>>> 794b7af4
                  htmlFor="id11"
                  onKeyDown={[Function]}
                  tabIndex={0}
                >
                  <span
                    role="button"
                  >
                    <svg
                      aria-hidden={true}
                      fill="#161616"
                      focusable="false"
                      height={16}
                      preserveAspectRatio="xMidYMid meet"
                      viewBox="0 0 32 32"
                      width={16}
                      xmlns="http://www.w3.org/2000/svg"
                    >
                      <path
                        d="M28 19L14.83 19 17.41 16.41 16 15 11 20 16 25 17.41 23.59 14.83 21 28 21 28 19z"
                      />
                      <path
                        d="M24,14V10a1,1,0,0,0-.29-.71l-7-7A1,1,0,0,0,16,2H6A2,2,0,0,0,4,4V28a2,2,0,0,0,2,2H22a2,2,0,0,0,2-2V26H22v2H6V4h8v6a2,2,0,0,0,2,2h6v2Zm-8-4V4.41L21.59,10Z"
                      />
                    </svg>
                  </span>
                </label>
                <input
                  className="bx--visually-hidden"
                  disabled={false}
                  id="id11"
                  multiple={false}
                  onChange={[Function]}
                  onClick={[Function]}
                  tabIndex="-1"
                  type="file"
                />
              </button>
              <button
                aria-describedby={null}
                className="iot--btn bx--btn bx--btn--md bx--btn--ghost bx--tooltip--hidden bx--btn--icon-only bx--tooltip__trigger bx--tooltip--a11y bx--btn--icon-only--bottom bx--tooltip--align-center"
                data-testid="Button"
                disabled={false}
                onBlur={[Function]}
                onClick={[Function]}
                onFocus={[Function]}
                onMouseEnter={[Function]}
                onMouseLeave={[Function]}
                tabIndex={0}
                type="button"
              >
                <div
                  className="bx--assistive-text"
                  onMouseEnter={[Function]}
                >
                  Export
                </div>
                <svg
                  aria-hidden="true"
                  aria-label="Export"
                  className="bx--btn__icon"
                  fill="currentColor"
                  focusable="false"
                  height={16}
                  preserveAspectRatio="xMidYMid meet"
                  role="img"
                  viewBox="0 0 32 32"
                  width={16}
                  xmlns="http://www.w3.org/2000/svg"
                >
                  <path
                    d="M13 21L26.17 21 23.59 23.59 25 25 30 20 25 15 23.59 16.41 26.17 19 13 19 13 21z"
                  />
                  <path
                    d="M22,14V10a1,1,0,0,0-.29-.71l-7-7A1,1,0,0,0,14,2H4A2,2,0,0,0,2,4V28a2,2,0,0,0,2,2H20a2,2,0,0,0,2-2V26H20v2H4V4h8v6a2,2,0,0,0,2,2h6v2Zm-8-4V4.41L19.59,10Z"
                  />
                </svg>
              </button>
              <button
                aria-describedby={null}
                className="iot--btn bx--btn bx--btn--md bx--btn--ghost bx--tooltip--hidden bx--btn--icon-only bx--tooltip__trigger bx--tooltip--a11y bx--btn--icon-only--bottom bx--tooltip--align-center"
                data-testid="Button"
                disabled={false}
                onBlur={[Function]}
                onClick={[Function]}
                onFocus={[Function]}
                onMouseEnter={[Function]}
                onMouseLeave={[Function]}
                tabIndex={0}
                type="button"
              >
                <div
                  className="bx--assistive-text"
                  onMouseEnter={[Function]}
                >
                  Delete
                </div>
                <svg
                  aria-hidden="true"
                  aria-label="Delete"
                  className="bx--btn__icon"
                  fill="currentColor"
                  focusable="false"
                  height={16}
                  preserveAspectRatio="xMidYMid meet"
                  role="img"
                  viewBox="0 0 32 32"
                  width={16}
                  xmlns="http://www.w3.org/2000/svg"
                >
                  <path
                    d="M12 12H14V24H12zM18 12H20V24H18z"
                  />
                  <path
                    d="M4 6V8H6V28a2 2 0 002 2H24a2 2 0 002-2V8h2V6zM8 28V8H24V28zM12 2H20V4H12z"
                  />
                </svg>
              </button>
              <button
                aria-describedby={null}
                aria-pressed={null}
                className="iot--btn bx--btn bx--btn--md bx--btn--secondary"
                data-testid="Button"
                disabled={false}
                onBlur={[Function]}
                onClick={[Function]}
                onFocus={[Function]}
                onMouseEnter={[Function]}
                onMouseLeave={[Function]}
                tabIndex={0}
                type="button"
              >
                Cancel
              </button>
              <button
                aria-describedby={null}
                aria-pressed={null}
                className="iot--btn bx--btn bx--btn--md bx--btn--primary"
                data-testid="Button"
                disabled={false}
                onBlur={[Function]}
                onClick={[Function]}
                onFocus={[Function]}
                onMouseEnter={[Function]}
                onMouseLeave={[Function]}
                tabIndex={0}
                type="button"
              >
                Save and close
              </button>
            </div>
          </div>
        </div>
      </div>
    </div>
  </div>
</div>
`;

exports[`Storybook Snapshot tests and console checks Storyshots 2 - Watson IoT Experimental/☢️ DashboardEditor/DashboardEditorHeader with editable title and no import/export/delete 1`] = `
<div
  className="storybook-container"
>
  <div
    style={
      Object {
        "height": "calc(100vh - 6rem)",
      }
    }
  >
    <div
      className="page-title-bar"
      data-testid="dashboard-editor-header-page-title-bar"
      style={
        Object {
          "--header-offset": "48px",
          "--scroll-transition-progress": 1,
        }
      }
    >
      <div
        className="page-title-bar-header"
      >
        <div
          className="page-title-bar-breadcrumb-bg"
        />
        <div
          className="page-title-bar-breadcrumb breadcrumb--container"
        >
          <nav
            aria-label="Breadcrumb"
          >
            <ol
              className="bx--breadcrumb"
            >
              <li
                className="bx--breadcrumb-item"
              >
                <a
                  className="bx--link bx--link"
                  href="www.ibm.com"
                  rel={null}
                >
                  Dashboard library
                </a>
              </li>
              <li
                className="bx--breadcrumb-item"
              >
                <a
                  className="bx--link bx--link"
                  href="www.ibm.com"
                  rel={null}
                >
                  Favorites
                </a>
              </li>
            </ol>
          </nav>
        </div>
        <div
          className="page-title-bar-title"
        >
          <div
            className="page-title-bar-title--text"
          >
            <h2
              title="New dashboard"
            >
              New dashboard
            </h2>
            <button
              aria-describedby={null}
              className="page-title-bar-title--edit iot--btn bx--btn bx--btn--md bx--btn--ghost bx--tooltip--hidden bx--btn--icon-only bx--tooltip__trigger bx--tooltip--a11y bx--btn--icon-only--bottom bx--tooltip--align-center"
              data-testid="Button"
              disabled={false}
              onBlur={[Function]}
              onClick={[Function]}
              onFocus={[Function]}
              onMouseEnter={[Function]}
              onMouseLeave={[Function]}
              tabIndex={0}
              title="Edit title"
              type="button"
            >
              <div
                className="bx--assistive-text"
                onMouseEnter={[Function]}
              >
                Edit title
              </div>
              <svg
                aria-hidden="true"
                aria-label="Edit title"
                className="bx--btn__icon"
                fill="currentColor"
                focusable="false"
                height={16}
                preserveAspectRatio="xMidYMid meet"
                role="img"
                viewBox="0 0 32 32"
                width={16}
                xmlns="http://www.w3.org/2000/svg"
              >
                <path
                  d="M2 26H30V28H2zM25.4 9c.8-.8.8-2 0-2.8 0 0 0 0 0 0l-3.6-3.6c-.8-.8-2-.8-2.8 0 0 0 0 0 0 0l-15 15V24h6.4L25.4 9zM20.4 4L24 7.6l-3 3L17.4 7 20.4 4zM6 22v-3.6l10-10 3.6 3.6-10 10H6z"
                />
              </svg>
            </button>
          </div>
        </div>
        <div
          className="page-title-bar-header-right"
        >
          <div
            className="iot--dashboard-editor-header--right"
            data-testid="dashboard-editor-header"
          >
            <div
              className="iot--dashboard-editor-header--top"
            />
            <div
              className="iot--dashboard-editor-header--bottom"
            >
              <button
                aria-describedby={null}
                aria-pressed={null}
                className="iot--btn bx--btn bx--btn--md bx--btn--secondary"
                data-testid="Button"
                disabled={false}
                onBlur={[Function]}
                onClick={[Function]}
                onFocus={[Function]}
                onMouseEnter={[Function]}
                onMouseLeave={[Function]}
                tabIndex={0}
                type="button"
              >
                Cancel
              </button>
              <button
                aria-describedby={null}
                aria-pressed={null}
                className="iot--btn bx--btn bx--btn--md bx--btn--primary"
                data-testid="Button"
                disabled={false}
                onBlur={[Function]}
                onClick={[Function]}
                onFocus={[Function]}
                onMouseEnter={[Function]}
                onMouseLeave={[Function]}
                tabIndex={0}
                type="button"
              >
                Save and close
              </button>
            </div>
          </div>
        </div>
      </div>
    </div>
  </div>
</div>
`;<|MERGE_RESOLUTION|>--- conflicted
+++ resolved
@@ -116,12 +116,8 @@
                     ]
                   }
                   aria-disabled={false}
-<<<<<<< HEAD
                   className="bx--btn bx--btn--ghost bx--btn--md"
-=======
-                  className="bx--btn bx--btn--ghost bx--btn--field"
                   data-testid="dashboard-editor-header-file-uploader-button"
->>>>>>> 794b7af4
                   htmlFor="id11"
                   onKeyDown={[Function]}
                   tabIndex={0}
