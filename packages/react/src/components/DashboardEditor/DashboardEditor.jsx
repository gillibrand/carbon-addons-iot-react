import React, { useState, useEffect, useMemo, useCallback, useRef } from 'react';
import PropTypes from 'prop-types';
import { InlineNotification, SkeletonText } from 'carbon-components-react';
import classnames from 'classnames';
import warning from 'warning';

import { settings } from '../../constants/Settings';
import { DASHBOARD_EDITOR_CARD_TYPES, CARD_TYPES } from '../../constants/LayoutConstants';
import { DashboardGrid, CardEditor, ErrorBoundary } from '../../index';
import ImageGalleryModal, { ImagePropTypes } from '../ImageGalleryModal/ImageGalleryModal';

import DashboardEditorHeader from './DashboardEditorHeader/DashboardEditorHeader';
import DashboardEditorCardRenderer from './DashboardEditorCardRenderer';
import {
  getDefaultCard,
  getDuplicateCard,
  renderBreakpointInfo,
  DataItemsPropTypes,
  renderDefaultIconByName,
} from './editorUtils';

const { iotPrefix } = settings;

const propTypes = {
  /** Dashboard title */
  title: PropTypes.node,
  /** initial dashboard data to edit */
  initialValue: PropTypes.shape({
    cards: PropTypes.array,
    layouts: PropTypes.object, // eslint-disable-line react/forbid-prop-types
  }),
  isSummaryDashboard: PropTypes.bool,
  /** supported card types */
  supportedCardTypes: PropTypes.arrayOf(PropTypes.string),
  /**
   * Dictionary of icons that corresponds to both `supportedCardTypes` and `i18n`
   * ex:
   * {
   *  TIMESERIES: <EscalatorDown />,
   *  ALERT: <Code24 />,
   *  CUSTOM: <Basketball32 />,
   *  ANOTHER_CUSTOM: <Automobile32 />,
   * }
   */
  icons: PropTypes.objectOf(PropTypes.node),
  /** if enabled, renders a ContentSwitcher with IconSwitches that allow for manually changing the breakpoint,
   * regardless of the screen width
   */
  breakpointSwitcher: PropTypes.shape({
    enabled: PropTypes.bool,
    initialValue: PropTypes.string,
  }),
  /** if provided, renders header content above preview */
  renderHeader: PropTypes.func,
  /** if provided, is used to render cards in dashboard
   * renderCardPreview( cardConfig: Object,
                        commonCardProps: Object
                        onSelectCard: Function,
                        onDuplicateCard: Function,
                        onRemoveCard: Function,
                        isSelected: Boolean): Node
   */
  renderCardPreview: PropTypes.func,
  /** if provided, renders array elements inside of BreadcrumbItem in header */
  headerBreadcrumbs: PropTypes.arrayOf(PropTypes.element),
  /** if provided, renders node underneath the header and above the dashboard grid */
  notification: PropTypes.node,
  /** if provided, renders edit button next to title */
  isTitleEditable: PropTypes.bool,
  /** if provided, returns an array of strings which are the dataItems to be allowed
   * on each card
   * getValidDataItems(card, selectedTimeRange)
   */
  getValidDataItems: PropTypes.func,
  /** if provided, returns an array of strings which are the timeRanges to be allowed
   * on each card
   * getValidTimeRanges(card, selectedDataItems)
   */
  getValidTimeRanges: PropTypes.func,
  /** if provided, determines the default cardConfig for a new card when it is added
   * getDefaultCard(cardType)
   */
  getDefaultCard: PropTypes.func,
  /** an array of dataItems to be included on each card
   * this prop will be ignored if getValidDataItems is defined
   */
  availableImages: ImagePropTypes,
  dataItems: DataItemsPropTypes,
  /** an object where the keys are available dimensions and the values are the values available for those dimensions
   *  ex: { manufacturer: ['Rentech', 'GHI Industries'], deviceid: ['73000', '73001', '73002'] }
   */
  availableDimensions: PropTypes.shape({}),
  /** if provided, will update the dashboard json according to its own logic. Is called if a card is edited, or added.
   * Should return an updated card to be rendered
   * onCardChange(updatedCard, template): Card
   */
  onCardChange: PropTypes.func,
  /** if provided, will return the updated layout and layouts
   * onLayoutChange(newLayout, newLayouts)
   */
  onLayoutChange: PropTypes.func,
  /** if provided, allows the consumer to make changes to the cardConfig for preview in the JSON editor modal.
   * onCardJsonPreview(card)
   */
  onCardJsonPreview: PropTypes.func,
  /** if provided, renders import button linked to this callback
   * onImport(data, setNotification?)
   */
  onImport: PropTypes.func,
  /** if provided, renders export button linked to this callback
   * onExport(dashboardJson)
   */
  onExport: PropTypes.func,
  /** if provided, renders delete button linked to this callback */
  onDelete: PropTypes.func,
  /** If provided, renders cancel button linked to this callback */
  onCancel: PropTypes.func,
  /** If provided, renders submit button linked to this callback
   * onSubmit(dashboardData)
   */
  onSubmit: PropTypes.func,
  /** Whether to disable the submit button */
  isSubmitDisabled: PropTypes.bool,
  /** Whether to set the loading spinner on the submit button */
  isSubmitLoading: PropTypes.bool,
  /** If provided, runs the function when the user clicks submit in the Card code JSON editor
   * onValidateCardJson(cardConfig)
   * @returns Array<string> error strings. return empty array if there is no errors
   */
  /** Callback called when a card determines what icon render based on a named string in card config
   *    example usage: renderIconByName(name = 'my--checkmark--icon', props = { title: 'A checkmark', etc. })
   */
  renderIconByName: PropTypes.func,
  onValidateCardJson: PropTypes.func,
  /** callback function to validate the uploaded image */
  onValidateUploadedImage: PropTypes.func,
  /** callback if an image is deleted from the gallery */
  onImageDelete: PropTypes.func,
  /** optional loading prop to render the PageTitleBar loading state */
  isLoading: PropTypes.bool,
  /** internationalization strings */
  i18n: PropTypes.shape({
    // header strings
    headerEditTitleButton: PropTypes.string,
    headerImportButton: PropTypes.string,
    headerExportButton: PropTypes.string,
    headerCancelButton: PropTypes.string,
    headerSubmitButton: PropTypes.string,
    headerDeleteButton: PropTypes.string,
    headerFitToScreenButton: PropTypes.string,
    headerXlargeButton: PropTypes.string,
    headerLargeButton: PropTypes.string,
    headerMediumButton: PropTypes.string,
    layoutInfoXl: PropTypes.string,
    layoutInfoLg: PropTypes.string,
    layoutInfoMd: PropTypes.string,
    dashboardTitleLabel: PropTypes.string,
    requiredMessage: PropTypes.string,
    saveTitleButton: PropTypes.string,

    // card stirngs
    noDataLabel: PropTypes.string,
    defaultCardTitle: PropTypes.string,
    cloneCardLabel: PropTypes.string,
    deleteCardLabel: PropTypes.string,

    // card gallery strings
    galleryHeader: PropTypes.string,
    addCardButton: PropTypes.string,
    openGalleryButton: PropTypes.string,
    closeGalleryButton: PropTypes.string,
    openJSONButton: PropTypes.string,
    searchPlaceholderText: PropTypes.string,
    TIMESERIES: PropTypes.string,
    SIMPLE_BAR: PropTypes.string,
    GROUPED_BAR: PropTypes.string,
    STACKED_BAR: PropTypes.string,
    VALUE: PropTypes.string,
    IMAGE: PropTypes.string,
    TABLE: PropTypes.string,
    ALERT: PropTypes.string,
    LIST: PropTypes.string,

    // image gallery strings
    searchPlaceHolderText: PropTypes.string,
    imageGalleryDeleteLabelText: PropTypes.string,
    imageGalleryDeleteModalLabelText: PropTypes.string,
    imageGalleryDeleteModalTitleText: PropTypes.func,
    imageGalleryGridButtonText: PropTypes.string,
    imageGalleryInstructionText: PropTypes.string,
    imageGalleryListButtonText: PropTypes.string,
    imageGalleryModalLabelText: PropTypes.string,
    imageGalleryModalTitleText: PropTypes.string,
    imageGalleryModalPrimaryButtonLabelText: PropTypes.string,
    imageGalleryModalSecondaryButtonLabelText: PropTypes.string,
    imageGalleryModalCloseIconDescriptionText: PropTypes.string,
    imageGallerySearchPlaceHolderText: PropTypes.string,

    // card form strings
    openEditorButton: PropTypes.string,
    contentTabLabel: PropTypes.string,
    settingsTabLabel: PropTypes.string,
    cardSize_SMALL: PropTypes.string,
    cardSize_SMALLWIDE: PropTypes.string,
    cardSize_MEDIUM: PropTypes.string,
    cardSize_MEDIUMTHIN: PropTypes.string,
    cardSize_MEDIUMWIDE: PropTypes.string,
    cardSize_LARGE: PropTypes.string,
    cardSize_LARGETHIN: PropTypes.string,
    cardSize_LARGEWIDE: PropTypes.string,
    chartType_BAR: PropTypes.string,
    chartType_LINE: PropTypes.string,
    barChartType_SIMPLE: PropTypes.string,
    barChartType_GROUPED: PropTypes.string,
    barChartType_STACKED: PropTypes.string,
    barChartLayout_HORIZONTAL: PropTypes.string,
    barChartLayout_VERTICAL: PropTypes.string,

    errorTitle: PropTypes.string,
    modalTitle: PropTypes.string,
    modalLabel: PropTypes.string,
    modalHelpText: PropTypes.string,
    modalIconDescription: PropTypes.string,
    expandBtnLabel: PropTypes.string,
    modalPrimaryButtonLabel: PropTypes.string,
    modalSecondaryButtonLabel: PropTypes.string,
    cardTitle: PropTypes.string,
    description: PropTypes.string,
    size: PropTypes.string,
    selectASize: PropTypes.string,
    timeRange: PropTypes.string,
    selectATimeRange: PropTypes.string,
    last24HoursLabel: PropTypes.string,
    last7DaysLabel: PropTypes.string,
    lastMonthLabel: PropTypes.string,
    lastQuarterLabel: PropTypes.string,
    lastYearLabel: PropTypes.string,
    thisWeekLabel: PropTypes.string,
    thisMonthLabel: PropTypes.string,
    thisQuarterLabel: PropTypes.string,
    thisYearLabel: PropTypes.string,

    dataItemEditorDataItemTitle: PropTypes.string,
    dataItemEditorDataItemLabel: PropTypes.string,
    dataItemEditorLegendColor: PropTypes.string,
    dataSeriesTitle: PropTypes.string,
    selectDataItems: PropTypes.string,
    dataItem: PropTypes.string,
    edit: PropTypes.string,
    dataItemEditorDataItemCustomLabel: PropTypes.string,
    dataItemEditorDataItemUnit: PropTypes.string,
    dataItemEditorDataItemFilter: PropTypes.string,
    dataItemEditorDataItemThresholds: PropTypes.string,
    dataItemEditorDataItemAddThreshold: PropTypes.string,
    source: PropTypes.string,
    primaryButtonLabelText: PropTypes.string,
    secondaryButtonLabelText: PropTypes.string,
    closeButtonLabelText: PropTypes.string,

    // data series form
    xAxisLabel: PropTypes.string,
    yAxisLabel: PropTypes.string,
    unitLabel: PropTypes.string,
    decimalPrecisionLabel: PropTypes.string,
    precisionLabel: PropTypes.string,
    showLegendLabel: PropTypes.string,

    // value card form settings
    fontSize: PropTypes.string,
    abbreviateNumbers: PropTypes.string,
    abbreviateNumbersTooltip: PropTypes.string,

    editDataItems: PropTypes.string,
  }),
  /** locale data */
  locale: PropTypes.string,
  /** optional link href's for each card type that will appear in a tooltip */
  dataSeriesItemLinks: PropTypes.shape({
    simpleBar: PropTypes.string,
    groupedBar: PropTypes.string,
    stackedBar: PropTypes.string,
    timeSeries: PropTypes.string,
    value: PropTypes.string,
    custom: PropTypes.string,
    table: PropTypes.string,
    image: PropTypes.string,
  }),
  /** return demo hotspots while we're editing image cards */
  onFetchDynamicDemoHotspots: PropTypes.func,
  /** should we allow resizing cards dynamically */
  isCardResizable: PropTypes.bool,
  onEditDataItems: PropTypes.func,

  testId: PropTypes.string,
};

const defaultProps = {
  initialValue: {
    cards: [],
    layouts: {},
  },
  isSummaryDashboard: false,
  breakpointSwitcher: null,
  supportedCardTypes: Object.keys(DASHBOARD_EDITOR_CARD_TYPES),
  icons: null,
  renderHeader: null,
  renderIconByName: renderDefaultIconByName,
  renderCardPreview: () => null,
  headerBreadcrumbs: null,
  notification: null,
  title: '',
  isTitleEditable: null,
  getValidDataItems: null,
  getValidTimeRanges: null,
  getDefaultCard: null,
  availableImages: [],
  dataItems: [],
  availableDimensions: {},
  onCardChange: null,
  onImageDelete: null,
  onLayoutChange: null,
  onCardJsonPreview: null,
  onDelete: null,
  onImport: null,
  onExport: null,
  onCancel: null,
  onSubmit: null,
  isSubmitDisabled: false,
  isSubmitLoading: false,
  onValidateCardJson: null,
  onValidateUploadedImage: null,
  isLoading: false,
  isCardResizable: true,
  i18n: {
    headerEditTitleButton: 'Edit title',
    headerImportButton: 'Import',
    headerExportButton: 'Export',
    headerDeleteButton: 'Delete',
    headerCancelButton: 'Cancel',
    headerSubmitButton: 'Save and close',
    headerFitToScreenButton: 'Fit to screen',
    headerLargeButton: 'Large view',
    headerMediumButton: 'Medium view',
    headerSmallButton: 'Small view',
    galleryHeader: 'Gallery',
    openGalleryButton: 'Open gallery',
    closeGalleryButton: 'Back',
    openJSONButton: 'Open JSON editor',
    noDataLabel: 'No data source is defined',
    defaultCardTitle: 'Untitled',
    selectAGroupBy: 'Select a group by',
    layoutInfoLg: 'Edit dashboard at large layout (1057 - 1312px)',
    layoutInfoMd: 'Edit dashboard at medium layout (673 - 1056px)',
    layoutInfoSm: 'Edit dashboard at small layout (481 - 672px)',
    searchPlaceHolderText: 'Enter a value',
    dashboardTitleLabel: 'Dashboard title',
    requiredMessage: 'Required',
    saveTitleButton: 'Save title',
    editDataItems: 'Edit data items',
  },
  locale: 'en',
  dataSeriesItemLinks: null,
  onFetchDynamicDemoHotspots: () => Promise.resolve([{ x: 50, y: 50, type: 'fixed' }]),
  onEditDataItems: null,
  testId: 'dashboard-editor',
};

const LAYOUTS = {
  FIT_TO_SCREEN: { breakpoint: 'lg', index: 0 },
  SMALL: { breakpoint: 'sm', index: 3 },
  MEDIUM: { breakpoint: 'md', index: 2 },
  LARGE: { breakpoint: 'lg', index: 1 },
};
export const baseClassName = `${iotPrefix}--dashboard-editor`;

const DashboardEditor = ({
  title,
  initialValue,
  isCardResizable,
  supportedCardTypes,
  breakpointSwitcher,
  renderHeader,
  renderCardPreview,
  renderIconByName,
  getValidDataItems,
  getValidTimeRanges,
  getDefaultCard: customGetDefaultCard,
  dataItems,
  availableImages,
  headerBreadcrumbs,
  onImageDelete,
  notification,
  onCardChange,
  onLayoutChange,
  onCardJsonPreview,
  onImport,
  onExport,
  onDelete,
  onCancel,
  onSubmit,
  isSubmitDisabled,
  isSubmitLoading,
  onValidateCardJson,
  onValidateUploadedImage,
  availableDimensions,
  isSummaryDashboard,
  isLoading,
  i18n,
  locale,
  dataSeriesItemLinks,
  isTitleEditable,
  icons,
  // eslint-disable-next-line react/prop-types
  onFetchDynamicDemoHotspots, // needed for the HotspotEditorModal, see the proptypes for more details
  onEditDataItems,
  testId,
}) => {
  React.useEffect(() => {
    if (__DEV__) {
      warning(
        false,
        'The `DashboardEditor` is an experimental component and could be lacking unit test and documentation. Be aware that minor version bumps could introduce breaking changes. For the reasons listed above use of this component in production is highly discouraged'
      );
    }
  }, []);
  const mergedI18n = useMemo(() => ({ ...defaultProps.i18n, ...i18n }), [i18n]);
  // Need to keep track of whether the image gallery is open or not
  const [isImageGalleryModalOpen, setIsImageGalleryModalOpen] = useState(false);
  // Keep track of whether we need to scroll for new card or not
  const [needsScroll, setNeedsScroll] = useState(false);

  // show the card gallery if no card is being edited
  const [dashboardJson, setDashboardJson] = useState(initialValue);
  const [imagesToUpload, setImagesToUpload] = useState([]);
  const [selectedCardId, setSelectedCardId] = useState();
  const [selectedBreakpointIndex, setSelectedBreakpointIndex] = useState(
    breakpointSwitcher?.initialValue
      ? LAYOUTS[breakpointSwitcher.initialValue].index
      : LAYOUTS.FIT_TO_SCREEN.index
  );
  const [currentBreakpoint, setCurrentBreakpoint] = useState(
    breakpointSwitcher?.initialValue
      ? LAYOUTS[breakpointSwitcher.initialValue].breakpoint
      : LAYOUTS.FIT_TO_SCREEN.breakpoint
  );

  useEffect(() => {
    // if the loaded template changes, we need to update the state
    setDashboardJson(initialValue);
  }, [initialValue]);

  // force a window resize so that react-grid-layout will trigger its reorder / resize
  useEffect(() => {
    window.dispatchEvent(new Event('resize'));
  }, [selectedBreakpointIndex]);

  const scrollContainerRef = useRef();
  // when a new card is added, scroll to the bottom of the page. Instead of trying to attach the ref to the card itself,
  // check if the scrollHeight has changed in the scroll container, meaning a new card has been added
  useEffect(() => {
    if (scrollContainerRef.current && needsScroll) {
      scrollContainerRef.current.scrollTo({
        left: 0,
        top: scrollContainerRef.current.scrollHeight,
        behavior: 'smooth',
      });
      setNeedsScroll(false);
    }
    // eslint-disable-next-line react-hooks/exhaustive-deps
  }, [scrollContainerRef.current?.scrollHeight, needsScroll]);

  /**
   * Adds a default, empty card to the preview
   * @param {string} type card type
   */
  const addCard = useCallback(
    (type) => {
      const defaultCard = customGetDefaultCard // Use the default card specified by the consumer if it exists
        ? customGetDefaultCard(type)
        : getDefaultCard(type, mergedI18n);

      // notify consumers that the card has been added in onCardChange if we don't have an explicit customGetDefaultCard passed
      const cardConfig =
        onCardChange && !customGetDefaultCard
          ? onCardChange(defaultCard, dashboardJson)
          : defaultCard;

      // eslint-disable-next-line no-shadow
      setDashboardJson((dashboardJson) => ({
        ...dashboardJson,
        cards: [...dashboardJson.cards, cardConfig],
      }));
      setSelectedCardId(cardConfig.id);
      setNeedsScroll(true);
    },
    [customGetDefaultCard, dashboardJson, mergedI18n, onCardChange]
  );

  /**
   * Adds a cloned card with a new unique id to the preview and place it next to the original card
   * @param {string} id
   */
  const duplicateCard = useCallback((id) => {
    setDashboardJson((dashboard) => {
      const cardConfig = getDuplicateCard(dashboard.cards.find((card) => card.id === id));
      const originalCardIndex = dashboard.cards.findIndex((card) => card.id === id);
      dashboard.cards.splice(originalCardIndex, 0, cardConfig);
      return {
        ...dashboard,
        cards: dashboard.cards,
      };
    });
    setSelectedCardId(id);
    setNeedsScroll(true);
  }, []);

  /**
   * Deletes a card from the preview
   * @param {string} id
   */
  const removeCard = useCallback(
    (id) =>
      // eslint-disable-next-line no-shadow
      setDashboardJson((dashboardJson) => ({
        ...dashboardJson,
        cards: dashboardJson.cards.filter((i) => i.id !== id),
      })),
    []
  );

  const handleOnCardChange = useCallback(
    (cardConfig) => {
      // need to handle resetting the src of the image for image cards based on the id
      if (cardConfig.type === CARD_TYPES.IMAGE && cardConfig.content.imgState !== 'new') {
        // eslint-disable-next-line no-param-reassign
        cardConfig.content.src = availableImages.find(
          (image) => image.id === cardConfig.content.id
        )?.src;
      } else if (
        cardConfig.type === CARD_TYPES.IMAGE &&
        cardConfig.content.imgState === 'new' &&
        !imagesToUpload.some((image) => image.id === cardConfig.content.id)
      ) {
        if (cardConfig.content.id && cardConfig.content.src) {
          setImagesToUpload((prevImagesToUpload) => [
            ...prevImagesToUpload,
            { id: cardConfig.content.id, src: cardConfig.content.src },
          ]);
        }
      }

      // TODO: this is really inefficient
      setDashboardJson((oldJSON) => ({
        ...oldJSON,
        cards: oldJSON.cards.map((card) =>
          card.id === cardConfig.id
            ? onCardChange
              ? onCardChange(cardConfig, oldJSON)
              : cardConfig
            : card
        ),
      }));
    },
    [availableImages, imagesToUpload, onCardChange]
  );

  const handleCardResize = useCallback(
    ({ id, size }) => {
      let cardConfig = dashboardJson.cards.find((card) => card.id === id);
      // Update the card with the new image information
      cardConfig = {
        ...cardConfig,
        size,
      };
      handleOnCardChange(cardConfig);
    },
    [dashboardJson.cards, handleOnCardChange]
  );

  const handleClose = useCallback(() => setIsImageGalleryModalOpen(false), []);
  // Show the image gallery
  const handleShowImageGallery = useCallback(() => setIsImageGalleryModalOpen(true), []);

  const handleImageSelection = useCallback(
    (selectedImage) => {
      let cardConfig = dashboardJson.cards.find((card) => card.id === selectedCardId);
      // Update the card with the new image information
      cardConfig = {
        ...cardConfig,
        content: { ...cardConfig.content, ...selectedImage },
      };
      handleOnCardChange(cardConfig);
      setIsImageGalleryModalOpen(false);
    },
    [dashboardJson.cards, handleOnCardChange, selectedCardId]
  );
  const handleEditTitle = useCallback(
    (newTitle) => setDashboardJson((oldJSON) => ({ ...oldJSON, title: newTitle })),
    []
  );

  return isLoading ? (
    <div data-testid={`${testId}-loading`} className={baseClassName}>
      <SkeletonText width="30%" />
    </div>
  ) : (
    <div data-testid={testId} className={baseClassName}>
      <div
        className={classnames(`${baseClassName}--content`, {
          // enables overflow: auto if a specific breakpoint is selected so the width can be managed
          [`${baseClassName}__overflow`]: selectedBreakpointIndex !== LAYOUTS.FIT_TO_SCREEN.index,
        })}
        ref={scrollContainerRef}
      >
        {renderHeader ? (
          renderHeader()
        ) : (
          <DashboardEditorHeader
            title={dashboardJson?.title || title}
            breadcrumbs={headerBreadcrumbs}
            onImport={onImport}
            onExport={() => onExport(dashboardJson, imagesToUpload)}
            onDelete={onDelete}
            onCancel={onCancel}
            onSubmit={(params) => onSubmit(params, imagesToUpload)}
            isSubmitDisabled={isSubmitDisabled}
            isSubmitLoading={isSubmitLoading}
            i18n={mergedI18n}
            onEditTitle={isTitleEditable && handleEditTitle}
            dashboardJson={dashboardJson}
            selectedBreakpointIndex={selectedBreakpointIndex}
            setSelectedBreakpointIndex={setSelectedBreakpointIndex}
            breakpointSwitcher={breakpointSwitcher}
            testId={`${testId}-header`}
          />
        )}
        {notification}
        <div
          className={classnames(`${baseClassName}--preview`, {
            // enables overflow: auto if a specific breakpoint is selected so the width can be managed
            [`${baseClassName}--preview__selected-breakpoint`]:
              selectedBreakpointIndex !== LAYOUTS.FIT_TO_SCREEN.index,
          })}
        >
          <div
            className={classnames({
              [`${baseClassName}--preview__outline`]:
                selectedBreakpointIndex !== LAYOUTS.FIT_TO_SCREEN.index,
              [`${baseClassName}--preview__sm`]: selectedBreakpointIndex === LAYOUTS.SMALL.index,
              [`${baseClassName}--preview__md`]: selectedBreakpointIndex === LAYOUTS.MEDIUM.index,
              [`${baseClassName}--preview__lg`]: selectedBreakpointIndex === LAYOUTS.LARGE.index,
            })}
          >
            {breakpointSwitcher?.enabled &&
              // only show breakpoint info if fit to screen is not selected
              selectedBreakpointIndex !== LAYOUTS.FIT_TO_SCREEN.index && (
                <div className={`${baseClassName}--preview__breakpoint-info`}>
                  {renderBreakpointInfo(currentBreakpoint, mergedI18n)}
                </div>
              )}
            <div className={`${baseClassName}--preview__grid-container`}>
              <ErrorBoundary
                fallback={
                  <InlineNotification
                    title="Dashboard editor error"
                    subtitle="Something went wrong. Please refresh the page."
                    kind="error"
                    lowContrast
                    data-testid={`${testId}-error-notification`}
                  />
                }
              >
                <ImageGalleryModal
                  open={isImageGalleryModalOpen}
                  content={availableImages}
                  onClose={handleClose}
                  onSubmit={handleImageSelection}
                  onDelete={onImageDelete}
                  gridButtonText={i18n.imageGalleryGridButtonText}
                  instructionText={i18n.imageGalleryInstructionText}
                  listButtonText={i18n.imageGalleryListButtonText}
                  modalLabelText={i18n.imageGalleryModalLabelText}
                  modalTitleText={i18n.imageGalleryModalTitleText}
                  modalPrimaryButtonLabelText={i18n.imageGalleryModalPrimaryButtonLabelText}
                  modalSecondaryButtonLabelText={i18n.imageGalleryModalSecondaryButtonLabelText}
                  modalCloseIconDescriptionText={i18n.imageGalleryModalCloseIconDescriptionText}
                  searchPlaceHolderText={i18n.imageGallerySearchPlaceHolderText}
                  deleteLabelText={i18n.imageGalleryDeleteLabelText}
                  deleteModalLabelText={i18n.imageGalleryDeleteModalLabelText}
                  deleteModalTitleText={i18n.imageGalleryDeleteModalTitleText}
<<<<<<< HEAD
                  testId={`${testId}-image-gallery-modal`}
=======
                  // TODO: pass testId in v3 to override defaults
                  // testId={`${testId}-image-gallery-modal`}
>>>>>>> 75f31d6b
                />
                <DashboardGrid
                  isEditable
                  breakpoint={currentBreakpoint}
                  onBreakpointChange={(newBreakpoint) => {
                    setCurrentBreakpoint(newBreakpoint);
                  }}
                  layouts={dashboardJson.layouts}
                  onLayoutChange={(newLayout, newLayouts) => {
                    if (onLayoutChange) {
                      onLayoutChange(newLayout, newLayouts);
                    }
                    setDashboardJson((oldDashboard) => ({
                      ...oldDashboard,
                      layouts: newLayouts,
                    }));
                  }}
                  onResizeStop={handleCardResize}
                  supportedLayouts={['lg', 'md', 'sm']}
                  testId={`${testId}-grid`}
                >
                  {dashboardJson?.cards?.map((cardConfig) => {
                    const isSelected = cardConfig.id === selectedCardId;
                    return (
                      <DashboardEditorCardRenderer
                        {...cardConfig}
                        locale={locale}
                        key={cardConfig.id}
                        isResizable={isCardResizable}
                        i18n={mergedI18n}
                        isSelected={isSelected}
                        getValidDataItems={getValidDataItems}
                        dataItems={dataItems}
                        availableDimensions={availableDimensions}
                        onFetchDynamicDemoHotspots={onFetchDynamicDemoHotspots}
                        renderCardPreview={renderCardPreview}
                        onCardChange={handleOnCardChange}
                        onRemove={removeCard}
                        onDuplicate={duplicateCard}
                        baseClassName={baseClassName}
                        onValidateUploadedImage={onValidateUploadedImage}
                        onShowImageGallery={handleShowImageGallery}
                        renderIconByName={renderIconByName}
                        setSelectedCardId={setSelectedCardId}
                      />
                    );
                  })}
                </DashboardGrid>
              </ErrorBoundary>
            </div>
          </div>
        </div>
      </div>
      <div className={`${baseClassName}--sidebar`}>
        <ErrorBoundary
          fallback={
            <InlineNotification
              title="Dashboard editor error"
              subtitle="Something went wrong. Please refresh the page."
              kind="error"
              lowContrast
              data-testid={`${testId}-sidebar-error-notification`}
            />
          }
        >
          <CardEditor
            cardConfig={dashboardJson.cards.find((card) => card.id === selectedCardId)}
            isSummaryDashboard={isSummaryDashboard}
            onShowGallery={() => setSelectedCardId(null)}
            onChange={handleOnCardChange}
            getValidDataItems={getValidDataItems}
            getValidTimeRanges={getValidTimeRanges}
            dataItems={dataItems}
            onAddCard={addCard}
            onValidateCardJson={onValidateCardJson}
            onCardJsonPreview={onCardJsonPreview}
            supportedCardTypes={supportedCardTypes}
            icons={icons}
            availableDimensions={availableDimensions}
            i18n={mergedI18n}
            currentBreakpoint={currentBreakpoint}
            dataSeriesItemLinks={dataSeriesItemLinks}
            onFetchDynamicDemoHotspots={onFetchDynamicDemoHotspots}
            onEditDataItems={onEditDataItems}
          />
        </ErrorBoundary>
      </div>
    </div>
  );
};

DashboardEditor.propTypes = propTypes;
DashboardEditor.defaultProps = defaultProps;

export default DashboardEditor;<|MERGE_RESOLUTION|>--- conflicted
+++ resolved
@@ -688,12 +688,8 @@
                   deleteLabelText={i18n.imageGalleryDeleteLabelText}
                   deleteModalLabelText={i18n.imageGalleryDeleteModalLabelText}
                   deleteModalTitleText={i18n.imageGalleryDeleteModalTitleText}
-<<<<<<< HEAD
-                  testId={`${testId}-image-gallery-modal`}
-=======
                   // TODO: pass testId in v3 to override defaults
                   // testId={`${testId}-image-gallery-modal`}
->>>>>>> 75f31d6b
                 />
                 <DashboardGrid
                   isEditable
