--- conflicted
+++ resolved
@@ -403,12 +403,9 @@
       dataItems={mockDataItems.map((item) => ({ ...item, grain: 'Weekly' }))}
       availableDimensions={{
         firmware: ['1.2', '1.3'],
-<<<<<<< HEAD
         axes: [1, 2, 3],
         deviceid: ['73004', '73000', '73001'],
-=======
         manufacturer: ['Rentech', 'Manu Inc'],
->>>>>>> 519c5655
       }}
       isSummaryDashboard
       initialValue={{
