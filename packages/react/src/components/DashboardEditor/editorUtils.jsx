--- conflicted
+++ resolved
@@ -566,11 +566,7 @@
       dataSection = [...content.series];
       // TODO: not needed after Grouped charts gets updated
       if (content.type === BAR_CHART_TYPES.GROUPED) {
-<<<<<<< HEAD
-        // Grouped bars can make batch edits, so we need to search through the who dataSection
-=======
         // Grouped bars can make batch edits, so we need to search through the whole dataSection
->>>>>>> e6c9512e
         dataSection = dataSection.map(
           (item) =>
             editDataSeries.find((editedItem) => editedItem.dataSourceId === item.dataSourceId) ||
