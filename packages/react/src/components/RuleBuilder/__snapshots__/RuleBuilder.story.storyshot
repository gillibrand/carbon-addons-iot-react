--- conflicted
+++ resolved
@@ -696,11 +696,7 @@
               onAnimationEnd={[Function]}
             >
               <button
-<<<<<<< HEAD
-                aria-controls="accordion-item-596"
-=======
-                aria-controls="accordion-item-585"
->>>>>>> f958d42b
+                aria-controls="accordion-item-597"
                 aria-expanded={true}
                 className="bx--accordion__heading"
                 onClick={[Function]}
@@ -730,11 +726,7 @@
               </button>
               <div
                 className="bx--accordion__content"
-<<<<<<< HEAD
-                id="accordion-item-596"
-=======
-                id="accordion-item-585"
->>>>>>> f958d42b
+                id="accordion-item-597"
               >
                 <div
                   className="bx--form-item bx--text-input-wrapper bx--text-input-wrapper--light"
@@ -815,11 +807,7 @@
               onAnimationEnd={[Function]}
             >
               <button
-<<<<<<< HEAD
-                aria-controls="accordion-item-597"
-=======
-                aria-controls="accordion-item-586"
->>>>>>> f958d42b
+                aria-controls="accordion-item-598"
                 aria-expanded={true}
                 className="bx--accordion__heading"
                 onClick={[Function]}
@@ -849,11 +837,7 @@
               </button>
               <div
                 className="bx--accordion__content"
-<<<<<<< HEAD
-                id="accordion-item-597"
-=======
-                id="accordion-item-586"
->>>>>>> f958d42b
+                id="accordion-item-598"
               >
                 <div
                   className="iot--rule-builder-wrap--user-container"
@@ -5246,11 +5230,7 @@
               onAnimationEnd={[Function]}
             >
               <button
-<<<<<<< HEAD
-                aria-controls="accordion-item-636"
-=======
-                aria-controls="accordion-item-625"
->>>>>>> f958d42b
+                aria-controls="accordion-item-637"
                 aria-expanded={true}
                 className="bx--accordion__heading"
                 onClick={[Function]}
@@ -5280,11 +5260,7 @@
               </button>
               <div
                 className="bx--accordion__content"
-<<<<<<< HEAD
-                id="accordion-item-636"
-=======
-                id="accordion-item-625"
->>>>>>> f958d42b
+                id="accordion-item-637"
               >
                 <div
                   className="bx--form-item bx--text-input-wrapper bx--text-input-wrapper--light"
@@ -5447,11 +5423,7 @@
               onAnimationEnd={[Function]}
             >
               <button
-<<<<<<< HEAD
-                aria-controls="accordion-item-637"
-=======
-                aria-controls="accordion-item-626"
->>>>>>> f958d42b
+                aria-controls="accordion-item-638"
                 aria-expanded={true}
                 className="bx--accordion__heading"
                 onClick={[Function]}
@@ -5481,11 +5453,7 @@
               </button>
               <div
                 className="bx--accordion__content"
-<<<<<<< HEAD
-                id="accordion-item-637"
-=======
-                id="accordion-item-626"
->>>>>>> f958d42b
+                id="accordion-item-638"
               >
                 <div
                   className="iot--rule-builder-wrap--user-container"
