--- conflicted
+++ resolved
@@ -274,7 +274,7 @@
                     className="bx--dropdown__wrapper bx--list-box__wrapper"
                     data-testid="14p5ho3pcu-group-logic-dropdown"
                   >
-                    
+
                     <div
                       className="bx--dropdown bx--dropdown--light bx--list-box bx--list-box--light"
                       id="14p5ho3pcu"
@@ -414,7 +414,7 @@
                 className="bx--dropdown__wrapper bx--list-box__wrapper"
                 data-testid="rsiru4rjba-column-dropdown"
               >
-                
+
                 <div
                   className="bx--dropdown bx--dropdown--light bx--list-box bx--list-box--light"
                   id="rsiru4rjba-column-dropdown"
@@ -478,7 +478,7 @@
                 className="bx--dropdown__wrapper bx--list-box__wrapper"
                 data-testid="rsiru4rjba-operand-dropdown"
               >
-                
+
                 <div
                   className="bx--dropdown bx--dropdown--light bx--list-box bx--list-box--light"
                   id="rsiru4rjba-operand-dropdown"
@@ -696,11 +696,7 @@
               onAnimationEnd={[Function]}
             >
               <button
-<<<<<<< HEAD
-                aria-controls="accordion-item-553"
-=======
                 aria-controls="accordion-item-567"
->>>>>>> 69b007a3
                 aria-expanded={true}
                 className="bx--accordion__heading"
                 onClick={[Function]}
@@ -730,11 +726,7 @@
               </button>
               <div
                 className="bx--accordion__content"
-<<<<<<< HEAD
-                id="accordion-item-553"
-=======
                 id="accordion-item-567"
->>>>>>> 69b007a3
               >
                 <div
                   className="bx--form-item bx--text-input-wrapper bx--text-input-wrapper--light"
@@ -815,11 +807,7 @@
               onAnimationEnd={[Function]}
             >
               <button
-<<<<<<< HEAD
-                aria-controls="accordion-item-554"
-=======
                 aria-controls="accordion-item-568"
->>>>>>> 69b007a3
                 aria-expanded={true}
                 className="bx--accordion__heading"
                 onClick={[Function]}
@@ -849,11 +837,7 @@
               </button>
               <div
                 className="bx--accordion__content"
-<<<<<<< HEAD
-                id="accordion-item-554"
-=======
                 id="accordion-item-568"
->>>>>>> 69b007a3
               >
                 <div
                   className="iot--rule-builder-wrap--user-container"
@@ -1361,7 +1345,7 @@
                                         className="iot--empty-state--text"
                                         data-testid="EmptyState-body"
                                       >
-                                        
+
                                       </p>
                                     </div>
                                   </div>
@@ -1876,7 +1860,7 @@
                                         className="iot--empty-state--text"
                                         data-testid="EmptyState-body"
                                       >
-                                        
+
                                       </p>
                                     </div>
                                   </div>
@@ -2955,7 +2939,7 @@
                     className="bx--dropdown__wrapper bx--list-box__wrapper"
                     data-testid="14p5ho3pcu-group-logic-dropdown"
                   >
-                    
+
                     <div
                       className="bx--dropdown bx--dropdown--light bx--list-box bx--list-box--light"
                       id="14p5ho3pcu"
@@ -3095,7 +3079,7 @@
                 className="bx--dropdown__wrapper bx--list-box__wrapper"
                 data-testid="rsiru4rjba-column-dropdown"
               >
-                
+
                 <div
                   className="bx--dropdown bx--dropdown--light bx--list-box bx--list-box--light"
                   id="rsiru4rjba-column-dropdown"
@@ -3159,7 +3143,7 @@
                 className="bx--dropdown__wrapper bx--list-box__wrapper"
                 data-testid="rsiru4rjba-operand-dropdown"
               >
-                
+
                 <div
                   className="bx--dropdown bx--dropdown--light bx--list-box bx--list-box--light"
                   id="rsiru4rjba-operand-dropdown"
@@ -3368,7 +3352,7 @@
                 className="bx--dropdown__wrapper bx--list-box__wrapper"
                 data-testid="34bvyub9jq-column-dropdown"
               >
-                
+
                 <div
                   className="bx--dropdown bx--dropdown--light bx--list-box bx--list-box--light"
                   id="34bvyub9jq-column-dropdown"
@@ -3432,7 +3416,7 @@
                 className="bx--dropdown__wrapper bx--list-box__wrapper"
                 data-testid="34bvyub9jq-operand-dropdown"
               >
-                
+
                 <div
                   className="bx--dropdown bx--dropdown--light bx--list-box bx--list-box--light"
                   id="34bvyub9jq-operand-dropdown"
@@ -3644,7 +3628,7 @@
                     className="bx--dropdown__wrapper bx--list-box__wrapper"
                     data-testid="i34imt0geh-group-logic-dropdown"
                   >
-                    
+
                     <div
                       className="bx--dropdown bx--dropdown--light bx--list-box bx--list-box--light"
                       id="i34imt0geh"
@@ -3717,7 +3701,7 @@
                   className="bx--dropdown__wrapper bx--list-box__wrapper"
                   data-testid="ewc2z5kyfu-column-dropdown"
                 >
-                  
+
                   <div
                     className="bx--dropdown bx--dropdown--light bx--list-box bx--list-box--light"
                     id="ewc2z5kyfu-column-dropdown"
@@ -3781,7 +3765,7 @@
                   className="bx--dropdown__wrapper bx--list-box__wrapper"
                   data-testid="ewc2z5kyfu-operand-dropdown"
                 >
-                  
+
                   <div
                     className="bx--dropdown bx--dropdown--light bx--list-box bx--list-box--light"
                     id="ewc2z5kyfu-operand-dropdown"
@@ -3990,7 +3974,7 @@
                   className="bx--dropdown__wrapper bx--list-box__wrapper"
                   data-testid="hks7h2zin4-column-dropdown"
                 >
-                  
+
                   <div
                     className="bx--dropdown bx--dropdown--light bx--list-box bx--list-box--light"
                     id="hks7h2zin4-column-dropdown"
@@ -4054,7 +4038,7 @@
                   className="bx--dropdown__wrapper bx--list-box__wrapper"
                   data-testid="hks7h2zin4-operand-dropdown"
                 >
-                  
+
                   <div
                     className="bx--dropdown bx--dropdown--light bx--list-box bx--list-box--light"
                     id="hks7h2zin4-operand-dropdown"
@@ -4266,7 +4250,7 @@
                       className="bx--dropdown__wrapper bx--list-box__wrapper"
                       data-testid="qzn8477mbg-group-logic-dropdown"
                     >
-                      
+
                       <div
                         className="bx--dropdown bx--dropdown--light bx--list-box bx--list-box--light"
                         id="qzn8477mbg"
@@ -4339,7 +4323,7 @@
                     className="bx--dropdown__wrapper bx--list-box__wrapper"
                     data-testid="wg9hlv197c-column-dropdown"
                   >
-                    
+
                     <div
                       className="bx--dropdown bx--dropdown--light bx--list-box bx--list-box--light"
                       id="wg9hlv197c-column-dropdown"
@@ -4403,7 +4387,7 @@
                     className="bx--dropdown__wrapper bx--list-box__wrapper"
                     data-testid="wg9hlv197c-operand-dropdown"
                   >
-                    
+
                     <div
                       className="bx--dropdown bx--dropdown--light bx--list-box bx--list-box--light"
                       id="wg9hlv197c-operand-dropdown"
@@ -4615,7 +4599,7 @@
                         className="bx--dropdown__wrapper bx--list-box__wrapper"
                         data-testid="eobo3s5tie-group-logic-dropdown"
                       >
-                        
+
                         <div
                           className="bx--dropdown bx--dropdown--light bx--list-box bx--list-box--light"
                           id="eobo3s5tie"
@@ -4688,7 +4672,7 @@
                       className="bx--dropdown__wrapper bx--list-box__wrapper"
                       data-testid="7kadk2wfv8-column-dropdown"
                     >
-                      
+
                       <div
                         className="bx--dropdown bx--dropdown--light bx--list-box bx--list-box--light"
                         id="7kadk2wfv8-column-dropdown"
@@ -4752,7 +4736,7 @@
                       className="bx--dropdown__wrapper bx--list-box__wrapper"
                       data-testid="7kadk2wfv8-operand-dropdown"
                     >
-                      
+
                       <div
                         className="bx--dropdown bx--dropdown--light bx--list-box bx--list-box--light"
                         id="7kadk2wfv8-operand-dropdown"
@@ -4961,7 +4945,7 @@
                       className="bx--dropdown__wrapper bx--list-box__wrapper"
                       data-testid="49mf09vjhn-column-dropdown"
                     >
-                      
+
                       <div
                         className="bx--dropdown bx--dropdown--light bx--list-box bx--list-box--light"
                         id="49mf09vjhn-column-dropdown"
@@ -5025,7 +5009,7 @@
                       className="bx--dropdown__wrapper bx--list-box__wrapper"
                       data-testid="49mf09vjhn-operand-dropdown"
                     >
-                      
+
                       <div
                         className="bx--dropdown bx--dropdown--light bx--list-box bx--list-box--light"
                         id="49mf09vjhn-operand-dropdown"
@@ -5246,11 +5230,7 @@
               onAnimationEnd={[Function]}
             >
               <button
-<<<<<<< HEAD
-                aria-controls="accordion-item-593"
-=======
                 aria-controls="accordion-item-607"
->>>>>>> 69b007a3
                 aria-expanded={true}
                 className="bx--accordion__heading"
                 onClick={[Function]}
@@ -5280,11 +5260,7 @@
               </button>
               <div
                 className="bx--accordion__content"
-<<<<<<< HEAD
-                id="accordion-item-593"
-=======
                 id="accordion-item-607"
->>>>>>> 69b007a3
               >
                 <div
                   className="bx--form-item bx--text-input-wrapper bx--text-input-wrapper--light"
@@ -5447,11 +5423,7 @@
               onAnimationEnd={[Function]}
             >
               <button
-<<<<<<< HEAD
-                aria-controls="accordion-item-594"
-=======
                 aria-controls="accordion-item-608"
->>>>>>> 69b007a3
                 aria-expanded={true}
                 className="bx--accordion__heading"
                 onClick={[Function]}
@@ -5481,11 +5453,7 @@
               </button>
               <div
                 className="bx--accordion__content"
-<<<<<<< HEAD
-                id="accordion-item-594"
-=======
                 id="accordion-item-608"
->>>>>>> 69b007a3
               >
                 <div
                   className="iot--rule-builder-wrap--user-container"
@@ -7506,13 +7474,13 @@
         <span>
           RuleBuilder
            is an
-           
+
           <a
             href="https://github.com/carbon-design-system/carbon-addons-iot-react/blob/next/packages/react/docs/guides/experimental-components.md"
           >
             experimental component
           </a>
-           
+
           and may have changing APIs with no major version bump and/or insufficient test coverage. Use of this component in production is discouraged.
         </span>
       </div>
