// Jest Snapshot v1, https://goo.gl/fbAQLP

exports[`Storybook Snapshot tests and console checks Storyshots 2 - Watson IoT Experimental/☢️ RuleBuilder new filter 1`] = `
<div
  className="storybook-container"
>
  <div
    style={
      Object {
        "height": "calc(100vh - 100px)",
        "width": "100%",
      }
    }
  >
    <section
      className="iot--rule-builder-wrap"
      data-testid="rule-builder"
    >
      <header
        className="iot--rule-builder-wrap--header"
      >
        <div>
          <h1
            className="iot--rule-builder-wrap--header-title"
            data-testid="rule-builder-title"
          >
            Undefined
          </h1>
        </div>
        <div
          className="iot--rule-builder-wrap--header-actions"
        >
          <button
            aria-describedby={null}
            aria-pressed={null}
            className="iot--card--toolbar-action iot--card--toolbar-svg-wrapper bx--btn--icon-only iot--btn bx--btn bx--btn--ghost"
            data-testid="favorite"
            disabled={false}
            onBlur={[Function]}
            onClick={[Function]}
            onFocus={[Function]}
            onMouseEnter={[Function]}
            onMouseLeave={[Function]}
            tabIndex={0}
            title="Favorite"
            type="button"
          >
            <svg
              aria-hidden="true"
              aria-label="Favorite"
              className="bx--btn__icon"
              fill="currentColor"
              focusable="false"
              height={16}
              preserveAspectRatio="xMidYMid meet"
              role="img"
              viewBox="0 0 16 16"
              width={16}
              xmlns="http://www.w3.org/2000/svg"
            >
              <path
                d="M8,3.3l1.4,2.8l0.2,0.5l0.5,0.1l3.1,0.4L11,9.2l-0.4,0.4l0.1,0.5l0.5,3.1l-2.8-1.4L8,11.5l-0.5,0.2l-2.8,1.4l0.5-3.1	l0.1-0.5L5,9.2L2.8,7l3.1-0.4l0.5-0.1L6.6,6L8,3.3 M8,1L5.7,5.6L0.6,6.3l3.7,3.6L3.5,15L8,12.6l4.6,2.4l-0.9-5.1l3.7-3.6l-5.1-0.7	L8,1z"
              />
            </svg>
          </button>
          <button
            aria-describedby={null}
            aria-pressed={null}
            className="iot--card--toolbar-action iot--card--toolbar-svg-wrapper bx--btn--icon-only iot--btn bx--btn bx--btn--ghost"
            data-testid="share"
            disabled={false}
            onBlur={[Function]}
            onClick={[Function]}
            onFocus={[Function]}
            onMouseEnter={[Function]}
            onMouseLeave={[Function]}
            tabIndex={0}
            title="Share"
            type="button"
          >
            <svg
              aria-hidden="true"
              aria-label="Share"
              className="bx--btn__icon"
              fill="currentColor"
              focusable="false"
              height={16}
              preserveAspectRatio="xMidYMid meet"
              role="img"
              viewBox="0 0 32 32"
              width={16}
              xmlns="http://www.w3.org/2000/svg"
            >
              <path
                d="M23,20a5,5,0,0,0-3.89,1.89L11.8,17.32a4.46,4.46,0,0,0,0-2.64l7.31-4.57A5,5,0,1,0,18,7a4.79,4.79,0,0,0,.2,1.32l-7.31,4.57a5,5,0,1,0,0,6.22l7.31,4.57A4.79,4.79,0,0,0,18,25a5,5,0,1,0,5-5ZM23,4a3,3,0,1,1-3,3A3,3,0,0,1,23,4ZM7,19a3,3,0,1,1,3-3A3,3,0,0,1,7,19Zm16,9a3,3,0,1,1,3-3A3,3,0,0,1,23,28Z"
              />
            </svg>
          </button>
          <button
            aria-describedby={null}
            aria-pressed={null}
            className="iot--card--toolbar-action iot--card--toolbar-svg-wrapper bx--btn--icon-only iot--btn bx--btn bx--btn--ghost"
            data-testid="delete"
            disabled={false}
            onBlur={[Function]}
            onClick={[Function]}
            onFocus={[Function]}
            onMouseEnter={[Function]}
            onMouseLeave={[Function]}
            tabIndex={0}
            title="Delete"
            type="button"
          >
            <svg
              aria-hidden="true"
              aria-label="Delete"
              className="bx--btn__icon"
              fill="currentColor"
              focusable="false"
              height={16}
              preserveAspectRatio="xMidYMid meet"
              role="img"
              viewBox="0 0 32 32"
              width={16}
              xmlns="http://www.w3.org/2000/svg"
            >
              <path
                d="M12 12H14V24H12zM18 12H20V24H18z"
              />
              <path
                d="M4 6V8H6V28a2 2 0 002 2H24a2 2 0 002-2V8h2V6zM8 28V8H24V28zM12 2H20V4H12z"
              />
            </svg>
          </button>
          <button
            aria-describedby={null}
            aria-pressed={null}
            className="iot--rule-builder-wrap--header-actions-save iot--btn bx--btn bx--btn--sm bx--btn--primary"
            data-testid="rule-builder-save"
            disabled={false}
            onBlur={[Function]}
            onClick={[Function]}
            onFocus={[Function]}
            onMouseEnter={[Function]}
            onMouseLeave={[Function]}
            tabIndex={0}
            type="button"
          >
            Save
          </button>
        </div>
      </header>
      <div
        className="iot--rule-builder-wrap--body"
      >
        <div
          className="iot--rule-builder-wrap--tabs bx--tabs--scrollable"
          data-testid="rule-builder-tabs"
          onScroll={[Function]}
          selected={0}
        >
          <button
            aria-hidden="true"
            aria-label="Scroll left"
            className="bx--tab--overflow-nav-button--hidden"
            onClick={[Function]}
            onMouseDown={[Function]}
            onMouseUp={[Function]}
            tabIndex="-1"
            type="button"
          >
            <svg
              aria-hidden={true}
              fill="currentColor"
              focusable="false"
              height={16}
              preserveAspectRatio="xMidYMid meet"
              viewBox="0 0 16 16"
              width={16}
              xmlns="http://www.w3.org/2000/svg"
            >
              <path
                d="M5 8L10 3 10.7 3.7 6.4 8 10.7 12.3 10 13z"
              />
            </svg>
          </button>
          <ul
            className="bx--tabs--scrollable__nav"
            role="tablist"
            tabIndex={-1}
          >
            <li
              className="iot--rule-builder-wrap--tab bx--tabs--scrollable__nav-item bx--tabs__nav-item--selected bx--tabs--scrollable__nav-item--selected"
              data-testid="rule-builder-editor-tab"
              onClick={[Function]}
              onKeyDown={[Function]}
              role="presentation"
            >
              <button
                aria-selected={true}
                className="bx--tabs--scrollable__nav-link"
                href="#"
                role="tab"
                tabIndex={0}
                type="button"
              >
                Filter builder
              </button>
            </li>
            <li
              className="iot--rule-builder-wrap--tab bx--tabs--scrollable__nav-item"
              data-testid="rule-builder-sharing-tab"
              onClick={[Function]}
              onKeyDown={[Function]}
              role="presentation"
            >
              <button
                aria-selected={false}
                className="bx--tabs--scrollable__nav-link"
                href="#"
                role="tab"
                tabIndex={-1}
                type="button"
              >
                Sharing and preferences
              </button>
            </li>
          </ul>
          <button
            aria-hidden="true"
            aria-label="Scroll right"
            className="bx--tab--overflow-nav-button--hidden"
            onClick={[Function]}
            onMouseDown={[Function]}
            onMouseUp={[Function]}
            tabIndex="-1"
            type="button"
          >
            <svg
              aria-hidden={true}
              fill="currentColor"
              focusable="false"
              height={16}
              preserveAspectRatio="xMidYMid meet"
              viewBox="0 0 16 16"
              width={16}
              xmlns="http://www.w3.org/2000/svg"
            >
              <path
                d="M11 8L6 13 5.3 12.3 9.6 8 5.3 3.7 6 3z"
              />
            </svg>
          </button>
        </div>
        <div
          className="bx--tab-content"
          hidden={false}
          role="tabpanel"
          selected={true}
          tabIndex={0}
        >
          <div
            data-testid="rule-builder-editor"
          >
            <div
              className="iot--rule-builder-header"
              data-testid="rule-builder-editor-header"
            >
              <div>
                <div
                  className="iot--rule-builder-header__dropdown"
                >
                  <div
                    className="bx--dropdown__wrapper bx--list-box__wrapper"
                    data-testid="14p5ho3pcu-group-logic-dropdown"
                  >
                    
                    <div
                      className="bx--dropdown bx--dropdown--light bx--list-box bx--list-box--light"
                      id="14p5ho3pcu"
                      onClick={[Function]}
                      onKeyDown={[Function]}
                    >
                      <button
                        aria-disabled={false}
                        aria-expanded={false}
                        aria-haspopup="listbox"
                        aria-labelledby="downshift-0-label downshift-0-toggle-button"
                        className="bx--list-box__field"
                        disabled={false}
                        id="downshift-0-toggle-button"
                        onClick={[Function]}
                        onKeyDown={[Function]}
                        type="button"
                      >
                        <span
                          className="bx--list-box__label"
                        >
                          ALL
                        </span>
                        <div
                          className="bx--list-box__menu-icon"
                        >
                          <svg
                            aria-label="Open menu"
                            fill="currentColor"
                            focusable="false"
                            height={16}
                            name="chevron--down"
                            preserveAspectRatio="xMidYMid meet"
                            role="img"
                            viewBox="0 0 16 16"
                            width={16}
                            xmlns="http://www.w3.org/2000/svg"
                          >
                            <path
                              d="M8 11L3 6 3.7 5.3 8 9.6 12.3 5.3 13 6z"
                            />
                            <title>
                              Open menu
                            </title>
                          </svg>
                        </div>
                      </button>
                      <div
                        aria-labelledby="downshift-0-label"
                        className="bx--list-box__menu"
                        id="downshift-0-menu"
                        onBlur={[Function]}
                        onKeyDown={[Function]}
                        onMouseLeave={[Function]}
                        role="listbox"
                        tabIndex={-1}
                      />
                    </div>
                  </div>
                </div>
                <span>
                   of the following are true
                </span>
              </div>
              <div
                className="iot--rule-builder-header__buttons"
              >
                <button
                  aria-describedby={null}
                  aria-pressed={null}
                  className="iot--btn bx--btn bx--btn--ghost"
                  data-testid="rule-builder-editor-header-add-rule-button"
                  disabled={false}
                  onBlur={[Function]}
                  onClick={[Function]}
                  onFocus={[Function]}
                  onMouseEnter={[Function]}
                  onMouseLeave={[Function]}
                  tabIndex={0}
                  type="button"
                >
                  Add rule
                  <svg
                    aria-hidden={true}
                    className="bx--btn__icon"
                    fill="currentColor"
                    focusable="false"
                    height={32}
                    preserveAspectRatio="xMidYMid meet"
                    viewBox="0 0 32 32"
                    width={32}
                    xmlns="http://www.w3.org/2000/svg"
                  >
                    <path
                      d="M17 15L17 8 15 8 15 15 8 15 8 17 15 17 15 24 17 24 17 17 24 17 24 15z"
                    />
                  </svg>
                </button>
                <button
                  aria-describedby={null}
                  aria-pressed={null}
                  className="iot--btn bx--btn bx--btn--ghost"
                  data-testid="rule-builder-editor-header-add-group-button"
                  disabled={false}
                  onBlur={[Function]}
                  onClick={[Function]}
                  onFocus={[Function]}
                  onMouseEnter={[Function]}
                  onMouseLeave={[Function]}
                  tabIndex={0}
                  type="button"
                >
                  Add group
                  <svg
                    aria-hidden={true}
                    className="bx--btn__icon"
                    fill="currentColor"
                    focusable="false"
                    height={32}
                    preserveAspectRatio="xMidYMid meet"
                    viewBox="0 0 32 32"
                    width={32}
                    xmlns="http://www.w3.org/2000/svg"
                  >
                    <path
                      d="M20.5859,14.4141,24.1719,18H6V8H4V18a2.0024,2.0024,0,0,0,2,2H24.1719L20.586,23.5859,22,25l6-6-6-6Z"
                    />
                  </svg>
                </button>
              </div>
            </div>
            <div
              className="iot--rule-builder-rule"
              data-testid="rsiru4rjba-rule"
            >
              <div
                className="bx--dropdown__wrapper bx--list-box__wrapper"
                data-testid="rsiru4rjba-column-dropdown"
              >
                
                <div
                  className="bx--dropdown bx--dropdown--light bx--list-box bx--list-box--light"
                  id="rsiru4rjba-column-dropdown"
                  onClick={[Function]}
                  onKeyDown={[Function]}
                >
                  <button
                    aria-disabled={false}
                    aria-expanded={false}
                    aria-haspopup="listbox"
                    aria-labelledby="downshift-1-label downshift-1-toggle-button"
                    className="bx--list-box__field"
                    disabled={false}
                    id="downshift-1-toggle-button"
                    onClick={[Function]}
                    onKeyDown={[Function]}
                    type="button"
                  >
                    <span
                      className="bx--list-box__label"
                    >
                      Select a column
                    </span>
                    <div
                      className="bx--list-box__menu-icon"
                    >
                      <svg
                        aria-label="Open menu"
                        fill="currentColor"
                        focusable="false"
                        height={16}
                        name="chevron--down"
                        preserveAspectRatio="xMidYMid meet"
                        role="img"
                        viewBox="0 0 16 16"
                        width={16}
                        xmlns="http://www.w3.org/2000/svg"
                      >
                        <path
                          d="M8 11L3 6 3.7 5.3 8 9.6 12.3 5.3 13 6z"
                        />
                        <title>
                          Open menu
                        </title>
                      </svg>
                    </div>
                  </button>
                  <div
                    aria-labelledby="downshift-1-label"
                    className="bx--list-box__menu"
                    id="downshift-1-menu"
                    onBlur={[Function]}
                    onKeyDown={[Function]}
                    onMouseLeave={[Function]}
                    role="listbox"
                    tabIndex={-1}
                  />
                </div>
              </div>
              <div
                className="bx--dropdown__wrapper bx--list-box__wrapper"
                data-testid="rsiru4rjba-operand-dropdown"
              >
                
                <div
                  className="bx--dropdown bx--dropdown--light bx--list-box bx--list-box--light"
                  id="rsiru4rjba-operand-dropdown"
                  onClick={[Function]}
                  onKeyDown={[Function]}
                >
                  <button
                    aria-disabled={false}
                    aria-expanded={false}
                    aria-haspopup="listbox"
                    aria-labelledby="downshift-2-label downshift-2-toggle-button"
                    className="bx--list-box__field"
                    disabled={false}
                    id="downshift-2-toggle-button"
                    onClick={[Function]}
                    onKeyDown={[Function]}
                    type="button"
                  >
                    <span
                      className="bx--list-box__label"
                    >
                      Select an operand
                    </span>
                    <div
                      className="bx--list-box__menu-icon"
                    >
                      <svg
                        aria-label="Open menu"
                        fill="currentColor"
                        focusable="false"
                        height={16}
                        name="chevron--down"
                        preserveAspectRatio="xMidYMid meet"
                        role="img"
                        viewBox="0 0 16 16"
                        width={16}
                        xmlns="http://www.w3.org/2000/svg"
                      >
                        <path
                          d="M8 11L3 6 3.7 5.3 8 9.6 12.3 5.3 13 6z"
                        />
                        <title>
                          Open menu
                        </title>
                      </svg>
                    </div>
                  </button>
                  <div
                    aria-labelledby="downshift-2-label"
                    className="bx--list-box__menu"
                    id="downshift-2-menu"
                    onBlur={[Function]}
                    onKeyDown={[Function]}
                    onMouseLeave={[Function]}
                    role="listbox"
                    tabIndex={-1}
                  />
                </div>
              </div>
              <div
                className="bx--form-item bx--text-input-wrapper bx--text-input-wrapper--light"
              >
                <div
                  className="bx--text-input__field-outer-wrapper"
                >
                  <div
                    className="bx--text-input__field-wrapper"
                    data-invalid={null}
                  >
                    <input
                      className="bx--text-input bx--text__input bx--text-input--light"
                      data-testid="rsiru4rjba-value"
                      defaultValue=""
                      disabled={false}
                      id="rsiru4rjba-value"
                      onChange={[Function]}
                      onClick={[Function]}
                      placeholder="Enter a value"
                      title="Enter a value"
                      type="text"
                    />
                  </div>
                </div>
              </div>
              <div
                className="iot--rule-builder-rule__actions"
              >
                <button
                  aria-describedby={null}
                  className="iot--btn bx--btn bx--btn--ghost bx--tooltip--hidden bx--btn--icon-only bx--tooltip__trigger bx--tooltip--a11y bx--btn--icon-only--top bx--tooltip--align-center"
                  data-testid="rsiru4rjba-remove-rule-button"
                  disabled={false}
                  onBlur={[Function]}
                  onClick={[Function]}
                  onFocus={[Function]}
                  onMouseEnter={[Function]}
                  onMouseLeave={[Function]}
                  tabIndex={0}
                  type="button"
                >
                  <div
                    className="bx--assistive-text"
                    onMouseEnter={[Function]}
                  >
                    Remove rule
                  </div>
                  <svg
                    aria-hidden="true"
                    aria-label="Remove rule"
                    className="bx--btn__icon"
                    fill="currentColor"
                    focusable="false"
                    height={32}
                    preserveAspectRatio="xMidYMid meet"
                    role="img"
                    viewBox="0 0 32 32"
                    width={32}
                    xmlns="http://www.w3.org/2000/svg"
                  >
                    <path
                      d="M8 15H24V17H8z"
                    />
                  </svg>
                </button>
                <button
                  aria-describedby={null}
                  className="iot--btn bx--btn bx--btn--ghost bx--tooltip--hidden bx--btn--icon-only bx--tooltip__trigger bx--tooltip--a11y bx--btn--icon-only--top bx--tooltip--align-center"
                  data-testid="rsiru4rjba-add-rule-button"
                  disabled={false}
                  onBlur={[Function]}
                  onClick={[Function]}
                  onFocus={[Function]}
                  onMouseEnter={[Function]}
                  onMouseLeave={[Function]}
                  tabIndex={0}
                  type="button"
                >
                  <div
                    className="bx--assistive-text"
                    onMouseEnter={[Function]}
                  >
                    Add new rule
                  </div>
                  <svg
                    aria-hidden="true"
                    aria-label="Add new rule"
                    className="bx--btn__icon"
                    fill="currentColor"
                    focusable="false"
                    height={32}
                    preserveAspectRatio="xMidYMid meet"
                    role="img"
                    viewBox="0 0 32 32"
                    width={32}
                    xmlns="http://www.w3.org/2000/svg"
                  >
                    <path
                      d="M17 15L17 8 15 8 15 15 8 15 8 17 15 17 15 24 17 24 17 17 24 17 24 15z"
                    />
                  </svg>
                </button>
                <button
                  aria-describedby={null}
                  className="iot--btn bx--btn bx--btn--ghost bx--tooltip--hidden bx--btn--icon-only bx--tooltip__trigger bx--tooltip--a11y bx--btn--icon-only--top bx--tooltip--align-center"
                  data-testid="rsiru4rjba-add-group-button"
                  disabled={false}
                  onBlur={[Function]}
                  onClick={[Function]}
                  onFocus={[Function]}
                  onMouseEnter={[Function]}
                  onMouseLeave={[Function]}
                  tabIndex={0}
                  type="button"
                >
                  <div
                    className="bx--assistive-text"
                    onMouseEnter={[Function]}
                  >
                    Add new rule group
                  </div>
                  <svg
                    aria-hidden="true"
                    aria-label="Add new rule group"
                    className="bx--btn__icon"
                    fill="currentColor"
                    focusable="false"
                    height={32}
                    preserveAspectRatio="xMidYMid meet"
                    role="img"
                    viewBox="0 0 32 32"
                    width={32}
                    xmlns="http://www.w3.org/2000/svg"
                  >
                    <path
                      d="M20.5859,14.4141,24.1719,18H6V8H4V18a2.0024,2.0024,0,0,0,2,2H24.1719L20.586,23.5859,22,25l6-6-6-6Z"
                    />
                  </svg>
                </button>
              </div>
            </div>
          </div>
        </div>
        <div
          className="bx--tab-content"
          hidden={true}
          role="tabpanel"
          selected={false}
          tabIndex={0}
        >
          <ul
            className="bx--accordion bx--accordion--end"
          >
            <li
              className="bx--accordion__item bx--accordion__item--active"
              onAnimationEnd={[Function]}
            >
              <button
                aria-controls="accordion-item-558"
                aria-expanded={true}
                className="bx--accordion__heading"
                onClick={[Function]}
                onKeyDown={[Function]}
                type="button"
              >
                <svg
                  aria-hidden={true}
                  className="bx--accordion__arrow"
                  fill="currentColor"
                  focusable="false"
                  height={16}
                  preserveAspectRatio="xMidYMid meet"
                  viewBox="0 0 16 16"
                  width={16}
                  xmlns="http://www.w3.org/2000/svg"
                >
                  <path
                    d="M11 8L6 13 5.3 12.3 9.6 8 5.3 3.7 6 3z"
                  />
                </svg>
                <div
                  className="bx--accordion__title"
                >
                  Details
                </div>
              </button>
              <div
                className="bx--accordion__content"
                id="accordion-item-558"
              >
                <div
                  className="bx--form-item bx--text-input-wrapper bx--text-input-wrapper--light"
                >
                  <label
                    className="bx--label"
                    htmlFor="rule-builder-title-input"
                  >
                    Filter Name
                  </label>
                  <div
                    className="bx--text-input__field-outer-wrapper"
                  >
                    <div
                      className="bx--text-input__field-wrapper"
                      data-invalid={null}
                    >
                      <input
                        className="bx--text-input iot--rule-builder-wrap--title-input bx--text-input--light"
                        data-testid="rule-builder-title-input"
                        disabled={false}
                        id="rule-builder-title-input"
                        onChange={[Function]}
                        onClick={[Function]}
                        placeholder="Untitled 01"
                        title="Untitled 01"
                        type="text"
                      />
                    </div>
                  </div>
                </div>
                <div
                  className="iot--filtertags-container iot--filtertags-container__wrap"
                  data-testid="filter-tag-container"
                  id="filter-tag-container"
                >
                  <div
                    className="bx--form-item bx--text-input-wrapper bx--text-input-wrapper--light"
                  >
                    <label
                      className="bx--label"
                      htmlFor="rule-builder-tags-input"
                    >
                      Tags (optional)
                    </label>
                    <div
                      className="bx--text-input__field-outer-wrapper"
                    >
                      <div
                        className="bx--text-input__field-wrapper"
                        data-invalid={null}
                      >
                        <input
                          className="bx--text-input bx--text__input bx--text-input--light"
                          disabled={false}
                          id="rule-builder-tags-input"
                          onChange={[Function]}
                          onClick={[Function]}
                          onKeyUp={[Function]}
                          style={
                            Object {
                              "paddingLeft": 0,
                            }
                          }
                          type="text"
                        />
                      </div>
                    </div>
                  </div>
                  <div
                    className="iot--rule-builder-wrap--tag-container"
                  />
                </div>
              </div>
            </li>
            <li
              className="bx--accordion__item bx--accordion__item--active"
              onAnimationEnd={[Function]}
            >
              <button
                aria-controls="accordion-item-559"
                aria-expanded={true}
                className="bx--accordion__heading"
                onClick={[Function]}
                onKeyDown={[Function]}
                type="button"
              >
                <svg
                  aria-hidden={true}
                  className="bx--accordion__arrow"
                  fill="currentColor"
                  focusable="false"
                  height={16}
                  preserveAspectRatio="xMidYMid meet"
                  viewBox="0 0 16 16"
                  width={16}
                  xmlns="http://www.w3.org/2000/svg"
                >
                  <path
                    d="M11 8L6 13 5.3 12.3 9.6 8 5.3 3.7 6 3z"
                  />
                </svg>
                <div
                  className="bx--accordion__title"
                >
                  Sharing and permissions
                </div>
              </button>
              <div
                className="bx--accordion__content"
                id="accordion-item-559"
              >
                <div
                  className="iot--rule-builder-wrap--user-container"
                >
                  <div
                    className="iot--table-container bx--data-table-container"
                    data-testid="edit-table-table-container"
                  >
                    <section
                      aria-label="data table toolbar"
                      className="bx--table-toolbar"
                      data-testid="edit-table-table-toolbar"
                    >
                      <div
                        aria-hidden={true}
                        className="bx--batch-actions iot--table-batch-actions"
                        data-testid="edit-table-table-toolbar-batch-actions"
                      >
                        <div
                          className="bx--batch-summary"
                        >
                          <p
                            className="bx--batch-summary__para"
                          >
                            <span>
                              0 items selected
                            </span>
                          </p>
                        </div>
                        <div
                          className="bx--action-list"
                        >
                          <button
                            aria-describedby={null}
                            aria-pressed={null}
                            className="bx--batch-summary__cancel bx--btn bx--btn--primary"
                            disabled={false}
                            onBlur={[Function]}
                            onClick={[Function]}
                            onFocus={[Function]}
                            onMouseEnter={[Function]}
                            onMouseLeave={[Function]}
                            tabIndex={-1}
                            type="button"
                          >
                            Cancel
                          </button>
                        </div>
                      </div>
                      <label
                        className="iot--table-toolbar-secondary-title"
                      >
                        Editor access
                      </label>
                      <div
                        className="bx--toolbar-content iot--table-toolbar-content"
                        data-testid="edit-table-table-toolbar-content"
                      >
                        <div
                          aria-labelledby="edit-table-toolbar-search-search"
                          className="bx--search bx--search--xl table-toolbar-search bx--toolbar-search-container-expandable"
                          role="search"
                        >
                          <div
                            className="bx--search-magnifier"
                          >
                            <svg
                              aria-hidden={true}
                              className="bx--search-magnifier-icon"
                              fill="currentColor"
                              focusable="false"
                              height={16}
                              preserveAspectRatio="xMidYMid meet"
                              viewBox="0 0 16 16"
                              width={16}
                              xmlns="http://www.w3.org/2000/svg"
                            >
                              <path
                                d="M15,14.3L10.7,10c1.9-2.3,1.6-5.8-0.7-7.7S4.2,0.7,2.3,3S0.7,8.8,3,10.7c2,1.7,5,1.7,7,0l4.3,4.3L15,14.3z M2,6.5	C2,4,4,2,6.5,2S11,4,11,6.5S9,11,6.5,11S2,9,2,6.5z"
                              />
                            </svg>
                          </div>
                          <label
                            className="bx--label"
                            htmlFor="edit-table-toolbar-search"
                            id="edit-table-toolbar-search-search"
                          >
                            Search
                          </label>
                          <input
                            autoComplete="off"
                            className="bx--search-input"
                            data-testid="edit-table-table-toolbar-search"
                            id="edit-table-toolbar-search"
                            onBlur={[Function]}
                            onChange={[Function]}
                            onFocus={[Function]}
                            onKeyDown={[Function]}
                            placeholder="Search"
                            role="searchbox"
                            tabIndex="0"
                            type="text"
                            value=""
                          />
                          <button
                            aria-label="Clear search input"
                            className="bx--search-close bx--search-close--hidden"
                            onClick={[Function]}
                            type="button"
                          >
                            <svg
                              aria-hidden={true}
                              fill="currentColor"
                              focusable="false"
                              height={16}
                              preserveAspectRatio="xMidYMid meet"
                              viewBox="0 0 32 32"
                              width={16}
                              xmlns="http://www.w3.org/2000/svg"
                            >
                              <path
                                d="M24 9.4L22.6 8 16 14.6 9.4 8 8 9.4 14.6 16 8 22.6 9.4 24 16 17.4 22.6 24 24 22.6 17.4 16 24 9.4z"
                              />
                            </svg>
                          </button>
                        </div>
                        <button
                          aria-describedby={null}
                          aria-labelledby="add-editors-label"
                          aria-pressed={null}
                          className="iot--btn bx--btn bx--btn--ghost"
                          data-testid="rule-builder-add-edit-users"
                          disabled={false}
                          id="add-editors-button"
                          onBlur={[Function]}
                          onClick={[Function]}
                          onFocus={[Function]}
                          onMouseEnter={[Function]}
                          onMouseLeave={[Function]}
                          tabIndex={0}
                          type="button"
                        >
                          Add users
                          <svg
                            aria-hidden={true}
                            className="bx--btn__icon"
                            fill="currentColor"
                            focusable="false"
                            height={24}
                            preserveAspectRatio="xMidYMid meet"
                            viewBox="0 0 32 32"
                            width={24}
                            xmlns="http://www.w3.org/2000/svg"
                          >
                            <path
                              d="M17 15L17 8 15 8 15 15 8 15 8 17 15 17 15 24 17 24 17 17 24 17 24 15z"
                            />
                          </svg>
                        </button>
                      </div>
                    </section>
                    <div
                      className="addons-iot-table-container"
                    >
                      <div
                        className="bx--data-table-content"
                      >
                        <table
                          className="bx--data-table bx--data-table--no-border"
                          data-testid="edit-table"
                          id="edit-table"
                          testID="rule-builder-edit-users-table"
                          title={null}
                        >
                          <thead
                            data-testid="edit-table-table-head"
                            onMouseMove={null}
                            onMouseUp={null}
                          >
                            <tr>
                              <th
                                align="start"
                                className="table-header-label-start iot--table-head--table-header"
                                data-column="name"
                                data-floating-menu-container={true}
                                data-testid="edit-table-table-head-column-name"
                                id="column-name"
                                scope="col"
                                style={
                                  Object {
                                    "width": undefined,
                                  }
                                }
                              >
                                <span
                                  className="bx--table-header-label"
                                >
                                  <span
                                    className=""
                                    title="Name"
                                  >
                                    Name
                                  </span>
                                </span>
                              </th>
                              <th
                                align="start"
                                className="table-header-label-start iot--table-head--table-header"
                                data-column="type"
                                data-floating-menu-container={true}
                                data-testid="edit-table-table-head-column-type"
                                id="column-type"
                                scope="col"
                                style={
                                  Object {
                                    "width": undefined,
                                  }
                                }
                              >
                                <span
                                  className="bx--table-header-label"
                                >
                                  <span
                                    className=""
                                    title="Type"
                                  >
                                    Type
                                  </span>
                                </span>
                              </th>
                            </tr>
                          </thead>
                          <tbody
                            aria-live="polite"
                            data-testid="edit-table-table-empty"
                            id="edit-table"
                          >
                            <tr
                              className="iot--empty-table--table-row"
                            >
                              <td
                                colSpan={2}
                              >
                                <div
                                  className="empty-table-cell--default"
                                >
                                  <div
                                    className="iot--empty-state"
                                    data-testid="EmptyState"
                                  >
                                    <div
                                      className="iot--empty-state--content"
                                    >
                                      <svg
                                        alt=""
                                        className="iot--empty-state--icon"
                                        data-testid="EmptyState-icon"
                                        height={80}
                                        width={80}
                                      >
                                        <defs>
                                          <linearGradient
                                            id="emptystate-Default-icon_svg__a"
                                            x1="37.502%"
                                            x2="55.959%"
                                            y1="34.928%"
                                            y2="57.808%"
                                          >
                                            <stop
                                              offset="0%"
                                              stopOpacity={0.04}
                                            />
                                            <stop
                                              offset="100%"
                                              stopOpacity={0.04}
                                            />
                                          </linearGradient>
                                          <linearGradient
                                            id="emptystate-Default-icon_svg__b"
                                            x1="-63.062%"
                                            x2="101.194%"
                                            y1="77.587%"
                                            y2="37.496%"
                                          >
                                            <stop
                                              offset="0%"
                                              stopColor="#767676"
                                            />
                                            <stop
                                              offset="100%"
                                              stopColor="#929292"
                                            />
                                          </linearGradient>
                                          <linearGradient
                                            id="emptystate-Default-icon_svg__c"
                                            x1="73.167%"
                                            x2="44.204%"
                                            y1="89.948%"
                                            y2="39.998%"
                                          >
                                            <stop
                                              offset="0%"
                                              stopColor="#969696"
                                            />
                                            <stop
                                              offset="100%"
                                              stopColor="#E8E8E8"
                                            />
                                          </linearGradient>
                                          <linearGradient
                                            id="emptystate-Default-icon_svg__d"
                                            x1="-23.114%"
                                            x2="57.391%"
                                            y1="-11.496%"
                                            y2="56.197%"
                                          >
                                            <stop
                                              offset="0%"
                                              stopColor="#393939"
                                            />
                                            <stop
                                              offset="99%"
                                              stopColor="#525252"
                                            />
                                          </linearGradient>
                                          <linearGradient
                                            id="emptystate-Default-icon_svg__e"
                                            x1="5.255%"
                                            x2="56.521%"
                                            y1="115.2%"
                                            y2="40.489%"
                                          >
                                            <stop
                                              offset="0%"
                                              stopColor="#9C9C9C"
                                            />
                                            <stop
                                              offset="100%"
                                              stopColor="#C5C5C5"
                                            />
                                          </linearGradient>
                                          <linearGradient
                                            id="emptystate-Default-icon_svg__f"
                                            x1="45.625%"
                                            x2="61.212%"
                                            y1="38.922%"
                                            y2="78.234%"
                                          >
                                            <stop
                                              offset="0%"
                                              stopColor="#8A8A8A"
                                            />
                                            <stop
                                              offset="100%"
                                              stopColor="#B5B5B5"
                                            />
                                          </linearGradient>
                                          <linearGradient
                                            id="emptystate-Default-icon_svg__g"
                                            x1="57.243%"
                                            x2="41.531%"
                                            y1="31.727%"
                                            y2="71.327%"
                                          >
                                            <stop
                                              offset="0%"
                                              stopColor="#A4A4A4"
                                            />
                                            <stop
                                              offset="100%"
                                              stopColor="#BEBEBE"
                                            />
                                          </linearGradient>
                                          <linearGradient
                                            id="emptystate-Default-icon_svg__h"
                                            x1="27.599%"
                                            x2="45.796%"
                                            y1="69.394%"
                                            y2="53.639%"
                                          >
                                            <stop
                                              offset="0%"
                                              stopColor="#C2C2C2"
                                            />
                                            <stop
                                              offset="100%"
                                              stopColor="#E8E8E8"
                                            />
                                          </linearGradient>
                                          <linearGradient
                                            id="emptystate-Default-icon_svg__i"
                                            x1="62.356%"
                                            x2="31.337%"
                                            y1="64.634%"
                                            y2="27.889%"
                                          >
                                            <stop
                                              offset="0%"
                                              stopColor="#C6C6C6"
                                            />
                                            <stop
                                              offset="100%"
                                              stopColor="#E8E8E8"
                                            />
                                          </linearGradient>
                                          <linearGradient
                                            id="emptystate-Default-icon_svg__j"
                                            x1="62.354%"
                                            x2="43.81%"
                                            y1="114.244%"
                                            y2="17.782%"
                                          >
                                            <stop
                                              offset="0%"
                                              stopColor="#B7B7B7"
                                            />
                                            <stop
                                              offset="100%"
                                              stopColor="#EEE"
                                            />
                                          </linearGradient>
                                        </defs>
                                        <g
                                          fill="none"
                                          fillRule="nonzero"
                                        >
                                          <path
                                            d="M36.131 27.683c.03.03.065.053.103.069h.042l-.159-.09s0 .02.014.02z"
                                            fill="#A8A8A8"
                                          />
                                          <path
                                            d="M28.793.593L.041 17.241l28.835 16.697 28.758-16.62z"
                                            fill="url(#emptystate-Default-icon_svg__a)"
                                            transform="translate(11.724 43)"
                                          />
                                          <path
                                            d="M.069 16.207v24.476L28.062 24.51V.034L.07 16.207z"
                                            fill="url(#emptystate-Default-icon_svg__b)"
                                            transform="translate(12.414 7.138)"
                                          />
                                          <path
                                            d="M40.455 2.807L27.945.33 0 16.551l12.483 2.477z"
                                            fill="url(#emptystate-Default-icon_svg__c)"
                                            transform="translate(0 4.38)"
                                          />
                                          <path
                                            d="M27.986.276L0 16.462l28.048 16.241 27.986-16.151z"
                                            fill="url(#emptystate-Default-icon_svg__d)"
                                            transform="translate(12.414 31.276)"
                                          />
                                          <path
                                            d="M28.434 40.641V16.207L.47.034V24.47l27.965 16.172z"
                                            fill="url(#emptystate-Default-icon_svg__e)"
                                            transform="translate(40 7.138)"
                                          />
                                          <path
                                            d="M28.476 24.828V.352l-28 16.2v24.482l28-16.206z"
                                            fill="url(#emptystate-Default-icon_svg__f)"
                                            transform="translate(40 23)"
                                          />
                                          <path
                                            d="M28.062 41.007V16.524L.097.36v24.475l27.965 16.173z"
                                            fill="url(#emptystate-Default-icon_svg__g)"
                                            transform="translate(12.414 23)"
                                          />
                                          <path
                                            d="M28.517 20.407L40 16.84 11.952.607.469 4.172z"
                                            fill="url(#emptystate-Default-icon_svg__h)"
                                            transform="translate(40 3)"
                                          />
                                          <path
                                            d="M39.559 10.834L28.524.317.517 16.503l11.076 10.51z"
                                            fill="url(#emptystate-Default-icon_svg__i)"
                                            transform="translate(40 23)"
                                          />
                                          <path
                                            d="M28.276 31.848l10.227-15.296L10.455.276.235 15.606z"
                                            fill="url(#emptystate-Default-icon_svg__j)"
                                            transform="translate(2.069 23)"
                                          />
                                          <path
                                            d="M2.303 38.607l.063.041 10.158-15.227 27.966 16.2.082-.104-28.048-16.241z"
                                            fill="#FFF"
                                          />
                                          <path
                                            d="M68.69 23.503l-.2-.186-27.973 16.186 11.076 10.51.076-.054-10.855-10.345z"
                                            fill="#FFF"
                                          />
                                          <path
                                            d="M80 19.841l-.159-.09-11.324 3.511-27.89-16.124-.158.055 28.048 16.235z"
                                            fill="#999"
                                          />
                                          <path
                                            d="M68.517 23.262h.09L40.614 7.028v-.042l-.131.042 28.034 16.234z"
                                            fill="#FFF"
                                          />
                                        </g>
                                      </svg>
                                      <h3
                                        className="iot--empty-state--title"
                                        data-testid="EmptyState-title"
                                      >
                                        There is no data
                                      </h3>
                                      <p
                                        className="iot--empty-state--text"
                                        data-testid="EmptyState-body"
                                      >
                                        
                                      </p>
                                    </div>
                                  </div>
                                </div>
                              </td>
                            </tr>
                          </tbody>
                        </table>
                      </div>
                    </div>
                  </div>
                  <div
                    className="iot--table-container bx--data-table-container"
                    data-testid="read-table-table-container"
                  >
                    <section
                      aria-label="data table toolbar"
                      className="bx--table-toolbar"
                      data-testid="read-table-table-toolbar"
                    >
                      <div
                        aria-hidden={true}
                        className="bx--batch-actions iot--table-batch-actions"
                        data-testid="read-table-table-toolbar-batch-actions"
                      >
                        <div
                          className="bx--batch-summary"
                        >
                          <p
                            className="bx--batch-summary__para"
                          >
                            <span>
                              0 items selected
                            </span>
                          </p>
                        </div>
                        <div
                          className="bx--action-list"
                        >
                          <button
                            aria-describedby={null}
                            aria-pressed={null}
                            className="bx--batch-summary__cancel bx--btn bx--btn--primary"
                            disabled={false}
                            onBlur={[Function]}
                            onClick={[Function]}
                            onFocus={[Function]}
                            onMouseEnter={[Function]}
                            onMouseLeave={[Function]}
                            tabIndex={-1}
                            type="button"
                          >
                            Cancel
                          </button>
                        </div>
                      </div>
                      <label
                        className="iot--table-toolbar-secondary-title"
                      >
                        Read only access
                      </label>
                      <div
                        className="bx--toolbar-content iot--table-toolbar-content"
                        data-testid="read-table-table-toolbar-content"
                      >
                        <div
                          aria-labelledby="read-table-toolbar-search-search"
                          className="bx--search bx--search--xl table-toolbar-search bx--toolbar-search-container-expandable"
                          role="search"
                        >
                          <div
                            className="bx--search-magnifier"
                          >
                            <svg
                              aria-hidden={true}
                              className="bx--search-magnifier-icon"
                              fill="currentColor"
                              focusable="false"
                              height={16}
                              preserveAspectRatio="xMidYMid meet"
                              viewBox="0 0 16 16"
                              width={16}
                              xmlns="http://www.w3.org/2000/svg"
                            >
                              <path
                                d="M15,14.3L10.7,10c1.9-2.3,1.6-5.8-0.7-7.7S4.2,0.7,2.3,3S0.7,8.8,3,10.7c2,1.7,5,1.7,7,0l4.3,4.3L15,14.3z M2,6.5	C2,4,4,2,6.5,2S11,4,11,6.5S9,11,6.5,11S2,9,2,6.5z"
                              />
                            </svg>
                          </div>
                          <label
                            className="bx--label"
                            htmlFor="read-table-toolbar-search"
                            id="read-table-toolbar-search-search"
                          >
                            Search
                          </label>
                          <input
                            autoComplete="off"
                            className="bx--search-input"
                            data-testid="read-table-table-toolbar-search"
                            id="read-table-toolbar-search"
                            onBlur={[Function]}
                            onChange={[Function]}
                            onFocus={[Function]}
                            onKeyDown={[Function]}
                            placeholder="Search"
                            role="searchbox"
                            tabIndex="0"
                            type="text"
                            value=""
                          />
                          <button
                            aria-label="Clear search input"
                            className="bx--search-close bx--search-close--hidden"
                            onClick={[Function]}
                            type="button"
                          >
                            <svg
                              aria-hidden={true}
                              fill="currentColor"
                              focusable="false"
                              height={16}
                              preserveAspectRatio="xMidYMid meet"
                              viewBox="0 0 32 32"
                              width={16}
                              xmlns="http://www.w3.org/2000/svg"
                            >
                              <path
                                d="M24 9.4L22.6 8 16 14.6 9.4 8 8 9.4 14.6 16 8 22.6 9.4 24 16 17.4 22.6 24 24 22.6 17.4 16 24 9.4z"
                              />
                            </svg>
                          </button>
                        </div>
                        <button
                          aria-describedby={null}
                          aria-labelledby="read-only-access-label"
                          aria-pressed={null}
                          className="iot--btn bx--btn bx--btn--ghost"
                          data-testid="rule-builder-add-read-users"
                          disabled={false}
                          id="add-read-users"
                          onBlur={[Function]}
                          onClick={[Function]}
                          onFocus={[Function]}
                          onMouseEnter={[Function]}
                          onMouseLeave={[Function]}
                          tabIndex={0}
                          type="button"
                        >
                          Add users
                          <svg
                            aria-hidden={true}
                            className="bx--btn__icon"
                            fill="currentColor"
                            focusable="false"
                            height={24}
                            preserveAspectRatio="xMidYMid meet"
                            viewBox="0 0 32 32"
                            width={24}
                            xmlns="http://www.w3.org/2000/svg"
                          >
                            <path
                              d="M17 15L17 8 15 8 15 15 8 15 8 17 15 17 15 24 17 24 17 17 24 17 24 15z"
                            />
                          </svg>
                        </button>
                      </div>
                    </section>
                    <div
                      className="addons-iot-table-container"
                    >
                      <div
                        className="bx--data-table-content"
                      >
                        <table
                          className="bx--data-table bx--data-table--no-border"
                          data-testid="read-table"
                          id="read-table"
                          testID="rule-builder-read-users-table"
                          title={null}
                        >
                          <thead
                            data-testid="read-table-table-head"
                            onMouseMove={null}
                            onMouseUp={null}
                          >
                            <tr>
                              <th
                                align="start"
                                className="table-header-label-start iot--table-head--table-header"
                                data-column="name"
                                data-floating-menu-container={true}
                                data-testid="read-table-table-head-column-name"
                                id="column-name"
                                scope="col"
                                style={
                                  Object {
                                    "width": undefined,
                                  }
                                }
                              >
                                <span
                                  className="bx--table-header-label"
                                >
                                  <span
                                    className=""
                                    title="Name"
                                  >
                                    Name
                                  </span>
                                </span>
                              </th>
                              <th
                                align="start"
                                className="table-header-label-start iot--table-head--table-header"
                                data-column="type"
                                data-floating-menu-container={true}
                                data-testid="read-table-table-head-column-type"
                                id="column-type"
                                scope="col"
                                style={
                                  Object {
                                    "width": undefined,
                                  }
                                }
                              >
                                <span
                                  className="bx--table-header-label"
                                >
                                  <span
                                    className=""
                                    title="Type"
                                  >
                                    Type
                                  </span>
                                </span>
                              </th>
                            </tr>
                          </thead>
                          <tbody
                            aria-live="polite"
                            data-testid="read-table-table-empty"
                            id="read-table"
                          >
                            <tr
                              className="iot--empty-table--table-row"
                            >
                              <td
                                colSpan={2}
                              >
                                <div
                                  className="empty-table-cell--default"
                                >
                                  <div
                                    className="iot--empty-state"
                                    data-testid="EmptyState"
                                  >
                                    <div
                                      className="iot--empty-state--content"
                                    >
                                      <svg
                                        alt=""
                                        className="iot--empty-state--icon"
                                        data-testid="EmptyState-icon"
                                        height={80}
                                        width={80}
                                      >
                                        <defs>
                                          <linearGradient
                                            id="emptystate-Default-icon_svg__a"
                                            x1="37.502%"
                                            x2="55.959%"
                                            y1="34.928%"
                                            y2="57.808%"
                                          >
                                            <stop
                                              offset="0%"
                                              stopOpacity={0.04}
                                            />
                                            <stop
                                              offset="100%"
                                              stopOpacity={0.04}
                                            />
                                          </linearGradient>
                                          <linearGradient
                                            id="emptystate-Default-icon_svg__b"
                                            x1="-63.062%"
                                            x2="101.194%"
                                            y1="77.587%"
                                            y2="37.496%"
                                          >
                                            <stop
                                              offset="0%"
                                              stopColor="#767676"
                                            />
                                            <stop
                                              offset="100%"
                                              stopColor="#929292"
                                            />
                                          </linearGradient>
                                          <linearGradient
                                            id="emptystate-Default-icon_svg__c"
                                            x1="73.167%"
                                            x2="44.204%"
                                            y1="89.948%"
                                            y2="39.998%"
                                          >
                                            <stop
                                              offset="0%"
                                              stopColor="#969696"
                                            />
                                            <stop
                                              offset="100%"
                                              stopColor="#E8E8E8"
                                            />
                                          </linearGradient>
                                          <linearGradient
                                            id="emptystate-Default-icon_svg__d"
                                            x1="-23.114%"
                                            x2="57.391%"
                                            y1="-11.496%"
                                            y2="56.197%"
                                          >
                                            <stop
                                              offset="0%"
                                              stopColor="#393939"
                                            />
                                            <stop
                                              offset="99%"
                                              stopColor="#525252"
                                            />
                                          </linearGradient>
                                          <linearGradient
                                            id="emptystate-Default-icon_svg__e"
                                            x1="5.255%"
                                            x2="56.521%"
                                            y1="115.2%"
                                            y2="40.489%"
                                          >
                                            <stop
                                              offset="0%"
                                              stopColor="#9C9C9C"
                                            />
                                            <stop
                                              offset="100%"
                                              stopColor="#C5C5C5"
                                            />
                                          </linearGradient>
                                          <linearGradient
                                            id="emptystate-Default-icon_svg__f"
                                            x1="45.625%"
                                            x2="61.212%"
                                            y1="38.922%"
                                            y2="78.234%"
                                          >
                                            <stop
                                              offset="0%"
                                              stopColor="#8A8A8A"
                                            />
                                            <stop
                                              offset="100%"
                                              stopColor="#B5B5B5"
                                            />
                                          </linearGradient>
                                          <linearGradient
                                            id="emptystate-Default-icon_svg__g"
                                            x1="57.243%"
                                            x2="41.531%"
                                            y1="31.727%"
                                            y2="71.327%"
                                          >
                                            <stop
                                              offset="0%"
                                              stopColor="#A4A4A4"
                                            />
                                            <stop
                                              offset="100%"
                                              stopColor="#BEBEBE"
                                            />
                                          </linearGradient>
                                          <linearGradient
                                            id="emptystate-Default-icon_svg__h"
                                            x1="27.599%"
                                            x2="45.796%"
                                            y1="69.394%"
                                            y2="53.639%"
                                          >
                                            <stop
                                              offset="0%"
                                              stopColor="#C2C2C2"
                                            />
                                            <stop
                                              offset="100%"
                                              stopColor="#E8E8E8"
                                            />
                                          </linearGradient>
                                          <linearGradient
                                            id="emptystate-Default-icon_svg__i"
                                            x1="62.356%"
                                            x2="31.337%"
                                            y1="64.634%"
                                            y2="27.889%"
                                          >
                                            <stop
                                              offset="0%"
                                              stopColor="#C6C6C6"
                                            />
                                            <stop
                                              offset="100%"
                                              stopColor="#E8E8E8"
                                            />
                                          </linearGradient>
                                          <linearGradient
                                            id="emptystate-Default-icon_svg__j"
                                            x1="62.354%"
                                            x2="43.81%"
                                            y1="114.244%"
                                            y2="17.782%"
                                          >
                                            <stop
                                              offset="0%"
                                              stopColor="#B7B7B7"
                                            />
                                            <stop
                                              offset="100%"
                                              stopColor="#EEE"
                                            />
                                          </linearGradient>
                                        </defs>
                                        <g
                                          fill="none"
                                          fillRule="nonzero"
                                        >
                                          <path
                                            d="M36.131 27.683c.03.03.065.053.103.069h.042l-.159-.09s0 .02.014.02z"
                                            fill="#A8A8A8"
                                          />
                                          <path
                                            d="M28.793.593L.041 17.241l28.835 16.697 28.758-16.62z"
                                            fill="url(#emptystate-Default-icon_svg__a)"
                                            transform="translate(11.724 43)"
                                          />
                                          <path
                                            d="M.069 16.207v24.476L28.062 24.51V.034L.07 16.207z"
                                            fill="url(#emptystate-Default-icon_svg__b)"
                                            transform="translate(12.414 7.138)"
                                          />
                                          <path
                                            d="M40.455 2.807L27.945.33 0 16.551l12.483 2.477z"
                                            fill="url(#emptystate-Default-icon_svg__c)"
                                            transform="translate(0 4.38)"
                                          />
                                          <path
                                            d="M27.986.276L0 16.462l28.048 16.241 27.986-16.151z"
                                            fill="url(#emptystate-Default-icon_svg__d)"
                                            transform="translate(12.414 31.276)"
                                          />
                                          <path
                                            d="M28.434 40.641V16.207L.47.034V24.47l27.965 16.172z"
                                            fill="url(#emptystate-Default-icon_svg__e)"
                                            transform="translate(40 7.138)"
                                          />
                                          <path
                                            d="M28.476 24.828V.352l-28 16.2v24.482l28-16.206z"
                                            fill="url(#emptystate-Default-icon_svg__f)"
                                            transform="translate(40 23)"
                                          />
                                          <path
                                            d="M28.062 41.007V16.524L.097.36v24.475l27.965 16.173z"
                                            fill="url(#emptystate-Default-icon_svg__g)"
                                            transform="translate(12.414 23)"
                                          />
                                          <path
                                            d="M28.517 20.407L40 16.84 11.952.607.469 4.172z"
                                            fill="url(#emptystate-Default-icon_svg__h)"
                                            transform="translate(40 3)"
                                          />
                                          <path
                                            d="M39.559 10.834L28.524.317.517 16.503l11.076 10.51z"
                                            fill="url(#emptystate-Default-icon_svg__i)"
                                            transform="translate(40 23)"
                                          />
                                          <path
                                            d="M28.276 31.848l10.227-15.296L10.455.276.235 15.606z"
                                            fill="url(#emptystate-Default-icon_svg__j)"
                                            transform="translate(2.069 23)"
                                          />
                                          <path
                                            d="M2.303 38.607l.063.041 10.158-15.227 27.966 16.2.082-.104-28.048-16.241z"
                                            fill="#FFF"
                                          />
                                          <path
                                            d="M68.69 23.503l-.2-.186-27.973 16.186 11.076 10.51.076-.054-10.855-10.345z"
                                            fill="#FFF"
                                          />
                                          <path
                                            d="M80 19.841l-.159-.09-11.324 3.511-27.89-16.124-.158.055 28.048 16.235z"
                                            fill="#999"
                                          />
                                          <path
                                            d="M68.517 23.262h.09L40.614 7.028v-.042l-.131.042 28.034 16.234z"
                                            fill="#FFF"
                                          />
                                        </g>
                                      </svg>
                                      <h3
                                        className="iot--empty-state--title"
                                        data-testid="EmptyState-title"
                                      >
                                        There is no data
                                      </h3>
                                      <p
                                        className="iot--empty-state--text"
                                        data-testid="EmptyState-body"
                                      >
                                        
                                      </p>
                                    </div>
                                  </div>
                                </div>
                              </td>
                            </tr>
                          </tbody>
                        </table>
                      </div>
                    </div>
                  </div>
                </div>
              </div>
            </li>
          </ul>
        </div>
      </div>
      <footer
        className="iot--rule-builder-wrap--footer"
      >
        <button
          aria-describedby={null}
          aria-pressed={null}
          className="iot--rule-builder-wrap--footer-actions-cancel iot--btn bx--btn bx--btn--secondary"
          data-testid="rule-builder-cancel"
          disabled={false}
          onBlur={[Function]}
          onClick={[Function]}
          onFocus={[Function]}
          onMouseEnter={[Function]}
          onMouseLeave={[Function]}
          tabIndex={0}
          type="button"
        >
          Cancel
        </button>
        <button
          aria-describedby={null}
          aria-pressed={null}
          className="iot--rule-builder-wrap--footer-actions-preview iot--btn bx--btn bx--btn--secondary"
          data-testid="preview"
          disabled={false}
          onBlur={[Function]}
          onClick={[Function]}
          onFocus={[Function]}
          onMouseEnter={[Function]}
          onMouseLeave={[Function]}
          tabIndex={0}
          type="button"
        >
          Preview results
        </button>
        <button
          aria-describedby={null}
          aria-pressed={null}
          className="iot--rule-builder-wrap--footer-actions-preview iot--btn bx--btn bx--btn--secondary"
          data-testid="apply"
          disabled={false}
          onBlur={[Function]}
          onClick={[Function]}
          onFocus={[Function]}
          onMouseEnter={[Function]}
          onMouseLeave={[Function]}
          tabIndex={0}
          type="button"
        >
          Apply
        </button>
      </footer>
      <div
        className="iot--select-users-modal"
<<<<<<< HEAD
        testId="select-users-modal-container"
=======
        data-testid="select-users-modal-container"
>>>>>>> 0dcd2edd
      >
        <div
          className="bx--modal iot--composed-modal--large iot--composed-modal"
          data-floating-menu-container={true}
          data-testid="ComposedModal"
          onBlur={[Function]}
          onClick={[Function]}
          onClose={[Function]}
          onKeyDown={[Function]}
          open={false}
          role="presentation"
        >
          <span
            className="bx--visually-hidden"
            role="link"
            tabIndex="0"
          >
            Focus sentinel
          </span>
          <div
            aria-label="Selected users will have edit access"
            aria-modal="true"
            className="bx--modal-container"
            role="dialog"
          >
            <div
              className="bx--modal-header"
            >
              <h2
                className="bx--modal-header__label bx--type-delta"
              >
                Selected users will have edit access
              </h2>
              <h3
                className="bx--modal-header__heading bx--type-beta"
              >
                Select users
              </h3>
              <button
                aria-label="Close"
                className="bx--modal-close"
                onClick={[Function]}
                title="Close"
                type="button"
              >
                <svg
                  aria-hidden={true}
                  className="bx--modal-close__icon"
                  fill="currentColor"
                  focusable="false"
                  height={20}
                  preserveAspectRatio="xMidYMid meet"
                  viewBox="0 0 32 32"
                  width={20}
                  xmlns="http://www.w3.org/2000/svg"
                >
                  <path
                    d="M24 9.4L22.6 8 16 14.6 9.4 8 8 9.4 14.6 16 8 22.6 9.4 24 16 17.4 22.6 24 24 22.6 17.4 16 24 9.4z"
                  />
                </svg>
              </button>
            </div>
            <div
              className="bx--modal-content"
            >
              <div
                className="iot--list-builder__container"
                data-testid="select-users"
              >
                <div
                  className="iot--list-builder__all"
                  data-testid="select-users__all"
                >
                  <div
                    className="iot--list"
                    data-testid="list"
                  >
                    <div
                      className="iot--list-header-container"
                      data-testid="list-header"
                    >
                      <div
                        className="iot--list-header"
                      >
                        <div
                          className="iot--list-header--title"
                        >
                          Users (0 available)
                        </div>
                        <div
                          className="iot--list-header--btn-container"
                        />
                      </div>
                      <div
                        className="iot--list-header--search"
                      >
                        <div
                          aria-labelledby="iot--list-builder__all--search-search"
                          className="bx--search bx--search--sm"
                          role="search"
                        >
                          <div
                            className="bx--search-magnifier"
                          >
                            <svg
                              aria-hidden={true}
                              className="bx--search-magnifier-icon"
                              fill="currentColor"
                              focusable="false"
                              height={16}
                              preserveAspectRatio="xMidYMid meet"
                              viewBox="0 0 16 16"
                              width={16}
                              xmlns="http://www.w3.org/2000/svg"
                            >
                              <path
                                d="M15,14.3L10.7,10c1.9-2.3,1.6-5.8-0.7-7.7S4.2,0.7,2.3,3S0.7,8.8,3,10.7c2,1.7,5,1.7,7,0l4.3,4.3L15,14.3z M2,6.5	C2,4,4,2,6.5,2S11,4,11,6.5S9,11,6.5,11S2,9,2,6.5z"
                              />
                            </svg>
                          </div>
                          <label
                            className="bx--label"
                            htmlFor="iot--list-builder__all--search"
                            id="iot--list-builder__all--search-search"
                          >
                            Enter a value to search all users
                          </label>
                          <input
                            autoComplete="off"
                            className="bx--search-input"
                            data-testid="list-header-search-input"
                            id="iot--list-builder__all--search"
                            onChange={[Function]}
                            onKeyDown={[Function]}
                            placeholder="Enter a value to search all users"
                            role="searchbox"
                            type="text"
                            value=""
                          />
                          <button
                            aria-label="Clear search input"
                            className="bx--search-close bx--search-close--hidden"
                            onClick={[Function]}
                            type="button"
                          >
                            <svg
                              aria-hidden={true}
                              fill="currentColor"
                              focusable="false"
                              height={16}
                              preserveAspectRatio="xMidYMid meet"
                              viewBox="0 0 32 32"
                              width={16}
                              xmlns="http://www.w3.org/2000/svg"
                            >
                              <path
                                d="M24 9.4L22.6 8 16 14.6 9.4 8 8 9.4 14.6 16 8 22.6 9.4 24 16 17.4 22.6 24 24 22.6 17.4 16 24 9.4z"
                              />
                            </svg>
                          </button>
                        </div>
                      </div>
                    </div>
                    <div
                      className="iot--list--content"
                    >
                      <div
                        className="iot--list--empty-state"
                      >
                        <svg
                          aria-hidden={true}
                          fill="currentColor"
                          focusable="false"
                          height={32}
                          preserveAspectRatio="xMidYMid meet"
                          viewBox="0 0 32 32"
                          width={32}
                          xmlns="http://www.w3.org/2000/svg"
                        >
                          <path
                            d="M16 10a6 6 0 00-6 6v8a6 6 0 0012 0V16A6 6 0 0016 10zm-4.25 7.87h8.5v4.25h-8.5zM16 28.25A4.27 4.27 0 0111.75 24v-.13h8.5V24A4.27 4.27 0 0116 28.25zm4.25-12.13h-8.5V16a4.25 4.25 0 018.5 0zM30.66 19.21L24 13v9.1a4 4 0 008 0A3.83 3.83 0 0030.66 19.21zM28 24.35a2.25 2.25 0 01-2.25-2.25V17l3.72 3.47h0A2.05 2.05 0 0130.2 22 2.25 2.25 0 0128 24.35zM0 22.1a4 4 0 008 0V13L1.34 19.21A3.88 3.88 0 000 22.1zm2.48-1.56h0L6.25 17v5.1a2.25 2.25 0 01-4.5 0A2.05 2.05 0 012.48 20.54zM15 5.5A3.5 3.5 0 1011.5 9 3.5 3.5 0 0015 5.5zm-5.25 0A1.75 1.75 0 1111.5 7.25 1.77 1.77 0 019.75 5.5zM20.5 2A3.5 3.5 0 1024 5.5 3.5 3.5 0 0020.5 2zm0 5.25A1.75 1.75 0 1122.25 5.5 1.77 1.77 0 0120.5 7.25z"
                          />
                        </svg>
                        <p>
                          No list items to show
                        </p>
                      </div>
                    </div>
                  </div>
                </div>
                <div
                  className="iot--list-builder__selected"
                  data-testid="select-users__selected"
                >
                  <div
                    className="iot--list"
                    data-testid="list"
                  >
                    <div
                      className="iot--list-header-container"
                      data-testid="list-header"
                    >
                      <div
                        className="iot--list-header"
                      >
                        <div
                          className="iot--list-header--title"
                        >
                          0 Selected
                        </div>
                        <div
                          className="iot--list-header--btn-container"
                        />
                      </div>
                      <div
                        className="iot--list-header--search"
                      >
                        <div
                          aria-labelledby="iot--list-builder__selected--search-search"
                          className="bx--search bx--search--sm"
                          role="search"
                        >
                          <div
                            className="bx--search-magnifier"
                          >
                            <svg
                              aria-hidden={true}
                              className="bx--search-magnifier-icon"
                              fill="currentColor"
                              focusable="false"
                              height={16}
                              preserveAspectRatio="xMidYMid meet"
                              viewBox="0 0 16 16"
                              width={16}
                              xmlns="http://www.w3.org/2000/svg"
                            >
                              <path
                                d="M15,14.3L10.7,10c1.9-2.3,1.6-5.8-0.7-7.7S4.2,0.7,2.3,3S0.7,8.8,3,10.7c2,1.7,5,1.7,7,0l4.3,4.3L15,14.3z M2,6.5	C2,4,4,2,6.5,2S11,4,11,6.5S9,11,6.5,11S2,9,2,6.5z"
                              />
                            </svg>
                          </div>
                          <label
                            className="bx--label"
                            htmlFor="iot--list-builder__selected--search"
                            id="iot--list-builder__selected--search-search"
                          >
                            Enter a value to search selected users
                          </label>
                          <input
                            autoComplete="off"
                            className="bx--search-input"
                            data-testid="list-header-search-input"
                            id="iot--list-builder__selected--search"
                            onChange={[Function]}
                            onKeyDown={[Function]}
                            placeholder="Enter a value to search selected users"
                            role="searchbox"
                            type="text"
                            value=""
                          />
                          <button
                            aria-label="Clear search input"
                            className="bx--search-close bx--search-close--hidden"
                            onClick={[Function]}
                            type="button"
                          >
                            <svg
                              aria-hidden={true}
                              fill="currentColor"
                              focusable="false"
                              height={16}
                              preserveAspectRatio="xMidYMid meet"
                              viewBox="0 0 32 32"
                              width={16}
                              xmlns="http://www.w3.org/2000/svg"
                            >
                              <path
                                d="M24 9.4L22.6 8 16 14.6 9.4 8 8 9.4 14.6 16 8 22.6 9.4 24 16 17.4 22.6 24 24 22.6 17.4 16 24 9.4z"
                              />
                            </svg>
                          </button>
                        </div>
                      </div>
                    </div>
                    <div
                      className="iot--list--content"
                    >
                      <div
                        className="iot--list--empty-state"
                      >
                        <svg
                          aria-hidden={true}
                          fill="currentColor"
                          focusable="false"
                          height={32}
                          preserveAspectRatio="xMidYMid meet"
                          viewBox="0 0 32 32"
                          width={32}
                          xmlns="http://www.w3.org/2000/svg"
                        >
                          <path
                            d="M16 10a6 6 0 00-6 6v8a6 6 0 0012 0V16A6 6 0 0016 10zm-4.25 7.87h8.5v4.25h-8.5zM16 28.25A4.27 4.27 0 0111.75 24v-.13h8.5V24A4.27 4.27 0 0116 28.25zm4.25-12.13h-8.5V16a4.25 4.25 0 018.5 0zM30.66 19.21L24 13v9.1a4 4 0 008 0A3.83 3.83 0 0030.66 19.21zM28 24.35a2.25 2.25 0 01-2.25-2.25V17l3.72 3.47h0A2.05 2.05 0 0130.2 22 2.25 2.25 0 0128 24.35zM0 22.1a4 4 0 008 0V13L1.34 19.21A3.88 3.88 0 000 22.1zm2.48-1.56h0L6.25 17v5.1a2.25 2.25 0 01-4.5 0A2.05 2.05 0 012.48 20.54zM15 5.5A3.5 3.5 0 1011.5 9 3.5 3.5 0 0015 5.5zm-5.25 0A1.75 1.75 0 1111.5 7.25 1.77 1.77 0 019.75 5.5zM20.5 2A3.5 3.5 0 1024 5.5 3.5 3.5 0 0020.5 2zm0 5.25A1.75 1.75 0 1122.25 5.5 1.77 1.77 0 0120.5 7.25z"
                          />
                        </svg>
                        <p>
                          No list items to show
                        </p>
                      </div>
                    </div>
                  </div>
                </div>
              </div>
            </div>
            <div
              className="bx--modal-footer iot--composed-modal-footer bx--btn-set"
            >
              <button
                aria-describedby={null}
                aria-pressed={null}
                className="iot--btn bx--btn bx--btn--secondary"
                data-testid="ComposedModal-modal-secondary-button"
                disabled={false}
                onBlur={[Function]}
                onClick={[Function]}
                onFocus={[Function]}
                onMouseEnter={[Function]}
                onMouseLeave={[Function]}
                tabIndex={0}
                type="button"
              >
                Cancel
              </button>
              <button
                aria-describedby={null}
                aria-pressed={null}
                className="iot--btn bx--btn bx--btn--primary bx--btn--disabled"
                data-testid="ComposedModal-modal-primary-button"
                disabled={true}
                onBlur={[Function]}
                onClick={[Function]}
                onFocus={[Function]}
                onMouseEnter={[Function]}
                onMouseLeave={[Function]}
                tabIndex={0}
                type="button"
              >
                OK
              </button>
            </div>
          </div>
          <span
            className="bx--visually-hidden"
            role="link"
            tabIndex="0"
          >
            Focus sentinel
          </span>
        </div>
      </div>
      <div
        className="iot--select-users-modal"
<<<<<<< HEAD
        testId="select-users-modal-container"
=======
        data-testid="select-users-modal-container"
>>>>>>> 0dcd2edd
      >
        <div
          className="bx--modal iot--composed-modal--large iot--composed-modal"
          data-floating-menu-container={true}
          data-testid="ComposedModal"
          onBlur={[Function]}
          onClick={[Function]}
          onClose={[Function]}
          onKeyDown={[Function]}
          open={false}
          role="presentation"
        >
          <span
            className="bx--visually-hidden"
            role="link"
            tabIndex="0"
          >
            Focus sentinel
          </span>
          <div
            aria-label="Selected users will have read access"
            aria-modal="true"
            className="bx--modal-container"
            role="dialog"
          >
            <div
              className="bx--modal-header"
            >
              <h2
                className="bx--modal-header__label bx--type-delta"
              >
                Selected users will have read access
              </h2>
              <h3
                className="bx--modal-header__heading bx--type-beta"
              >
                Select users
              </h3>
              <button
                aria-label="Close"
                className="bx--modal-close"
                onClick={[Function]}
                title="Close"
                type="button"
              >
                <svg
                  aria-hidden={true}
                  className="bx--modal-close__icon"
                  fill="currentColor"
                  focusable="false"
                  height={20}
                  preserveAspectRatio="xMidYMid meet"
                  viewBox="0 0 32 32"
                  width={20}
                  xmlns="http://www.w3.org/2000/svg"
                >
                  <path
                    d="M24 9.4L22.6 8 16 14.6 9.4 8 8 9.4 14.6 16 8 22.6 9.4 24 16 17.4 22.6 24 24 22.6 17.4 16 24 9.4z"
                  />
                </svg>
              </button>
            </div>
            <div
              className="bx--modal-content"
            >
              <div
                className="iot--list-builder__container"
                data-testid="select-users"
              >
                <div
                  className="iot--list-builder__all"
                  data-testid="select-users__all"
                >
                  <div
                    className="iot--list"
                    data-testid="list"
                  >
                    <div
                      className="iot--list-header-container"
                      data-testid="list-header"
                    >
                      <div
                        className="iot--list-header"
                      >
                        <div
                          className="iot--list-header--title"
                        >
                          Users (0 available)
                        </div>
                        <div
                          className="iot--list-header--btn-container"
                        />
                      </div>
                      <div
                        className="iot--list-header--search"
                      >
                        <div
                          aria-labelledby="iot--list-builder__all--search-search"
                          className="bx--search bx--search--sm"
                          role="search"
                        >
                          <div
                            className="bx--search-magnifier"
                          >
                            <svg
                              aria-hidden={true}
                              className="bx--search-magnifier-icon"
                              fill="currentColor"
                              focusable="false"
                              height={16}
                              preserveAspectRatio="xMidYMid meet"
                              viewBox="0 0 16 16"
                              width={16}
                              xmlns="http://www.w3.org/2000/svg"
                            >
                              <path
                                d="M15,14.3L10.7,10c1.9-2.3,1.6-5.8-0.7-7.7S4.2,0.7,2.3,3S0.7,8.8,3,10.7c2,1.7,5,1.7,7,0l4.3,4.3L15,14.3z M2,6.5	C2,4,4,2,6.5,2S11,4,11,6.5S9,11,6.5,11S2,9,2,6.5z"
                              />
                            </svg>
                          </div>
                          <label
                            className="bx--label"
                            htmlFor="iot--list-builder__all--search"
                            id="iot--list-builder__all--search-search"
                          >
                            Enter a value to search all users
                          </label>
                          <input
                            autoComplete="off"
                            className="bx--search-input"
                            data-testid="list-header-search-input"
                            id="iot--list-builder__all--search"
                            onChange={[Function]}
                            onKeyDown={[Function]}
                            placeholder="Enter a value to search all users"
                            role="searchbox"
                            type="text"
                            value=""
                          />
                          <button
                            aria-label="Clear search input"
                            className="bx--search-close bx--search-close--hidden"
                            onClick={[Function]}
                            type="button"
                          >
                            <svg
                              aria-hidden={true}
                              fill="currentColor"
                              focusable="false"
                              height={16}
                              preserveAspectRatio="xMidYMid meet"
                              viewBox="0 0 32 32"
                              width={16}
                              xmlns="http://www.w3.org/2000/svg"
                            >
                              <path
                                d="M24 9.4L22.6 8 16 14.6 9.4 8 8 9.4 14.6 16 8 22.6 9.4 24 16 17.4 22.6 24 24 22.6 17.4 16 24 9.4z"
                              />
                            </svg>
                          </button>
                        </div>
                      </div>
                    </div>
                    <div
                      className="iot--list--content"
                    >
                      <div
                        className="iot--list--empty-state"
                      >
                        <svg
                          aria-hidden={true}
                          fill="currentColor"
                          focusable="false"
                          height={32}
                          preserveAspectRatio="xMidYMid meet"
                          viewBox="0 0 32 32"
                          width={32}
                          xmlns="http://www.w3.org/2000/svg"
                        >
                          <path
                            d="M16 10a6 6 0 00-6 6v8a6 6 0 0012 0V16A6 6 0 0016 10zm-4.25 7.87h8.5v4.25h-8.5zM16 28.25A4.27 4.27 0 0111.75 24v-.13h8.5V24A4.27 4.27 0 0116 28.25zm4.25-12.13h-8.5V16a4.25 4.25 0 018.5 0zM30.66 19.21L24 13v9.1a4 4 0 008 0A3.83 3.83 0 0030.66 19.21zM28 24.35a2.25 2.25 0 01-2.25-2.25V17l3.72 3.47h0A2.05 2.05 0 0130.2 22 2.25 2.25 0 0128 24.35zM0 22.1a4 4 0 008 0V13L1.34 19.21A3.88 3.88 0 000 22.1zm2.48-1.56h0L6.25 17v5.1a2.25 2.25 0 01-4.5 0A2.05 2.05 0 012.48 20.54zM15 5.5A3.5 3.5 0 1011.5 9 3.5 3.5 0 0015 5.5zm-5.25 0A1.75 1.75 0 1111.5 7.25 1.77 1.77 0 019.75 5.5zM20.5 2A3.5 3.5 0 1024 5.5 3.5 3.5 0 0020.5 2zm0 5.25A1.75 1.75 0 1122.25 5.5 1.77 1.77 0 0120.5 7.25z"
                          />
                        </svg>
                        <p>
                          No list items to show
                        </p>
                      </div>
                    </div>
                  </div>
                </div>
                <div
                  className="iot--list-builder__selected"
                  data-testid="select-users__selected"
                >
                  <div
                    className="iot--list"
                    data-testid="list"
                  >
                    <div
                      className="iot--list-header-container"
                      data-testid="list-header"
                    >
                      <div
                        className="iot--list-header"
                      >
                        <div
                          className="iot--list-header--title"
                        >
                          0 Selected
                        </div>
                        <div
                          className="iot--list-header--btn-container"
                        />
                      </div>
                      <div
                        className="iot--list-header--search"
                      >
                        <div
                          aria-labelledby="iot--list-builder__selected--search-search"
                          className="bx--search bx--search--sm"
                          role="search"
                        >
                          <div
                            className="bx--search-magnifier"
                          >
                            <svg
                              aria-hidden={true}
                              className="bx--search-magnifier-icon"
                              fill="currentColor"
                              focusable="false"
                              height={16}
                              preserveAspectRatio="xMidYMid meet"
                              viewBox="0 0 16 16"
                              width={16}
                              xmlns="http://www.w3.org/2000/svg"
                            >
                              <path
                                d="M15,14.3L10.7,10c1.9-2.3,1.6-5.8-0.7-7.7S4.2,0.7,2.3,3S0.7,8.8,3,10.7c2,1.7,5,1.7,7,0l4.3,4.3L15,14.3z M2,6.5	C2,4,4,2,6.5,2S11,4,11,6.5S9,11,6.5,11S2,9,2,6.5z"
                              />
                            </svg>
                          </div>
                          <label
                            className="bx--label"
                            htmlFor="iot--list-builder__selected--search"
                            id="iot--list-builder__selected--search-search"
                          >
                            Enter a value to search selected users
                          </label>
                          <input
                            autoComplete="off"
                            className="bx--search-input"
                            data-testid="list-header-search-input"
                            id="iot--list-builder__selected--search"
                            onChange={[Function]}
                            onKeyDown={[Function]}
                            placeholder="Enter a value to search selected users"
                            role="searchbox"
                            type="text"
                            value=""
                          />
                          <button
                            aria-label="Clear search input"
                            className="bx--search-close bx--search-close--hidden"
                            onClick={[Function]}
                            type="button"
                          >
                            <svg
                              aria-hidden={true}
                              fill="currentColor"
                              focusable="false"
                              height={16}
                              preserveAspectRatio="xMidYMid meet"
                              viewBox="0 0 32 32"
                              width={16}
                              xmlns="http://www.w3.org/2000/svg"
                            >
                              <path
                                d="M24 9.4L22.6 8 16 14.6 9.4 8 8 9.4 14.6 16 8 22.6 9.4 24 16 17.4 22.6 24 24 22.6 17.4 16 24 9.4z"
                              />
                            </svg>
                          </button>
                        </div>
                      </div>
                    </div>
                    <div
                      className="iot--list--content"
                    >
                      <div
                        className="iot--list--empty-state"
                      >
                        <svg
                          aria-hidden={true}
                          fill="currentColor"
                          focusable="false"
                          height={32}
                          preserveAspectRatio="xMidYMid meet"
                          viewBox="0 0 32 32"
                          width={32}
                          xmlns="http://www.w3.org/2000/svg"
                        >
                          <path
                            d="M16 10a6 6 0 00-6 6v8a6 6 0 0012 0V16A6 6 0 0016 10zm-4.25 7.87h8.5v4.25h-8.5zM16 28.25A4.27 4.27 0 0111.75 24v-.13h8.5V24A4.27 4.27 0 0116 28.25zm4.25-12.13h-8.5V16a4.25 4.25 0 018.5 0zM30.66 19.21L24 13v9.1a4 4 0 008 0A3.83 3.83 0 0030.66 19.21zM28 24.35a2.25 2.25 0 01-2.25-2.25V17l3.72 3.47h0A2.05 2.05 0 0130.2 22 2.25 2.25 0 0128 24.35zM0 22.1a4 4 0 008 0V13L1.34 19.21A3.88 3.88 0 000 22.1zm2.48-1.56h0L6.25 17v5.1a2.25 2.25 0 01-4.5 0A2.05 2.05 0 012.48 20.54zM15 5.5A3.5 3.5 0 1011.5 9 3.5 3.5 0 0015 5.5zm-5.25 0A1.75 1.75 0 1111.5 7.25 1.77 1.77 0 019.75 5.5zM20.5 2A3.5 3.5 0 1024 5.5 3.5 3.5 0 0020.5 2zm0 5.25A1.75 1.75 0 1122.25 5.5 1.77 1.77 0 0120.5 7.25z"
                          />
                        </svg>
                        <p>
                          No list items to show
                        </p>
                      </div>
                    </div>
                  </div>
                </div>
              </div>
            </div>
            <div
              className="bx--modal-footer iot--composed-modal-footer bx--btn-set"
            >
              <button
                aria-describedby={null}
                aria-pressed={null}
                className="iot--btn bx--btn bx--btn--secondary"
                data-testid="ComposedModal-modal-secondary-button"
                disabled={false}
                onBlur={[Function]}
                onClick={[Function]}
                onFocus={[Function]}
                onMouseEnter={[Function]}
                onMouseLeave={[Function]}
                tabIndex={0}
                type="button"
              >
                Cancel
              </button>
              <button
                aria-describedby={null}
                aria-pressed={null}
                className="iot--btn bx--btn bx--btn--primary bx--btn--disabled"
                data-testid="ComposedModal-modal-primary-button"
                disabled={true}
                onBlur={[Function]}
                onClick={[Function]}
                onFocus={[Function]}
                onMouseEnter={[Function]}
                onMouseLeave={[Function]}
                tabIndex={0}
                type="button"
              >
                OK
              </button>
            </div>
          </div>
          <span
            className="bx--visually-hidden"
            role="link"
            tabIndex="0"
          >
            Focus sentinel
          </span>
        </div>
      </div>
    </section>
  </div>
</div>
`;

exports[`Storybook Snapshot tests and console checks Storyshots 2 - Watson IoT Experimental/☢️ RuleBuilder with existing filter rules 1`] = `
<div
  className="storybook-container"
>
  <div
    style={
      Object {
        "height": "calc(100vh - 100px)",
        "width": "100%",
      }
    }
  >
    <section
      className="iot--rule-builder-wrap"
      data-testid="rule-builder"
    >
      <header
        className="iot--rule-builder-wrap--header"
      >
        <div>
          <h1
            className="iot--rule-builder-wrap--header-title"
            data-testid="rule-builder-title"
          >
            My Filter
          </h1>
          <p
            className="iot--rule-builder-wrap--header-metatext"
            data-testid="rule-builder-metatext"
          >
            last updated: Thursday, February 25, 2021
          </p>
        </div>
        <div
          className="iot--rule-builder-wrap--header-actions"
        >
          <button
            aria-describedby={null}
            aria-pressed={null}
            className="iot--card--toolbar-action iot--card--toolbar-svg-wrapper bx--btn--icon-only iot--btn bx--btn bx--btn--ghost"
            data-testid="favorite"
            disabled={false}
            onBlur={[Function]}
            onClick={[Function]}
            onFocus={[Function]}
            onMouseEnter={[Function]}
            onMouseLeave={[Function]}
            tabIndex={0}
            title="Favorite"
            type="button"
          >
            <svg
              aria-hidden="true"
              aria-label="Favorite"
              className="bx--btn__icon"
              fill="currentColor"
              focusable="false"
              height={16}
              preserveAspectRatio="xMidYMid meet"
              role="img"
              viewBox="0 0 16 16"
              width={16}
              xmlns="http://www.w3.org/2000/svg"
            >
              <path
                d="M8,3.3l1.4,2.8l0.2,0.5l0.5,0.1l3.1,0.4L11,9.2l-0.4,0.4l0.1,0.5l0.5,3.1l-2.8-1.4L8,11.5l-0.5,0.2l-2.8,1.4l0.5-3.1	l0.1-0.5L5,9.2L2.8,7l3.1-0.4l0.5-0.1L6.6,6L8,3.3 M8,1L5.7,5.6L0.6,6.3l3.7,3.6L3.5,15L8,12.6l4.6,2.4l-0.9-5.1l3.7-3.6l-5.1-0.7	L8,1z"
              />
            </svg>
          </button>
          <button
            aria-describedby={null}
            aria-pressed={null}
            className="iot--card--toolbar-action iot--card--toolbar-svg-wrapper bx--btn--icon-only iot--btn bx--btn bx--btn--ghost"
            data-testid="share"
            disabled={false}
            onBlur={[Function]}
            onClick={[Function]}
            onFocus={[Function]}
            onMouseEnter={[Function]}
            onMouseLeave={[Function]}
            tabIndex={0}
            title="Share"
            type="button"
          >
            <svg
              aria-hidden="true"
              aria-label="Share"
              className="bx--btn__icon"
              fill="currentColor"
              focusable="false"
              height={16}
              preserveAspectRatio="xMidYMid meet"
              role="img"
              viewBox="0 0 32 32"
              width={16}
              xmlns="http://www.w3.org/2000/svg"
            >
              <path
                d="M23,20a5,5,0,0,0-3.89,1.89L11.8,17.32a4.46,4.46,0,0,0,0-2.64l7.31-4.57A5,5,0,1,0,18,7a4.79,4.79,0,0,0,.2,1.32l-7.31,4.57a5,5,0,1,0,0,6.22l7.31,4.57A4.79,4.79,0,0,0,18,25a5,5,0,1,0,5-5ZM23,4a3,3,0,1,1-3,3A3,3,0,0,1,23,4ZM7,19a3,3,0,1,1,3-3A3,3,0,0,1,7,19Zm16,9a3,3,0,1,1,3-3A3,3,0,0,1,23,28Z"
              />
            </svg>
          </button>
          <button
            aria-describedby={null}
            aria-pressed={null}
            className="iot--card--toolbar-action iot--card--toolbar-svg-wrapper bx--btn--icon-only iot--btn bx--btn bx--btn--ghost"
            data-testid="delete"
            disabled={false}
            onBlur={[Function]}
            onClick={[Function]}
            onFocus={[Function]}
            onMouseEnter={[Function]}
            onMouseLeave={[Function]}
            tabIndex={0}
            title="Delete"
            type="button"
          >
            <svg
              aria-hidden="true"
              aria-label="Delete"
              className="bx--btn__icon"
              fill="currentColor"
              focusable="false"
              height={16}
              preserveAspectRatio="xMidYMid meet"
              role="img"
              viewBox="0 0 32 32"
              width={16}
              xmlns="http://www.w3.org/2000/svg"
            >
              <path
                d="M12 12H14V24H12zM18 12H20V24H18z"
              />
              <path
                d="M4 6V8H6V28a2 2 0 002 2H24a2 2 0 002-2V8h2V6zM8 28V8H24V28zM12 2H20V4H12z"
              />
            </svg>
          </button>
          <button
            aria-describedby={null}
            aria-pressed={null}
            className="iot--rule-builder-wrap--header-actions-save iot--btn bx--btn bx--btn--sm bx--btn--primary"
            data-testid="rule-builder-save"
            disabled={false}
            onBlur={[Function]}
            onClick={[Function]}
            onFocus={[Function]}
            onMouseEnter={[Function]}
            onMouseLeave={[Function]}
            tabIndex={0}
            type="button"
          >
            Save
          </button>
        </div>
      </header>
      <div
        className="iot--rule-builder-wrap--body"
      >
        <div
          className="iot--rule-builder-wrap--tabs bx--tabs--scrollable"
          data-testid="rule-builder-tabs"
          onScroll={[Function]}
          selected={0}
        >
          <button
            aria-hidden="true"
            aria-label="Scroll left"
            className="bx--tab--overflow-nav-button--hidden"
            onClick={[Function]}
            onMouseDown={[Function]}
            onMouseUp={[Function]}
            tabIndex="-1"
            type="button"
          >
            <svg
              aria-hidden={true}
              fill="currentColor"
              focusable="false"
              height={16}
              preserveAspectRatio="xMidYMid meet"
              viewBox="0 0 16 16"
              width={16}
              xmlns="http://www.w3.org/2000/svg"
            >
              <path
                d="M5 8L10 3 10.7 3.7 6.4 8 10.7 12.3 10 13z"
              />
            </svg>
          </button>
          <ul
            className="bx--tabs--scrollable__nav"
            role="tablist"
            tabIndex={-1}
          >
            <li
              className="iot--rule-builder-wrap--tab bx--tabs--scrollable__nav-item bx--tabs__nav-item--selected bx--tabs--scrollable__nav-item--selected"
              data-testid="rule-builder-editor-tab"
              onClick={[Function]}
              onKeyDown={[Function]}
              role="presentation"
            >
              <button
                aria-selected={true}
                className="bx--tabs--scrollable__nav-link"
                href="#"
                role="tab"
                tabIndex={0}
                type="button"
              >
                Filter builder
              </button>
            </li>
            <li
              className="iot--rule-builder-wrap--tab bx--tabs--scrollable__nav-item"
              data-testid="rule-builder-sharing-tab"
              onClick={[Function]}
              onKeyDown={[Function]}
              role="presentation"
            >
              <button
                aria-selected={false}
                className="bx--tabs--scrollable__nav-link"
                href="#"
                role="tab"
                tabIndex={-1}
                type="button"
              >
                Sharing and preferences
              </button>
            </li>
          </ul>
          <button
            aria-hidden="true"
            aria-label="Scroll right"
            className="bx--tab--overflow-nav-button--hidden"
            onClick={[Function]}
            onMouseDown={[Function]}
            onMouseUp={[Function]}
            tabIndex="-1"
            type="button"
          >
            <svg
              aria-hidden={true}
              fill="currentColor"
              focusable="false"
              height={16}
              preserveAspectRatio="xMidYMid meet"
              viewBox="0 0 16 16"
              width={16}
              xmlns="http://www.w3.org/2000/svg"
            >
              <path
                d="M11 8L6 13 5.3 12.3 9.6 8 5.3 3.7 6 3z"
              />
            </svg>
          </button>
        </div>
        <div
          className="bx--tab-content"
          hidden={false}
          role="tabpanel"
          selected={true}
          tabIndex={0}
        >
          <div
            data-testid="rule-builder-editor"
          >
            <div
              className="iot--rule-builder-header"
              data-testid="rule-builder-editor-header"
            >
              <div>
                <div
                  className="iot--rule-builder-header__dropdown"
                >
                  <div
                    className="bx--dropdown__wrapper bx--list-box__wrapper"
                    data-testid="14p5ho3pcu-group-logic-dropdown"
                  >
                    
                    <div
                      className="bx--dropdown bx--dropdown--light bx--list-box bx--list-box--light"
                      id="14p5ho3pcu"
                      onClick={[Function]}
                      onKeyDown={[Function]}
                    >
                      <button
                        aria-disabled={false}
                        aria-expanded={false}
                        aria-haspopup="listbox"
                        aria-labelledby="downshift-0-label downshift-0-toggle-button"
                        className="bx--list-box__field"
                        disabled={false}
                        id="downshift-0-toggle-button"
                        onClick={[Function]}
                        onKeyDown={[Function]}
                        type="button"
                      >
                        <span
                          className="bx--list-box__label"
                        >
                          ALL
                        </span>
                        <div
                          className="bx--list-box__menu-icon"
                        >
                          <svg
                            aria-label="Open menu"
                            fill="currentColor"
                            focusable="false"
                            height={16}
                            name="chevron--down"
                            preserveAspectRatio="xMidYMid meet"
                            role="img"
                            viewBox="0 0 16 16"
                            width={16}
                            xmlns="http://www.w3.org/2000/svg"
                          >
                            <path
                              d="M8 11L3 6 3.7 5.3 8 9.6 12.3 5.3 13 6z"
                            />
                            <title>
                              Open menu
                            </title>
                          </svg>
                        </div>
                      </button>
                      <div
                        aria-labelledby="downshift-0-label"
                        className="bx--list-box__menu"
                        id="downshift-0-menu"
                        onBlur={[Function]}
                        onKeyDown={[Function]}
                        onMouseLeave={[Function]}
                        role="listbox"
                        tabIndex={-1}
                      />
                    </div>
                  </div>
                </div>
                <span>
                   of the following are true
                </span>
              </div>
              <div
                className="iot--rule-builder-header__buttons"
              >
                <button
                  aria-describedby={null}
                  aria-pressed={null}
                  className="iot--btn bx--btn bx--btn--ghost"
                  data-testid="rule-builder-editor-header-add-rule-button"
                  disabled={false}
                  onBlur={[Function]}
                  onClick={[Function]}
                  onFocus={[Function]}
                  onMouseEnter={[Function]}
                  onMouseLeave={[Function]}
                  tabIndex={0}
                  type="button"
                >
                  Add rule
                  <svg
                    aria-hidden={true}
                    className="bx--btn__icon"
                    fill="currentColor"
                    focusable="false"
                    height={32}
                    preserveAspectRatio="xMidYMid meet"
                    viewBox="0 0 32 32"
                    width={32}
                    xmlns="http://www.w3.org/2000/svg"
                  >
                    <path
                      d="M17 15L17 8 15 8 15 15 8 15 8 17 15 17 15 24 17 24 17 17 24 17 24 15z"
                    />
                  </svg>
                </button>
                <button
                  aria-describedby={null}
                  aria-pressed={null}
                  className="iot--btn bx--btn bx--btn--ghost"
                  data-testid="rule-builder-editor-header-add-group-button"
                  disabled={false}
                  onBlur={[Function]}
                  onClick={[Function]}
                  onFocus={[Function]}
                  onMouseEnter={[Function]}
                  onMouseLeave={[Function]}
                  tabIndex={0}
                  type="button"
                >
                  Add group
                  <svg
                    aria-hidden={true}
                    className="bx--btn__icon"
                    fill="currentColor"
                    focusable="false"
                    height={32}
                    preserveAspectRatio="xMidYMid meet"
                    viewBox="0 0 32 32"
                    width={32}
                    xmlns="http://www.w3.org/2000/svg"
                  >
                    <path
                      d="M20.5859,14.4141,24.1719,18H6V8H4V18a2.0024,2.0024,0,0,0,2,2H24.1719L20.586,23.5859,22,25l6-6-6-6Z"
                    />
                  </svg>
                </button>
              </div>
            </div>
            <div
              className="iot--rule-builder-rule"
              data-testid="rsiru4rjba-rule"
            >
              <div
                className="bx--dropdown__wrapper bx--list-box__wrapper"
                data-testid="rsiru4rjba-column-dropdown"
              >
                
                <div
                  className="bx--dropdown bx--dropdown--light bx--list-box bx--list-box--light"
                  id="rsiru4rjba-column-dropdown"
                  onClick={[Function]}
                  onKeyDown={[Function]}
                >
                  <button
                    aria-disabled={false}
                    aria-expanded={false}
                    aria-haspopup="listbox"
                    aria-labelledby="downshift-1-label downshift-1-toggle-button"
                    className="bx--list-box__field"
                    disabled={false}
                    id="downshift-1-toggle-button"
                    onClick={[Function]}
                    onKeyDown={[Function]}
                    type="button"
                  >
                    <span
                      className="bx--list-box__label"
                    >
                      Column 1
                    </span>
                    <div
                      className="bx--list-box__menu-icon"
                    >
                      <svg
                        aria-label="Open menu"
                        fill="currentColor"
                        focusable="false"
                        height={16}
                        name="chevron--down"
                        preserveAspectRatio="xMidYMid meet"
                        role="img"
                        viewBox="0 0 16 16"
                        width={16}
                        xmlns="http://www.w3.org/2000/svg"
                      >
                        <path
                          d="M8 11L3 6 3.7 5.3 8 9.6 12.3 5.3 13 6z"
                        />
                        <title>
                          Open menu
                        </title>
                      </svg>
                    </div>
                  </button>
                  <div
                    aria-labelledby="downshift-1-label"
                    className="bx--list-box__menu"
                    id="downshift-1-menu"
                    onBlur={[Function]}
                    onKeyDown={[Function]}
                    onMouseLeave={[Function]}
                    role="listbox"
                    tabIndex={-1}
                  />
                </div>
              </div>
              <div
                className="bx--dropdown__wrapper bx--list-box__wrapper"
                data-testid="rsiru4rjba-operand-dropdown"
              >
                
                <div
                  className="bx--dropdown bx--dropdown--light bx--list-box bx--list-box--light"
                  id="rsiru4rjba-operand-dropdown"
                  onClick={[Function]}
                  onKeyDown={[Function]}
                >
                  <button
                    aria-disabled={false}
                    aria-expanded={false}
                    aria-haspopup="listbox"
                    aria-labelledby="downshift-2-label downshift-2-toggle-button"
                    className="bx--list-box__field"
                    disabled={false}
                    id="downshift-2-toggle-button"
                    onClick={[Function]}
                    onKeyDown={[Function]}
                    type="button"
                  >
                    <span
                      className="bx--list-box__label"
                    >
                      Equals
                    </span>
                    <div
                      className="bx--list-box__menu-icon"
                    >
                      <svg
                        aria-label="Open menu"
                        fill="currentColor"
                        focusable="false"
                        height={16}
                        name="chevron--down"
                        preserveAspectRatio="xMidYMid meet"
                        role="img"
                        viewBox="0 0 16 16"
                        width={16}
                        xmlns="http://www.w3.org/2000/svg"
                      >
                        <path
                          d="M8 11L3 6 3.7 5.3 8 9.6 12.3 5.3 13 6z"
                        />
                        <title>
                          Open menu
                        </title>
                      </svg>
                    </div>
                  </button>
                  <div
                    aria-labelledby="downshift-2-label"
                    className="bx--list-box__menu"
                    id="downshift-2-menu"
                    onBlur={[Function]}
                    onKeyDown={[Function]}
                    onMouseLeave={[Function]}
                    role="listbox"
                    tabIndex={-1}
                  />
                </div>
              </div>
              <div
                className="bx--form-item bx--text-input-wrapper bx--text-input-wrapper--light"
              >
                <div
                  className="bx--text-input__field-outer-wrapper"
                >
                  <div
                    className="bx--text-input__field-wrapper"
                    data-invalid={null}
                  >
                    <input
                      className="bx--text-input bx--text__input bx--text-input--light"
                      data-testid="rsiru4rjba-value"
                      defaultValue="45"
                      disabled={false}
                      id="rsiru4rjba-value"
                      onChange={[Function]}
                      onClick={[Function]}
                      placeholder="Enter a value"
                      title="Enter a value"
                      type="text"
                    />
                  </div>
                </div>
              </div>
              <div
                className="iot--rule-builder-rule__actions"
              >
                <button
                  aria-describedby={null}
                  className="iot--btn bx--btn bx--btn--ghost bx--tooltip--hidden bx--btn--icon-only bx--tooltip__trigger bx--tooltip--a11y bx--btn--icon-only--top bx--tooltip--align-center"
                  data-testid="rsiru4rjba-remove-rule-button"
                  disabled={false}
                  onBlur={[Function]}
                  onClick={[Function]}
                  onFocus={[Function]}
                  onMouseEnter={[Function]}
                  onMouseLeave={[Function]}
                  tabIndex={0}
                  type="button"
                >
                  <div
                    className="bx--assistive-text"
                    onMouseEnter={[Function]}
                  >
                    Remove rule
                  </div>
                  <svg
                    aria-hidden="true"
                    aria-label="Remove rule"
                    className="bx--btn__icon"
                    fill="currentColor"
                    focusable="false"
                    height={32}
                    preserveAspectRatio="xMidYMid meet"
                    role="img"
                    viewBox="0 0 32 32"
                    width={32}
                    xmlns="http://www.w3.org/2000/svg"
                  >
                    <path
                      d="M8 15H24V17H8z"
                    />
                  </svg>
                </button>
                <button
                  aria-describedby={null}
                  className="iot--btn bx--btn bx--btn--ghost bx--tooltip--hidden bx--btn--icon-only bx--tooltip__trigger bx--tooltip--a11y bx--btn--icon-only--top bx--tooltip--align-center"
                  data-testid="rsiru4rjba-add-rule-button"
                  disabled={false}
                  onBlur={[Function]}
                  onClick={[Function]}
                  onFocus={[Function]}
                  onMouseEnter={[Function]}
                  onMouseLeave={[Function]}
                  tabIndex={0}
                  type="button"
                >
                  <div
                    className="bx--assistive-text"
                    onMouseEnter={[Function]}
                  >
                    Add new rule
                  </div>
                  <svg
                    aria-hidden="true"
                    aria-label="Add new rule"
                    className="bx--btn__icon"
                    fill="currentColor"
                    focusable="false"
                    height={32}
                    preserveAspectRatio="xMidYMid meet"
                    role="img"
                    viewBox="0 0 32 32"
                    width={32}
                    xmlns="http://www.w3.org/2000/svg"
                  >
                    <path
                      d="M17 15L17 8 15 8 15 15 8 15 8 17 15 17 15 24 17 24 17 17 24 17 24 15z"
                    />
                  </svg>
                </button>
                <button
                  aria-describedby={null}
                  className="iot--btn bx--btn bx--btn--ghost bx--tooltip--hidden bx--btn--icon-only bx--tooltip__trigger bx--tooltip--a11y bx--btn--icon-only--top bx--tooltip--align-center"
                  data-testid="rsiru4rjba-add-group-button"
                  disabled={false}
                  onBlur={[Function]}
                  onClick={[Function]}
                  onFocus={[Function]}
                  onMouseEnter={[Function]}
                  onMouseLeave={[Function]}
                  tabIndex={0}
                  type="button"
                >
                  <div
                    className="bx--assistive-text"
                    onMouseEnter={[Function]}
                  >
                    Add new rule group
                  </div>
                  <svg
                    aria-hidden="true"
                    aria-label="Add new rule group"
                    className="bx--btn__icon"
                    fill="currentColor"
                    focusable="false"
                    height={32}
                    preserveAspectRatio="xMidYMid meet"
                    role="img"
                    viewBox="0 0 32 32"
                    width={32}
                    xmlns="http://www.w3.org/2000/svg"
                  >
                    <path
                      d="M20.5859,14.4141,24.1719,18H6V8H4V18a2.0024,2.0024,0,0,0,2,2H24.1719L20.586,23.5859,22,25l6-6-6-6Z"
                    />
                  </svg>
                </button>
              </div>
            </div>
            <div
              className="iot--rule-builder-rule"
              data-testid="34bvyub9jq-rule"
            >
              <div
                className="bx--dropdown__wrapper bx--list-box__wrapper"
                data-testid="34bvyub9jq-column-dropdown"
              >
                
                <div
                  className="bx--dropdown bx--dropdown--light bx--list-box bx--list-box--light"
                  id="34bvyub9jq-column-dropdown"
                  onClick={[Function]}
                  onKeyDown={[Function]}
                >
                  <button
                    aria-disabled={false}
                    aria-expanded={false}
                    aria-haspopup="listbox"
                    aria-labelledby="downshift-3-label downshift-3-toggle-button"
                    className="bx--list-box__field"
                    disabled={false}
                    id="downshift-3-toggle-button"
                    onClick={[Function]}
                    onKeyDown={[Function]}
                    type="button"
                  >
                    <span
                      className="bx--list-box__label"
                    >
                      Column 2
                    </span>
                    <div
                      className="bx--list-box__menu-icon"
                    >
                      <svg
                        aria-label="Open menu"
                        fill="currentColor"
                        focusable="false"
                        height={16}
                        name="chevron--down"
                        preserveAspectRatio="xMidYMid meet"
                        role="img"
                        viewBox="0 0 16 16"
                        width={16}
                        xmlns="http://www.w3.org/2000/svg"
                      >
                        <path
                          d="M8 11L3 6 3.7 5.3 8 9.6 12.3 5.3 13 6z"
                        />
                        <title>
                          Open menu
                        </title>
                      </svg>
                    </div>
                  </button>
                  <div
                    aria-labelledby="downshift-3-label"
                    className="bx--list-box__menu"
                    id="downshift-3-menu"
                    onBlur={[Function]}
                    onKeyDown={[Function]}
                    onMouseLeave={[Function]}
                    role="listbox"
                    tabIndex={-1}
                  />
                </div>
              </div>
              <div
                className="bx--dropdown__wrapper bx--list-box__wrapper"
                data-testid="34bvyub9jq-operand-dropdown"
              >
                
                <div
                  className="bx--dropdown bx--dropdown--light bx--list-box bx--list-box--light"
                  id="34bvyub9jq-operand-dropdown"
                  onClick={[Function]}
                  onKeyDown={[Function]}
                >
                  <button
                    aria-disabled={false}
                    aria-expanded={false}
                    aria-haspopup="listbox"
                    aria-labelledby="downshift-4-label downshift-4-toggle-button"
                    className="bx--list-box__field"
                    disabled={false}
                    id="downshift-4-toggle-button"
                    onClick={[Function]}
                    onKeyDown={[Function]}
                    type="button"
                  >
                    <span
                      className="bx--list-box__label"
                    >
                      Less than
                    </span>
                    <div
                      className="bx--list-box__menu-icon"
                    >
                      <svg
                        aria-label="Open menu"
                        fill="currentColor"
                        focusable="false"
                        height={16}
                        name="chevron--down"
                        preserveAspectRatio="xMidYMid meet"
                        role="img"
                        viewBox="0 0 16 16"
                        width={16}
                        xmlns="http://www.w3.org/2000/svg"
                      >
                        <path
                          d="M8 11L3 6 3.7 5.3 8 9.6 12.3 5.3 13 6z"
                        />
                        <title>
                          Open menu
                        </title>
                      </svg>
                    </div>
                  </button>
                  <div
                    aria-labelledby="downshift-4-label"
                    className="bx--list-box__menu"
                    id="downshift-4-menu"
                    onBlur={[Function]}
                    onKeyDown={[Function]}
                    onMouseLeave={[Function]}
                    role="listbox"
                    tabIndex={-1}
                  />
                </div>
              </div>
              <div
                className="bx--form-item bx--text-input-wrapper bx--text-input-wrapper--light"
              >
                <div
                  className="bx--text-input__field-outer-wrapper"
                >
                  <div
                    className="bx--text-input__field-wrapper"
                    data-invalid={null}
                  >
                    <input
                      className="bx--text-input bx--text__input bx--text-input--light"
                      data-testid="34bvyub9jq-value"
                      defaultValue="14"
                      disabled={false}
                      id="34bvyub9jq-value"
                      onChange={[Function]}
                      onClick={[Function]}
                      placeholder="Enter a value"
                      title="Enter a value"
                      type="text"
                    />
                  </div>
                </div>
              </div>
              <div
                className="iot--rule-builder-rule__actions"
              >
                <button
                  aria-describedby={null}
                  className="iot--btn bx--btn bx--btn--ghost bx--tooltip--hidden bx--btn--icon-only bx--tooltip__trigger bx--tooltip--a11y bx--btn--icon-only--top bx--tooltip--align-center"
                  data-testid="34bvyub9jq-remove-rule-button"
                  disabled={false}
                  onBlur={[Function]}
                  onClick={[Function]}
                  onFocus={[Function]}
                  onMouseEnter={[Function]}
                  onMouseLeave={[Function]}
                  tabIndex={0}
                  type="button"
                >
                  <div
                    className="bx--assistive-text"
                    onMouseEnter={[Function]}
                  >
                    Remove rule
                  </div>
                  <svg
                    aria-hidden="true"
                    aria-label="Remove rule"
                    className="bx--btn__icon"
                    fill="currentColor"
                    focusable="false"
                    height={32}
                    preserveAspectRatio="xMidYMid meet"
                    role="img"
                    viewBox="0 0 32 32"
                    width={32}
                    xmlns="http://www.w3.org/2000/svg"
                  >
                    <path
                      d="M8 15H24V17H8z"
                    />
                  </svg>
                </button>
                <button
                  aria-describedby={null}
                  className="iot--btn bx--btn bx--btn--ghost bx--tooltip--hidden bx--btn--icon-only bx--tooltip__trigger bx--tooltip--a11y bx--btn--icon-only--top bx--tooltip--align-center"
                  data-testid="34bvyub9jq-add-rule-button"
                  disabled={false}
                  onBlur={[Function]}
                  onClick={[Function]}
                  onFocus={[Function]}
                  onMouseEnter={[Function]}
                  onMouseLeave={[Function]}
                  tabIndex={0}
                  type="button"
                >
                  <div
                    className="bx--assistive-text"
                    onMouseEnter={[Function]}
                  >
                    Add new rule
                  </div>
                  <svg
                    aria-hidden="true"
                    aria-label="Add new rule"
                    className="bx--btn__icon"
                    fill="currentColor"
                    focusable="false"
                    height={32}
                    preserveAspectRatio="xMidYMid meet"
                    role="img"
                    viewBox="0 0 32 32"
                    width={32}
                    xmlns="http://www.w3.org/2000/svg"
                  >
                    <path
                      d="M17 15L17 8 15 8 15 15 8 15 8 17 15 17 15 24 17 24 17 17 24 17 24 15z"
                    />
                  </svg>
                </button>
                <button
                  aria-describedby={null}
                  className="iot--btn bx--btn bx--btn--ghost bx--tooltip--hidden bx--btn--icon-only bx--tooltip__trigger bx--tooltip--a11y bx--btn--icon-only--top bx--tooltip--align-center"
                  data-testid="34bvyub9jq-add-group-button"
                  disabled={false}
                  onBlur={[Function]}
                  onClick={[Function]}
                  onFocus={[Function]}
                  onMouseEnter={[Function]}
                  onMouseLeave={[Function]}
                  tabIndex={0}
                  type="button"
                >
                  <div
                    className="bx--assistive-text"
                    onMouseEnter={[Function]}
                  >
                    Add new rule group
                  </div>
                  <svg
                    aria-hidden="true"
                    aria-label="Add new rule group"
                    className="bx--btn__icon"
                    fill="currentColor"
                    focusable="false"
                    height={32}
                    preserveAspectRatio="xMidYMid meet"
                    role="img"
                    viewBox="0 0 32 32"
                    width={32}
                    xmlns="http://www.w3.org/2000/svg"
                  >
                    <path
                      d="M20.5859,14.4141,24.1719,18H6V8H4V18a2.0024,2.0024,0,0,0,2,2H24.1719L20.586,23.5859,22,25l6-6-6-6Z"
                    />
                  </svg>
                </button>
              </div>
            </div>
            <div
              className="iot--rule-builder-rule--group"
            >
              <div>
                <div
                  className="iot--rule-builder-header__dropdown"
                >
                  <div
                    className="bx--dropdown__wrapper bx--list-box__wrapper"
                    data-testid="i34imt0geh-group-logic-dropdown"
                  >
                    
                    <div
                      className="bx--dropdown bx--dropdown--light bx--list-box bx--list-box--light"
                      id="i34imt0geh"
                      onClick={[Function]}
                      onKeyDown={[Function]}
                    >
                      <button
                        aria-disabled={false}
                        aria-expanded={false}
                        aria-haspopup="listbox"
                        aria-labelledby="downshift-5-label downshift-5-toggle-button"
                        className="bx--list-box__field"
                        disabled={false}
                        id="downshift-5-toggle-button"
                        onClick={[Function]}
                        onKeyDown={[Function]}
                        type="button"
                      >
                        <span
                          className="bx--list-box__label"
                        >
                          ANY
                        </span>
                        <div
                          className="bx--list-box__menu-icon"
                        >
                          <svg
                            aria-label="Open menu"
                            fill="currentColor"
                            focusable="false"
                            height={16}
                            name="chevron--down"
                            preserveAspectRatio="xMidYMid meet"
                            role="img"
                            viewBox="0 0 16 16"
                            width={16}
                            xmlns="http://www.w3.org/2000/svg"
                          >
                            <path
                              d="M8 11L3 6 3.7 5.3 8 9.6 12.3 5.3 13 6z"
                            />
                            <title>
                              Open menu
                            </title>
                          </svg>
                        </div>
                      </button>
                      <div
                        aria-labelledby="downshift-5-label"
                        className="bx--list-box__menu"
                        id="downshift-5-menu"
                        onBlur={[Function]}
                        onKeyDown={[Function]}
                        onMouseLeave={[Function]}
                        role="listbox"
                        tabIndex={-1}
                      />
                    </div>
                  </div>
                </div>
                <span>
                   of the following are true
                </span>
              </div>
              <div
                className="iot--rule-builder-rule"
                data-testid="ewc2z5kyfu-rule"
              >
                <div
                  className="bx--dropdown__wrapper bx--list-box__wrapper"
                  data-testid="ewc2z5kyfu-column-dropdown"
                >
                  
                  <div
                    className="bx--dropdown bx--dropdown--light bx--list-box bx--list-box--light"
                    id="ewc2z5kyfu-column-dropdown"
                    onClick={[Function]}
                    onKeyDown={[Function]}
                  >
                    <button
                      aria-disabled={false}
                      aria-expanded={false}
                      aria-haspopup="listbox"
                      aria-labelledby="downshift-6-label downshift-6-toggle-button"
                      className="bx--list-box__field"
                      disabled={false}
                      id="downshift-6-toggle-button"
                      onClick={[Function]}
                      onKeyDown={[Function]}
                      type="button"
                    >
                      <span
                        className="bx--list-box__label"
                      >
                        Column 2
                      </span>
                      <div
                        className="bx--list-box__menu-icon"
                      >
                        <svg
                          aria-label="Open menu"
                          fill="currentColor"
                          focusable="false"
                          height={16}
                          name="chevron--down"
                          preserveAspectRatio="xMidYMid meet"
                          role="img"
                          viewBox="0 0 16 16"
                          width={16}
                          xmlns="http://www.w3.org/2000/svg"
                        >
                          <path
                            d="M8 11L3 6 3.7 5.3 8 9.6 12.3 5.3 13 6z"
                          />
                          <title>
                            Open menu
                          </title>
                        </svg>
                      </div>
                    </button>
                    <div
                      aria-labelledby="downshift-6-label"
                      className="bx--list-box__menu"
                      id="downshift-6-menu"
                      onBlur={[Function]}
                      onKeyDown={[Function]}
                      onMouseLeave={[Function]}
                      role="listbox"
                      tabIndex={-1}
                    />
                  </div>
                </div>
                <div
                  className="bx--dropdown__wrapper bx--list-box__wrapper"
                  data-testid="ewc2z5kyfu-operand-dropdown"
                >
                  
                  <div
                    className="bx--dropdown bx--dropdown--light bx--list-box bx--list-box--light"
                    id="ewc2z5kyfu-operand-dropdown"
                    onClick={[Function]}
                    onKeyDown={[Function]}
                  >
                    <button
                      aria-disabled={false}
                      aria-expanded={false}
                      aria-haspopup="listbox"
                      aria-labelledby="downshift-7-label downshift-7-toggle-button"
                      className="bx--list-box__field"
                      disabled={false}
                      id="downshift-7-toggle-button"
                      onClick={[Function]}
                      onKeyDown={[Function]}
                      type="button"
                    >
                      <span
                        className="bx--list-box__label"
                      >
                        Greater than or equal to
                      </span>
                      <div
                        className="bx--list-box__menu-icon"
                      >
                        <svg
                          aria-label="Open menu"
                          fill="currentColor"
                          focusable="false"
                          height={16}
                          name="chevron--down"
                          preserveAspectRatio="xMidYMid meet"
                          role="img"
                          viewBox="0 0 16 16"
                          width={16}
                          xmlns="http://www.w3.org/2000/svg"
                        >
                          <path
                            d="M8 11L3 6 3.7 5.3 8 9.6 12.3 5.3 13 6z"
                          />
                          <title>
                            Open menu
                          </title>
                        </svg>
                      </div>
                    </button>
                    <div
                      aria-labelledby="downshift-7-label"
                      className="bx--list-box__menu"
                      id="downshift-7-menu"
                      onBlur={[Function]}
                      onKeyDown={[Function]}
                      onMouseLeave={[Function]}
                      role="listbox"
                      tabIndex={-1}
                    />
                  </div>
                </div>
                <div
                  className="bx--form-item bx--text-input-wrapper bx--text-input-wrapper--light"
                >
                  <div
                    className="bx--text-input__field-outer-wrapper"
                  >
                    <div
                      className="bx--text-input__field-wrapper"
                      data-invalid={null}
                    >
                      <input
                        className="bx--text-input bx--text__input bx--text-input--light"
                        data-testid="ewc2z5kyfu-value"
                        defaultValue="46"
                        disabled={false}
                        id="ewc2z5kyfu-value"
                        onChange={[Function]}
                        onClick={[Function]}
                        placeholder="Enter a value"
                        title="Enter a value"
                        type="text"
                      />
                    </div>
                  </div>
                </div>
                <div
                  className="iot--rule-builder-rule__actions"
                >
                  <button
                    aria-describedby={null}
                    className="iot--btn bx--btn bx--btn--ghost bx--tooltip--hidden bx--btn--icon-only bx--tooltip__trigger bx--tooltip--a11y bx--btn--icon-only--top bx--tooltip--align-center"
                    data-testid="ewc2z5kyfu-remove-rule-button"
                    disabled={false}
                    onBlur={[Function]}
                    onClick={[Function]}
                    onFocus={[Function]}
                    onMouseEnter={[Function]}
                    onMouseLeave={[Function]}
                    tabIndex={0}
                    type="button"
                  >
                    <div
                      className="bx--assistive-text"
                      onMouseEnter={[Function]}
                    >
                      Remove rule
                    </div>
                    <svg
                      aria-hidden="true"
                      aria-label="Remove rule"
                      className="bx--btn__icon"
                      fill="currentColor"
                      focusable="false"
                      height={32}
                      preserveAspectRatio="xMidYMid meet"
                      role="img"
                      viewBox="0 0 32 32"
                      width={32}
                      xmlns="http://www.w3.org/2000/svg"
                    >
                      <path
                        d="M8 15H24V17H8z"
                      />
                    </svg>
                  </button>
                  <button
                    aria-describedby={null}
                    className="iot--btn bx--btn bx--btn--ghost bx--tooltip--hidden bx--btn--icon-only bx--tooltip__trigger bx--tooltip--a11y bx--btn--icon-only--top bx--tooltip--align-center"
                    data-testid="ewc2z5kyfu-add-rule-button"
                    disabled={false}
                    onBlur={[Function]}
                    onClick={[Function]}
                    onFocus={[Function]}
                    onMouseEnter={[Function]}
                    onMouseLeave={[Function]}
                    tabIndex={0}
                    type="button"
                  >
                    <div
                      className="bx--assistive-text"
                      onMouseEnter={[Function]}
                    >
                      Add new rule
                    </div>
                    <svg
                      aria-hidden="true"
                      aria-label="Add new rule"
                      className="bx--btn__icon"
                      fill="currentColor"
                      focusable="false"
                      height={32}
                      preserveAspectRatio="xMidYMid meet"
                      role="img"
                      viewBox="0 0 32 32"
                      width={32}
                      xmlns="http://www.w3.org/2000/svg"
                    >
                      <path
                        d="M17 15L17 8 15 8 15 15 8 15 8 17 15 17 15 24 17 24 17 17 24 17 24 15z"
                      />
                    </svg>
                  </button>
                  <button
                    aria-describedby={null}
                    className="iot--btn bx--btn bx--btn--ghost bx--tooltip--hidden bx--btn--icon-only bx--tooltip__trigger bx--tooltip--a11y bx--btn--icon-only--top bx--tooltip--align-center"
                    data-testid="ewc2z5kyfu-add-group-button"
                    disabled={false}
                    onBlur={[Function]}
                    onClick={[Function]}
                    onFocus={[Function]}
                    onMouseEnter={[Function]}
                    onMouseLeave={[Function]}
                    tabIndex={0}
                    type="button"
                  >
                    <div
                      className="bx--assistive-text"
                      onMouseEnter={[Function]}
                    >
                      Add new rule group
                    </div>
                    <svg
                      aria-hidden="true"
                      aria-label="Add new rule group"
                      className="bx--btn__icon"
                      fill="currentColor"
                      focusable="false"
                      height={32}
                      preserveAspectRatio="xMidYMid meet"
                      role="img"
                      viewBox="0 0 32 32"
                      width={32}
                      xmlns="http://www.w3.org/2000/svg"
                    >
                      <path
                        d="M20.5859,14.4141,24.1719,18H6V8H4V18a2.0024,2.0024,0,0,0,2,2H24.1719L20.586,23.5859,22,25l6-6-6-6Z"
                      />
                    </svg>
                  </button>
                </div>
              </div>
              <div
                className="iot--rule-builder-rule"
                data-testid="hks7h2zin4-rule"
              >
                <div
                  className="bx--dropdown__wrapper bx--list-box__wrapper"
                  data-testid="hks7h2zin4-column-dropdown"
                >
                  
                  <div
                    className="bx--dropdown bx--dropdown--light bx--list-box bx--list-box--light"
                    id="hks7h2zin4-column-dropdown"
                    onClick={[Function]}
                    onKeyDown={[Function]}
                  >
                    <button
                      aria-disabled={false}
                      aria-expanded={false}
                      aria-haspopup="listbox"
                      aria-labelledby="downshift-8-label downshift-8-toggle-button"
                      className="bx--list-box__field"
                      disabled={false}
                      id="downshift-8-toggle-button"
                      onClick={[Function]}
                      onKeyDown={[Function]}
                      type="button"
                    >
                      <span
                        className="bx--list-box__label"
                      >
                        Column 1
                      </span>
                      <div
                        className="bx--list-box__menu-icon"
                      >
                        <svg
                          aria-label="Open menu"
                          fill="currentColor"
                          focusable="false"
                          height={16}
                          name="chevron--down"
                          preserveAspectRatio="xMidYMid meet"
                          role="img"
                          viewBox="0 0 16 16"
                          width={16}
                          xmlns="http://www.w3.org/2000/svg"
                        >
                          <path
                            d="M8 11L3 6 3.7 5.3 8 9.6 12.3 5.3 13 6z"
                          />
                          <title>
                            Open menu
                          </title>
                        </svg>
                      </div>
                    </button>
                    <div
                      aria-labelledby="downshift-8-label"
                      className="bx--list-box__menu"
                      id="downshift-8-menu"
                      onBlur={[Function]}
                      onKeyDown={[Function]}
                      onMouseLeave={[Function]}
                      role="listbox"
                      tabIndex={-1}
                    />
                  </div>
                </div>
                <div
                  className="bx--dropdown__wrapper bx--list-box__wrapper"
                  data-testid="hks7h2zin4-operand-dropdown"
                >
                  
                  <div
                    className="bx--dropdown bx--dropdown--light bx--list-box bx--list-box--light"
                    id="hks7h2zin4-operand-dropdown"
                    onClick={[Function]}
                    onKeyDown={[Function]}
                  >
                    <button
                      aria-disabled={false}
                      aria-expanded={false}
                      aria-haspopup="listbox"
                      aria-labelledby="downshift-9-label downshift-9-toggle-button"
                      className="bx--list-box__field"
                      disabled={false}
                      id="downshift-9-toggle-button"
                      onClick={[Function]}
                      onKeyDown={[Function]}
                      type="button"
                    >
                      <span
                        className="bx--list-box__label"
                      >
                        Less than
                      </span>
                      <div
                        className="bx--list-box__menu-icon"
                      >
                        <svg
                          aria-label="Open menu"
                          fill="currentColor"
                          focusable="false"
                          height={16}
                          name="chevron--down"
                          preserveAspectRatio="xMidYMid meet"
                          role="img"
                          viewBox="0 0 16 16"
                          width={16}
                          xmlns="http://www.w3.org/2000/svg"
                        >
                          <path
                            d="M8 11L3 6 3.7 5.3 8 9.6 12.3 5.3 13 6z"
                          />
                          <title>
                            Open menu
                          </title>
                        </svg>
                      </div>
                    </button>
                    <div
                      aria-labelledby="downshift-9-label"
                      className="bx--list-box__menu"
                      id="downshift-9-menu"
                      onBlur={[Function]}
                      onKeyDown={[Function]}
                      onMouseLeave={[Function]}
                      role="listbox"
                      tabIndex={-1}
                    />
                  </div>
                </div>
                <div
                  className="bx--form-item bx--text-input-wrapper bx--text-input-wrapper--light"
                >
                  <div
                    className="bx--text-input__field-outer-wrapper"
                  >
                    <div
                      className="bx--text-input__field-wrapper"
                      data-invalid={null}
                    >
                      <input
                        className="bx--text-input bx--text__input bx--text-input--light"
                        data-testid="hks7h2zin4-value"
                        defaultValue="45"
                        disabled={false}
                        id="hks7h2zin4-value"
                        onChange={[Function]}
                        onClick={[Function]}
                        placeholder="Enter a value"
                        title="Enter a value"
                        type="text"
                      />
                    </div>
                  </div>
                </div>
                <div
                  className="iot--rule-builder-rule__actions"
                >
                  <button
                    aria-describedby={null}
                    className="iot--btn bx--btn bx--btn--ghost bx--tooltip--hidden bx--btn--icon-only bx--tooltip__trigger bx--tooltip--a11y bx--btn--icon-only--top bx--tooltip--align-center"
                    data-testid="hks7h2zin4-remove-rule-button"
                    disabled={false}
                    onBlur={[Function]}
                    onClick={[Function]}
                    onFocus={[Function]}
                    onMouseEnter={[Function]}
                    onMouseLeave={[Function]}
                    tabIndex={0}
                    type="button"
                  >
                    <div
                      className="bx--assistive-text"
                      onMouseEnter={[Function]}
                    >
                      Remove rule
                    </div>
                    <svg
                      aria-hidden="true"
                      aria-label="Remove rule"
                      className="bx--btn__icon"
                      fill="currentColor"
                      focusable="false"
                      height={32}
                      preserveAspectRatio="xMidYMid meet"
                      role="img"
                      viewBox="0 0 32 32"
                      width={32}
                      xmlns="http://www.w3.org/2000/svg"
                    >
                      <path
                        d="M8 15H24V17H8z"
                      />
                    </svg>
                  </button>
                  <button
                    aria-describedby={null}
                    className="iot--btn bx--btn bx--btn--ghost bx--tooltip--hidden bx--btn--icon-only bx--tooltip__trigger bx--tooltip--a11y bx--btn--icon-only--top bx--tooltip--align-center"
                    data-testid="hks7h2zin4-add-rule-button"
                    disabled={false}
                    onBlur={[Function]}
                    onClick={[Function]}
                    onFocus={[Function]}
                    onMouseEnter={[Function]}
                    onMouseLeave={[Function]}
                    tabIndex={0}
                    type="button"
                  >
                    <div
                      className="bx--assistive-text"
                      onMouseEnter={[Function]}
                    >
                      Add new rule
                    </div>
                    <svg
                      aria-hidden="true"
                      aria-label="Add new rule"
                      className="bx--btn__icon"
                      fill="currentColor"
                      focusable="false"
                      height={32}
                      preserveAspectRatio="xMidYMid meet"
                      role="img"
                      viewBox="0 0 32 32"
                      width={32}
                      xmlns="http://www.w3.org/2000/svg"
                    >
                      <path
                        d="M17 15L17 8 15 8 15 15 8 15 8 17 15 17 15 24 17 24 17 17 24 17 24 15z"
                      />
                    </svg>
                  </button>
                  <button
                    aria-describedby={null}
                    className="iot--btn bx--btn bx--btn--ghost bx--tooltip--hidden bx--btn--icon-only bx--tooltip__trigger bx--tooltip--a11y bx--btn--icon-only--top bx--tooltip--align-center"
                    data-testid="hks7h2zin4-add-group-button"
                    disabled={false}
                    onBlur={[Function]}
                    onClick={[Function]}
                    onFocus={[Function]}
                    onMouseEnter={[Function]}
                    onMouseLeave={[Function]}
                    tabIndex={0}
                    type="button"
                  >
                    <div
                      className="bx--assistive-text"
                      onMouseEnter={[Function]}
                    >
                      Add new rule group
                    </div>
                    <svg
                      aria-hidden="true"
                      aria-label="Add new rule group"
                      className="bx--btn__icon"
                      fill="currentColor"
                      focusable="false"
                      height={32}
                      preserveAspectRatio="xMidYMid meet"
                      role="img"
                      viewBox="0 0 32 32"
                      width={32}
                      xmlns="http://www.w3.org/2000/svg"
                    >
                      <path
                        d="M20.5859,14.4141,24.1719,18H6V8H4V18a2.0024,2.0024,0,0,0,2,2H24.1719L20.586,23.5859,22,25l6-6-6-6Z"
                      />
                    </svg>
                  </button>
                </div>
              </div>
              <div
                className="iot--rule-builder-rule--group"
              >
                <div>
                  <div
                    className="iot--rule-builder-header__dropdown"
                  >
                    <div
                      className="bx--dropdown__wrapper bx--list-box__wrapper"
                      data-testid="qzn8477mbg-group-logic-dropdown"
                    >
                      
                      <div
                        className="bx--dropdown bx--dropdown--light bx--list-box bx--list-box--light"
                        id="qzn8477mbg"
                        onClick={[Function]}
                        onKeyDown={[Function]}
                      >
                        <button
                          aria-disabled={false}
                          aria-expanded={false}
                          aria-haspopup="listbox"
                          aria-labelledby="downshift-10-label downshift-10-toggle-button"
                          className="bx--list-box__field"
                          disabled={false}
                          id="downshift-10-toggle-button"
                          onClick={[Function]}
                          onKeyDown={[Function]}
                          type="button"
                        >
                          <span
                            className="bx--list-box__label"
                          >
                            ALL
                          </span>
                          <div
                            className="bx--list-box__menu-icon"
                          >
                            <svg
                              aria-label="Open menu"
                              fill="currentColor"
                              focusable="false"
                              height={16}
                              name="chevron--down"
                              preserveAspectRatio="xMidYMid meet"
                              role="img"
                              viewBox="0 0 16 16"
                              width={16}
                              xmlns="http://www.w3.org/2000/svg"
                            >
                              <path
                                d="M8 11L3 6 3.7 5.3 8 9.6 12.3 5.3 13 6z"
                              />
                              <title>
                                Open menu
                              </title>
                            </svg>
                          </div>
                        </button>
                        <div
                          aria-labelledby="downshift-10-label"
                          className="bx--list-box__menu"
                          id="downshift-10-menu"
                          onBlur={[Function]}
                          onKeyDown={[Function]}
                          onMouseLeave={[Function]}
                          role="listbox"
                          tabIndex={-1}
                        />
                      </div>
                    </div>
                  </div>
                  <span>
                     of the following are true
                  </span>
                </div>
                <div
                  className="iot--rule-builder-rule"
                  data-testid="wg9hlv197c-rule"
                >
                  <div
                    className="bx--dropdown__wrapper bx--list-box__wrapper"
                    data-testid="wg9hlv197c-column-dropdown"
                  >
                    
                    <div
                      className="bx--dropdown bx--dropdown--light bx--list-box bx--list-box--light"
                      id="wg9hlv197c-column-dropdown"
                      onClick={[Function]}
                      onKeyDown={[Function]}
                    >
                      <button
                        aria-disabled={false}
                        aria-expanded={false}
                        aria-haspopup="listbox"
                        aria-labelledby="downshift-11-label downshift-11-toggle-button"
                        className="bx--list-box__field"
                        disabled={false}
                        id="downshift-11-toggle-button"
                        onClick={[Function]}
                        onKeyDown={[Function]}
                        type="button"
                      >
                        <span
                          className="bx--list-box__label"
                        >
                          Select a column
                        </span>
                        <div
                          className="bx--list-box__menu-icon"
                        >
                          <svg
                            aria-label="Open menu"
                            fill="currentColor"
                            focusable="false"
                            height={16}
                            name="chevron--down"
                            preserveAspectRatio="xMidYMid meet"
                            role="img"
                            viewBox="0 0 16 16"
                            width={16}
                            xmlns="http://www.w3.org/2000/svg"
                          >
                            <path
                              d="M8 11L3 6 3.7 5.3 8 9.6 12.3 5.3 13 6z"
                            />
                            <title>
                              Open menu
                            </title>
                          </svg>
                        </div>
                      </button>
                      <div
                        aria-labelledby="downshift-11-label"
                        className="bx--list-box__menu"
                        id="downshift-11-menu"
                        onBlur={[Function]}
                        onKeyDown={[Function]}
                        onMouseLeave={[Function]}
                        role="listbox"
                        tabIndex={-1}
                      />
                    </div>
                  </div>
                  <div
                    className="bx--dropdown__wrapper bx--list-box__wrapper"
                    data-testid="wg9hlv197c-operand-dropdown"
                  >
                    
                    <div
                      className="bx--dropdown bx--dropdown--light bx--list-box bx--list-box--light"
                      id="wg9hlv197c-operand-dropdown"
                      onClick={[Function]}
                      onKeyDown={[Function]}
                    >
                      <button
                        aria-disabled={false}
                        aria-expanded={false}
                        aria-haspopup="listbox"
                        aria-labelledby="downshift-12-label downshift-12-toggle-button"
                        className="bx--list-box__field"
                        disabled={false}
                        id="downshift-12-toggle-button"
                        onClick={[Function]}
                        onKeyDown={[Function]}
                        type="button"
                      >
                        <span
                          className="bx--list-box__label"
                        >
                          Select an operand
                        </span>
                        <div
                          className="bx--list-box__menu-icon"
                        >
                          <svg
                            aria-label="Open menu"
                            fill="currentColor"
                            focusable="false"
                            height={16}
                            name="chevron--down"
                            preserveAspectRatio="xMidYMid meet"
                            role="img"
                            viewBox="0 0 16 16"
                            width={16}
                            xmlns="http://www.w3.org/2000/svg"
                          >
                            <path
                              d="M8 11L3 6 3.7 5.3 8 9.6 12.3 5.3 13 6z"
                            />
                            <title>
                              Open menu
                            </title>
                          </svg>
                        </div>
                      </button>
                      <div
                        aria-labelledby="downshift-12-label"
                        className="bx--list-box__menu"
                        id="downshift-12-menu"
                        onBlur={[Function]}
                        onKeyDown={[Function]}
                        onMouseLeave={[Function]}
                        role="listbox"
                        tabIndex={-1}
                      />
                    </div>
                  </div>
                  <div
                    className="bx--form-item bx--text-input-wrapper bx--text-input-wrapper--light"
                  >
                    <div
                      className="bx--text-input__field-outer-wrapper"
                    >
                      <div
                        className="bx--text-input__field-wrapper"
                        data-invalid={null}
                      >
                        <input
                          className="bx--text-input bx--text__input bx--text-input--light"
                          data-testid="wg9hlv197c-value"
                          defaultValue=""
                          disabled={false}
                          id="wg9hlv197c-value"
                          onChange={[Function]}
                          onClick={[Function]}
                          placeholder="Enter a value"
                          title="Enter a value"
                          type="text"
                        />
                      </div>
                    </div>
                  </div>
                  <div
                    className="iot--rule-builder-rule__actions"
                  >
                    <button
                      aria-describedby={null}
                      className="iot--btn bx--btn bx--btn--ghost bx--tooltip--hidden bx--btn--icon-only bx--tooltip__trigger bx--tooltip--a11y bx--btn--icon-only--top bx--tooltip--align-center"
                      data-testid="wg9hlv197c-remove-rule-button"
                      disabled={false}
                      onBlur={[Function]}
                      onClick={[Function]}
                      onFocus={[Function]}
                      onMouseEnter={[Function]}
                      onMouseLeave={[Function]}
                      tabIndex={0}
                      type="button"
                    >
                      <div
                        className="bx--assistive-text"
                        onMouseEnter={[Function]}
                      >
                        Remove rule
                      </div>
                      <svg
                        aria-hidden="true"
                        aria-label="Remove rule"
                        className="bx--btn__icon"
                        fill="currentColor"
                        focusable="false"
                        height={32}
                        preserveAspectRatio="xMidYMid meet"
                        role="img"
                        viewBox="0 0 32 32"
                        width={32}
                        xmlns="http://www.w3.org/2000/svg"
                      >
                        <path
                          d="M8 15H24V17H8z"
                        />
                      </svg>
                    </button>
                    <button
                      aria-describedby={null}
                      className="iot--btn bx--btn bx--btn--ghost bx--tooltip--hidden bx--btn--icon-only bx--tooltip__trigger bx--tooltip--a11y bx--btn--icon-only--top bx--tooltip--align-center"
                      data-testid="wg9hlv197c-add-rule-button"
                      disabled={false}
                      onBlur={[Function]}
                      onClick={[Function]}
                      onFocus={[Function]}
                      onMouseEnter={[Function]}
                      onMouseLeave={[Function]}
                      tabIndex={0}
                      type="button"
                    >
                      <div
                        className="bx--assistive-text"
                        onMouseEnter={[Function]}
                      >
                        Add new rule
                      </div>
                      <svg
                        aria-hidden="true"
                        aria-label="Add new rule"
                        className="bx--btn__icon"
                        fill="currentColor"
                        focusable="false"
                        height={32}
                        preserveAspectRatio="xMidYMid meet"
                        role="img"
                        viewBox="0 0 32 32"
                        width={32}
                        xmlns="http://www.w3.org/2000/svg"
                      >
                        <path
                          d="M17 15L17 8 15 8 15 15 8 15 8 17 15 17 15 24 17 24 17 17 24 17 24 15z"
                        />
                      </svg>
                    </button>
                    <button
                      aria-describedby={null}
                      className="iot--btn bx--btn bx--btn--ghost bx--tooltip--hidden bx--btn--icon-only bx--tooltip__trigger bx--tooltip--a11y bx--btn--icon-only--top bx--tooltip--align-center"
                      data-testid="wg9hlv197c-add-group-button"
                      disabled={false}
                      onBlur={[Function]}
                      onClick={[Function]}
                      onFocus={[Function]}
                      onMouseEnter={[Function]}
                      onMouseLeave={[Function]}
                      tabIndex={0}
                      type="button"
                    >
                      <div
                        className="bx--assistive-text"
                        onMouseEnter={[Function]}
                      >
                        Add new rule group
                      </div>
                      <svg
                        aria-hidden="true"
                        aria-label="Add new rule group"
                        className="bx--btn__icon"
                        fill="currentColor"
                        focusable="false"
                        height={32}
                        preserveAspectRatio="xMidYMid meet"
                        role="img"
                        viewBox="0 0 32 32"
                        width={32}
                        xmlns="http://www.w3.org/2000/svg"
                      >
                        <path
                          d="M20.5859,14.4141,24.1719,18H6V8H4V18a2.0024,2.0024,0,0,0,2,2H24.1719L20.586,23.5859,22,25l6-6-6-6Z"
                        />
                      </svg>
                    </button>
                  </div>
                </div>
                <div
                  className="iot--rule-builder-rule--group"
                >
                  <div>
                    <div
                      className="iot--rule-builder-header__dropdown"
                    >
                      <div
                        className="bx--dropdown__wrapper bx--list-box__wrapper"
                        data-testid="eobo3s5tie-group-logic-dropdown"
                      >
                        
                        <div
                          className="bx--dropdown bx--dropdown--light bx--list-box bx--list-box--light"
                          id="eobo3s5tie"
                          onClick={[Function]}
                          onKeyDown={[Function]}
                        >
                          <button
                            aria-disabled={false}
                            aria-expanded={false}
                            aria-haspopup="listbox"
                            aria-labelledby="downshift-13-label downshift-13-toggle-button"
                            className="bx--list-box__field"
                            disabled={false}
                            id="downshift-13-toggle-button"
                            onClick={[Function]}
                            onKeyDown={[Function]}
                            type="button"
                          >
                            <span
                              className="bx--list-box__label"
                            >
                              ALL
                            </span>
                            <div
                              className="bx--list-box__menu-icon"
                            >
                              <svg
                                aria-label="Open menu"
                                fill="currentColor"
                                focusable="false"
                                height={16}
                                name="chevron--down"
                                preserveAspectRatio="xMidYMid meet"
                                role="img"
                                viewBox="0 0 16 16"
                                width={16}
                                xmlns="http://www.w3.org/2000/svg"
                              >
                                <path
                                  d="M8 11L3 6 3.7 5.3 8 9.6 12.3 5.3 13 6z"
                                />
                                <title>
                                  Open menu
                                </title>
                              </svg>
                            </div>
                          </button>
                          <div
                            aria-labelledby="downshift-13-label"
                            className="bx--list-box__menu"
                            id="downshift-13-menu"
                            onBlur={[Function]}
                            onKeyDown={[Function]}
                            onMouseLeave={[Function]}
                            role="listbox"
                            tabIndex={-1}
                          />
                        </div>
                      </div>
                    </div>
                    <span>
                       of the following are true
                    </span>
                  </div>
                  <div
                    className="iot--rule-builder-rule"
                    data-testid="7kadk2wfv8-rule"
                  >
                    <div
                      className="bx--dropdown__wrapper bx--list-box__wrapper"
                      data-testid="7kadk2wfv8-column-dropdown"
                    >
                      
                      <div
                        className="bx--dropdown bx--dropdown--light bx--list-box bx--list-box--light"
                        id="7kadk2wfv8-column-dropdown"
                        onClick={[Function]}
                        onKeyDown={[Function]}
                      >
                        <button
                          aria-disabled={false}
                          aria-expanded={false}
                          aria-haspopup="listbox"
                          aria-labelledby="downshift-14-label downshift-14-toggle-button"
                          className="bx--list-box__field"
                          disabled={false}
                          id="downshift-14-toggle-button"
                          onClick={[Function]}
                          onKeyDown={[Function]}
                          type="button"
                        >
                          <span
                            className="bx--list-box__label"
                          >
                            Column 1
                          </span>
                          <div
                            className="bx--list-box__menu-icon"
                          >
                            <svg
                              aria-label="Open menu"
                              fill="currentColor"
                              focusable="false"
                              height={16}
                              name="chevron--down"
                              preserveAspectRatio="xMidYMid meet"
                              role="img"
                              viewBox="0 0 16 16"
                              width={16}
                              xmlns="http://www.w3.org/2000/svg"
                            >
                              <path
                                d="M8 11L3 6 3.7 5.3 8 9.6 12.3 5.3 13 6z"
                              />
                              <title>
                                Open menu
                              </title>
                            </svg>
                          </div>
                        </button>
                        <div
                          aria-labelledby="downshift-14-label"
                          className="bx--list-box__menu"
                          id="downshift-14-menu"
                          onBlur={[Function]}
                          onKeyDown={[Function]}
                          onMouseLeave={[Function]}
                          role="listbox"
                          tabIndex={-1}
                        />
                      </div>
                    </div>
                    <div
                      className="bx--dropdown__wrapper bx--list-box__wrapper"
                      data-testid="7kadk2wfv8-operand-dropdown"
                    >
                      
                      <div
                        className="bx--dropdown bx--dropdown--light bx--list-box bx--list-box--light"
                        id="7kadk2wfv8-operand-dropdown"
                        onClick={[Function]}
                        onKeyDown={[Function]}
                      >
                        <button
                          aria-disabled={false}
                          aria-expanded={false}
                          aria-haspopup="listbox"
                          aria-labelledby="downshift-15-label downshift-15-toggle-button"
                          className="bx--list-box__field"
                          disabled={false}
                          id="downshift-15-toggle-button"
                          onClick={[Function]}
                          onKeyDown={[Function]}
                          type="button"
                        >
                          <span
                            className="bx--list-box__label"
                          >
                            Equals
                          </span>
                          <div
                            className="bx--list-box__menu-icon"
                          >
                            <svg
                              aria-label="Open menu"
                              fill="currentColor"
                              focusable="false"
                              height={16}
                              name="chevron--down"
                              preserveAspectRatio="xMidYMid meet"
                              role="img"
                              viewBox="0 0 16 16"
                              width={16}
                              xmlns="http://www.w3.org/2000/svg"
                            >
                              <path
                                d="M8 11L3 6 3.7 5.3 8 9.6 12.3 5.3 13 6z"
                              />
                              <title>
                                Open menu
                              </title>
                            </svg>
                          </div>
                        </button>
                        <div
                          aria-labelledby="downshift-15-label"
                          className="bx--list-box__menu"
                          id="downshift-15-menu"
                          onBlur={[Function]}
                          onKeyDown={[Function]}
                          onMouseLeave={[Function]}
                          role="listbox"
                          tabIndex={-1}
                        />
                      </div>
                    </div>
                    <div
                      className="bx--form-item bx--text-input-wrapper bx--text-input-wrapper--light"
                    >
                      <div
                        className="bx--text-input__field-outer-wrapper"
                      >
                        <div
                          className="bx--text-input__field-wrapper"
                          data-invalid={null}
                        >
                          <input
                            className="bx--text-input bx--text__input bx--text-input--light"
                            data-testid="7kadk2wfv8-value"
                            defaultValue="44"
                            disabled={false}
                            id="7kadk2wfv8-value"
                            onChange={[Function]}
                            onClick={[Function]}
                            placeholder="Enter a value"
                            title="Enter a value"
                            type="text"
                          />
                        </div>
                      </div>
                    </div>
                    <div
                      className="iot--rule-builder-rule__actions"
                    >
                      <button
                        aria-describedby={null}
                        className="iot--btn bx--btn bx--btn--ghost bx--tooltip--hidden bx--btn--icon-only bx--tooltip__trigger bx--tooltip--a11y bx--btn--icon-only--top bx--tooltip--align-center"
                        data-testid="7kadk2wfv8-remove-rule-button"
                        disabled={false}
                        onBlur={[Function]}
                        onClick={[Function]}
                        onFocus={[Function]}
                        onMouseEnter={[Function]}
                        onMouseLeave={[Function]}
                        tabIndex={0}
                        type="button"
                      >
                        <div
                          className="bx--assistive-text"
                          onMouseEnter={[Function]}
                        >
                          Remove rule
                        </div>
                        <svg
                          aria-hidden="true"
                          aria-label="Remove rule"
                          className="bx--btn__icon"
                          fill="currentColor"
                          focusable="false"
                          height={32}
                          preserveAspectRatio="xMidYMid meet"
                          role="img"
                          viewBox="0 0 32 32"
                          width={32}
                          xmlns="http://www.w3.org/2000/svg"
                        >
                          <path
                            d="M8 15H24V17H8z"
                          />
                        </svg>
                      </button>
                      <button
                        aria-describedby={null}
                        className="iot--btn bx--btn bx--btn--ghost bx--tooltip--hidden bx--btn--icon-only bx--tooltip__trigger bx--tooltip--a11y bx--btn--icon-only--top bx--tooltip--align-center"
                        data-testid="7kadk2wfv8-add-rule-button"
                        disabled={false}
                        onBlur={[Function]}
                        onClick={[Function]}
                        onFocus={[Function]}
                        onMouseEnter={[Function]}
                        onMouseLeave={[Function]}
                        tabIndex={0}
                        type="button"
                      >
                        <div
                          className="bx--assistive-text"
                          onMouseEnter={[Function]}
                        >
                          Add new rule
                        </div>
                        <svg
                          aria-hidden="true"
                          aria-label="Add new rule"
                          className="bx--btn__icon"
                          fill="currentColor"
                          focusable="false"
                          height={32}
                          preserveAspectRatio="xMidYMid meet"
                          role="img"
                          viewBox="0 0 32 32"
                          width={32}
                          xmlns="http://www.w3.org/2000/svg"
                        >
                          <path
                            d="M17 15L17 8 15 8 15 15 8 15 8 17 15 17 15 24 17 24 17 17 24 17 24 15z"
                          />
                        </svg>
                      </button>
                      <button
                        aria-describedby={null}
                        className="iot--btn bx--btn bx--btn--ghost bx--tooltip--hidden bx--btn--icon-only bx--tooltip__trigger bx--tooltip--a11y bx--btn--icon-only--top bx--tooltip--align-center"
                        data-testid="7kadk2wfv8-add-group-button"
                        disabled={false}
                        onBlur={[Function]}
                        onClick={[Function]}
                        onFocus={[Function]}
                        onMouseEnter={[Function]}
                        onMouseLeave={[Function]}
                        tabIndex={0}
                        type="button"
                      >
                        <div
                          className="bx--assistive-text"
                          onMouseEnter={[Function]}
                        >
                          Add new rule group
                        </div>
                        <svg
                          aria-hidden="true"
                          aria-label="Add new rule group"
                          className="bx--btn__icon"
                          fill="currentColor"
                          focusable="false"
                          height={32}
                          preserveAspectRatio="xMidYMid meet"
                          role="img"
                          viewBox="0 0 32 32"
                          width={32}
                          xmlns="http://www.w3.org/2000/svg"
                        >
                          <path
                            d="M20.5859,14.4141,24.1719,18H6V8H4V18a2.0024,2.0024,0,0,0,2,2H24.1719L20.586,23.5859,22,25l6-6-6-6Z"
                          />
                        </svg>
                      </button>
                    </div>
                  </div>
                  <div
                    className="iot--rule-builder-rule"
                    data-testid="49mf09vjhn-rule"
                  >
                    <div
                      className="bx--dropdown__wrapper bx--list-box__wrapper"
                      data-testid="49mf09vjhn-column-dropdown"
                    >
                      
                      <div
                        className="bx--dropdown bx--dropdown--light bx--list-box bx--list-box--light"
                        id="49mf09vjhn-column-dropdown"
                        onClick={[Function]}
                        onKeyDown={[Function]}
                      >
                        <button
                          aria-disabled={false}
                          aria-expanded={false}
                          aria-haspopup="listbox"
                          aria-labelledby="downshift-16-label downshift-16-toggle-button"
                          className="bx--list-box__field"
                          disabled={false}
                          id="downshift-16-toggle-button"
                          onClick={[Function]}
                          onKeyDown={[Function]}
                          type="button"
                        >
                          <span
                            className="bx--list-box__label"
                          >
                            Column 2
                          </span>
                          <div
                            className="bx--list-box__menu-icon"
                          >
                            <svg
                              aria-label="Open menu"
                              fill="currentColor"
                              focusable="false"
                              height={16}
                              name="chevron--down"
                              preserveAspectRatio="xMidYMid meet"
                              role="img"
                              viewBox="0 0 16 16"
                              width={16}
                              xmlns="http://www.w3.org/2000/svg"
                            >
                              <path
                                d="M8 11L3 6 3.7 5.3 8 9.6 12.3 5.3 13 6z"
                              />
                              <title>
                                Open menu
                              </title>
                            </svg>
                          </div>
                        </button>
                        <div
                          aria-labelledby="downshift-16-label"
                          className="bx--list-box__menu"
                          id="downshift-16-menu"
                          onBlur={[Function]}
                          onKeyDown={[Function]}
                          onMouseLeave={[Function]}
                          role="listbox"
                          tabIndex={-1}
                        />
                      </div>
                    </div>
                    <div
                      className="bx--dropdown__wrapper bx--list-box__wrapper"
                      data-testid="49mf09vjhn-operand-dropdown"
                    >
                      
                      <div
                        className="bx--dropdown bx--dropdown--light bx--list-box bx--list-box--light"
                        id="49mf09vjhn-operand-dropdown"
                        onClick={[Function]}
                        onKeyDown={[Function]}
                      >
                        <button
                          aria-disabled={false}
                          aria-expanded={false}
                          aria-haspopup="listbox"
                          aria-labelledby="downshift-17-label downshift-17-toggle-button"
                          className="bx--list-box__field"
                          disabled={false}
                          id="downshift-17-toggle-button"
                          onClick={[Function]}
                          onKeyDown={[Function]}
                          type="button"
                        >
                          <span
                            className="bx--list-box__label"
                          >
                            Equals
                          </span>
                          <div
                            className="bx--list-box__menu-icon"
                          >
                            <svg
                              aria-label="Open menu"
                              fill="currentColor"
                              focusable="false"
                              height={16}
                              name="chevron--down"
                              preserveAspectRatio="xMidYMid meet"
                              role="img"
                              viewBox="0 0 16 16"
                              width={16}
                              xmlns="http://www.w3.org/2000/svg"
                            >
                              <path
                                d="M8 11L3 6 3.7 5.3 8 9.6 12.3 5.3 13 6z"
                              />
                              <title>
                                Open menu
                              </title>
                            </svg>
                          </div>
                        </button>
                        <div
                          aria-labelledby="downshift-17-label"
                          className="bx--list-box__menu"
                          id="downshift-17-menu"
                          onBlur={[Function]}
                          onKeyDown={[Function]}
                          onMouseLeave={[Function]}
                          role="listbox"
                          tabIndex={-1}
                        />
                      </div>
                    </div>
                    <div
                      className="bx--form-item bx--text-input-wrapper bx--text-input-wrapper--light"
                    >
                      <div
                        className="bx--text-input__field-outer-wrapper"
                      >
                        <div
                          className="bx--text-input__field-wrapper"
                          data-invalid={null}
                        >
                          <input
                            className="bx--text-input bx--text__input bx--text-input--light"
                            data-testid="49mf09vjhn-value"
                            defaultValue="46"
                            disabled={false}
                            id="49mf09vjhn-value"
                            onChange={[Function]}
                            onClick={[Function]}
                            placeholder="Enter a value"
                            title="Enter a value"
                            type="text"
                          />
                        </div>
                      </div>
                    </div>
                    <div
                      className="iot--rule-builder-rule__actions"
                    >
                      <button
                        aria-describedby={null}
                        className="iot--btn bx--btn bx--btn--ghost bx--tooltip--hidden bx--btn--icon-only bx--tooltip__trigger bx--tooltip--a11y bx--btn--icon-only--top bx--tooltip--align-center"
                        data-testid="49mf09vjhn-remove-rule-button"
                        disabled={false}
                        onBlur={[Function]}
                        onClick={[Function]}
                        onFocus={[Function]}
                        onMouseEnter={[Function]}
                        onMouseLeave={[Function]}
                        tabIndex={0}
                        type="button"
                      >
                        <div
                          className="bx--assistive-text"
                          onMouseEnter={[Function]}
                        >
                          Remove rule
                        </div>
                        <svg
                          aria-hidden="true"
                          aria-label="Remove rule"
                          className="bx--btn__icon"
                          fill="currentColor"
                          focusable="false"
                          height={32}
                          preserveAspectRatio="xMidYMid meet"
                          role="img"
                          viewBox="0 0 32 32"
                          width={32}
                          xmlns="http://www.w3.org/2000/svg"
                        >
                          <path
                            d="M8 15H24V17H8z"
                          />
                        </svg>
                      </button>
                      <button
                        aria-describedby={null}
                        className="iot--btn bx--btn bx--btn--ghost bx--tooltip--hidden bx--btn--icon-only bx--tooltip__trigger bx--tooltip--a11y bx--btn--icon-only--top bx--tooltip--align-center"
                        data-testid="49mf09vjhn-add-rule-button"
                        disabled={false}
                        onBlur={[Function]}
                        onClick={[Function]}
                        onFocus={[Function]}
                        onMouseEnter={[Function]}
                        onMouseLeave={[Function]}
                        tabIndex={0}
                        type="button"
                      >
                        <div
                          className="bx--assistive-text"
                          onMouseEnter={[Function]}
                        >
                          Add new rule
                        </div>
                        <svg
                          aria-hidden="true"
                          aria-label="Add new rule"
                          className="bx--btn__icon"
                          fill="currentColor"
                          focusable="false"
                          height={32}
                          preserveAspectRatio="xMidYMid meet"
                          role="img"
                          viewBox="0 0 32 32"
                          width={32}
                          xmlns="http://www.w3.org/2000/svg"
                        >
                          <path
                            d="M17 15L17 8 15 8 15 15 8 15 8 17 15 17 15 24 17 24 17 17 24 17 24 15z"
                          />
                        </svg>
                      </button>
                      <button
                        aria-describedby={null}
                        className="iot--btn bx--btn bx--btn--ghost bx--tooltip--hidden bx--btn--icon-only bx--tooltip__trigger bx--tooltip--a11y bx--btn--icon-only--top bx--tooltip--align-center"
                        data-testid="49mf09vjhn-add-group-button"
                        disabled={false}
                        onBlur={[Function]}
                        onClick={[Function]}
                        onFocus={[Function]}
                        onMouseEnter={[Function]}
                        onMouseLeave={[Function]}
                        tabIndex={0}
                        type="button"
                      >
                        <div
                          className="bx--assistive-text"
                          onMouseEnter={[Function]}
                        >
                          Add new rule group
                        </div>
                        <svg
                          aria-hidden="true"
                          aria-label="Add new rule group"
                          className="bx--btn__icon"
                          fill="currentColor"
                          focusable="false"
                          height={32}
                          preserveAspectRatio="xMidYMid meet"
                          role="img"
                          viewBox="0 0 32 32"
                          width={32}
                          xmlns="http://www.w3.org/2000/svg"
                        >
                          <path
                            d="M20.5859,14.4141,24.1719,18H6V8H4V18a2.0024,2.0024,0,0,0,2,2H24.1719L20.586,23.5859,22,25l6-6-6-6Z"
                          />
                        </svg>
                      </button>
                    </div>
                  </div>
                </div>
              </div>
            </div>
          </div>
        </div>
        <div
          className="bx--tab-content"
          hidden={true}
          role="tabpanel"
          selected={false}
          tabIndex={0}
        >
          <ul
            className="bx--accordion bx--accordion--end"
          >
            <li
              className="bx--accordion__item bx--accordion__item--active"
              onAnimationEnd={[Function]}
            >
              <button
                aria-controls="accordion-item-598"
                aria-expanded={true}
                className="bx--accordion__heading"
                onClick={[Function]}
                onKeyDown={[Function]}
                type="button"
              >
                <svg
                  aria-hidden={true}
                  className="bx--accordion__arrow"
                  fill="currentColor"
                  focusable="false"
                  height={16}
                  preserveAspectRatio="xMidYMid meet"
                  viewBox="0 0 16 16"
                  width={16}
                  xmlns="http://www.w3.org/2000/svg"
                >
                  <path
                    d="M11 8L6 13 5.3 12.3 9.6 8 5.3 3.7 6 3z"
                  />
                </svg>
                <div
                  className="bx--accordion__title"
                >
                  Details
                </div>
              </button>
              <div
                className="bx--accordion__content"
                id="accordion-item-598"
              >
                <div
                  className="bx--form-item bx--text-input-wrapper bx--text-input-wrapper--light"
                >
                  <label
                    className="bx--label"
                    htmlFor="rule-builder-title-input"
                  >
                    Filter Name
                  </label>
                  <div
                    className="bx--text-input__field-outer-wrapper"
                  >
                    <div
                      className="bx--text-input__field-wrapper"
                      data-invalid={null}
                    >
                      <input
                        className="bx--text-input iot--rule-builder-wrap--title-input bx--text-input--light"
                        data-testid="rule-builder-title-input"
                        defaultValue="My Filter"
                        disabled={false}
                        id="rule-builder-title-input"
                        onChange={[Function]}
                        onClick={[Function]}
                        placeholder="Untitled 01"
                        title="Untitled 01"
                        type="text"
                      />
                    </div>
                  </div>
                </div>
                <div
                  className="iot--filtertags-container iot--filtertags-container__wrap"
                  data-testid="filter-tag-container"
                  id="filter-tag-container"
                >
                  <div
                    className="bx--form-item bx--text-input-wrapper bx--text-input-wrapper--light"
                  >
                    <label
                      className="bx--label"
                      htmlFor="rule-builder-tags-input"
                    >
                      Tags (optional)
                    </label>
                    <div
                      className="bx--text-input__field-outer-wrapper"
                    >
                      <div
                        className="bx--text-input__field-wrapper"
                        data-invalid={null}
                      >
                        <input
                          className="bx--text-input bx--text__input bx--text-input--light"
                          disabled={false}
                          id="rule-builder-tags-input"
                          onChange={[Function]}
                          onClick={[Function]}
                          onKeyUp={[Function]}
                          style={
                            Object {
                              "paddingLeft": 0,
                            }
                          }
                          type="text"
                        />
                      </div>
                    </div>
                  </div>
                  <div
                    className="iot--rule-builder-wrap--tag-container"
                  >
                    <div
                      aria-label="Clear Filter fav"
                      className="bx--tag bx--tag--filter"
                      data-testid="rule-builder-tag-fav"
                      id="tag-26"
                      style={
                        Object {
                          "marginRight": "1rem",
                        }
                      }
                    >
                      <span
                        className="bx--tag__label"
                        title="fav"
                      >
                        fav
                      </span>
                      <button
                        aria-labelledby="tag-26"
                        className="bx--tag__close-icon"
                        onClick={[Function]}
                        title="Clear Filter"
                        type="button"
                      >
                        <svg
                          aria-hidden={true}
                          fill="currentColor"
                          focusable="false"
                          height={16}
                          preserveAspectRatio="xMidYMid meet"
                          viewBox="0 0 32 32"
                          width={16}
                          xmlns="http://www.w3.org/2000/svg"
                        >
                          <path
                            d="M24 9.4L22.6 8 16 14.6 9.4 8 8 9.4 14.6 16 8 22.6 9.4 24 16 17.4 22.6 24 24 22.6 17.4 16 24 9.4z"
                          />
                        </svg>
                      </button>
                    </div>
                    <div
                      aria-label="Clear Filter other-tag"
                      className="bx--tag bx--tag--filter"
                      data-testid="rule-builder-tag-other-tag"
                      id="tag-27"
                      style={
                        Object {
                          "marginRight": "1rem",
                        }
                      }
                    >
                      <span
                        className="bx--tag__label"
                        title="other-tag"
                      >
                        other-tag
                      </span>
                      <button
                        aria-labelledby="tag-27"
                        className="bx--tag__close-icon"
                        onClick={[Function]}
                        title="Clear Filter"
                        type="button"
                      >
                        <svg
                          aria-hidden={true}
                          fill="currentColor"
                          focusable="false"
                          height={16}
                          preserveAspectRatio="xMidYMid meet"
                          viewBox="0 0 32 32"
                          width={16}
                          xmlns="http://www.w3.org/2000/svg"
                        >
                          <path
                            d="M24 9.4L22.6 8 16 14.6 9.4 8 8 9.4 14.6 16 8 22.6 9.4 24 16 17.4 22.6 24 24 22.6 17.4 16 24 9.4z"
                          />
                        </svg>
                      </button>
                    </div>
                  </div>
                </div>
              </div>
            </li>
            <li
              className="bx--accordion__item bx--accordion__item--active"
              onAnimationEnd={[Function]}
            >
              <button
                aria-controls="accordion-item-599"
                aria-expanded={true}
                className="bx--accordion__heading"
                onClick={[Function]}
                onKeyDown={[Function]}
                type="button"
              >
                <svg
                  aria-hidden={true}
                  className="bx--accordion__arrow"
                  fill="currentColor"
                  focusable="false"
                  height={16}
                  preserveAspectRatio="xMidYMid meet"
                  viewBox="0 0 16 16"
                  width={16}
                  xmlns="http://www.w3.org/2000/svg"
                >
                  <path
                    d="M11 8L6 13 5.3 12.3 9.6 8 5.3 3.7 6 3z"
                  />
                </svg>
                <div
                  className="bx--accordion__title"
                >
                  Sharing and permissions
                </div>
              </button>
              <div
                className="bx--accordion__content"
                id="accordion-item-599"
              >
                <div
                  className="iot--rule-builder-wrap--user-container"
                >
                  <div
                    className="iot--table-container bx--data-table-container"
                    data-testid="edit-table-table-container"
                  >
                    <section
                      aria-label="data table toolbar"
                      className="bx--table-toolbar"
                      data-testid="edit-table-table-toolbar"
                    >
                      <div
                        aria-hidden={true}
                        className="bx--batch-actions iot--table-batch-actions"
                        data-testid="edit-table-table-toolbar-batch-actions"
                      >
                        <div
                          className="bx--batch-summary"
                        >
                          <p
                            className="bx--batch-summary__para"
                          >
                            <span>
                              0 items selected
                            </span>
                          </p>
                        </div>
                        <div
                          className="bx--action-list"
                        >
                          <button
                            aria-describedby={null}
                            aria-pressed={null}
                            className="bx--batch-summary__cancel bx--btn bx--btn--primary"
                            disabled={false}
                            onBlur={[Function]}
                            onClick={[Function]}
                            onFocus={[Function]}
                            onMouseEnter={[Function]}
                            onMouseLeave={[Function]}
                            tabIndex={-1}
                            type="button"
                          >
                            Cancel
                          </button>
                        </div>
                      </div>
                      <label
                        className="iot--table-toolbar-secondary-title"
                      >
                        Editor access
                      </label>
                      <div
                        className="bx--toolbar-content iot--table-toolbar-content"
                        data-testid="edit-table-table-toolbar-content"
                      >
                        <div
                          aria-labelledby="edit-table-toolbar-search-search"
                          className="bx--search bx--search--xl table-toolbar-search bx--toolbar-search-container-expandable"
                          role="search"
                        >
                          <div
                            className="bx--search-magnifier"
                          >
                            <svg
                              aria-hidden={true}
                              className="bx--search-magnifier-icon"
                              fill="currentColor"
                              focusable="false"
                              height={16}
                              preserveAspectRatio="xMidYMid meet"
                              viewBox="0 0 16 16"
                              width={16}
                              xmlns="http://www.w3.org/2000/svg"
                            >
                              <path
                                d="M15,14.3L10.7,10c1.9-2.3,1.6-5.8-0.7-7.7S4.2,0.7,2.3,3S0.7,8.8,3,10.7c2,1.7,5,1.7,7,0l4.3,4.3L15,14.3z M2,6.5	C2,4,4,2,6.5,2S11,4,11,6.5S9,11,6.5,11S2,9,2,6.5z"
                              />
                            </svg>
                          </div>
                          <label
                            className="bx--label"
                            htmlFor="edit-table-toolbar-search"
                            id="edit-table-toolbar-search-search"
                          >
                            Search
                          </label>
                          <input
                            autoComplete="off"
                            className="bx--search-input"
                            data-testid="edit-table-table-toolbar-search"
                            id="edit-table-toolbar-search"
                            onBlur={[Function]}
                            onChange={[Function]}
                            onFocus={[Function]}
                            onKeyDown={[Function]}
                            placeholder="Search"
                            role="searchbox"
                            tabIndex="0"
                            type="text"
                            value=""
                          />
                          <button
                            aria-label="Clear search input"
                            className="bx--search-close bx--search-close--hidden"
                            onClick={[Function]}
                            type="button"
                          >
                            <svg
                              aria-hidden={true}
                              fill="currentColor"
                              focusable="false"
                              height={16}
                              preserveAspectRatio="xMidYMid meet"
                              viewBox="0 0 32 32"
                              width={16}
                              xmlns="http://www.w3.org/2000/svg"
                            >
                              <path
                                d="M24 9.4L22.6 8 16 14.6 9.4 8 8 9.4 14.6 16 8 22.6 9.4 24 16 17.4 22.6 24 24 22.6 17.4 16 24 9.4z"
                              />
                            </svg>
                          </button>
                        </div>
                        <button
                          aria-describedby={null}
                          aria-labelledby="add-editors-label"
                          aria-pressed={null}
                          className="iot--btn bx--btn bx--btn--ghost"
                          data-testid="rule-builder-add-edit-users"
                          disabled={false}
                          id="add-editors-button"
                          onBlur={[Function]}
                          onClick={[Function]}
                          onFocus={[Function]}
                          onMouseEnter={[Function]}
                          onMouseLeave={[Function]}
                          tabIndex={0}
                          type="button"
                        >
                          Add users
                          <svg
                            aria-hidden={true}
                            className="bx--btn__icon"
                            fill="currentColor"
                            focusable="false"
                            height={24}
                            preserveAspectRatio="xMidYMid meet"
                            viewBox="0 0 32 32"
                            width={24}
                            xmlns="http://www.w3.org/2000/svg"
                          >
                            <path
                              d="M17 15L17 8 15 8 15 15 8 15 8 17 15 17 15 24 17 24 17 17 24 17 24 15z"
                            />
                          </svg>
                        </button>
                      </div>
                    </section>
                    <div
                      className="addons-iot-table-container"
                    >
                      <div
                        className="bx--data-table-content"
                      >
                        <table
                          className="bx--data-table bx--data-table--no-border"
                          data-testid="edit-table"
                          id="edit-table"
                          testID="rule-builder-edit-users-table"
                          title={null}
                        >
                          <thead
                            data-testid="edit-table-table-head"
                            onMouseMove={null}
                            onMouseUp={null}
                          >
                            <tr>
                              <th
                                align="start"
                                className="table-header-label-start iot--table-head--table-header"
                                data-column="name"
                                data-floating-menu-container={true}
                                data-testid="edit-table-table-head-column-name"
                                id="column-name"
                                scope="col"
                                style={
                                  Object {
                                    "width": undefined,
                                  }
                                }
                              >
                                <span
                                  className="bx--table-header-label"
                                >
                                  <span
                                    className=""
                                    title="Name"
                                  >
                                    Name
                                  </span>
                                </span>
                              </th>
                              <th
                                align="start"
                                className="table-header-label-start iot--table-head--table-header"
                                data-column="type"
                                data-floating-menu-container={true}
                                data-testid="edit-table-table-head-column-type"
                                id="column-type"
                                scope="col"
                                style={
                                  Object {
                                    "width": undefined,
                                  }
                                }
                              >
                                <span
                                  className="bx--table-header-label"
                                >
                                  <span
                                    className=""
                                    title="Type"
                                  >
                                    Type
                                  </span>
                                </span>
                              </th>
                            </tr>
                          </thead>
                          <tbody
                            aria-live="polite"
                            data-testid="edit-table-table-body"
                          >
                            <tr
                              className="TableBodyRow__StyledTableRow-sc-103itxu-0 fNIOnc"
                              onClick={[Function]}
                            >
                              <td
                                align="start"
                                className="data-table-start"
                                data-column="name"
                                data-offset={0}
                                id="cell-edit-table-Example User-name"
                                offset={0}
                              >
                                <span
                                  className="TableBodyRow__StyledNestedSpan-sc-103itxu-5 YBqdC"
                                >
                                  <span
                                    className=""
                                    title="Example User"
                                  >
                                    Example User
                                  </span>
                                </span>
                              </td>
                              <td
                                align="start"
                                className="data-table-start"
                                data-column="type"
                                data-offset={0}
                                id="cell-edit-table-Example User-type"
                                offset={0}
                              >
                                <span
                                  className="TableBodyRow__StyledNestedSpan-sc-103itxu-5 YBqdC"
                                >
                                  <span
                                    className=""
                                    title="User"
                                  >
                                    User
                                  </span>
                                </span>
                              </td>
                            </tr>
                          </tbody>
                        </table>
                      </div>
                    </div>
                  </div>
                  <div
                    className="iot--table-container bx--data-table-container"
                    data-testid="read-table-table-container"
                  >
                    <section
                      aria-label="data table toolbar"
                      className="bx--table-toolbar"
                      data-testid="read-table-table-toolbar"
                    >
                      <div
                        aria-hidden={true}
                        className="bx--batch-actions iot--table-batch-actions"
                        data-testid="read-table-table-toolbar-batch-actions"
                      >
                        <div
                          className="bx--batch-summary"
                        >
                          <p
                            className="bx--batch-summary__para"
                          >
                            <span>
                              0 items selected
                            </span>
                          </p>
                        </div>
                        <div
                          className="bx--action-list"
                        >
                          <button
                            aria-describedby={null}
                            aria-pressed={null}
                            className="bx--batch-summary__cancel bx--btn bx--btn--primary"
                            disabled={false}
                            onBlur={[Function]}
                            onClick={[Function]}
                            onFocus={[Function]}
                            onMouseEnter={[Function]}
                            onMouseLeave={[Function]}
                            tabIndex={-1}
                            type="button"
                          >
                            Cancel
                          </button>
                        </div>
                      </div>
                      <label
                        className="iot--table-toolbar-secondary-title"
                      >
                        Read only access
                      </label>
                      <div
                        className="bx--toolbar-content iot--table-toolbar-content"
                        data-testid="read-table-table-toolbar-content"
                      >
                        <div
                          aria-labelledby="read-table-toolbar-search-search"
                          className="bx--search bx--search--xl table-toolbar-search bx--toolbar-search-container-expandable"
                          role="search"
                        >
                          <div
                            className="bx--search-magnifier"
                          >
                            <svg
                              aria-hidden={true}
                              className="bx--search-magnifier-icon"
                              fill="currentColor"
                              focusable="false"
                              height={16}
                              preserveAspectRatio="xMidYMid meet"
                              viewBox="0 0 16 16"
                              width={16}
                              xmlns="http://www.w3.org/2000/svg"
                            >
                              <path
                                d="M15,14.3L10.7,10c1.9-2.3,1.6-5.8-0.7-7.7S4.2,0.7,2.3,3S0.7,8.8,3,10.7c2,1.7,5,1.7,7,0l4.3,4.3L15,14.3z M2,6.5	C2,4,4,2,6.5,2S11,4,11,6.5S9,11,6.5,11S2,9,2,6.5z"
                              />
                            </svg>
                          </div>
                          <label
                            className="bx--label"
                            htmlFor="read-table-toolbar-search"
                            id="read-table-toolbar-search-search"
                          >
                            Search
                          </label>
                          <input
                            autoComplete="off"
                            className="bx--search-input"
                            data-testid="read-table-table-toolbar-search"
                            id="read-table-toolbar-search"
                            onBlur={[Function]}
                            onChange={[Function]}
                            onFocus={[Function]}
                            onKeyDown={[Function]}
                            placeholder="Search"
                            role="searchbox"
                            tabIndex="0"
                            type="text"
                            value=""
                          />
                          <button
                            aria-label="Clear search input"
                            className="bx--search-close bx--search-close--hidden"
                            onClick={[Function]}
                            type="button"
                          >
                            <svg
                              aria-hidden={true}
                              fill="currentColor"
                              focusable="false"
                              height={16}
                              preserveAspectRatio="xMidYMid meet"
                              viewBox="0 0 32 32"
                              width={16}
                              xmlns="http://www.w3.org/2000/svg"
                            >
                              <path
                                d="M24 9.4L22.6 8 16 14.6 9.4 8 8 9.4 14.6 16 8 22.6 9.4 24 16 17.4 22.6 24 24 22.6 17.4 16 24 9.4z"
                              />
                            </svg>
                          </button>
                        </div>
                        <button
                          aria-describedby={null}
                          aria-labelledby="read-only-access-label"
                          aria-pressed={null}
                          className="iot--btn bx--btn bx--btn--ghost"
                          data-testid="rule-builder-add-read-users"
                          disabled={false}
                          id="add-read-users"
                          onBlur={[Function]}
                          onClick={[Function]}
                          onFocus={[Function]}
                          onMouseEnter={[Function]}
                          onMouseLeave={[Function]}
                          tabIndex={0}
                          type="button"
                        >
                          Add users
                          <svg
                            aria-hidden={true}
                            className="bx--btn__icon"
                            fill="currentColor"
                            focusable="false"
                            height={24}
                            preserveAspectRatio="xMidYMid meet"
                            viewBox="0 0 32 32"
                            width={24}
                            xmlns="http://www.w3.org/2000/svg"
                          >
                            <path
                              d="M17 15L17 8 15 8 15 15 8 15 8 17 15 17 15 24 17 24 17 17 24 17 24 15z"
                            />
                          </svg>
                        </button>
                      </div>
                    </section>
                    <div
                      className="addons-iot-table-container"
                    >
                      <div
                        className="bx--data-table-content"
                      >
                        <table
                          className="bx--data-table bx--data-table--no-border"
                          data-testid="read-table"
                          id="read-table"
                          testID="rule-builder-read-users-table"
                          title={null}
                        >
                          <thead
                            data-testid="read-table-table-head"
                            onMouseMove={null}
                            onMouseUp={null}
                          >
                            <tr>
                              <th
                                align="start"
                                className="table-header-label-start iot--table-head--table-header"
                                data-column="name"
                                data-floating-menu-container={true}
                                data-testid="read-table-table-head-column-name"
                                id="column-name"
                                scope="col"
                                style={
                                  Object {
                                    "width": undefined,
                                  }
                                }
                              >
                                <span
                                  className="bx--table-header-label"
                                >
                                  <span
                                    className=""
                                    title="Name"
                                  >
                                    Name
                                  </span>
                                </span>
                              </th>
                              <th
                                align="start"
                                className="table-header-label-start iot--table-head--table-header"
                                data-column="type"
                                data-floating-menu-container={true}
                                data-testid="read-table-table-head-column-type"
                                id="column-type"
                                scope="col"
                                style={
                                  Object {
                                    "width": undefined,
                                  }
                                }
                              >
                                <span
                                  className="bx--table-header-label"
                                >
                                  <span
                                    className=""
                                    title="Type"
                                  >
                                    Type
                                  </span>
                                </span>
                              </th>
                            </tr>
                          </thead>
                          <tbody
                            aria-live="polite"
                            data-testid="read-table-table-body"
                          >
                            <tr
                              className="TableBodyRow__StyledTableRow-sc-103itxu-0 fNIOnc"
                              onClick={[Function]}
                            >
                              <td
                                align="start"
                                className="data-table-start"
                                data-column="name"
                                data-offset={0}
                                id="cell-read-table-Other User-name"
                                offset={0}
                              >
                                <span
                                  className="TableBodyRow__StyledNestedSpan-sc-103itxu-5 YBqdC"
                                >
                                  <span
                                    className=""
                                    title="Other User"
                                  >
                                    Other User
                                  </span>
                                </span>
                              </td>
                              <td
                                align="start"
                                className="data-table-start"
                                data-column="type"
                                data-offset={0}
                                id="cell-read-table-Other User-type"
                                offset={0}
                              >
                                <span
                                  className="TableBodyRow__StyledNestedSpan-sc-103itxu-5 YBqdC"
                                >
                                  <span
                                    className=""
                                    title="User"
                                  >
                                    User
                                  </span>
                                </span>
                              </td>
                            </tr>
                          </tbody>
                        </table>
                      </div>
                    </div>
                  </div>
                </div>
              </div>
            </li>
          </ul>
        </div>
      </div>
      <footer
        className="iot--rule-builder-wrap--footer"
      >
        <button
          aria-describedby={null}
          aria-pressed={null}
          className="iot--rule-builder-wrap--footer-actions-cancel iot--btn bx--btn bx--btn--secondary"
          data-testid="rule-builder-cancel"
          disabled={false}
          onBlur={[Function]}
          onClick={[Function]}
          onFocus={[Function]}
          onMouseEnter={[Function]}
          onMouseLeave={[Function]}
          tabIndex={0}
          type="button"
        >
          Cancel
        </button>
        <button
          aria-describedby={null}
          aria-pressed={null}
          className="iot--rule-builder-wrap--footer-actions-preview iot--btn bx--btn bx--btn--secondary"
          data-testid="preview"
          disabled={false}
          onBlur={[Function]}
          onClick={[Function]}
          onFocus={[Function]}
          onMouseEnter={[Function]}
          onMouseLeave={[Function]}
          tabIndex={0}
          type="button"
        >
          Preview results
        </button>
        <button
          aria-describedby={null}
          aria-pressed={null}
          className="iot--rule-builder-wrap--footer-actions-preview iot--btn bx--btn bx--btn--secondary"
          data-testid="apply"
          disabled={false}
          onBlur={[Function]}
          onClick={[Function]}
          onFocus={[Function]}
          onMouseEnter={[Function]}
          onMouseLeave={[Function]}
          tabIndex={0}
          type="button"
        >
          Apply
        </button>
      </footer>
      <div
        className="iot--select-users-modal"
<<<<<<< HEAD
        testId="select-users-modal-container"
=======
        data-testid="select-users-modal-container"
>>>>>>> 0dcd2edd
      >
        <div
          className="bx--modal iot--composed-modal--large iot--composed-modal"
          data-floating-menu-container={true}
          data-testid="ComposedModal"
          onBlur={[Function]}
          onClick={[Function]}
          onClose={[Function]}
          onKeyDown={[Function]}
          open={false}
          role="presentation"
        >
          <span
            className="bx--visually-hidden"
            role="link"
            tabIndex="0"
          >
            Focus sentinel
          </span>
          <div
            aria-label="Selected users will have edit access"
            aria-modal="true"
            className="bx--modal-container"
            role="dialog"
          >
            <div
              className="bx--modal-header"
            >
              <h2
                className="bx--modal-header__label bx--type-delta"
              >
                Selected users will have edit access
              </h2>
              <h3
                className="bx--modal-header__heading bx--type-beta"
              >
                Select users
              </h3>
              <button
                aria-label="Close"
                className="bx--modal-close"
                onClick={[Function]}
                title="Close"
                type="button"
              >
                <svg
                  aria-hidden={true}
                  className="bx--modal-close__icon"
                  fill="currentColor"
                  focusable="false"
                  height={20}
                  preserveAspectRatio="xMidYMid meet"
                  viewBox="0 0 32 32"
                  width={20}
                  xmlns="http://www.w3.org/2000/svg"
                >
                  <path
                    d="M24 9.4L22.6 8 16 14.6 9.4 8 8 9.4 14.6 16 8 22.6 9.4 24 16 17.4 22.6 24 24 22.6 17.4 16 24 9.4z"
                  />
                </svg>
              </button>
            </div>
            <div
              className="bx--modal-content"
            >
              <div
                className="iot--list-builder__container"
                data-testid="select-users"
              >
                <div
                  className="iot--list-builder__all"
                  data-testid="select-users__all"
                >
                  <div
                    className="iot--list"
                    data-testid="list"
                  >
                    <div
                      className="iot--list-header-container"
                      data-testid="list-header"
                    >
                      <div
                        className="iot--list-header"
                      >
                        <div
                          className="iot--list-header--title"
                        >
                          Users (5 available)
                        </div>
                        <div
                          className="iot--list-header--btn-container"
                        />
                      </div>
                      <div
                        className="iot--list-header--search"
                      >
                        <div
                          aria-labelledby="iot--list-builder__all--search-search"
                          className="bx--search bx--search--sm"
                          role="search"
                        >
                          <div
                            className="bx--search-magnifier"
                          >
                            <svg
                              aria-hidden={true}
                              className="bx--search-magnifier-icon"
                              fill="currentColor"
                              focusable="false"
                              height={16}
                              preserveAspectRatio="xMidYMid meet"
                              viewBox="0 0 16 16"
                              width={16}
                              xmlns="http://www.w3.org/2000/svg"
                            >
                              <path
                                d="M15,14.3L10.7,10c1.9-2.3,1.6-5.8-0.7-7.7S4.2,0.7,2.3,3S0.7,8.8,3,10.7c2,1.7,5,1.7,7,0l4.3,4.3L15,14.3z M2,6.5	C2,4,4,2,6.5,2S11,4,11,6.5S9,11,6.5,11S2,9,2,6.5z"
                              />
                            </svg>
                          </div>
                          <label
                            className="bx--label"
                            htmlFor="iot--list-builder__all--search"
                            id="iot--list-builder__all--search-search"
                          >
                            Enter a value to search all users
                          </label>
                          <input
                            autoComplete="off"
                            className="bx--search-input"
                            data-testid="list-header-search-input"
                            id="iot--list-builder__all--search"
                            onChange={[Function]}
                            onKeyDown={[Function]}
                            placeholder="Enter a value to search all users"
                            role="searchbox"
                            type="text"
                            value=""
                          />
                          <button
                            aria-label="Clear search input"
                            className="bx--search-close bx--search-close--hidden"
                            onClick={[Function]}
                            type="button"
                          >
                            <svg
                              aria-hidden={true}
                              fill="currentColor"
                              focusable="false"
                              height={16}
                              preserveAspectRatio="xMidYMid meet"
                              viewBox="0 0 32 32"
                              width={16}
                              xmlns="http://www.w3.org/2000/svg"
                            >
                              <path
                                d="M24 9.4L22.6 8 16 14.6 9.4 8 8 9.4 14.6 16 8 22.6 9.4 24 16 17.4 22.6 24 24 22.6 17.4 16 24 9.4z"
                              />
                            </svg>
                          </button>
                        </div>
                      </div>
                    </div>
                    <div
                      className="iot--list--content"
                    >
                      <div
                        className="iot--list-item-parent"
                        data-floating-menu-container={true}
                      >
                        <div
                          className="iot--list-item"
                        >
                          <div
                            aria-label="Expand"
                            className="iot--list-item--expand-icon"
                            data-testid="expand-icon"
                            onClick={[Function]}
                            onKeyPress={[Function]}
                            role="button"
                            tabIndex={0}
                            title="Expand"
                          >
                            <svg
                              aria-label="Expand-icon"
                              fill="currentColor"
                              focusable="false"
                              height={16}
                              preserveAspectRatio="xMidYMid meet"
                              role="img"
                              viewBox="0 0 16 16"
                              width={16}
                              xmlns="http://www.w3.org/2000/svg"
                            >
                              <path
                                d="M8 11L3 6 3.7 5.3 8 9.6 12.3 5.3 13 6z"
                              />
                            </svg>
                          </div>
                          <div
                            className="iot--list-item--content"
                          >
                            <div
                              className="iot--list-item--content--values"
                            >
                              <div
                                className="iot--list-item--content--values--main"
                              >
                                <div
                                  className="iot--list-item--content--values--value iot--list-item--category"
                                  title="Teams (1)"
                                >
                                  Teams (1)
                                </div>
                              </div>
                            </div>
                          </div>
                        </div>
                      </div>
                      <div
                        className="iot--list-item-parent"
                        data-floating-menu-container={true}
                      >
                        <div
                          className="iot--list-item"
                        >
                          <div
                            className="iot--list-item--nesting-offset"
                            style={
                              Object {
                                "width": "30px",
                              }
                            }
                          />
                          <div
                            className="iot--list-item--content"
                          >
                            <div
                              className="iot--list-item--content--values"
                            >
                              <div
                                className="iot--list-item--content--values--main"
                              >
                                <div
                                  className="iot--list-item--content--values--value iot--list-item--content--values__disabled"
                                  title="Example User"
                                >
                                  Example User
                                </div>
                                <div
                                  className="iot--list-item--content--values--value iot--list-item--content--values__disabled"
                                  title="Example-User"
                                >
                                  Example-User
                                </div>
                              </div>
                            </div>
                          </div>
                        </div>
                      </div>
                      <div
                        className="iot--list-item-parent"
                        data-floating-menu-container={true}
                      >
                        <div
                          className="iot--list-item"
                        >
                          <div
                            className="iot--list-item--nesting-offset"
                            style={
                              Object {
                                "width": "30px",
                              }
                            }
                          />
                          <div
                            className="iot--list-item--content"
                          >
                            <div
                              className="iot--list-item--content--values"
                            >
                              <div
                                className="iot--list-item--content--values--main"
                              >
                                <div
                                  className="iot--list-item--content--values--value iot--list-item--content--values--value__with-actions"
                                  title="Test User"
                                >
                                  Test User
                                </div>
                                <div
                                  className="iot--list-item--content--values--value iot--list-item--content--values--value__with-actions"
                                  title="Test-User"
                                >
                                  Test-User
                                </div>
                                <div
                                  className="iot--list-item--content--row-actions"
                                >
                                  <button
                                    aria-describedby={null}
                                    aria-label="Add"
                                    className="iot--btn bx--btn bx--btn--sm bx--btn--ghost bx--tooltip--hidden bx--btn--icon-only bx--tooltip__trigger bx--tooltip--a11y bx--btn--icon-only--top bx--tooltip--align-center"
                                    data-testid="Button"
                                    disabled={false}
                                    onBlur={[Function]}
                                    onClick={[Function]}
                                    onFocus={[Function]}
                                    onMouseEnter={[Function]}
                                    onMouseLeave={[Function]}
                                    role="button"
                                    style={
                                      Object {
                                        "color": "black",
                                      }
                                    }
                                    tabIndex={0}
                                    type="button"
                                  >
                                    <div
                                      className="bx--assistive-text"
                                      onMouseEnter={[Function]}
                                    >
                                      Add
                                    </div>
                                    <svg
                                      aria-hidden="true"
                                      aria-label="Add"
                                      className="bx--btn__icon"
                                      fill="currentColor"
                                      focusable="false"
                                      height={16}
                                      preserveAspectRatio="xMidYMid meet"
                                      role="img"
                                      viewBox="0 0 16 16"
                                      width={16}
                                      xmlns="http://www.w3.org/2000/svg"
                                    >
                                      <path
                                        d="M9.3 3.7L13.1 7.5 1 7.5 1 8.5 13.1 8.5 9.3 12.3 10 13 15 8 10 3z"
                                      />
                                    </svg>
                                  </button>
                                </div>
                              </div>
                            </div>
                          </div>
                        </div>
                      </div>
                      <div
                        className="iot--list-item-parent"
                        data-floating-menu-container={true}
                      >
                        <div
                          className="iot--list-item"
                        >
                          <div
                            className="iot--list-item--nesting-offset"
                            style={
                              Object {
                                "width": "30px",
                              }
                            }
                          />
                          <div
                            className="iot--list-item--content"
                          >
                            <div
                              className="iot--list-item--content--values"
                            >
                              <div
                                className="iot--list-item--content--values--main"
                              >
                                <div
                                  className="iot--list-item--content--values--value iot--list-item--content--values--value__with-actions"
                                  title="Other User"
                                >
                                  Other User
                                </div>
                                <div
                                  className="iot--list-item--content--values--value iot--list-item--content--values--value__with-actions"
                                  title="Other-User"
                                >
                                  Other-User
                                </div>
                                <div
                                  className="iot--list-item--content--row-actions"
                                >
                                  <button
                                    aria-describedby={null}
                                    aria-label="Add"
                                    className="iot--btn bx--btn bx--btn--sm bx--btn--ghost bx--tooltip--hidden bx--btn--icon-only bx--tooltip__trigger bx--tooltip--a11y bx--btn--icon-only--top bx--tooltip--align-center"
                                    data-testid="Button"
                                    disabled={false}
                                    onBlur={[Function]}
                                    onClick={[Function]}
                                    onFocus={[Function]}
                                    onMouseEnter={[Function]}
                                    onMouseLeave={[Function]}
                                    role="button"
                                    style={
                                      Object {
                                        "color": "black",
                                      }
                                    }
                                    tabIndex={0}
                                    type="button"
                                  >
                                    <div
                                      className="bx--assistive-text"
                                      onMouseEnter={[Function]}
                                    >
                                      Add
                                    </div>
                                    <svg
                                      aria-hidden="true"
                                      aria-label="Add"
                                      className="bx--btn__icon"
                                      fill="currentColor"
                                      focusable="false"
                                      height={16}
                                      preserveAspectRatio="xMidYMid meet"
                                      role="img"
                                      viewBox="0 0 16 16"
                                      width={16}
                                      xmlns="http://www.w3.org/2000/svg"
                                    >
                                      <path
                                        d="M9.3 3.7L13.1 7.5 1 7.5 1 8.5 13.1 8.5 9.3 12.3 10 13 15 8 10 3z"
                                      />
                                    </svg>
                                  </button>
                                </div>
                              </div>
                            </div>
                          </div>
                        </div>
                      </div>
                    </div>
                  </div>
                </div>
                <div
                  className="iot--list-builder__selected"
                  data-testid="select-users__selected"
                >
                  <div
                    className="iot--list"
                    data-testid="list"
                  >
                    <div
                      className="iot--list-header-container"
                      data-testid="list-header"
                    >
                      <div
                        className="iot--list-header"
                      >
                        <div
                          className="iot--list-header--title"
                        >
                          1 Selected
                        </div>
                        <div
                          className="iot--list-header--btn-container"
                        />
                      </div>
                      <div
                        className="iot--list-header--search"
                      >
                        <div
                          aria-labelledby="iot--list-builder__selected--search-search"
                          className="bx--search bx--search--sm"
                          role="search"
                        >
                          <div
                            className="bx--search-magnifier"
                          >
                            <svg
                              aria-hidden={true}
                              className="bx--search-magnifier-icon"
                              fill="currentColor"
                              focusable="false"
                              height={16}
                              preserveAspectRatio="xMidYMid meet"
                              viewBox="0 0 16 16"
                              width={16}
                              xmlns="http://www.w3.org/2000/svg"
                            >
                              <path
                                d="M15,14.3L10.7,10c1.9-2.3,1.6-5.8-0.7-7.7S4.2,0.7,2.3,3S0.7,8.8,3,10.7c2,1.7,5,1.7,7,0l4.3,4.3L15,14.3z M2,6.5	C2,4,4,2,6.5,2S11,4,11,6.5S9,11,6.5,11S2,9,2,6.5z"
                              />
                            </svg>
                          </div>
                          <label
                            className="bx--label"
                            htmlFor="iot--list-builder__selected--search"
                            id="iot--list-builder__selected--search-search"
                          >
                            Enter a value to search selected users
                          </label>
                          <input
                            autoComplete="off"
                            className="bx--search-input"
                            data-testid="list-header-search-input"
                            id="iot--list-builder__selected--search"
                            onChange={[Function]}
                            onKeyDown={[Function]}
                            placeholder="Enter a value to search selected users"
                            role="searchbox"
                            type="text"
                            value=""
                          />
                          <button
                            aria-label="Clear search input"
                            className="bx--search-close bx--search-close--hidden"
                            onClick={[Function]}
                            type="button"
                          >
                            <svg
                              aria-hidden={true}
                              fill="currentColor"
                              focusable="false"
                              height={16}
                              preserveAspectRatio="xMidYMid meet"
                              viewBox="0 0 32 32"
                              width={16}
                              xmlns="http://www.w3.org/2000/svg"
                            >
                              <path
                                d="M24 9.4L22.6 8 16 14.6 9.4 8 8 9.4 14.6 16 8 22.6 9.4 24 16 17.4 22.6 24 24 22.6 17.4 16 24 9.4z"
                              />
                            </svg>
                          </button>
                        </div>
                      </div>
                    </div>
                    <div
                      className="iot--list--content"
                    >
                      <div
                        className="iot--list-item-parent"
                        data-floating-menu-container={true}
                      >
                        <div
                          className="iot--list-item"
                        >
                          <div
                            className="iot--list-item--content"
                          >
                            <div
                              className="iot--list-item--content--values"
                            >
                              <div
                                className="iot--list-item--content--values--main"
                              >
                                <div
                                  className="iot--list-item--content--values--value iot--list-item--content--values--value__with-actions"
                                  title="Example User"
                                >
                                  Example User
                                </div>
                                <div
                                  className="iot--list-item--content--values--value iot--list-item--content--values--value__with-actions"
                                  title="Example-User"
                                >
                                  Example-User
                                </div>
                                <div
                                  className="iot--list-item--content--row-actions"
                                >
                                  <button
                                    aria-describedby={null}
                                    aria-label="Remove"
                                    className="iot--btn bx--btn bx--btn--sm bx--btn--ghost bx--tooltip--hidden bx--btn--icon-only bx--tooltip__trigger bx--tooltip--a11y bx--btn--icon-only--top bx--tooltip--align-center"
                                    data-testid="Button"
                                    disabled={false}
                                    onBlur={[Function]}
                                    onClick={[Function]}
                                    onFocus={[Function]}
                                    onMouseEnter={[Function]}
                                    onMouseLeave={[Function]}
                                    style={
                                      Object {
                                        "color": "black",
                                      }
                                    }
                                    tabIndex={0}
                                    type="button"
                                  >
                                    <div
                                      className="bx--assistive-text"
                                      onMouseEnter={[Function]}
                                    >
                                      Remove
                                    </div>
                                    <svg
                                      aria-hidden="true"
                                      aria-label="Remove"
                                      className="bx--btn__icon"
                                      fill="currentColor"
                                      focusable="false"
                                      height={16}
                                      preserveAspectRatio="xMidYMid meet"
                                      role="img"
                                      viewBox="0 0 32 32"
                                      width={16}
                                      xmlns="http://www.w3.org/2000/svg"
                                    >
                                      <path
                                        d="M8 15H24V17H8z"
                                      />
                                    </svg>
                                  </button>
                                </div>
                              </div>
                            </div>
                          </div>
                        </div>
                      </div>
                    </div>
                  </div>
                </div>
              </div>
            </div>
            <div
              className="bx--modal-footer iot--composed-modal-footer bx--btn-set"
            >
              <button
                aria-describedby={null}
                aria-pressed={null}
                className="iot--btn bx--btn bx--btn--secondary"
                data-testid="ComposedModal-modal-secondary-button"
                disabled={false}
                onBlur={[Function]}
                onClick={[Function]}
                onFocus={[Function]}
                onMouseEnter={[Function]}
                onMouseLeave={[Function]}
                tabIndex={0}
                type="button"
              >
                Cancel
              </button>
              <button
                aria-describedby={null}
                aria-pressed={null}
                className="iot--btn bx--btn bx--btn--primary bx--btn--disabled"
                data-testid="ComposedModal-modal-primary-button"
                disabled={true}
                onBlur={[Function]}
                onClick={[Function]}
                onFocus={[Function]}
                onMouseEnter={[Function]}
                onMouseLeave={[Function]}
                tabIndex={0}
                type="button"
              >
                OK
              </button>
            </div>
          </div>
          <span
            className="bx--visually-hidden"
            role="link"
            tabIndex="0"
          >
            Focus sentinel
          </span>
        </div>
      </div>
      <div
        className="iot--select-users-modal"
<<<<<<< HEAD
        testId="select-users-modal-container"
=======
        data-testid="select-users-modal-container"
>>>>>>> 0dcd2edd
      >
        <div
          className="bx--modal iot--composed-modal--large iot--composed-modal"
          data-floating-menu-container={true}
          data-testid="ComposedModal"
          onBlur={[Function]}
          onClick={[Function]}
          onClose={[Function]}
          onKeyDown={[Function]}
          open={false}
          role="presentation"
        >
          <span
            className="bx--visually-hidden"
            role="link"
            tabIndex="0"
          >
            Focus sentinel
          </span>
          <div
            aria-label="Selected users will have read access"
            aria-modal="true"
            className="bx--modal-container"
            role="dialog"
          >
            <div
              className="bx--modal-header"
            >
              <h2
                className="bx--modal-header__label bx--type-delta"
              >
                Selected users will have read access
              </h2>
              <h3
                className="bx--modal-header__heading bx--type-beta"
              >
                Select users
              </h3>
              <button
                aria-label="Close"
                className="bx--modal-close"
                onClick={[Function]}
                title="Close"
                type="button"
              >
                <svg
                  aria-hidden={true}
                  className="bx--modal-close__icon"
                  fill="currentColor"
                  focusable="false"
                  height={20}
                  preserveAspectRatio="xMidYMid meet"
                  viewBox="0 0 32 32"
                  width={20}
                  xmlns="http://www.w3.org/2000/svg"
                >
                  <path
                    d="M24 9.4L22.6 8 16 14.6 9.4 8 8 9.4 14.6 16 8 22.6 9.4 24 16 17.4 22.6 24 24 22.6 17.4 16 24 9.4z"
                  />
                </svg>
              </button>
            </div>
            <div
              className="bx--modal-content"
            >
              <div
                className="iot--list-builder__container"
                data-testid="select-users"
              >
                <div
                  className="iot--list-builder__all"
                  data-testid="select-users__all"
                >
                  <div
                    className="iot--list"
                    data-testid="list"
                  >
                    <div
                      className="iot--list-header-container"
                      data-testid="list-header"
                    >
                      <div
                        className="iot--list-header"
                      >
                        <div
                          className="iot--list-header--title"
                        >
                          Users (5 available)
                        </div>
                        <div
                          className="iot--list-header--btn-container"
                        />
                      </div>
                      <div
                        className="iot--list-header--search"
                      >
                        <div
                          aria-labelledby="iot--list-builder__all--search-search"
                          className="bx--search bx--search--sm"
                          role="search"
                        >
                          <div
                            className="bx--search-magnifier"
                          >
                            <svg
                              aria-hidden={true}
                              className="bx--search-magnifier-icon"
                              fill="currentColor"
                              focusable="false"
                              height={16}
                              preserveAspectRatio="xMidYMid meet"
                              viewBox="0 0 16 16"
                              width={16}
                              xmlns="http://www.w3.org/2000/svg"
                            >
                              <path
                                d="M15,14.3L10.7,10c1.9-2.3,1.6-5.8-0.7-7.7S4.2,0.7,2.3,3S0.7,8.8,3,10.7c2,1.7,5,1.7,7,0l4.3,4.3L15,14.3z M2,6.5	C2,4,4,2,6.5,2S11,4,11,6.5S9,11,6.5,11S2,9,2,6.5z"
                              />
                            </svg>
                          </div>
                          <label
                            className="bx--label"
                            htmlFor="iot--list-builder__all--search"
                            id="iot--list-builder__all--search-search"
                          >
                            Enter a value to search all users
                          </label>
                          <input
                            autoComplete="off"
                            className="bx--search-input"
                            data-testid="list-header-search-input"
                            id="iot--list-builder__all--search"
                            onChange={[Function]}
                            onKeyDown={[Function]}
                            placeholder="Enter a value to search all users"
                            role="searchbox"
                            type="text"
                            value=""
                          />
                          <button
                            aria-label="Clear search input"
                            className="bx--search-close bx--search-close--hidden"
                            onClick={[Function]}
                            type="button"
                          >
                            <svg
                              aria-hidden={true}
                              fill="currentColor"
                              focusable="false"
                              height={16}
                              preserveAspectRatio="xMidYMid meet"
                              viewBox="0 0 32 32"
                              width={16}
                              xmlns="http://www.w3.org/2000/svg"
                            >
                              <path
                                d="M24 9.4L22.6 8 16 14.6 9.4 8 8 9.4 14.6 16 8 22.6 9.4 24 16 17.4 22.6 24 24 22.6 17.4 16 24 9.4z"
                              />
                            </svg>
                          </button>
                        </div>
                      </div>
                    </div>
                    <div
                      className="iot--list--content"
                    >
                      <div
                        className="iot--list-item-parent"
                        data-floating-menu-container={true}
                      >
                        <div
                          className="iot--list-item"
                        >
                          <div
                            aria-label="Expand"
                            className="iot--list-item--expand-icon"
                            data-testid="expand-icon"
                            onClick={[Function]}
                            onKeyPress={[Function]}
                            role="button"
                            tabIndex={0}
                            title="Expand"
                          >
                            <svg
                              aria-label="Expand-icon"
                              fill="currentColor"
                              focusable="false"
                              height={16}
                              preserveAspectRatio="xMidYMid meet"
                              role="img"
                              viewBox="0 0 16 16"
                              width={16}
                              xmlns="http://www.w3.org/2000/svg"
                            >
                              <path
                                d="M8 11L3 6 3.7 5.3 8 9.6 12.3 5.3 13 6z"
                              />
                            </svg>
                          </div>
                          <div
                            className="iot--list-item--content"
                          >
                            <div
                              className="iot--list-item--content--values"
                            >
                              <div
                                className="iot--list-item--content--values--main"
                              >
                                <div
                                  className="iot--list-item--content--values--value iot--list-item--category"
                                  title="Teams (1)"
                                >
                                  Teams (1)
                                </div>
                              </div>
                            </div>
                          </div>
                        </div>
                      </div>
                      <div
                        className="iot--list-item-parent"
                        data-floating-menu-container={true}
                      >
                        <div
                          className="iot--list-item"
                        >
                          <div
                            className="iot--list-item--nesting-offset"
                            style={
                              Object {
                                "width": "30px",
                              }
                            }
                          />
                          <div
                            className="iot--list-item--content"
                          >
                            <div
                              className="iot--list-item--content--values"
                            >
                              <div
                                className="iot--list-item--content--values--main"
                              >
                                <div
                                  className="iot--list-item--content--values--value iot--list-item--content--values--value__with-actions"
                                  title="Example User"
                                >
                                  Example User
                                </div>
                                <div
                                  className="iot--list-item--content--values--value iot--list-item--content--values--value__with-actions"
                                  title="Example-User"
                                >
                                  Example-User
                                </div>
                                <div
                                  className="iot--list-item--content--row-actions"
                                >
                                  <button
                                    aria-describedby={null}
                                    aria-label="Add"
                                    className="iot--btn bx--btn bx--btn--sm bx--btn--ghost bx--tooltip--hidden bx--btn--icon-only bx--tooltip__trigger bx--tooltip--a11y bx--btn--icon-only--top bx--tooltip--align-center"
                                    data-testid="Button"
                                    disabled={false}
                                    onBlur={[Function]}
                                    onClick={[Function]}
                                    onFocus={[Function]}
                                    onMouseEnter={[Function]}
                                    onMouseLeave={[Function]}
                                    role="button"
                                    style={
                                      Object {
                                        "color": "black",
                                      }
                                    }
                                    tabIndex={0}
                                    type="button"
                                  >
                                    <div
                                      className="bx--assistive-text"
                                      onMouseEnter={[Function]}
                                    >
                                      Add
                                    </div>
                                    <svg
                                      aria-hidden="true"
                                      aria-label="Add"
                                      className="bx--btn__icon"
                                      fill="currentColor"
                                      focusable="false"
                                      height={16}
                                      preserveAspectRatio="xMidYMid meet"
                                      role="img"
                                      viewBox="0 0 16 16"
                                      width={16}
                                      xmlns="http://www.w3.org/2000/svg"
                                    >
                                      <path
                                        d="M9.3 3.7L13.1 7.5 1 7.5 1 8.5 13.1 8.5 9.3 12.3 10 13 15 8 10 3z"
                                      />
                                    </svg>
                                  </button>
                                </div>
                              </div>
                            </div>
                          </div>
                        </div>
                      </div>
                      <div
                        className="iot--list-item-parent"
                        data-floating-menu-container={true}
                      >
                        <div
                          className="iot--list-item"
                        >
                          <div
                            className="iot--list-item--nesting-offset"
                            style={
                              Object {
                                "width": "30px",
                              }
                            }
                          />
                          <div
                            className="iot--list-item--content"
                          >
                            <div
                              className="iot--list-item--content--values"
                            >
                              <div
                                className="iot--list-item--content--values--main"
                              >
                                <div
                                  className="iot--list-item--content--values--value iot--list-item--content--values--value__with-actions"
                                  title="Test User"
                                >
                                  Test User
                                </div>
                                <div
                                  className="iot--list-item--content--values--value iot--list-item--content--values--value__with-actions"
                                  title="Test-User"
                                >
                                  Test-User
                                </div>
                                <div
                                  className="iot--list-item--content--row-actions"
                                >
                                  <button
                                    aria-describedby={null}
                                    aria-label="Add"
                                    className="iot--btn bx--btn bx--btn--sm bx--btn--ghost bx--tooltip--hidden bx--btn--icon-only bx--tooltip__trigger bx--tooltip--a11y bx--btn--icon-only--top bx--tooltip--align-center"
                                    data-testid="Button"
                                    disabled={false}
                                    onBlur={[Function]}
                                    onClick={[Function]}
                                    onFocus={[Function]}
                                    onMouseEnter={[Function]}
                                    onMouseLeave={[Function]}
                                    role="button"
                                    style={
                                      Object {
                                        "color": "black",
                                      }
                                    }
                                    tabIndex={0}
                                    type="button"
                                  >
                                    <div
                                      className="bx--assistive-text"
                                      onMouseEnter={[Function]}
                                    >
                                      Add
                                    </div>
                                    <svg
                                      aria-hidden="true"
                                      aria-label="Add"
                                      className="bx--btn__icon"
                                      fill="currentColor"
                                      focusable="false"
                                      height={16}
                                      preserveAspectRatio="xMidYMid meet"
                                      role="img"
                                      viewBox="0 0 16 16"
                                      width={16}
                                      xmlns="http://www.w3.org/2000/svg"
                                    >
                                      <path
                                        d="M9.3 3.7L13.1 7.5 1 7.5 1 8.5 13.1 8.5 9.3 12.3 10 13 15 8 10 3z"
                                      />
                                    </svg>
                                  </button>
                                </div>
                              </div>
                            </div>
                          </div>
                        </div>
                      </div>
                      <div
                        className="iot--list-item-parent"
                        data-floating-menu-container={true}
                      >
                        <div
                          className="iot--list-item"
                        >
                          <div
                            className="iot--list-item--nesting-offset"
                            style={
                              Object {
                                "width": "30px",
                              }
                            }
                          />
                          <div
                            className="iot--list-item--content"
                          >
                            <div
                              className="iot--list-item--content--values"
                            >
                              <div
                                className="iot--list-item--content--values--main"
                              >
                                <div
                                  className="iot--list-item--content--values--value iot--list-item--content--values__disabled"
                                  title="Other User"
                                >
                                  Other User
                                </div>
                                <div
                                  className="iot--list-item--content--values--value iot--list-item--content--values__disabled"
                                  title="Other-User"
                                >
                                  Other-User
                                </div>
                              </div>
                            </div>
                          </div>
                        </div>
                      </div>
                    </div>
                  </div>
                </div>
                <div
                  className="iot--list-builder__selected"
                  data-testid="select-users__selected"
                >
                  <div
                    className="iot--list"
                    data-testid="list"
                  >
                    <div
                      className="iot--list-header-container"
                      data-testid="list-header"
                    >
                      <div
                        className="iot--list-header"
                      >
                        <div
                          className="iot--list-header--title"
                        >
                          1 Selected
                        </div>
                        <div
                          className="iot--list-header--btn-container"
                        />
                      </div>
                      <div
                        className="iot--list-header--search"
                      >
                        <div
                          aria-labelledby="iot--list-builder__selected--search-search"
                          className="bx--search bx--search--sm"
                          role="search"
                        >
                          <div
                            className="bx--search-magnifier"
                          >
                            <svg
                              aria-hidden={true}
                              className="bx--search-magnifier-icon"
                              fill="currentColor"
                              focusable="false"
                              height={16}
                              preserveAspectRatio="xMidYMid meet"
                              viewBox="0 0 16 16"
                              width={16}
                              xmlns="http://www.w3.org/2000/svg"
                            >
                              <path
                                d="M15,14.3L10.7,10c1.9-2.3,1.6-5.8-0.7-7.7S4.2,0.7,2.3,3S0.7,8.8,3,10.7c2,1.7,5,1.7,7,0l4.3,4.3L15,14.3z M2,6.5	C2,4,4,2,6.5,2S11,4,11,6.5S9,11,6.5,11S2,9,2,6.5z"
                              />
                            </svg>
                          </div>
                          <label
                            className="bx--label"
                            htmlFor="iot--list-builder__selected--search"
                            id="iot--list-builder__selected--search-search"
                          >
                            Enter a value to search selected users
                          </label>
                          <input
                            autoComplete="off"
                            className="bx--search-input"
                            data-testid="list-header-search-input"
                            id="iot--list-builder__selected--search"
                            onChange={[Function]}
                            onKeyDown={[Function]}
                            placeholder="Enter a value to search selected users"
                            role="searchbox"
                            type="text"
                            value=""
                          />
                          <button
                            aria-label="Clear search input"
                            className="bx--search-close bx--search-close--hidden"
                            onClick={[Function]}
                            type="button"
                          >
                            <svg
                              aria-hidden={true}
                              fill="currentColor"
                              focusable="false"
                              height={16}
                              preserveAspectRatio="xMidYMid meet"
                              viewBox="0 0 32 32"
                              width={16}
                              xmlns="http://www.w3.org/2000/svg"
                            >
                              <path
                                d="M24 9.4L22.6 8 16 14.6 9.4 8 8 9.4 14.6 16 8 22.6 9.4 24 16 17.4 22.6 24 24 22.6 17.4 16 24 9.4z"
                              />
                            </svg>
                          </button>
                        </div>
                      </div>
                    </div>
                    <div
                      className="iot--list--content"
                    >
                      <div
                        className="iot--list-item-parent"
                        data-floating-menu-container={true}
                      >
                        <div
                          className="iot--list-item"
                        >
                          <div
                            className="iot--list-item--content"
                          >
                            <div
                              className="iot--list-item--content--values"
                            >
                              <div
                                className="iot--list-item--content--values--main"
                              >
                                <div
                                  className="iot--list-item--content--values--value iot--list-item--content--values--value__with-actions"
                                  title="Other User"
                                >
                                  Other User
                                </div>
                                <div
                                  className="iot--list-item--content--values--value iot--list-item--content--values--value__with-actions"
                                  title="Other-User"
                                >
                                  Other-User
                                </div>
                                <div
                                  className="iot--list-item--content--row-actions"
                                >
                                  <button
                                    aria-describedby={null}
                                    aria-label="Remove"
                                    className="iot--btn bx--btn bx--btn--sm bx--btn--ghost bx--tooltip--hidden bx--btn--icon-only bx--tooltip__trigger bx--tooltip--a11y bx--btn--icon-only--top bx--tooltip--align-center"
                                    data-testid="Button"
                                    disabled={false}
                                    onBlur={[Function]}
                                    onClick={[Function]}
                                    onFocus={[Function]}
                                    onMouseEnter={[Function]}
                                    onMouseLeave={[Function]}
                                    style={
                                      Object {
                                        "color": "black",
                                      }
                                    }
                                    tabIndex={0}
                                    type="button"
                                  >
                                    <div
                                      className="bx--assistive-text"
                                      onMouseEnter={[Function]}
                                    >
                                      Remove
                                    </div>
                                    <svg
                                      aria-hidden="true"
                                      aria-label="Remove"
                                      className="bx--btn__icon"
                                      fill="currentColor"
                                      focusable="false"
                                      height={16}
                                      preserveAspectRatio="xMidYMid meet"
                                      role="img"
                                      viewBox="0 0 32 32"
                                      width={16}
                                      xmlns="http://www.w3.org/2000/svg"
                                    >
                                      <path
                                        d="M8 15H24V17H8z"
                                      />
                                    </svg>
                                  </button>
                                </div>
                              </div>
                            </div>
                          </div>
                        </div>
                      </div>
                    </div>
                  </div>
                </div>
              </div>
            </div>
            <div
              className="bx--modal-footer iot--composed-modal-footer bx--btn-set"
            >
              <button
                aria-describedby={null}
                aria-pressed={null}
                className="iot--btn bx--btn bx--btn--secondary"
                data-testid="ComposedModal-modal-secondary-button"
                disabled={false}
                onBlur={[Function]}
                onClick={[Function]}
                onFocus={[Function]}
                onMouseEnter={[Function]}
                onMouseLeave={[Function]}
                tabIndex={0}
                type="button"
              >
                Cancel
              </button>
              <button
                aria-describedby={null}
                aria-pressed={null}
                className="iot--btn bx--btn bx--btn--primary bx--btn--disabled"
                data-testid="ComposedModal-modal-primary-button"
                disabled={true}
                onBlur={[Function]}
                onClick={[Function]}
                onFocus={[Function]}
                onMouseEnter={[Function]}
                onMouseLeave={[Function]}
                tabIndex={0}
                type="button"
              >
                OK
              </button>
            </div>
          </div>
          <span
            className="bx--visually-hidden"
            role="link"
            tabIndex="0"
          >
            Focus sentinel
          </span>
        </div>
      </div>
    </section>
  </div>
</div>
`;

exports[`Storybook Snapshot tests and console checks Storyshots 2 - Watson IoT Experimental/☢️ RuleBuilder ️⚠️ Experimental Notice  1`] = `
<div
  className="storybook-container"
>
  <div
    className="bx--toast-notification bx--toast-notification--warning-alt"
    kind="warning-alt"
    role="alert"
    style={
      Object {
        "marginBottom": "0.5rem",
        "minWidth": "30rem",
      }
    }
  >
    <svg
      aria-hidden={true}
      className="bx--toast-notification__icon"
      fill="currentColor"
      focusable="false"
      height={20}
      preserveAspectRatio="xMidYMid meet"
      viewBox="0 0 32 32"
      width={20}
      xmlns="http://www.w3.org/2000/svg"
    >
      <path
        d="M14.875,11h2.25V21h-2.25ZM16,27a1.5,1.5,0,1,1,1.5-1.5A1.5,1.5,0,0,1,16,27Z"
        fill="none"
      />
      <path
        d="M29.8872,28.5386l-13-25a1,1,0,0,0-1.7744,0l-13,25A1,1,0,0,0,3,30H29a1,1,0,0,0,.8872-1.4614ZM14.875,11h2.25V21h-2.25ZM16,27a1.5,1.5,0,1,1,1.5-1.5A1.5,1.5,0,0,1,16,27Z"
      />
      <title>
        warning-alt icon
      </title>
    </svg>
    <div
      className="bx--toast-notification__details"
    >
      <h3
        className="bx--toast-notification__title"
      >
        Experimental Component Notice
      </h3>
      <div
        className="bx--toast-notification__subtitle"
      >
        <span>
          RuleBuilder
           is an
           
          <a
            href="https://github.com/carbon-design-system/carbon-addons-iot-react/blob/next/packages/react/docs/guides/experimental-components.md"
          >
            experimental component
          </a>
           
          and may have changing APIs with no major version bump and/or insufficient test coverage. Use of this component in production is discouraged.
        </span>
      </div>
    </div>
  </div>
</div>
`;<|MERGE_RESOLUTION|>--- conflicted
+++ resolved
@@ -1009,7 +1009,6 @@
                           className="bx--data-table bx--data-table--no-border"
                           data-testid="edit-table"
                           id="edit-table"
-                          testID="rule-builder-edit-users-table"
                           title={null}
                         >
                           <thead
@@ -1525,7 +1524,6 @@
                           className="bx--data-table bx--data-table--no-border"
                           data-testid="read-table"
                           id="read-table"
-                          testID="rule-builder-read-users-table"
                           title={null}
                         >
                           <thead
@@ -1934,11 +1932,7 @@
       </footer>
       <div
         className="iot--select-users-modal"
-<<<<<<< HEAD
-        testId="select-users-modal-container"
-=======
         data-testid="select-users-modal-container"
->>>>>>> 0dcd2edd
       >
         <div
           className="bx--modal iot--composed-modal--large iot--composed-modal"
@@ -2300,11 +2294,7 @@
       </div>
       <div
         className="iot--select-users-modal"
-<<<<<<< HEAD
-        testId="select-users-modal-container"
-=======
         data-testid="select-users-modal-container"
->>>>>>> 0dcd2edd
       >
         <div
           className="bx--modal iot--composed-modal--large iot--composed-modal"
@@ -5635,7 +5625,6 @@
                           className="bx--data-table bx--data-table--no-border"
                           data-testid="edit-table"
                           id="edit-table"
-                          testID="rule-builder-edit-users-table"
                           title={null}
                         >
                           <thead
@@ -5915,7 +5904,6 @@
                           className="bx--data-table bx--data-table--no-border"
                           data-testid="read-table"
                           id="read-table"
-                          testID="rule-builder-read-users-table"
                           title={null}
                         >
                           <thead
@@ -6088,11 +6076,7 @@
       </footer>
       <div
         className="iot--select-users-modal"
-<<<<<<< HEAD
-        testId="select-users-modal-container"
-=======
         data-testid="select-users-modal-container"
->>>>>>> 0dcd2edd
       >
         <div
           className="bx--modal iot--composed-modal--large iot--composed-modal"
@@ -6764,11 +6748,7 @@
       </div>
       <div
         className="iot--select-users-modal"
-<<<<<<< HEAD
-        testId="select-users-modal-container"
-=======
         data-testid="select-users-modal-container"
->>>>>>> 0dcd2edd
       >
         <div
           className="bx--modal iot--composed-modal--large iot--composed-modal"
