// Jest Snapshot v1, https://goo.gl/fbAQLP

exports[`Storybook Snapshot tests and console checks Storyshots 2 - Watson IoT Experimental/☢️ RuleBuilder new filter 1`] = `
<div
  className="storybook-container"
>
  <div
    style={
      Object {
        "height": "calc(100vh - 100px)",
        "width": "100%",
      }
    }
  >
    <section
      className="iot--rule-builder-wrap"
      data-testid="rule-builder"
    >
      <header
        className="iot--rule-builder-wrap--header"
      >
        <div>
          <h1
            className="iot--rule-builder-wrap--header-title"
            data-testid="rule-builder-title"
          >
            Undefined
          </h1>
        </div>
        <div
          className="iot--rule-builder-wrap--header-actions"
        >
          <button
            aria-describedby={null}
            aria-pressed={null}
            className="iot--card--toolbar-action iot--card--toolbar-svg-wrapper bx--btn--icon-only iot--btn bx--btn bx--btn--sm bx--btn--ghost"
            data-testid="favorite"
            disabled={false}
            onBlur={[Function]}
            onClick={[Function]}
            onFocus={[Function]}
            onMouseEnter={[Function]}
            onMouseLeave={[Function]}
            tabIndex={0}
            title="Favorite"
            type="button"
          >
            <svg
              aria-hidden="true"
              aria-label="Favorite"
              className="bx--btn__icon"
              fill="currentColor"
              focusable="false"
              height={16}
              preserveAspectRatio="xMidYMid meet"
              role="img"
              viewBox="0 0 16 16"
              width={16}
              xmlns="http://www.w3.org/2000/svg"
            >
              <path
                d="M8,3.3l1.4,2.8l0.2,0.5l0.5,0.1l3.1,0.4L11,9.2l-0.4,0.4l0.1,0.5l0.5,3.1l-2.8-1.4L8,11.5l-0.5,0.2l-2.8,1.4l0.5-3.1	l0.1-0.5L5,9.2L2.8,7l3.1-0.4l0.5-0.1L6.6,6L8,3.3 M8,1L5.7,5.6L0.6,6.3l3.7,3.6L3.5,15L8,12.6l4.6,2.4l-0.9-5.1l3.7-3.6l-5.1-0.7	L8,1z"
              />
            </svg>
          </button>
          <button
            aria-describedby={null}
            aria-pressed={null}
            className="iot--card--toolbar-action iot--card--toolbar-svg-wrapper bx--btn--icon-only iot--btn bx--btn bx--btn--sm bx--btn--ghost"
            data-testid="share"
            disabled={false}
            onBlur={[Function]}
            onClick={[Function]}
            onFocus={[Function]}
            onMouseEnter={[Function]}
            onMouseLeave={[Function]}
            tabIndex={0}
            title="Share"
            type="button"
          >
            <svg
              aria-hidden="true"
              aria-label="Share"
              className="bx--btn__icon"
              fill="currentColor"
              focusable="false"
              height={16}
              preserveAspectRatio="xMidYMid meet"
              role="img"
              viewBox="0 0 32 32"
              width={16}
              xmlns="http://www.w3.org/2000/svg"
            >
              <path
                d="M23,20a5,5,0,0,0-3.89,1.89L11.8,17.32a4.46,4.46,0,0,0,0-2.64l7.31-4.57A5,5,0,1,0,18,7a4.79,4.79,0,0,0,.2,1.32l-7.31,4.57a5,5,0,1,0,0,6.22l7.31,4.57A4.79,4.79,0,0,0,18,25a5,5,0,1,0,5-5ZM23,4a3,3,0,1,1-3,3A3,3,0,0,1,23,4ZM7,19a3,3,0,1,1,3-3A3,3,0,0,1,7,19Zm16,9a3,3,0,1,1,3-3A3,3,0,0,1,23,28Z"
              />
            </svg>
          </button>
          <button
            aria-describedby={null}
            aria-pressed={null}
            className="iot--card--toolbar-action iot--card--toolbar-svg-wrapper bx--btn--icon-only iot--btn bx--btn bx--btn--sm bx--btn--ghost"
            data-testid="delete"
            disabled={false}
            onBlur={[Function]}
            onClick={[Function]}
            onFocus={[Function]}
            onMouseEnter={[Function]}
            onMouseLeave={[Function]}
            tabIndex={0}
            title="Delete"
            type="button"
          >
            <svg
              aria-hidden="true"
              aria-label="Delete"
              className="bx--btn__icon"
              fill="currentColor"
              focusable="false"
              height={16}
              preserveAspectRatio="xMidYMid meet"
              role="img"
              viewBox="0 0 32 32"
              width={16}
              xmlns="http://www.w3.org/2000/svg"
            >
              <path
                d="M12 12H14V24H12zM18 12H20V24H18z"
              />
              <path
                d="M4 6V8H6V28a2 2 0 002 2H24a2 2 0 002-2V8h2V6zM8 28V8H24V28zM12 2H20V4H12z"
              />
            </svg>
          </button>
          <button
            aria-describedby={null}
            aria-pressed={null}
            className="iot--rule-builder-wrap--header-actions-save iot--btn bx--btn bx--btn--sm bx--btn--primary"
            data-testid="rule-builder-save"
            disabled={false}
            onBlur={[Function]}
            onClick={[Function]}
            onFocus={[Function]}
            onMouseEnter={[Function]}
            onMouseLeave={[Function]}
            tabIndex={0}
            type="button"
          >
            Save
          </button>
        </div>
      </header>
      <div
        className="iot--rule-builder-wrap--body"
      >
        <div
          className="iot--rule-builder-wrap--tabs bx--tabs--scrollable"
          data-testid="rule-builder-tabs"
          selected={0}
        >
          <button
            aria-hidden="true"
            aria-label="Scroll left"
            className="bx--tab--overflow-nav-button--hidden"
            onClick={[Function]}
            onMouseDown={[Function]}
            onMouseUp={[Function]}
            tabIndex="-1"
            type="button"
          >
            <svg
              aria-hidden={true}
              fill="currentColor"
              focusable="false"
              height={16}
              preserveAspectRatio="xMidYMid meet"
              viewBox="0 0 16 16"
              width={16}
              xmlns="http://www.w3.org/2000/svg"
            >
              <path
                d="M5 8L10 3 10.7 3.7 6.4 8 10.7 12.3 10 13z"
              />
            </svg>
          </button>
          <ul
            className="bx--tabs--scrollable__nav"
            onScroll={[Function]}
            role="tablist"
            tabIndex={-1}
          >
            <li
              className="iot--rule-builder-wrap--tab bx--tabs--scrollable__nav-item bx--tabs__nav-item--selected bx--tabs--scrollable__nav-item--selected"
              data-testid="rule-builder-editor-tab"
              onClick={[Function]}
              onKeyDown={[Function]}
              role="presentation"
            >
              <button
                aria-selected={true}
                className="bx--tabs--scrollable__nav-link"
                href="#"
                role="tab"
                tabIndex={0}
                type="button"
              >
                Filter builder
              </button>
            </li>
            <li
              className="iot--rule-builder-wrap--tab bx--tabs--scrollable__nav-item"
              data-testid="rule-builder-sharing-tab"
              onClick={[Function]}
              onKeyDown={[Function]}
              role="presentation"
            >
              <button
                aria-selected={false}
                className="bx--tabs--scrollable__nav-link"
                href="#"
                role="tab"
                tabIndex={-1}
                type="button"
              >
                Sharing and preferences
              </button>
            </li>
          </ul>
          <button
            aria-hidden="true"
            aria-label="Scroll right"
            className="bx--tab--overflow-nav-button--hidden"
            onClick={[Function]}
            onMouseDown={[Function]}
            onMouseUp={[Function]}
            tabIndex="-1"
            type="button"
          >
            <svg
              aria-hidden={true}
              fill="currentColor"
              focusable="false"
              height={16}
              preserveAspectRatio="xMidYMid meet"
              viewBox="0 0 16 16"
              width={16}
              xmlns="http://www.w3.org/2000/svg"
            >
              <path
                d="M11 8L6 13 5.3 12.3 9.6 8 5.3 3.7 6 3z"
              />
            </svg>
          </button>
        </div>
        <div
          className="bx--tab-content"
          hidden={false}
          role="tabpanel"
          selected={true}
          tabIndex={0}
        >
          <div
            data-testid="rule-builder-editor"
          >
            <div
              className="iot--rule-builder-header"
              data-testid="rule-builder-editor-header"
            >
              <div>
                <div
                  className="iot--rule-builder-header__dropdown"
                >
                  <div
                    className="bx--dropdown__wrapper bx--list-box__wrapper"
                    data-testid="14p5ho3pcu-group-logic-dropdown"
                  >
                    
                    <div
                      className="bx--dropdown bx--dropdown--light bx--list-box bx--list-box--light"
                      id="14p5ho3pcu"
                      onClick={[Function]}
                      onKeyDown={[Function]}
                    >
                      <button
                        aria-disabled={false}
                        aria-expanded={false}
                        aria-haspopup="listbox"
                        aria-labelledby="downshift-0-label downshift-0-toggle-button"
                        className="bx--list-box__field"
                        disabled={false}
                        id="downshift-0-toggle-button"
                        onClick={[Function]}
                        onKeyDown={[Function]}
                        title="ALL"
                        type="button"
                      >
                        <span
                          className="bx--list-box__label"
                        >
                          ALL
                        </span>
                        <div
                          className="bx--list-box__menu-icon"
                        >
                          <svg
                            aria-label="Open menu"
                            fill="currentColor"
                            focusable="false"
                            height={16}
                            name="chevron--down"
                            preserveAspectRatio="xMidYMid meet"
                            role="img"
                            viewBox="0 0 16 16"
                            width={16}
                            xmlns="http://www.w3.org/2000/svg"
                          >
                            <path
                              d="M8 11L3 6 3.7 5.3 8 9.6 12.3 5.3 13 6z"
                            />
                            <title>
                              Open menu
                            </title>
                          </svg>
                        </div>
                      </button>
                      <div
                        aria-labelledby="downshift-0-label"
                        className="bx--list-box__menu"
                        id="downshift-0-menu"
                        onBlur={[Function]}
                        onKeyDown={[Function]}
                        onMouseLeave={[Function]}
                        role="listbox"
                        tabIndex={-1}
                      />
                    </div>
                  </div>
                </div>
                <span>
                   of the following are true
                </span>
              </div>
              <div
                className="iot--rule-builder-header__buttons"
              >
                <button
                  aria-describedby={null}
                  aria-pressed={null}
                  className="iot--btn bx--btn bx--btn--ghost"
                  data-testid="rule-builder-editor-header-add-rule-button"
                  disabled={false}
                  onBlur={[Function]}
                  onClick={[Function]}
                  onFocus={[Function]}
                  onMouseEnter={[Function]}
                  onMouseLeave={[Function]}
                  tabIndex={0}
                  type="button"
                >
                  Add rule
                  <svg
                    aria-hidden={true}
                    className="bx--btn__icon"
                    fill="currentColor"
                    focusable="false"
                    height={32}
                    preserveAspectRatio="xMidYMid meet"
                    viewBox="0 0 32 32"
                    width={32}
                    xmlns="http://www.w3.org/2000/svg"
                  >
                    <path
                      d="M17 15L17 8 15 8 15 15 8 15 8 17 15 17 15 24 17 24 17 17 24 17 24 15z"
                    />
                  </svg>
                </button>
                <button
                  aria-describedby={null}
                  aria-pressed={null}
                  className="iot--btn bx--btn bx--btn--ghost"
                  data-testid="rule-builder-editor-header-add-group-button"
                  disabled={false}
                  onBlur={[Function]}
                  onClick={[Function]}
                  onFocus={[Function]}
                  onMouseEnter={[Function]}
                  onMouseLeave={[Function]}
                  tabIndex={0}
                  type="button"
                >
                  Add group
                  <svg
                    aria-hidden={true}
                    className="bx--btn__icon"
                    fill="currentColor"
                    focusable="false"
                    height={32}
                    preserveAspectRatio="xMidYMid meet"
                    viewBox="0 0 32 32"
                    width={32}
                    xmlns="http://www.w3.org/2000/svg"
                  >
                    <path
                      d="M20.5859,14.4141,24.1719,18H6V8H4V18a2.0024,2.0024,0,0,0,2,2H24.1719L20.586,23.5859,22,25l6-6-6-6Z"
                    />
                  </svg>
                </button>
              </div>
            </div>
            <div
              className="iot--rule-builder-rule"
              data-testid="rsiru4rjba-rule"
            >
              <div
                className="bx--dropdown__wrapper bx--list-box__wrapper"
                data-testid="rsiru4rjba-column-dropdown"
              >
                
                <div
                  className="bx--dropdown bx--dropdown--light bx--list-box bx--list-box--light"
                  id="rsiru4rjba-column-dropdown"
                  onClick={[Function]}
                  onKeyDown={[Function]}
                >
                  <button
                    aria-disabled={false}
                    aria-expanded={false}
                    aria-haspopup="listbox"
                    aria-labelledby="downshift-1-label downshift-1-toggle-button"
                    className="bx--list-box__field"
                    disabled={false}
                    id="downshift-1-toggle-button"
                    onClick={[Function]}
                    onKeyDown={[Function]}
                    title="Select a column"
                    type="button"
                  >
                    <span
                      className="bx--list-box__label"
                    >
                      Select a column
                    </span>
                    <div
                      className="bx--list-box__menu-icon"
                    >
                      <svg
                        aria-label="Open menu"
                        fill="currentColor"
                        focusable="false"
                        height={16}
                        name="chevron--down"
                        preserveAspectRatio="xMidYMid meet"
                        role="img"
                        viewBox="0 0 16 16"
                        width={16}
                        xmlns="http://www.w3.org/2000/svg"
                      >
                        <path
                          d="M8 11L3 6 3.7 5.3 8 9.6 12.3 5.3 13 6z"
                        />
                        <title>
                          Open menu
                        </title>
                      </svg>
                    </div>
                  </button>
                  <div
                    aria-labelledby="downshift-1-label"
                    className="bx--list-box__menu"
                    id="downshift-1-menu"
                    onBlur={[Function]}
                    onKeyDown={[Function]}
                    onMouseLeave={[Function]}
                    role="listbox"
                    tabIndex={-1}
                  />
                </div>
              </div>
              <div
                className="bx--dropdown__wrapper bx--list-box__wrapper"
                data-testid="rsiru4rjba-operand-dropdown"
              >
                
                <div
                  className="bx--dropdown bx--dropdown--light bx--list-box bx--list-box--light"
                  id="rsiru4rjba-operand-dropdown"
                  onClick={[Function]}
                  onKeyDown={[Function]}
                >
                  <button
                    aria-disabled={false}
                    aria-expanded={false}
                    aria-haspopup="listbox"
                    aria-labelledby="downshift-2-label downshift-2-toggle-button"
                    className="bx--list-box__field"
                    disabled={false}
                    id="downshift-2-toggle-button"
                    onClick={[Function]}
                    onKeyDown={[Function]}
                    title="Select an operand"
                    type="button"
                  >
                    <span
                      className="bx--list-box__label"
                    >
                      Select an operand
                    </span>
                    <div
                      className="bx--list-box__menu-icon"
                    >
                      <svg
                        aria-label="Open menu"
                        fill="currentColor"
                        focusable="false"
                        height={16}
                        name="chevron--down"
                        preserveAspectRatio="xMidYMid meet"
                        role="img"
                        viewBox="0 0 16 16"
                        width={16}
                        xmlns="http://www.w3.org/2000/svg"
                      >
                        <path
                          d="M8 11L3 6 3.7 5.3 8 9.6 12.3 5.3 13 6z"
                        />
                        <title>
                          Open menu
                        </title>
                      </svg>
                    </div>
                  </button>
                  <div
                    aria-labelledby="downshift-2-label"
                    className="bx--list-box__menu"
                    id="downshift-2-menu"
                    onBlur={[Function]}
                    onKeyDown={[Function]}
                    onMouseLeave={[Function]}
                    role="listbox"
                    tabIndex={-1}
                  />
                </div>
              </div>
              <div
                className="bx--form-item bx--text-input-wrapper bx--text-input-wrapper--light"
              >
                <div
                  className="bx--text-input__field-outer-wrapper"
                >
                  <div
                    className="bx--text-input__field-wrapper"
                    data-invalid={null}
                  >
                    <input
                      aria-describedby=""
                      className="bx--text-input bx--text-input--light"
                      data-testid="rsiru4rjba-value"
                      defaultValue=""
                      disabled={false}
                      id="rsiru4rjba-value"
                      onChange={[Function]}
                      onClick={[Function]}
                      placeholder="Enter a value"
                      title="Enter a value"
                      type="text"
                    />
                  </div>
                </div>
              </div>
              <div
                className="iot--rule-builder-rule__actions"
              >
                <button
                  aria-describedby={null}
                  className="iot--btn bx--btn bx--btn--ghost bx--tooltip--hidden bx--btn--icon-only bx--tooltip__trigger bx--tooltip--a11y bx--btn--icon-only--top bx--tooltip--align-center"
                  data-testid="rsiru4rjba-remove-rule-button"
                  disabled={false}
                  onBlur={[Function]}
                  onClick={[Function]}
                  onFocus={[Function]}
                  onMouseEnter={[Function]}
                  onMouseLeave={[Function]}
                  tabIndex={0}
                  type="button"
                >
                  <div
                    className="bx--assistive-text"
                    onMouseEnter={[Function]}
                  >
                    Remove rule
                  </div>
                  <svg
                    aria-hidden="true"
                    aria-label="Remove rule"
                    className="bx--btn__icon"
                    fill="currentColor"
                    focusable="false"
                    height={32}
                    preserveAspectRatio="xMidYMid meet"
                    role="img"
                    viewBox="0 0 32 32"
                    width={32}
                    xmlns="http://www.w3.org/2000/svg"
                  >
                    <path
                      d="M8 15H24V17H8z"
                    />
                  </svg>
                </button>
                <button
                  aria-describedby={null}
                  className="iot--btn bx--btn bx--btn--ghost bx--tooltip--hidden bx--btn--icon-only bx--tooltip__trigger bx--tooltip--a11y bx--btn--icon-only--top bx--tooltip--align-center"
                  data-testid="rsiru4rjba-add-rule-button"
                  disabled={false}
                  onBlur={[Function]}
                  onClick={[Function]}
                  onFocus={[Function]}
                  onMouseEnter={[Function]}
                  onMouseLeave={[Function]}
                  tabIndex={0}
                  type="button"
                >
                  <div
                    className="bx--assistive-text"
                    onMouseEnter={[Function]}
                  >
                    Add new rule
                  </div>
                  <svg
                    aria-hidden="true"
                    aria-label="Add new rule"
                    className="bx--btn__icon"
                    fill="currentColor"
                    focusable="false"
                    height={32}
                    preserveAspectRatio="xMidYMid meet"
                    role="img"
                    viewBox="0 0 32 32"
                    width={32}
                    xmlns="http://www.w3.org/2000/svg"
                  >
                    <path
                      d="M17 15L17 8 15 8 15 15 8 15 8 17 15 17 15 24 17 24 17 17 24 17 24 15z"
                    />
                  </svg>
                </button>
                <button
                  aria-describedby={null}
                  className="iot--btn bx--btn bx--btn--ghost bx--tooltip--hidden bx--btn--icon-only bx--tooltip__trigger bx--tooltip--a11y bx--btn--icon-only--top bx--tooltip--align-center"
                  data-testid="rsiru4rjba-add-group-button"
                  disabled={false}
                  onBlur={[Function]}
                  onClick={[Function]}
                  onFocus={[Function]}
                  onMouseEnter={[Function]}
                  onMouseLeave={[Function]}
                  tabIndex={0}
                  type="button"
                >
                  <div
                    className="bx--assistive-text"
                    onMouseEnter={[Function]}
                  >
                    Add new rule group
                  </div>
                  <svg
                    aria-hidden="true"
                    aria-label="Add new rule group"
                    className="bx--btn__icon"
                    fill="currentColor"
                    focusable="false"
                    height={32}
                    preserveAspectRatio="xMidYMid meet"
                    role="img"
                    viewBox="0 0 32 32"
                    width={32}
                    xmlns="http://www.w3.org/2000/svg"
                  >
                    <path
                      d="M20.5859,14.4141,24.1719,18H6V8H4V18a2.0024,2.0024,0,0,0,2,2H24.1719L20.586,23.5859,22,25l6-6-6-6Z"
                    />
                  </svg>
                </button>
              </div>
            </div>
          </div>
        </div>
        <div
          className="bx--tab-content"
          hidden={true}
          role="tabpanel"
          selected={false}
          tabIndex={0}
        >
          <ul
            className="bx--accordion bx--accordion--end"
          >
            <li
              className="bx--accordion__item bx--accordion__item--active"
              onAnimationEnd={[Function]}
            >
              <button
<<<<<<< HEAD
                aria-controls="accordion-item-695"
=======
                aria-controls="accordion-item-696"
>>>>>>> da5b553a
                aria-expanded={true}
                className="bx--accordion__heading"
                onClick={[Function]}
                onKeyDown={[Function]}
                type="button"
              >
                <svg
                  aria-hidden={true}
                  className="bx--accordion__arrow"
                  fill="currentColor"
                  focusable="false"
                  height={16}
                  preserveAspectRatio="xMidYMid meet"
                  viewBox="0 0 16 16"
                  width={16}
                  xmlns="http://www.w3.org/2000/svg"
                >
                  <path
                    d="M11 8L6 13 5.3 12.3 9.6 8 5.3 3.7 6 3z"
                  />
                </svg>
                <div
                  className="bx--accordion__title"
                  dir="auto"
                >
                  Details
                </div>
              </button>
              <div
                className="bx--accordion__content"
<<<<<<< HEAD
                id="accordion-item-695"
=======
                id="accordion-item-696"
>>>>>>> da5b553a
              >
                <div
                  className="bx--form-item bx--text-input-wrapper bx--text-input-wrapper--light"
                >
                  <label
                    className="bx--label"
                    htmlFor="rule-builder-title-input"
                  >
                    Filter Name
                  </label>
                  <div
                    className="bx--text-input__field-outer-wrapper"
                  >
                    <div
                      className="bx--text-input__field-wrapper"
                      data-invalid={null}
                    >
                      <input
                        aria-describedby=""
                        className="bx--text-input iot--rule-builder-wrap--title-input bx--text-input--light"
                        data-testid="rule-builder-title-input"
                        disabled={false}
                        id="rule-builder-title-input"
                        onChange={[Function]}
                        onClick={[Function]}
                        placeholder="Untitled 01"
                        title="Untitled 01"
                        type="text"
                      />
                    </div>
                  </div>
                </div>
                <div
                  className="iot--filtertags-container iot--filtertags-container__wrap"
                  data-testid="filter-tag-container"
                  id="filter-tag-container"
                >
                  <div
                    className="bx--form-item bx--text-input-wrapper bx--text-input-wrapper--light"
                  >
                    <label
                      className="bx--label"
                      htmlFor="rule-builder-tags-input"
                    >
                      Tags (optional)
                    </label>
                    <div
                      className="bx--text-input__field-outer-wrapper"
                    >
                      <div
                        className="bx--text-input__field-wrapper"
                        data-invalid={null}
                      >
                        <input
                          aria-describedby=""
                          className="bx--text-input bx--text-input--light"
                          disabled={false}
                          id="rule-builder-tags-input"
                          onChange={[Function]}
                          onClick={[Function]}
                          onKeyUp={[Function]}
                          style={
                            Object {
                              "paddingLeft": 0,
                            }
                          }
                          type="text"
                        />
                      </div>
                    </div>
                  </div>
                  <div
                    className="iot--rule-builder-wrap--tag-container"
                  />
                </div>
              </div>
            </li>
            <li
              className="bx--accordion__item bx--accordion__item--active"
              onAnimationEnd={[Function]}
            >
              <button
<<<<<<< HEAD
                aria-controls="accordion-item-696"
=======
                aria-controls="accordion-item-697"
>>>>>>> da5b553a
                aria-expanded={true}
                className="bx--accordion__heading"
                onClick={[Function]}
                onKeyDown={[Function]}
                type="button"
              >
                <svg
                  aria-hidden={true}
                  className="bx--accordion__arrow"
                  fill="currentColor"
                  focusable="false"
                  height={16}
                  preserveAspectRatio="xMidYMid meet"
                  viewBox="0 0 16 16"
                  width={16}
                  xmlns="http://www.w3.org/2000/svg"
                >
                  <path
                    d="M11 8L6 13 5.3 12.3 9.6 8 5.3 3.7 6 3z"
                  />
                </svg>
                <div
                  className="bx--accordion__title"
                  dir="auto"
                >
                  Sharing and permissions
                </div>
              </button>
              <div
                className="bx--accordion__content"
<<<<<<< HEAD
                id="accordion-item-696"
=======
                id="accordion-item-697"
>>>>>>> da5b553a
              >
                <div
                  className="iot--rule-builder-wrap--user-container"
                >
                  <div
                    className="iot--table-container bx--data-table-container"
                    data-testid="edit-table-table-container"
                  >
                    <section
                      aria-label="data table toolbar"
                      className="bx--table-toolbar"
                      data-testid="edit-table-table-toolbar"
                    >
                      <div
                        aria-hidden={true}
                        className="bx--batch-actions iot--table-batch-actions"
                        data-testid="edit-table-table-toolbar-batch-actions"
                        onScroll={[Function]}
                      >
                        <div
                          className="bx--batch-summary"
                        >
                          <p
                            className="bx--batch-summary__para"
                          >
                            <span>
                              0 items selected
                            </span>
                          </p>
                        </div>
                        <div
                          className="bx--action-list"
                        >
                          <button
                            aria-describedby={null}
                            aria-pressed={null}
                            className="bx--batch-summary__cancel bx--btn bx--btn--primary"
                            disabled={false}
                            onBlur={[Function]}
                            onClick={[Function]}
                            onFocus={[Function]}
                            onMouseEnter={[Function]}
                            onMouseLeave={[Function]}
                            tabIndex={-1}
                            type="button"
                          >
                            Cancel
                          </button>
                        </div>
                      </div>
                      <label
                        className="iot--table-toolbar-secondary-title"
                      >
                        Editor access
                      </label>
                      <div
                        className="bx--toolbar-content iot--table-toolbar-content"
                        data-testid="edit-table-table-toolbar-content"
                      >
                        <div
                          aria-labelledby="edit-table-toolbar-search-search"
                          className="bx--search bx--search--xl table-toolbar-search bx--toolbar-search-container-expandable"
                          role="search"
                        >
                          <div
                            className="bx--search-magnifier"
                          >
                            <svg
                              aria-hidden={true}
                              className="bx--search-magnifier-icon"
                              fill="currentColor"
                              focusable="false"
                              height={16}
                              preserveAspectRatio="xMidYMid meet"
                              viewBox="0 0 16 16"
                              width={16}
                              xmlns="http://www.w3.org/2000/svg"
                            >
                              <path
                                d="M15,14.3L10.7,10c1.9-2.3,1.6-5.8-0.7-7.7S4.2,0.7,2.3,3S0.7,8.8,3,10.7c2,1.7,5,1.7,7,0l4.3,4.3L15,14.3z M2,6.5	C2,4,4,2,6.5,2S11,4,11,6.5S9,11,6.5,11S2,9,2,6.5z"
                              />
                            </svg>
                          </div>
                          <label
                            className="bx--label"
                            htmlFor="edit-table-toolbar-search"
                            id="edit-table-toolbar-search-search"
                          >
                            Search
                          </label>
                          <input
                            autoComplete="off"
                            className="bx--search-input"
                            data-testid="edit-table-table-toolbar-search"
                            id="edit-table-toolbar-search"
                            onBlur={[Function]}
                            onChange={[Function]}
                            onFocus={[Function]}
                            onKeyDown={[Function]}
                            placeholder="Search"
                            role="searchbox"
                            tabIndex="0"
                            type="text"
                            value=""
                          />
                          <button
                            aria-label="Clear search input"
                            className="bx--search-close bx--search-close--hidden"
                            onClick={[Function]}
                            type="button"
                          >
                            <svg
                              aria-hidden={true}
                              fill="currentColor"
                              focusable="false"
                              height={16}
                              preserveAspectRatio="xMidYMid meet"
                              viewBox="0 0 32 32"
                              width={16}
                              xmlns="http://www.w3.org/2000/svg"
                            >
                              <path
                                d="M24 9.4L22.6 8 16 14.6 9.4 8 8 9.4 14.6 16 8 22.6 9.4 24 16 17.4 22.6 24 24 22.6 17.4 16 24 9.4z"
                              />
                            </svg>
                          </button>
                        </div>
                        <button
                          aria-describedby={null}
                          aria-labelledby="add-editors-label"
                          aria-pressed={null}
                          className="iot--btn bx--btn bx--btn--ghost"
                          data-testid="rule-builder-add-edit-users"
                          disabled={false}
                          id="add-editors-button"
                          onBlur={[Function]}
                          onClick={[Function]}
                          onFocus={[Function]}
                          onMouseEnter={[Function]}
                          onMouseLeave={[Function]}
                          tabIndex={0}
                          type="button"
                        >
                          Add users
                          <svg
                            aria-hidden={true}
                            className="bx--btn__icon"
                            fill="currentColor"
                            focusable="false"
                            height={24}
                            preserveAspectRatio="xMidYMid meet"
                            viewBox="0 0 32 32"
                            width={24}
                            xmlns="http://www.w3.org/2000/svg"
                          >
                            <path
                              d="M17 15L17 8 15 8 15 15 8 15 8 17 15 17 15 24 17 24 17 17 24 17 24 15z"
                            />
                          </svg>
                        </button>
                      </div>
                    </section>
                    <div
                      className="addons-iot-table-container"
                    >
                      <div
                        className="bx--data-table-content"
                      >
                        <table
                          className="bx--data-table bx--data-table--no-border"
                          data-testid="edit-table"
                          id="edit-table"
                          title={null}
                        >
                          <thead
                            data-testid="edit-table-table-head"
                            onMouseMove={null}
                            onMouseUp={null}
                          >
                            <tr>
                              <th
                                align="start"
                                className="table-header-label-start iot--table-head--table-header"
                                data-column="name"
                                data-floating-menu-container={true}
                                data-testid="edit-table-table-head-column-name"
                                id="column-name"
                                scope="col"
                                style={
                                  Object {
                                    "width": undefined,
                                  }
                                }
                              >
                                <span
                                  className="bx--table-header-label"
                                >
                                  <span
                                    className=""
                                    title="Name"
                                  >
                                    Name
                                  </span>
                                </span>
                              </th>
                              <th
                                align="start"
                                className="table-header-label-start iot--table-head--table-header"
                                data-column="type"
                                data-floating-menu-container={true}
                                data-testid="edit-table-table-head-column-type"
                                id="column-type"
                                scope="col"
                                style={
                                  Object {
                                    "width": undefined,
                                  }
                                }
                              >
                                <span
                                  className="bx--table-header-label"
                                >
                                  <span
                                    className=""
                                    title="Type"
                                  >
                                    Type
                                  </span>
                                </span>
                              </th>
                            </tr>
                          </thead>
                          <tbody
                            aria-live="polite"
                            data-testid="edit-table-table-empty"
                            id="edit-table"
                          >
                            <tr
                              className="iot--empty-table--table-row"
                            >
                              <td
                                colSpan={2}
                              >
                                <div
                                  className="empty-table-cell--default"
                                >
                                  <div
                                    className="iot--empty-state"
                                    data-testid="EmptyState"
                                  >
                                    <div
                                      className="iot--empty-state--content"
                                    >
                                      <svg
                                        alt=""
                                        className="iot--empty-state--icon"
                                        data-testid="EmptyState-icon"
                                        height={80}
                                        width={80}
                                      >
                                        <defs>
                                          <linearGradient
                                            id="emptystate-Default-icon_svg__a-defaultIcon"
                                            x1="37.502%"
                                            x2="55.959%"
                                            y1="34.928%"
                                            y2="57.808%"
                                          >
                                            <stop
                                              offset="0%"
                                              stopOpacity={0.04}
                                            />
                                            <stop
                                              offset="100%"
                                              stopOpacity={0.04}
                                            />
                                          </linearGradient>
                                          <linearGradient
                                            id="emptystate-Default-icon_svg__b-defaultIcon"
                                            x1="-63.062%"
                                            x2="101.194%"
                                            y1="77.587%"
                                            y2="37.496%"
                                          >
                                            <stop
                                              offset="0%"
                                              stopColor="#767676"
                                            />
                                            <stop
                                              offset="100%"
                                              stopColor="#929292"
                                            />
                                          </linearGradient>
                                          <linearGradient
                                            id="emptystate-Default-icon_svg__c-defaultIcon"
                                            x1="73.167%"
                                            x2="44.204%"
                                            y1="89.948%"
                                            y2="39.998%"
                                          >
                                            <stop
                                              offset="0%"
                                              stopColor="#969696"
                                            />
                                            <stop
                                              offset="100%"
                                              stopColor="#E8E8E8"
                                            />
                                          </linearGradient>
                                          <linearGradient
                                            id="emptystate-Default-icon_svg__d-defaultIcon"
                                            x1="-23.114%"
                                            x2="57.391%"
                                            y1="-11.496%"
                                            y2="56.197%"
                                          >
                                            <stop
                                              offset="0%"
                                              stopColor="#393939"
                                            />
                                            <stop
                                              offset="99%"
                                              stopColor="#525252"
                                            />
                                          </linearGradient>
                                          <linearGradient
                                            id="emptystate-Default-icon_svg__e-defaultIcon"
                                            x1="5.255%"
                                            x2="56.521%"
                                            y1="115.2%"
                                            y2="40.489%"
                                          >
                                            <stop
                                              offset="0%"
                                              stopColor="#9C9C9C"
                                            />
                                            <stop
                                              offset="100%"
                                              stopColor="#C5C5C5"
                                            />
                                          </linearGradient>
                                          <linearGradient
                                            id="emptystate-Default-icon_svg__f-defaultIcon"
                                            x1="45.625%"
                                            x2="61.212%"
                                            y1="38.922%"
                                            y2="78.234%"
                                          >
                                            <stop
                                              offset="0%"
                                              stopColor="#8A8A8A"
                                            />
                                            <stop
                                              offset="100%"
                                              stopColor="#B5B5B5"
                                            />
                                          </linearGradient>
                                          <linearGradient
                                            id="emptystate-Default-icon_svg__g-defaultIcon"
                                            x1="57.243%"
                                            x2="41.531%"
                                            y1="31.727%"
                                            y2="71.327%"
                                          >
                                            <stop
                                              offset="0%"
                                              stopColor="#A4A4A4"
                                            />
                                            <stop
                                              offset="100%"
                                              stopColor="#BEBEBE"
                                            />
                                          </linearGradient>
                                          <linearGradient
                                            id="emptystate-Default-icon_svg__h-defaultIcon"
                                            x1="27.599%"
                                            x2="45.796%"
                                            y1="69.394%"
                                            y2="53.639%"
                                          >
                                            <stop
                                              offset="0%"
                                              stopColor="#C2C2C2"
                                            />
                                            <stop
                                              offset="100%"
                                              stopColor="#E8E8E8"
                                            />
                                          </linearGradient>
                                          <linearGradient
                                            id="emptystate-Default-icon_svg__i-defaultIcon"
                                            x1="62.356%"
                                            x2="31.337%"
                                            y1="64.634%"
                                            y2="27.889%"
                                          >
                                            <stop
                                              offset="0%"
                                              stopColor="#C6C6C6"
                                            />
                                            <stop
                                              offset="100%"
                                              stopColor="#E8E8E8"
                                            />
                                          </linearGradient>
                                          <linearGradient
                                            id="emptystate-Default-icon_svg__j-defaultIcon"
                                            x1="62.354%"
                                            x2="43.81%"
                                            y1="114.244%"
                                            y2="17.782%"
                                          >
                                            <stop
                                              offset="0%"
                                              stopColor="#B7B7B7"
                                            />
                                            <stop
                                              offset="100%"
                                              stopColor="#EEE"
                                            />
                                          </linearGradient>
                                        </defs>
                                        <g
                                          fill="none"
                                          fillRule="nonzero"
                                        >
                                          <path
                                            d="M36.131 27.683c.03.03.065.053.103.069h.042l-.159-.09s0 .02.014.02z"
                                            fill="#A8A8A8"
                                          />
                                          <path
                                            d="M28.793.593L.041 17.241l28.835 16.697 28.758-16.62z"
                                            fill="url(#emptystate-Default-icon_svg__a-defaultIcon)"
                                            transform="translate(11.724 43)"
                                          />
                                          <path
                                            d="M.069 16.207v24.476L28.062 24.51V.034L.07 16.207z"
                                            fill="url(#emptystate-Default-icon_svg__b-defaultIcon)"
                                            transform="translate(12.414 7.138)"
                                          />
                                          <path
                                            d="M40.455 2.807L27.945.33 0 16.551l12.483 2.477z"
                                            fill="url(#emptystate-Default-icon_svg__c-defaultIcon)"
                                            transform="translate(0 4.38)"
                                          />
                                          <path
                                            d="M27.986.276L0 16.462l28.048 16.241 27.986-16.151z"
                                            fill="url(#emptystate-Default-icon_svg__d-defaultIcon)"
                                            transform="translate(12.414 31.276)"
                                          />
                                          <path
                                            d="M28.434 40.641V16.207L.47.034V24.47l27.965 16.172z"
                                            fill="url(#emptystate-Default-icon_svg__e-defaultIcon)"
                                            transform="translate(40 7.138)"
                                          />
                                          <path
                                            d="M28.476 24.828V.352l-28 16.2v24.482l28-16.206z"
                                            fill="url(#emptystate-Default-icon_svg__f-defaultIcon)"
                                            transform="translate(40 23)"
                                          />
                                          <path
                                            d="M28.062 41.007V16.524L.097.36v24.475l27.965 16.173z"
                                            fill="url(#emptystate-Default-icon_svg__g-defaultIcon)"
                                            transform="translate(12.414 23)"
                                          />
                                          <path
                                            d="M28.517 20.407L40 16.84 11.952.607.469 4.172z"
                                            fill="url(#emptystate-Default-icon_svg__h-defaultIcon)"
                                            transform="translate(40 3)"
                                          />
                                          <path
                                            d="M39.559 10.834L28.524.317.517 16.503l11.076 10.51z"
                                            fill="url(#emptystate-Default-icon_svg__i-defaultIcon)"
                                            transform="translate(40 23)"
                                          />
                                          <path
                                            d="M28.276 31.848l10.227-15.296L10.455.276.235 15.606z"
                                            fill="url(#emptystate-Default-icon_svg__j-defaultIcon)"
                                            transform="translate(2.069 23)"
                                          />
                                          <path
                                            d="M2.303 38.607l.063.041 10.158-15.227 27.966 16.2.082-.104-28.048-16.241z"
                                            fill="#FFF"
                                          />
                                          <path
                                            d="M68.69 23.503l-.2-.186-27.973 16.186 11.076 10.51.076-.054-10.855-10.345z"
                                            fill="#FFF"
                                          />
                                          <path
                                            d="M80 19.841l-.159-.09-11.324 3.511-27.89-16.124-.158.055 28.048 16.235z"
                                            fill="#999"
                                          />
                                          <path
                                            d="M68.517 23.262h.09L40.614 7.028v-.042l-.131.042 28.034 16.234z"
                                            fill="#FFF"
                                          />
                                        </g>
                                      </svg>
                                      <h3
                                        className="iot--empty-state--title"
                                        data-testid="EmptyState-title"
                                      >
                                        There is no data
                                      </h3>
                                      <p
                                        className="iot--empty-state--text"
                                        data-testid="EmptyState-body"
                                      >
                                        
                                      </p>
                                    </div>
                                  </div>
                                </div>
                              </td>
                            </tr>
                          </tbody>
                        </table>
                      </div>
                    </div>
                  </div>
                  <div
                    className="iot--table-container bx--data-table-container"
                    data-testid="read-table-table-container"
                  >
                    <section
                      aria-label="data table toolbar"
                      className="bx--table-toolbar"
                      data-testid="read-table-table-toolbar"
                    >
                      <div
                        aria-hidden={true}
                        className="bx--batch-actions iot--table-batch-actions"
                        data-testid="read-table-table-toolbar-batch-actions"
                        onScroll={[Function]}
                      >
                        <div
                          className="bx--batch-summary"
                        >
                          <p
                            className="bx--batch-summary__para"
                          >
                            <span>
                              0 items selected
                            </span>
                          </p>
                        </div>
                        <div
                          className="bx--action-list"
                        >
                          <button
                            aria-describedby={null}
                            aria-pressed={null}
                            className="bx--batch-summary__cancel bx--btn bx--btn--primary"
                            disabled={false}
                            onBlur={[Function]}
                            onClick={[Function]}
                            onFocus={[Function]}
                            onMouseEnter={[Function]}
                            onMouseLeave={[Function]}
                            tabIndex={-1}
                            type="button"
                          >
                            Cancel
                          </button>
                        </div>
                      </div>
                      <label
                        className="iot--table-toolbar-secondary-title"
                      >
                        Read only access
                      </label>
                      <div
                        className="bx--toolbar-content iot--table-toolbar-content"
                        data-testid="read-table-table-toolbar-content"
                      >
                        <div
                          aria-labelledby="read-table-toolbar-search-search"
                          className="bx--search bx--search--xl table-toolbar-search bx--toolbar-search-container-expandable"
                          role="search"
                        >
                          <div
                            className="bx--search-magnifier"
                          >
                            <svg
                              aria-hidden={true}
                              className="bx--search-magnifier-icon"
                              fill="currentColor"
                              focusable="false"
                              height={16}
                              preserveAspectRatio="xMidYMid meet"
                              viewBox="0 0 16 16"
                              width={16}
                              xmlns="http://www.w3.org/2000/svg"
                            >
                              <path
                                d="M15,14.3L10.7,10c1.9-2.3,1.6-5.8-0.7-7.7S4.2,0.7,2.3,3S0.7,8.8,3,10.7c2,1.7,5,1.7,7,0l4.3,4.3L15,14.3z M2,6.5	C2,4,4,2,6.5,2S11,4,11,6.5S9,11,6.5,11S2,9,2,6.5z"
                              />
                            </svg>
                          </div>
                          <label
                            className="bx--label"
                            htmlFor="read-table-toolbar-search"
                            id="read-table-toolbar-search-search"
                          >
                            Search
                          </label>
                          <input
                            autoComplete="off"
                            className="bx--search-input"
                            data-testid="read-table-table-toolbar-search"
                            id="read-table-toolbar-search"
                            onBlur={[Function]}
                            onChange={[Function]}
                            onFocus={[Function]}
                            onKeyDown={[Function]}
                            placeholder="Search"
                            role="searchbox"
                            tabIndex="0"
                            type="text"
                            value=""
                          />
                          <button
                            aria-label="Clear search input"
                            className="bx--search-close bx--search-close--hidden"
                            onClick={[Function]}
                            type="button"
                          >
                            <svg
                              aria-hidden={true}
                              fill="currentColor"
                              focusable="false"
                              height={16}
                              preserveAspectRatio="xMidYMid meet"
                              viewBox="0 0 32 32"
                              width={16}
                              xmlns="http://www.w3.org/2000/svg"
                            >
                              <path
                                d="M24 9.4L22.6 8 16 14.6 9.4 8 8 9.4 14.6 16 8 22.6 9.4 24 16 17.4 22.6 24 24 22.6 17.4 16 24 9.4z"
                              />
                            </svg>
                          </button>
                        </div>
                        <button
                          aria-describedby={null}
                          aria-labelledby="read-only-access-label"
                          aria-pressed={null}
                          className="iot--btn bx--btn bx--btn--ghost"
                          data-testid="rule-builder-add-read-users"
                          disabled={false}
                          id="add-read-users"
                          onBlur={[Function]}
                          onClick={[Function]}
                          onFocus={[Function]}
                          onMouseEnter={[Function]}
                          onMouseLeave={[Function]}
                          tabIndex={0}
                          type="button"
                        >
                          Add users
                          <svg
                            aria-hidden={true}
                            className="bx--btn__icon"
                            fill="currentColor"
                            focusable="false"
                            height={24}
                            preserveAspectRatio="xMidYMid meet"
                            viewBox="0 0 32 32"
                            width={24}
                            xmlns="http://www.w3.org/2000/svg"
                          >
                            <path
                              d="M17 15L17 8 15 8 15 15 8 15 8 17 15 17 15 24 17 24 17 17 24 17 24 15z"
                            />
                          </svg>
                        </button>
                      </div>
                    </section>
                    <div
                      className="addons-iot-table-container"
                    >
                      <div
                        className="bx--data-table-content"
                      >
                        <table
                          className="bx--data-table bx--data-table--no-border"
                          data-testid="read-table"
                          id="read-table"
                          title={null}
                        >
                          <thead
                            data-testid="read-table-table-head"
                            onMouseMove={null}
                            onMouseUp={null}
                          >
                            <tr>
                              <th
                                align="start"
                                className="table-header-label-start iot--table-head--table-header"
                                data-column="name"
                                data-floating-menu-container={true}
                                data-testid="read-table-table-head-column-name"
                                id="column-name"
                                scope="col"
                                style={
                                  Object {
                                    "width": undefined,
                                  }
                                }
                              >
                                <span
                                  className="bx--table-header-label"
                                >
                                  <span
                                    className=""
                                    title="Name"
                                  >
                                    Name
                                  </span>
                                </span>
                              </th>
                              <th
                                align="start"
                                className="table-header-label-start iot--table-head--table-header"
                                data-column="type"
                                data-floating-menu-container={true}
                                data-testid="read-table-table-head-column-type"
                                id="column-type"
                                scope="col"
                                style={
                                  Object {
                                    "width": undefined,
                                  }
                                }
                              >
                                <span
                                  className="bx--table-header-label"
                                >
                                  <span
                                    className=""
                                    title="Type"
                                  >
                                    Type
                                  </span>
                                </span>
                              </th>
                            </tr>
                          </thead>
                          <tbody
                            aria-live="polite"
                            data-testid="read-table-table-empty"
                            id="read-table"
                          >
                            <tr
                              className="iot--empty-table--table-row"
                            >
                              <td
                                colSpan={2}
                              >
                                <div
                                  className="empty-table-cell--default"
                                >
                                  <div
                                    className="iot--empty-state"
                                    data-testid="EmptyState"
                                  >
                                    <div
                                      className="iot--empty-state--content"
                                    >
                                      <svg
                                        alt=""
                                        className="iot--empty-state--icon"
                                        data-testid="EmptyState-icon"
                                        height={80}
                                        width={80}
                                      >
                                        <defs>
                                          <linearGradient
                                            id="emptystate-Default-icon_svg__a-defaultIcon"
                                            x1="37.502%"
                                            x2="55.959%"
                                            y1="34.928%"
                                            y2="57.808%"
                                          >
                                            <stop
                                              offset="0%"
                                              stopOpacity={0.04}
                                            />
                                            <stop
                                              offset="100%"
                                              stopOpacity={0.04}
                                            />
                                          </linearGradient>
                                          <linearGradient
                                            id="emptystate-Default-icon_svg__b-defaultIcon"
                                            x1="-63.062%"
                                            x2="101.194%"
                                            y1="77.587%"
                                            y2="37.496%"
                                          >
                                            <stop
                                              offset="0%"
                                              stopColor="#767676"
                                            />
                                            <stop
                                              offset="100%"
                                              stopColor="#929292"
                                            />
                                          </linearGradient>
                                          <linearGradient
                                            id="emptystate-Default-icon_svg__c-defaultIcon"
                                            x1="73.167%"
                                            x2="44.204%"
                                            y1="89.948%"
                                            y2="39.998%"
                                          >
                                            <stop
                                              offset="0%"
                                              stopColor="#969696"
                                            />
                                            <stop
                                              offset="100%"
                                              stopColor="#E8E8E8"
                                            />
                                          </linearGradient>
                                          <linearGradient
                                            id="emptystate-Default-icon_svg__d-defaultIcon"
                                            x1="-23.114%"
                                            x2="57.391%"
                                            y1="-11.496%"
                                            y2="56.197%"
                                          >
                                            <stop
                                              offset="0%"
                                              stopColor="#393939"
                                            />
                                            <stop
                                              offset="99%"
                                              stopColor="#525252"
                                            />
                                          </linearGradient>
                                          <linearGradient
                                            id="emptystate-Default-icon_svg__e-defaultIcon"
                                            x1="5.255%"
                                            x2="56.521%"
                                            y1="115.2%"
                                            y2="40.489%"
                                          >
                                            <stop
                                              offset="0%"
                                              stopColor="#9C9C9C"
                                            />
                                            <stop
                                              offset="100%"
                                              stopColor="#C5C5C5"
                                            />
                                          </linearGradient>
                                          <linearGradient
                                            id="emptystate-Default-icon_svg__f-defaultIcon"
                                            x1="45.625%"
                                            x2="61.212%"
                                            y1="38.922%"
                                            y2="78.234%"
                                          >
                                            <stop
                                              offset="0%"
                                              stopColor="#8A8A8A"
                                            />
                                            <stop
                                              offset="100%"
                                              stopColor="#B5B5B5"
                                            />
                                          </linearGradient>
                                          <linearGradient
                                            id="emptystate-Default-icon_svg__g-defaultIcon"
                                            x1="57.243%"
                                            x2="41.531%"
                                            y1="31.727%"
                                            y2="71.327%"
                                          >
                                            <stop
                                              offset="0%"
                                              stopColor="#A4A4A4"
                                            />
                                            <stop
                                              offset="100%"
                                              stopColor="#BEBEBE"
                                            />
                                          </linearGradient>
                                          <linearGradient
                                            id="emptystate-Default-icon_svg__h-defaultIcon"
                                            x1="27.599%"
                                            x2="45.796%"
                                            y1="69.394%"
                                            y2="53.639%"
                                          >
                                            <stop
                                              offset="0%"
                                              stopColor="#C2C2C2"
                                            />
                                            <stop
                                              offset="100%"
                                              stopColor="#E8E8E8"
                                            />
                                          </linearGradient>
                                          <linearGradient
                                            id="emptystate-Default-icon_svg__i-defaultIcon"
                                            x1="62.356%"
                                            x2="31.337%"
                                            y1="64.634%"
                                            y2="27.889%"
                                          >
                                            <stop
                                              offset="0%"
                                              stopColor="#C6C6C6"
                                            />
                                            <stop
                                              offset="100%"
                                              stopColor="#E8E8E8"
                                            />
                                          </linearGradient>
                                          <linearGradient
                                            id="emptystate-Default-icon_svg__j-defaultIcon"
                                            x1="62.354%"
                                            x2="43.81%"
                                            y1="114.244%"
                                            y2="17.782%"
                                          >
                                            <stop
                                              offset="0%"
                                              stopColor="#B7B7B7"
                                            />
                                            <stop
                                              offset="100%"
                                              stopColor="#EEE"
                                            />
                                          </linearGradient>
                                        </defs>
                                        <g
                                          fill="none"
                                          fillRule="nonzero"
                                        >
                                          <path
                                            d="M36.131 27.683c.03.03.065.053.103.069h.042l-.159-.09s0 .02.014.02z"
                                            fill="#A8A8A8"
                                          />
                                          <path
                                            d="M28.793.593L.041 17.241l28.835 16.697 28.758-16.62z"
                                            fill="url(#emptystate-Default-icon_svg__a-defaultIcon)"
                                            transform="translate(11.724 43)"
                                          />
                                          <path
                                            d="M.069 16.207v24.476L28.062 24.51V.034L.07 16.207z"
                                            fill="url(#emptystate-Default-icon_svg__b-defaultIcon)"
                                            transform="translate(12.414 7.138)"
                                          />
                                          <path
                                            d="M40.455 2.807L27.945.33 0 16.551l12.483 2.477z"
                                            fill="url(#emptystate-Default-icon_svg__c-defaultIcon)"
                                            transform="translate(0 4.38)"
                                          />
                                          <path
                                            d="M27.986.276L0 16.462l28.048 16.241 27.986-16.151z"
                                            fill="url(#emptystate-Default-icon_svg__d-defaultIcon)"
                                            transform="translate(12.414 31.276)"
                                          />
                                          <path
                                            d="M28.434 40.641V16.207L.47.034V24.47l27.965 16.172z"
                                            fill="url(#emptystate-Default-icon_svg__e-defaultIcon)"
                                            transform="translate(40 7.138)"
                                          />
                                          <path
                                            d="M28.476 24.828V.352l-28 16.2v24.482l28-16.206z"
                                            fill="url(#emptystate-Default-icon_svg__f-defaultIcon)"
                                            transform="translate(40 23)"
                                          />
                                          <path
                                            d="M28.062 41.007V16.524L.097.36v24.475l27.965 16.173z"
                                            fill="url(#emptystate-Default-icon_svg__g-defaultIcon)"
                                            transform="translate(12.414 23)"
                                          />
                                          <path
                                            d="M28.517 20.407L40 16.84 11.952.607.469 4.172z"
                                            fill="url(#emptystate-Default-icon_svg__h-defaultIcon)"
                                            transform="translate(40 3)"
                                          />
                                          <path
                                            d="M39.559 10.834L28.524.317.517 16.503l11.076 10.51z"
                                            fill="url(#emptystate-Default-icon_svg__i-defaultIcon)"
                                            transform="translate(40 23)"
                                          />
                                          <path
                                            d="M28.276 31.848l10.227-15.296L10.455.276.235 15.606z"
                                            fill="url(#emptystate-Default-icon_svg__j-defaultIcon)"
                                            transform="translate(2.069 23)"
                                          />
                                          <path
                                            d="M2.303 38.607l.063.041 10.158-15.227 27.966 16.2.082-.104-28.048-16.241z"
                                            fill="#FFF"
                                          />
                                          <path
                                            d="M68.69 23.503l-.2-.186-27.973 16.186 11.076 10.51.076-.054-10.855-10.345z"
                                            fill="#FFF"
                                          />
                                          <path
                                            d="M80 19.841l-.159-.09-11.324 3.511-27.89-16.124-.158.055 28.048 16.235z"
                                            fill="#999"
                                          />
                                          <path
                                            d="M68.517 23.262h.09L40.614 7.028v-.042l-.131.042 28.034 16.234z"
                                            fill="#FFF"
                                          />
                                        </g>
                                      </svg>
                                      <h3
                                        className="iot--empty-state--title"
                                        data-testid="EmptyState-title"
                                      >
                                        There is no data
                                      </h3>
                                      <p
                                        className="iot--empty-state--text"
                                        data-testid="EmptyState-body"
                                      >
                                        
                                      </p>
                                    </div>
                                  </div>
                                </div>
                              </td>
                            </tr>
                          </tbody>
                        </table>
                      </div>
                    </div>
                  </div>
                </div>
              </div>
            </li>
          </ul>
        </div>
      </div>
      <footer
        className="iot--rule-builder-wrap--footer"
      >
        <button
          aria-describedby={null}
          aria-pressed={null}
          className="iot--rule-builder-wrap--footer-actions-cancel iot--btn bx--btn bx--btn--secondary"
          data-testid="rule-builder-cancel"
          disabled={false}
          onBlur={[Function]}
          onClick={[Function]}
          onFocus={[Function]}
          onMouseEnter={[Function]}
          onMouseLeave={[Function]}
          tabIndex={0}
          type="button"
        >
          Cancel
        </button>
        <button
          aria-describedby={null}
          aria-pressed={null}
          className="iot--rule-builder-wrap--footer-actions-preview iot--btn bx--btn bx--btn--secondary"
          data-testid="preview"
          disabled={false}
          onBlur={[Function]}
          onClick={[Function]}
          onFocus={[Function]}
          onMouseEnter={[Function]}
          onMouseLeave={[Function]}
          tabIndex={0}
          type="button"
        >
          Preview results
        </button>
        <button
          aria-describedby={null}
          aria-pressed={null}
          className="iot--rule-builder-wrap--footer-actions-preview iot--btn bx--btn bx--btn--secondary"
          data-testid="apply"
          disabled={false}
          onBlur={[Function]}
          onClick={[Function]}
          onFocus={[Function]}
          onMouseEnter={[Function]}
          onMouseLeave={[Function]}
          tabIndex={0}
          type="button"
        >
          Apply
        </button>
      </footer>
      <div
        className="iot--select-users-modal"
        data-testid="select-users-modal-container"
      >
        <div
          className="bx--modal iot--composed-modal--large iot--composed-modal"
          data-floating-menu-container={true}
          data-testid="ComposedModal"
          onBlur={[Function]}
          onClick={[Function]}
          onClose={[Function]}
          onKeyDown={[Function]}
          open={false}
          role="presentation"
        >
          <span
            className="bx--visually-hidden"
            role="link"
            tabIndex="0"
          >
            Focus sentinel
          </span>
          <div
            aria-label="Selected users will have edit access"
            aria-modal="true"
            className="bx--modal-container"
            role="dialog"
          >
            <div
              className="bx--modal-header"
            >
              <h2
                className="bx--modal-header__label bx--type-delta"
              >
                Selected users will have edit access
              </h2>
              <h3
                className="bx--modal-header__heading bx--type-beta"
              >
                Select users
              </h3>
              <button
                aria-label="Close"
                className="bx--modal-close"
                onClick={[Function]}
                title="Close"
                type="button"
              >
                <svg
                  aria-hidden={true}
                  className="bx--modal-close__icon"
                  fill="currentColor"
                  focusable="false"
                  height={20}
                  preserveAspectRatio="xMidYMid meet"
                  viewBox="0 0 32 32"
                  width={20}
                  xmlns="http://www.w3.org/2000/svg"
                >
                  <path
                    d="M24 9.4L22.6 8 16 14.6 9.4 8 8 9.4 14.6 16 8 22.6 9.4 24 16 17.4 22.6 24 24 22.6 17.4 16 24 9.4z"
                  />
                </svg>
              </button>
            </div>
            <div
              className="bx--modal-content"
            >
              <div
                className="iot--list-builder__container"
                data-testid="select-users"
              >
                <div
                  className="iot--list-builder__all"
                  data-testid="select-users__all"
                >
                  <div
                    className="iot--list"
                    data-testid="list"
                  >
                    <div
                      className="iot--list-header-container"
                      data-testid="list-header"
                    >
                      <div
                        className="iot--list-header"
                      >
                        <div
                          className="iot--list-header--title"
                        >
                          Users (0 available)
                        </div>
                        <div
                          className="iot--list-header--btn-container"
                        />
                      </div>
                      <div
                        className="iot--list-header--search"
                      >
                        <div
                          aria-labelledby="iot--list-builder__all--search-search"
                          className="bx--search bx--search--lg"
                          role="search"
                        >
                          <div
                            className="bx--search-magnifier"
                          >
                            <svg
                              aria-hidden={true}
                              className="bx--search-magnifier-icon"
                              fill="currentColor"
                              focusable="false"
                              height={16}
                              preserveAspectRatio="xMidYMid meet"
                              viewBox="0 0 16 16"
                              width={16}
                              xmlns="http://www.w3.org/2000/svg"
                            >
                              <path
                                d="M15,14.3L10.7,10c1.9-2.3,1.6-5.8-0.7-7.7S4.2,0.7,2.3,3S0.7,8.8,3,10.7c2,1.7,5,1.7,7,0l4.3,4.3L15,14.3z M2,6.5	C2,4,4,2,6.5,2S11,4,11,6.5S9,11,6.5,11S2,9,2,6.5z"
                              />
                            </svg>
                          </div>
                          <label
                            className="bx--label"
                            htmlFor="iot--list-builder__all--search"
                            id="iot--list-builder__all--search-search"
                          >
                            Enter a value to search all users
                          </label>
                          <input
                            autoComplete="off"
                            className="bx--search-input"
                            data-testid="list-header-search-input"
                            id="iot--list-builder__all--search"
                            onChange={[Function]}
                            onKeyDown={[Function]}
                            placeholder="Enter a value to search all users"
                            role="searchbox"
                            type="text"
                            value=""
                          />
                          <button
                            aria-label="Clear search input"
                            className="bx--search-close bx--search-close--hidden"
                            onClick={[Function]}
                            type="button"
                          >
                            <svg
                              aria-hidden={true}
                              fill="currentColor"
                              focusable="false"
                              height={16}
                              preserveAspectRatio="xMidYMid meet"
                              viewBox="0 0 32 32"
                              width={16}
                              xmlns="http://www.w3.org/2000/svg"
                            >
                              <path
                                d="M24 9.4L22.6 8 16 14.6 9.4 8 8 9.4 14.6 16 8 22.6 9.4 24 16 17.4 22.6 24 24 22.6 17.4 16 24 9.4z"
                              />
                            </svg>
                          </button>
                        </div>
                      </div>
                    </div>
                    <div
                      className="iot--list--content"
                    >
                      <div
                        className="iot--list--empty-state"
                      >
                        <div
                          className="iot--empty-state"
                          data-testid="EmptyState"
                        >
                          <div
                            className="iot--empty-state--content"
                          >
                            <svg
                              alt=""
                              className="iot--empty-state--icon"
                              data-testid="EmptyState-icon"
                              height={80}
                              width={80}
                            >
                              <defs>
                                <linearGradient
                                  id="emptystate-Default-icon_svg__a-defaultIcon"
                                  x1="37.502%"
                                  x2="55.959%"
                                  y1="34.928%"
                                  y2="57.808%"
                                >
                                  <stop
                                    offset="0%"
                                    stopOpacity={0.04}
                                  />
                                  <stop
                                    offset="100%"
                                    stopOpacity={0.04}
                                  />
                                </linearGradient>
                                <linearGradient
                                  id="emptystate-Default-icon_svg__b-defaultIcon"
                                  x1="-63.062%"
                                  x2="101.194%"
                                  y1="77.587%"
                                  y2="37.496%"
                                >
                                  <stop
                                    offset="0%"
                                    stopColor="#767676"
                                  />
                                  <stop
                                    offset="100%"
                                    stopColor="#929292"
                                  />
                                </linearGradient>
                                <linearGradient
                                  id="emptystate-Default-icon_svg__c-defaultIcon"
                                  x1="73.167%"
                                  x2="44.204%"
                                  y1="89.948%"
                                  y2="39.998%"
                                >
                                  <stop
                                    offset="0%"
                                    stopColor="#969696"
                                  />
                                  <stop
                                    offset="100%"
                                    stopColor="#E8E8E8"
                                  />
                                </linearGradient>
                                <linearGradient
                                  id="emptystate-Default-icon_svg__d-defaultIcon"
                                  x1="-23.114%"
                                  x2="57.391%"
                                  y1="-11.496%"
                                  y2="56.197%"
                                >
                                  <stop
                                    offset="0%"
                                    stopColor="#393939"
                                  />
                                  <stop
                                    offset="99%"
                                    stopColor="#525252"
                                  />
                                </linearGradient>
                                <linearGradient
                                  id="emptystate-Default-icon_svg__e-defaultIcon"
                                  x1="5.255%"
                                  x2="56.521%"
                                  y1="115.2%"
                                  y2="40.489%"
                                >
                                  <stop
                                    offset="0%"
                                    stopColor="#9C9C9C"
                                  />
                                  <stop
                                    offset="100%"
                                    stopColor="#C5C5C5"
                                  />
                                </linearGradient>
                                <linearGradient
                                  id="emptystate-Default-icon_svg__f-defaultIcon"
                                  x1="45.625%"
                                  x2="61.212%"
                                  y1="38.922%"
                                  y2="78.234%"
                                >
                                  <stop
                                    offset="0%"
                                    stopColor="#8A8A8A"
                                  />
                                  <stop
                                    offset="100%"
                                    stopColor="#B5B5B5"
                                  />
                                </linearGradient>
                                <linearGradient
                                  id="emptystate-Default-icon_svg__g-defaultIcon"
                                  x1="57.243%"
                                  x2="41.531%"
                                  y1="31.727%"
                                  y2="71.327%"
                                >
                                  <stop
                                    offset="0%"
                                    stopColor="#A4A4A4"
                                  />
                                  <stop
                                    offset="100%"
                                    stopColor="#BEBEBE"
                                  />
                                </linearGradient>
                                <linearGradient
                                  id="emptystate-Default-icon_svg__h-defaultIcon"
                                  x1="27.599%"
                                  x2="45.796%"
                                  y1="69.394%"
                                  y2="53.639%"
                                >
                                  <stop
                                    offset="0%"
                                    stopColor="#C2C2C2"
                                  />
                                  <stop
                                    offset="100%"
                                    stopColor="#E8E8E8"
                                  />
                                </linearGradient>
                                <linearGradient
                                  id="emptystate-Default-icon_svg__i-defaultIcon"
                                  x1="62.356%"
                                  x2="31.337%"
                                  y1="64.634%"
                                  y2="27.889%"
                                >
                                  <stop
                                    offset="0%"
                                    stopColor="#C6C6C6"
                                  />
                                  <stop
                                    offset="100%"
                                    stopColor="#E8E8E8"
                                  />
                                </linearGradient>
                                <linearGradient
                                  id="emptystate-Default-icon_svg__j-defaultIcon"
                                  x1="62.354%"
                                  x2="43.81%"
                                  y1="114.244%"
                                  y2="17.782%"
                                >
                                  <stop
                                    offset="0%"
                                    stopColor="#B7B7B7"
                                  />
                                  <stop
                                    offset="100%"
                                    stopColor="#EEE"
                                  />
                                </linearGradient>
                              </defs>
                              <g
                                fill="none"
                                fillRule="nonzero"
                              >
                                <path
                                  d="M36.131 27.683c.03.03.065.053.103.069h.042l-.159-.09s0 .02.014.02z"
                                  fill="#A8A8A8"
                                />
                                <path
                                  d="M28.793.593L.041 17.241l28.835 16.697 28.758-16.62z"
                                  fill="url(#emptystate-Default-icon_svg__a-defaultIcon)"
                                  transform="translate(11.724 43)"
                                />
                                <path
                                  d="M.069 16.207v24.476L28.062 24.51V.034L.07 16.207z"
                                  fill="url(#emptystate-Default-icon_svg__b-defaultIcon)"
                                  transform="translate(12.414 7.138)"
                                />
                                <path
                                  d="M40.455 2.807L27.945.33 0 16.551l12.483 2.477z"
                                  fill="url(#emptystate-Default-icon_svg__c-defaultIcon)"
                                  transform="translate(0 4.38)"
                                />
                                <path
                                  d="M27.986.276L0 16.462l28.048 16.241 27.986-16.151z"
                                  fill="url(#emptystate-Default-icon_svg__d-defaultIcon)"
                                  transform="translate(12.414 31.276)"
                                />
                                <path
                                  d="M28.434 40.641V16.207L.47.034V24.47l27.965 16.172z"
                                  fill="url(#emptystate-Default-icon_svg__e-defaultIcon)"
                                  transform="translate(40 7.138)"
                                />
                                <path
                                  d="M28.476 24.828V.352l-28 16.2v24.482l28-16.206z"
                                  fill="url(#emptystate-Default-icon_svg__f-defaultIcon)"
                                  transform="translate(40 23)"
                                />
                                <path
                                  d="M28.062 41.007V16.524L.097.36v24.475l27.965 16.173z"
                                  fill="url(#emptystate-Default-icon_svg__g-defaultIcon)"
                                  transform="translate(12.414 23)"
                                />
                                <path
                                  d="M28.517 20.407L40 16.84 11.952.607.469 4.172z"
                                  fill="url(#emptystate-Default-icon_svg__h-defaultIcon)"
                                  transform="translate(40 3)"
                                />
                                <path
                                  d="M39.559 10.834L28.524.317.517 16.503l11.076 10.51z"
                                  fill="url(#emptystate-Default-icon_svg__i-defaultIcon)"
                                  transform="translate(40 23)"
                                />
                                <path
                                  d="M28.276 31.848l10.227-15.296L10.455.276.235 15.606z"
                                  fill="url(#emptystate-Default-icon_svg__j-defaultIcon)"
                                  transform="translate(2.069 23)"
                                />
                                <path
                                  d="M2.303 38.607l.063.041 10.158-15.227 27.966 16.2.082-.104-28.048-16.241z"
                                  fill="#FFF"
                                />
                                <path
                                  d="M68.69 23.503l-.2-.186-27.973 16.186 11.076 10.51.076-.054-10.855-10.345z"
                                  fill="#FFF"
                                />
                                <path
                                  d="M80 19.841l-.159-.09-11.324 3.511-27.89-16.124-.158.055 28.048 16.235z"
                                  fill="#999"
                                />
                                <path
                                  d="M68.517 23.262h.09L40.614 7.028v-.042l-.131.042 28.034 16.234z"
                                  fill="#FFF"
                                />
                              </g>
                            </svg>
                            <h3
                              className="iot--empty-state--title"
                              data-testid="EmptyState-title"
                            >
                              No list items to show
                            </h3>
                            <p
                              className="iot--empty-state--text"
                              data-testid="EmptyState-body"
                            >
                              
                            </p>
                          </div>
                        </div>
                      </div>
                    </div>
                  </div>
                </div>
                <div
                  className="iot--list-builder__selected"
                  data-testid="select-users__selected"
                >
                  <div
                    className="iot--list"
                    data-testid="list"
                  >
                    <div
                      className="iot--list-header-container"
                      data-testid="list-header"
                    >
                      <div
                        className="iot--list-header"
                      >
                        <div
                          className="iot--list-header--title"
                        >
                          0 Selected
                        </div>
                        <div
                          className="iot--list-header--btn-container"
                        />
                      </div>
                      <div
                        className="iot--list-header--search"
                      >
                        <div
                          aria-labelledby="iot--list-builder__selected--search-search"
                          className="bx--search bx--search--lg"
                          role="search"
                        >
                          <div
                            className="bx--search-magnifier"
                          >
                            <svg
                              aria-hidden={true}
                              className="bx--search-magnifier-icon"
                              fill="currentColor"
                              focusable="false"
                              height={16}
                              preserveAspectRatio="xMidYMid meet"
                              viewBox="0 0 16 16"
                              width={16}
                              xmlns="http://www.w3.org/2000/svg"
                            >
                              <path
                                d="M15,14.3L10.7,10c1.9-2.3,1.6-5.8-0.7-7.7S4.2,0.7,2.3,3S0.7,8.8,3,10.7c2,1.7,5,1.7,7,0l4.3,4.3L15,14.3z M2,6.5	C2,4,4,2,6.5,2S11,4,11,6.5S9,11,6.5,11S2,9,2,6.5z"
                              />
                            </svg>
                          </div>
                          <label
                            className="bx--label"
                            htmlFor="iot--list-builder__selected--search"
                            id="iot--list-builder__selected--search-search"
                          >
                            Enter a value to search selected users
                          </label>
                          <input
                            autoComplete="off"
                            className="bx--search-input"
                            data-testid="list-header-search-input"
                            id="iot--list-builder__selected--search"
                            onChange={[Function]}
                            onKeyDown={[Function]}
                            placeholder="Enter a value to search selected users"
                            role="searchbox"
                            type="text"
                            value=""
                          />
                          <button
                            aria-label="Clear search input"
                            className="bx--search-close bx--search-close--hidden"
                            onClick={[Function]}
                            type="button"
                          >
                            <svg
                              aria-hidden={true}
                              fill="currentColor"
                              focusable="false"
                              height={16}
                              preserveAspectRatio="xMidYMid meet"
                              viewBox="0 0 32 32"
                              width={16}
                              xmlns="http://www.w3.org/2000/svg"
                            >
                              <path
                                d="M24 9.4L22.6 8 16 14.6 9.4 8 8 9.4 14.6 16 8 22.6 9.4 24 16 17.4 22.6 24 24 22.6 17.4 16 24 9.4z"
                              />
                            </svg>
                          </button>
                        </div>
                      </div>
                    </div>
                    <div
                      className="iot--list--content"
                    >
                      <div
                        className="iot--list--empty-state"
                      >
                        <div
                          className="iot--empty-state"
                          data-testid="EmptyState"
                        >
                          <div
                            className="iot--empty-state--content"
                          >
                            <svg
                              alt=""
                              className="iot--empty-state--icon"
                              data-testid="EmptyState-icon"
                              height={80}
                              width={80}
                            >
                              <defs>
                                <linearGradient
                                  id="emptystate-Default-icon_svg__a-defaultIcon"
                                  x1="37.502%"
                                  x2="55.959%"
                                  y1="34.928%"
                                  y2="57.808%"
                                >
                                  <stop
                                    offset="0%"
                                    stopOpacity={0.04}
                                  />
                                  <stop
                                    offset="100%"
                                    stopOpacity={0.04}
                                  />
                                </linearGradient>
                                <linearGradient
                                  id="emptystate-Default-icon_svg__b-defaultIcon"
                                  x1="-63.062%"
                                  x2="101.194%"
                                  y1="77.587%"
                                  y2="37.496%"
                                >
                                  <stop
                                    offset="0%"
                                    stopColor="#767676"
                                  />
                                  <stop
                                    offset="100%"
                                    stopColor="#929292"
                                  />
                                </linearGradient>
                                <linearGradient
                                  id="emptystate-Default-icon_svg__c-defaultIcon"
                                  x1="73.167%"
                                  x2="44.204%"
                                  y1="89.948%"
                                  y2="39.998%"
                                >
                                  <stop
                                    offset="0%"
                                    stopColor="#969696"
                                  />
                                  <stop
                                    offset="100%"
                                    stopColor="#E8E8E8"
                                  />
                                </linearGradient>
                                <linearGradient
                                  id="emptystate-Default-icon_svg__d-defaultIcon"
                                  x1="-23.114%"
                                  x2="57.391%"
                                  y1="-11.496%"
                                  y2="56.197%"
                                >
                                  <stop
                                    offset="0%"
                                    stopColor="#393939"
                                  />
                                  <stop
                                    offset="99%"
                                    stopColor="#525252"
                                  />
                                </linearGradient>
                                <linearGradient
                                  id="emptystate-Default-icon_svg__e-defaultIcon"
                                  x1="5.255%"
                                  x2="56.521%"
                                  y1="115.2%"
                                  y2="40.489%"
                                >
                                  <stop
                                    offset="0%"
                                    stopColor="#9C9C9C"
                                  />
                                  <stop
                                    offset="100%"
                                    stopColor="#C5C5C5"
                                  />
                                </linearGradient>
                                <linearGradient
                                  id="emptystate-Default-icon_svg__f-defaultIcon"
                                  x1="45.625%"
                                  x2="61.212%"
                                  y1="38.922%"
                                  y2="78.234%"
                                >
                                  <stop
                                    offset="0%"
                                    stopColor="#8A8A8A"
                                  />
                                  <stop
                                    offset="100%"
                                    stopColor="#B5B5B5"
                                  />
                                </linearGradient>
                                <linearGradient
                                  id="emptystate-Default-icon_svg__g-defaultIcon"
                                  x1="57.243%"
                                  x2="41.531%"
                                  y1="31.727%"
                                  y2="71.327%"
                                >
                                  <stop
                                    offset="0%"
                                    stopColor="#A4A4A4"
                                  />
                                  <stop
                                    offset="100%"
                                    stopColor="#BEBEBE"
                                  />
                                </linearGradient>
                                <linearGradient
                                  id="emptystate-Default-icon_svg__h-defaultIcon"
                                  x1="27.599%"
                                  x2="45.796%"
                                  y1="69.394%"
                                  y2="53.639%"
                                >
                                  <stop
                                    offset="0%"
                                    stopColor="#C2C2C2"
                                  />
                                  <stop
                                    offset="100%"
                                    stopColor="#E8E8E8"
                                  />
                                </linearGradient>
                                <linearGradient
                                  id="emptystate-Default-icon_svg__i-defaultIcon"
                                  x1="62.356%"
                                  x2="31.337%"
                                  y1="64.634%"
                                  y2="27.889%"
                                >
                                  <stop
                                    offset="0%"
                                    stopColor="#C6C6C6"
                                  />
                                  <stop
                                    offset="100%"
                                    stopColor="#E8E8E8"
                                  />
                                </linearGradient>
                                <linearGradient
                                  id="emptystate-Default-icon_svg__j-defaultIcon"
                                  x1="62.354%"
                                  x2="43.81%"
                                  y1="114.244%"
                                  y2="17.782%"
                                >
                                  <stop
                                    offset="0%"
                                    stopColor="#B7B7B7"
                                  />
                                  <stop
                                    offset="100%"
                                    stopColor="#EEE"
                                  />
                                </linearGradient>
                              </defs>
                              <g
                                fill="none"
                                fillRule="nonzero"
                              >
                                <path
                                  d="M36.131 27.683c.03.03.065.053.103.069h.042l-.159-.09s0 .02.014.02z"
                                  fill="#A8A8A8"
                                />
                                <path
                                  d="M28.793.593L.041 17.241l28.835 16.697 28.758-16.62z"
                                  fill="url(#emptystate-Default-icon_svg__a-defaultIcon)"
                                  transform="translate(11.724 43)"
                                />
                                <path
                                  d="M.069 16.207v24.476L28.062 24.51V.034L.07 16.207z"
                                  fill="url(#emptystate-Default-icon_svg__b-defaultIcon)"
                                  transform="translate(12.414 7.138)"
                                />
                                <path
                                  d="M40.455 2.807L27.945.33 0 16.551l12.483 2.477z"
                                  fill="url(#emptystate-Default-icon_svg__c-defaultIcon)"
                                  transform="translate(0 4.38)"
                                />
                                <path
                                  d="M27.986.276L0 16.462l28.048 16.241 27.986-16.151z"
                                  fill="url(#emptystate-Default-icon_svg__d-defaultIcon)"
                                  transform="translate(12.414 31.276)"
                                />
                                <path
                                  d="M28.434 40.641V16.207L.47.034V24.47l27.965 16.172z"
                                  fill="url(#emptystate-Default-icon_svg__e-defaultIcon)"
                                  transform="translate(40 7.138)"
                                />
                                <path
                                  d="M28.476 24.828V.352l-28 16.2v24.482l28-16.206z"
                                  fill="url(#emptystate-Default-icon_svg__f-defaultIcon)"
                                  transform="translate(40 23)"
                                />
                                <path
                                  d="M28.062 41.007V16.524L.097.36v24.475l27.965 16.173z"
                                  fill="url(#emptystate-Default-icon_svg__g-defaultIcon)"
                                  transform="translate(12.414 23)"
                                />
                                <path
                                  d="M28.517 20.407L40 16.84 11.952.607.469 4.172z"
                                  fill="url(#emptystate-Default-icon_svg__h-defaultIcon)"
                                  transform="translate(40 3)"
                                />
                                <path
                                  d="M39.559 10.834L28.524.317.517 16.503l11.076 10.51z"
                                  fill="url(#emptystate-Default-icon_svg__i-defaultIcon)"
                                  transform="translate(40 23)"
                                />
                                <path
                                  d="M28.276 31.848l10.227-15.296L10.455.276.235 15.606z"
                                  fill="url(#emptystate-Default-icon_svg__j-defaultIcon)"
                                  transform="translate(2.069 23)"
                                />
                                <path
                                  d="M2.303 38.607l.063.041 10.158-15.227 27.966 16.2.082-.104-28.048-16.241z"
                                  fill="#FFF"
                                />
                                <path
                                  d="M68.69 23.503l-.2-.186-27.973 16.186 11.076 10.51.076-.054-10.855-10.345z"
                                  fill="#FFF"
                                />
                                <path
                                  d="M80 19.841l-.159-.09-11.324 3.511-27.89-16.124-.158.055 28.048 16.235z"
                                  fill="#999"
                                />
                                <path
                                  d="M68.517 23.262h.09L40.614 7.028v-.042l-.131.042 28.034 16.234z"
                                  fill="#FFF"
                                />
                              </g>
                            </svg>
                            <h3
                              className="iot--empty-state--title"
                              data-testid="EmptyState-title"
                            >
                              No list items to show
                            </h3>
                            <p
                              className="iot--empty-state--text"
                              data-testid="EmptyState-body"
                            >
                              
                            </p>
                          </div>
                        </div>
                      </div>
                    </div>
                  </div>
                </div>
              </div>
            </div>
            <div
              className="bx--modal-footer iot--composed-modal-footer bx--btn-set"
            >
              <button
                aria-describedby={null}
                aria-pressed={null}
                className="iot--btn bx--btn bx--btn--secondary"
                data-testid="ComposedModal-modal-secondary-button"
                disabled={false}
                onBlur={[Function]}
                onClick={[Function]}
                onFocus={[Function]}
                onMouseEnter={[Function]}
                onMouseLeave={[Function]}
                tabIndex={0}
                type="button"
              >
                Cancel
              </button>
              <button
                aria-describedby={null}
                aria-pressed={null}
                className="iot--btn bx--btn bx--btn--primary bx--btn--disabled"
                data-testid="ComposedModal-modal-primary-button"
                disabled={true}
                onBlur={[Function]}
                onClick={[Function]}
                onFocus={[Function]}
                onMouseEnter={[Function]}
                onMouseLeave={[Function]}
                tabIndex={0}
                type="button"
              >
                OK
              </button>
            </div>
          </div>
          <span
            className="bx--visually-hidden"
            role="link"
            tabIndex="0"
          >
            Focus sentinel
          </span>
        </div>
      </div>
      <div
        className="iot--select-users-modal"
        data-testid="select-users-modal-container"
      >
        <div
          className="bx--modal iot--composed-modal--large iot--composed-modal"
          data-floating-menu-container={true}
          data-testid="ComposedModal"
          onBlur={[Function]}
          onClick={[Function]}
          onClose={[Function]}
          onKeyDown={[Function]}
          open={false}
          role="presentation"
        >
          <span
            className="bx--visually-hidden"
            role="link"
            tabIndex="0"
          >
            Focus sentinel
          </span>
          <div
            aria-label="Selected users will have read access"
            aria-modal="true"
            className="bx--modal-container"
            role="dialog"
          >
            <div
              className="bx--modal-header"
            >
              <h2
                className="bx--modal-header__label bx--type-delta"
              >
                Selected users will have read access
              </h2>
              <h3
                className="bx--modal-header__heading bx--type-beta"
              >
                Select users
              </h3>
              <button
                aria-label="Close"
                className="bx--modal-close"
                onClick={[Function]}
                title="Close"
                type="button"
              >
                <svg
                  aria-hidden={true}
                  className="bx--modal-close__icon"
                  fill="currentColor"
                  focusable="false"
                  height={20}
                  preserveAspectRatio="xMidYMid meet"
                  viewBox="0 0 32 32"
                  width={20}
                  xmlns="http://www.w3.org/2000/svg"
                >
                  <path
                    d="M24 9.4L22.6 8 16 14.6 9.4 8 8 9.4 14.6 16 8 22.6 9.4 24 16 17.4 22.6 24 24 22.6 17.4 16 24 9.4z"
                  />
                </svg>
              </button>
            </div>
            <div
              className="bx--modal-content"
            >
              <div
                className="iot--list-builder__container"
                data-testid="select-users"
              >
                <div
                  className="iot--list-builder__all"
                  data-testid="select-users__all"
                >
                  <div
                    className="iot--list"
                    data-testid="list"
                  >
                    <div
                      className="iot--list-header-container"
                      data-testid="list-header"
                    >
                      <div
                        className="iot--list-header"
                      >
                        <div
                          className="iot--list-header--title"
                        >
                          Users (0 available)
                        </div>
                        <div
                          className="iot--list-header--btn-container"
                        />
                      </div>
                      <div
                        className="iot--list-header--search"
                      >
                        <div
                          aria-labelledby="iot--list-builder__all--search-search"
                          className="bx--search bx--search--lg"
                          role="search"
                        >
                          <div
                            className="bx--search-magnifier"
                          >
                            <svg
                              aria-hidden={true}
                              className="bx--search-magnifier-icon"
                              fill="currentColor"
                              focusable="false"
                              height={16}
                              preserveAspectRatio="xMidYMid meet"
                              viewBox="0 0 16 16"
                              width={16}
                              xmlns="http://www.w3.org/2000/svg"
                            >
                              <path
                                d="M15,14.3L10.7,10c1.9-2.3,1.6-5.8-0.7-7.7S4.2,0.7,2.3,3S0.7,8.8,3,10.7c2,1.7,5,1.7,7,0l4.3,4.3L15,14.3z M2,6.5	C2,4,4,2,6.5,2S11,4,11,6.5S9,11,6.5,11S2,9,2,6.5z"
                              />
                            </svg>
                          </div>
                          <label
                            className="bx--label"
                            htmlFor="iot--list-builder__all--search"
                            id="iot--list-builder__all--search-search"
                          >
                            Enter a value to search all users
                          </label>
                          <input
                            autoComplete="off"
                            className="bx--search-input"
                            data-testid="list-header-search-input"
                            id="iot--list-builder__all--search"
                            onChange={[Function]}
                            onKeyDown={[Function]}
                            placeholder="Enter a value to search all users"
                            role="searchbox"
                            type="text"
                            value=""
                          />
                          <button
                            aria-label="Clear search input"
                            className="bx--search-close bx--search-close--hidden"
                            onClick={[Function]}
                            type="button"
                          >
                            <svg
                              aria-hidden={true}
                              fill="currentColor"
                              focusable="false"
                              height={16}
                              preserveAspectRatio="xMidYMid meet"
                              viewBox="0 0 32 32"
                              width={16}
                              xmlns="http://www.w3.org/2000/svg"
                            >
                              <path
                                d="M24 9.4L22.6 8 16 14.6 9.4 8 8 9.4 14.6 16 8 22.6 9.4 24 16 17.4 22.6 24 24 22.6 17.4 16 24 9.4z"
                              />
                            </svg>
                          </button>
                        </div>
                      </div>
                    </div>
                    <div
                      className="iot--list--content"
                    >
                      <div
                        className="iot--list--empty-state"
                      >
                        <div
                          className="iot--empty-state"
                          data-testid="EmptyState"
                        >
                          <div
                            className="iot--empty-state--content"
                          >
                            <svg
                              alt=""
                              className="iot--empty-state--icon"
                              data-testid="EmptyState-icon"
                              height={80}
                              width={80}
                            >
                              <defs>
                                <linearGradient
                                  id="emptystate-Default-icon_svg__a-defaultIcon"
                                  x1="37.502%"
                                  x2="55.959%"
                                  y1="34.928%"
                                  y2="57.808%"
                                >
                                  <stop
                                    offset="0%"
                                    stopOpacity={0.04}
                                  />
                                  <stop
                                    offset="100%"
                                    stopOpacity={0.04}
                                  />
                                </linearGradient>
                                <linearGradient
                                  id="emptystate-Default-icon_svg__b-defaultIcon"
                                  x1="-63.062%"
                                  x2="101.194%"
                                  y1="77.587%"
                                  y2="37.496%"
                                >
                                  <stop
                                    offset="0%"
                                    stopColor="#767676"
                                  />
                                  <stop
                                    offset="100%"
                                    stopColor="#929292"
                                  />
                                </linearGradient>
                                <linearGradient
                                  id="emptystate-Default-icon_svg__c-defaultIcon"
                                  x1="73.167%"
                                  x2="44.204%"
                                  y1="89.948%"
                                  y2="39.998%"
                                >
                                  <stop
                                    offset="0%"
                                    stopColor="#969696"
                                  />
                                  <stop
                                    offset="100%"
                                    stopColor="#E8E8E8"
                                  />
                                </linearGradient>
                                <linearGradient
                                  id="emptystate-Default-icon_svg__d-defaultIcon"
                                  x1="-23.114%"
                                  x2="57.391%"
                                  y1="-11.496%"
                                  y2="56.197%"
                                >
                                  <stop
                                    offset="0%"
                                    stopColor="#393939"
                                  />
                                  <stop
                                    offset="99%"
                                    stopColor="#525252"
                                  />
                                </linearGradient>
                                <linearGradient
                                  id="emptystate-Default-icon_svg__e-defaultIcon"
                                  x1="5.255%"
                                  x2="56.521%"
                                  y1="115.2%"
                                  y2="40.489%"
                                >
                                  <stop
                                    offset="0%"
                                    stopColor="#9C9C9C"
                                  />
                                  <stop
                                    offset="100%"
                                    stopColor="#C5C5C5"
                                  />
                                </linearGradient>
                                <linearGradient
                                  id="emptystate-Default-icon_svg__f-defaultIcon"
                                  x1="45.625%"
                                  x2="61.212%"
                                  y1="38.922%"
                                  y2="78.234%"
                                >
                                  <stop
                                    offset="0%"
                                    stopColor="#8A8A8A"
                                  />
                                  <stop
                                    offset="100%"
                                    stopColor="#B5B5B5"
                                  />
                                </linearGradient>
                                <linearGradient
                                  id="emptystate-Default-icon_svg__g-defaultIcon"
                                  x1="57.243%"
                                  x2="41.531%"
                                  y1="31.727%"
                                  y2="71.327%"
                                >
                                  <stop
                                    offset="0%"
                                    stopColor="#A4A4A4"
                                  />
                                  <stop
                                    offset="100%"
                                    stopColor="#BEBEBE"
                                  />
                                </linearGradient>
                                <linearGradient
                                  id="emptystate-Default-icon_svg__h-defaultIcon"
                                  x1="27.599%"
                                  x2="45.796%"
                                  y1="69.394%"
                                  y2="53.639%"
                                >
                                  <stop
                                    offset="0%"
                                    stopColor="#C2C2C2"
                                  />
                                  <stop
                                    offset="100%"
                                    stopColor="#E8E8E8"
                                  />
                                </linearGradient>
                                <linearGradient
                                  id="emptystate-Default-icon_svg__i-defaultIcon"
                                  x1="62.356%"
                                  x2="31.337%"
                                  y1="64.634%"
                                  y2="27.889%"
                                >
                                  <stop
                                    offset="0%"
                                    stopColor="#C6C6C6"
                                  />
                                  <stop
                                    offset="100%"
                                    stopColor="#E8E8E8"
                                  />
                                </linearGradient>
                                <linearGradient
                                  id="emptystate-Default-icon_svg__j-defaultIcon"
                                  x1="62.354%"
                                  x2="43.81%"
                                  y1="114.244%"
                                  y2="17.782%"
                                >
                                  <stop
                                    offset="0%"
                                    stopColor="#B7B7B7"
                                  />
                                  <stop
                                    offset="100%"
                                    stopColor="#EEE"
                                  />
                                </linearGradient>
                              </defs>
                              <g
                                fill="none"
                                fillRule="nonzero"
                              >
                                <path
                                  d="M36.131 27.683c.03.03.065.053.103.069h.042l-.159-.09s0 .02.014.02z"
                                  fill="#A8A8A8"
                                />
                                <path
                                  d="M28.793.593L.041 17.241l28.835 16.697 28.758-16.62z"
                                  fill="url(#emptystate-Default-icon_svg__a-defaultIcon)"
                                  transform="translate(11.724 43)"
                                />
                                <path
                                  d="M.069 16.207v24.476L28.062 24.51V.034L.07 16.207z"
                                  fill="url(#emptystate-Default-icon_svg__b-defaultIcon)"
                                  transform="translate(12.414 7.138)"
                                />
                                <path
                                  d="M40.455 2.807L27.945.33 0 16.551l12.483 2.477z"
                                  fill="url(#emptystate-Default-icon_svg__c-defaultIcon)"
                                  transform="translate(0 4.38)"
                                />
                                <path
                                  d="M27.986.276L0 16.462l28.048 16.241 27.986-16.151z"
                                  fill="url(#emptystate-Default-icon_svg__d-defaultIcon)"
                                  transform="translate(12.414 31.276)"
                                />
                                <path
                                  d="M28.434 40.641V16.207L.47.034V24.47l27.965 16.172z"
                                  fill="url(#emptystate-Default-icon_svg__e-defaultIcon)"
                                  transform="translate(40 7.138)"
                                />
                                <path
                                  d="M28.476 24.828V.352l-28 16.2v24.482l28-16.206z"
                                  fill="url(#emptystate-Default-icon_svg__f-defaultIcon)"
                                  transform="translate(40 23)"
                                />
                                <path
                                  d="M28.062 41.007V16.524L.097.36v24.475l27.965 16.173z"
                                  fill="url(#emptystate-Default-icon_svg__g-defaultIcon)"
                                  transform="translate(12.414 23)"
                                />
                                <path
                                  d="M28.517 20.407L40 16.84 11.952.607.469 4.172z"
                                  fill="url(#emptystate-Default-icon_svg__h-defaultIcon)"
                                  transform="translate(40 3)"
                                />
                                <path
                                  d="M39.559 10.834L28.524.317.517 16.503l11.076 10.51z"
                                  fill="url(#emptystate-Default-icon_svg__i-defaultIcon)"
                                  transform="translate(40 23)"
                                />
                                <path
                                  d="M28.276 31.848l10.227-15.296L10.455.276.235 15.606z"
                                  fill="url(#emptystate-Default-icon_svg__j-defaultIcon)"
                                  transform="translate(2.069 23)"
                                />
                                <path
                                  d="M2.303 38.607l.063.041 10.158-15.227 27.966 16.2.082-.104-28.048-16.241z"
                                  fill="#FFF"
                                />
                                <path
                                  d="M68.69 23.503l-.2-.186-27.973 16.186 11.076 10.51.076-.054-10.855-10.345z"
                                  fill="#FFF"
                                />
                                <path
                                  d="M80 19.841l-.159-.09-11.324 3.511-27.89-16.124-.158.055 28.048 16.235z"
                                  fill="#999"
                                />
                                <path
                                  d="M68.517 23.262h.09L40.614 7.028v-.042l-.131.042 28.034 16.234z"
                                  fill="#FFF"
                                />
                              </g>
                            </svg>
                            <h3
                              className="iot--empty-state--title"
                              data-testid="EmptyState-title"
                            >
                              No list items to show
                            </h3>
                            <p
                              className="iot--empty-state--text"
                              data-testid="EmptyState-body"
                            >
                              
                            </p>
                          </div>
                        </div>
                      </div>
                    </div>
                  </div>
                </div>
                <div
                  className="iot--list-builder__selected"
                  data-testid="select-users__selected"
                >
                  <div
                    className="iot--list"
                    data-testid="list"
                  >
                    <div
                      className="iot--list-header-container"
                      data-testid="list-header"
                    >
                      <div
                        className="iot--list-header"
                      >
                        <div
                          className="iot--list-header--title"
                        >
                          0 Selected
                        </div>
                        <div
                          className="iot--list-header--btn-container"
                        />
                      </div>
                      <div
                        className="iot--list-header--search"
                      >
                        <div
                          aria-labelledby="iot--list-builder__selected--search-search"
                          className="bx--search bx--search--lg"
                          role="search"
                        >
                          <div
                            className="bx--search-magnifier"
                          >
                            <svg
                              aria-hidden={true}
                              className="bx--search-magnifier-icon"
                              fill="currentColor"
                              focusable="false"
                              height={16}
                              preserveAspectRatio="xMidYMid meet"
                              viewBox="0 0 16 16"
                              width={16}
                              xmlns="http://www.w3.org/2000/svg"
                            >
                              <path
                                d="M15,14.3L10.7,10c1.9-2.3,1.6-5.8-0.7-7.7S4.2,0.7,2.3,3S0.7,8.8,3,10.7c2,1.7,5,1.7,7,0l4.3,4.3L15,14.3z M2,6.5	C2,4,4,2,6.5,2S11,4,11,6.5S9,11,6.5,11S2,9,2,6.5z"
                              />
                            </svg>
                          </div>
                          <label
                            className="bx--label"
                            htmlFor="iot--list-builder__selected--search"
                            id="iot--list-builder__selected--search-search"
                          >
                            Enter a value to search selected users
                          </label>
                          <input
                            autoComplete="off"
                            className="bx--search-input"
                            data-testid="list-header-search-input"
                            id="iot--list-builder__selected--search"
                            onChange={[Function]}
                            onKeyDown={[Function]}
                            placeholder="Enter a value to search selected users"
                            role="searchbox"
                            type="text"
                            value=""
                          />
                          <button
                            aria-label="Clear search input"
                            className="bx--search-close bx--search-close--hidden"
                            onClick={[Function]}
                            type="button"
                          >
                            <svg
                              aria-hidden={true}
                              fill="currentColor"
                              focusable="false"
                              height={16}
                              preserveAspectRatio="xMidYMid meet"
                              viewBox="0 0 32 32"
                              width={16}
                              xmlns="http://www.w3.org/2000/svg"
                            >
                              <path
                                d="M24 9.4L22.6 8 16 14.6 9.4 8 8 9.4 14.6 16 8 22.6 9.4 24 16 17.4 22.6 24 24 22.6 17.4 16 24 9.4z"
                              />
                            </svg>
                          </button>
                        </div>
                      </div>
                    </div>
                    <div
                      className="iot--list--content"
                    >
                      <div
                        className="iot--list--empty-state"
                      >
                        <div
                          className="iot--empty-state"
                          data-testid="EmptyState"
                        >
                          <div
                            className="iot--empty-state--content"
                          >
                            <svg
                              alt=""
                              className="iot--empty-state--icon"
                              data-testid="EmptyState-icon"
                              height={80}
                              width={80}
                            >
                              <defs>
                                <linearGradient
                                  id="emptystate-Default-icon_svg__a-defaultIcon"
                                  x1="37.502%"
                                  x2="55.959%"
                                  y1="34.928%"
                                  y2="57.808%"
                                >
                                  <stop
                                    offset="0%"
                                    stopOpacity={0.04}
                                  />
                                  <stop
                                    offset="100%"
                                    stopOpacity={0.04}
                                  />
                                </linearGradient>
                                <linearGradient
                                  id="emptystate-Default-icon_svg__b-defaultIcon"
                                  x1="-63.062%"
                                  x2="101.194%"
                                  y1="77.587%"
                                  y2="37.496%"
                                >
                                  <stop
                                    offset="0%"
                                    stopColor="#767676"
                                  />
                                  <stop
                                    offset="100%"
                                    stopColor="#929292"
                                  />
                                </linearGradient>
                                <linearGradient
                                  id="emptystate-Default-icon_svg__c-defaultIcon"
                                  x1="73.167%"
                                  x2="44.204%"
                                  y1="89.948%"
                                  y2="39.998%"
                                >
                                  <stop
                                    offset="0%"
                                    stopColor="#969696"
                                  />
                                  <stop
                                    offset="100%"
                                    stopColor="#E8E8E8"
                                  />
                                </linearGradient>
                                <linearGradient
                                  id="emptystate-Default-icon_svg__d-defaultIcon"
                                  x1="-23.114%"
                                  x2="57.391%"
                                  y1="-11.496%"
                                  y2="56.197%"
                                >
                                  <stop
                                    offset="0%"
                                    stopColor="#393939"
                                  />
                                  <stop
                                    offset="99%"
                                    stopColor="#525252"
                                  />
                                </linearGradient>
                                <linearGradient
                                  id="emptystate-Default-icon_svg__e-defaultIcon"
                                  x1="5.255%"
                                  x2="56.521%"
                                  y1="115.2%"
                                  y2="40.489%"
                                >
                                  <stop
                                    offset="0%"
                                    stopColor="#9C9C9C"
                                  />
                                  <stop
                                    offset="100%"
                                    stopColor="#C5C5C5"
                                  />
                                </linearGradient>
                                <linearGradient
                                  id="emptystate-Default-icon_svg__f-defaultIcon"
                                  x1="45.625%"
                                  x2="61.212%"
                                  y1="38.922%"
                                  y2="78.234%"
                                >
                                  <stop
                                    offset="0%"
                                    stopColor="#8A8A8A"
                                  />
                                  <stop
                                    offset="100%"
                                    stopColor="#B5B5B5"
                                  />
                                </linearGradient>
                                <linearGradient
                                  id="emptystate-Default-icon_svg__g-defaultIcon"
                                  x1="57.243%"
                                  x2="41.531%"
                                  y1="31.727%"
                                  y2="71.327%"
                                >
                                  <stop
                                    offset="0%"
                                    stopColor="#A4A4A4"
                                  />
                                  <stop
                                    offset="100%"
                                    stopColor="#BEBEBE"
                                  />
                                </linearGradient>
                                <linearGradient
                                  id="emptystate-Default-icon_svg__h-defaultIcon"
                                  x1="27.599%"
                                  x2="45.796%"
                                  y1="69.394%"
                                  y2="53.639%"
                                >
                                  <stop
                                    offset="0%"
                                    stopColor="#C2C2C2"
                                  />
                                  <stop
                                    offset="100%"
                                    stopColor="#E8E8E8"
                                  />
                                </linearGradient>
                                <linearGradient
                                  id="emptystate-Default-icon_svg__i-defaultIcon"
                                  x1="62.356%"
                                  x2="31.337%"
                                  y1="64.634%"
                                  y2="27.889%"
                                >
                                  <stop
                                    offset="0%"
                                    stopColor="#C6C6C6"
                                  />
                                  <stop
                                    offset="100%"
                                    stopColor="#E8E8E8"
                                  />
                                </linearGradient>
                                <linearGradient
                                  id="emptystate-Default-icon_svg__j-defaultIcon"
                                  x1="62.354%"
                                  x2="43.81%"
                                  y1="114.244%"
                                  y2="17.782%"
                                >
                                  <stop
                                    offset="0%"
                                    stopColor="#B7B7B7"
                                  />
                                  <stop
                                    offset="100%"
                                    stopColor="#EEE"
                                  />
                                </linearGradient>
                              </defs>
                              <g
                                fill="none"
                                fillRule="nonzero"
                              >
                                <path
                                  d="M36.131 27.683c.03.03.065.053.103.069h.042l-.159-.09s0 .02.014.02z"
                                  fill="#A8A8A8"
                                />
                                <path
                                  d="M28.793.593L.041 17.241l28.835 16.697 28.758-16.62z"
                                  fill="url(#emptystate-Default-icon_svg__a-defaultIcon)"
                                  transform="translate(11.724 43)"
                                />
                                <path
                                  d="M.069 16.207v24.476L28.062 24.51V.034L.07 16.207z"
                                  fill="url(#emptystate-Default-icon_svg__b-defaultIcon)"
                                  transform="translate(12.414 7.138)"
                                />
                                <path
                                  d="M40.455 2.807L27.945.33 0 16.551l12.483 2.477z"
                                  fill="url(#emptystate-Default-icon_svg__c-defaultIcon)"
                                  transform="translate(0 4.38)"
                                />
                                <path
                                  d="M27.986.276L0 16.462l28.048 16.241 27.986-16.151z"
                                  fill="url(#emptystate-Default-icon_svg__d-defaultIcon)"
                                  transform="translate(12.414 31.276)"
                                />
                                <path
                                  d="M28.434 40.641V16.207L.47.034V24.47l27.965 16.172z"
                                  fill="url(#emptystate-Default-icon_svg__e-defaultIcon)"
                                  transform="translate(40 7.138)"
                                />
                                <path
                                  d="M28.476 24.828V.352l-28 16.2v24.482l28-16.206z"
                                  fill="url(#emptystate-Default-icon_svg__f-defaultIcon)"
                                  transform="translate(40 23)"
                                />
                                <path
                                  d="M28.062 41.007V16.524L.097.36v24.475l27.965 16.173z"
                                  fill="url(#emptystate-Default-icon_svg__g-defaultIcon)"
                                  transform="translate(12.414 23)"
                                />
                                <path
                                  d="M28.517 20.407L40 16.84 11.952.607.469 4.172z"
                                  fill="url(#emptystate-Default-icon_svg__h-defaultIcon)"
                                  transform="translate(40 3)"
                                />
                                <path
                                  d="M39.559 10.834L28.524.317.517 16.503l11.076 10.51z"
                                  fill="url(#emptystate-Default-icon_svg__i-defaultIcon)"
                                  transform="translate(40 23)"
                                />
                                <path
                                  d="M28.276 31.848l10.227-15.296L10.455.276.235 15.606z"
                                  fill="url(#emptystate-Default-icon_svg__j-defaultIcon)"
                                  transform="translate(2.069 23)"
                                />
                                <path
                                  d="M2.303 38.607l.063.041 10.158-15.227 27.966 16.2.082-.104-28.048-16.241z"
                                  fill="#FFF"
                                />
                                <path
                                  d="M68.69 23.503l-.2-.186-27.973 16.186 11.076 10.51.076-.054-10.855-10.345z"
                                  fill="#FFF"
                                />
                                <path
                                  d="M80 19.841l-.159-.09-11.324 3.511-27.89-16.124-.158.055 28.048 16.235z"
                                  fill="#999"
                                />
                                <path
                                  d="M68.517 23.262h.09L40.614 7.028v-.042l-.131.042 28.034 16.234z"
                                  fill="#FFF"
                                />
                              </g>
                            </svg>
                            <h3
                              className="iot--empty-state--title"
                              data-testid="EmptyState-title"
                            >
                              No list items to show
                            </h3>
                            <p
                              className="iot--empty-state--text"
                              data-testid="EmptyState-body"
                            >
                              
                            </p>
                          </div>
                        </div>
                      </div>
                    </div>
                  </div>
                </div>
              </div>
            </div>
            <div
              className="bx--modal-footer iot--composed-modal-footer bx--btn-set"
            >
              <button
                aria-describedby={null}
                aria-pressed={null}
                className="iot--btn bx--btn bx--btn--secondary"
                data-testid="ComposedModal-modal-secondary-button"
                disabled={false}
                onBlur={[Function]}
                onClick={[Function]}
                onFocus={[Function]}
                onMouseEnter={[Function]}
                onMouseLeave={[Function]}
                tabIndex={0}
                type="button"
              >
                Cancel
              </button>
              <button
                aria-describedby={null}
                aria-pressed={null}
                className="iot--btn bx--btn bx--btn--primary bx--btn--disabled"
                data-testid="ComposedModal-modal-primary-button"
                disabled={true}
                onBlur={[Function]}
                onClick={[Function]}
                onFocus={[Function]}
                onMouseEnter={[Function]}
                onMouseLeave={[Function]}
                tabIndex={0}
                type="button"
              >
                OK
              </button>
            </div>
          </div>
          <span
            className="bx--visually-hidden"
            role="link"
            tabIndex="0"
          >
            Focus sentinel
          </span>
        </div>
      </div>
    </section>
  </div>
</div>
`;

exports[`Storybook Snapshot tests and console checks Storyshots 2 - Watson IoT Experimental/☢️ RuleBuilder with existing filter rules 1`] = `
<div
  className="storybook-container"
>
  <div
    style={
      Object {
        "height": "calc(100vh - 100px)",
        "width": "100%",
      }
    }
  >
    <section
      className="iot--rule-builder-wrap"
      data-testid="rule-builder"
    >
      <header
        className="iot--rule-builder-wrap--header"
      >
        <div>
          <h1
            className="iot--rule-builder-wrap--header-title"
            data-testid="rule-builder-title"
          >
            My Filter
          </h1>
          <p
            className="iot--rule-builder-wrap--header-metatext"
            data-testid="rule-builder-metatext"
          >
            last updated: Thursday, February 25, 2021
          </p>
        </div>
        <div
          className="iot--rule-builder-wrap--header-actions"
        >
          <button
            aria-describedby={null}
            aria-pressed={null}
            className="iot--card--toolbar-action iot--card--toolbar-svg-wrapper bx--btn--icon-only iot--btn bx--btn bx--btn--sm bx--btn--ghost"
            data-testid="favorite"
            disabled={false}
            onBlur={[Function]}
            onClick={[Function]}
            onFocus={[Function]}
            onMouseEnter={[Function]}
            onMouseLeave={[Function]}
            tabIndex={0}
            title="Favorite"
            type="button"
          >
            <svg
              aria-hidden="true"
              aria-label="Favorite"
              className="bx--btn__icon"
              fill="currentColor"
              focusable="false"
              height={16}
              preserveAspectRatio="xMidYMid meet"
              role="img"
              viewBox="0 0 16 16"
              width={16}
              xmlns="http://www.w3.org/2000/svg"
            >
              <path
                d="M8,3.3l1.4,2.8l0.2,0.5l0.5,0.1l3.1,0.4L11,9.2l-0.4,0.4l0.1,0.5l0.5,3.1l-2.8-1.4L8,11.5l-0.5,0.2l-2.8,1.4l0.5-3.1	l0.1-0.5L5,9.2L2.8,7l3.1-0.4l0.5-0.1L6.6,6L8,3.3 M8,1L5.7,5.6L0.6,6.3l3.7,3.6L3.5,15L8,12.6l4.6,2.4l-0.9-5.1l3.7-3.6l-5.1-0.7	L8,1z"
              />
            </svg>
          </button>
          <button
            aria-describedby={null}
            aria-pressed={null}
            className="iot--card--toolbar-action iot--card--toolbar-svg-wrapper bx--btn--icon-only iot--btn bx--btn bx--btn--sm bx--btn--ghost"
            data-testid="share"
            disabled={false}
            onBlur={[Function]}
            onClick={[Function]}
            onFocus={[Function]}
            onMouseEnter={[Function]}
            onMouseLeave={[Function]}
            tabIndex={0}
            title="Share"
            type="button"
          >
            <svg
              aria-hidden="true"
              aria-label="Share"
              className="bx--btn__icon"
              fill="currentColor"
              focusable="false"
              height={16}
              preserveAspectRatio="xMidYMid meet"
              role="img"
              viewBox="0 0 32 32"
              width={16}
              xmlns="http://www.w3.org/2000/svg"
            >
              <path
                d="M23,20a5,5,0,0,0-3.89,1.89L11.8,17.32a4.46,4.46,0,0,0,0-2.64l7.31-4.57A5,5,0,1,0,18,7a4.79,4.79,0,0,0,.2,1.32l-7.31,4.57a5,5,0,1,0,0,6.22l7.31,4.57A4.79,4.79,0,0,0,18,25a5,5,0,1,0,5-5ZM23,4a3,3,0,1,1-3,3A3,3,0,0,1,23,4ZM7,19a3,3,0,1,1,3-3A3,3,0,0,1,7,19Zm16,9a3,3,0,1,1,3-3A3,3,0,0,1,23,28Z"
              />
            </svg>
          </button>
          <button
            aria-describedby={null}
            aria-pressed={null}
            className="iot--card--toolbar-action iot--card--toolbar-svg-wrapper bx--btn--icon-only iot--btn bx--btn bx--btn--sm bx--btn--ghost"
            data-testid="delete"
            disabled={false}
            onBlur={[Function]}
            onClick={[Function]}
            onFocus={[Function]}
            onMouseEnter={[Function]}
            onMouseLeave={[Function]}
            tabIndex={0}
            title="Delete"
            type="button"
          >
            <svg
              aria-hidden="true"
              aria-label="Delete"
              className="bx--btn__icon"
              fill="currentColor"
              focusable="false"
              height={16}
              preserveAspectRatio="xMidYMid meet"
              role="img"
              viewBox="0 0 32 32"
              width={16}
              xmlns="http://www.w3.org/2000/svg"
            >
              <path
                d="M12 12H14V24H12zM18 12H20V24H18z"
              />
              <path
                d="M4 6V8H6V28a2 2 0 002 2H24a2 2 0 002-2V8h2V6zM8 28V8H24V28zM12 2H20V4H12z"
              />
            </svg>
          </button>
          <button
            aria-describedby={null}
            aria-pressed={null}
            className="iot--rule-builder-wrap--header-actions-save iot--btn bx--btn bx--btn--sm bx--btn--primary"
            data-testid="rule-builder-save"
            disabled={false}
            onBlur={[Function]}
            onClick={[Function]}
            onFocus={[Function]}
            onMouseEnter={[Function]}
            onMouseLeave={[Function]}
            tabIndex={0}
            type="button"
          >
            Save
          </button>
        </div>
      </header>
      <div
        className="iot--rule-builder-wrap--body"
      >
        <div
          className="iot--rule-builder-wrap--tabs bx--tabs--scrollable"
          data-testid="rule-builder-tabs"
          selected={0}
        >
          <button
            aria-hidden="true"
            aria-label="Scroll left"
            className="bx--tab--overflow-nav-button--hidden"
            onClick={[Function]}
            onMouseDown={[Function]}
            onMouseUp={[Function]}
            tabIndex="-1"
            type="button"
          >
            <svg
              aria-hidden={true}
              fill="currentColor"
              focusable="false"
              height={16}
              preserveAspectRatio="xMidYMid meet"
              viewBox="0 0 16 16"
              width={16}
              xmlns="http://www.w3.org/2000/svg"
            >
              <path
                d="M5 8L10 3 10.7 3.7 6.4 8 10.7 12.3 10 13z"
              />
            </svg>
          </button>
          <ul
            className="bx--tabs--scrollable__nav"
            onScroll={[Function]}
            role="tablist"
            tabIndex={-1}
          >
            <li
              className="iot--rule-builder-wrap--tab bx--tabs--scrollable__nav-item bx--tabs__nav-item--selected bx--tabs--scrollable__nav-item--selected"
              data-testid="rule-builder-editor-tab"
              onClick={[Function]}
              onKeyDown={[Function]}
              role="presentation"
            >
              <button
                aria-selected={true}
                className="bx--tabs--scrollable__nav-link"
                href="#"
                role="tab"
                tabIndex={0}
                type="button"
              >
                Filter builder
              </button>
            </li>
            <li
              className="iot--rule-builder-wrap--tab bx--tabs--scrollable__nav-item"
              data-testid="rule-builder-sharing-tab"
              onClick={[Function]}
              onKeyDown={[Function]}
              role="presentation"
            >
              <button
                aria-selected={false}
                className="bx--tabs--scrollable__nav-link"
                href="#"
                role="tab"
                tabIndex={-1}
                type="button"
              >
                Sharing and preferences
              </button>
            </li>
          </ul>
          <button
            aria-hidden="true"
            aria-label="Scroll right"
            className="bx--tab--overflow-nav-button--hidden"
            onClick={[Function]}
            onMouseDown={[Function]}
            onMouseUp={[Function]}
            tabIndex="-1"
            type="button"
          >
            <svg
              aria-hidden={true}
              fill="currentColor"
              focusable="false"
              height={16}
              preserveAspectRatio="xMidYMid meet"
              viewBox="0 0 16 16"
              width={16}
              xmlns="http://www.w3.org/2000/svg"
            >
              <path
                d="M11 8L6 13 5.3 12.3 9.6 8 5.3 3.7 6 3z"
              />
            </svg>
          </button>
        </div>
        <div
          className="bx--tab-content"
          hidden={false}
          role="tabpanel"
          selected={true}
          tabIndex={0}
        >
          <div
            data-testid="rule-builder-editor"
          >
            <div
              className="iot--rule-builder-header"
              data-testid="rule-builder-editor-header"
            >
              <div>
                <div
                  className="iot--rule-builder-header__dropdown"
                >
                  <div
                    className="bx--dropdown__wrapper bx--list-box__wrapper"
                    data-testid="14p5ho3pcu-group-logic-dropdown"
                  >
                    
                    <div
                      className="bx--dropdown bx--dropdown--light bx--list-box bx--list-box--light"
                      id="14p5ho3pcu"
                      onClick={[Function]}
                      onKeyDown={[Function]}
                    >
                      <button
                        aria-disabled={false}
                        aria-expanded={false}
                        aria-haspopup="listbox"
                        aria-labelledby="downshift-0-label downshift-0-toggle-button"
                        className="bx--list-box__field"
                        disabled={false}
                        id="downshift-0-toggle-button"
                        onClick={[Function]}
                        onKeyDown={[Function]}
                        title="ALL"
                        type="button"
                      >
                        <span
                          className="bx--list-box__label"
                        >
                          ALL
                        </span>
                        <div
                          className="bx--list-box__menu-icon"
                        >
                          <svg
                            aria-label="Open menu"
                            fill="currentColor"
                            focusable="false"
                            height={16}
                            name="chevron--down"
                            preserveAspectRatio="xMidYMid meet"
                            role="img"
                            viewBox="0 0 16 16"
                            width={16}
                            xmlns="http://www.w3.org/2000/svg"
                          >
                            <path
                              d="M8 11L3 6 3.7 5.3 8 9.6 12.3 5.3 13 6z"
                            />
                            <title>
                              Open menu
                            </title>
                          </svg>
                        </div>
                      </button>
                      <div
                        aria-labelledby="downshift-0-label"
                        className="bx--list-box__menu"
                        id="downshift-0-menu"
                        onBlur={[Function]}
                        onKeyDown={[Function]}
                        onMouseLeave={[Function]}
                        role="listbox"
                        tabIndex={-1}
                      />
                    </div>
                  </div>
                </div>
                <span>
                   of the following are true
                </span>
              </div>
              <div
                className="iot--rule-builder-header__buttons"
              >
                <button
                  aria-describedby={null}
                  aria-pressed={null}
                  className="iot--btn bx--btn bx--btn--ghost"
                  data-testid="rule-builder-editor-header-add-rule-button"
                  disabled={false}
                  onBlur={[Function]}
                  onClick={[Function]}
                  onFocus={[Function]}
                  onMouseEnter={[Function]}
                  onMouseLeave={[Function]}
                  tabIndex={0}
                  type="button"
                >
                  Add rule
                  <svg
                    aria-hidden={true}
                    className="bx--btn__icon"
                    fill="currentColor"
                    focusable="false"
                    height={32}
                    preserveAspectRatio="xMidYMid meet"
                    viewBox="0 0 32 32"
                    width={32}
                    xmlns="http://www.w3.org/2000/svg"
                  >
                    <path
                      d="M17 15L17 8 15 8 15 15 8 15 8 17 15 17 15 24 17 24 17 17 24 17 24 15z"
                    />
                  </svg>
                </button>
                <button
                  aria-describedby={null}
                  aria-pressed={null}
                  className="iot--btn bx--btn bx--btn--ghost"
                  data-testid="rule-builder-editor-header-add-group-button"
                  disabled={false}
                  onBlur={[Function]}
                  onClick={[Function]}
                  onFocus={[Function]}
                  onMouseEnter={[Function]}
                  onMouseLeave={[Function]}
                  tabIndex={0}
                  type="button"
                >
                  Add group
                  <svg
                    aria-hidden={true}
                    className="bx--btn__icon"
                    fill="currentColor"
                    focusable="false"
                    height={32}
                    preserveAspectRatio="xMidYMid meet"
                    viewBox="0 0 32 32"
                    width={32}
                    xmlns="http://www.w3.org/2000/svg"
                  >
                    <path
                      d="M20.5859,14.4141,24.1719,18H6V8H4V18a2.0024,2.0024,0,0,0,2,2H24.1719L20.586,23.5859,22,25l6-6-6-6Z"
                    />
                  </svg>
                </button>
              </div>
            </div>
            <div
              className="iot--rule-builder-rule"
              data-testid="rsiru4rjba-rule"
            >
              <div
                className="bx--dropdown__wrapper bx--list-box__wrapper"
                data-testid="rsiru4rjba-column-dropdown"
              >
                
                <div
                  className="bx--dropdown bx--dropdown--light bx--list-box bx--list-box--light"
                  id="rsiru4rjba-column-dropdown"
                  onClick={[Function]}
                  onKeyDown={[Function]}
                >
                  <button
                    aria-disabled={false}
                    aria-expanded={false}
                    aria-haspopup="listbox"
                    aria-labelledby="downshift-1-label downshift-1-toggle-button"
                    className="bx--list-box__field"
                    disabled={false}
                    id="downshift-1-toggle-button"
                    onClick={[Function]}
                    onKeyDown={[Function]}
                    title="Column 1"
                    type="button"
                  >
                    <span
                      className="bx--list-box__label"
                    >
                      Column 1
                    </span>
                    <div
                      className="bx--list-box__menu-icon"
                    >
                      <svg
                        aria-label="Open menu"
                        fill="currentColor"
                        focusable="false"
                        height={16}
                        name="chevron--down"
                        preserveAspectRatio="xMidYMid meet"
                        role="img"
                        viewBox="0 0 16 16"
                        width={16}
                        xmlns="http://www.w3.org/2000/svg"
                      >
                        <path
                          d="M8 11L3 6 3.7 5.3 8 9.6 12.3 5.3 13 6z"
                        />
                        <title>
                          Open menu
                        </title>
                      </svg>
                    </div>
                  </button>
                  <div
                    aria-labelledby="downshift-1-label"
                    className="bx--list-box__menu"
                    id="downshift-1-menu"
                    onBlur={[Function]}
                    onKeyDown={[Function]}
                    onMouseLeave={[Function]}
                    role="listbox"
                    tabIndex={-1}
                  />
                </div>
              </div>
              <div
                className="bx--dropdown__wrapper bx--list-box__wrapper"
                data-testid="rsiru4rjba-operand-dropdown"
              >
                
                <div
                  className="bx--dropdown bx--dropdown--light bx--list-box bx--list-box--light"
                  id="rsiru4rjba-operand-dropdown"
                  onClick={[Function]}
                  onKeyDown={[Function]}
                >
                  <button
                    aria-disabled={false}
                    aria-expanded={false}
                    aria-haspopup="listbox"
                    aria-labelledby="downshift-2-label downshift-2-toggle-button"
                    className="bx--list-box__field"
                    disabled={false}
                    id="downshift-2-toggle-button"
                    onClick={[Function]}
                    onKeyDown={[Function]}
                    title="Equals"
                    type="button"
                  >
                    <span
                      className="bx--list-box__label"
                    >
                      Equals
                    </span>
                    <div
                      className="bx--list-box__menu-icon"
                    >
                      <svg
                        aria-label="Open menu"
                        fill="currentColor"
                        focusable="false"
                        height={16}
                        name="chevron--down"
                        preserveAspectRatio="xMidYMid meet"
                        role="img"
                        viewBox="0 0 16 16"
                        width={16}
                        xmlns="http://www.w3.org/2000/svg"
                      >
                        <path
                          d="M8 11L3 6 3.7 5.3 8 9.6 12.3 5.3 13 6z"
                        />
                        <title>
                          Open menu
                        </title>
                      </svg>
                    </div>
                  </button>
                  <div
                    aria-labelledby="downshift-2-label"
                    className="bx--list-box__menu"
                    id="downshift-2-menu"
                    onBlur={[Function]}
                    onKeyDown={[Function]}
                    onMouseLeave={[Function]}
                    role="listbox"
                    tabIndex={-1}
                  />
                </div>
              </div>
              <div
                className="bx--form-item bx--text-input-wrapper bx--text-input-wrapper--light"
              >
                <div
                  className="bx--text-input__field-outer-wrapper"
                >
                  <div
                    className="bx--text-input__field-wrapper"
                    data-invalid={null}
                  >
                    <input
                      aria-describedby=""
                      className="bx--text-input bx--text-input--light"
                      data-testid="rsiru4rjba-value"
                      defaultValue="45"
                      disabled={false}
                      id="rsiru4rjba-value"
                      onChange={[Function]}
                      onClick={[Function]}
                      placeholder="Enter a value"
                      title="Enter a value"
                      type="text"
                    />
                  </div>
                </div>
              </div>
              <div
                className="iot--rule-builder-rule__actions"
              >
                <button
                  aria-describedby={null}
                  className="iot--btn bx--btn bx--btn--ghost bx--tooltip--hidden bx--btn--icon-only bx--tooltip__trigger bx--tooltip--a11y bx--btn--icon-only--top bx--tooltip--align-center"
                  data-testid="rsiru4rjba-remove-rule-button"
                  disabled={false}
                  onBlur={[Function]}
                  onClick={[Function]}
                  onFocus={[Function]}
                  onMouseEnter={[Function]}
                  onMouseLeave={[Function]}
                  tabIndex={0}
                  type="button"
                >
                  <div
                    className="bx--assistive-text"
                    onMouseEnter={[Function]}
                  >
                    Remove rule
                  </div>
                  <svg
                    aria-hidden="true"
                    aria-label="Remove rule"
                    className="bx--btn__icon"
                    fill="currentColor"
                    focusable="false"
                    height={32}
                    preserveAspectRatio="xMidYMid meet"
                    role="img"
                    viewBox="0 0 32 32"
                    width={32}
                    xmlns="http://www.w3.org/2000/svg"
                  >
                    <path
                      d="M8 15H24V17H8z"
                    />
                  </svg>
                </button>
                <button
                  aria-describedby={null}
                  className="iot--btn bx--btn bx--btn--ghost bx--tooltip--hidden bx--btn--icon-only bx--tooltip__trigger bx--tooltip--a11y bx--btn--icon-only--top bx--tooltip--align-center"
                  data-testid="rsiru4rjba-add-rule-button"
                  disabled={false}
                  onBlur={[Function]}
                  onClick={[Function]}
                  onFocus={[Function]}
                  onMouseEnter={[Function]}
                  onMouseLeave={[Function]}
                  tabIndex={0}
                  type="button"
                >
                  <div
                    className="bx--assistive-text"
                    onMouseEnter={[Function]}
                  >
                    Add new rule
                  </div>
                  <svg
                    aria-hidden="true"
                    aria-label="Add new rule"
                    className="bx--btn__icon"
                    fill="currentColor"
                    focusable="false"
                    height={32}
                    preserveAspectRatio="xMidYMid meet"
                    role="img"
                    viewBox="0 0 32 32"
                    width={32}
                    xmlns="http://www.w3.org/2000/svg"
                  >
                    <path
                      d="M17 15L17 8 15 8 15 15 8 15 8 17 15 17 15 24 17 24 17 17 24 17 24 15z"
                    />
                  </svg>
                </button>
                <button
                  aria-describedby={null}
                  className="iot--btn bx--btn bx--btn--ghost bx--tooltip--hidden bx--btn--icon-only bx--tooltip__trigger bx--tooltip--a11y bx--btn--icon-only--top bx--tooltip--align-center"
                  data-testid="rsiru4rjba-add-group-button"
                  disabled={false}
                  onBlur={[Function]}
                  onClick={[Function]}
                  onFocus={[Function]}
                  onMouseEnter={[Function]}
                  onMouseLeave={[Function]}
                  tabIndex={0}
                  type="button"
                >
                  <div
                    className="bx--assistive-text"
                    onMouseEnter={[Function]}
                  >
                    Add new rule group
                  </div>
                  <svg
                    aria-hidden="true"
                    aria-label="Add new rule group"
                    className="bx--btn__icon"
                    fill="currentColor"
                    focusable="false"
                    height={32}
                    preserveAspectRatio="xMidYMid meet"
                    role="img"
                    viewBox="0 0 32 32"
                    width={32}
                    xmlns="http://www.w3.org/2000/svg"
                  >
                    <path
                      d="M20.5859,14.4141,24.1719,18H6V8H4V18a2.0024,2.0024,0,0,0,2,2H24.1719L20.586,23.5859,22,25l6-6-6-6Z"
                    />
                  </svg>
                </button>
              </div>
            </div>
            <div
              className="iot--rule-builder-rule"
              data-testid="34bvyub9jq-rule"
            >
              <div
                className="bx--dropdown__wrapper bx--list-box__wrapper"
                data-testid="34bvyub9jq-column-dropdown"
              >
                
                <div
                  className="bx--dropdown bx--dropdown--light bx--list-box bx--list-box--light"
                  id="34bvyub9jq-column-dropdown"
                  onClick={[Function]}
                  onKeyDown={[Function]}
                >
                  <button
                    aria-disabled={false}
                    aria-expanded={false}
                    aria-haspopup="listbox"
                    aria-labelledby="downshift-3-label downshift-3-toggle-button"
                    className="bx--list-box__field"
                    disabled={false}
                    id="downshift-3-toggle-button"
                    onClick={[Function]}
                    onKeyDown={[Function]}
                    title="Column 2"
                    type="button"
                  >
                    <span
                      className="bx--list-box__label"
                    >
                      Column 2
                    </span>
                    <div
                      className="bx--list-box__menu-icon"
                    >
                      <svg
                        aria-label="Open menu"
                        fill="currentColor"
                        focusable="false"
                        height={16}
                        name="chevron--down"
                        preserveAspectRatio="xMidYMid meet"
                        role="img"
                        viewBox="0 0 16 16"
                        width={16}
                        xmlns="http://www.w3.org/2000/svg"
                      >
                        <path
                          d="M8 11L3 6 3.7 5.3 8 9.6 12.3 5.3 13 6z"
                        />
                        <title>
                          Open menu
                        </title>
                      </svg>
                    </div>
                  </button>
                  <div
                    aria-labelledby="downshift-3-label"
                    className="bx--list-box__menu"
                    id="downshift-3-menu"
                    onBlur={[Function]}
                    onKeyDown={[Function]}
                    onMouseLeave={[Function]}
                    role="listbox"
                    tabIndex={-1}
                  />
                </div>
              </div>
              <div
                className="bx--dropdown__wrapper bx--list-box__wrapper"
                data-testid="34bvyub9jq-operand-dropdown"
              >
                
                <div
                  className="bx--dropdown bx--dropdown--light bx--list-box bx--list-box--light"
                  id="34bvyub9jq-operand-dropdown"
                  onClick={[Function]}
                  onKeyDown={[Function]}
                >
                  <button
                    aria-disabled={false}
                    aria-expanded={false}
                    aria-haspopup="listbox"
                    aria-labelledby="downshift-4-label downshift-4-toggle-button"
                    className="bx--list-box__field"
                    disabled={false}
                    id="downshift-4-toggle-button"
                    onClick={[Function]}
                    onKeyDown={[Function]}
                    title="Less than"
                    type="button"
                  >
                    <span
                      className="bx--list-box__label"
                    >
                      Less than
                    </span>
                    <div
                      className="bx--list-box__menu-icon"
                    >
                      <svg
                        aria-label="Open menu"
                        fill="currentColor"
                        focusable="false"
                        height={16}
                        name="chevron--down"
                        preserveAspectRatio="xMidYMid meet"
                        role="img"
                        viewBox="0 0 16 16"
                        width={16}
                        xmlns="http://www.w3.org/2000/svg"
                      >
                        <path
                          d="M8 11L3 6 3.7 5.3 8 9.6 12.3 5.3 13 6z"
                        />
                        <title>
                          Open menu
                        </title>
                      </svg>
                    </div>
                  </button>
                  <div
                    aria-labelledby="downshift-4-label"
                    className="bx--list-box__menu"
                    id="downshift-4-menu"
                    onBlur={[Function]}
                    onKeyDown={[Function]}
                    onMouseLeave={[Function]}
                    role="listbox"
                    tabIndex={-1}
                  />
                </div>
              </div>
              <div
                className="bx--form-item bx--text-input-wrapper bx--text-input-wrapper--light"
              >
                <div
                  className="bx--text-input__field-outer-wrapper"
                >
                  <div
                    className="bx--text-input__field-wrapper"
                    data-invalid={null}
                  >
                    <input
                      aria-describedby=""
                      className="bx--text-input bx--text-input--light"
                      data-testid="34bvyub9jq-value"
                      defaultValue="14"
                      disabled={false}
                      id="34bvyub9jq-value"
                      onChange={[Function]}
                      onClick={[Function]}
                      placeholder="Enter a value"
                      title="Enter a value"
                      type="text"
                    />
                  </div>
                </div>
              </div>
              <div
                className="iot--rule-builder-rule__actions"
              >
                <button
                  aria-describedby={null}
                  className="iot--btn bx--btn bx--btn--ghost bx--tooltip--hidden bx--btn--icon-only bx--tooltip__trigger bx--tooltip--a11y bx--btn--icon-only--top bx--tooltip--align-center"
                  data-testid="34bvyub9jq-remove-rule-button"
                  disabled={false}
                  onBlur={[Function]}
                  onClick={[Function]}
                  onFocus={[Function]}
                  onMouseEnter={[Function]}
                  onMouseLeave={[Function]}
                  tabIndex={0}
                  type="button"
                >
                  <div
                    className="bx--assistive-text"
                    onMouseEnter={[Function]}
                  >
                    Remove rule
                  </div>
                  <svg
                    aria-hidden="true"
                    aria-label="Remove rule"
                    className="bx--btn__icon"
                    fill="currentColor"
                    focusable="false"
                    height={32}
                    preserveAspectRatio="xMidYMid meet"
                    role="img"
                    viewBox="0 0 32 32"
                    width={32}
                    xmlns="http://www.w3.org/2000/svg"
                  >
                    <path
                      d="M8 15H24V17H8z"
                    />
                  </svg>
                </button>
                <button
                  aria-describedby={null}
                  className="iot--btn bx--btn bx--btn--ghost bx--tooltip--hidden bx--btn--icon-only bx--tooltip__trigger bx--tooltip--a11y bx--btn--icon-only--top bx--tooltip--align-center"
                  data-testid="34bvyub9jq-add-rule-button"
                  disabled={false}
                  onBlur={[Function]}
                  onClick={[Function]}
                  onFocus={[Function]}
                  onMouseEnter={[Function]}
                  onMouseLeave={[Function]}
                  tabIndex={0}
                  type="button"
                >
                  <div
                    className="bx--assistive-text"
                    onMouseEnter={[Function]}
                  >
                    Add new rule
                  </div>
                  <svg
                    aria-hidden="true"
                    aria-label="Add new rule"
                    className="bx--btn__icon"
                    fill="currentColor"
                    focusable="false"
                    height={32}
                    preserveAspectRatio="xMidYMid meet"
                    role="img"
                    viewBox="0 0 32 32"
                    width={32}
                    xmlns="http://www.w3.org/2000/svg"
                  >
                    <path
                      d="M17 15L17 8 15 8 15 15 8 15 8 17 15 17 15 24 17 24 17 17 24 17 24 15z"
                    />
                  </svg>
                </button>
                <button
                  aria-describedby={null}
                  className="iot--btn bx--btn bx--btn--ghost bx--tooltip--hidden bx--btn--icon-only bx--tooltip__trigger bx--tooltip--a11y bx--btn--icon-only--top bx--tooltip--align-center"
                  data-testid="34bvyub9jq-add-group-button"
                  disabled={false}
                  onBlur={[Function]}
                  onClick={[Function]}
                  onFocus={[Function]}
                  onMouseEnter={[Function]}
                  onMouseLeave={[Function]}
                  tabIndex={0}
                  type="button"
                >
                  <div
                    className="bx--assistive-text"
                    onMouseEnter={[Function]}
                  >
                    Add new rule group
                  </div>
                  <svg
                    aria-hidden="true"
                    aria-label="Add new rule group"
                    className="bx--btn__icon"
                    fill="currentColor"
                    focusable="false"
                    height={32}
                    preserveAspectRatio="xMidYMid meet"
                    role="img"
                    viewBox="0 0 32 32"
                    width={32}
                    xmlns="http://www.w3.org/2000/svg"
                  >
                    <path
                      d="M20.5859,14.4141,24.1719,18H6V8H4V18a2.0024,2.0024,0,0,0,2,2H24.1719L20.586,23.5859,22,25l6-6-6-6Z"
                    />
                  </svg>
                </button>
              </div>
            </div>
            <div
              className="iot--rule-builder-rule--group"
            >
              <div>
                <div
                  className="iot--rule-builder-header__dropdown"
                >
                  <div
                    className="bx--dropdown__wrapper bx--list-box__wrapper"
                    data-testid="i34imt0geh-group-logic-dropdown"
                  >
                    
                    <div
                      className="bx--dropdown bx--dropdown--light bx--list-box bx--list-box--light"
                      id="i34imt0geh"
                      onClick={[Function]}
                      onKeyDown={[Function]}
                    >
                      <button
                        aria-disabled={false}
                        aria-expanded={false}
                        aria-haspopup="listbox"
                        aria-labelledby="downshift-5-label downshift-5-toggle-button"
                        className="bx--list-box__field"
                        disabled={false}
                        id="downshift-5-toggle-button"
                        onClick={[Function]}
                        onKeyDown={[Function]}
                        title="ANY"
                        type="button"
                      >
                        <span
                          className="bx--list-box__label"
                        >
                          ANY
                        </span>
                        <div
                          className="bx--list-box__menu-icon"
                        >
                          <svg
                            aria-label="Open menu"
                            fill="currentColor"
                            focusable="false"
                            height={16}
                            name="chevron--down"
                            preserveAspectRatio="xMidYMid meet"
                            role="img"
                            viewBox="0 0 16 16"
                            width={16}
                            xmlns="http://www.w3.org/2000/svg"
                          >
                            <path
                              d="M8 11L3 6 3.7 5.3 8 9.6 12.3 5.3 13 6z"
                            />
                            <title>
                              Open menu
                            </title>
                          </svg>
                        </div>
                      </button>
                      <div
                        aria-labelledby="downshift-5-label"
                        className="bx--list-box__menu"
                        id="downshift-5-menu"
                        onBlur={[Function]}
                        onKeyDown={[Function]}
                        onMouseLeave={[Function]}
                        role="listbox"
                        tabIndex={-1}
                      />
                    </div>
                  </div>
                </div>
                <span>
                   of the following are true
                </span>
              </div>
              <div
                className="iot--rule-builder-rule"
                data-testid="ewc2z5kyfu-rule"
              >
                <div
                  className="bx--dropdown__wrapper bx--list-box__wrapper"
                  data-testid="ewc2z5kyfu-column-dropdown"
                >
                  
                  <div
                    className="bx--dropdown bx--dropdown--light bx--list-box bx--list-box--light"
                    id="ewc2z5kyfu-column-dropdown"
                    onClick={[Function]}
                    onKeyDown={[Function]}
                  >
                    <button
                      aria-disabled={false}
                      aria-expanded={false}
                      aria-haspopup="listbox"
                      aria-labelledby="downshift-6-label downshift-6-toggle-button"
                      className="bx--list-box__field"
                      disabled={false}
                      id="downshift-6-toggle-button"
                      onClick={[Function]}
                      onKeyDown={[Function]}
                      title="Column 2"
                      type="button"
                    >
                      <span
                        className="bx--list-box__label"
                      >
                        Column 2
                      </span>
                      <div
                        className="bx--list-box__menu-icon"
                      >
                        <svg
                          aria-label="Open menu"
                          fill="currentColor"
                          focusable="false"
                          height={16}
                          name="chevron--down"
                          preserveAspectRatio="xMidYMid meet"
                          role="img"
                          viewBox="0 0 16 16"
                          width={16}
                          xmlns="http://www.w3.org/2000/svg"
                        >
                          <path
                            d="M8 11L3 6 3.7 5.3 8 9.6 12.3 5.3 13 6z"
                          />
                          <title>
                            Open menu
                          </title>
                        </svg>
                      </div>
                    </button>
                    <div
                      aria-labelledby="downshift-6-label"
                      className="bx--list-box__menu"
                      id="downshift-6-menu"
                      onBlur={[Function]}
                      onKeyDown={[Function]}
                      onMouseLeave={[Function]}
                      role="listbox"
                      tabIndex={-1}
                    />
                  </div>
                </div>
                <div
                  className="bx--dropdown__wrapper bx--list-box__wrapper"
                  data-testid="ewc2z5kyfu-operand-dropdown"
                >
                  
                  <div
                    className="bx--dropdown bx--dropdown--light bx--list-box bx--list-box--light"
                    id="ewc2z5kyfu-operand-dropdown"
                    onClick={[Function]}
                    onKeyDown={[Function]}
                  >
                    <button
                      aria-disabled={false}
                      aria-expanded={false}
                      aria-haspopup="listbox"
                      aria-labelledby="downshift-7-label downshift-7-toggle-button"
                      className="bx--list-box__field"
                      disabled={false}
                      id="downshift-7-toggle-button"
                      onClick={[Function]}
                      onKeyDown={[Function]}
                      title="Greater than or equal to"
                      type="button"
                    >
                      <span
                        className="bx--list-box__label"
                      >
                        Greater than or equal to
                      </span>
                      <div
                        className="bx--list-box__menu-icon"
                      >
                        <svg
                          aria-label="Open menu"
                          fill="currentColor"
                          focusable="false"
                          height={16}
                          name="chevron--down"
                          preserveAspectRatio="xMidYMid meet"
                          role="img"
                          viewBox="0 0 16 16"
                          width={16}
                          xmlns="http://www.w3.org/2000/svg"
                        >
                          <path
                            d="M8 11L3 6 3.7 5.3 8 9.6 12.3 5.3 13 6z"
                          />
                          <title>
                            Open menu
                          </title>
                        </svg>
                      </div>
                    </button>
                    <div
                      aria-labelledby="downshift-7-label"
                      className="bx--list-box__menu"
                      id="downshift-7-menu"
                      onBlur={[Function]}
                      onKeyDown={[Function]}
                      onMouseLeave={[Function]}
                      role="listbox"
                      tabIndex={-1}
                    />
                  </div>
                </div>
                <div
                  className="bx--form-item bx--text-input-wrapper bx--text-input-wrapper--light"
                >
                  <div
                    className="bx--text-input__field-outer-wrapper"
                  >
                    <div
                      className="bx--text-input__field-wrapper"
                      data-invalid={null}
                    >
                      <input
                        aria-describedby=""
                        className="bx--text-input bx--text-input--light"
                        data-testid="ewc2z5kyfu-value"
                        defaultValue="46"
                        disabled={false}
                        id="ewc2z5kyfu-value"
                        onChange={[Function]}
                        onClick={[Function]}
                        placeholder="Enter a value"
                        title="Enter a value"
                        type="text"
                      />
                    </div>
                  </div>
                </div>
                <div
                  className="iot--rule-builder-rule__actions"
                >
                  <button
                    aria-describedby={null}
                    className="iot--btn bx--btn bx--btn--ghost bx--tooltip--hidden bx--btn--icon-only bx--tooltip__trigger bx--tooltip--a11y bx--btn--icon-only--top bx--tooltip--align-center"
                    data-testid="ewc2z5kyfu-remove-rule-button"
                    disabled={false}
                    onBlur={[Function]}
                    onClick={[Function]}
                    onFocus={[Function]}
                    onMouseEnter={[Function]}
                    onMouseLeave={[Function]}
                    tabIndex={0}
                    type="button"
                  >
                    <div
                      className="bx--assistive-text"
                      onMouseEnter={[Function]}
                    >
                      Remove rule
                    </div>
                    <svg
                      aria-hidden="true"
                      aria-label="Remove rule"
                      className="bx--btn__icon"
                      fill="currentColor"
                      focusable="false"
                      height={32}
                      preserveAspectRatio="xMidYMid meet"
                      role="img"
                      viewBox="0 0 32 32"
                      width={32}
                      xmlns="http://www.w3.org/2000/svg"
                    >
                      <path
                        d="M8 15H24V17H8z"
                      />
                    </svg>
                  </button>
                  <button
                    aria-describedby={null}
                    className="iot--btn bx--btn bx--btn--ghost bx--tooltip--hidden bx--btn--icon-only bx--tooltip__trigger bx--tooltip--a11y bx--btn--icon-only--top bx--tooltip--align-center"
                    data-testid="ewc2z5kyfu-add-rule-button"
                    disabled={false}
                    onBlur={[Function]}
                    onClick={[Function]}
                    onFocus={[Function]}
                    onMouseEnter={[Function]}
                    onMouseLeave={[Function]}
                    tabIndex={0}
                    type="button"
                  >
                    <div
                      className="bx--assistive-text"
                      onMouseEnter={[Function]}
                    >
                      Add new rule
                    </div>
                    <svg
                      aria-hidden="true"
                      aria-label="Add new rule"
                      className="bx--btn__icon"
                      fill="currentColor"
                      focusable="false"
                      height={32}
                      preserveAspectRatio="xMidYMid meet"
                      role="img"
                      viewBox="0 0 32 32"
                      width={32}
                      xmlns="http://www.w3.org/2000/svg"
                    >
                      <path
                        d="M17 15L17 8 15 8 15 15 8 15 8 17 15 17 15 24 17 24 17 17 24 17 24 15z"
                      />
                    </svg>
                  </button>
                  <button
                    aria-describedby={null}
                    className="iot--btn bx--btn bx--btn--ghost bx--tooltip--hidden bx--btn--icon-only bx--tooltip__trigger bx--tooltip--a11y bx--btn--icon-only--top bx--tooltip--align-center"
                    data-testid="ewc2z5kyfu-add-group-button"
                    disabled={false}
                    onBlur={[Function]}
                    onClick={[Function]}
                    onFocus={[Function]}
                    onMouseEnter={[Function]}
                    onMouseLeave={[Function]}
                    tabIndex={0}
                    type="button"
                  >
                    <div
                      className="bx--assistive-text"
                      onMouseEnter={[Function]}
                    >
                      Add new rule group
                    </div>
                    <svg
                      aria-hidden="true"
                      aria-label="Add new rule group"
                      className="bx--btn__icon"
                      fill="currentColor"
                      focusable="false"
                      height={32}
                      preserveAspectRatio="xMidYMid meet"
                      role="img"
                      viewBox="0 0 32 32"
                      width={32}
                      xmlns="http://www.w3.org/2000/svg"
                    >
                      <path
                        d="M20.5859,14.4141,24.1719,18H6V8H4V18a2.0024,2.0024,0,0,0,2,2H24.1719L20.586,23.5859,22,25l6-6-6-6Z"
                      />
                    </svg>
                  </button>
                </div>
              </div>
              <div
                className="iot--rule-builder-rule"
                data-testid="hks7h2zin4-rule"
              >
                <div
                  className="bx--dropdown__wrapper bx--list-box__wrapper"
                  data-testid="hks7h2zin4-column-dropdown"
                >
                  
                  <div
                    className="bx--dropdown bx--dropdown--light bx--list-box bx--list-box--light"
                    id="hks7h2zin4-column-dropdown"
                    onClick={[Function]}
                    onKeyDown={[Function]}
                  >
                    <button
                      aria-disabled={false}
                      aria-expanded={false}
                      aria-haspopup="listbox"
                      aria-labelledby="downshift-8-label downshift-8-toggle-button"
                      className="bx--list-box__field"
                      disabled={false}
                      id="downshift-8-toggle-button"
                      onClick={[Function]}
                      onKeyDown={[Function]}
                      title="Column 1"
                      type="button"
                    >
                      <span
                        className="bx--list-box__label"
                      >
                        Column 1
                      </span>
                      <div
                        className="bx--list-box__menu-icon"
                      >
                        <svg
                          aria-label="Open menu"
                          fill="currentColor"
                          focusable="false"
                          height={16}
                          name="chevron--down"
                          preserveAspectRatio="xMidYMid meet"
                          role="img"
                          viewBox="0 0 16 16"
                          width={16}
                          xmlns="http://www.w3.org/2000/svg"
                        >
                          <path
                            d="M8 11L3 6 3.7 5.3 8 9.6 12.3 5.3 13 6z"
                          />
                          <title>
                            Open menu
                          </title>
                        </svg>
                      </div>
                    </button>
                    <div
                      aria-labelledby="downshift-8-label"
                      className="bx--list-box__menu"
                      id="downshift-8-menu"
                      onBlur={[Function]}
                      onKeyDown={[Function]}
                      onMouseLeave={[Function]}
                      role="listbox"
                      tabIndex={-1}
                    />
                  </div>
                </div>
                <div
                  className="bx--dropdown__wrapper bx--list-box__wrapper"
                  data-testid="hks7h2zin4-operand-dropdown"
                >
                  
                  <div
                    className="bx--dropdown bx--dropdown--light bx--list-box bx--list-box--light"
                    id="hks7h2zin4-operand-dropdown"
                    onClick={[Function]}
                    onKeyDown={[Function]}
                  >
                    <button
                      aria-disabled={false}
                      aria-expanded={false}
                      aria-haspopup="listbox"
                      aria-labelledby="downshift-9-label downshift-9-toggle-button"
                      className="bx--list-box__field"
                      disabled={false}
                      id="downshift-9-toggle-button"
                      onClick={[Function]}
                      onKeyDown={[Function]}
                      title="Less than"
                      type="button"
                    >
                      <span
                        className="bx--list-box__label"
                      >
                        Less than
                      </span>
                      <div
                        className="bx--list-box__menu-icon"
                      >
                        <svg
                          aria-label="Open menu"
                          fill="currentColor"
                          focusable="false"
                          height={16}
                          name="chevron--down"
                          preserveAspectRatio="xMidYMid meet"
                          role="img"
                          viewBox="0 0 16 16"
                          width={16}
                          xmlns="http://www.w3.org/2000/svg"
                        >
                          <path
                            d="M8 11L3 6 3.7 5.3 8 9.6 12.3 5.3 13 6z"
                          />
                          <title>
                            Open menu
                          </title>
                        </svg>
                      </div>
                    </button>
                    <div
                      aria-labelledby="downshift-9-label"
                      className="bx--list-box__menu"
                      id="downshift-9-menu"
                      onBlur={[Function]}
                      onKeyDown={[Function]}
                      onMouseLeave={[Function]}
                      role="listbox"
                      tabIndex={-1}
                    />
                  </div>
                </div>
                <div
                  className="bx--form-item bx--text-input-wrapper bx--text-input-wrapper--light"
                >
                  <div
                    className="bx--text-input__field-outer-wrapper"
                  >
                    <div
                      className="bx--text-input__field-wrapper"
                      data-invalid={null}
                    >
                      <input
                        aria-describedby=""
                        className="bx--text-input bx--text-input--light"
                        data-testid="hks7h2zin4-value"
                        defaultValue="45"
                        disabled={false}
                        id="hks7h2zin4-value"
                        onChange={[Function]}
                        onClick={[Function]}
                        placeholder="Enter a value"
                        title="Enter a value"
                        type="text"
                      />
                    </div>
                  </div>
                </div>
                <div
                  className="iot--rule-builder-rule__actions"
                >
                  <button
                    aria-describedby={null}
                    className="iot--btn bx--btn bx--btn--ghost bx--tooltip--hidden bx--btn--icon-only bx--tooltip__trigger bx--tooltip--a11y bx--btn--icon-only--top bx--tooltip--align-center"
                    data-testid="hks7h2zin4-remove-rule-button"
                    disabled={false}
                    onBlur={[Function]}
                    onClick={[Function]}
                    onFocus={[Function]}
                    onMouseEnter={[Function]}
                    onMouseLeave={[Function]}
                    tabIndex={0}
                    type="button"
                  >
                    <div
                      className="bx--assistive-text"
                      onMouseEnter={[Function]}
                    >
                      Remove rule
                    </div>
                    <svg
                      aria-hidden="true"
                      aria-label="Remove rule"
                      className="bx--btn__icon"
                      fill="currentColor"
                      focusable="false"
                      height={32}
                      preserveAspectRatio="xMidYMid meet"
                      role="img"
                      viewBox="0 0 32 32"
                      width={32}
                      xmlns="http://www.w3.org/2000/svg"
                    >
                      <path
                        d="M8 15H24V17H8z"
                      />
                    </svg>
                  </button>
                  <button
                    aria-describedby={null}
                    className="iot--btn bx--btn bx--btn--ghost bx--tooltip--hidden bx--btn--icon-only bx--tooltip__trigger bx--tooltip--a11y bx--btn--icon-only--top bx--tooltip--align-center"
                    data-testid="hks7h2zin4-add-rule-button"
                    disabled={false}
                    onBlur={[Function]}
                    onClick={[Function]}
                    onFocus={[Function]}
                    onMouseEnter={[Function]}
                    onMouseLeave={[Function]}
                    tabIndex={0}
                    type="button"
                  >
                    <div
                      className="bx--assistive-text"
                      onMouseEnter={[Function]}
                    >
                      Add new rule
                    </div>
                    <svg
                      aria-hidden="true"
                      aria-label="Add new rule"
                      className="bx--btn__icon"
                      fill="currentColor"
                      focusable="false"
                      height={32}
                      preserveAspectRatio="xMidYMid meet"
                      role="img"
                      viewBox="0 0 32 32"
                      width={32}
                      xmlns="http://www.w3.org/2000/svg"
                    >
                      <path
                        d="M17 15L17 8 15 8 15 15 8 15 8 17 15 17 15 24 17 24 17 17 24 17 24 15z"
                      />
                    </svg>
                  </button>
                  <button
                    aria-describedby={null}
                    className="iot--btn bx--btn bx--btn--ghost bx--tooltip--hidden bx--btn--icon-only bx--tooltip__trigger bx--tooltip--a11y bx--btn--icon-only--top bx--tooltip--align-center"
                    data-testid="hks7h2zin4-add-group-button"
                    disabled={false}
                    onBlur={[Function]}
                    onClick={[Function]}
                    onFocus={[Function]}
                    onMouseEnter={[Function]}
                    onMouseLeave={[Function]}
                    tabIndex={0}
                    type="button"
                  >
                    <div
                      className="bx--assistive-text"
                      onMouseEnter={[Function]}
                    >
                      Add new rule group
                    </div>
                    <svg
                      aria-hidden="true"
                      aria-label="Add new rule group"
                      className="bx--btn__icon"
                      fill="currentColor"
                      focusable="false"
                      height={32}
                      preserveAspectRatio="xMidYMid meet"
                      role="img"
                      viewBox="0 0 32 32"
                      width={32}
                      xmlns="http://www.w3.org/2000/svg"
                    >
                      <path
                        d="M20.5859,14.4141,24.1719,18H6V8H4V18a2.0024,2.0024,0,0,0,2,2H24.1719L20.586,23.5859,22,25l6-6-6-6Z"
                      />
                    </svg>
                  </button>
                </div>
              </div>
              <div
                className="iot--rule-builder-rule--group"
              >
                <div>
                  <div
                    className="iot--rule-builder-header__dropdown"
                  >
                    <div
                      className="bx--dropdown__wrapper bx--list-box__wrapper"
                      data-testid="qzn8477mbg-group-logic-dropdown"
                    >
                      
                      <div
                        className="bx--dropdown bx--dropdown--light bx--list-box bx--list-box--light"
                        id="qzn8477mbg"
                        onClick={[Function]}
                        onKeyDown={[Function]}
                      >
                        <button
                          aria-disabled={false}
                          aria-expanded={false}
                          aria-haspopup="listbox"
                          aria-labelledby="downshift-10-label downshift-10-toggle-button"
                          className="bx--list-box__field"
                          disabled={false}
                          id="downshift-10-toggle-button"
                          onClick={[Function]}
                          onKeyDown={[Function]}
                          title="ALL"
                          type="button"
                        >
                          <span
                            className="bx--list-box__label"
                          >
                            ALL
                          </span>
                          <div
                            className="bx--list-box__menu-icon"
                          >
                            <svg
                              aria-label="Open menu"
                              fill="currentColor"
                              focusable="false"
                              height={16}
                              name="chevron--down"
                              preserveAspectRatio="xMidYMid meet"
                              role="img"
                              viewBox="0 0 16 16"
                              width={16}
                              xmlns="http://www.w3.org/2000/svg"
                            >
                              <path
                                d="M8 11L3 6 3.7 5.3 8 9.6 12.3 5.3 13 6z"
                              />
                              <title>
                                Open menu
                              </title>
                            </svg>
                          </div>
                        </button>
                        <div
                          aria-labelledby="downshift-10-label"
                          className="bx--list-box__menu"
                          id="downshift-10-menu"
                          onBlur={[Function]}
                          onKeyDown={[Function]}
                          onMouseLeave={[Function]}
                          role="listbox"
                          tabIndex={-1}
                        />
                      </div>
                    </div>
                  </div>
                  <span>
                     of the following are true
                  </span>
                </div>
                <div
                  className="iot--rule-builder-rule"
                  data-testid="wg9hlv197c-rule"
                >
                  <div
                    className="bx--dropdown__wrapper bx--list-box__wrapper"
                    data-testid="wg9hlv197c-column-dropdown"
                  >
                    
                    <div
                      className="bx--dropdown bx--dropdown--light bx--list-box bx--list-box--light"
                      id="wg9hlv197c-column-dropdown"
                      onClick={[Function]}
                      onKeyDown={[Function]}
                    >
                      <button
                        aria-disabled={false}
                        aria-expanded={false}
                        aria-haspopup="listbox"
                        aria-labelledby="downshift-11-label downshift-11-toggle-button"
                        className="bx--list-box__field"
                        disabled={false}
                        id="downshift-11-toggle-button"
                        onClick={[Function]}
                        onKeyDown={[Function]}
                        title="Select a column"
                        type="button"
                      >
                        <span
                          className="bx--list-box__label"
                        >
                          Select a column
                        </span>
                        <div
                          className="bx--list-box__menu-icon"
                        >
                          <svg
                            aria-label="Open menu"
                            fill="currentColor"
                            focusable="false"
                            height={16}
                            name="chevron--down"
                            preserveAspectRatio="xMidYMid meet"
                            role="img"
                            viewBox="0 0 16 16"
                            width={16}
                            xmlns="http://www.w3.org/2000/svg"
                          >
                            <path
                              d="M8 11L3 6 3.7 5.3 8 9.6 12.3 5.3 13 6z"
                            />
                            <title>
                              Open menu
                            </title>
                          </svg>
                        </div>
                      </button>
                      <div
                        aria-labelledby="downshift-11-label"
                        className="bx--list-box__menu"
                        id="downshift-11-menu"
                        onBlur={[Function]}
                        onKeyDown={[Function]}
                        onMouseLeave={[Function]}
                        role="listbox"
                        tabIndex={-1}
                      />
                    </div>
                  </div>
                  <div
                    className="bx--dropdown__wrapper bx--list-box__wrapper"
                    data-testid="wg9hlv197c-operand-dropdown"
                  >
                    
                    <div
                      className="bx--dropdown bx--dropdown--light bx--list-box bx--list-box--light"
                      id="wg9hlv197c-operand-dropdown"
                      onClick={[Function]}
                      onKeyDown={[Function]}
                    >
                      <button
                        aria-disabled={false}
                        aria-expanded={false}
                        aria-haspopup="listbox"
                        aria-labelledby="downshift-12-label downshift-12-toggle-button"
                        className="bx--list-box__field"
                        disabled={false}
                        id="downshift-12-toggle-button"
                        onClick={[Function]}
                        onKeyDown={[Function]}
                        title="Select an operand"
                        type="button"
                      >
                        <span
                          className="bx--list-box__label"
                        >
                          Select an operand
                        </span>
                        <div
                          className="bx--list-box__menu-icon"
                        >
                          <svg
                            aria-label="Open menu"
                            fill="currentColor"
                            focusable="false"
                            height={16}
                            name="chevron--down"
                            preserveAspectRatio="xMidYMid meet"
                            role="img"
                            viewBox="0 0 16 16"
                            width={16}
                            xmlns="http://www.w3.org/2000/svg"
                          >
                            <path
                              d="M8 11L3 6 3.7 5.3 8 9.6 12.3 5.3 13 6z"
                            />
                            <title>
                              Open menu
                            </title>
                          </svg>
                        </div>
                      </button>
                      <div
                        aria-labelledby="downshift-12-label"
                        className="bx--list-box__menu"
                        id="downshift-12-menu"
                        onBlur={[Function]}
                        onKeyDown={[Function]}
                        onMouseLeave={[Function]}
                        role="listbox"
                        tabIndex={-1}
                      />
                    </div>
                  </div>
                  <div
                    className="bx--form-item bx--text-input-wrapper bx--text-input-wrapper--light"
                  >
                    <div
                      className="bx--text-input__field-outer-wrapper"
                    >
                      <div
                        className="bx--text-input__field-wrapper"
                        data-invalid={null}
                      >
                        <input
                          aria-describedby=""
                          className="bx--text-input bx--text-input--light"
                          data-testid="wg9hlv197c-value"
                          defaultValue=""
                          disabled={false}
                          id="wg9hlv197c-value"
                          onChange={[Function]}
                          onClick={[Function]}
                          placeholder="Enter a value"
                          title="Enter a value"
                          type="text"
                        />
                      </div>
                    </div>
                  </div>
                  <div
                    className="iot--rule-builder-rule__actions"
                  >
                    <button
                      aria-describedby={null}
                      className="iot--btn bx--btn bx--btn--ghost bx--tooltip--hidden bx--btn--icon-only bx--tooltip__trigger bx--tooltip--a11y bx--btn--icon-only--top bx--tooltip--align-center"
                      data-testid="wg9hlv197c-remove-rule-button"
                      disabled={false}
                      onBlur={[Function]}
                      onClick={[Function]}
                      onFocus={[Function]}
                      onMouseEnter={[Function]}
                      onMouseLeave={[Function]}
                      tabIndex={0}
                      type="button"
                    >
                      <div
                        className="bx--assistive-text"
                        onMouseEnter={[Function]}
                      >
                        Remove rule
                      </div>
                      <svg
                        aria-hidden="true"
                        aria-label="Remove rule"
                        className="bx--btn__icon"
                        fill="currentColor"
                        focusable="false"
                        height={32}
                        preserveAspectRatio="xMidYMid meet"
                        role="img"
                        viewBox="0 0 32 32"
                        width={32}
                        xmlns="http://www.w3.org/2000/svg"
                      >
                        <path
                          d="M8 15H24V17H8z"
                        />
                      </svg>
                    </button>
                    <button
                      aria-describedby={null}
                      className="iot--btn bx--btn bx--btn--ghost bx--tooltip--hidden bx--btn--icon-only bx--tooltip__trigger bx--tooltip--a11y bx--btn--icon-only--top bx--tooltip--align-center"
                      data-testid="wg9hlv197c-add-rule-button"
                      disabled={false}
                      onBlur={[Function]}
                      onClick={[Function]}
                      onFocus={[Function]}
                      onMouseEnter={[Function]}
                      onMouseLeave={[Function]}
                      tabIndex={0}
                      type="button"
                    >
                      <div
                        className="bx--assistive-text"
                        onMouseEnter={[Function]}
                      >
                        Add new rule
                      </div>
                      <svg
                        aria-hidden="true"
                        aria-label="Add new rule"
                        className="bx--btn__icon"
                        fill="currentColor"
                        focusable="false"
                        height={32}
                        preserveAspectRatio="xMidYMid meet"
                        role="img"
                        viewBox="0 0 32 32"
                        width={32}
                        xmlns="http://www.w3.org/2000/svg"
                      >
                        <path
                          d="M17 15L17 8 15 8 15 15 8 15 8 17 15 17 15 24 17 24 17 17 24 17 24 15z"
                        />
                      </svg>
                    </button>
                    <button
                      aria-describedby={null}
                      className="iot--btn bx--btn bx--btn--ghost bx--tooltip--hidden bx--btn--icon-only bx--tooltip__trigger bx--tooltip--a11y bx--btn--icon-only--top bx--tooltip--align-center"
                      data-testid="wg9hlv197c-add-group-button"
                      disabled={false}
                      onBlur={[Function]}
                      onClick={[Function]}
                      onFocus={[Function]}
                      onMouseEnter={[Function]}
                      onMouseLeave={[Function]}
                      tabIndex={0}
                      type="button"
                    >
                      <div
                        className="bx--assistive-text"
                        onMouseEnter={[Function]}
                      >
                        Add new rule group
                      </div>
                      <svg
                        aria-hidden="true"
                        aria-label="Add new rule group"
                        className="bx--btn__icon"
                        fill="currentColor"
                        focusable="false"
                        height={32}
                        preserveAspectRatio="xMidYMid meet"
                        role="img"
                        viewBox="0 0 32 32"
                        width={32}
                        xmlns="http://www.w3.org/2000/svg"
                      >
                        <path
                          d="M20.5859,14.4141,24.1719,18H6V8H4V18a2.0024,2.0024,0,0,0,2,2H24.1719L20.586,23.5859,22,25l6-6-6-6Z"
                        />
                      </svg>
                    </button>
                  </div>
                </div>
                <div
                  className="iot--rule-builder-rule--group"
                >
                  <div>
                    <div
                      className="iot--rule-builder-header__dropdown"
                    >
                      <div
                        className="bx--dropdown__wrapper bx--list-box__wrapper"
                        data-testid="eobo3s5tie-group-logic-dropdown"
                      >
                        
                        <div
                          className="bx--dropdown bx--dropdown--light bx--list-box bx--list-box--light"
                          id="eobo3s5tie"
                          onClick={[Function]}
                          onKeyDown={[Function]}
                        >
                          <button
                            aria-disabled={false}
                            aria-expanded={false}
                            aria-haspopup="listbox"
                            aria-labelledby="downshift-13-label downshift-13-toggle-button"
                            className="bx--list-box__field"
                            disabled={false}
                            id="downshift-13-toggle-button"
                            onClick={[Function]}
                            onKeyDown={[Function]}
                            title="ALL"
                            type="button"
                          >
                            <span
                              className="bx--list-box__label"
                            >
                              ALL
                            </span>
                            <div
                              className="bx--list-box__menu-icon"
                            >
                              <svg
                                aria-label="Open menu"
                                fill="currentColor"
                                focusable="false"
                                height={16}
                                name="chevron--down"
                                preserveAspectRatio="xMidYMid meet"
                                role="img"
                                viewBox="0 0 16 16"
                                width={16}
                                xmlns="http://www.w3.org/2000/svg"
                              >
                                <path
                                  d="M8 11L3 6 3.7 5.3 8 9.6 12.3 5.3 13 6z"
                                />
                                <title>
                                  Open menu
                                </title>
                              </svg>
                            </div>
                          </button>
                          <div
                            aria-labelledby="downshift-13-label"
                            className="bx--list-box__menu"
                            id="downshift-13-menu"
                            onBlur={[Function]}
                            onKeyDown={[Function]}
                            onMouseLeave={[Function]}
                            role="listbox"
                            tabIndex={-1}
                          />
                        </div>
                      </div>
                    </div>
                    <span>
                       of the following are true
                    </span>
                  </div>
                  <div
                    className="iot--rule-builder-rule"
                    data-testid="7kadk2wfv8-rule"
                  >
                    <div
                      className="bx--dropdown__wrapper bx--list-box__wrapper"
                      data-testid="7kadk2wfv8-column-dropdown"
                    >
                      
                      <div
                        className="bx--dropdown bx--dropdown--light bx--list-box bx--list-box--light"
                        id="7kadk2wfv8-column-dropdown"
                        onClick={[Function]}
                        onKeyDown={[Function]}
                      >
                        <button
                          aria-disabled={false}
                          aria-expanded={false}
                          aria-haspopup="listbox"
                          aria-labelledby="downshift-14-label downshift-14-toggle-button"
                          className="bx--list-box__field"
                          disabled={false}
                          id="downshift-14-toggle-button"
                          onClick={[Function]}
                          onKeyDown={[Function]}
                          title="Column 1"
                          type="button"
                        >
                          <span
                            className="bx--list-box__label"
                          >
                            Column 1
                          </span>
                          <div
                            className="bx--list-box__menu-icon"
                          >
                            <svg
                              aria-label="Open menu"
                              fill="currentColor"
                              focusable="false"
                              height={16}
                              name="chevron--down"
                              preserveAspectRatio="xMidYMid meet"
                              role="img"
                              viewBox="0 0 16 16"
                              width={16}
                              xmlns="http://www.w3.org/2000/svg"
                            >
                              <path
                                d="M8 11L3 6 3.7 5.3 8 9.6 12.3 5.3 13 6z"
                              />
                              <title>
                                Open menu
                              </title>
                            </svg>
                          </div>
                        </button>
                        <div
                          aria-labelledby="downshift-14-label"
                          className="bx--list-box__menu"
                          id="downshift-14-menu"
                          onBlur={[Function]}
                          onKeyDown={[Function]}
                          onMouseLeave={[Function]}
                          role="listbox"
                          tabIndex={-1}
                        />
                      </div>
                    </div>
                    <div
                      className="bx--dropdown__wrapper bx--list-box__wrapper"
                      data-testid="7kadk2wfv8-operand-dropdown"
                    >
                      
                      <div
                        className="bx--dropdown bx--dropdown--light bx--list-box bx--list-box--light"
                        id="7kadk2wfv8-operand-dropdown"
                        onClick={[Function]}
                        onKeyDown={[Function]}
                      >
                        <button
                          aria-disabled={false}
                          aria-expanded={false}
                          aria-haspopup="listbox"
                          aria-labelledby="downshift-15-label downshift-15-toggle-button"
                          className="bx--list-box__field"
                          disabled={false}
                          id="downshift-15-toggle-button"
                          onClick={[Function]}
                          onKeyDown={[Function]}
                          title="Equals"
                          type="button"
                        >
                          <span
                            className="bx--list-box__label"
                          >
                            Equals
                          </span>
                          <div
                            className="bx--list-box__menu-icon"
                          >
                            <svg
                              aria-label="Open menu"
                              fill="currentColor"
                              focusable="false"
                              height={16}
                              name="chevron--down"
                              preserveAspectRatio="xMidYMid meet"
                              role="img"
                              viewBox="0 0 16 16"
                              width={16}
                              xmlns="http://www.w3.org/2000/svg"
                            >
                              <path
                                d="M8 11L3 6 3.7 5.3 8 9.6 12.3 5.3 13 6z"
                              />
                              <title>
                                Open menu
                              </title>
                            </svg>
                          </div>
                        </button>
                        <div
                          aria-labelledby="downshift-15-label"
                          className="bx--list-box__menu"
                          id="downshift-15-menu"
                          onBlur={[Function]}
                          onKeyDown={[Function]}
                          onMouseLeave={[Function]}
                          role="listbox"
                          tabIndex={-1}
                        />
                      </div>
                    </div>
                    <div
                      className="bx--form-item bx--text-input-wrapper bx--text-input-wrapper--light"
                    >
                      <div
                        className="bx--text-input__field-outer-wrapper"
                      >
                        <div
                          className="bx--text-input__field-wrapper"
                          data-invalid={null}
                        >
                          <input
                            aria-describedby=""
                            className="bx--text-input bx--text-input--light"
                            data-testid="7kadk2wfv8-value"
                            defaultValue="44"
                            disabled={false}
                            id="7kadk2wfv8-value"
                            onChange={[Function]}
                            onClick={[Function]}
                            placeholder="Enter a value"
                            title="Enter a value"
                            type="text"
                          />
                        </div>
                      </div>
                    </div>
                    <div
                      className="iot--rule-builder-rule__actions"
                    >
                      <button
                        aria-describedby={null}
                        className="iot--btn bx--btn bx--btn--ghost bx--tooltip--hidden bx--btn--icon-only bx--tooltip__trigger bx--tooltip--a11y bx--btn--icon-only--top bx--tooltip--align-center"
                        data-testid="7kadk2wfv8-remove-rule-button"
                        disabled={false}
                        onBlur={[Function]}
                        onClick={[Function]}
                        onFocus={[Function]}
                        onMouseEnter={[Function]}
                        onMouseLeave={[Function]}
                        tabIndex={0}
                        type="button"
                      >
                        <div
                          className="bx--assistive-text"
                          onMouseEnter={[Function]}
                        >
                          Remove rule
                        </div>
                        <svg
                          aria-hidden="true"
                          aria-label="Remove rule"
                          className="bx--btn__icon"
                          fill="currentColor"
                          focusable="false"
                          height={32}
                          preserveAspectRatio="xMidYMid meet"
                          role="img"
                          viewBox="0 0 32 32"
                          width={32}
                          xmlns="http://www.w3.org/2000/svg"
                        >
                          <path
                            d="M8 15H24V17H8z"
                          />
                        </svg>
                      </button>
                      <button
                        aria-describedby={null}
                        className="iot--btn bx--btn bx--btn--ghost bx--tooltip--hidden bx--btn--icon-only bx--tooltip__trigger bx--tooltip--a11y bx--btn--icon-only--top bx--tooltip--align-center"
                        data-testid="7kadk2wfv8-add-rule-button"
                        disabled={false}
                        onBlur={[Function]}
                        onClick={[Function]}
                        onFocus={[Function]}
                        onMouseEnter={[Function]}
                        onMouseLeave={[Function]}
                        tabIndex={0}
                        type="button"
                      >
                        <div
                          className="bx--assistive-text"
                          onMouseEnter={[Function]}
                        >
                          Add new rule
                        </div>
                        <svg
                          aria-hidden="true"
                          aria-label="Add new rule"
                          className="bx--btn__icon"
                          fill="currentColor"
                          focusable="false"
                          height={32}
                          preserveAspectRatio="xMidYMid meet"
                          role="img"
                          viewBox="0 0 32 32"
                          width={32}
                          xmlns="http://www.w3.org/2000/svg"
                        >
                          <path
                            d="M17 15L17 8 15 8 15 15 8 15 8 17 15 17 15 24 17 24 17 17 24 17 24 15z"
                          />
                        </svg>
                      </button>
                      <button
                        aria-describedby={null}
                        className="iot--btn bx--btn bx--btn--ghost bx--tooltip--hidden bx--btn--icon-only bx--tooltip__trigger bx--tooltip--a11y bx--btn--icon-only--top bx--tooltip--align-center"
                        data-testid="7kadk2wfv8-add-group-button"
                        disabled={false}
                        onBlur={[Function]}
                        onClick={[Function]}
                        onFocus={[Function]}
                        onMouseEnter={[Function]}
                        onMouseLeave={[Function]}
                        tabIndex={0}
                        type="button"
                      >
                        <div
                          className="bx--assistive-text"
                          onMouseEnter={[Function]}
                        >
                          Add new rule group
                        </div>
                        <svg
                          aria-hidden="true"
                          aria-label="Add new rule group"
                          className="bx--btn__icon"
                          fill="currentColor"
                          focusable="false"
                          height={32}
                          preserveAspectRatio="xMidYMid meet"
                          role="img"
                          viewBox="0 0 32 32"
                          width={32}
                          xmlns="http://www.w3.org/2000/svg"
                        >
                          <path
                            d="M20.5859,14.4141,24.1719,18H6V8H4V18a2.0024,2.0024,0,0,0,2,2H24.1719L20.586,23.5859,22,25l6-6-6-6Z"
                          />
                        </svg>
                      </button>
                    </div>
                  </div>
                  <div
                    className="iot--rule-builder-rule"
                    data-testid="49mf09vjhn-rule"
                  >
                    <div
                      className="bx--dropdown__wrapper bx--list-box__wrapper"
                      data-testid="49mf09vjhn-column-dropdown"
                    >
                      
                      <div
                        className="bx--dropdown bx--dropdown--light bx--list-box bx--list-box--light"
                        id="49mf09vjhn-column-dropdown"
                        onClick={[Function]}
                        onKeyDown={[Function]}
                      >
                        <button
                          aria-disabled={false}
                          aria-expanded={false}
                          aria-haspopup="listbox"
                          aria-labelledby="downshift-16-label downshift-16-toggle-button"
                          className="bx--list-box__field"
                          disabled={false}
                          id="downshift-16-toggle-button"
                          onClick={[Function]}
                          onKeyDown={[Function]}
                          title="Column 2"
                          type="button"
                        >
                          <span
                            className="bx--list-box__label"
                          >
                            Column 2
                          </span>
                          <div
                            className="bx--list-box__menu-icon"
                          >
                            <svg
                              aria-label="Open menu"
                              fill="currentColor"
                              focusable="false"
                              height={16}
                              name="chevron--down"
                              preserveAspectRatio="xMidYMid meet"
                              role="img"
                              viewBox="0 0 16 16"
                              width={16}
                              xmlns="http://www.w3.org/2000/svg"
                            >
                              <path
                                d="M8 11L3 6 3.7 5.3 8 9.6 12.3 5.3 13 6z"
                              />
                              <title>
                                Open menu
                              </title>
                            </svg>
                          </div>
                        </button>
                        <div
                          aria-labelledby="downshift-16-label"
                          className="bx--list-box__menu"
                          id="downshift-16-menu"
                          onBlur={[Function]}
                          onKeyDown={[Function]}
                          onMouseLeave={[Function]}
                          role="listbox"
                          tabIndex={-1}
                        />
                      </div>
                    </div>
                    <div
                      className="bx--dropdown__wrapper bx--list-box__wrapper"
                      data-testid="49mf09vjhn-operand-dropdown"
                    >
                      
                      <div
                        className="bx--dropdown bx--dropdown--light bx--list-box bx--list-box--light"
                        id="49mf09vjhn-operand-dropdown"
                        onClick={[Function]}
                        onKeyDown={[Function]}
                      >
                        <button
                          aria-disabled={false}
                          aria-expanded={false}
                          aria-haspopup="listbox"
                          aria-labelledby="downshift-17-label downshift-17-toggle-button"
                          className="bx--list-box__field"
                          disabled={false}
                          id="downshift-17-toggle-button"
                          onClick={[Function]}
                          onKeyDown={[Function]}
                          title="Equals"
                          type="button"
                        >
                          <span
                            className="bx--list-box__label"
                          >
                            Equals
                          </span>
                          <div
                            className="bx--list-box__menu-icon"
                          >
                            <svg
                              aria-label="Open menu"
                              fill="currentColor"
                              focusable="false"
                              height={16}
                              name="chevron--down"
                              preserveAspectRatio="xMidYMid meet"
                              role="img"
                              viewBox="0 0 16 16"
                              width={16}
                              xmlns="http://www.w3.org/2000/svg"
                            >
                              <path
                                d="M8 11L3 6 3.7 5.3 8 9.6 12.3 5.3 13 6z"
                              />
                              <title>
                                Open menu
                              </title>
                            </svg>
                          </div>
                        </button>
                        <div
                          aria-labelledby="downshift-17-label"
                          className="bx--list-box__menu"
                          id="downshift-17-menu"
                          onBlur={[Function]}
                          onKeyDown={[Function]}
                          onMouseLeave={[Function]}
                          role="listbox"
                          tabIndex={-1}
                        />
                      </div>
                    </div>
                    <div
                      className="bx--form-item bx--text-input-wrapper bx--text-input-wrapper--light"
                    >
                      <div
                        className="bx--text-input__field-outer-wrapper"
                      >
                        <div
                          className="bx--text-input__field-wrapper"
                          data-invalid={null}
                        >
                          <input
                            aria-describedby=""
                            className="bx--text-input bx--text-input--light"
                            data-testid="49mf09vjhn-value"
                            defaultValue="46"
                            disabled={false}
                            id="49mf09vjhn-value"
                            onChange={[Function]}
                            onClick={[Function]}
                            placeholder="Enter a value"
                            title="Enter a value"
                            type="text"
                          />
                        </div>
                      </div>
                    </div>
                    <div
                      className="iot--rule-builder-rule__actions"
                    >
                      <button
                        aria-describedby={null}
                        className="iot--btn bx--btn bx--btn--ghost bx--tooltip--hidden bx--btn--icon-only bx--tooltip__trigger bx--tooltip--a11y bx--btn--icon-only--top bx--tooltip--align-center"
                        data-testid="49mf09vjhn-remove-rule-button"
                        disabled={false}
                        onBlur={[Function]}
                        onClick={[Function]}
                        onFocus={[Function]}
                        onMouseEnter={[Function]}
                        onMouseLeave={[Function]}
                        tabIndex={0}
                        type="button"
                      >
                        <div
                          className="bx--assistive-text"
                          onMouseEnter={[Function]}
                        >
                          Remove rule
                        </div>
                        <svg
                          aria-hidden="true"
                          aria-label="Remove rule"
                          className="bx--btn__icon"
                          fill="currentColor"
                          focusable="false"
                          height={32}
                          preserveAspectRatio="xMidYMid meet"
                          role="img"
                          viewBox="0 0 32 32"
                          width={32}
                          xmlns="http://www.w3.org/2000/svg"
                        >
                          <path
                            d="M8 15H24V17H8z"
                          />
                        </svg>
                      </button>
                      <button
                        aria-describedby={null}
                        className="iot--btn bx--btn bx--btn--ghost bx--tooltip--hidden bx--btn--icon-only bx--tooltip__trigger bx--tooltip--a11y bx--btn--icon-only--top bx--tooltip--align-center"
                        data-testid="49mf09vjhn-add-rule-button"
                        disabled={false}
                        onBlur={[Function]}
                        onClick={[Function]}
                        onFocus={[Function]}
                        onMouseEnter={[Function]}
                        onMouseLeave={[Function]}
                        tabIndex={0}
                        type="button"
                      >
                        <div
                          className="bx--assistive-text"
                          onMouseEnter={[Function]}
                        >
                          Add new rule
                        </div>
                        <svg
                          aria-hidden="true"
                          aria-label="Add new rule"
                          className="bx--btn__icon"
                          fill="currentColor"
                          focusable="false"
                          height={32}
                          preserveAspectRatio="xMidYMid meet"
                          role="img"
                          viewBox="0 0 32 32"
                          width={32}
                          xmlns="http://www.w3.org/2000/svg"
                        >
                          <path
                            d="M17 15L17 8 15 8 15 15 8 15 8 17 15 17 15 24 17 24 17 17 24 17 24 15z"
                          />
                        </svg>
                      </button>
                      <button
                        aria-describedby={null}
                        className="iot--btn bx--btn bx--btn--ghost bx--tooltip--hidden bx--btn--icon-only bx--tooltip__trigger bx--tooltip--a11y bx--btn--icon-only--top bx--tooltip--align-center"
                        data-testid="49mf09vjhn-add-group-button"
                        disabled={false}
                        onBlur={[Function]}
                        onClick={[Function]}
                        onFocus={[Function]}
                        onMouseEnter={[Function]}
                        onMouseLeave={[Function]}
                        tabIndex={0}
                        type="button"
                      >
                        <div
                          className="bx--assistive-text"
                          onMouseEnter={[Function]}
                        >
                          Add new rule group
                        </div>
                        <svg
                          aria-hidden="true"
                          aria-label="Add new rule group"
                          className="bx--btn__icon"
                          fill="currentColor"
                          focusable="false"
                          height={32}
                          preserveAspectRatio="xMidYMid meet"
                          role="img"
                          viewBox="0 0 32 32"
                          width={32}
                          xmlns="http://www.w3.org/2000/svg"
                        >
                          <path
                            d="M20.5859,14.4141,24.1719,18H6V8H4V18a2.0024,2.0024,0,0,0,2,2H24.1719L20.586,23.5859,22,25l6-6-6-6Z"
                          />
                        </svg>
                      </button>
                    </div>
                  </div>
                </div>
              </div>
            </div>
          </div>
        </div>
        <div
          className="bx--tab-content"
          hidden={true}
          role="tabpanel"
          selected={false}
          tabIndex={0}
        >
          <ul
            className="bx--accordion bx--accordion--end"
          >
            <li
              className="bx--accordion__item bx--accordion__item--active"
              onAnimationEnd={[Function]}
            >
              <button
<<<<<<< HEAD
                aria-controls="accordion-item-735"
=======
                aria-controls="accordion-item-736"
>>>>>>> da5b553a
                aria-expanded={true}
                className="bx--accordion__heading"
                onClick={[Function]}
                onKeyDown={[Function]}
                type="button"
              >
                <svg
                  aria-hidden={true}
                  className="bx--accordion__arrow"
                  fill="currentColor"
                  focusable="false"
                  height={16}
                  preserveAspectRatio="xMidYMid meet"
                  viewBox="0 0 16 16"
                  width={16}
                  xmlns="http://www.w3.org/2000/svg"
                >
                  <path
                    d="M11 8L6 13 5.3 12.3 9.6 8 5.3 3.7 6 3z"
                  />
                </svg>
                <div
                  className="bx--accordion__title"
                  dir="auto"
                >
                  Details
                </div>
              </button>
              <div
                className="bx--accordion__content"
<<<<<<< HEAD
                id="accordion-item-735"
=======
                id="accordion-item-736"
>>>>>>> da5b553a
              >
                <div
                  className="bx--form-item bx--text-input-wrapper bx--text-input-wrapper--light"
                >
                  <label
                    className="bx--label"
                    htmlFor="rule-builder-title-input"
                  >
                    Filter Name
                  </label>
                  <div
                    className="bx--text-input__field-outer-wrapper"
                  >
                    <div
                      className="bx--text-input__field-wrapper"
                      data-invalid={null}
                    >
                      <input
                        aria-describedby=""
                        className="bx--text-input iot--rule-builder-wrap--title-input bx--text-input--light"
                        data-testid="rule-builder-title-input"
                        defaultValue="My Filter"
                        disabled={false}
                        id="rule-builder-title-input"
                        onChange={[Function]}
                        onClick={[Function]}
                        placeholder="Untitled 01"
                        title="Untitled 01"
                        type="text"
                      />
                    </div>
                  </div>
                </div>
                <div
                  className="iot--filtertags-container iot--filtertags-container__wrap"
                  data-testid="filter-tag-container"
                  id="filter-tag-container"
                >
                  <div
                    className="bx--form-item bx--text-input-wrapper bx--text-input-wrapper--light"
                  >
                    <label
                      className="bx--label"
                      htmlFor="rule-builder-tags-input"
                    >
                      Tags (optional)
                    </label>
                    <div
                      className="bx--text-input__field-outer-wrapper"
                    >
                      <div
                        className="bx--text-input__field-wrapper"
                        data-invalid={null}
                      >
                        <input
                          aria-describedby=""
                          className="bx--text-input bx--text-input--light"
                          disabled={false}
                          id="rule-builder-tags-input"
                          onChange={[Function]}
                          onClick={[Function]}
                          onKeyUp={[Function]}
                          style={
                            Object {
                              "paddingLeft": 0,
                            }
                          }
                          type="text"
                        />
                      </div>
                    </div>
                  </div>
                  <div
                    className="iot--rule-builder-wrap--tag-container"
                  >
                    <div
                      aria-label="Clear Filter fav"
                      className="bx--tag bx--tag--filter"
                      data-testid="rule-builder-tag-fav"
                      id="tag-26"
                      style={
                        Object {
                          "marginRight": "1rem",
                        }
                      }
                    >
                      <span
                        className="bx--tag__label"
                        title="fav"
                      >
                        fav
                      </span>
                      <button
                        aria-labelledby="tag-26"
                        className="bx--tag__close-icon"
                        onClick={[Function]}
                        title="Clear Filter"
                        type="button"
                      >
                        <svg
                          aria-hidden={true}
                          fill="currentColor"
                          focusable="false"
                          height={16}
                          preserveAspectRatio="xMidYMid meet"
                          viewBox="0 0 32 32"
                          width={16}
                          xmlns="http://www.w3.org/2000/svg"
                        >
                          <path
                            d="M24 9.4L22.6 8 16 14.6 9.4 8 8 9.4 14.6 16 8 22.6 9.4 24 16 17.4 22.6 24 24 22.6 17.4 16 24 9.4z"
                          />
                        </svg>
                      </button>
                    </div>
                    <div
                      aria-label="Clear Filter other-tag"
                      className="bx--tag bx--tag--filter"
                      data-testid="rule-builder-tag-other-tag"
                      id="tag-27"
                      style={
                        Object {
                          "marginRight": "1rem",
                        }
                      }
                    >
                      <span
                        className="bx--tag__label"
                        title="other-tag"
                      >
                        other-tag
                      </span>
                      <button
                        aria-labelledby="tag-27"
                        className="bx--tag__close-icon"
                        onClick={[Function]}
                        title="Clear Filter"
                        type="button"
                      >
                        <svg
                          aria-hidden={true}
                          fill="currentColor"
                          focusable="false"
                          height={16}
                          preserveAspectRatio="xMidYMid meet"
                          viewBox="0 0 32 32"
                          width={16}
                          xmlns="http://www.w3.org/2000/svg"
                        >
                          <path
                            d="M24 9.4L22.6 8 16 14.6 9.4 8 8 9.4 14.6 16 8 22.6 9.4 24 16 17.4 22.6 24 24 22.6 17.4 16 24 9.4z"
                          />
                        </svg>
                      </button>
                    </div>
                  </div>
                </div>
              </div>
            </li>
            <li
              className="bx--accordion__item bx--accordion__item--active"
              onAnimationEnd={[Function]}
            >
              <button
<<<<<<< HEAD
                aria-controls="accordion-item-736"
=======
                aria-controls="accordion-item-737"
>>>>>>> da5b553a
                aria-expanded={true}
                className="bx--accordion__heading"
                onClick={[Function]}
                onKeyDown={[Function]}
                type="button"
              >
                <svg
                  aria-hidden={true}
                  className="bx--accordion__arrow"
                  fill="currentColor"
                  focusable="false"
                  height={16}
                  preserveAspectRatio="xMidYMid meet"
                  viewBox="0 0 16 16"
                  width={16}
                  xmlns="http://www.w3.org/2000/svg"
                >
                  <path
                    d="M11 8L6 13 5.3 12.3 9.6 8 5.3 3.7 6 3z"
                  />
                </svg>
                <div
                  className="bx--accordion__title"
                  dir="auto"
                >
                  Sharing and permissions
                </div>
              </button>
              <div
                className="bx--accordion__content"
<<<<<<< HEAD
                id="accordion-item-736"
=======
                id="accordion-item-737"
>>>>>>> da5b553a
              >
                <div
                  className="iot--rule-builder-wrap--user-container"
                >
                  <div
                    className="iot--table-container bx--data-table-container"
                    data-testid="edit-table-table-container"
                  >
                    <section
                      aria-label="data table toolbar"
                      className="bx--table-toolbar"
                      data-testid="edit-table-table-toolbar"
                    >
                      <div
                        aria-hidden={true}
                        className="bx--batch-actions iot--table-batch-actions"
                        data-testid="edit-table-table-toolbar-batch-actions"
                        onScroll={[Function]}
                      >
                        <div
                          className="bx--batch-summary"
                        >
                          <p
                            className="bx--batch-summary__para"
                          >
                            <span>
                              0 items selected
                            </span>
                          </p>
                        </div>
                        <div
                          className="bx--action-list"
                        >
                          <button
                            aria-describedby={null}
                            aria-pressed={null}
                            className="bx--batch-summary__cancel bx--btn bx--btn--primary"
                            disabled={false}
                            onBlur={[Function]}
                            onClick={[Function]}
                            onFocus={[Function]}
                            onMouseEnter={[Function]}
                            onMouseLeave={[Function]}
                            tabIndex={-1}
                            type="button"
                          >
                            Cancel
                          </button>
                        </div>
                      </div>
                      <label
                        className="iot--table-toolbar-secondary-title"
                      >
                        Editor access
                      </label>
                      <div
                        className="bx--toolbar-content iot--table-toolbar-content"
                        data-testid="edit-table-table-toolbar-content"
                      >
                        <div
                          aria-labelledby="edit-table-toolbar-search-search"
                          className="bx--search bx--search--xl table-toolbar-search bx--toolbar-search-container-expandable"
                          role="search"
                        >
                          <div
                            className="bx--search-magnifier"
                          >
                            <svg
                              aria-hidden={true}
                              className="bx--search-magnifier-icon"
                              fill="currentColor"
                              focusable="false"
                              height={16}
                              preserveAspectRatio="xMidYMid meet"
                              viewBox="0 0 16 16"
                              width={16}
                              xmlns="http://www.w3.org/2000/svg"
                            >
                              <path
                                d="M15,14.3L10.7,10c1.9-2.3,1.6-5.8-0.7-7.7S4.2,0.7,2.3,3S0.7,8.8,3,10.7c2,1.7,5,1.7,7,0l4.3,4.3L15,14.3z M2,6.5	C2,4,4,2,6.5,2S11,4,11,6.5S9,11,6.5,11S2,9,2,6.5z"
                              />
                            </svg>
                          </div>
                          <label
                            className="bx--label"
                            htmlFor="edit-table-toolbar-search"
                            id="edit-table-toolbar-search-search"
                          >
                            Search
                          </label>
                          <input
                            autoComplete="off"
                            className="bx--search-input"
                            data-testid="edit-table-table-toolbar-search"
                            id="edit-table-toolbar-search"
                            onBlur={[Function]}
                            onChange={[Function]}
                            onFocus={[Function]}
                            onKeyDown={[Function]}
                            placeholder="Search"
                            role="searchbox"
                            tabIndex="0"
                            type="text"
                            value=""
                          />
                          <button
                            aria-label="Clear search input"
                            className="bx--search-close bx--search-close--hidden"
                            onClick={[Function]}
                            type="button"
                          >
                            <svg
                              aria-hidden={true}
                              fill="currentColor"
                              focusable="false"
                              height={16}
                              preserveAspectRatio="xMidYMid meet"
                              viewBox="0 0 32 32"
                              width={16}
                              xmlns="http://www.w3.org/2000/svg"
                            >
                              <path
                                d="M24 9.4L22.6 8 16 14.6 9.4 8 8 9.4 14.6 16 8 22.6 9.4 24 16 17.4 22.6 24 24 22.6 17.4 16 24 9.4z"
                              />
                            </svg>
                          </button>
                        </div>
                        <button
                          aria-describedby={null}
                          aria-labelledby="add-editors-label"
                          aria-pressed={null}
                          className="iot--btn bx--btn bx--btn--ghost"
                          data-testid="rule-builder-add-edit-users"
                          disabled={false}
                          id="add-editors-button"
                          onBlur={[Function]}
                          onClick={[Function]}
                          onFocus={[Function]}
                          onMouseEnter={[Function]}
                          onMouseLeave={[Function]}
                          tabIndex={0}
                          type="button"
                        >
                          Add users
                          <svg
                            aria-hidden={true}
                            className="bx--btn__icon"
                            fill="currentColor"
                            focusable="false"
                            height={24}
                            preserveAspectRatio="xMidYMid meet"
                            viewBox="0 0 32 32"
                            width={24}
                            xmlns="http://www.w3.org/2000/svg"
                          >
                            <path
                              d="M17 15L17 8 15 8 15 15 8 15 8 17 15 17 15 24 17 24 17 17 24 17 24 15z"
                            />
                          </svg>
                        </button>
                      </div>
                    </section>
                    <div
                      className="addons-iot-table-container"
                    >
                      <div
                        className="bx--data-table-content"
                      >
                        <table
                          className="bx--data-table bx--data-table--no-border"
                          data-testid="edit-table"
                          id="edit-table"
                          title={null}
                        >
                          <thead
                            data-testid="edit-table-table-head"
                            onMouseMove={null}
                            onMouseUp={null}
                          >
                            <tr>
                              <th
                                align="start"
                                className="table-header-label-start iot--table-head--table-header"
                                data-column="name"
                                data-floating-menu-container={true}
                                data-testid="edit-table-table-head-column-name"
                                id="column-name"
                                scope="col"
                                style={
                                  Object {
                                    "width": undefined,
                                  }
                                }
                              >
                                <span
                                  className="bx--table-header-label"
                                >
                                  <span
                                    className=""
                                    title="Name"
                                  >
                                    Name
                                  </span>
                                </span>
                              </th>
                              <th
                                align="start"
                                className="table-header-label-start iot--table-head--table-header"
                                data-column="type"
                                data-floating-menu-container={true}
                                data-testid="edit-table-table-head-column-type"
                                id="column-type"
                                scope="col"
                                style={
                                  Object {
                                    "width": undefined,
                                  }
                                }
                              >
                                <span
                                  className="bx--table-header-label"
                                >
                                  <span
                                    className=""
                                    title="Type"
                                  >
                                    Type
                                  </span>
                                </span>
                              </th>
                            </tr>
                          </thead>
                          <tbody
                            aria-live="polite"
                            data-testid="edit-table-table-body"
                          >
                            <tr
                              className="TableBodyRow__StyledTableRow-sc-103itxu-0 fNIOnc"
                              onClick={[Function]}
                            >
                              <td
                                align="start"
                                className="data-table-start"
                                data-column="name"
                                data-offset={0}
                                id="cell-edit-table-Example User-name"
                                offset={0}
                              >
                                <span
                                  className="TableBodyRow__StyledNestedSpan-sc-103itxu-5 ieOGhB"
                                >
                                  <span
                                    className=""
                                    title="Example User"
                                  >
                                    Example User
                                  </span>
                                </span>
                              </td>
                              <td
                                align="start"
                                className="data-table-start"
                                data-column="type"
                                data-offset={0}
                                id="cell-edit-table-Example User-type"
                                offset={0}
                              >
                                <span
                                  className="TableBodyRow__StyledNestedSpan-sc-103itxu-5 ieOGhB"
                                >
                                  <span
                                    className=""
                                    title="User"
                                  >
                                    User
                                  </span>
                                </span>
                              </td>
                            </tr>
                          </tbody>
                        </table>
                      </div>
                    </div>
                  </div>
                  <div
                    className="iot--table-container bx--data-table-container"
                    data-testid="read-table-table-container"
                  >
                    <section
                      aria-label="data table toolbar"
                      className="bx--table-toolbar"
                      data-testid="read-table-table-toolbar"
                    >
                      <div
                        aria-hidden={true}
                        className="bx--batch-actions iot--table-batch-actions"
                        data-testid="read-table-table-toolbar-batch-actions"
                        onScroll={[Function]}
                      >
                        <div
                          className="bx--batch-summary"
                        >
                          <p
                            className="bx--batch-summary__para"
                          >
                            <span>
                              0 items selected
                            </span>
                          </p>
                        </div>
                        <div
                          className="bx--action-list"
                        >
                          <button
                            aria-describedby={null}
                            aria-pressed={null}
                            className="bx--batch-summary__cancel bx--btn bx--btn--primary"
                            disabled={false}
                            onBlur={[Function]}
                            onClick={[Function]}
                            onFocus={[Function]}
                            onMouseEnter={[Function]}
                            onMouseLeave={[Function]}
                            tabIndex={-1}
                            type="button"
                          >
                            Cancel
                          </button>
                        </div>
                      </div>
                      <label
                        className="iot--table-toolbar-secondary-title"
                      >
                        Read only access
                      </label>
                      <div
                        className="bx--toolbar-content iot--table-toolbar-content"
                        data-testid="read-table-table-toolbar-content"
                      >
                        <div
                          aria-labelledby="read-table-toolbar-search-search"
                          className="bx--search bx--search--xl table-toolbar-search bx--toolbar-search-container-expandable"
                          role="search"
                        >
                          <div
                            className="bx--search-magnifier"
                          >
                            <svg
                              aria-hidden={true}
                              className="bx--search-magnifier-icon"
                              fill="currentColor"
                              focusable="false"
                              height={16}
                              preserveAspectRatio="xMidYMid meet"
                              viewBox="0 0 16 16"
                              width={16}
                              xmlns="http://www.w3.org/2000/svg"
                            >
                              <path
                                d="M15,14.3L10.7,10c1.9-2.3,1.6-5.8-0.7-7.7S4.2,0.7,2.3,3S0.7,8.8,3,10.7c2,1.7,5,1.7,7,0l4.3,4.3L15,14.3z M2,6.5	C2,4,4,2,6.5,2S11,4,11,6.5S9,11,6.5,11S2,9,2,6.5z"
                              />
                            </svg>
                          </div>
                          <label
                            className="bx--label"
                            htmlFor="read-table-toolbar-search"
                            id="read-table-toolbar-search-search"
                          >
                            Search
                          </label>
                          <input
                            autoComplete="off"
                            className="bx--search-input"
                            data-testid="read-table-table-toolbar-search"
                            id="read-table-toolbar-search"
                            onBlur={[Function]}
                            onChange={[Function]}
                            onFocus={[Function]}
                            onKeyDown={[Function]}
                            placeholder="Search"
                            role="searchbox"
                            tabIndex="0"
                            type="text"
                            value=""
                          />
                          <button
                            aria-label="Clear search input"
                            className="bx--search-close bx--search-close--hidden"
                            onClick={[Function]}
                            type="button"
                          >
                            <svg
                              aria-hidden={true}
                              fill="currentColor"
                              focusable="false"
                              height={16}
                              preserveAspectRatio="xMidYMid meet"
                              viewBox="0 0 32 32"
                              width={16}
                              xmlns="http://www.w3.org/2000/svg"
                            >
                              <path
                                d="M24 9.4L22.6 8 16 14.6 9.4 8 8 9.4 14.6 16 8 22.6 9.4 24 16 17.4 22.6 24 24 22.6 17.4 16 24 9.4z"
                              />
                            </svg>
                          </button>
                        </div>
                        <button
                          aria-describedby={null}
                          aria-labelledby="read-only-access-label"
                          aria-pressed={null}
                          className="iot--btn bx--btn bx--btn--ghost"
                          data-testid="rule-builder-add-read-users"
                          disabled={false}
                          id="add-read-users"
                          onBlur={[Function]}
                          onClick={[Function]}
                          onFocus={[Function]}
                          onMouseEnter={[Function]}
                          onMouseLeave={[Function]}
                          tabIndex={0}
                          type="button"
                        >
                          Add users
                          <svg
                            aria-hidden={true}
                            className="bx--btn__icon"
                            fill="currentColor"
                            focusable="false"
                            height={24}
                            preserveAspectRatio="xMidYMid meet"
                            viewBox="0 0 32 32"
                            width={24}
                            xmlns="http://www.w3.org/2000/svg"
                          >
                            <path
                              d="M17 15L17 8 15 8 15 15 8 15 8 17 15 17 15 24 17 24 17 17 24 17 24 15z"
                            />
                          </svg>
                        </button>
                      </div>
                    </section>
                    <div
                      className="addons-iot-table-container"
                    >
                      <div
                        className="bx--data-table-content"
                      >
                        <table
                          className="bx--data-table bx--data-table--no-border"
                          data-testid="read-table"
                          id="read-table"
                          title={null}
                        >
                          <thead
                            data-testid="read-table-table-head"
                            onMouseMove={null}
                            onMouseUp={null}
                          >
                            <tr>
                              <th
                                align="start"
                                className="table-header-label-start iot--table-head--table-header"
                                data-column="name"
                                data-floating-menu-container={true}
                                data-testid="read-table-table-head-column-name"
                                id="column-name"
                                scope="col"
                                style={
                                  Object {
                                    "width": undefined,
                                  }
                                }
                              >
                                <span
                                  className="bx--table-header-label"
                                >
                                  <span
                                    className=""
                                    title="Name"
                                  >
                                    Name
                                  </span>
                                </span>
                              </th>
                              <th
                                align="start"
                                className="table-header-label-start iot--table-head--table-header"
                                data-column="type"
                                data-floating-menu-container={true}
                                data-testid="read-table-table-head-column-type"
                                id="column-type"
                                scope="col"
                                style={
                                  Object {
                                    "width": undefined,
                                  }
                                }
                              >
                                <span
                                  className="bx--table-header-label"
                                >
                                  <span
                                    className=""
                                    title="Type"
                                  >
                                    Type
                                  </span>
                                </span>
                              </th>
                            </tr>
                          </thead>
                          <tbody
                            aria-live="polite"
                            data-testid="read-table-table-body"
                          >
                            <tr
                              className="TableBodyRow__StyledTableRow-sc-103itxu-0 fNIOnc"
                              onClick={[Function]}
                            >
                              <td
                                align="start"
                                className="data-table-start"
                                data-column="name"
                                data-offset={0}
                                id="cell-read-table-Other User-name"
                                offset={0}
                              >
                                <span
                                  className="TableBodyRow__StyledNestedSpan-sc-103itxu-5 ieOGhB"
                                >
                                  <span
                                    className=""
                                    title="Other User"
                                  >
                                    Other User
                                  </span>
                                </span>
                              </td>
                              <td
                                align="start"
                                className="data-table-start"
                                data-column="type"
                                data-offset={0}
                                id="cell-read-table-Other User-type"
                                offset={0}
                              >
                                <span
                                  className="TableBodyRow__StyledNestedSpan-sc-103itxu-5 ieOGhB"
                                >
                                  <span
                                    className=""
                                    title="User"
                                  >
                                    User
                                  </span>
                                </span>
                              </td>
                            </tr>
                          </tbody>
                        </table>
                      </div>
                    </div>
                  </div>
                </div>
              </div>
            </li>
          </ul>
        </div>
      </div>
      <footer
        className="iot--rule-builder-wrap--footer"
      >
        <button
          aria-describedby={null}
          aria-pressed={null}
          className="iot--rule-builder-wrap--footer-actions-cancel iot--btn bx--btn bx--btn--secondary"
          data-testid="rule-builder-cancel"
          disabled={false}
          onBlur={[Function]}
          onClick={[Function]}
          onFocus={[Function]}
          onMouseEnter={[Function]}
          onMouseLeave={[Function]}
          tabIndex={0}
          type="button"
        >
          Cancel
        </button>
        <button
          aria-describedby={null}
          aria-pressed={null}
          className="iot--rule-builder-wrap--footer-actions-preview iot--btn bx--btn bx--btn--secondary"
          data-testid="preview"
          disabled={false}
          onBlur={[Function]}
          onClick={[Function]}
          onFocus={[Function]}
          onMouseEnter={[Function]}
          onMouseLeave={[Function]}
          tabIndex={0}
          type="button"
        >
          Preview results
        </button>
        <button
          aria-describedby={null}
          aria-pressed={null}
          className="iot--rule-builder-wrap--footer-actions-preview iot--btn bx--btn bx--btn--secondary"
          data-testid="apply"
          disabled={false}
          onBlur={[Function]}
          onClick={[Function]}
          onFocus={[Function]}
          onMouseEnter={[Function]}
          onMouseLeave={[Function]}
          tabIndex={0}
          type="button"
        >
          Apply
        </button>
      </footer>
      <div
        className="iot--select-users-modal"
        data-testid="select-users-modal-container"
      >
        <div
          className="bx--modal iot--composed-modal--large iot--composed-modal"
          data-floating-menu-container={true}
          data-testid="ComposedModal"
          onBlur={[Function]}
          onClick={[Function]}
          onClose={[Function]}
          onKeyDown={[Function]}
          open={false}
          role="presentation"
        >
          <span
            className="bx--visually-hidden"
            role="link"
            tabIndex="0"
          >
            Focus sentinel
          </span>
          <div
            aria-label="Selected users will have edit access"
            aria-modal="true"
            className="bx--modal-container"
            role="dialog"
          >
            <div
              className="bx--modal-header"
            >
              <h2
                className="bx--modal-header__label bx--type-delta"
              >
                Selected users will have edit access
              </h2>
              <h3
                className="bx--modal-header__heading bx--type-beta"
              >
                Select users
              </h3>
              <button
                aria-label="Close"
                className="bx--modal-close"
                onClick={[Function]}
                title="Close"
                type="button"
              >
                <svg
                  aria-hidden={true}
                  className="bx--modal-close__icon"
                  fill="currentColor"
                  focusable="false"
                  height={20}
                  preserveAspectRatio="xMidYMid meet"
                  viewBox="0 0 32 32"
                  width={20}
                  xmlns="http://www.w3.org/2000/svg"
                >
                  <path
                    d="M24 9.4L22.6 8 16 14.6 9.4 8 8 9.4 14.6 16 8 22.6 9.4 24 16 17.4 22.6 24 24 22.6 17.4 16 24 9.4z"
                  />
                </svg>
              </button>
            </div>
            <div
              className="bx--modal-content"
            >
              <div
                className="iot--list-builder__container"
                data-testid="select-users"
              >
                <div
                  className="iot--list-builder__all"
                  data-testid="select-users__all"
                >
                  <div
                    className="iot--list"
                    data-testid="list"
                  >
                    <div
                      className="iot--list-header-container"
                      data-testid="list-header"
                    >
                      <div
                        className="iot--list-header"
                      >
                        <div
                          className="iot--list-header--title"
                        >
                          Users (5 available)
                        </div>
                        <div
                          className="iot--list-header--btn-container"
                        />
                      </div>
                      <div
                        className="iot--list-header--search"
                      >
                        <div
                          aria-labelledby="iot--list-builder__all--search-search"
                          className="bx--search bx--search--lg"
                          role="search"
                        >
                          <div
                            className="bx--search-magnifier"
                          >
                            <svg
                              aria-hidden={true}
                              className="bx--search-magnifier-icon"
                              fill="currentColor"
                              focusable="false"
                              height={16}
                              preserveAspectRatio="xMidYMid meet"
                              viewBox="0 0 16 16"
                              width={16}
                              xmlns="http://www.w3.org/2000/svg"
                            >
                              <path
                                d="M15,14.3L10.7,10c1.9-2.3,1.6-5.8-0.7-7.7S4.2,0.7,2.3,3S0.7,8.8,3,10.7c2,1.7,5,1.7,7,0l4.3,4.3L15,14.3z M2,6.5	C2,4,4,2,6.5,2S11,4,11,6.5S9,11,6.5,11S2,9,2,6.5z"
                              />
                            </svg>
                          </div>
                          <label
                            className="bx--label"
                            htmlFor="iot--list-builder__all--search"
                            id="iot--list-builder__all--search-search"
                          >
                            Enter a value to search all users
                          </label>
                          <input
                            autoComplete="off"
                            className="bx--search-input"
                            data-testid="list-header-search-input"
                            id="iot--list-builder__all--search"
                            onChange={[Function]}
                            onKeyDown={[Function]}
                            placeholder="Enter a value to search all users"
                            role="searchbox"
                            type="text"
                            value=""
                          />
                          <button
                            aria-label="Clear search input"
                            className="bx--search-close bx--search-close--hidden"
                            onClick={[Function]}
                            type="button"
                          >
                            <svg
                              aria-hidden={true}
                              fill="currentColor"
                              focusable="false"
                              height={16}
                              preserveAspectRatio="xMidYMid meet"
                              viewBox="0 0 32 32"
                              width={16}
                              xmlns="http://www.w3.org/2000/svg"
                            >
                              <path
                                d="M24 9.4L22.6 8 16 14.6 9.4 8 8 9.4 14.6 16 8 22.6 9.4 24 16 17.4 22.6 24 24 22.6 17.4 16 24 9.4z"
                              />
                            </svg>
                          </button>
                        </div>
                      </div>
                    </div>
                    <div
                      className="iot--list--content"
                    >
                      <div
                        className="iot--list-item-parent"
                        data-floating-menu-container={true}
                      >
                        <div
                          className="iot--list-item"
                        >
                          <div
                            aria-label="Expand"
                            className="iot--list-item--expand-icon"
                            data-testid="expand-icon"
                            onClick={[Function]}
                            onKeyPress={[Function]}
                            role="button"
                            tabIndex={0}
                            title="Expand"
                          >
                            <svg
                              aria-label="Expand-icon"
                              fill="currentColor"
                              focusable="false"
                              height={16}
                              preserveAspectRatio="xMidYMid meet"
                              role="img"
                              viewBox="0 0 16 16"
                              width={16}
                              xmlns="http://www.w3.org/2000/svg"
                            >
                              <path
                                d="M8 11L3 6 3.7 5.3 8 9.6 12.3 5.3 13 6z"
                              />
                            </svg>
                          </div>
                          <div
                            className="iot--list-item--content"
                          >
                            <div
                              className="iot--list-item--content--values"
                            >
                              <div
                                className="iot--list-item--content--values--main"
                              >
                                <div
                                  className="iot--list-item--content--values--value iot--list-item--category"
                                  title="Teams (1)"
                                >
                                  Teams (1)
                                </div>
                              </div>
                            </div>
                          </div>
                        </div>
                      </div>
                      <div
                        className="iot--list-item-parent"
                        data-floating-menu-container={true}
                      >
                        <div
                          className="iot--list-item"
                        >
                          <div
                            className="iot--list-item--nesting-offset"
                            style={
                              Object {
                                "width": "16px",
                              }
                            }
                          />
                          <div
                            className="iot--list-item--content"
                          >
                            <div
                              className="iot--list-item--content--values"
                            >
                              <div
                                className="iot--list-item--content--values--main"
                              >
                                <div
                                  className="iot--list-item--content--values--value iot--list-item--content--values__disabled"
                                  title="Example User"
                                >
                                  Example User
                                </div>
                                <div
                                  className="iot--list-item--content--values--value iot--list-item--content--values__disabled"
                                  title="Example-User"
                                >
                                  Example-User
                                </div>
                              </div>
                            </div>
                          </div>
                        </div>
                      </div>
                      <div
                        className="iot--list-item-parent"
                        data-floating-menu-container={true}
                      >
                        <div
                          className="iot--list-item"
                        >
                          <div
                            className="iot--list-item--nesting-offset"
                            style={
                              Object {
                                "width": "16px",
                              }
                            }
                          />
                          <div
                            className="iot--list-item--content"
                          >
                            <div
                              className="iot--list-item--content--values"
                            >
                              <div
                                className="iot--list-item--content--values--main"
                              >
                                <div
                                  className="iot--list-item--content--values--value"
                                  title="Test User"
                                >
                                  Test User
                                </div>
                                <div
                                  className="iot--list-item--content--values--value"
                                  title="Test-User"
                                >
                                  Test-User
                                </div>
                              </div>
                              <div
                                className="iot--list-item--content--row-actions"
                                onClick={[Function]}
                                onKeyPress={[Function]}
                              >
                                <button
                                  aria-describedby={null}
                                  aria-label="Add"
                                  className="iot--btn bx--btn bx--btn--sm bx--btn--ghost bx--tooltip--hidden bx--btn--icon-only bx--tooltip__trigger bx--tooltip--a11y bx--btn--icon-only--top bx--tooltip--align-center"
                                  data-testid="Button"
                                  disabled={false}
                                  onBlur={[Function]}
                                  onClick={[Function]}
                                  onFocus={[Function]}
                                  onMouseEnter={[Function]}
                                  onMouseLeave={[Function]}
                                  role="button"
                                  style={
                                    Object {
                                      "color": "black",
                                    }
                                  }
                                  tabIndex={0}
                                  type="button"
                                >
                                  <div
                                    className="bx--assistive-text"
                                    onMouseEnter={[Function]}
                                  >
                                    Add
                                  </div>
                                  <svg
                                    aria-hidden="true"
                                    aria-label="Add"
                                    className="bx--btn__icon"
                                    fill="currentColor"
                                    focusable="false"
                                    height={16}
                                    preserveAspectRatio="xMidYMid meet"
                                    role="img"
                                    viewBox="0 0 16 16"
                                    width={16}
                                    xmlns="http://www.w3.org/2000/svg"
                                  >
                                    <path
                                      d="M9.3 3.7L13.1 7.5 1 7.5 1 8.5 13.1 8.5 9.3 12.3 10 13 15 8 10 3z"
                                    />
                                  </svg>
                                </button>
                              </div>
                            </div>
                          </div>
                        </div>
                      </div>
                      <div
                        className="iot--list-item-parent"
                        data-floating-menu-container={true}
                      >
                        <div
                          className="iot--list-item"
                        >
                          <div
                            className="iot--list-item--nesting-offset"
                            style={
                              Object {
                                "width": "16px",
                              }
                            }
                          />
                          <div
                            className="iot--list-item--content"
                          >
                            <div
                              className="iot--list-item--content--values"
                            >
                              <div
                                className="iot--list-item--content--values--main"
                              >
                                <div
                                  className="iot--list-item--content--values--value"
                                  title="Other User"
                                >
                                  Other User
                                </div>
                                <div
                                  className="iot--list-item--content--values--value"
                                  title="Other-User"
                                >
                                  Other-User
                                </div>
                              </div>
                              <div
                                className="iot--list-item--content--row-actions"
                                onClick={[Function]}
                                onKeyPress={[Function]}
                              >
                                <button
                                  aria-describedby={null}
                                  aria-label="Add"
                                  className="iot--btn bx--btn bx--btn--sm bx--btn--ghost bx--tooltip--hidden bx--btn--icon-only bx--tooltip__trigger bx--tooltip--a11y bx--btn--icon-only--top bx--tooltip--align-center"
                                  data-testid="Button"
                                  disabled={false}
                                  onBlur={[Function]}
                                  onClick={[Function]}
                                  onFocus={[Function]}
                                  onMouseEnter={[Function]}
                                  onMouseLeave={[Function]}
                                  role="button"
                                  style={
                                    Object {
                                      "color": "black",
                                    }
                                  }
                                  tabIndex={0}
                                  type="button"
                                >
                                  <div
                                    className="bx--assistive-text"
                                    onMouseEnter={[Function]}
                                  >
                                    Add
                                  </div>
                                  <svg
                                    aria-hidden="true"
                                    aria-label="Add"
                                    className="bx--btn__icon"
                                    fill="currentColor"
                                    focusable="false"
                                    height={16}
                                    preserveAspectRatio="xMidYMid meet"
                                    role="img"
                                    viewBox="0 0 16 16"
                                    width={16}
                                    xmlns="http://www.w3.org/2000/svg"
                                  >
                                    <path
                                      d="M9.3 3.7L13.1 7.5 1 7.5 1 8.5 13.1 8.5 9.3 12.3 10 13 15 8 10 3z"
                                    />
                                  </svg>
                                </button>
                              </div>
                            </div>
                          </div>
                        </div>
                      </div>
                    </div>
                  </div>
                </div>
                <div
                  className="iot--list-builder__selected"
                  data-testid="select-users__selected"
                >
                  <div
                    className="iot--list"
                    data-testid="list"
                  >
                    <div
                      className="iot--list-header-container"
                      data-testid="list-header"
                    >
                      <div
                        className="iot--list-header"
                      >
                        <div
                          className="iot--list-header--title"
                        >
                          1 Selected
                        </div>
                        <div
                          className="iot--list-header--btn-container"
                        />
                      </div>
                      <div
                        className="iot--list-header--search"
                      >
                        <div
                          aria-labelledby="iot--list-builder__selected--search-search"
                          className="bx--search bx--search--lg"
                          role="search"
                        >
                          <div
                            className="bx--search-magnifier"
                          >
                            <svg
                              aria-hidden={true}
                              className="bx--search-magnifier-icon"
                              fill="currentColor"
                              focusable="false"
                              height={16}
                              preserveAspectRatio="xMidYMid meet"
                              viewBox="0 0 16 16"
                              width={16}
                              xmlns="http://www.w3.org/2000/svg"
                            >
                              <path
                                d="M15,14.3L10.7,10c1.9-2.3,1.6-5.8-0.7-7.7S4.2,0.7,2.3,3S0.7,8.8,3,10.7c2,1.7,5,1.7,7,0l4.3,4.3L15,14.3z M2,6.5	C2,4,4,2,6.5,2S11,4,11,6.5S9,11,6.5,11S2,9,2,6.5z"
                              />
                            </svg>
                          </div>
                          <label
                            className="bx--label"
                            htmlFor="iot--list-builder__selected--search"
                            id="iot--list-builder__selected--search-search"
                          >
                            Enter a value to search selected users
                          </label>
                          <input
                            autoComplete="off"
                            className="bx--search-input"
                            data-testid="list-header-search-input"
                            id="iot--list-builder__selected--search"
                            onChange={[Function]}
                            onKeyDown={[Function]}
                            placeholder="Enter a value to search selected users"
                            role="searchbox"
                            type="text"
                            value=""
                          />
                          <button
                            aria-label="Clear search input"
                            className="bx--search-close bx--search-close--hidden"
                            onClick={[Function]}
                            type="button"
                          >
                            <svg
                              aria-hidden={true}
                              fill="currentColor"
                              focusable="false"
                              height={16}
                              preserveAspectRatio="xMidYMid meet"
                              viewBox="0 0 32 32"
                              width={16}
                              xmlns="http://www.w3.org/2000/svg"
                            >
                              <path
                                d="M24 9.4L22.6 8 16 14.6 9.4 8 8 9.4 14.6 16 8 22.6 9.4 24 16 17.4 22.6 24 24 22.6 17.4 16 24 9.4z"
                              />
                            </svg>
                          </button>
                        </div>
                      </div>
                    </div>
                    <div
                      className="iot--list--content"
                    >
                      <div
                        className="iot--list-item-parent"
                        data-floating-menu-container={true}
                      >
                        <div
                          className="iot--list-item"
                        >
                          <div
                            className="iot--list-item--content"
                          >
                            <div
                              className="iot--list-item--content--values"
                            >
                              <div
                                className="iot--list-item--content--values--main"
                              >
                                <div
                                  className="iot--list-item--content--values--value"
                                  title="Example User"
                                >
                                  Example User
                                </div>
                                <div
                                  className="iot--list-item--content--values--value"
                                  title="Example-User"
                                >
                                  Example-User
                                </div>
                              </div>
                              <div
                                className="iot--list-item--content--row-actions"
                                onClick={[Function]}
                                onKeyPress={[Function]}
                              >
                                <button
                                  aria-describedby={null}
                                  aria-label="Remove"
                                  className="iot--btn bx--btn bx--btn--sm bx--btn--ghost bx--tooltip--hidden bx--btn--icon-only bx--tooltip__trigger bx--tooltip--a11y bx--btn--icon-only--top bx--tooltip--align-center"
                                  data-testid="Button"
                                  disabled={false}
                                  onBlur={[Function]}
                                  onClick={[Function]}
                                  onFocus={[Function]}
                                  onMouseEnter={[Function]}
                                  onMouseLeave={[Function]}
                                  style={
                                    Object {
                                      "color": "black",
                                    }
                                  }
                                  tabIndex={0}
                                  type="button"
                                >
                                  <div
                                    className="bx--assistive-text"
                                    onMouseEnter={[Function]}
                                  >
                                    Remove
                                  </div>
                                  <svg
                                    aria-hidden="true"
                                    aria-label="Remove"
                                    className="bx--btn__icon"
                                    fill="currentColor"
                                    focusable="false"
                                    height={16}
                                    preserveAspectRatio="xMidYMid meet"
                                    role="img"
                                    viewBox="0 0 32 32"
                                    width={16}
                                    xmlns="http://www.w3.org/2000/svg"
                                  >
                                    <path
                                      d="M8 15H24V17H8z"
                                    />
                                  </svg>
                                </button>
                              </div>
                            </div>
                          </div>
                        </div>
                      </div>
                    </div>
                  </div>
                </div>
              </div>
            </div>
            <div
              className="bx--modal-footer iot--composed-modal-footer bx--btn-set"
            >
              <button
                aria-describedby={null}
                aria-pressed={null}
                className="iot--btn bx--btn bx--btn--secondary"
                data-testid="ComposedModal-modal-secondary-button"
                disabled={false}
                onBlur={[Function]}
                onClick={[Function]}
                onFocus={[Function]}
                onMouseEnter={[Function]}
                onMouseLeave={[Function]}
                tabIndex={0}
                type="button"
              >
                Cancel
              </button>
              <button
                aria-describedby={null}
                aria-pressed={null}
                className="iot--btn bx--btn bx--btn--primary bx--btn--disabled"
                data-testid="ComposedModal-modal-primary-button"
                disabled={true}
                onBlur={[Function]}
                onClick={[Function]}
                onFocus={[Function]}
                onMouseEnter={[Function]}
                onMouseLeave={[Function]}
                tabIndex={0}
                type="button"
              >
                OK
              </button>
            </div>
          </div>
          <span
            className="bx--visually-hidden"
            role="link"
            tabIndex="0"
          >
            Focus sentinel
          </span>
        </div>
      </div>
      <div
        className="iot--select-users-modal"
        data-testid="select-users-modal-container"
      >
        <div
          className="bx--modal iot--composed-modal--large iot--composed-modal"
          data-floating-menu-container={true}
          data-testid="ComposedModal"
          onBlur={[Function]}
          onClick={[Function]}
          onClose={[Function]}
          onKeyDown={[Function]}
          open={false}
          role="presentation"
        >
          <span
            className="bx--visually-hidden"
            role="link"
            tabIndex="0"
          >
            Focus sentinel
          </span>
          <div
            aria-label="Selected users will have read access"
            aria-modal="true"
            className="bx--modal-container"
            role="dialog"
          >
            <div
              className="bx--modal-header"
            >
              <h2
                className="bx--modal-header__label bx--type-delta"
              >
                Selected users will have read access
              </h2>
              <h3
                className="bx--modal-header__heading bx--type-beta"
              >
                Select users
              </h3>
              <button
                aria-label="Close"
                className="bx--modal-close"
                onClick={[Function]}
                title="Close"
                type="button"
              >
                <svg
                  aria-hidden={true}
                  className="bx--modal-close__icon"
                  fill="currentColor"
                  focusable="false"
                  height={20}
                  preserveAspectRatio="xMidYMid meet"
                  viewBox="0 0 32 32"
                  width={20}
                  xmlns="http://www.w3.org/2000/svg"
                >
                  <path
                    d="M24 9.4L22.6 8 16 14.6 9.4 8 8 9.4 14.6 16 8 22.6 9.4 24 16 17.4 22.6 24 24 22.6 17.4 16 24 9.4z"
                  />
                </svg>
              </button>
            </div>
            <div
              className="bx--modal-content"
            >
              <div
                className="iot--list-builder__container"
                data-testid="select-users"
              >
                <div
                  className="iot--list-builder__all"
                  data-testid="select-users__all"
                >
                  <div
                    className="iot--list"
                    data-testid="list"
                  >
                    <div
                      className="iot--list-header-container"
                      data-testid="list-header"
                    >
                      <div
                        className="iot--list-header"
                      >
                        <div
                          className="iot--list-header--title"
                        >
                          Users (5 available)
                        </div>
                        <div
                          className="iot--list-header--btn-container"
                        />
                      </div>
                      <div
                        className="iot--list-header--search"
                      >
                        <div
                          aria-labelledby="iot--list-builder__all--search-search"
                          className="bx--search bx--search--lg"
                          role="search"
                        >
                          <div
                            className="bx--search-magnifier"
                          >
                            <svg
                              aria-hidden={true}
                              className="bx--search-magnifier-icon"
                              fill="currentColor"
                              focusable="false"
                              height={16}
                              preserveAspectRatio="xMidYMid meet"
                              viewBox="0 0 16 16"
                              width={16}
                              xmlns="http://www.w3.org/2000/svg"
                            >
                              <path
                                d="M15,14.3L10.7,10c1.9-2.3,1.6-5.8-0.7-7.7S4.2,0.7,2.3,3S0.7,8.8,3,10.7c2,1.7,5,1.7,7,0l4.3,4.3L15,14.3z M2,6.5	C2,4,4,2,6.5,2S11,4,11,6.5S9,11,6.5,11S2,9,2,6.5z"
                              />
                            </svg>
                          </div>
                          <label
                            className="bx--label"
                            htmlFor="iot--list-builder__all--search"
                            id="iot--list-builder__all--search-search"
                          >
                            Enter a value to search all users
                          </label>
                          <input
                            autoComplete="off"
                            className="bx--search-input"
                            data-testid="list-header-search-input"
                            id="iot--list-builder__all--search"
                            onChange={[Function]}
                            onKeyDown={[Function]}
                            placeholder="Enter a value to search all users"
                            role="searchbox"
                            type="text"
                            value=""
                          />
                          <button
                            aria-label="Clear search input"
                            className="bx--search-close bx--search-close--hidden"
                            onClick={[Function]}
                            type="button"
                          >
                            <svg
                              aria-hidden={true}
                              fill="currentColor"
                              focusable="false"
                              height={16}
                              preserveAspectRatio="xMidYMid meet"
                              viewBox="0 0 32 32"
                              width={16}
                              xmlns="http://www.w3.org/2000/svg"
                            >
                              <path
                                d="M24 9.4L22.6 8 16 14.6 9.4 8 8 9.4 14.6 16 8 22.6 9.4 24 16 17.4 22.6 24 24 22.6 17.4 16 24 9.4z"
                              />
                            </svg>
                          </button>
                        </div>
                      </div>
                    </div>
                    <div
                      className="iot--list--content"
                    >
                      <div
                        className="iot--list-item-parent"
                        data-floating-menu-container={true}
                      >
                        <div
                          className="iot--list-item"
                        >
                          <div
                            aria-label="Expand"
                            className="iot--list-item--expand-icon"
                            data-testid="expand-icon"
                            onClick={[Function]}
                            onKeyPress={[Function]}
                            role="button"
                            tabIndex={0}
                            title="Expand"
                          >
                            <svg
                              aria-label="Expand-icon"
                              fill="currentColor"
                              focusable="false"
                              height={16}
                              preserveAspectRatio="xMidYMid meet"
                              role="img"
                              viewBox="0 0 16 16"
                              width={16}
                              xmlns="http://www.w3.org/2000/svg"
                            >
                              <path
                                d="M8 11L3 6 3.7 5.3 8 9.6 12.3 5.3 13 6z"
                              />
                            </svg>
                          </div>
                          <div
                            className="iot--list-item--content"
                          >
                            <div
                              className="iot--list-item--content--values"
                            >
                              <div
                                className="iot--list-item--content--values--main"
                              >
                                <div
                                  className="iot--list-item--content--values--value iot--list-item--category"
                                  title="Teams (1)"
                                >
                                  Teams (1)
                                </div>
                              </div>
                            </div>
                          </div>
                        </div>
                      </div>
                      <div
                        className="iot--list-item-parent"
                        data-floating-menu-container={true}
                      >
                        <div
                          className="iot--list-item"
                        >
                          <div
                            className="iot--list-item--nesting-offset"
                            style={
                              Object {
                                "width": "16px",
                              }
                            }
                          />
                          <div
                            className="iot--list-item--content"
                          >
                            <div
                              className="iot--list-item--content--values"
                            >
                              <div
                                className="iot--list-item--content--values--main"
                              >
                                <div
                                  className="iot--list-item--content--values--value"
                                  title="Example User"
                                >
                                  Example User
                                </div>
                                <div
                                  className="iot--list-item--content--values--value"
                                  title="Example-User"
                                >
                                  Example-User
                                </div>
                              </div>
                              <div
                                className="iot--list-item--content--row-actions"
                                onClick={[Function]}
                                onKeyPress={[Function]}
                              >
                                <button
                                  aria-describedby={null}
                                  aria-label="Add"
                                  className="iot--btn bx--btn bx--btn--sm bx--btn--ghost bx--tooltip--hidden bx--btn--icon-only bx--tooltip__trigger bx--tooltip--a11y bx--btn--icon-only--top bx--tooltip--align-center"
                                  data-testid="Button"
                                  disabled={false}
                                  onBlur={[Function]}
                                  onClick={[Function]}
                                  onFocus={[Function]}
                                  onMouseEnter={[Function]}
                                  onMouseLeave={[Function]}
                                  role="button"
                                  style={
                                    Object {
                                      "color": "black",
                                    }
                                  }
                                  tabIndex={0}
                                  type="button"
                                >
                                  <div
                                    className="bx--assistive-text"
                                    onMouseEnter={[Function]}
                                  >
                                    Add
                                  </div>
                                  <svg
                                    aria-hidden="true"
                                    aria-label="Add"
                                    className="bx--btn__icon"
                                    fill="currentColor"
                                    focusable="false"
                                    height={16}
                                    preserveAspectRatio="xMidYMid meet"
                                    role="img"
                                    viewBox="0 0 16 16"
                                    width={16}
                                    xmlns="http://www.w3.org/2000/svg"
                                  >
                                    <path
                                      d="M9.3 3.7L13.1 7.5 1 7.5 1 8.5 13.1 8.5 9.3 12.3 10 13 15 8 10 3z"
                                    />
                                  </svg>
                                </button>
                              </div>
                            </div>
                          </div>
                        </div>
                      </div>
                      <div
                        className="iot--list-item-parent"
                        data-floating-menu-container={true}
                      >
                        <div
                          className="iot--list-item"
                        >
                          <div
                            className="iot--list-item--nesting-offset"
                            style={
                              Object {
                                "width": "16px",
                              }
                            }
                          />
                          <div
                            className="iot--list-item--content"
                          >
                            <div
                              className="iot--list-item--content--values"
                            >
                              <div
                                className="iot--list-item--content--values--main"
                              >
                                <div
                                  className="iot--list-item--content--values--value"
                                  title="Test User"
                                >
                                  Test User
                                </div>
                                <div
                                  className="iot--list-item--content--values--value"
                                  title="Test-User"
                                >
                                  Test-User
                                </div>
                              </div>
                              <div
                                className="iot--list-item--content--row-actions"
                                onClick={[Function]}
                                onKeyPress={[Function]}
                              >
                                <button
                                  aria-describedby={null}
                                  aria-label="Add"
                                  className="iot--btn bx--btn bx--btn--sm bx--btn--ghost bx--tooltip--hidden bx--btn--icon-only bx--tooltip__trigger bx--tooltip--a11y bx--btn--icon-only--top bx--tooltip--align-center"
                                  data-testid="Button"
                                  disabled={false}
                                  onBlur={[Function]}
                                  onClick={[Function]}
                                  onFocus={[Function]}
                                  onMouseEnter={[Function]}
                                  onMouseLeave={[Function]}
                                  role="button"
                                  style={
                                    Object {
                                      "color": "black",
                                    }
                                  }
                                  tabIndex={0}
                                  type="button"
                                >
                                  <div
                                    className="bx--assistive-text"
                                    onMouseEnter={[Function]}
                                  >
                                    Add
                                  </div>
                                  <svg
                                    aria-hidden="true"
                                    aria-label="Add"
                                    className="bx--btn__icon"
                                    fill="currentColor"
                                    focusable="false"
                                    height={16}
                                    preserveAspectRatio="xMidYMid meet"
                                    role="img"
                                    viewBox="0 0 16 16"
                                    width={16}
                                    xmlns="http://www.w3.org/2000/svg"
                                  >
                                    <path
                                      d="M9.3 3.7L13.1 7.5 1 7.5 1 8.5 13.1 8.5 9.3 12.3 10 13 15 8 10 3z"
                                    />
                                  </svg>
                                </button>
                              </div>
                            </div>
                          </div>
                        </div>
                      </div>
                      <div
                        className="iot--list-item-parent"
                        data-floating-menu-container={true}
                      >
                        <div
                          className="iot--list-item"
                        >
                          <div
                            className="iot--list-item--nesting-offset"
                            style={
                              Object {
                                "width": "16px",
                              }
                            }
                          />
                          <div
                            className="iot--list-item--content"
                          >
                            <div
                              className="iot--list-item--content--values"
                            >
                              <div
                                className="iot--list-item--content--values--main"
                              >
                                <div
                                  className="iot--list-item--content--values--value iot--list-item--content--values__disabled"
                                  title="Other User"
                                >
                                  Other User
                                </div>
                                <div
                                  className="iot--list-item--content--values--value iot--list-item--content--values__disabled"
                                  title="Other-User"
                                >
                                  Other-User
                                </div>
                              </div>
                            </div>
                          </div>
                        </div>
                      </div>
                    </div>
                  </div>
                </div>
                <div
                  className="iot--list-builder__selected"
                  data-testid="select-users__selected"
                >
                  <div
                    className="iot--list"
                    data-testid="list"
                  >
                    <div
                      className="iot--list-header-container"
                      data-testid="list-header"
                    >
                      <div
                        className="iot--list-header"
                      >
                        <div
                          className="iot--list-header--title"
                        >
                          1 Selected
                        </div>
                        <div
                          className="iot--list-header--btn-container"
                        />
                      </div>
                      <div
                        className="iot--list-header--search"
                      >
                        <div
                          aria-labelledby="iot--list-builder__selected--search-search"
                          className="bx--search bx--search--lg"
                          role="search"
                        >
                          <div
                            className="bx--search-magnifier"
                          >
                            <svg
                              aria-hidden={true}
                              className="bx--search-magnifier-icon"
                              fill="currentColor"
                              focusable="false"
                              height={16}
                              preserveAspectRatio="xMidYMid meet"
                              viewBox="0 0 16 16"
                              width={16}
                              xmlns="http://www.w3.org/2000/svg"
                            >
                              <path
                                d="M15,14.3L10.7,10c1.9-2.3,1.6-5.8-0.7-7.7S4.2,0.7,2.3,3S0.7,8.8,3,10.7c2,1.7,5,1.7,7,0l4.3,4.3L15,14.3z M2,6.5	C2,4,4,2,6.5,2S11,4,11,6.5S9,11,6.5,11S2,9,2,6.5z"
                              />
                            </svg>
                          </div>
                          <label
                            className="bx--label"
                            htmlFor="iot--list-builder__selected--search"
                            id="iot--list-builder__selected--search-search"
                          >
                            Enter a value to search selected users
                          </label>
                          <input
                            autoComplete="off"
                            className="bx--search-input"
                            data-testid="list-header-search-input"
                            id="iot--list-builder__selected--search"
                            onChange={[Function]}
                            onKeyDown={[Function]}
                            placeholder="Enter a value to search selected users"
                            role="searchbox"
                            type="text"
                            value=""
                          />
                          <button
                            aria-label="Clear search input"
                            className="bx--search-close bx--search-close--hidden"
                            onClick={[Function]}
                            type="button"
                          >
                            <svg
                              aria-hidden={true}
                              fill="currentColor"
                              focusable="false"
                              height={16}
                              preserveAspectRatio="xMidYMid meet"
                              viewBox="0 0 32 32"
                              width={16}
                              xmlns="http://www.w3.org/2000/svg"
                            >
                              <path
                                d="M24 9.4L22.6 8 16 14.6 9.4 8 8 9.4 14.6 16 8 22.6 9.4 24 16 17.4 22.6 24 24 22.6 17.4 16 24 9.4z"
                              />
                            </svg>
                          </button>
                        </div>
                      </div>
                    </div>
                    <div
                      className="iot--list--content"
                    >
                      <div
                        className="iot--list-item-parent"
                        data-floating-menu-container={true}
                      >
                        <div
                          className="iot--list-item"
                        >
                          <div
                            className="iot--list-item--content"
                          >
                            <div
                              className="iot--list-item--content--values"
                            >
                              <div
                                className="iot--list-item--content--values--main"
                              >
                                <div
                                  className="iot--list-item--content--values--value"
                                  title="Other User"
                                >
                                  Other User
                                </div>
                                <div
                                  className="iot--list-item--content--values--value"
                                  title="Other-User"
                                >
                                  Other-User
                                </div>
                              </div>
                              <div
                                className="iot--list-item--content--row-actions"
                                onClick={[Function]}
                                onKeyPress={[Function]}
                              >
                                <button
                                  aria-describedby={null}
                                  aria-label="Remove"
                                  className="iot--btn bx--btn bx--btn--sm bx--btn--ghost bx--tooltip--hidden bx--btn--icon-only bx--tooltip__trigger bx--tooltip--a11y bx--btn--icon-only--top bx--tooltip--align-center"
                                  data-testid="Button"
                                  disabled={false}
                                  onBlur={[Function]}
                                  onClick={[Function]}
                                  onFocus={[Function]}
                                  onMouseEnter={[Function]}
                                  onMouseLeave={[Function]}
                                  style={
                                    Object {
                                      "color": "black",
                                    }
                                  }
                                  tabIndex={0}
                                  type="button"
                                >
                                  <div
                                    className="bx--assistive-text"
                                    onMouseEnter={[Function]}
                                  >
                                    Remove
                                  </div>
                                  <svg
                                    aria-hidden="true"
                                    aria-label="Remove"
                                    className="bx--btn__icon"
                                    fill="currentColor"
                                    focusable="false"
                                    height={16}
                                    preserveAspectRatio="xMidYMid meet"
                                    role="img"
                                    viewBox="0 0 32 32"
                                    width={16}
                                    xmlns="http://www.w3.org/2000/svg"
                                  >
                                    <path
                                      d="M8 15H24V17H8z"
                                    />
                                  </svg>
                                </button>
                              </div>
                            </div>
                          </div>
                        </div>
                      </div>
                    </div>
                  </div>
                </div>
              </div>
            </div>
            <div
              className="bx--modal-footer iot--composed-modal-footer bx--btn-set"
            >
              <button
                aria-describedby={null}
                aria-pressed={null}
                className="iot--btn bx--btn bx--btn--secondary"
                data-testid="ComposedModal-modal-secondary-button"
                disabled={false}
                onBlur={[Function]}
                onClick={[Function]}
                onFocus={[Function]}
                onMouseEnter={[Function]}
                onMouseLeave={[Function]}
                tabIndex={0}
                type="button"
              >
                Cancel
              </button>
              <button
                aria-describedby={null}
                aria-pressed={null}
                className="iot--btn bx--btn bx--btn--primary bx--btn--disabled"
                data-testid="ComposedModal-modal-primary-button"
                disabled={true}
                onBlur={[Function]}
                onClick={[Function]}
                onFocus={[Function]}
                onMouseEnter={[Function]}
                onMouseLeave={[Function]}
                tabIndex={0}
                type="button"
              >
                OK
              </button>
            </div>
          </div>
          <span
            className="bx--visually-hidden"
            role="link"
            tabIndex="0"
          >
            Focus sentinel
          </span>
        </div>
      </div>
    </section>
  </div>
</div>
`;

exports[`Storybook Snapshot tests and console checks Storyshots 2 - Watson IoT Experimental/☢️ RuleBuilder ️⚠️ Experimental Notice  1`] = `
<div
  className="storybook-container"
>
  <div
    className="bx--toast-notification bx--toast-notification--warning-alt"
    kind="warning-alt"
    role="alert"
    style={
      Object {
        "marginBottom": "0.5rem",
        "minWidth": "30rem",
      }
    }
  >
    <svg
      aria-hidden={true}
      className="bx--toast-notification__icon"
      fill="currentColor"
      focusable="false"
      height={20}
      preserveAspectRatio="xMidYMid meet"
      viewBox="0 0 32 32"
      width={20}
      xmlns="http://www.w3.org/2000/svg"
    >
      <path
        d="M16,26a1.5,1.5,0,1,1,1.5-1.5A1.5,1.5,0,0,1,16,26Zm-1.125-5h2.25V12h-2.25Z"
        data-icon-path="inner-path"
        fill="none"
      />
      <path
        d="M16.002,6.1714h-.004L4.6487,27.9966,4.6506,28H27.3494l.0019-.0034ZM14.875,12h2.25v9h-2.25ZM16,26a1.5,1.5,0,1,1,1.5-1.5A1.5,1.5,0,0,1,16,26Z"
      />
      <path
        d="M29,30H3a1,1,0,0,1-.8872-1.4614l13-25a1,1,0,0,1,1.7744,0l13,25A1,1,0,0,1,29,30ZM4.6507,28H27.3493l.002-.0033L16.002,6.1714h-.004L4.6487,27.9967Z"
      />
      <title>
        warning-alt icon
      </title>
    </svg>
    <div
      className="bx--toast-notification__details"
    >
      <h3
        className="bx--toast-notification__title"
      >
        Experimental Component Notice
      </h3>
      <div
        className="bx--toast-notification__subtitle"
      >
        <span>
          RuleBuilder
           is an
           
          <a
            href="https://github.com/carbon-design-system/carbon-addons-iot-react/blob/next/packages/react/docs/guides/experimental-components.md"
          >
            experimental component
          </a>
           
          and may have changing APIs with no major version bump and/or insufficient test coverage. Use of this component in production is discouraged.
        </span>
      </div>
    </div>
  </div>
</div>
`;<|MERGE_RESOLUTION|>--- conflicted
+++ resolved
@@ -700,11 +700,7 @@
               onAnimationEnd={[Function]}
             >
               <button
-<<<<<<< HEAD
-                aria-controls="accordion-item-695"
-=======
-                aria-controls="accordion-item-696"
->>>>>>> da5b553a
+                aria-controls="accordion-item-697"
                 aria-expanded={true}
                 className="bx--accordion__heading"
                 onClick={[Function]}
@@ -735,11 +731,7 @@
               </button>
               <div
                 className="bx--accordion__content"
-<<<<<<< HEAD
-                id="accordion-item-695"
-=======
-                id="accordion-item-696"
->>>>>>> da5b553a
+                id="accordion-item-697"
               >
                 <div
                   className="bx--form-item bx--text-input-wrapper bx--text-input-wrapper--light"
@@ -822,11 +814,7 @@
               onAnimationEnd={[Function]}
             >
               <button
-<<<<<<< HEAD
-                aria-controls="accordion-item-696"
-=======
-                aria-controls="accordion-item-697"
->>>>>>> da5b553a
+                aria-controls="accordion-item-698"
                 aria-expanded={true}
                 className="bx--accordion__heading"
                 onClick={[Function]}
@@ -857,11 +845,7 @@
               </button>
               <div
                 className="bx--accordion__content"
-<<<<<<< HEAD
-                id="accordion-item-696"
-=======
-                id="accordion-item-697"
->>>>>>> da5b553a
+                id="accordion-item-698"
               >
                 <div
                   className="iot--rule-builder-wrap--user-container"
@@ -6277,11 +6261,7 @@
               onAnimationEnd={[Function]}
             >
               <button
-<<<<<<< HEAD
-                aria-controls="accordion-item-735"
-=======
-                aria-controls="accordion-item-736"
->>>>>>> da5b553a
+                aria-controls="accordion-item-737"
                 aria-expanded={true}
                 className="bx--accordion__heading"
                 onClick={[Function]}
@@ -6312,11 +6292,7 @@
               </button>
               <div
                 className="bx--accordion__content"
-<<<<<<< HEAD
-                id="accordion-item-735"
-=======
-                id="accordion-item-736"
->>>>>>> da5b553a
+                id="accordion-item-737"
               >
                 <div
                   className="bx--form-item bx--text-input-wrapper bx--text-input-wrapper--light"
@@ -6481,11 +6457,7 @@
               onAnimationEnd={[Function]}
             >
               <button
-<<<<<<< HEAD
-                aria-controls="accordion-item-736"
-=======
-                aria-controls="accordion-item-737"
->>>>>>> da5b553a
+                aria-controls="accordion-item-738"
                 aria-expanded={true}
                 className="bx--accordion__heading"
                 onClick={[Function]}
@@ -6516,11 +6488,7 @@
               </button>
               <div
                 className="bx--accordion__content"
-<<<<<<< HEAD
-                id="accordion-item-736"
-=======
-                id="accordion-item-737"
->>>>>>> da5b553a
+                id="accordion-item-738"
               >
                 <div
                   className="iot--rule-builder-wrap--user-container"
