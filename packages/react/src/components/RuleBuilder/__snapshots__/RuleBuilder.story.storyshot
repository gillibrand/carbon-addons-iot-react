--- conflicted
+++ resolved
@@ -648,7 +648,7 @@
               onAnimationEnd={[Function]}
             >
               <button
-                aria-controls="accordion-item-4"
+                aria-controls="accordion-item-10"
                 aria-expanded={true}
                 className="bx--accordion__heading"
                 onClick={[Function]}
@@ -678,7 +678,7 @@
               </button>
               <div
                 className="bx--accordion__content"
-                id="accordion-item-4"
+                id="accordion-item-10"
               >
                 <div
                   className="bx--form-item bx--text-input-wrapper bx--text-input-wrapper--light"
@@ -721,151 +721,7 @@
                       className="bx--label"
                       htmlFor="rule-builder-tags-input"
                     >
-<<<<<<< HEAD
-                      Remove rule
-                    </span>
-                    <svg
-                      aria-hidden="true"
-                      aria-label="Remove rule"
-                      className="bx--btn__icon"
-                      fill="currentColor"
-                      focusable="false"
-                      height={32}
-                      preserveAspectRatio="xMidYMid meet"
-                      role="img"
-                      viewBox="0 0 32 32"
-                      width={32}
-                      xmlns="http://www.w3.org/2000/svg"
-                    >
-                      <path
-                        d="M8 15H24V17H8z"
-                      />
-                    </svg>
-                  </button>
-                  <button
-                    className="bx--btn bx--btn--ghost bx--btn--icon-only bx--tooltip__trigger bx--tooltip--a11y bx--tooltip--top bx--tooltip--align-center"
-                    data-testid="rsiru4rjba-add-rule-button"
-                    disabled={false}
-                    onClick={[Function]}
-                    tabIndex={0}
-                    type="button"
-                  >
-                    <span
-                      className="bx--assistive-text"
-                    >
-                      Add new rule
-                    </span>
-                    <svg
-                      aria-hidden="true"
-                      aria-label="Add new rule"
-                      className="bx--btn__icon"
-                      fill="currentColor"
-                      focusable="false"
-                      height={32}
-                      preserveAspectRatio="xMidYMid meet"
-                      role="img"
-                      viewBox="0 0 32 32"
-                      width={32}
-                      xmlns="http://www.w3.org/2000/svg"
-                    >
-                      <path
-                        d="M17 15L17 8 15 8 15 15 8 15 8 17 15 17 15 24 17 24 17 17 24 17 24 15z"
-                      />
-                    </svg>
-                  </button>
-                  <button
-                    className="bx--btn bx--btn--ghost bx--btn--icon-only bx--tooltip__trigger bx--tooltip--a11y bx--tooltip--top bx--tooltip--align-center"
-                    data-testid="rsiru4rjba-add-group-button"
-                    disabled={false}
-                    onClick={[Function]}
-                    tabIndex={0}
-                    type="button"
-                  >
-                    <span
-                      className="bx--assistive-text"
-                    >
-                      Add new rule group
-                    </span>
-                    <svg
-                      aria-hidden="true"
-                      aria-label="Add new rule group"
-                      className="bx--btn__icon"
-                      fill="currentColor"
-                      focusable="false"
-                      height={32}
-                      preserveAspectRatio="xMidYMid meet"
-                      role="img"
-                      viewBox="0 0 32 32"
-                      width={32}
-                      xmlns="http://www.w3.org/2000/svg"
-                    >
-                      <path
-                        d="M20.5859,14.4141,24.1719,18H6V8H4V18a2.0024,2.0024,0,0,0,2,2H24.1719L20.586,23.5859,22,25l6-6-6-6Z"
-                      />
-                    </svg>
-                  </button>
-                </div>
-              </div>
-            </div>
-          </div>
-          <div
-            className="bx--tab-content"
-            hidden={true}
-            role="tabpanel"
-            selected={false}
-            tabIndex={0}
-          >
-            <ul
-              className="bx--accordion bx--accordion--end"
-            >
-              <li
-                className="bx--accordion__item bx--accordion__item--active"
-                onAnimationEnd={[Function]}
-              >
-                <button
-                  aria-controls="accordion-item-10"
-                  aria-expanded={true}
-                  className="bx--accordion__heading"
-                  onClick={[Function]}
-                  onKeyDown={[Function]}
-                  type="button"
-                >
-                  <svg
-                    aria-hidden={true}
-                    className="bx--accordion__arrow"
-                    fill="currentColor"
-                    focusable="false"
-                    height={16}
-                    preserveAspectRatio="xMidYMid meet"
-                    viewBox="0 0 16 16"
-                    width={16}
-                    xmlns="http://www.w3.org/2000/svg"
-                  >
-                    <path
-                      d="M11 8L6 13 5.3 12.3 9.6 8 5.3 3.7 6 3z"
-                    />
-                  </svg>
-                  <div
-                    className="bx--accordion__title"
-                  >
-                    Details
-                  </div>
-                </button>
-                <div
-                  className="bx--accordion__content"
-                  id="accordion-item-10"
-                >
-                  <div
-                    className="bx--form-item bx--text-input-wrapper bx--text-input-wrapper--light"
-                  >
-                    <label
-                      className="bx--label"
-                      htmlFor="rule-builder-title-input"
-                    >
-                      Filter Name
-=======
                       Tags (optional)
->>>>>>> 72ab9e77
                     </label>
                     <div
                       className="bx--text-input__field-outer-wrapper"
@@ -902,7 +758,7 @@
               onAnimationEnd={[Function]}
             >
               <button
-                aria-controls="accordion-item-5"
+                aria-controls="accordion-item-11"
                 aria-expanded={true}
                 className="bx--accordion__heading"
                 onClick={[Function]}
@@ -932,7 +788,7 @@
               </button>
               <div
                 className="bx--accordion__content"
-                id="accordion-item-5"
+                id="accordion-item-11"
               >
                 <div
                   className="iot--rule-builder-wrap--user-container"
@@ -977,63 +833,6 @@
                           </button>
                         </div>
                       </div>
-<<<<<<< HEAD
-                    </div>
-                    <div
-                      className="iot--rule-builder-wrap--tag-container"
-                    />
-                  </div>
-                </div>
-              </li>
-              <li
-                className="bx--accordion__item bx--accordion__item--active"
-                onAnimationEnd={[Function]}
-              >
-                <button
-                  aria-controls="accordion-item-11"
-                  aria-expanded={true}
-                  className="bx--accordion__heading"
-                  onClick={[Function]}
-                  onKeyDown={[Function]}
-                  type="button"
-                >
-                  <svg
-                    aria-hidden={true}
-                    className="bx--accordion__arrow"
-                    fill="currentColor"
-                    focusable="false"
-                    height={16}
-                    preserveAspectRatio="xMidYMid meet"
-                    viewBox="0 0 16 16"
-                    width={16}
-                    xmlns="http://www.w3.org/2000/svg"
-                  >
-                    <path
-                      d="M11 8L6 13 5.3 12.3 9.6 8 5.3 3.7 6 3z"
-                    />
-                  </svg>
-                  <div
-                    className="bx--accordion__title"
-                  >
-                    Sharing and permissions
-                  </div>
-                </button>
-                <div
-                  className="bx--accordion__content"
-                  id="accordion-item-11"
-                >
-                  <div
-                    className="iot--rule-builder-wrap--user-container"
-                  >
-                    <div
-                      className="iot--table-container bx--data-table-container"
-                      data-testid="edit-table-table-container"
-                    >
-                      <section
-                        aria-label="data table toolbar"
-                        className="bx--table-toolbar"
-                        data-testid="edit-table-table-toolbar"
-=======
                       <label
                         className="iot--table-toolbar-secondary-title"
                       >
@@ -1042,7 +841,6 @@
                       <div
                         className="bx--toolbar-content iot--table-toolbar-content"
                         data-testid="edit-table-table-toolbar-content"
->>>>>>> 72ab9e77
                       >
                         <div
                           className="bx--toolbar-action bx--toolbar-search-container-expandable"
@@ -5145,22 +4943,13 @@
               onAnimationEnd={[Function]}
             >
               <button
-                aria-controls="accordion-item-6"
+                aria-controls="accordion-item-12"
                 aria-expanded={true}
                 className="bx--accordion__heading"
                 onClick={[Function]}
                 onKeyDown={[Function]}
                 type="button"
               >
-<<<<<<< HEAD
-                <button
-                  aria-controls="accordion-item-12"
-                  aria-expanded={true}
-                  className="bx--accordion__heading"
-                  onClick={[Function]}
-                  onKeyDown={[Function]}
-                  type="button"
-=======
                 <svg
                   aria-hidden={true}
                   className="bx--accordion__arrow"
@@ -5184,11 +4973,10 @@
               </button>
               <div
                 className="bx--accordion__content"
-                id="accordion-item-6"
+                id="accordion-item-12"
               >
                 <div
                   className="bx--form-item bx--text-input-wrapper bx--text-input-wrapper--light"
->>>>>>> 72ab9e77
                 >
                   <label
                     className="bx--label"
@@ -5205,6 +4993,7 @@
                     >
                       <input
                         className="bx--text-input iot--rule-builder-wrap--title-input bx--text-input--light"
+                        defaultValue="My Filter"
                         disabled={false}
                         id="rule-builder-title-input"
                         onChange={[Function]}
@@ -5212,20 +5001,14 @@
                         placeholder="Untitled 01"
                         title="Untitled 01"
                         type="text"
-                        value="My Filter"
                       />
                     </div>
                   </div>
                 </div>
                 <div
-<<<<<<< HEAD
-                  className="bx--accordion__content"
-                  id="accordion-item-12"
-=======
                   className="iot--filtertags-container iot--filtertags-container__wrap"
                   data-testid="filter-tag-container"
                   id="filter-tag-container"
->>>>>>> 72ab9e77
                 >
                   <div
                     className="bx--form-item bx--text-input-wrapper bx--text-input-wrapper--light"
@@ -5244,12 +5027,7 @@
                         data-invalid={null}
                       >
                         <input
-<<<<<<< HEAD
-                          className="bx--text-input iot--rule-builder-wrap--title-input bx--text-input--light"
-                          defaultValue="My Filter"
-=======
                           className="bx--text-input bx--text__input bx--text-input--light"
->>>>>>> 72ab9e77
                           disabled={false}
                           id="rule-builder-tags-input"
                           onChange={[Function]}
@@ -5355,22 +5133,13 @@
               onAnimationEnd={[Function]}
             >
               <button
-                aria-controls="accordion-item-7"
+                aria-controls="accordion-item-13"
                 aria-expanded={true}
                 className="bx--accordion__heading"
                 onClick={[Function]}
                 onKeyDown={[Function]}
                 type="button"
               >
-<<<<<<< HEAD
-                <button
-                  aria-controls="accordion-item-13"
-                  aria-expanded={true}
-                  className="bx--accordion__heading"
-                  onClick={[Function]}
-                  onKeyDown={[Function]}
-                  type="button"
-=======
                 <svg
                   aria-hidden={true}
                   className="bx--accordion__arrow"
@@ -5381,7 +5150,6 @@
                   viewBox="0 0 16 16"
                   width={16}
                   xmlns="http://www.w3.org/2000/svg"
->>>>>>> 72ab9e77
                 >
                   <path
                     d="M11 8L6 13 5.3 12.3 9.6 8 5.3 3.7 6 3z"
@@ -5395,15 +5163,10 @@
               </button>
               <div
                 className="bx--accordion__content"
-                id="accordion-item-7"
+                id="accordion-item-13"
               >
                 <div
-<<<<<<< HEAD
-                  className="bx--accordion__content"
-                  id="accordion-item-13"
-=======
                   className="iot--rule-builder-wrap--user-container"
->>>>>>> 72ab9e77
                 >
                   <div
                     className="iot--table-container bx--data-table-container"
