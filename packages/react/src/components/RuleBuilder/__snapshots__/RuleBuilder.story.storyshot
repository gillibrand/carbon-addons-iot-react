// Jest Snapshot v1, https://goo.gl/fbAQLP

exports[`Storybook Snapshot tests and console checks Storyshots 2 - Watson IoT Experimental/☢️ RuleBuilder new filter 1`] = `
<div
  className="storybook-container"
>
  <div
    style={
      Object {
        "height": "calc(100vh - 100px)",
        "width": "100%",
      }
    }
  >
    <section
      className="iot--rule-builder-wrap"
      data-testid="rule-builder"
    >
      <header
        className="iot--rule-builder-wrap--header"
      >
        <div>
          <h1
            className="iot--rule-builder-wrap--header-title"
            data-testid="rule-builder-title"
          >
            Undefined
          </h1>
        </div>
        <div
          className="iot--rule-builder-wrap--header-actions"
        >
          <button
            aria-describedby={null}
            aria-pressed={null}
            className="iot--card--toolbar-action iot--card--toolbar-svg-wrapper bx--btn--icon-only iot--btn bx--btn bx--btn--ghost"
            data-testid="favorite"
            disabled={false}
            onBlur={[Function]}
            onClick={[Function]}
            onFocus={[Function]}
            onMouseEnter={[Function]}
            onMouseLeave={[Function]}
            tabIndex={0}
            title="Favorite"
            type="button"
          >
            <svg
              aria-hidden="true"
              aria-label="Favorite"
              className="bx--btn__icon"
              fill="currentColor"
              focusable="false"
              height={16}
              preserveAspectRatio="xMidYMid meet"
              role="img"
              viewBox="0 0 16 16"
              width={16}
              xmlns="http://www.w3.org/2000/svg"
            >
              <path
                d="M8,3.3l1.4,2.8l0.2,0.5l0.5,0.1l3.1,0.4L11,9.2l-0.4,0.4l0.1,0.5l0.5,3.1l-2.8-1.4L8,11.5l-0.5,0.2l-2.8,1.4l0.5-3.1	l0.1-0.5L5,9.2L2.8,7l3.1-0.4l0.5-0.1L6.6,6L8,3.3 M8,1L5.7,5.6L0.6,6.3l3.7,3.6L3.5,15L8,12.6l4.6,2.4l-0.9-5.1l3.7-3.6l-5.1-0.7	L8,1z"
              />
            </svg>
          </button>
          <button
            aria-describedby={null}
            aria-pressed={null}
            className="iot--card--toolbar-action iot--card--toolbar-svg-wrapper bx--btn--icon-only iot--btn bx--btn bx--btn--ghost"
            data-testid="share"
            disabled={false}
            onBlur={[Function]}
            onClick={[Function]}
            onFocus={[Function]}
            onMouseEnter={[Function]}
            onMouseLeave={[Function]}
            tabIndex={0}
            title="Share"
            type="button"
          >
            <svg
              aria-hidden="true"
              aria-label="Share"
              className="bx--btn__icon"
              fill="currentColor"
              focusable="false"
              height={16}
              preserveAspectRatio="xMidYMid meet"
              role="img"
              viewBox="0 0 32 32"
              width={16}
              xmlns="http://www.w3.org/2000/svg"
            >
              <path
                d="M23,20a5,5,0,0,0-3.89,1.89L11.8,17.32a4.46,4.46,0,0,0,0-2.64l7.31-4.57A5,5,0,1,0,18,7a4.79,4.79,0,0,0,.2,1.32l-7.31,4.57a5,5,0,1,0,0,6.22l7.31,4.57A4.79,4.79,0,0,0,18,25a5,5,0,1,0,5-5ZM23,4a3,3,0,1,1-3,3A3,3,0,0,1,23,4ZM7,19a3,3,0,1,1,3-3A3,3,0,0,1,7,19Zm16,9a3,3,0,1,1,3-3A3,3,0,0,1,23,28Z"
              />
            </svg>
          </button>
          <button
            aria-describedby={null}
            aria-pressed={null}
            className="iot--card--toolbar-action iot--card--toolbar-svg-wrapper bx--btn--icon-only iot--btn bx--btn bx--btn--ghost"
            data-testid="delete"
            disabled={false}
            onBlur={[Function]}
            onClick={[Function]}
            onFocus={[Function]}
            onMouseEnter={[Function]}
            onMouseLeave={[Function]}
            tabIndex={0}
            title="Delete"
            type="button"
          >
            <svg
              aria-hidden="true"
              aria-label="Delete"
              className="bx--btn__icon"
              fill="currentColor"
              focusable="false"
              height={16}
              preserveAspectRatio="xMidYMid meet"
              role="img"
              viewBox="0 0 32 32"
              width={16}
              xmlns="http://www.w3.org/2000/svg"
            >
              <path
                d="M12 12H14V24H12zM18 12H20V24H18z"
              />
              <path
                d="M4 6V8H6V28a2 2 0 002 2H24a2 2 0 002-2V8h2V6zM8 28V8H24V28zM12 2H20V4H12z"
              />
            </svg>
          </button>
          <button
            aria-describedby={null}
            aria-pressed={null}
            className="iot--rule-builder-wrap--header-actions-save iot--btn bx--btn bx--btn--sm bx--btn--primary"
            data-testid="rule-builder-save"
            disabled={false}
            onBlur={[Function]}
            onClick={[Function]}
            onFocus={[Function]}
            onMouseEnter={[Function]}
            onMouseLeave={[Function]}
            tabIndex={0}
            type="button"
          >
            Save
          </button>
        </div>
      </header>
      <div
        className="iot--rule-builder-wrap--body"
      >
        <div
          className="iot--rule-builder-wrap--tabs bx--tabs--scrollable"
          data-testid="rule-builder-tabs"
          onScroll={[Function]}
          selected={0}
        >
          <button
            aria-hidden="true"
            aria-label="Scroll left"
            className="bx--tab--overflow-nav-button--hidden"
            onClick={[Function]}
            onMouseDown={[Function]}
            onMouseUp={[Function]}
            tabIndex="-1"
            type="button"
          >
            <svg
              aria-hidden={true}
              fill="currentColor"
              focusable="false"
              height={16}
              preserveAspectRatio="xMidYMid meet"
              viewBox="0 0 16 16"
              width={16}
              xmlns="http://www.w3.org/2000/svg"
            >
              <path
                d="M5 8L10 3 10.7 3.7 6.4 8 10.7 12.3 10 13z"
              />
            </svg>
          </button>
          <ul
            className="bx--tabs--scrollable__nav"
            role="tablist"
            tabIndex={-1}
          >
            <li
              className="iot--rule-builder-wrap--tab bx--tabs--scrollable__nav-item bx--tabs__nav-item--selected bx--tabs--scrollable__nav-item--selected"
              data-testid="rule-builder-editor-tab"
              onClick={[Function]}
              onKeyDown={[Function]}
              role="presentation"
            >
              <button
                aria-selected={true}
                className="bx--tabs--scrollable__nav-link"
                href="#"
                role="tab"
                tabIndex={0}
                type="button"
              >
                Filter builder
              </button>
            </li>
            <li
              className="iot--rule-builder-wrap--tab bx--tabs--scrollable__nav-item"
              data-testid="rule-builder-sharing-tab"
              onClick={[Function]}
              onKeyDown={[Function]}
              role="presentation"
            >
              <button
                aria-selected={false}
                className="bx--tabs--scrollable__nav-link"
                href="#"
                role="tab"
                tabIndex={-1}
                type="button"
              >
                Sharing and preferences
              </button>
            </li>
          </ul>
          <button
            aria-hidden="true"
            aria-label="Scroll right"
            className="bx--tab--overflow-nav-button--hidden"
            onClick={[Function]}
            onMouseDown={[Function]}
            onMouseUp={[Function]}
            tabIndex="-1"
            type="button"
          >
            <svg
              aria-hidden={true}
              fill="currentColor"
              focusable="false"
              height={16}
              preserveAspectRatio="xMidYMid meet"
              viewBox="0 0 16 16"
              width={16}
              xmlns="http://www.w3.org/2000/svg"
            >
              <path
                d="M11 8L6 13 5.3 12.3 9.6 8 5.3 3.7 6 3z"
              />
            </svg>
          </button>
        </div>
        <div
          className="bx--tab-content"
          hidden={false}
          role="tabpanel"
          selected={true}
          tabIndex={0}
        >
          <div
            data-testid="rule-builder-editor"
          >
            <div
              className="iot--rule-builder-header"
              data-testid="rule-builder-editor-header"
            >
              <div>
                <div
                  className="iot--rule-builder-header__dropdown"
                >
                  <div
                    className="bx--dropdown__wrapper bx--list-box__wrapper"
                    data-testid="14p5ho3pcu-group-logic-dropdown"
                  >
                    
                    <div
                      className="bx--dropdown bx--dropdown--light bx--list-box bx--list-box--light"
                      id="14p5ho3pcu"
                      onClick={[Function]}
                      onKeyDown={[Function]}
                    >
                      <button
                        aria-disabled={false}
                        aria-expanded={false}
                        aria-haspopup="listbox"
                        aria-labelledby="downshift-0-label downshift-0-toggle-button"
                        className="bx--list-box__field"
                        disabled={false}
                        id="downshift-0-toggle-button"
                        onClick={[Function]}
                        onKeyDown={[Function]}
                        type="button"
                      >
                        <span
                          className="bx--list-box__label"
                        >
                          ALL
                        </span>
                        <div
                          className="bx--list-box__menu-icon"
                        >
                          <svg
                            aria-label="Open menu"
                            fill="currentColor"
                            focusable="false"
                            height={16}
                            name="chevron--down"
                            preserveAspectRatio="xMidYMid meet"
                            role="img"
                            viewBox="0 0 16 16"
                            width={16}
                            xmlns="http://www.w3.org/2000/svg"
                          >
                            <path
                              d="M8 11L3 6 3.7 5.3 8 9.6 12.3 5.3 13 6z"
                            />
                            <title>
                              Open menu
                            </title>
                          </svg>
                        </div>
                      </button>
                      <div
                        aria-labelledby="downshift-0-label"
                        className="bx--list-box__menu"
                        id="downshift-0-menu"
                        onBlur={[Function]}
                        onKeyDown={[Function]}
                        onMouseLeave={[Function]}
                        role="listbox"
                        tabIndex={-1}
                      />
                    </div>
                  </div>
                </div>
                <span>
                   of the following are true
                </span>
              </div>
              <div
                className="iot--rule-builder-header__buttons"
              >
                <button
                  aria-describedby={null}
                  aria-pressed={null}
                  className="iot--btn bx--btn bx--btn--ghost"
                  data-testid="rule-builder-editor-header-add-rule-button"
                  disabled={false}
                  onBlur={[Function]}
                  onClick={[Function]}
                  onFocus={[Function]}
                  onMouseEnter={[Function]}
                  onMouseLeave={[Function]}
                  tabIndex={0}
                  type="button"
                >
                  Add rule
                  <svg
                    aria-hidden={true}
                    className="bx--btn__icon"
                    fill="currentColor"
                    focusable="false"
                    height={32}
                    preserveAspectRatio="xMidYMid meet"
                    viewBox="0 0 32 32"
                    width={32}
                    xmlns="http://www.w3.org/2000/svg"
                  >
                    <path
                      d="M17 15L17 8 15 8 15 15 8 15 8 17 15 17 15 24 17 24 17 17 24 17 24 15z"
                    />
                  </svg>
                </button>
                <button
                  aria-describedby={null}
                  aria-pressed={null}
                  className="iot--btn bx--btn bx--btn--ghost"
                  data-testid="rule-builder-editor-header-add-group-button"
                  disabled={false}
                  onBlur={[Function]}
                  onClick={[Function]}
                  onFocus={[Function]}
                  onMouseEnter={[Function]}
                  onMouseLeave={[Function]}
                  tabIndex={0}
                  type="button"
                >
                  Add group
                  <svg
                    aria-hidden={true}
                    className="bx--btn__icon"
                    fill="currentColor"
                    focusable="false"
                    height={32}
                    preserveAspectRatio="xMidYMid meet"
                    viewBox="0 0 32 32"
                    width={32}
                    xmlns="http://www.w3.org/2000/svg"
                  >
                    <path
                      d="M20.5859,14.4141,24.1719,18H6V8H4V18a2.0024,2.0024,0,0,0,2,2H24.1719L20.586,23.5859,22,25l6-6-6-6Z"
                    />
                  </svg>
                </button>
              </div>
            </div>
            <div
              className="iot--rule-builder-rule"
              data-testid="rsiru4rjba-rule"
            >
              <div
                className="bx--dropdown__wrapper bx--list-box__wrapper"
                data-testid="rsiru4rjba-column-dropdown"
              >
                
                <div
                  className="bx--dropdown bx--dropdown--light bx--list-box bx--list-box--light"
                  id="rsiru4rjba-column-dropdown"
                  onClick={[Function]}
                  onKeyDown={[Function]}
                >
                  <button
                    aria-disabled={false}
                    aria-expanded={false}
                    aria-haspopup="listbox"
                    aria-labelledby="downshift-1-label downshift-1-toggle-button"
                    className="bx--list-box__field"
                    disabled={false}
                    id="downshift-1-toggle-button"
                    onClick={[Function]}
                    onKeyDown={[Function]}
                    type="button"
                  >
                    <span
                      className="bx--list-box__label"
                    >
                      Select a column
                    </span>
                    <div
                      className="bx--list-box__menu-icon"
                    >
                      <svg
                        aria-label="Open menu"
                        fill="currentColor"
                        focusable="false"
                        height={16}
                        name="chevron--down"
                        preserveAspectRatio="xMidYMid meet"
                        role="img"
                        viewBox="0 0 16 16"
                        width={16}
                        xmlns="http://www.w3.org/2000/svg"
                      >
                        <path
                          d="M8 11L3 6 3.7 5.3 8 9.6 12.3 5.3 13 6z"
                        />
                        <title>
                          Open menu
                        </title>
                      </svg>
                    </div>
                  </button>
                  <div
                    aria-labelledby="downshift-1-label"
                    className="bx--list-box__menu"
                    id="downshift-1-menu"
                    onBlur={[Function]}
                    onKeyDown={[Function]}
                    onMouseLeave={[Function]}
                    role="listbox"
                    tabIndex={-1}
                  />
                </div>
              </div>
              <div
                className="bx--dropdown__wrapper bx--list-box__wrapper"
                data-testid="rsiru4rjba-operand-dropdown"
              >
                
                <div
                  className="bx--dropdown bx--dropdown--light bx--list-box bx--list-box--light"
                  id="rsiru4rjba-operand-dropdown"
                  onClick={[Function]}
                  onKeyDown={[Function]}
                >
                  <button
                    aria-disabled={false}
                    aria-expanded={false}
                    aria-haspopup="listbox"
                    aria-labelledby="downshift-2-label downshift-2-toggle-button"
                    className="bx--list-box__field"
                    disabled={false}
                    id="downshift-2-toggle-button"
                    onClick={[Function]}
                    onKeyDown={[Function]}
                    type="button"
                  >
                    <span
                      className="bx--list-box__label"
                    >
                      Select an operand
                    </span>
                    <div
                      className="bx--list-box__menu-icon"
                    >
                      <svg
                        aria-label="Open menu"
                        fill="currentColor"
                        focusable="false"
                        height={16}
                        name="chevron--down"
                        preserveAspectRatio="xMidYMid meet"
                        role="img"
                        viewBox="0 0 16 16"
                        width={16}
                        xmlns="http://www.w3.org/2000/svg"
                      >
                        <path
                          d="M8 11L3 6 3.7 5.3 8 9.6 12.3 5.3 13 6z"
                        />
                        <title>
                          Open menu
                        </title>
                      </svg>
                    </div>
                  </button>
                  <div
                    aria-labelledby="downshift-2-label"
                    className="bx--list-box__menu"
                    id="downshift-2-menu"
                    onBlur={[Function]}
                    onKeyDown={[Function]}
                    onMouseLeave={[Function]}
                    role="listbox"
                    tabIndex={-1}
                  />
                </div>
              </div>
              <div
                className="bx--form-item bx--text-input-wrapper bx--text-input-wrapper--light"
              >
                <div
                  className="bx--text-input__field-outer-wrapper"
                >
                  <div
                    className="bx--text-input__field-wrapper"
                    data-invalid={null}
                  >
                    <input
                      className="bx--text-input bx--text__input bx--text-input--light"
                      data-testid="rsiru4rjba-value"
                      defaultValue=""
                      disabled={false}
                      id="rsiru4rjba-value"
                      onChange={[Function]}
                      onClick={[Function]}
                      placeholder="Enter a value"
                      title="Enter a value"
                      type="text"
                    />
                  </div>
                </div>
              </div>
              <div
                className="iot--rule-builder-rule__actions"
              >
                <button
                  aria-describedby={null}
                  className="iot--btn bx--btn bx--btn--ghost bx--tooltip--hidden bx--btn--icon-only bx--tooltip__trigger bx--tooltip--a11y bx--btn--icon-only--top bx--tooltip--align-center"
                  data-testid="rsiru4rjba-remove-rule-button"
                  disabled={false}
                  onBlur={[Function]}
                  onClick={[Function]}
                  onFocus={[Function]}
                  onMouseEnter={[Function]}
                  onMouseLeave={[Function]}
                  tabIndex={0}
                  type="button"
                >
                  <div
                    className="bx--assistive-text"
                    onMouseEnter={[Function]}
                  >
                    Remove rule
                  </div>
                  <svg
                    aria-hidden="true"
                    aria-label="Remove rule"
                    className="bx--btn__icon"
                    fill="currentColor"
                    focusable="false"
                    height={32}
                    preserveAspectRatio="xMidYMid meet"
                    role="img"
                    viewBox="0 0 32 32"
                    width={32}
                    xmlns="http://www.w3.org/2000/svg"
                  >
                    <path
                      d="M8 15H24V17H8z"
                    />
                  </svg>
                </button>
                <button
                  aria-describedby={null}
                  className="iot--btn bx--btn bx--btn--ghost bx--tooltip--hidden bx--btn--icon-only bx--tooltip__trigger bx--tooltip--a11y bx--btn--icon-only--top bx--tooltip--align-center"
                  data-testid="rsiru4rjba-add-rule-button"
                  disabled={false}
                  onBlur={[Function]}
                  onClick={[Function]}
                  onFocus={[Function]}
                  onMouseEnter={[Function]}
                  onMouseLeave={[Function]}
                  tabIndex={0}
                  type="button"
                >
                  <div
                    className="bx--assistive-text"
                    onMouseEnter={[Function]}
                  >
                    Add new rule
                  </div>
                  <svg
                    aria-hidden="true"
                    aria-label="Add new rule"
                    className="bx--btn__icon"
                    fill="currentColor"
                    focusable="false"
                    height={32}
                    preserveAspectRatio="xMidYMid meet"
                    role="img"
                    viewBox="0 0 32 32"
                    width={32}
                    xmlns="http://www.w3.org/2000/svg"
                  >
                    <path
                      d="M17 15L17 8 15 8 15 15 8 15 8 17 15 17 15 24 17 24 17 17 24 17 24 15z"
                    />
                  </svg>
                </button>
                <button
                  aria-describedby={null}
                  className="iot--btn bx--btn bx--btn--ghost bx--tooltip--hidden bx--btn--icon-only bx--tooltip__trigger bx--tooltip--a11y bx--btn--icon-only--top bx--tooltip--align-center"
                  data-testid="rsiru4rjba-add-group-button"
                  disabled={false}
                  onBlur={[Function]}
                  onClick={[Function]}
                  onFocus={[Function]}
                  onMouseEnter={[Function]}
                  onMouseLeave={[Function]}
                  tabIndex={0}
                  type="button"
                >
                  <div
                    className="bx--assistive-text"
                    onMouseEnter={[Function]}
                  >
                    Add new rule group
                  </div>
                  <svg
                    aria-hidden="true"
                    aria-label="Add new rule group"
                    className="bx--btn__icon"
                    fill="currentColor"
                    focusable="false"
                    height={32}
                    preserveAspectRatio="xMidYMid meet"
                    role="img"
                    viewBox="0 0 32 32"
                    width={32}
                    xmlns="http://www.w3.org/2000/svg"
                  >
                    <path
                      d="M20.5859,14.4141,24.1719,18H6V8H4V18a2.0024,2.0024,0,0,0,2,2H24.1719L20.586,23.5859,22,25l6-6-6-6Z"
                    />
                  </svg>
                </button>
              </div>
            </div>
          </div>
        </div>
        <div
          className="bx--tab-content"
          hidden={true}
          role="tabpanel"
          selected={false}
          tabIndex={0}
        >
          <ul
            className="bx--accordion bx--accordion--end"
          >
            <li
              className="bx--accordion__item bx--accordion__item--active"
              onAnimationEnd={[Function]}
            >
              <button
                aria-controls="accordion-item-558"
                aria-expanded={true}
                className="bx--accordion__heading"
                onClick={[Function]}
                onKeyDown={[Function]}
                type="button"
              >
                <svg
                  aria-hidden={true}
                  className="bx--accordion__arrow"
                  fill="currentColor"
                  focusable="false"
                  height={16}
                  preserveAspectRatio="xMidYMid meet"
                  viewBox="0 0 16 16"
                  width={16}
                  xmlns="http://www.w3.org/2000/svg"
                >
                  <path
                    d="M11 8L6 13 5.3 12.3 9.6 8 5.3 3.7 6 3z"
                  />
                </svg>
                <div
                  className="bx--accordion__title"
                >
                  Details
                </div>
              </button>
              <div
                className="bx--accordion__content"
                id="accordion-item-558"
              >
                <div
                  className="bx--form-item bx--text-input-wrapper bx--text-input-wrapper--light"
                >
                  <label
                    className="bx--label"
                    htmlFor="rule-builder-title-input"
                  >
                    Filter Name
                  </label>
                  <div
                    className="bx--text-input__field-outer-wrapper"
                  >
                    <div
                      className="bx--text-input__field-wrapper"
                      data-invalid={null}
                    >
                      <input
                        className="bx--text-input iot--rule-builder-wrap--title-input bx--text-input--light"
                        data-testid="rule-builder-title-input"
                        disabled={false}
                        id="rule-builder-title-input"
                        onChange={[Function]}
                        onClick={[Function]}
                        placeholder="Untitled 01"
                        title="Untitled 01"
                        type="text"
                      />
                    </div>
                  </div>
                </div>
                <div
                  className="iot--filtertags-container iot--filtertags-container__wrap"
                  data-testid="filter-tag-container"
                  id="filter-tag-container"
                >
                  <div
                    className="bx--form-item bx--text-input-wrapper bx--text-input-wrapper--light"
                  >
                    <label
                      className="bx--label"
                      htmlFor="rule-builder-tags-input"
                    >
                      Tags (optional)
                    </label>
                    <div
                      className="bx--text-input__field-outer-wrapper"
                    >
                      <div
                        className="bx--text-input__field-wrapper"
                        data-invalid={null}
                      >
                        <input
                          className="bx--text-input bx--text__input bx--text-input--light"
                          disabled={false}
                          id="rule-builder-tags-input"
                          onChange={[Function]}
                          onClick={[Function]}
                          onKeyUp={[Function]}
                          style={
                            Object {
                              "paddingLeft": 0,
                            }
                          }
                          type="text"
                        />
                      </div>
                    </div>
                  </div>
                  <div
                    className="iot--rule-builder-wrap--tag-container"
                  />
                </div>
              </div>
            </li>
            <li
              className="bx--accordion__item bx--accordion__item--active"
              onAnimationEnd={[Function]}
            >
              <button
                aria-controls="accordion-item-559"
                aria-expanded={true}
                className="bx--accordion__heading"
                onClick={[Function]}
                onKeyDown={[Function]}
                type="button"
              >
                <svg
                  aria-hidden={true}
                  className="bx--accordion__arrow"
                  fill="currentColor"
                  focusable="false"
                  height={16}
                  preserveAspectRatio="xMidYMid meet"
                  viewBox="0 0 16 16"
                  width={16}
                  xmlns="http://www.w3.org/2000/svg"
                >
                  <path
                    d="M11 8L6 13 5.3 12.3 9.6 8 5.3 3.7 6 3z"
                  />
                </svg>
                <div
                  className="bx--accordion__title"
                >
                  Sharing and permissions
                </div>
              </button>
              <div
                className="bx--accordion__content"
                id="accordion-item-559"
              >
                <div
                  className="iot--rule-builder-wrap--user-container"
                >
                  <div
                    className="iot--table-container bx--data-table-container"
                    data-testid="edit-table-table-container"
                  >
                    <section
                      aria-label="data table toolbar"
                      className="bx--table-toolbar"
                      data-testid="edit-table-table-toolbar"
                    >
                      <div
                        aria-hidden={true}
                        className="bx--batch-actions iot--table-batch-actions"
                        data-testid="edit-table-table-toolbar-batch-actions"
                      >
                        <div
                          className="bx--batch-summary"
                        >
                          <p
                            className="bx--batch-summary__para"
                          >
                            <span>
                              0 items selected
                            </span>
                          </p>
                        </div>
                        <div
                          className="bx--action-list"
                        >
                          <button
                            aria-describedby={null}
                            aria-pressed={null}
                            className="bx--batch-summary__cancel bx--btn bx--btn--primary"
                            disabled={false}
                            onBlur={[Function]}
                            onClick={[Function]}
                            onFocus={[Function]}
                            onMouseEnter={[Function]}
                            onMouseLeave={[Function]}
                            tabIndex={-1}
                            type="button"
                          >
                            Cancel
                          </button>
                        </div>
                      </div>
                      <label
                        className="iot--table-toolbar-secondary-title"
                      >
                        Editor access
                      </label>
                      <div
                        className="bx--toolbar-content iot--table-toolbar-content"
                        data-testid="edit-table-table-toolbar-content"
                      >
                        <div
                          aria-labelledby="edit-table-toolbar-search-search"
                          className="bx--search bx--search--xl table-toolbar-search bx--toolbar-search-container-expandable"
                          role="search"
                        >
                          <div
                            className="bx--search-magnifier"
                          >
                            <svg
                              aria-hidden={true}
                              className="bx--search-magnifier-icon"
                              fill="currentColor"
                              focusable="false"
                              height={16}
                              preserveAspectRatio="xMidYMid meet"
                              viewBox="0 0 16 16"
                              width={16}
                              xmlns="http://www.w3.org/2000/svg"
                            >
                              <path
                                d="M15,14.3L10.7,10c1.9-2.3,1.6-5.8-0.7-7.7S4.2,0.7,2.3,3S0.7,8.8,3,10.7c2,1.7,5,1.7,7,0l4.3,4.3L15,14.3z M2,6.5	C2,4,4,2,6.5,2S11,4,11,6.5S9,11,6.5,11S2,9,2,6.5z"
                              />
                            </svg>
                          </div>
                          <label
                            className="bx--label"
                            htmlFor="edit-table-toolbar-search"
                            id="edit-table-toolbar-search-search"
                          >
                            Search
                          </label>
                          <input
                            autoComplete="off"
                            className="bx--search-input"
                            data-testid="edit-table-table-toolbar-search"
                            id="edit-table-toolbar-search"
                            onBlur={[Function]}
                            onChange={[Function]}
                            onFocus={[Function]}
                            onKeyDown={[Function]}
                            placeholder="Search"
                            role="searchbox"
                            tabIndex="0"
                            type="text"
                            value=""
                          />
                          <button
                            aria-label="Clear search input"
                            className="bx--search-close bx--search-close--hidden"
                            onClick={[Function]}
                            type="button"
                          >
                            <svg
                              aria-hidden={true}
                              fill="currentColor"
                              focusable="false"
                              height={16}
                              preserveAspectRatio="xMidYMid meet"
                              viewBox="0 0 32 32"
                              width={16}
                              xmlns="http://www.w3.org/2000/svg"
                            >
                              <path
                                d="M24 9.4L22.6 8 16 14.6 9.4 8 8 9.4 14.6 16 8 22.6 9.4 24 16 17.4 22.6 24 24 22.6 17.4 16 24 9.4z"
                              />
                            </svg>
                          </button>
                        </div>
                        <button
                          aria-describedby={null}
                          aria-labelledby="add-editors-label"
                          aria-pressed={null}
                          className="iot--btn bx--btn bx--btn--ghost"
                          data-testid="rule-builder-add-edit-users"
                          disabled={false}
                          id="add-editors-button"
                          onBlur={[Function]}
                          onClick={[Function]}
                          onFocus={[Function]}
                          onMouseEnter={[Function]}
                          onMouseLeave={[Function]}
                          tabIndex={0}
                          type="button"
                        >
                          Add users
                          <svg
                            aria-hidden={true}
                            className="bx--btn__icon"
                            fill="currentColor"
                            focusable="false"
                            height={24}
                            preserveAspectRatio="xMidYMid meet"
                            viewBox="0 0 32 32"
                            width={24}
                            xmlns="http://www.w3.org/2000/svg"
                          >
                            <path
                              d="M17 15L17 8 15 8 15 15 8 15 8 17 15 17 15 24 17 24 17 17 24 17 24 15z"
                            />
                          </svg>
                        </button>
                      </div>
                    </section>
                    <div
                      className="addons-iot-table-container"
                    >
                      <div
                        className="bx--data-table-content"
                      >
                        <table
                          className="bx--data-table bx--data-table--no-border"
                          data-testid="edit-table"
                          id="edit-table"
                          title={null}
                        >
                          <thead
                            data-testid="edit-table-table-head"
                            onMouseMove={null}
                            onMouseUp={null}
                          >
                            <tr>
                              <th
                                align="start"
                                className="table-header-label-start iot--table-head--table-header"
                                data-column="name"
                                data-floating-menu-container={true}
                                data-testid="edit-table-table-head-column-name"
                                id="column-name"
                                scope="col"
                                style={
                                  Object {
                                    "width": undefined,
                                  }
                                }
                              >
                                <span
                                  className="bx--table-header-label"
                                >
                                  <span
                                    className=""
                                    title="Name"
                                  >
                                    Name
                                  </span>
                                </span>
                              </th>
                              <th
                                align="start"
                                className="table-header-label-start iot--table-head--table-header"
                                data-column="type"
                                data-floating-menu-container={true}
                                data-testid="edit-table-table-head-column-type"
                                id="column-type"
                                scope="col"
                                style={
                                  Object {
                                    "width": undefined,
                                  }
                                }
                              >
                                <span
                                  className="bx--table-header-label"
                                >
                                  <span
                                    className=""
                                    title="Type"
                                  >
                                    Type
                                  </span>
                                </span>
                              </th>
                            </tr>
                          </thead>
                          <tbody
                            aria-live="polite"
                            data-testid="edit-table-table-empty"
                            id="edit-table"
                          >
                            <tr
                              className="iot--empty-table--table-row"
                            >
                              <td
                                colSpan={2}
                              >
                                <div
                                  className="empty-table-cell--default"
                                >
                                  <div
                                    className="iot--empty-state"
                                    data-testid="EmptyState"
                                  >
                                    <div
                                      className="iot--empty-state--content"
                                    >
                                      <svg
                                        alt=""
                                        className="iot--empty-state--icon"
                                        data-testid="EmptyState-icon"
                                        height={80}
                                        width={80}
                                      >
                                        <defs>
                                          <linearGradient
                                            id="emptystate-Default-icon_svg__a"
                                            x1="37.502%"
                                            x2="55.959%"
                                            y1="34.928%"
                                            y2="57.808%"
                                          >
                                            <stop
                                              offset="0%"
                                              stopOpacity={0.04}
                                            />
                                            <stop
                                              offset="100%"
                                              stopOpacity={0.04}
                                            />
                                          </linearGradient>
                                          <linearGradient
                                            id="emptystate-Default-icon_svg__b"
                                            x1="-63.062%"
                                            x2="101.194%"
                                            y1="77.587%"
                                            y2="37.496%"
                                          >
                                            <stop
                                              offset="0%"
                                              stopColor="#767676"
                                            />
                                            <stop
                                              offset="100%"
                                              stopColor="#929292"
                                            />
                                          </linearGradient>
                                          <linearGradient
                                            id="emptystate-Default-icon_svg__c"
                                            x1="73.167%"
                                            x2="44.204%"
                                            y1="89.948%"
                                            y2="39.998%"
                                          >
                                            <stop
                                              offset="0%"
                                              stopColor="#969696"
                                            />
                                            <stop
                                              offset="100%"
                                              stopColor="#E8E8E8"
                                            />
                                          </linearGradient>
                                          <linearGradient
                                            id="emptystate-Default-icon_svg__d"
                                            x1="-23.114%"
                                            x2="57.391%"
                                            y1="-11.496%"
                                            y2="56.197%"
                                          >
                                            <stop
                                              offset="0%"
                                              stopColor="#393939"
                                            />
                                            <stop
                                              offset="99%"
                                              stopColor="#525252"
                                            />
                                          </linearGradient>
                                          <linearGradient
                                            id="emptystate-Default-icon_svg__e"
                                            x1="5.255%"
                                            x2="56.521%"
                                            y1="115.2%"
                                            y2="40.489%"
                                          >
                                            <stop
                                              offset="0%"
                                              stopColor="#9C9C9C"
                                            />
                                            <stop
                                              offset="100%"
                                              stopColor="#C5C5C5"
                                            />
                                          </linearGradient>
                                          <linearGradient
                                            id="emptystate-Default-icon_svg__f"
                                            x1="45.625%"
                                            x2="61.212%"
                                            y1="38.922%"
                                            y2="78.234%"
                                          >
                                            <stop
                                              offset="0%"
                                              stopColor="#8A8A8A"
                                            />
                                            <stop
                                              offset="100%"
                                              stopColor="#B5B5B5"
                                            />
                                          </linearGradient>
                                          <linearGradient
                                            id="emptystate-Default-icon_svg__g"
                                            x1="57.243%"
                                            x2="41.531%"
                                            y1="31.727%"
                                            y2="71.327%"
                                          >
                                            <stop
                                              offset="0%"
                                              stopColor="#A4A4A4"
                                            />
                                            <stop
                                              offset="100%"
                                              stopColor="#BEBEBE"
                                            />
                                          </linearGradient>
                                          <linearGradient
                                            id="emptystate-Default-icon_svg__h"
                                            x1="27.599%"
                                            x2="45.796%"
                                            y1="69.394%"
                                            y2="53.639%"
                                          >
                                            <stop
                                              offset="0%"
                                              stopColor="#C2C2C2"
                                            />
                                            <stop
                                              offset="100%"
                                              stopColor="#E8E8E8"
                                            />
                                          </linearGradient>
                                          <linearGradient
                                            id="emptystate-Default-icon_svg__i"
                                            x1="62.356%"
                                            x2="31.337%"
                                            y1="64.634%"
                                            y2="27.889%"
                                          >
                                            <stop
                                              offset="0%"
                                              stopColor="#C6C6C6"
                                            />
                                            <stop
                                              offset="100%"
                                              stopColor="#E8E8E8"
                                            />
                                          </linearGradient>
                                          <linearGradient
                                            id="emptystate-Default-icon_svg__j"
                                            x1="62.354%"
                                            x2="43.81%"
                                            y1="114.244%"
                                            y2="17.782%"
                                          >
                                            <stop
                                              offset="0%"
                                              stopColor="#B7B7B7"
                                            />
                                            <stop
                                              offset="100%"
                                              stopColor="#EEE"
                                            />
                                          </linearGradient>
                                        </defs>
                                        <g
                                          fill="none"
                                          fillRule="nonzero"
                                        >
                                          <path
                                            d="M36.131 27.683c.03.03.065.053.103.069h.042l-.159-.09s0 .02.014.02z"
                                            fill="#A8A8A8"
                                          />
                                          <path
                                            d="M28.793.593L.041 17.241l28.835 16.697 28.758-16.62z"
                                            fill="url(#emptystate-Default-icon_svg__a)"
                                            transform="translate(11.724 43)"
                                          />
                                          <path
                                            d="M.069 16.207v24.476L28.062 24.51V.034L.07 16.207z"
                                            fill="url(#emptystate-Default-icon_svg__b)"
                                            transform="translate(12.414 7.138)"
                                          />
                                          <path
                                            d="M40.455 2.807L27.945.33 0 16.551l12.483 2.477z"
                                            fill="url(#emptystate-Default-icon_svg__c)"
                                            transform="translate(0 4.38)"
                                          />
                                          <path
                                            d="M27.986.276L0 16.462l28.048 16.241 27.986-16.151z"
                                            fill="url(#emptystate-Default-icon_svg__d)"
                                            transform="translate(12.414 31.276)"
                                          />
                                          <path
                                            d="M28.434 40.641V16.207L.47.034V24.47l27.965 16.172z"
                                            fill="url(#emptystate-Default-icon_svg__e)"
                                            transform="translate(40 7.138)"
                                          />
                                          <path
                                            d="M28.476 24.828V.352l-28 16.2v24.482l28-16.206z"
                                            fill="url(#emptystate-Default-icon_svg__f)"
                                            transform="translate(40 23)"
                                          />
                                          <path
                                            d="M28.062 41.007V16.524L.097.36v24.475l27.965 16.173z"
                                            fill="url(#emptystate-Default-icon_svg__g)"
                                            transform="translate(12.414 23)"
                                          />
                                          <path
                                            d="M28.517 20.407L40 16.84 11.952.607.469 4.172z"
                                            fill="url(#emptystate-Default-icon_svg__h)"
                                            transform="translate(40 3)"
                                          />
                                          <path
                                            d="M39.559 10.834L28.524.317.517 16.503l11.076 10.51z"
                                            fill="url(#emptystate-Default-icon_svg__i)"
                                            transform="translate(40 23)"
                                          />
                                          <path
                                            d="M28.276 31.848l10.227-15.296L10.455.276.235 15.606z"
                                            fill="url(#emptystate-Default-icon_svg__j)"
                                            transform="translate(2.069 23)"
                                          />
                                          <path
                                            d="M2.303 38.607l.063.041 10.158-15.227 27.966 16.2.082-.104-28.048-16.241z"
                                            fill="#FFF"
                                          />
                                          <path
                                            d="M68.69 23.503l-.2-.186-27.973 16.186 11.076 10.51.076-.054-10.855-10.345z"
                                            fill="#FFF"
                                          />
                                          <path
                                            d="M80 19.841l-.159-.09-11.324 3.511-27.89-16.124-.158.055 28.048 16.235z"
                                            fill="#999"
                                          />
                                          <path
                                            d="M68.517 23.262h.09L40.614 7.028v-.042l-.131.042 28.034 16.234z"
                                            fill="#FFF"
                                          />
                                        </g>
                                      </svg>
                                      <h3
                                        className="iot--empty-state--title"
                                        data-testid="EmptyState-title"
                                      >
                                        There is no data
                                      </h3>
                                      <p
                                        className="iot--empty-state--text"
                                        data-testid="EmptyState-body"
                                      >
                                        
                                      </p>
                                    </div>
                                  </div>
                                </div>
                              </td>
                            </tr>
                          </tbody>
                        </table>
                      </div>
                    </div>
                  </div>
                  <div
                    className="iot--table-container bx--data-table-container"
                    data-testid="read-table-table-container"
                  >
                    <section
                      aria-label="data table toolbar"
                      className="bx--table-toolbar"
                      data-testid="read-table-table-toolbar"
                    >
                      <div
                        aria-hidden={true}
                        className="bx--batch-actions iot--table-batch-actions"
                        data-testid="read-table-table-toolbar-batch-actions"
                      >
                        <div
                          className="bx--batch-summary"
                        >
                          <p
                            className="bx--batch-summary__para"
                          >
                            <span>
                              0 items selected
                            </span>
                          </p>
                        </div>
                        <div
                          className="bx--action-list"
                        >
                          <button
                            aria-describedby={null}
                            aria-pressed={null}
                            className="bx--batch-summary__cancel bx--btn bx--btn--primary"
                            disabled={false}
                            onBlur={[Function]}
                            onClick={[Function]}
                            onFocus={[Function]}
                            onMouseEnter={[Function]}
                            onMouseLeave={[Function]}
                            tabIndex={-1}
                            type="button"
                          >
                            Cancel
                          </button>
                        </div>
                      </div>
                      <label
                        className="iot--table-toolbar-secondary-title"
                      >
                        Read only access
                      </label>
                      <div
                        className="bx--toolbar-content iot--table-toolbar-content"
                        data-testid="read-table-table-toolbar-content"
                      >
                        <div
                          aria-labelledby="read-table-toolbar-search-search"
                          className="bx--search bx--search--xl table-toolbar-search bx--toolbar-search-container-expandable"
                          role="search"
                        >
                          <div
                            className="bx--search-magnifier"
                          >
                            <svg
                              aria-hidden={true}
                              className="bx--search-magnifier-icon"
                              fill="currentColor"
                              focusable="false"
                              height={16}
                              preserveAspectRatio="xMidYMid meet"
                              viewBox="0 0 16 16"
                              width={16}
                              xmlns="http://www.w3.org/2000/svg"
                            >
                              <path
                                d="M15,14.3L10.7,10c1.9-2.3,1.6-5.8-0.7-7.7S4.2,0.7,2.3,3S0.7,8.8,3,10.7c2,1.7,5,1.7,7,0l4.3,4.3L15,14.3z M2,6.5	C2,4,4,2,6.5,2S11,4,11,6.5S9,11,6.5,11S2,9,2,6.5z"
                              />
                            </svg>
                          </div>
                          <label
                            className="bx--label"
                            htmlFor="read-table-toolbar-search"
                            id="read-table-toolbar-search-search"
                          >
                            Search
                          </label>
                          <input
                            autoComplete="off"
                            className="bx--search-input"
                            data-testid="read-table-table-toolbar-search"
                            id="read-table-toolbar-search"
                            onBlur={[Function]}
                            onChange={[Function]}
                            onFocus={[Function]}
                            onKeyDown={[Function]}
                            placeholder="Search"
                            role="searchbox"
                            tabIndex="0"
                            type="text"
                            value=""
                          />
                          <button
                            aria-label="Clear search input"
                            className="bx--search-close bx--search-close--hidden"
                            onClick={[Function]}
                            type="button"
                          >
                            <svg
                              aria-hidden={true}
                              fill="currentColor"
                              focusable="false"
                              height={16}
                              preserveAspectRatio="xMidYMid meet"
                              viewBox="0 0 32 32"
                              width={16}
                              xmlns="http://www.w3.org/2000/svg"
                            >
                              <path
                                d="M24 9.4L22.6 8 16 14.6 9.4 8 8 9.4 14.6 16 8 22.6 9.4 24 16 17.4 22.6 24 24 22.6 17.4 16 24 9.4z"
                              />
                            </svg>
                          </button>
                        </div>
                        <button
                          aria-describedby={null}
                          aria-labelledby="read-only-access-label"
                          aria-pressed={null}
                          className="iot--btn bx--btn bx--btn--ghost"
                          data-testid="rule-builder-add-read-users"
                          disabled={false}
                          id="add-read-users"
                          onBlur={[Function]}
                          onClick={[Function]}
                          onFocus={[Function]}
                          onMouseEnter={[Function]}
                          onMouseLeave={[Function]}
                          tabIndex={0}
                          type="button"
                        >
                          Add users
                          <svg
                            aria-hidden={true}
                            className="bx--btn__icon"
                            fill="currentColor"
                            focusable="false"
                            height={24}
                            preserveAspectRatio="xMidYMid meet"
                            viewBox="0 0 32 32"
                            width={24}
                            xmlns="http://www.w3.org/2000/svg"
                          >
                            <path
                              d="M17 15L17 8 15 8 15 15 8 15 8 17 15 17 15 24 17 24 17 17 24 17 24 15z"
                            />
                          </svg>
                        </button>
                      </div>
                    </section>
                    <div
                      className="addons-iot-table-container"
                    >
                      <div
                        className="bx--data-table-content"
                      >
                        <table
                          className="bx--data-table bx--data-table--no-border"
                          data-testid="read-table"
                          id="read-table"
                          title={null}
                        >
                          <thead
                            data-testid="read-table-table-head"
                            onMouseMove={null}
                            onMouseUp={null}
                          >
                            <tr>
                              <th
                                align="start"
                                className="table-header-label-start iot--table-head--table-header"
                                data-column="name"
                                data-floating-menu-container={true}
                                data-testid="read-table-table-head-column-name"
                                id="column-name"
                                scope="col"
                                style={
                                  Object {
                                    "width": undefined,
                                  }
                                }
                              >
                                <span
                                  className="bx--table-header-label"
                                >
                                  <span
                                    className=""
                                    title="Name"
                                  >
                                    Name
                                  </span>
                                </span>
                              </th>
                              <th
                                align="start"
                                className="table-header-label-start iot--table-head--table-header"
                                data-column="type"
                                data-floating-menu-container={true}
                                data-testid="read-table-table-head-column-type"
                                id="column-type"
                                scope="col"
                                style={
                                  Object {
                                    "width": undefined,
                                  }
                                }
                              >
                                <span
                                  className="bx--table-header-label"
                                >
                                  <span
                                    className=""
                                    title="Type"
                                  >
                                    Type
                                  </span>
                                </span>
                              </th>
                            </tr>
                          </thead>
                          <tbody
                            aria-live="polite"
                            data-testid="read-table-table-empty"
                            id="read-table"
                          >
                            <tr
                              className="iot--empty-table--table-row"
                            >
                              <td
                                colSpan={2}
                              >
                                <div
                                  className="empty-table-cell--default"
                                >
                                  <div
                                    className="iot--empty-state"
                                    data-testid="EmptyState"
                                  >
                                    <div
                                      className="iot--empty-state--content"
                                    >
                                      <svg
                                        alt=""
                                        className="iot--empty-state--icon"
                                        data-testid="EmptyState-icon"
                                        height={80}
                                        width={80}
                                      >
                                        <defs>
                                          <linearGradient
                                            id="emptystate-Default-icon_svg__a"
                                            x1="37.502%"
                                            x2="55.959%"
                                            y1="34.928%"
                                            y2="57.808%"
                                          >
                                            <stop
                                              offset="0%"
                                              stopOpacity={0.04}
                                            />
                                            <stop
                                              offset="100%"
                                              stopOpacity={0.04}
                                            />
                                          </linearGradient>
                                          <linearGradient
                                            id="emptystate-Default-icon_svg__b"
                                            x1="-63.062%"
                                            x2="101.194%"
                                            y1="77.587%"
                                            y2="37.496%"
                                          >
                                            <stop
                                              offset="0%"
                                              stopColor="#767676"
                                            />
                                            <stop
                                              offset="100%"
                                              stopColor="#929292"
                                            />
                                          </linearGradient>
                                          <linearGradient
                                            id="emptystate-Default-icon_svg__c"
                                            x1="73.167%"
                                            x2="44.204%"
                                            y1="89.948%"
                                            y2="39.998%"
                                          >
                                            <stop
                                              offset="0%"
                                              stopColor="#969696"
                                            />
                                            <stop
                                              offset="100%"
                                              stopColor="#E8E8E8"
                                            />
                                          </linearGradient>
                                          <linearGradient
                                            id="emptystate-Default-icon_svg__d"
                                            x1="-23.114%"
                                            x2="57.391%"
                                            y1="-11.496%"
                                            y2="56.197%"
                                          >
                                            <stop
                                              offset="0%"
                                              stopColor="#393939"
                                            />
                                            <stop
                                              offset="99%"
                                              stopColor="#525252"
                                            />
                                          </linearGradient>
                                          <linearGradient
                                            id="emptystate-Default-icon_svg__e"
                                            x1="5.255%"
                                            x2="56.521%"
                                            y1="115.2%"
                                            y2="40.489%"
                                          >
                                            <stop
                                              offset="0%"
                                              stopColor="#9C9C9C"
                                            />
                                            <stop
                                              offset="100%"
                                              stopColor="#C5C5C5"
                                            />
                                          </linearGradient>
                                          <linearGradient
                                            id="emptystate-Default-icon_svg__f"
                                            x1="45.625%"
                                            x2="61.212%"
                                            y1="38.922%"
                                            y2="78.234%"
                                          >
                                            <stop
                                              offset="0%"
                                              stopColor="#8A8A8A"
                                            />
                                            <stop
                                              offset="100%"
                                              stopColor="#B5B5B5"
                                            />
                                          </linearGradient>
                                          <linearGradient
                                            id="emptystate-Default-icon_svg__g"
                                            x1="57.243%"
                                            x2="41.531%"
                                            y1="31.727%"
                                            y2="71.327%"
                                          >
                                            <stop
                                              offset="0%"
                                              stopColor="#A4A4A4"
                                            />
                                            <stop
                                              offset="100%"
                                              stopColor="#BEBEBE"
                                            />
                                          </linearGradient>
                                          <linearGradient
                                            id="emptystate-Default-icon_svg__h"
                                            x1="27.599%"
                                            x2="45.796%"
                                            y1="69.394%"
                                            y2="53.639%"
                                          >
                                            <stop
                                              offset="0%"
                                              stopColor="#C2C2C2"
                                            />
                                            <stop
                                              offset="100%"
                                              stopColor="#E8E8E8"
                                            />
                                          </linearGradient>
                                          <linearGradient
                                            id="emptystate-Default-icon_svg__i"
                                            x1="62.356%"
                                            x2="31.337%"
                                            y1="64.634%"
                                            y2="27.889%"
                                          >
                                            <stop
                                              offset="0%"
                                              stopColor="#C6C6C6"
                                            />
                                            <stop
                                              offset="100%"
                                              stopColor="#E8E8E8"
                                            />
                                          </linearGradient>
                                          <linearGradient
                                            id="emptystate-Default-icon_svg__j"
                                            x1="62.354%"
                                            x2="43.81%"
                                            y1="114.244%"
                                            y2="17.782%"
                                          >
                                            <stop
                                              offset="0%"
                                              stopColor="#B7B7B7"
                                            />
                                            <stop
                                              offset="100%"
                                              stopColor="#EEE"
                                            />
                                          </linearGradient>
                                        </defs>
                                        <g
                                          fill="none"
                                          fillRule="nonzero"
                                        >
                                          <path
                                            d="M36.131 27.683c.03.03.065.053.103.069h.042l-.159-.09s0 .02.014.02z"
                                            fill="#A8A8A8"
                                          />
                                          <path
                                            d="M28.793.593L.041 17.241l28.835 16.697 28.758-16.62z"
                                            fill="url(#emptystate-Default-icon_svg__a)"
                                            transform="translate(11.724 43)"
                                          />
                                          <path
                                            d="M.069 16.207v24.476L28.062 24.51V.034L.07 16.207z"
                                            fill="url(#emptystate-Default-icon_svg__b)"
                                            transform="translate(12.414 7.138)"
                                          />
                                          <path
                                            d="M40.455 2.807L27.945.33 0 16.551l12.483 2.477z"
                                            fill="url(#emptystate-Default-icon_svg__c)"
                                            transform="translate(0 4.38)"
                                          />
                                          <path
                                            d="M27.986.276L0 16.462l28.048 16.241 27.986-16.151z"
                                            fill="url(#emptystate-Default-icon_svg__d)"
                                            transform="translate(12.414 31.276)"
                                          />
                                          <path
                                            d="M28.434 40.641V16.207L.47.034V24.47l27.965 16.172z"
                                            fill="url(#emptystate-Default-icon_svg__e)"
                                            transform="translate(40 7.138)"
                                          />
                                          <path
                                            d="M28.476 24.828V.352l-28 16.2v24.482l28-16.206z"
                                            fill="url(#emptystate-Default-icon_svg__f)"
                                            transform="translate(40 23)"
                                          />
                                          <path
                                            d="M28.062 41.007V16.524L.097.36v24.475l27.965 16.173z"
                                            fill="url(#emptystate-Default-icon_svg__g)"
                                            transform="translate(12.414 23)"
                                          />
                                          <path
                                            d="M28.517 20.407L40 16.84 11.952.607.469 4.172z"
                                            fill="url(#emptystate-Default-icon_svg__h)"
                                            transform="translate(40 3)"
                                          />
                                          <path
                                            d="M39.559 10.834L28.524.317.517 16.503l11.076 10.51z"
                                            fill="url(#emptystate-Default-icon_svg__i)"
                                            transform="translate(40 23)"
                                          />
                                          <path
                                            d="M28.276 31.848l10.227-15.296L10.455.276.235 15.606z"
                                            fill="url(#emptystate-Default-icon_svg__j)"
                                            transform="translate(2.069 23)"
                                          />
                                          <path
                                            d="M2.303 38.607l.063.041 10.158-15.227 27.966 16.2.082-.104-28.048-16.241z"
                                            fill="#FFF"
                                          />
                                          <path
                                            d="M68.69 23.503l-.2-.186-27.973 16.186 11.076 10.51.076-.054-10.855-10.345z"
                                            fill="#FFF"
                                          />
                                          <path
                                            d="M80 19.841l-.159-.09-11.324 3.511-27.89-16.124-.158.055 28.048 16.235z"
                                            fill="#999"
                                          />
                                          <path
                                            d="M68.517 23.262h.09L40.614 7.028v-.042l-.131.042 28.034 16.234z"
                                            fill="#FFF"
                                          />
                                        </g>
                                      </svg>
                                      <h3
                                        className="iot--empty-state--title"
                                        data-testid="EmptyState-title"
                                      >
                                        There is no data
                                      </h3>
                                      <p
                                        className="iot--empty-state--text"
                                        data-testid="EmptyState-body"
                                      >
                                        
                                      </p>
                                    </div>
                                  </div>
                                </div>
                              </td>
                            </tr>
                          </tbody>
                        </table>
                      </div>
                    </div>
                  </div>
                </div>
              </div>
            </li>
          </ul>
        </div>
      </div>
      <footer
        className="iot--rule-builder-wrap--footer"
      >
        <button
          aria-describedby={null}
          aria-pressed={null}
          className="iot--rule-builder-wrap--footer-actions-cancel iot--btn bx--btn bx--btn--secondary"
          data-testid="rule-builder-cancel"
          disabled={false}
          onBlur={[Function]}
          onClick={[Function]}
          onFocus={[Function]}
          onMouseEnter={[Function]}
          onMouseLeave={[Function]}
          tabIndex={0}
          type="button"
        >
          Cancel
        </button>
        <button
          aria-describedby={null}
          aria-pressed={null}
          className="iot--rule-builder-wrap--footer-actions-preview iot--btn bx--btn bx--btn--secondary"
          data-testid="preview"
          disabled={false}
          onBlur={[Function]}
          onClick={[Function]}
          onFocus={[Function]}
          onMouseEnter={[Function]}
          onMouseLeave={[Function]}
          tabIndex={0}
          type="button"
        >
          Preview results
        </button>
        <button
          aria-describedby={null}
          aria-pressed={null}
          className="iot--rule-builder-wrap--footer-actions-preview iot--btn bx--btn bx--btn--secondary"
          data-testid="apply"
          disabled={false}
          onBlur={[Function]}
          onClick={[Function]}
          onFocus={[Function]}
          onMouseEnter={[Function]}
          onMouseLeave={[Function]}
          tabIndex={0}
          type="button"
        >
          Apply
        </button>
      </footer>
      <div
        className="iot--select-users-modal"
<<<<<<< HEAD
        testId="select-users-modal-container"
=======
        data-testid="select-users-modal-container"
>>>>>>> 6c8dd953
      >
        <div
          className="bx--modal iot--composed-modal--large iot--composed-modal"
          data-floating-menu-container={true}
          data-testid="ComposedModal"
          onBlur={[Function]}
          onClick={[Function]}
          onClose={[Function]}
          onKeyDown={[Function]}
          open={false}
          role="presentation"
        >
          <span
            className="bx--visually-hidden"
            role="link"
            tabIndex="0"
          >
            Focus sentinel
          </span>
          <div
            aria-label="Selected users will have edit access"
            aria-modal="true"
            className="bx--modal-container"
            role="dialog"
          >
            <div
              className="bx--modal-header"
            >
              <h2
                className="bx--modal-header__label bx--type-delta"
              >
                Selected users will have edit access
              </h2>
              <h3
                className="bx--modal-header__heading bx--type-beta"
              >
                Select users
              </h3>
              <button
                aria-label="Close"
                className="bx--modal-close"
                onClick={[Function]}
                title="Close"
                type="button"
              >
                <svg
                  aria-hidden={true}
                  className="bx--modal-close__icon"
                  fill="currentColor"
                  focusable="false"
                  height={20}
                  preserveAspectRatio="xMidYMid meet"
                  viewBox="0 0 32 32"
                  width={20}
                  xmlns="http://www.w3.org/2000/svg"
                >
                  <path
                    d="M24 9.4L22.6 8 16 14.6 9.4 8 8 9.4 14.6 16 8 22.6 9.4 24 16 17.4 22.6 24 24 22.6 17.4 16 24 9.4z"
                  />
                </svg>
              </button>
            </div>
            <div
              className="bx--modal-content"
            >
              <div
                className="iot--list-builder__container"
                data-testid="select-users"
              >
                <div
                  className="iot--list-builder__all"
                  data-testid="select-users__all"
                >
                  <div
                    className="iot--list"
                    data-testid="list"
                  >
                    <div
                      className="iot--list-header-container"
                      data-testid="list-header"
                    >
                      <div
                        className="iot--list-header"
                      >
                        <div
                          className="iot--list-header--title"
                        >
                          Users (0 available)
                        </div>
                        <div
                          className="iot--list-header--btn-container"
                        />
                      </div>
                      <div
                        className="iot--list-header--search"
                      >
                        <div
                          aria-labelledby="iot--list-builder__all--search-search"
                          className="bx--search bx--search--sm"
                          role="search"
                        >
                          <div
                            className="bx--search-magnifier"
                          >
                            <svg
                              aria-hidden={true}
                              className="bx--search-magnifier-icon"
                              fill="currentColor"
                              focusable="false"
                              height={16}
                              preserveAspectRatio="xMidYMid meet"
                              viewBox="0 0 16 16"
                              width={16}
                              xmlns="http://www.w3.org/2000/svg"
                            >
                              <path
                                d="M15,14.3L10.7,10c1.9-2.3,1.6-5.8-0.7-7.7S4.2,0.7,2.3,3S0.7,8.8,3,10.7c2,1.7,5,1.7,7,0l4.3,4.3L15,14.3z M2,6.5	C2,4,4,2,6.5,2S11,4,11,6.5S9,11,6.5,11S2,9,2,6.5z"
                              />
                            </svg>
                          </div>
                          <label
                            className="bx--label"
                            htmlFor="iot--list-builder__all--search"
                            id="iot--list-builder__all--search-search"
                          >
                            Enter a value to search all users
                          </label>
                          <input
                            autoComplete="off"
                            className="bx--search-input"
                            data-testid="list-header-search-input"
                            id="iot--list-builder__all--search"
                            onChange={[Function]}
                            onKeyDown={[Function]}
                            placeholder="Enter a value to search all users"
                            role="searchbox"
                            type="text"
                            value=""
                          />
                          <button
                            aria-label="Clear search input"
                            className="bx--search-close bx--search-close--hidden"
                            onClick={[Function]}
                            type="button"
                          >
                            <svg
                              aria-hidden={true}
                              fill="currentColor"
                              focusable="false"
                              height={16}
                              preserveAspectRatio="xMidYMid meet"
                              viewBox="0 0 32 32"
                              width={16}
                              xmlns="http://www.w3.org/2000/svg"
                            >
                              <path
                                d="M24 9.4L22.6 8 16 14.6 9.4 8 8 9.4 14.6 16 8 22.6 9.4 24 16 17.4 22.6 24 24 22.6 17.4 16 24 9.4z"
                              />
                            </svg>
                          </button>
                        </div>
                      </div>
                    </div>
                    <div
                      className="iot--list--content"
                    >
                      <div
                        className="iot--list--empty-state"
                      >
                        <svg
                          aria-hidden={true}
                          fill="currentColor"
                          focusable="false"
                          height={32}
                          preserveAspectRatio="xMidYMid meet"
                          viewBox="0 0 32 32"
                          width={32}
                          xmlns="http://www.w3.org/2000/svg"
                        >
                          <path
                            d="M16 10a6 6 0 00-6 6v8a6 6 0 0012 0V16A6 6 0 0016 10zm-4.25 7.87h8.5v4.25h-8.5zM16 28.25A4.27 4.27 0 0111.75 24v-.13h8.5V24A4.27 4.27 0 0116 28.25zm4.25-12.13h-8.5V16a4.25 4.25 0 018.5 0zM30.66 19.21L24 13v9.1a4 4 0 008 0A3.83 3.83 0 0030.66 19.21zM28 24.35a2.25 2.25 0 01-2.25-2.25V17l3.72 3.47h0A2.05 2.05 0 0130.2 22 2.25 2.25 0 0128 24.35zM0 22.1a4 4 0 008 0V13L1.34 19.21A3.88 3.88 0 000 22.1zm2.48-1.56h0L6.25 17v5.1a2.25 2.25 0 01-4.5 0A2.05 2.05 0 012.48 20.54zM15 5.5A3.5 3.5 0 1011.5 9 3.5 3.5 0 0015 5.5zm-5.25 0A1.75 1.75 0 1111.5 7.25 1.77 1.77 0 019.75 5.5zM20.5 2A3.5 3.5 0 1024 5.5 3.5 3.5 0 0020.5 2zm0 5.25A1.75 1.75 0 1122.25 5.5 1.77 1.77 0 0120.5 7.25z"
                          />
                        </svg>
                        <p>
                          No list items to show
                        </p>
                      </div>
                    </div>
                  </div>
                </div>
                <div
                  className="iot--list-builder__selected"
                  data-testid="select-users__selected"
                >
                  <div
                    className="iot--list"
                    data-testid="list"
                  >
                    <div
                      className="iot--list-header-container"
                      data-testid="list-header"
                    >
                      <div
                        className="iot--list-header"
                      >
                        <div
                          className="iot--list-header--title"
                        >
                          0 Selected
                        </div>
                        <div
                          className="iot--list-header--btn-container"
                        />
                      </div>
                      <div
                        className="iot--list-header--search"
                      >
                        <div
                          aria-labelledby="iot--list-builder__selected--search-search"
                          className="bx--search bx--search--sm"
                          role="search"
                        >
                          <div
                            className="bx--search-magnifier"
                          >
                            <svg
                              aria-hidden={true}
                              className="bx--search-magnifier-icon"
                              fill="currentColor"
                              focusable="false"
                              height={16}
                              preserveAspectRatio="xMidYMid meet"
                              viewBox="0 0 16 16"
                              width={16}
                              xmlns="http://www.w3.org/2000/svg"
                            >
                              <path
                                d="M15,14.3L10.7,10c1.9-2.3,1.6-5.8-0.7-7.7S4.2,0.7,2.3,3S0.7,8.8,3,10.7c2,1.7,5,1.7,7,0l4.3,4.3L15,14.3z M2,6.5	C2,4,4,2,6.5,2S11,4,11,6.5S9,11,6.5,11S2,9,2,6.5z"
                              />
                            </svg>
                          </div>
                          <label
                            className="bx--label"
                            htmlFor="iot--list-builder__selected--search"
                            id="iot--list-builder__selected--search-search"
                          >
                            Enter a value to search selected users
                          </label>
                          <input
                            autoComplete="off"
                            className="bx--search-input"
                            data-testid="list-header-search-input"
                            id="iot--list-builder__selected--search"
                            onChange={[Function]}
                            onKeyDown={[Function]}
                            placeholder="Enter a value to search selected users"
                            role="searchbox"
                            type="text"
                            value=""
                          />
                          <button
                            aria-label="Clear search input"
                            className="bx--search-close bx--search-close--hidden"
                            onClick={[Function]}
                            type="button"
                          >
                            <svg
                              aria-hidden={true}
                              fill="currentColor"
                              focusable="false"
                              height={16}
                              preserveAspectRatio="xMidYMid meet"
                              viewBox="0 0 32 32"
                              width={16}
                              xmlns="http://www.w3.org/2000/svg"
                            >
                              <path
                                d="M24 9.4L22.6 8 16 14.6 9.4 8 8 9.4 14.6 16 8 22.6 9.4 24 16 17.4 22.6 24 24 22.6 17.4 16 24 9.4z"
                              />
                            </svg>
                          </button>
                        </div>
                      </div>
                    </div>
                    <div
                      className="iot--list--content"
                    >
                      <div
                        className="iot--list--empty-state"
                      >
                        <svg
                          aria-hidden={true}
                          fill="currentColor"
                          focusable="false"
                          height={32}
                          preserveAspectRatio="xMidYMid meet"
                          viewBox="0 0 32 32"
                          width={32}
                          xmlns="http://www.w3.org/2000/svg"
                        >
                          <path
                            d="M16 10a6 6 0 00-6 6v8a6 6 0 0012 0V16A6 6 0 0016 10zm-4.25 7.87h8.5v4.25h-8.5zM16 28.25A4.27 4.27 0 0111.75 24v-.13h8.5V24A4.27 4.27 0 0116 28.25zm4.25-12.13h-8.5V16a4.25 4.25 0 018.5 0zM30.66 19.21L24 13v9.1a4 4 0 008 0A3.83 3.83 0 0030.66 19.21zM28 24.35a2.25 2.25 0 01-2.25-2.25V17l3.72 3.47h0A2.05 2.05 0 0130.2 22 2.25 2.25 0 0128 24.35zM0 22.1a4 4 0 008 0V13L1.34 19.21A3.88 3.88 0 000 22.1zm2.48-1.56h0L6.25 17v5.1a2.25 2.25 0 01-4.5 0A2.05 2.05 0 012.48 20.54zM15 5.5A3.5 3.5 0 1011.5 9 3.5 3.5 0 0015 5.5zm-5.25 0A1.75 1.75 0 1111.5 7.25 1.77 1.77 0 019.75 5.5zM20.5 2A3.5 3.5 0 1024 5.5 3.5 3.5 0 0020.5 2zm0 5.25A1.75 1.75 0 1122.25 5.5 1.77 1.77 0 0120.5 7.25z"
                          />
                        </svg>
                        <p>
                          No list items to show
                        </p>
                      </div>
                    </div>
                  </div>
                </div>
              </div>
            </div>
            <div
              className="bx--modal-footer iot--composed-modal-footer bx--btn-set"
            >
              <button
                aria-describedby={null}
                aria-pressed={null}
                className="iot--btn bx--btn bx--btn--secondary"
                data-testid="ComposedModal-modal-secondary-button"
                disabled={false}
                onBlur={[Function]}
                onClick={[Function]}
                onFocus={[Function]}
                onMouseEnter={[Function]}
                onMouseLeave={[Function]}
                tabIndex={0}
                type="button"
              >
                Cancel
              </button>
              <button
                aria-describedby={null}
                aria-pressed={null}
                className="iot--btn bx--btn bx--btn--primary bx--btn--disabled"
                data-testid="ComposedModal-modal-primary-button"
                disabled={true}
                onBlur={[Function]}
                onClick={[Function]}
                onFocus={[Function]}
                onMouseEnter={[Function]}
                onMouseLeave={[Function]}
                tabIndex={0}
                type="button"
              >
                OK
              </button>
            </div>
          </div>
          <span
            className="bx--visually-hidden"
            role="link"
            tabIndex="0"
          >
            Focus sentinel
          </span>
        </div>
      </div>
      <div
        className="iot--select-users-modal"
<<<<<<< HEAD
        testId="select-users-modal-container"
=======
        data-testid="select-users-modal-container"
>>>>>>> 6c8dd953
      >
        <div
          className="bx--modal iot--composed-modal--large iot--composed-modal"
          data-floating-menu-container={true}
          data-testid="ComposedModal"
          onBlur={[Function]}
          onClick={[Function]}
          onClose={[Function]}
          onKeyDown={[Function]}
          open={false}
          role="presentation"
        >
          <span
            className="bx--visually-hidden"
            role="link"
            tabIndex="0"
          >
            Focus sentinel
          </span>
          <div
            aria-label="Selected users will have read access"
            aria-modal="true"
            className="bx--modal-container"
            role="dialog"
          >
            <div
              className="bx--modal-header"
            >
              <h2
                className="bx--modal-header__label bx--type-delta"
              >
                Selected users will have read access
              </h2>
              <h3
                className="bx--modal-header__heading bx--type-beta"
              >
                Select users
              </h3>
              <button
                aria-label="Close"
                className="bx--modal-close"
                onClick={[Function]}
                title="Close"
                type="button"
              >
                <svg
                  aria-hidden={true}
                  className="bx--modal-close__icon"
                  fill="currentColor"
                  focusable="false"
                  height={20}
                  preserveAspectRatio="xMidYMid meet"
                  viewBox="0 0 32 32"
                  width={20}
                  xmlns="http://www.w3.org/2000/svg"
                >
                  <path
                    d="M24 9.4L22.6 8 16 14.6 9.4 8 8 9.4 14.6 16 8 22.6 9.4 24 16 17.4 22.6 24 24 22.6 17.4 16 24 9.4z"
                  />
                </svg>
              </button>
            </div>
            <div
              className="bx--modal-content"
            >
              <div
                className="iot--list-builder__container"
                data-testid="select-users"
              >
                <div
                  className="iot--list-builder__all"
                  data-testid="select-users__all"
                >
                  <div
                    className="iot--list"
                    data-testid="list"
                  >
                    <div
                      className="iot--list-header-container"
                      data-testid="list-header"
                    >
                      <div
                        className="iot--list-header"
                      >
                        <div
                          className="iot--list-header--title"
                        >
                          Users (0 available)
                        </div>
                        <div
                          className="iot--list-header--btn-container"
                        />
                      </div>
                      <div
                        className="iot--list-header--search"
                      >
                        <div
                          aria-labelledby="iot--list-builder__all--search-search"
                          className="bx--search bx--search--sm"
                          role="search"
                        >
                          <div
                            className="bx--search-magnifier"
                          >
                            <svg
                              aria-hidden={true}
                              className="bx--search-magnifier-icon"
                              fill="currentColor"
                              focusable="false"
                              height={16}
                              preserveAspectRatio="xMidYMid meet"
                              viewBox="0 0 16 16"
                              width={16}
                              xmlns="http://www.w3.org/2000/svg"
                            >
                              <path
                                d="M15,14.3L10.7,10c1.9-2.3,1.6-5.8-0.7-7.7S4.2,0.7,2.3,3S0.7,8.8,3,10.7c2,1.7,5,1.7,7,0l4.3,4.3L15,14.3z M2,6.5	C2,4,4,2,6.5,2S11,4,11,6.5S9,11,6.5,11S2,9,2,6.5z"
                              />
                            </svg>
                          </div>
                          <label
                            className="bx--label"
                            htmlFor="iot--list-builder__all--search"
                            id="iot--list-builder__all--search-search"
                          >
                            Enter a value to search all users
                          </label>
                          <input
                            autoComplete="off"
                            className="bx--search-input"
                            data-testid="list-header-search-input"
                            id="iot--list-builder__all--search"
                            onChange={[Function]}
                            onKeyDown={[Function]}
                            placeholder="Enter a value to search all users"
                            role="searchbox"
                            type="text"
                            value=""
                          />
                          <button
                            aria-label="Clear search input"
                            className="bx--search-close bx--search-close--hidden"
                            onClick={[Function]}
                            type="button"
                          >
                            <svg
                              aria-hidden={true}
                              fill="currentColor"
                              focusable="false"
                              height={16}
                              preserveAspectRatio="xMidYMid meet"
                              viewBox="0 0 32 32"
                              width={16}
                              xmlns="http://www.w3.org/2000/svg"
                            >
                              <path
                                d="M24 9.4L22.6 8 16 14.6 9.4 8 8 9.4 14.6 16 8 22.6 9.4 24 16 17.4 22.6 24 24 22.6 17.4 16 24 9.4z"
                              />
                            </svg>
                          </button>
                        </div>
                      </div>
                    </div>
                    <div
                      className="iot--list--content"
                    >
                      <div
                        className="iot--list--empty-state"
                      >
                        <svg
                          aria-hidden={true}
                          fill="currentColor"
                          focusable="false"
                          height={32}
                          preserveAspectRatio="xMidYMid meet"
                          viewBox="0 0 32 32"
                          width={32}
                          xmlns="http://www.w3.org/2000/svg"
                        >
                          <path
                            d="M16 10a6 6 0 00-6 6v8a6 6 0 0012 0V16A6 6 0 0016 10zm-4.25 7.87h8.5v4.25h-8.5zM16 28.25A4.27 4.27 0 0111.75 24v-.13h8.5V24A4.27 4.27 0 0116 28.25zm4.25-12.13h-8.5V16a4.25 4.25 0 018.5 0zM30.66 19.21L24 13v9.1a4 4 0 008 0A3.83 3.83 0 0030.66 19.21zM28 24.35a2.25 2.25 0 01-2.25-2.25V17l3.72 3.47h0A2.05 2.05 0 0130.2 22 2.25 2.25 0 0128 24.35zM0 22.1a4 4 0 008 0V13L1.34 19.21A3.88 3.88 0 000 22.1zm2.48-1.56h0L6.25 17v5.1a2.25 2.25 0 01-4.5 0A2.05 2.05 0 012.48 20.54zM15 5.5A3.5 3.5 0 1011.5 9 3.5 3.5 0 0015 5.5zm-5.25 0A1.75 1.75 0 1111.5 7.25 1.77 1.77 0 019.75 5.5zM20.5 2A3.5 3.5 0 1024 5.5 3.5 3.5 0 0020.5 2zm0 5.25A1.75 1.75 0 1122.25 5.5 1.77 1.77 0 0120.5 7.25z"
                          />
                        </svg>
                        <p>
                          No list items to show
                        </p>
                      </div>
                    </div>
                  </div>
                </div>
                <div
                  className="iot--list-builder__selected"
                  data-testid="select-users__selected"
                >
                  <div
                    className="iot--list"
                    data-testid="list"
                  >
                    <div
                      className="iot--list-header-container"
                      data-testid="list-header"
                    >
                      <div
                        className="iot--list-header"
                      >
                        <div
                          className="iot--list-header--title"
                        >
                          0 Selected
                        </div>
                        <div
                          className="iot--list-header--btn-container"
                        />
                      </div>
                      <div
                        className="iot--list-header--search"
                      >
                        <div
                          aria-labelledby="iot--list-builder__selected--search-search"
                          className="bx--search bx--search--sm"
                          role="search"
                        >
                          <div
                            className="bx--search-magnifier"
                          >
                            <svg
                              aria-hidden={true}
                              className="bx--search-magnifier-icon"
                              fill="currentColor"
                              focusable="false"
                              height={16}
                              preserveAspectRatio="xMidYMid meet"
                              viewBox="0 0 16 16"
                              width={16}
                              xmlns="http://www.w3.org/2000/svg"
                            >
                              <path
                                d="M15,14.3L10.7,10c1.9-2.3,1.6-5.8-0.7-7.7S4.2,0.7,2.3,3S0.7,8.8,3,10.7c2,1.7,5,1.7,7,0l4.3,4.3L15,14.3z M2,6.5	C2,4,4,2,6.5,2S11,4,11,6.5S9,11,6.5,11S2,9,2,6.5z"
                              />
                            </svg>
                          </div>
                          <label
                            className="bx--label"
                            htmlFor="iot--list-builder__selected--search"
                            id="iot--list-builder__selected--search-search"
                          >
                            Enter a value to search selected users
                          </label>
                          <input
                            autoComplete="off"
                            className="bx--search-input"
                            data-testid="list-header-search-input"
                            id="iot--list-builder__selected--search"
                            onChange={[Function]}
                            onKeyDown={[Function]}
                            placeholder="Enter a value to search selected users"
                            role="searchbox"
                            type="text"
                            value=""
                          />
                          <button
                            aria-label="Clear search input"
                            className="bx--search-close bx--search-close--hidden"
                            onClick={[Function]}
                            type="button"
                          >
                            <svg
                              aria-hidden={true}
                              fill="currentColor"
                              focusable="false"
                              height={16}
                              preserveAspectRatio="xMidYMid meet"
                              viewBox="0 0 32 32"
                              width={16}
                              xmlns="http://www.w3.org/2000/svg"
                            >
                              <path
                                d="M24 9.4L22.6 8 16 14.6 9.4 8 8 9.4 14.6 16 8 22.6 9.4 24 16 17.4 22.6 24 24 22.6 17.4 16 24 9.4z"
                              />
                            </svg>
                          </button>
                        </div>
                      </div>
                    </div>
                    <div
                      className="iot--list--content"
                    >
                      <div
                        className="iot--list--empty-state"
                      >
                        <svg
                          aria-hidden={true}
                          fill="currentColor"
                          focusable="false"
                          height={32}
                          preserveAspectRatio="xMidYMid meet"
                          viewBox="0 0 32 32"
                          width={32}
                          xmlns="http://www.w3.org/2000/svg"
                        >
                          <path
                            d="M16 10a6 6 0 00-6 6v8a6 6 0 0012 0V16A6 6 0 0016 10zm-4.25 7.87h8.5v4.25h-8.5zM16 28.25A4.27 4.27 0 0111.75 24v-.13h8.5V24A4.27 4.27 0 0116 28.25zm4.25-12.13h-8.5V16a4.25 4.25 0 018.5 0zM30.66 19.21L24 13v9.1a4 4 0 008 0A3.83 3.83 0 0030.66 19.21zM28 24.35a2.25 2.25 0 01-2.25-2.25V17l3.72 3.47h0A2.05 2.05 0 0130.2 22 2.25 2.25 0 0128 24.35zM0 22.1a4 4 0 008 0V13L1.34 19.21A3.88 3.88 0 000 22.1zm2.48-1.56h0L6.25 17v5.1a2.25 2.25 0 01-4.5 0A2.05 2.05 0 012.48 20.54zM15 5.5A3.5 3.5 0 1011.5 9 3.5 3.5 0 0015 5.5zm-5.25 0A1.75 1.75 0 1111.5 7.25 1.77 1.77 0 019.75 5.5zM20.5 2A3.5 3.5 0 1024 5.5 3.5 3.5 0 0020.5 2zm0 5.25A1.75 1.75 0 1122.25 5.5 1.77 1.77 0 0120.5 7.25z"
                          />
                        </svg>
                        <p>
                          No list items to show
                        </p>
                      </div>
                    </div>
                  </div>
                </div>
              </div>
            </div>
            <div
              className="bx--modal-footer iot--composed-modal-footer bx--btn-set"
            >
              <button
                aria-describedby={null}
                aria-pressed={null}
                className="iot--btn bx--btn bx--btn--secondary"
                data-testid="ComposedModal-modal-secondary-button"
                disabled={false}
                onBlur={[Function]}
                onClick={[Function]}
                onFocus={[Function]}
                onMouseEnter={[Function]}
                onMouseLeave={[Function]}
                tabIndex={0}
                type="button"
              >
                Cancel
              </button>
              <button
                aria-describedby={null}
                aria-pressed={null}
                className="iot--btn bx--btn bx--btn--primary bx--btn--disabled"
                data-testid="ComposedModal-modal-primary-button"
                disabled={true}
                onBlur={[Function]}
                onClick={[Function]}
                onFocus={[Function]}
                onMouseEnter={[Function]}
                onMouseLeave={[Function]}
                tabIndex={0}
                type="button"
              >
                OK
              </button>
            </div>
          </div>
          <span
            className="bx--visually-hidden"
            role="link"
            tabIndex="0"
          >
            Focus sentinel
          </span>
        </div>
      </div>
    </section>
  </div>
</div>
`;

exports[`Storybook Snapshot tests and console checks Storyshots 2 - Watson IoT Experimental/☢️ RuleBuilder with existing filter rules 1`] = `
<div
  className="storybook-container"
>
  <div
    style={
      Object {
        "height": "calc(100vh - 100px)",
        "width": "100%",
      }
    }
  >
    <section
      className="iot--rule-builder-wrap"
      data-testid="rule-builder"
    >
      <header
        className="iot--rule-builder-wrap--header"
      >
        <div>
          <h1
            className="iot--rule-builder-wrap--header-title"
            data-testid="rule-builder-title"
          >
            My Filter
          </h1>
          <p
            className="iot--rule-builder-wrap--header-metatext"
            data-testid="rule-builder-metatext"
          >
            last updated: Thursday, February 25, 2021
          </p>
        </div>
        <div
          className="iot--rule-builder-wrap--header-actions"
        >
          <button
            aria-describedby={null}
            aria-pressed={null}
            className="iot--card--toolbar-action iot--card--toolbar-svg-wrapper bx--btn--icon-only iot--btn bx--btn bx--btn--ghost"
            data-testid="favorite"
            disabled={false}
            onBlur={[Function]}
            onClick={[Function]}
            onFocus={[Function]}
            onMouseEnter={[Function]}
            onMouseLeave={[Function]}
            tabIndex={0}
            title="Favorite"
            type="button"
          >
            <svg
              aria-hidden="true"
              aria-label="Favorite"
              className="bx--btn__icon"
              fill="currentColor"
              focusable="false"
              height={16}
              preserveAspectRatio="xMidYMid meet"
              role="img"
              viewBox="0 0 16 16"
              width={16}
              xmlns="http://www.w3.org/2000/svg"
            >
              <path
                d="M8,3.3l1.4,2.8l0.2,0.5l0.5,0.1l3.1,0.4L11,9.2l-0.4,0.4l0.1,0.5l0.5,3.1l-2.8-1.4L8,11.5l-0.5,0.2l-2.8,1.4l0.5-3.1	l0.1-0.5L5,9.2L2.8,7l3.1-0.4l0.5-0.1L6.6,6L8,3.3 M8,1L5.7,5.6L0.6,6.3l3.7,3.6L3.5,15L8,12.6l4.6,2.4l-0.9-5.1l3.7-3.6l-5.1-0.7	L8,1z"
              />
            </svg>
          </button>
          <button
            aria-describedby={null}
            aria-pressed={null}
            className="iot--card--toolbar-action iot--card--toolbar-svg-wrapper bx--btn--icon-only iot--btn bx--btn bx--btn--ghost"
            data-testid="share"
            disabled={false}
            onBlur={[Function]}
            onClick={[Function]}
            onFocus={[Function]}
            onMouseEnter={[Function]}
            onMouseLeave={[Function]}
            tabIndex={0}
            title="Share"
            type="button"
          >
            <svg
              aria-hidden="true"
              aria-label="Share"
              className="bx--btn__icon"
              fill="currentColor"
              focusable="false"
              height={16}
              preserveAspectRatio="xMidYMid meet"
              role="img"
              viewBox="0 0 32 32"
              width={16}
              xmlns="http://www.w3.org/2000/svg"
            >
              <path
                d="M23,20a5,5,0,0,0-3.89,1.89L11.8,17.32a4.46,4.46,0,0,0,0-2.64l7.31-4.57A5,5,0,1,0,18,7a4.79,4.79,0,0,0,.2,1.32l-7.31,4.57a5,5,0,1,0,0,6.22l7.31,4.57A4.79,4.79,0,0,0,18,25a5,5,0,1,0,5-5ZM23,4a3,3,0,1,1-3,3A3,3,0,0,1,23,4ZM7,19a3,3,0,1,1,3-3A3,3,0,0,1,7,19Zm16,9a3,3,0,1,1,3-3A3,3,0,0,1,23,28Z"
              />
            </svg>
          </button>
          <button
            aria-describedby={null}
            aria-pressed={null}
            className="iot--card--toolbar-action iot--card--toolbar-svg-wrapper bx--btn--icon-only iot--btn bx--btn bx--btn--ghost"
            data-testid="delete"
            disabled={false}
            onBlur={[Function]}
            onClick={[Function]}
            onFocus={[Function]}
            onMouseEnter={[Function]}
            onMouseLeave={[Function]}
            tabIndex={0}
            title="Delete"
            type="button"
          >
            <svg
              aria-hidden="true"
              aria-label="Delete"
              className="bx--btn__icon"
              fill="currentColor"
              focusable="false"
              height={16}
              preserveAspectRatio="xMidYMid meet"
              role="img"
              viewBox="0 0 32 32"
              width={16}
              xmlns="http://www.w3.org/2000/svg"
            >
              <path
                d="M12 12H14V24H12zM18 12H20V24H18z"
              />
              <path
                d="M4 6V8H6V28a2 2 0 002 2H24a2 2 0 002-2V8h2V6zM8 28V8H24V28zM12 2H20V4H12z"
              />
            </svg>
          </button>
          <button
            aria-describedby={null}
            aria-pressed={null}
            className="iot--rule-builder-wrap--header-actions-save iot--btn bx--btn bx--btn--sm bx--btn--primary"
            data-testid="rule-builder-save"
            disabled={false}
            onBlur={[Function]}
            onClick={[Function]}
            onFocus={[Function]}
            onMouseEnter={[Function]}
            onMouseLeave={[Function]}
            tabIndex={0}
            type="button"
          >
            Save
          </button>
        </div>
      </header>
      <div
        className="iot--rule-builder-wrap--body"
      >
        <div
          className="iot--rule-builder-wrap--tabs bx--tabs--scrollable"
          data-testid="rule-builder-tabs"
          onScroll={[Function]}
          selected={0}
        >
          <button
            aria-hidden="true"
            aria-label="Scroll left"
            className="bx--tab--overflow-nav-button--hidden"
            onClick={[Function]}
            onMouseDown={[Function]}
            onMouseUp={[Function]}
            tabIndex="-1"
            type="button"
          >
            <svg
              aria-hidden={true}
              fill="currentColor"
              focusable="false"
              height={16}
              preserveAspectRatio="xMidYMid meet"
              viewBox="0 0 16 16"
              width={16}
              xmlns="http://www.w3.org/2000/svg"
            >
              <path
                d="M5 8L10 3 10.7 3.7 6.4 8 10.7 12.3 10 13z"
              />
            </svg>
          </button>
          <ul
            className="bx--tabs--scrollable__nav"
            role="tablist"
            tabIndex={-1}
          >
            <li
              className="iot--rule-builder-wrap--tab bx--tabs--scrollable__nav-item bx--tabs__nav-item--selected bx--tabs--scrollable__nav-item--selected"
              data-testid="rule-builder-editor-tab"
              onClick={[Function]}
              onKeyDown={[Function]}
              role="presentation"
            >
              <button
                aria-selected={true}
                className="bx--tabs--scrollable__nav-link"
                href="#"
                role="tab"
                tabIndex={0}
                type="button"
              >
                Filter builder
              </button>
            </li>
            <li
              className="iot--rule-builder-wrap--tab bx--tabs--scrollable__nav-item"
              data-testid="rule-builder-sharing-tab"
              onClick={[Function]}
              onKeyDown={[Function]}
              role="presentation"
            >
              <button
                aria-selected={false}
                className="bx--tabs--scrollable__nav-link"
                href="#"
                role="tab"
                tabIndex={-1}
                type="button"
              >
                Sharing and preferences
              </button>
            </li>
          </ul>
          <button
            aria-hidden="true"
            aria-label="Scroll right"
            className="bx--tab--overflow-nav-button--hidden"
            onClick={[Function]}
            onMouseDown={[Function]}
            onMouseUp={[Function]}
            tabIndex="-1"
            type="button"
          >
            <svg
              aria-hidden={true}
              fill="currentColor"
              focusable="false"
              height={16}
              preserveAspectRatio="xMidYMid meet"
              viewBox="0 0 16 16"
              width={16}
              xmlns="http://www.w3.org/2000/svg"
            >
              <path
                d="M11 8L6 13 5.3 12.3 9.6 8 5.3 3.7 6 3z"
              />
            </svg>
          </button>
        </div>
        <div
          className="bx--tab-content"
          hidden={false}
          role="tabpanel"
          selected={true}
          tabIndex={0}
        >
          <div
            data-testid="rule-builder-editor"
          >
            <div
              className="iot--rule-builder-header"
              data-testid="rule-builder-editor-header"
            >
              <div>
                <div
                  className="iot--rule-builder-header__dropdown"
                >
                  <div
                    className="bx--dropdown__wrapper bx--list-box__wrapper"
                    data-testid="14p5ho3pcu-group-logic-dropdown"
                  >
                    
                    <div
                      className="bx--dropdown bx--dropdown--light bx--list-box bx--list-box--light"
                      id="14p5ho3pcu"
                      onClick={[Function]}
                      onKeyDown={[Function]}
                    >
                      <button
                        aria-disabled={false}
                        aria-expanded={false}
                        aria-haspopup="listbox"
                        aria-labelledby="downshift-0-label downshift-0-toggle-button"
                        className="bx--list-box__field"
                        disabled={false}
                        id="downshift-0-toggle-button"
                        onClick={[Function]}
                        onKeyDown={[Function]}
                        type="button"
                      >
                        <span
                          className="bx--list-box__label"
                        >
                          ALL
                        </span>
                        <div
                          className="bx--list-box__menu-icon"
                        >
                          <svg
                            aria-label="Open menu"
                            fill="currentColor"
                            focusable="false"
                            height={16}
                            name="chevron--down"
                            preserveAspectRatio="xMidYMid meet"
                            role="img"
                            viewBox="0 0 16 16"
                            width={16}
                            xmlns="http://www.w3.org/2000/svg"
                          >
                            <path
                              d="M8 11L3 6 3.7 5.3 8 9.6 12.3 5.3 13 6z"
                            />
                            <title>
                              Open menu
                            </title>
                          </svg>
                        </div>
                      </button>
                      <div
                        aria-labelledby="downshift-0-label"
                        className="bx--list-box__menu"
                        id="downshift-0-menu"
                        onBlur={[Function]}
                        onKeyDown={[Function]}
                        onMouseLeave={[Function]}
                        role="listbox"
                        tabIndex={-1}
                      />
                    </div>
                  </div>
                </div>
                <span>
                   of the following are true
                </span>
              </div>
              <div
                className="iot--rule-builder-header__buttons"
              >
                <button
                  aria-describedby={null}
                  aria-pressed={null}
                  className="iot--btn bx--btn bx--btn--ghost"
                  data-testid="rule-builder-editor-header-add-rule-button"
                  disabled={false}
                  onBlur={[Function]}
                  onClick={[Function]}
                  onFocus={[Function]}
                  onMouseEnter={[Function]}
                  onMouseLeave={[Function]}
                  tabIndex={0}
                  type="button"
                >
                  Add rule
                  <svg
                    aria-hidden={true}
                    className="bx--btn__icon"
                    fill="currentColor"
                    focusable="false"
                    height={32}
                    preserveAspectRatio="xMidYMid meet"
                    viewBox="0 0 32 32"
                    width={32}
                    xmlns="http://www.w3.org/2000/svg"
                  >
                    <path
                      d="M17 15L17 8 15 8 15 15 8 15 8 17 15 17 15 24 17 24 17 17 24 17 24 15z"
                    />
                  </svg>
                </button>
                <button
                  aria-describedby={null}
                  aria-pressed={null}
                  className="iot--btn bx--btn bx--btn--ghost"
                  data-testid="rule-builder-editor-header-add-group-button"
                  disabled={false}
                  onBlur={[Function]}
                  onClick={[Function]}
                  onFocus={[Function]}
                  onMouseEnter={[Function]}
                  onMouseLeave={[Function]}
                  tabIndex={0}
                  type="button"
                >
                  Add group
                  <svg
                    aria-hidden={true}
                    className="bx--btn__icon"
                    fill="currentColor"
                    focusable="false"
                    height={32}
                    preserveAspectRatio="xMidYMid meet"
                    viewBox="0 0 32 32"
                    width={32}
                    xmlns="http://www.w3.org/2000/svg"
                  >
                    <path
                      d="M20.5859,14.4141,24.1719,18H6V8H4V18a2.0024,2.0024,0,0,0,2,2H24.1719L20.586,23.5859,22,25l6-6-6-6Z"
                    />
                  </svg>
                </button>
              </div>
            </div>
            <div
              className="iot--rule-builder-rule"
              data-testid="rsiru4rjba-rule"
            >
              <div
                className="bx--dropdown__wrapper bx--list-box__wrapper"
                data-testid="rsiru4rjba-column-dropdown"
              >
                
                <div
                  className="bx--dropdown bx--dropdown--light bx--list-box bx--list-box--light"
                  id="rsiru4rjba-column-dropdown"
                  onClick={[Function]}
                  onKeyDown={[Function]}
                >
                  <button
                    aria-disabled={false}
                    aria-expanded={false}
                    aria-haspopup="listbox"
                    aria-labelledby="downshift-1-label downshift-1-toggle-button"
                    className="bx--list-box__field"
                    disabled={false}
                    id="downshift-1-toggle-button"
                    onClick={[Function]}
                    onKeyDown={[Function]}
                    type="button"
                  >
                    <span
                      className="bx--list-box__label"
                    >
                      Column 1
                    </span>
                    <div
                      className="bx--list-box__menu-icon"
                    >
                      <svg
                        aria-label="Open menu"
                        fill="currentColor"
                        focusable="false"
                        height={16}
                        name="chevron--down"
                        preserveAspectRatio="xMidYMid meet"
                        role="img"
                        viewBox="0 0 16 16"
                        width={16}
                        xmlns="http://www.w3.org/2000/svg"
                      >
                        <path
                          d="M8 11L3 6 3.7 5.3 8 9.6 12.3 5.3 13 6z"
                        />
                        <title>
                          Open menu
                        </title>
                      </svg>
                    </div>
                  </button>
                  <div
                    aria-labelledby="downshift-1-label"
                    className="bx--list-box__menu"
                    id="downshift-1-menu"
                    onBlur={[Function]}
                    onKeyDown={[Function]}
                    onMouseLeave={[Function]}
                    role="listbox"
                    tabIndex={-1}
                  />
                </div>
              </div>
              <div
                className="bx--dropdown__wrapper bx--list-box__wrapper"
                data-testid="rsiru4rjba-operand-dropdown"
              >
                
                <div
                  className="bx--dropdown bx--dropdown--light bx--list-box bx--list-box--light"
                  id="rsiru4rjba-operand-dropdown"
                  onClick={[Function]}
                  onKeyDown={[Function]}
                >
                  <button
                    aria-disabled={false}
                    aria-expanded={false}
                    aria-haspopup="listbox"
                    aria-labelledby="downshift-2-label downshift-2-toggle-button"
                    className="bx--list-box__field"
                    disabled={false}
                    id="downshift-2-toggle-button"
                    onClick={[Function]}
                    onKeyDown={[Function]}
                    type="button"
                  >
                    <span
                      className="bx--list-box__label"
                    >
                      Equals
                    </span>
                    <div
                      className="bx--list-box__menu-icon"
                    >
                      <svg
                        aria-label="Open menu"
                        fill="currentColor"
                        focusable="false"
                        height={16}
                        name="chevron--down"
                        preserveAspectRatio="xMidYMid meet"
                        role="img"
                        viewBox="0 0 16 16"
                        width={16}
                        xmlns="http://www.w3.org/2000/svg"
                      >
                        <path
                          d="M8 11L3 6 3.7 5.3 8 9.6 12.3 5.3 13 6z"
                        />
                        <title>
                          Open menu
                        </title>
                      </svg>
                    </div>
                  </button>
                  <div
                    aria-labelledby="downshift-2-label"
                    className="bx--list-box__menu"
                    id="downshift-2-menu"
                    onBlur={[Function]}
                    onKeyDown={[Function]}
                    onMouseLeave={[Function]}
                    role="listbox"
                    tabIndex={-1}
                  />
                </div>
              </div>
              <div
                className="bx--form-item bx--text-input-wrapper bx--text-input-wrapper--light"
              >
                <div
                  className="bx--text-input__field-outer-wrapper"
                >
                  <div
                    className="bx--text-input__field-wrapper"
                    data-invalid={null}
                  >
                    <input
                      className="bx--text-input bx--text__input bx--text-input--light"
                      data-testid="rsiru4rjba-value"
                      defaultValue="45"
                      disabled={false}
                      id="rsiru4rjba-value"
                      onChange={[Function]}
                      onClick={[Function]}
                      placeholder="Enter a value"
                      title="Enter a value"
                      type="text"
                    />
                  </div>
                </div>
              </div>
              <div
                className="iot--rule-builder-rule__actions"
              >
                <button
                  aria-describedby={null}
                  className="iot--btn bx--btn bx--btn--ghost bx--tooltip--hidden bx--btn--icon-only bx--tooltip__trigger bx--tooltip--a11y bx--btn--icon-only--top bx--tooltip--align-center"
                  data-testid="rsiru4rjba-remove-rule-button"
                  disabled={false}
                  onBlur={[Function]}
                  onClick={[Function]}
                  onFocus={[Function]}
                  onMouseEnter={[Function]}
                  onMouseLeave={[Function]}
                  tabIndex={0}
                  type="button"
                >
                  <div
                    className="bx--assistive-text"
                    onMouseEnter={[Function]}
                  >
                    Remove rule
                  </div>
                  <svg
                    aria-hidden="true"
                    aria-label="Remove rule"
                    className="bx--btn__icon"
                    fill="currentColor"
                    focusable="false"
                    height={32}
                    preserveAspectRatio="xMidYMid meet"
                    role="img"
                    viewBox="0 0 32 32"
                    width={32}
                    xmlns="http://www.w3.org/2000/svg"
                  >
                    <path
                      d="M8 15H24V17H8z"
                    />
                  </svg>
                </button>
                <button
                  aria-describedby={null}
                  className="iot--btn bx--btn bx--btn--ghost bx--tooltip--hidden bx--btn--icon-only bx--tooltip__trigger bx--tooltip--a11y bx--btn--icon-only--top bx--tooltip--align-center"
                  data-testid="rsiru4rjba-add-rule-button"
                  disabled={false}
                  onBlur={[Function]}
                  onClick={[Function]}
                  onFocus={[Function]}
                  onMouseEnter={[Function]}
                  onMouseLeave={[Function]}
                  tabIndex={0}
                  type="button"
                >
                  <div
                    className="bx--assistive-text"
                    onMouseEnter={[Function]}
                  >
                    Add new rule
                  </div>
                  <svg
                    aria-hidden="true"
                    aria-label="Add new rule"
                    className="bx--btn__icon"
                    fill="currentColor"
                    focusable="false"
                    height={32}
                    preserveAspectRatio="xMidYMid meet"
                    role="img"
                    viewBox="0 0 32 32"
                    width={32}
                    xmlns="http://www.w3.org/2000/svg"
                  >
                    <path
                      d="M17 15L17 8 15 8 15 15 8 15 8 17 15 17 15 24 17 24 17 17 24 17 24 15z"
                    />
                  </svg>
                </button>
                <button
                  aria-describedby={null}
                  className="iot--btn bx--btn bx--btn--ghost bx--tooltip--hidden bx--btn--icon-only bx--tooltip__trigger bx--tooltip--a11y bx--btn--icon-only--top bx--tooltip--align-center"
                  data-testid="rsiru4rjba-add-group-button"
                  disabled={false}
                  onBlur={[Function]}
                  onClick={[Function]}
                  onFocus={[Function]}
                  onMouseEnter={[Function]}
                  onMouseLeave={[Function]}
                  tabIndex={0}
                  type="button"
                >
                  <div
                    className="bx--assistive-text"
                    onMouseEnter={[Function]}
                  >
                    Add new rule group
                  </div>
                  <svg
                    aria-hidden="true"
                    aria-label="Add new rule group"
                    className="bx--btn__icon"
                    fill="currentColor"
                    focusable="false"
                    height={32}
                    preserveAspectRatio="xMidYMid meet"
                    role="img"
                    viewBox="0 0 32 32"
                    width={32}
                    xmlns="http://www.w3.org/2000/svg"
                  >
                    <path
                      d="M20.5859,14.4141,24.1719,18H6V8H4V18a2.0024,2.0024,0,0,0,2,2H24.1719L20.586,23.5859,22,25l6-6-6-6Z"
                    />
                  </svg>
                </button>
              </div>
            </div>
            <div
              className="iot--rule-builder-rule"
              data-testid="34bvyub9jq-rule"
            >
              <div
                className="bx--dropdown__wrapper bx--list-box__wrapper"
                data-testid="34bvyub9jq-column-dropdown"
              >
                
                <div
                  className="bx--dropdown bx--dropdown--light bx--list-box bx--list-box--light"
                  id="34bvyub9jq-column-dropdown"
                  onClick={[Function]}
                  onKeyDown={[Function]}
                >
                  <button
                    aria-disabled={false}
                    aria-expanded={false}
                    aria-haspopup="listbox"
                    aria-labelledby="downshift-3-label downshift-3-toggle-button"
                    className="bx--list-box__field"
                    disabled={false}
                    id="downshift-3-toggle-button"
                    onClick={[Function]}
                    onKeyDown={[Function]}
                    type="button"
                  >
                    <span
                      className="bx--list-box__label"
                    >
                      Column 2
                    </span>
                    <div
                      className="bx--list-box__menu-icon"
                    >
                      <svg
                        aria-label="Open menu"
                        fill="currentColor"
                        focusable="false"
                        height={16}
                        name="chevron--down"
                        preserveAspectRatio="xMidYMid meet"
                        role="img"
                        viewBox="0 0 16 16"
                        width={16}
                        xmlns="http://www.w3.org/2000/svg"
                      >
                        <path
                          d="M8 11L3 6 3.7 5.3 8 9.6 12.3 5.3 13 6z"
                        />
                        <title>
                          Open menu
                        </title>
                      </svg>
                    </div>
                  </button>
                  <div
                    aria-labelledby="downshift-3-label"
                    className="bx--list-box__menu"
                    id="downshift-3-menu"
                    onBlur={[Function]}
                    onKeyDown={[Function]}
                    onMouseLeave={[Function]}
                    role="listbox"
                    tabIndex={-1}
                  />
                </div>
              </div>
              <div
                className="bx--dropdown__wrapper bx--list-box__wrapper"
                data-testid="34bvyub9jq-operand-dropdown"
              >
                
                <div
                  className="bx--dropdown bx--dropdown--light bx--list-box bx--list-box--light"
                  id="34bvyub9jq-operand-dropdown"
                  onClick={[Function]}
                  onKeyDown={[Function]}
                >
                  <button
                    aria-disabled={false}
                    aria-expanded={false}
                    aria-haspopup="listbox"
                    aria-labelledby="downshift-4-label downshift-4-toggle-button"
                    className="bx--list-box__field"
                    disabled={false}
                    id="downshift-4-toggle-button"
                    onClick={[Function]}
                    onKeyDown={[Function]}
                    type="button"
                  >
                    <span
                      className="bx--list-box__label"
                    >
                      Less than
                    </span>
                    <div
                      className="bx--list-box__menu-icon"
                    >
                      <svg
                        aria-label="Open menu"
                        fill="currentColor"
                        focusable="false"
                        height={16}
                        name="chevron--down"
                        preserveAspectRatio="xMidYMid meet"
                        role="img"
                        viewBox="0 0 16 16"
                        width={16}
                        xmlns="http://www.w3.org/2000/svg"
                      >
                        <path
                          d="M8 11L3 6 3.7 5.3 8 9.6 12.3 5.3 13 6z"
                        />
                        <title>
                          Open menu
                        </title>
                      </svg>
                    </div>
                  </button>
                  <div
                    aria-labelledby="downshift-4-label"
                    className="bx--list-box__menu"
                    id="downshift-4-menu"
                    onBlur={[Function]}
                    onKeyDown={[Function]}
                    onMouseLeave={[Function]}
                    role="listbox"
                    tabIndex={-1}
                  />
                </div>
              </div>
              <div
                className="bx--form-item bx--text-input-wrapper bx--text-input-wrapper--light"
              >
                <div
                  className="bx--text-input__field-outer-wrapper"
                >
                  <div
                    className="bx--text-input__field-wrapper"
                    data-invalid={null}
                  >
                    <input
                      className="bx--text-input bx--text__input bx--text-input--light"
                      data-testid="34bvyub9jq-value"
                      defaultValue="14"
                      disabled={false}
                      id="34bvyub9jq-value"
                      onChange={[Function]}
                      onClick={[Function]}
                      placeholder="Enter a value"
                      title="Enter a value"
                      type="text"
                    />
                  </div>
                </div>
              </div>
              <div
                className="iot--rule-builder-rule__actions"
              >
                <button
                  aria-describedby={null}
                  className="iot--btn bx--btn bx--btn--ghost bx--tooltip--hidden bx--btn--icon-only bx--tooltip__trigger bx--tooltip--a11y bx--btn--icon-only--top bx--tooltip--align-center"
                  data-testid="34bvyub9jq-remove-rule-button"
                  disabled={false}
                  onBlur={[Function]}
                  onClick={[Function]}
                  onFocus={[Function]}
                  onMouseEnter={[Function]}
                  onMouseLeave={[Function]}
                  tabIndex={0}
                  type="button"
                >
                  <div
                    className="bx--assistive-text"
                    onMouseEnter={[Function]}
                  >
                    Remove rule
                  </div>
                  <svg
                    aria-hidden="true"
                    aria-label="Remove rule"
                    className="bx--btn__icon"
                    fill="currentColor"
                    focusable="false"
                    height={32}
                    preserveAspectRatio="xMidYMid meet"
                    role="img"
                    viewBox="0 0 32 32"
                    width={32}
                    xmlns="http://www.w3.org/2000/svg"
                  >
                    <path
                      d="M8 15H24V17H8z"
                    />
                  </svg>
                </button>
                <button
                  aria-describedby={null}
                  className="iot--btn bx--btn bx--btn--ghost bx--tooltip--hidden bx--btn--icon-only bx--tooltip__trigger bx--tooltip--a11y bx--btn--icon-only--top bx--tooltip--align-center"
                  data-testid="34bvyub9jq-add-rule-button"
                  disabled={false}
                  onBlur={[Function]}
                  onClick={[Function]}
                  onFocus={[Function]}
                  onMouseEnter={[Function]}
                  onMouseLeave={[Function]}
                  tabIndex={0}
                  type="button"
                >
                  <div
                    className="bx--assistive-text"
                    onMouseEnter={[Function]}
                  >
                    Add new rule
                  </div>
                  <svg
                    aria-hidden="true"
                    aria-label="Add new rule"
                    className="bx--btn__icon"
                    fill="currentColor"
                    focusable="false"
                    height={32}
                    preserveAspectRatio="xMidYMid meet"
                    role="img"
                    viewBox="0 0 32 32"
                    width={32}
                    xmlns="http://www.w3.org/2000/svg"
                  >
                    <path
                      d="M17 15L17 8 15 8 15 15 8 15 8 17 15 17 15 24 17 24 17 17 24 17 24 15z"
                    />
                  </svg>
                </button>
                <button
                  aria-describedby={null}
                  className="iot--btn bx--btn bx--btn--ghost bx--tooltip--hidden bx--btn--icon-only bx--tooltip__trigger bx--tooltip--a11y bx--btn--icon-only--top bx--tooltip--align-center"
                  data-testid="34bvyub9jq-add-group-button"
                  disabled={false}
                  onBlur={[Function]}
                  onClick={[Function]}
                  onFocus={[Function]}
                  onMouseEnter={[Function]}
                  onMouseLeave={[Function]}
                  tabIndex={0}
                  type="button"
                >
                  <div
                    className="bx--assistive-text"
                    onMouseEnter={[Function]}
                  >
                    Add new rule group
                  </div>
                  <svg
                    aria-hidden="true"
                    aria-label="Add new rule group"
                    className="bx--btn__icon"
                    fill="currentColor"
                    focusable="false"
                    height={32}
                    preserveAspectRatio="xMidYMid meet"
                    role="img"
                    viewBox="0 0 32 32"
                    width={32}
                    xmlns="http://www.w3.org/2000/svg"
                  >
                    <path
                      d="M20.5859,14.4141,24.1719,18H6V8H4V18a2.0024,2.0024,0,0,0,2,2H24.1719L20.586,23.5859,22,25l6-6-6-6Z"
                    />
                  </svg>
                </button>
              </div>
            </div>
            <div
              className="iot--rule-builder-rule--group"
            >
              <div>
                <div
                  className="iot--rule-builder-header__dropdown"
                >
                  <div
                    className="bx--dropdown__wrapper bx--list-box__wrapper"
                    data-testid="i34imt0geh-group-logic-dropdown"
                  >
                    
                    <div
                      className="bx--dropdown bx--dropdown--light bx--list-box bx--list-box--light"
                      id="i34imt0geh"
                      onClick={[Function]}
                      onKeyDown={[Function]}
                    >
                      <button
                        aria-disabled={false}
                        aria-expanded={false}
                        aria-haspopup="listbox"
                        aria-labelledby="downshift-5-label downshift-5-toggle-button"
                        className="bx--list-box__field"
                        disabled={false}
                        id="downshift-5-toggle-button"
                        onClick={[Function]}
                        onKeyDown={[Function]}
                        type="button"
                      >
                        <span
                          className="bx--list-box__label"
                        >
                          ANY
                        </span>
                        <div
                          className="bx--list-box__menu-icon"
                        >
                          <svg
                            aria-label="Open menu"
                            fill="currentColor"
                            focusable="false"
                            height={16}
                            name="chevron--down"
                            preserveAspectRatio="xMidYMid meet"
                            role="img"
                            viewBox="0 0 16 16"
                            width={16}
                            xmlns="http://www.w3.org/2000/svg"
                          >
                            <path
                              d="M8 11L3 6 3.7 5.3 8 9.6 12.3 5.3 13 6z"
                            />
                            <title>
                              Open menu
                            </title>
                          </svg>
                        </div>
                      </button>
                      <div
                        aria-labelledby="downshift-5-label"
                        className="bx--list-box__menu"
                        id="downshift-5-menu"
                        onBlur={[Function]}
                        onKeyDown={[Function]}
                        onMouseLeave={[Function]}
                        role="listbox"
                        tabIndex={-1}
                      />
                    </div>
                  </div>
                </div>
                <span>
                   of the following are true
                </span>
              </div>
              <div
                className="iot--rule-builder-rule"
                data-testid="ewc2z5kyfu-rule"
              >
                <div
                  className="bx--dropdown__wrapper bx--list-box__wrapper"
                  data-testid="ewc2z5kyfu-column-dropdown"
                >
                  
                  <div
                    className="bx--dropdown bx--dropdown--light bx--list-box bx--list-box--light"
                    id="ewc2z5kyfu-column-dropdown"
                    onClick={[Function]}
                    onKeyDown={[Function]}
                  >
                    <button
                      aria-disabled={false}
                      aria-expanded={false}
                      aria-haspopup="listbox"
                      aria-labelledby="downshift-6-label downshift-6-toggle-button"
                      className="bx--list-box__field"
                      disabled={false}
                      id="downshift-6-toggle-button"
                      onClick={[Function]}
                      onKeyDown={[Function]}
                      type="button"
                    >
                      <span
                        className="bx--list-box__label"
                      >
                        Column 2
                      </span>
                      <div
                        className="bx--list-box__menu-icon"
                      >
                        <svg
                          aria-label="Open menu"
                          fill="currentColor"
                          focusable="false"
                          height={16}
                          name="chevron--down"
                          preserveAspectRatio="xMidYMid meet"
                          role="img"
                          viewBox="0 0 16 16"
                          width={16}
                          xmlns="http://www.w3.org/2000/svg"
                        >
                          <path
                            d="M8 11L3 6 3.7 5.3 8 9.6 12.3 5.3 13 6z"
                          />
                          <title>
                            Open menu
                          </title>
                        </svg>
                      </div>
                    </button>
                    <div
                      aria-labelledby="downshift-6-label"
                      className="bx--list-box__menu"
                      id="downshift-6-menu"
                      onBlur={[Function]}
                      onKeyDown={[Function]}
                      onMouseLeave={[Function]}
                      role="listbox"
                      tabIndex={-1}
                    />
                  </div>
                </div>
                <div
                  className="bx--dropdown__wrapper bx--list-box__wrapper"
                  data-testid="ewc2z5kyfu-operand-dropdown"
                >
                  
                  <div
                    className="bx--dropdown bx--dropdown--light bx--list-box bx--list-box--light"
                    id="ewc2z5kyfu-operand-dropdown"
                    onClick={[Function]}
                    onKeyDown={[Function]}
                  >
                    <button
                      aria-disabled={false}
                      aria-expanded={false}
                      aria-haspopup="listbox"
                      aria-labelledby="downshift-7-label downshift-7-toggle-button"
                      className="bx--list-box__field"
                      disabled={false}
                      id="downshift-7-toggle-button"
                      onClick={[Function]}
                      onKeyDown={[Function]}
                      type="button"
                    >
                      <span
                        className="bx--list-box__label"
                      >
                        Greater than or equal to
                      </span>
                      <div
                        className="bx--list-box__menu-icon"
                      >
                        <svg
                          aria-label="Open menu"
                          fill="currentColor"
                          focusable="false"
                          height={16}
                          name="chevron--down"
                          preserveAspectRatio="xMidYMid meet"
                          role="img"
                          viewBox="0 0 16 16"
                          width={16}
                          xmlns="http://www.w3.org/2000/svg"
                        >
                          <path
                            d="M8 11L3 6 3.7 5.3 8 9.6 12.3 5.3 13 6z"
                          />
                          <title>
                            Open menu
                          </title>
                        </svg>
                      </div>
                    </button>
                    <div
                      aria-labelledby="downshift-7-label"
                      className="bx--list-box__menu"
                      id="downshift-7-menu"
                      onBlur={[Function]}
                      onKeyDown={[Function]}
                      onMouseLeave={[Function]}
                      role="listbox"
                      tabIndex={-1}
                    />
                  </div>
                </div>
                <div
                  className="bx--form-item bx--text-input-wrapper bx--text-input-wrapper--light"
                >
                  <div
                    className="bx--text-input__field-outer-wrapper"
                  >
                    <div
                      className="bx--text-input__field-wrapper"
                      data-invalid={null}
                    >
                      <input
                        className="bx--text-input bx--text__input bx--text-input--light"
                        data-testid="ewc2z5kyfu-value"
                        defaultValue="46"
                        disabled={false}
                        id="ewc2z5kyfu-value"
                        onChange={[Function]}
                        onClick={[Function]}
                        placeholder="Enter a value"
                        title="Enter a value"
                        type="text"
                      />
                    </div>
                  </div>
                </div>
                <div
                  className="iot--rule-builder-rule__actions"
                >
                  <button
                    aria-describedby={null}
                    className="iot--btn bx--btn bx--btn--ghost bx--tooltip--hidden bx--btn--icon-only bx--tooltip__trigger bx--tooltip--a11y bx--btn--icon-only--top bx--tooltip--align-center"
                    data-testid="ewc2z5kyfu-remove-rule-button"
                    disabled={false}
                    onBlur={[Function]}
                    onClick={[Function]}
                    onFocus={[Function]}
                    onMouseEnter={[Function]}
                    onMouseLeave={[Function]}
                    tabIndex={0}
                    type="button"
                  >
                    <div
                      className="bx--assistive-text"
                      onMouseEnter={[Function]}
                    >
                      Remove rule
                    </div>
                    <svg
                      aria-hidden="true"
                      aria-label="Remove rule"
                      className="bx--btn__icon"
                      fill="currentColor"
                      focusable="false"
                      height={32}
                      preserveAspectRatio="xMidYMid meet"
                      role="img"
                      viewBox="0 0 32 32"
                      width={32}
                      xmlns="http://www.w3.org/2000/svg"
                    >
                      <path
                        d="M8 15H24V17H8z"
                      />
                    </svg>
                  </button>
                  <button
                    aria-describedby={null}
                    className="iot--btn bx--btn bx--btn--ghost bx--tooltip--hidden bx--btn--icon-only bx--tooltip__trigger bx--tooltip--a11y bx--btn--icon-only--top bx--tooltip--align-center"
                    data-testid="ewc2z5kyfu-add-rule-button"
                    disabled={false}
                    onBlur={[Function]}
                    onClick={[Function]}
                    onFocus={[Function]}
                    onMouseEnter={[Function]}
                    onMouseLeave={[Function]}
                    tabIndex={0}
                    type="button"
                  >
                    <div
                      className="bx--assistive-text"
                      onMouseEnter={[Function]}
                    >
                      Add new rule
                    </div>
                    <svg
                      aria-hidden="true"
                      aria-label="Add new rule"
                      className="bx--btn__icon"
                      fill="currentColor"
                      focusable="false"
                      height={32}
                      preserveAspectRatio="xMidYMid meet"
                      role="img"
                      viewBox="0 0 32 32"
                      width={32}
                      xmlns="http://www.w3.org/2000/svg"
                    >
                      <path
                        d="M17 15L17 8 15 8 15 15 8 15 8 17 15 17 15 24 17 24 17 17 24 17 24 15z"
                      />
                    </svg>
                  </button>
                  <button
                    aria-describedby={null}
                    className="iot--btn bx--btn bx--btn--ghost bx--tooltip--hidden bx--btn--icon-only bx--tooltip__trigger bx--tooltip--a11y bx--btn--icon-only--top bx--tooltip--align-center"
                    data-testid="ewc2z5kyfu-add-group-button"
                    disabled={false}
                    onBlur={[Function]}
                    onClick={[Function]}
                    onFocus={[Function]}
                    onMouseEnter={[Function]}
                    onMouseLeave={[Function]}
                    tabIndex={0}
                    type="button"
                  >
                    <div
                      className="bx--assistive-text"
                      onMouseEnter={[Function]}
                    >
                      Add new rule group
                    </div>
                    <svg
                      aria-hidden="true"
                      aria-label="Add new rule group"
                      className="bx--btn__icon"
                      fill="currentColor"
                      focusable="false"
                      height={32}
                      preserveAspectRatio="xMidYMid meet"
                      role="img"
                      viewBox="0 0 32 32"
                      width={32}
                      xmlns="http://www.w3.org/2000/svg"
                    >
                      <path
                        d="M20.5859,14.4141,24.1719,18H6V8H4V18a2.0024,2.0024,0,0,0,2,2H24.1719L20.586,23.5859,22,25l6-6-6-6Z"
                      />
                    </svg>
                  </button>
                </div>
              </div>
              <div
                className="iot--rule-builder-rule"
                data-testid="hks7h2zin4-rule"
              >
                <div
                  className="bx--dropdown__wrapper bx--list-box__wrapper"
                  data-testid="hks7h2zin4-column-dropdown"
                >
                  
                  <div
                    className="bx--dropdown bx--dropdown--light bx--list-box bx--list-box--light"
                    id="hks7h2zin4-column-dropdown"
                    onClick={[Function]}
                    onKeyDown={[Function]}
                  >
                    <button
                      aria-disabled={false}
                      aria-expanded={false}
                      aria-haspopup="listbox"
                      aria-labelledby="downshift-8-label downshift-8-toggle-button"
                      className="bx--list-box__field"
                      disabled={false}
                      id="downshift-8-toggle-button"
                      onClick={[Function]}
                      onKeyDown={[Function]}
                      type="button"
                    >
                      <span
                        className="bx--list-box__label"
                      >
                        Column 1
                      </span>
                      <div
                        className="bx--list-box__menu-icon"
                      >
                        <svg
                          aria-label="Open menu"
                          fill="currentColor"
                          focusable="false"
                          height={16}
                          name="chevron--down"
                          preserveAspectRatio="xMidYMid meet"
                          role="img"
                          viewBox="0 0 16 16"
                          width={16}
                          xmlns="http://www.w3.org/2000/svg"
                        >
                          <path
                            d="M8 11L3 6 3.7 5.3 8 9.6 12.3 5.3 13 6z"
                          />
                          <title>
                            Open menu
                          </title>
                        </svg>
                      </div>
                    </button>
                    <div
                      aria-labelledby="downshift-8-label"
                      className="bx--list-box__menu"
                      id="downshift-8-menu"
                      onBlur={[Function]}
                      onKeyDown={[Function]}
                      onMouseLeave={[Function]}
                      role="listbox"
                      tabIndex={-1}
                    />
                  </div>
                </div>
                <div
                  className="bx--dropdown__wrapper bx--list-box__wrapper"
                  data-testid="hks7h2zin4-operand-dropdown"
                >
                  
                  <div
                    className="bx--dropdown bx--dropdown--light bx--list-box bx--list-box--light"
                    id="hks7h2zin4-operand-dropdown"
                    onClick={[Function]}
                    onKeyDown={[Function]}
                  >
                    <button
                      aria-disabled={false}
                      aria-expanded={false}
                      aria-haspopup="listbox"
                      aria-labelledby="downshift-9-label downshift-9-toggle-button"
                      className="bx--list-box__field"
                      disabled={false}
                      id="downshift-9-toggle-button"
                      onClick={[Function]}
                      onKeyDown={[Function]}
                      type="button"
                    >
                      <span
                        className="bx--list-box__label"
                      >
                        Less than
                      </span>
                      <div
                        className="bx--list-box__menu-icon"
                      >
                        <svg
                          aria-label="Open menu"
                          fill="currentColor"
                          focusable="false"
                          height={16}
                          name="chevron--down"
                          preserveAspectRatio="xMidYMid meet"
                          role="img"
                          viewBox="0 0 16 16"
                          width={16}
                          xmlns="http://www.w3.org/2000/svg"
                        >
                          <path
                            d="M8 11L3 6 3.7 5.3 8 9.6 12.3 5.3 13 6z"
                          />
                          <title>
                            Open menu
                          </title>
                        </svg>
                      </div>
                    </button>
                    <div
                      aria-labelledby="downshift-9-label"
                      className="bx--list-box__menu"
                      id="downshift-9-menu"
                      onBlur={[Function]}
                      onKeyDown={[Function]}
                      onMouseLeave={[Function]}
                      role="listbox"
                      tabIndex={-1}
                    />
                  </div>
                </div>
                <div
                  className="bx--form-item bx--text-input-wrapper bx--text-input-wrapper--light"
                >
                  <div
                    className="bx--text-input__field-outer-wrapper"
                  >
                    <div
                      className="bx--text-input__field-wrapper"
                      data-invalid={null}
                    >
                      <input
                        className="bx--text-input bx--text__input bx--text-input--light"
                        data-testid="hks7h2zin4-value"
                        defaultValue="45"
                        disabled={false}
                        id="hks7h2zin4-value"
                        onChange={[Function]}
                        onClick={[Function]}
                        placeholder="Enter a value"
                        title="Enter a value"
                        type="text"
                      />
                    </div>
                  </div>
                </div>
                <div
                  className="iot--rule-builder-rule__actions"
                >
                  <button
                    aria-describedby={null}
                    className="iot--btn bx--btn bx--btn--ghost bx--tooltip--hidden bx--btn--icon-only bx--tooltip__trigger bx--tooltip--a11y bx--btn--icon-only--top bx--tooltip--align-center"
                    data-testid="hks7h2zin4-remove-rule-button"
                    disabled={false}
                    onBlur={[Function]}
                    onClick={[Function]}
                    onFocus={[Function]}
                    onMouseEnter={[Function]}
                    onMouseLeave={[Function]}
                    tabIndex={0}
                    type="button"
                  >
                    <div
                      className="bx--assistive-text"
                      onMouseEnter={[Function]}
                    >
                      Remove rule
                    </div>
                    <svg
                      aria-hidden="true"
                      aria-label="Remove rule"
                      className="bx--btn__icon"
                      fill="currentColor"
                      focusable="false"
                      height={32}
                      preserveAspectRatio="xMidYMid meet"
                      role="img"
                      viewBox="0 0 32 32"
                      width={32}
                      xmlns="http://www.w3.org/2000/svg"
                    >
                      <path
                        d="M8 15H24V17H8z"
                      />
                    </svg>
                  </button>
                  <button
                    aria-describedby={null}
                    className="iot--btn bx--btn bx--btn--ghost bx--tooltip--hidden bx--btn--icon-only bx--tooltip__trigger bx--tooltip--a11y bx--btn--icon-only--top bx--tooltip--align-center"
                    data-testid="hks7h2zin4-add-rule-button"
                    disabled={false}
                    onBlur={[Function]}
                    onClick={[Function]}
                    onFocus={[Function]}
                    onMouseEnter={[Function]}
                    onMouseLeave={[Function]}
                    tabIndex={0}
                    type="button"
                  >
                    <div
                      className="bx--assistive-text"
                      onMouseEnter={[Function]}
                    >
                      Add new rule
                    </div>
                    <svg
                      aria-hidden="true"
                      aria-label="Add new rule"
                      className="bx--btn__icon"
                      fill="currentColor"
                      focusable="false"
                      height={32}
                      preserveAspectRatio="xMidYMid meet"
                      role="img"
                      viewBox="0 0 32 32"
                      width={32}
                      xmlns="http://www.w3.org/2000/svg"
                    >
                      <path
                        d="M17 15L17 8 15 8 15 15 8 15 8 17 15 17 15 24 17 24 17 17 24 17 24 15z"
                      />
                    </svg>
                  </button>
                  <button
                    aria-describedby={null}
                    className="iot--btn bx--btn bx--btn--ghost bx--tooltip--hidden bx--btn--icon-only bx--tooltip__trigger bx--tooltip--a11y bx--btn--icon-only--top bx--tooltip--align-center"
                    data-testid="hks7h2zin4-add-group-button"
                    disabled={false}
                    onBlur={[Function]}
                    onClick={[Function]}
                    onFocus={[Function]}
                    onMouseEnter={[Function]}
                    onMouseLeave={[Function]}
                    tabIndex={0}
                    type="button"
                  >
                    <div
                      className="bx--assistive-text"
                      onMouseEnter={[Function]}
                    >
                      Add new rule group
                    </div>
                    <svg
                      aria-hidden="true"
                      aria-label="Add new rule group"
                      className="bx--btn__icon"
                      fill="currentColor"
                      focusable="false"
                      height={32}
                      preserveAspectRatio="xMidYMid meet"
                      role="img"
                      viewBox="0 0 32 32"
                      width={32}
                      xmlns="http://www.w3.org/2000/svg"
                    >
                      <path
                        d="M20.5859,14.4141,24.1719,18H6V8H4V18a2.0024,2.0024,0,0,0,2,2H24.1719L20.586,23.5859,22,25l6-6-6-6Z"
                      />
                    </svg>
                  </button>
                </div>
              </div>
              <div
                className="iot--rule-builder-rule--group"
              >
                <div>
                  <div
                    className="iot--rule-builder-header__dropdown"
                  >
                    <div
                      className="bx--dropdown__wrapper bx--list-box__wrapper"
                      data-testid="qzn8477mbg-group-logic-dropdown"
                    >
                      
                      <div
                        className="bx--dropdown bx--dropdown--light bx--list-box bx--list-box--light"
                        id="qzn8477mbg"
                        onClick={[Function]}
                        onKeyDown={[Function]}
                      >
                        <button
                          aria-disabled={false}
                          aria-expanded={false}
                          aria-haspopup="listbox"
                          aria-labelledby="downshift-10-label downshift-10-toggle-button"
                          className="bx--list-box__field"
                          disabled={false}
                          id="downshift-10-toggle-button"
                          onClick={[Function]}
                          onKeyDown={[Function]}
                          type="button"
                        >
                          <span
                            className="bx--list-box__label"
                          >
                            ALL
                          </span>
                          <div
                            className="bx--list-box__menu-icon"
                          >
                            <svg
                              aria-label="Open menu"
                              fill="currentColor"
                              focusable="false"
                              height={16}
                              name="chevron--down"
                              preserveAspectRatio="xMidYMid meet"
                              role="img"
                              viewBox="0 0 16 16"
                              width={16}
                              xmlns="http://www.w3.org/2000/svg"
                            >
                              <path
                                d="M8 11L3 6 3.7 5.3 8 9.6 12.3 5.3 13 6z"
                              />
                              <title>
                                Open menu
                              </title>
                            </svg>
                          </div>
                        </button>
                        <div
                          aria-labelledby="downshift-10-label"
                          className="bx--list-box__menu"
                          id="downshift-10-menu"
                          onBlur={[Function]}
                          onKeyDown={[Function]}
                          onMouseLeave={[Function]}
                          role="listbox"
                          tabIndex={-1}
                        />
                      </div>
                    </div>
                  </div>
                  <span>
                     of the following are true
                  </span>
                </div>
                <div
                  className="iot--rule-builder-rule"
                  data-testid="wg9hlv197c-rule"
                >
                  <div
                    className="bx--dropdown__wrapper bx--list-box__wrapper"
                    data-testid="wg9hlv197c-column-dropdown"
                  >
                    
                    <div
                      className="bx--dropdown bx--dropdown--light bx--list-box bx--list-box--light"
                      id="wg9hlv197c-column-dropdown"
                      onClick={[Function]}
                      onKeyDown={[Function]}
                    >
                      <button
                        aria-disabled={false}
                        aria-expanded={false}
                        aria-haspopup="listbox"
                        aria-labelledby="downshift-11-label downshift-11-toggle-button"
                        className="bx--list-box__field"
                        disabled={false}
                        id="downshift-11-toggle-button"
                        onClick={[Function]}
                        onKeyDown={[Function]}
                        type="button"
                      >
                        <span
                          className="bx--list-box__label"
                        >
                          Select a column
                        </span>
                        <div
                          className="bx--list-box__menu-icon"
                        >
                          <svg
                            aria-label="Open menu"
                            fill="currentColor"
                            focusable="false"
                            height={16}
                            name="chevron--down"
                            preserveAspectRatio="xMidYMid meet"
                            role="img"
                            viewBox="0 0 16 16"
                            width={16}
                            xmlns="http://www.w3.org/2000/svg"
                          >
                            <path
                              d="M8 11L3 6 3.7 5.3 8 9.6 12.3 5.3 13 6z"
                            />
                            <title>
                              Open menu
                            </title>
                          </svg>
                        </div>
                      </button>
                      <div
                        aria-labelledby="downshift-11-label"
                        className="bx--list-box__menu"
                        id="downshift-11-menu"
                        onBlur={[Function]}
                        onKeyDown={[Function]}
                        onMouseLeave={[Function]}
                        role="listbox"
                        tabIndex={-1}
                      />
                    </div>
                  </div>
                  <div
                    className="bx--dropdown__wrapper bx--list-box__wrapper"
                    data-testid="wg9hlv197c-operand-dropdown"
                  >
                    
                    <div
                      className="bx--dropdown bx--dropdown--light bx--list-box bx--list-box--light"
                      id="wg9hlv197c-operand-dropdown"
                      onClick={[Function]}
                      onKeyDown={[Function]}
                    >
                      <button
                        aria-disabled={false}
                        aria-expanded={false}
                        aria-haspopup="listbox"
                        aria-labelledby="downshift-12-label downshift-12-toggle-button"
                        className="bx--list-box__field"
                        disabled={false}
                        id="downshift-12-toggle-button"
                        onClick={[Function]}
                        onKeyDown={[Function]}
                        type="button"
                      >
                        <span
                          className="bx--list-box__label"
                        >
                          Select an operand
                        </span>
                        <div
                          className="bx--list-box__menu-icon"
                        >
                          <svg
                            aria-label="Open menu"
                            fill="currentColor"
                            focusable="false"
                            height={16}
                            name="chevron--down"
                            preserveAspectRatio="xMidYMid meet"
                            role="img"
                            viewBox="0 0 16 16"
                            width={16}
                            xmlns="http://www.w3.org/2000/svg"
                          >
                            <path
                              d="M8 11L3 6 3.7 5.3 8 9.6 12.3 5.3 13 6z"
                            />
                            <title>
                              Open menu
                            </title>
                          </svg>
                        </div>
                      </button>
                      <div
                        aria-labelledby="downshift-12-label"
                        className="bx--list-box__menu"
                        id="downshift-12-menu"
                        onBlur={[Function]}
                        onKeyDown={[Function]}
                        onMouseLeave={[Function]}
                        role="listbox"
                        tabIndex={-1}
                      />
                    </div>
                  </div>
                  <div
                    className="bx--form-item bx--text-input-wrapper bx--text-input-wrapper--light"
                  >
                    <div
                      className="bx--text-input__field-outer-wrapper"
                    >
                      <div
                        className="bx--text-input__field-wrapper"
                        data-invalid={null}
                      >
                        <input
                          className="bx--text-input bx--text__input bx--text-input--light"
                          data-testid="wg9hlv197c-value"
                          defaultValue=""
                          disabled={false}
                          id="wg9hlv197c-value"
                          onChange={[Function]}
                          onClick={[Function]}
                          placeholder="Enter a value"
                          title="Enter a value"
                          type="text"
                        />
                      </div>
                    </div>
                  </div>
                  <div
                    className="iot--rule-builder-rule__actions"
                  >
                    <button
                      aria-describedby={null}
                      className="iot--btn bx--btn bx--btn--ghost bx--tooltip--hidden bx--btn--icon-only bx--tooltip__trigger bx--tooltip--a11y bx--btn--icon-only--top bx--tooltip--align-center"
                      data-testid="wg9hlv197c-remove-rule-button"
                      disabled={false}
                      onBlur={[Function]}
                      onClick={[Function]}
                      onFocus={[Function]}
                      onMouseEnter={[Function]}
                      onMouseLeave={[Function]}
                      tabIndex={0}
                      type="button"
                    >
                      <div
                        className="bx--assistive-text"
                        onMouseEnter={[Function]}
                      >
                        Remove rule
                      </div>
                      <svg
                        aria-hidden="true"
                        aria-label="Remove rule"
                        className="bx--btn__icon"
                        fill="currentColor"
                        focusable="false"
                        height={32}
                        preserveAspectRatio="xMidYMid meet"
                        role="img"
                        viewBox="0 0 32 32"
                        width={32}
                        xmlns="http://www.w3.org/2000/svg"
                      >
                        <path
                          d="M8 15H24V17H8z"
                        />
                      </svg>
                    </button>
                    <button
                      aria-describedby={null}
                      className="iot--btn bx--btn bx--btn--ghost bx--tooltip--hidden bx--btn--icon-only bx--tooltip__trigger bx--tooltip--a11y bx--btn--icon-only--top bx--tooltip--align-center"
                      data-testid="wg9hlv197c-add-rule-button"
                      disabled={false}
                      onBlur={[Function]}
                      onClick={[Function]}
                      onFocus={[Function]}
                      onMouseEnter={[Function]}
                      onMouseLeave={[Function]}
                      tabIndex={0}
                      type="button"
                    >
                      <div
                        className="bx--assistive-text"
                        onMouseEnter={[Function]}
                      >
                        Add new rule
                      </div>
                      <svg
                        aria-hidden="true"
                        aria-label="Add new rule"
                        className="bx--btn__icon"
                        fill="currentColor"
                        focusable="false"
                        height={32}
                        preserveAspectRatio="xMidYMid meet"
                        role="img"
                        viewBox="0 0 32 32"
                        width={32}
                        xmlns="http://www.w3.org/2000/svg"
                      >
                        <path
                          d="M17 15L17 8 15 8 15 15 8 15 8 17 15 17 15 24 17 24 17 17 24 17 24 15z"
                        />
                      </svg>
                    </button>
                    <button
                      aria-describedby={null}
                      className="iot--btn bx--btn bx--btn--ghost bx--tooltip--hidden bx--btn--icon-only bx--tooltip__trigger bx--tooltip--a11y bx--btn--icon-only--top bx--tooltip--align-center"
                      data-testid="wg9hlv197c-add-group-button"
                      disabled={false}
                      onBlur={[Function]}
                      onClick={[Function]}
                      onFocus={[Function]}
                      onMouseEnter={[Function]}
                      onMouseLeave={[Function]}
                      tabIndex={0}
                      type="button"
                    >
                      <div
                        className="bx--assistive-text"
                        onMouseEnter={[Function]}
                      >
                        Add new rule group
                      </div>
                      <svg
                        aria-hidden="true"
                        aria-label="Add new rule group"
                        className="bx--btn__icon"
                        fill="currentColor"
                        focusable="false"
                        height={32}
                        preserveAspectRatio="xMidYMid meet"
                        role="img"
                        viewBox="0 0 32 32"
                        width={32}
                        xmlns="http://www.w3.org/2000/svg"
                      >
                        <path
                          d="M20.5859,14.4141,24.1719,18H6V8H4V18a2.0024,2.0024,0,0,0,2,2H24.1719L20.586,23.5859,22,25l6-6-6-6Z"
                        />
                      </svg>
                    </button>
                  </div>
                </div>
                <div
                  className="iot--rule-builder-rule--group"
                >
                  <div>
                    <div
                      className="iot--rule-builder-header__dropdown"
                    >
                      <div
                        className="bx--dropdown__wrapper bx--list-box__wrapper"
                        data-testid="eobo3s5tie-group-logic-dropdown"
                      >
                        
                        <div
                          className="bx--dropdown bx--dropdown--light bx--list-box bx--list-box--light"
                          id="eobo3s5tie"
                          onClick={[Function]}
                          onKeyDown={[Function]}
                        >
                          <button
                            aria-disabled={false}
                            aria-expanded={false}
                            aria-haspopup="listbox"
                            aria-labelledby="downshift-13-label downshift-13-toggle-button"
                            className="bx--list-box__field"
                            disabled={false}
                            id="downshift-13-toggle-button"
                            onClick={[Function]}
                            onKeyDown={[Function]}
                            type="button"
                          >
                            <span
                              className="bx--list-box__label"
                            >
                              ALL
                            </span>
                            <div
                              className="bx--list-box__menu-icon"
                            >
                              <svg
                                aria-label="Open menu"
                                fill="currentColor"
                                focusable="false"
                                height={16}
                                name="chevron--down"
                                preserveAspectRatio="xMidYMid meet"
                                role="img"
                                viewBox="0 0 16 16"
                                width={16}
                                xmlns="http://www.w3.org/2000/svg"
                              >
                                <path
                                  d="M8 11L3 6 3.7 5.3 8 9.6 12.3 5.3 13 6z"
                                />
                                <title>
                                  Open menu
                                </title>
                              </svg>
                            </div>
                          </button>
                          <div
                            aria-labelledby="downshift-13-label"
                            className="bx--list-box__menu"
                            id="downshift-13-menu"
                            onBlur={[Function]}
                            onKeyDown={[Function]}
                            onMouseLeave={[Function]}
                            role="listbox"
                            tabIndex={-1}
                          />
                        </div>
                      </div>
                    </div>
                    <span>
                       of the following are true
                    </span>
                  </div>
                  <div
                    className="iot--rule-builder-rule"
                    data-testid="7kadk2wfv8-rule"
                  >
                    <div
                      className="bx--dropdown__wrapper bx--list-box__wrapper"
                      data-testid="7kadk2wfv8-column-dropdown"
                    >
                      
                      <div
                        className="bx--dropdown bx--dropdown--light bx--list-box bx--list-box--light"
                        id="7kadk2wfv8-column-dropdown"
                        onClick={[Function]}
                        onKeyDown={[Function]}
                      >
                        <button
                          aria-disabled={false}
                          aria-expanded={false}
                          aria-haspopup="listbox"
                          aria-labelledby="downshift-14-label downshift-14-toggle-button"
                          className="bx--list-box__field"
                          disabled={false}
                          id="downshift-14-toggle-button"
                          onClick={[Function]}
                          onKeyDown={[Function]}
                          type="button"
                        >
                          <span
                            className="bx--list-box__label"
                          >
                            Column 1
                          </span>
                          <div
                            className="bx--list-box__menu-icon"
                          >
                            <svg
                              aria-label="Open menu"
                              fill="currentColor"
                              focusable="false"
                              height={16}
                              name="chevron--down"
                              preserveAspectRatio="xMidYMid meet"
                              role="img"
                              viewBox="0 0 16 16"
                              width={16}
                              xmlns="http://www.w3.org/2000/svg"
                            >
                              <path
                                d="M8 11L3 6 3.7 5.3 8 9.6 12.3 5.3 13 6z"
                              />
                              <title>
                                Open menu
                              </title>
                            </svg>
                          </div>
                        </button>
                        <div
                          aria-labelledby="downshift-14-label"
                          className="bx--list-box__menu"
                          id="downshift-14-menu"
                          onBlur={[Function]}
                          onKeyDown={[Function]}
                          onMouseLeave={[Function]}
                          role="listbox"
                          tabIndex={-1}
                        />
                      </div>
                    </div>
                    <div
                      className="bx--dropdown__wrapper bx--list-box__wrapper"
                      data-testid="7kadk2wfv8-operand-dropdown"
                    >
                      
                      <div
                        className="bx--dropdown bx--dropdown--light bx--list-box bx--list-box--light"
                        id="7kadk2wfv8-operand-dropdown"
                        onClick={[Function]}
                        onKeyDown={[Function]}
                      >
                        <button
                          aria-disabled={false}
                          aria-expanded={false}
                          aria-haspopup="listbox"
                          aria-labelledby="downshift-15-label downshift-15-toggle-button"
                          className="bx--list-box__field"
                          disabled={false}
                          id="downshift-15-toggle-button"
                          onClick={[Function]}
                          onKeyDown={[Function]}
                          type="button"
                        >
                          <span
                            className="bx--list-box__label"
                          >
                            Equals
                          </span>
                          <div
                            className="bx--list-box__menu-icon"
                          >
                            <svg
                              aria-label="Open menu"
                              fill="currentColor"
                              focusable="false"
                              height={16}
                              name="chevron--down"
                              preserveAspectRatio="xMidYMid meet"
                              role="img"
                              viewBox="0 0 16 16"
                              width={16}
                              xmlns="http://www.w3.org/2000/svg"
                            >
                              <path
                                d="M8 11L3 6 3.7 5.3 8 9.6 12.3 5.3 13 6z"
                              />
                              <title>
                                Open menu
                              </title>
                            </svg>
                          </div>
                        </button>
                        <div
                          aria-labelledby="downshift-15-label"
                          className="bx--list-box__menu"
                          id="downshift-15-menu"
                          onBlur={[Function]}
                          onKeyDown={[Function]}
                          onMouseLeave={[Function]}
                          role="listbox"
                          tabIndex={-1}
                        />
                      </div>
                    </div>
                    <div
                      className="bx--form-item bx--text-input-wrapper bx--text-input-wrapper--light"
                    >
                      <div
                        className="bx--text-input__field-outer-wrapper"
                      >
                        <div
                          className="bx--text-input__field-wrapper"
                          data-invalid={null}
                        >
                          <input
                            className="bx--text-input bx--text__input bx--text-input--light"
                            data-testid="7kadk2wfv8-value"
                            defaultValue="44"
                            disabled={false}
                            id="7kadk2wfv8-value"
                            onChange={[Function]}
                            onClick={[Function]}
                            placeholder="Enter a value"
                            title="Enter a value"
                            type="text"
                          />
                        </div>
                      </div>
                    </div>
                    <div
                      className="iot--rule-builder-rule__actions"
                    >
                      <button
                        aria-describedby={null}
                        className="iot--btn bx--btn bx--btn--ghost bx--tooltip--hidden bx--btn--icon-only bx--tooltip__trigger bx--tooltip--a11y bx--btn--icon-only--top bx--tooltip--align-center"
                        data-testid="7kadk2wfv8-remove-rule-button"
                        disabled={false}
                        onBlur={[Function]}
                        onClick={[Function]}
                        onFocus={[Function]}
                        onMouseEnter={[Function]}
                        onMouseLeave={[Function]}
                        tabIndex={0}
                        type="button"
                      >
                        <div
                          className="bx--assistive-text"
                          onMouseEnter={[Function]}
                        >
                          Remove rule
                        </div>
                        <svg
                          aria-hidden="true"
                          aria-label="Remove rule"
                          className="bx--btn__icon"
                          fill="currentColor"
                          focusable="false"
                          height={32}
                          preserveAspectRatio="xMidYMid meet"
                          role="img"
                          viewBox="0 0 32 32"
                          width={32}
                          xmlns="http://www.w3.org/2000/svg"
                        >
                          <path
                            d="M8 15H24V17H8z"
                          />
                        </svg>
                      </button>
                      <button
                        aria-describedby={null}
                        className="iot--btn bx--btn bx--btn--ghost bx--tooltip--hidden bx--btn--icon-only bx--tooltip__trigger bx--tooltip--a11y bx--btn--icon-only--top bx--tooltip--align-center"
                        data-testid="7kadk2wfv8-add-rule-button"
                        disabled={false}
                        onBlur={[Function]}
                        onClick={[Function]}
                        onFocus={[Function]}
                        onMouseEnter={[Function]}
                        onMouseLeave={[Function]}
                        tabIndex={0}
                        type="button"
                      >
                        <div
                          className="bx--assistive-text"
                          onMouseEnter={[Function]}
                        >
                          Add new rule
                        </div>
                        <svg
                          aria-hidden="true"
                          aria-label="Add new rule"
                          className="bx--btn__icon"
                          fill="currentColor"
                          focusable="false"
                          height={32}
                          preserveAspectRatio="xMidYMid meet"
                          role="img"
                          viewBox="0 0 32 32"
                          width={32}
                          xmlns="http://www.w3.org/2000/svg"
                        >
                          <path
                            d="M17 15L17 8 15 8 15 15 8 15 8 17 15 17 15 24 17 24 17 17 24 17 24 15z"
                          />
                        </svg>
                      </button>
                      <button
                        aria-describedby={null}
                        className="iot--btn bx--btn bx--btn--ghost bx--tooltip--hidden bx--btn--icon-only bx--tooltip__trigger bx--tooltip--a11y bx--btn--icon-only--top bx--tooltip--align-center"
                        data-testid="7kadk2wfv8-add-group-button"
                        disabled={false}
                        onBlur={[Function]}
                        onClick={[Function]}
                        onFocus={[Function]}
                        onMouseEnter={[Function]}
                        onMouseLeave={[Function]}
                        tabIndex={0}
                        type="button"
                      >
                        <div
                          className="bx--assistive-text"
                          onMouseEnter={[Function]}
                        >
                          Add new rule group
                        </div>
                        <svg
                          aria-hidden="true"
                          aria-label="Add new rule group"
                          className="bx--btn__icon"
                          fill="currentColor"
                          focusable="false"
                          height={32}
                          preserveAspectRatio="xMidYMid meet"
                          role="img"
                          viewBox="0 0 32 32"
                          width={32}
                          xmlns="http://www.w3.org/2000/svg"
                        >
                          <path
                            d="M20.5859,14.4141,24.1719,18H6V8H4V18a2.0024,2.0024,0,0,0,2,2H24.1719L20.586,23.5859,22,25l6-6-6-6Z"
                          />
                        </svg>
                      </button>
                    </div>
                  </div>
                  <div
                    className="iot--rule-builder-rule"
                    data-testid="49mf09vjhn-rule"
                  >
                    <div
                      className="bx--dropdown__wrapper bx--list-box__wrapper"
                      data-testid="49mf09vjhn-column-dropdown"
                    >
                      
                      <div
                        className="bx--dropdown bx--dropdown--light bx--list-box bx--list-box--light"
                        id="49mf09vjhn-column-dropdown"
                        onClick={[Function]}
                        onKeyDown={[Function]}
                      >
                        <button
                          aria-disabled={false}
                          aria-expanded={false}
                          aria-haspopup="listbox"
                          aria-labelledby="downshift-16-label downshift-16-toggle-button"
                          className="bx--list-box__field"
                          disabled={false}
                          id="downshift-16-toggle-button"
                          onClick={[Function]}
                          onKeyDown={[Function]}
                          type="button"
                        >
                          <span
                            className="bx--list-box__label"
                          >
                            Column 2
                          </span>
                          <div
                            className="bx--list-box__menu-icon"
                          >
                            <svg
                              aria-label="Open menu"
                              fill="currentColor"
                              focusable="false"
                              height={16}
                              name="chevron--down"
                              preserveAspectRatio="xMidYMid meet"
                              role="img"
                              viewBox="0 0 16 16"
                              width={16}
                              xmlns="http://www.w3.org/2000/svg"
                            >
                              <path
                                d="M8 11L3 6 3.7 5.3 8 9.6 12.3 5.3 13 6z"
                              />
                              <title>
                                Open menu
                              </title>
                            </svg>
                          </div>
                        </button>
                        <div
                          aria-labelledby="downshift-16-label"
                          className="bx--list-box__menu"
                          id="downshift-16-menu"
                          onBlur={[Function]}
                          onKeyDown={[Function]}
                          onMouseLeave={[Function]}
                          role="listbox"
                          tabIndex={-1}
                        />
                      </div>
                    </div>
                    <div
                      className="bx--dropdown__wrapper bx--list-box__wrapper"
                      data-testid="49mf09vjhn-operand-dropdown"
                    >
                      
                      <div
                        className="bx--dropdown bx--dropdown--light bx--list-box bx--list-box--light"
                        id="49mf09vjhn-operand-dropdown"
                        onClick={[Function]}
                        onKeyDown={[Function]}
                      >
                        <button
                          aria-disabled={false}
                          aria-expanded={false}
                          aria-haspopup="listbox"
                          aria-labelledby="downshift-17-label downshift-17-toggle-button"
                          className="bx--list-box__field"
                          disabled={false}
                          id="downshift-17-toggle-button"
                          onClick={[Function]}
                          onKeyDown={[Function]}
                          type="button"
                        >
                          <span
                            className="bx--list-box__label"
                          >
                            Equals
                          </span>
                          <div
                            className="bx--list-box__menu-icon"
                          >
                            <svg
                              aria-label="Open menu"
                              fill="currentColor"
                              focusable="false"
                              height={16}
                              name="chevron--down"
                              preserveAspectRatio="xMidYMid meet"
                              role="img"
                              viewBox="0 0 16 16"
                              width={16}
                              xmlns="http://www.w3.org/2000/svg"
                            >
                              <path
                                d="M8 11L3 6 3.7 5.3 8 9.6 12.3 5.3 13 6z"
                              />
                              <title>
                                Open menu
                              </title>
                            </svg>
                          </div>
                        </button>
                        <div
                          aria-labelledby="downshift-17-label"
                          className="bx--list-box__menu"
                          id="downshift-17-menu"
                          onBlur={[Function]}
                          onKeyDown={[Function]}
                          onMouseLeave={[Function]}
                          role="listbox"
                          tabIndex={-1}
                        />
                      </div>
                    </div>
                    <div
                      className="bx--form-item bx--text-input-wrapper bx--text-input-wrapper--light"
                    >
                      <div
                        className="bx--text-input__field-outer-wrapper"
                      >
                        <div
                          className="bx--text-input__field-wrapper"
                          data-invalid={null}
                        >
                          <input
                            className="bx--text-input bx--text__input bx--text-input--light"
                            data-testid="49mf09vjhn-value"
                            defaultValue="46"
                            disabled={false}
                            id="49mf09vjhn-value"
                            onChange={[Function]}
                            onClick={[Function]}
                            placeholder="Enter a value"
                            title="Enter a value"
                            type="text"
                          />
                        </div>
                      </div>
                    </div>
                    <div
                      className="iot--rule-builder-rule__actions"
                    >
                      <button
                        aria-describedby={null}
                        className="iot--btn bx--btn bx--btn--ghost bx--tooltip--hidden bx--btn--icon-only bx--tooltip__trigger bx--tooltip--a11y bx--btn--icon-only--top bx--tooltip--align-center"
                        data-testid="49mf09vjhn-remove-rule-button"
                        disabled={false}
                        onBlur={[Function]}
                        onClick={[Function]}
                        onFocus={[Function]}
                        onMouseEnter={[Function]}
                        onMouseLeave={[Function]}
                        tabIndex={0}
                        type="button"
                      >
                        <div
                          className="bx--assistive-text"
                          onMouseEnter={[Function]}
                        >
                          Remove rule
                        </div>
                        <svg
                          aria-hidden="true"
                          aria-label="Remove rule"
                          className="bx--btn__icon"
                          fill="currentColor"
                          focusable="false"
                          height={32}
                          preserveAspectRatio="xMidYMid meet"
                          role="img"
                          viewBox="0 0 32 32"
                          width={32}
                          xmlns="http://www.w3.org/2000/svg"
                        >
                          <path
                            d="M8 15H24V17H8z"
                          />
                        </svg>
                      </button>
                      <button
                        aria-describedby={null}
                        className="iot--btn bx--btn bx--btn--ghost bx--tooltip--hidden bx--btn--icon-only bx--tooltip__trigger bx--tooltip--a11y bx--btn--icon-only--top bx--tooltip--align-center"
                        data-testid="49mf09vjhn-add-rule-button"
                        disabled={false}
                        onBlur={[Function]}
                        onClick={[Function]}
                        onFocus={[Function]}
                        onMouseEnter={[Function]}
                        onMouseLeave={[Function]}
                        tabIndex={0}
                        type="button"
                      >
                        <div
                          className="bx--assistive-text"
                          onMouseEnter={[Function]}
                        >
                          Add new rule
                        </div>
                        <svg
                          aria-hidden="true"
                          aria-label="Add new rule"
                          className="bx--btn__icon"
                          fill="currentColor"
                          focusable="false"
                          height={32}
                          preserveAspectRatio="xMidYMid meet"
                          role="img"
                          viewBox="0 0 32 32"
                          width={32}
                          xmlns="http://www.w3.org/2000/svg"
                        >
                          <path
                            d="M17 15L17 8 15 8 15 15 8 15 8 17 15 17 15 24 17 24 17 17 24 17 24 15z"
                          />
                        </svg>
                      </button>
                      <button
                        aria-describedby={null}
                        className="iot--btn bx--btn bx--btn--ghost bx--tooltip--hidden bx--btn--icon-only bx--tooltip__trigger bx--tooltip--a11y bx--btn--icon-only--top bx--tooltip--align-center"
                        data-testid="49mf09vjhn-add-group-button"
                        disabled={false}
                        onBlur={[Function]}
                        onClick={[Function]}
                        onFocus={[Function]}
                        onMouseEnter={[Function]}
                        onMouseLeave={[Function]}
                        tabIndex={0}
                        type="button"
                      >
                        <div
                          className="bx--assistive-text"
                          onMouseEnter={[Function]}
                        >
                          Add new rule group
                        </div>
                        <svg
                          aria-hidden="true"
                          aria-label="Add new rule group"
                          className="bx--btn__icon"
                          fill="currentColor"
                          focusable="false"
                          height={32}
                          preserveAspectRatio="xMidYMid meet"
                          role="img"
                          viewBox="0 0 32 32"
                          width={32}
                          xmlns="http://www.w3.org/2000/svg"
                        >
                          <path
                            d="M20.5859,14.4141,24.1719,18H6V8H4V18a2.0024,2.0024,0,0,0,2,2H24.1719L20.586,23.5859,22,25l6-6-6-6Z"
                          />
                        </svg>
                      </button>
                    </div>
                  </div>
                </div>
              </div>
            </div>
          </div>
        </div>
        <div
          className="bx--tab-content"
          hidden={true}
          role="tabpanel"
          selected={false}
          tabIndex={0}
        >
          <ul
            className="bx--accordion bx--accordion--end"
          >
            <li
              className="bx--accordion__item bx--accordion__item--active"
              onAnimationEnd={[Function]}
            >
              <button
                aria-controls="accordion-item-598"
                aria-expanded={true}
                className="bx--accordion__heading"
                onClick={[Function]}
                onKeyDown={[Function]}
                type="button"
              >
                <svg
                  aria-hidden={true}
                  className="bx--accordion__arrow"
                  fill="currentColor"
                  focusable="false"
                  height={16}
                  preserveAspectRatio="xMidYMid meet"
                  viewBox="0 0 16 16"
                  width={16}
                  xmlns="http://www.w3.org/2000/svg"
                >
                  <path
                    d="M11 8L6 13 5.3 12.3 9.6 8 5.3 3.7 6 3z"
                  />
                </svg>
                <div
                  className="bx--accordion__title"
                >
                  Details
                </div>
              </button>
              <div
                className="bx--accordion__content"
                id="accordion-item-598"
              >
                <div
                  className="bx--form-item bx--text-input-wrapper bx--text-input-wrapper--light"
                >
                  <label
                    className="bx--label"
                    htmlFor="rule-builder-title-input"
                  >
                    Filter Name
                  </label>
                  <div
                    className="bx--text-input__field-outer-wrapper"
                  >
                    <div
                      className="bx--text-input__field-wrapper"
                      data-invalid={null}
                    >
                      <input
                        className="bx--text-input iot--rule-builder-wrap--title-input bx--text-input--light"
                        data-testid="rule-builder-title-input"
                        defaultValue="My Filter"
                        disabled={false}
                        id="rule-builder-title-input"
                        onChange={[Function]}
                        onClick={[Function]}
                        placeholder="Untitled 01"
                        title="Untitled 01"
                        type="text"
                      />
                    </div>
                  </div>
                </div>
                <div
                  className="iot--filtertags-container iot--filtertags-container__wrap"
                  data-testid="filter-tag-container"
                  id="filter-tag-container"
                >
                  <div
                    className="bx--form-item bx--text-input-wrapper bx--text-input-wrapper--light"
                  >
                    <label
                      className="bx--label"
                      htmlFor="rule-builder-tags-input"
                    >
                      Tags (optional)
                    </label>
                    <div
                      className="bx--text-input__field-outer-wrapper"
                    >
                      <div
                        className="bx--text-input__field-wrapper"
                        data-invalid={null}
                      >
                        <input
                          className="bx--text-input bx--text__input bx--text-input--light"
                          disabled={false}
                          id="rule-builder-tags-input"
                          onChange={[Function]}
                          onClick={[Function]}
                          onKeyUp={[Function]}
                          style={
                            Object {
                              "paddingLeft": 0,
                            }
                          }
                          type="text"
                        />
                      </div>
                    </div>
                  </div>
                  <div
                    className="iot--rule-builder-wrap--tag-container"
                  >
                    <div
                      aria-label="Clear Filter fav"
                      className="bx--tag bx--tag--filter"
                      data-testid="rule-builder-tag-fav"
                      id="tag-26"
                      style={
                        Object {
                          "marginRight": "1rem",
                        }
                      }
                    >
                      <span
                        className="bx--tag__label"
                        title="fav"
                      >
                        fav
                      </span>
                      <button
                        aria-labelledby="tag-26"
                        className="bx--tag__close-icon"
                        onClick={[Function]}
                        title="Clear Filter"
                        type="button"
                      >
                        <svg
                          aria-hidden={true}
                          fill="currentColor"
                          focusable="false"
                          height={16}
                          preserveAspectRatio="xMidYMid meet"
                          viewBox="0 0 32 32"
                          width={16}
                          xmlns="http://www.w3.org/2000/svg"
                        >
                          <path
                            d="M24 9.4L22.6 8 16 14.6 9.4 8 8 9.4 14.6 16 8 22.6 9.4 24 16 17.4 22.6 24 24 22.6 17.4 16 24 9.4z"
                          />
                        </svg>
                      </button>
                    </div>
                    <div
                      aria-label="Clear Filter other-tag"
                      className="bx--tag bx--tag--filter"
                      data-testid="rule-builder-tag-other-tag"
                      id="tag-27"
                      style={
                        Object {
                          "marginRight": "1rem",
                        }
                      }
                    >
                      <span
                        className="bx--tag__label"
                        title="other-tag"
                      >
                        other-tag
                      </span>
                      <button
                        aria-labelledby="tag-27"
                        className="bx--tag__close-icon"
                        onClick={[Function]}
                        title="Clear Filter"
                        type="button"
                      >
                        <svg
                          aria-hidden={true}
                          fill="currentColor"
                          focusable="false"
                          height={16}
                          preserveAspectRatio="xMidYMid meet"
                          viewBox="0 0 32 32"
                          width={16}
                          xmlns="http://www.w3.org/2000/svg"
                        >
                          <path
                            d="M24 9.4L22.6 8 16 14.6 9.4 8 8 9.4 14.6 16 8 22.6 9.4 24 16 17.4 22.6 24 24 22.6 17.4 16 24 9.4z"
                          />
                        </svg>
                      </button>
                    </div>
                  </div>
                </div>
              </div>
            </li>
            <li
              className="bx--accordion__item bx--accordion__item--active"
              onAnimationEnd={[Function]}
            >
              <button
                aria-controls="accordion-item-599"
                aria-expanded={true}
                className="bx--accordion__heading"
                onClick={[Function]}
                onKeyDown={[Function]}
                type="button"
              >
                <svg
                  aria-hidden={true}
                  className="bx--accordion__arrow"
                  fill="currentColor"
                  focusable="false"
                  height={16}
                  preserveAspectRatio="xMidYMid meet"
                  viewBox="0 0 16 16"
                  width={16}
                  xmlns="http://www.w3.org/2000/svg"
                >
                  <path
                    d="M11 8L6 13 5.3 12.3 9.6 8 5.3 3.7 6 3z"
                  />
                </svg>
                <div
                  className="bx--accordion__title"
                >
                  Sharing and permissions
                </div>
              </button>
              <div
                className="bx--accordion__content"
                id="accordion-item-599"
              >
                <div
                  className="iot--rule-builder-wrap--user-container"
                >
                  <div
                    className="iot--table-container bx--data-table-container"
                    data-testid="edit-table-table-container"
                  >
                    <section
                      aria-label="data table toolbar"
                      className="bx--table-toolbar"
                      data-testid="edit-table-table-toolbar"
                    >
                      <div
                        aria-hidden={true}
                        className="bx--batch-actions iot--table-batch-actions"
                        data-testid="edit-table-table-toolbar-batch-actions"
                      >
                        <div
                          className="bx--batch-summary"
                        >
                          <p
                            className="bx--batch-summary__para"
                          >
                            <span>
                              0 items selected
                            </span>
                          </p>
                        </div>
                        <div
                          className="bx--action-list"
                        >
                          <button
                            aria-describedby={null}
                            aria-pressed={null}
                            className="bx--batch-summary__cancel bx--btn bx--btn--primary"
                            disabled={false}
                            onBlur={[Function]}
                            onClick={[Function]}
                            onFocus={[Function]}
                            onMouseEnter={[Function]}
                            onMouseLeave={[Function]}
                            tabIndex={-1}
                            type="button"
                          >
                            Cancel
                          </button>
                        </div>
                      </div>
                      <label
                        className="iot--table-toolbar-secondary-title"
                      >
                        Editor access
                      </label>
                      <div
                        className="bx--toolbar-content iot--table-toolbar-content"
                        data-testid="edit-table-table-toolbar-content"
                      >
                        <div
                          aria-labelledby="edit-table-toolbar-search-search"
                          className="bx--search bx--search--xl table-toolbar-search bx--toolbar-search-container-expandable"
                          role="search"
                        >
                          <div
                            className="bx--search-magnifier"
                          >
                            <svg
                              aria-hidden={true}
                              className="bx--search-magnifier-icon"
                              fill="currentColor"
                              focusable="false"
                              height={16}
                              preserveAspectRatio="xMidYMid meet"
                              viewBox="0 0 16 16"
                              width={16}
                              xmlns="http://www.w3.org/2000/svg"
                            >
                              <path
                                d="M15,14.3L10.7,10c1.9-2.3,1.6-5.8-0.7-7.7S4.2,0.7,2.3,3S0.7,8.8,3,10.7c2,1.7,5,1.7,7,0l4.3,4.3L15,14.3z M2,6.5	C2,4,4,2,6.5,2S11,4,11,6.5S9,11,6.5,11S2,9,2,6.5z"
                              />
                            </svg>
                          </div>
                          <label
                            className="bx--label"
                            htmlFor="edit-table-toolbar-search"
                            id="edit-table-toolbar-search-search"
                          >
                            Search
                          </label>
                          <input
                            autoComplete="off"
                            className="bx--search-input"
                            data-testid="edit-table-table-toolbar-search"
                            id="edit-table-toolbar-search"
                            onBlur={[Function]}
                            onChange={[Function]}
                            onFocus={[Function]}
                            onKeyDown={[Function]}
                            placeholder="Search"
                            role="searchbox"
                            tabIndex="0"
                            type="text"
                            value=""
                          />
                          <button
                            aria-label="Clear search input"
                            className="bx--search-close bx--search-close--hidden"
                            onClick={[Function]}
                            type="button"
                          >
                            <svg
                              aria-hidden={true}
                              fill="currentColor"
                              focusable="false"
                              height={16}
                              preserveAspectRatio="xMidYMid meet"
                              viewBox="0 0 32 32"
                              width={16}
                              xmlns="http://www.w3.org/2000/svg"
                            >
                              <path
                                d="M24 9.4L22.6 8 16 14.6 9.4 8 8 9.4 14.6 16 8 22.6 9.4 24 16 17.4 22.6 24 24 22.6 17.4 16 24 9.4z"
                              />
                            </svg>
                          </button>
                        </div>
                        <button
                          aria-describedby={null}
                          aria-labelledby="add-editors-label"
                          aria-pressed={null}
                          className="iot--btn bx--btn bx--btn--ghost"
                          data-testid="rule-builder-add-edit-users"
                          disabled={false}
                          id="add-editors-button"
                          onBlur={[Function]}
                          onClick={[Function]}
                          onFocus={[Function]}
                          onMouseEnter={[Function]}
                          onMouseLeave={[Function]}
                          tabIndex={0}
                          type="button"
                        >
                          Add users
                          <svg
                            aria-hidden={true}
                            className="bx--btn__icon"
                            fill="currentColor"
                            focusable="false"
                            height={24}
                            preserveAspectRatio="xMidYMid meet"
                            viewBox="0 0 32 32"
                            width={24}
                            xmlns="http://www.w3.org/2000/svg"
                          >
                            <path
                              d="M17 15L17 8 15 8 15 15 8 15 8 17 15 17 15 24 17 24 17 17 24 17 24 15z"
                            />
                          </svg>
                        </button>
                      </div>
                    </section>
                    <div
                      className="addons-iot-table-container"
                    >
                      <div
                        className="bx--data-table-content"
                      >
                        <table
                          className="bx--data-table bx--data-table--no-border"
                          data-testid="edit-table"
                          id="edit-table"
                          title={null}
                        >
                          <thead
                            data-testid="edit-table-table-head"
                            onMouseMove={null}
                            onMouseUp={null}
                          >
                            <tr>
                              <th
                                align="start"
                                className="table-header-label-start iot--table-head--table-header"
                                data-column="name"
                                data-floating-menu-container={true}
                                data-testid="edit-table-table-head-column-name"
                                id="column-name"
                                scope="col"
                                style={
                                  Object {
                                    "width": undefined,
                                  }
                                }
                              >
                                <span
                                  className="bx--table-header-label"
                                >
                                  <span
                                    className=""
                                    title="Name"
                                  >
                                    Name
                                  </span>
                                </span>
                              </th>
                              <th
                                align="start"
                                className="table-header-label-start iot--table-head--table-header"
                                data-column="type"
                                data-floating-menu-container={true}
                                data-testid="edit-table-table-head-column-type"
                                id="column-type"
                                scope="col"
                                style={
                                  Object {
                                    "width": undefined,
                                  }
                                }
                              >
                                <span
                                  className="bx--table-header-label"
                                >
                                  <span
                                    className=""
                                    title="Type"
                                  >
                                    Type
                                  </span>
                                </span>
                              </th>
                            </tr>
                          </thead>
                          <tbody
                            aria-live="polite"
                            data-testid="edit-table-table-body"
                          >
                            <tr
                              className="TableBodyRow__StyledTableRow-sc-103itxu-0 fNIOnc"
                              onClick={[Function]}
                            >
                              <td
                                align="start"
                                className="data-table-start"
                                data-column="name"
                                data-offset={0}
                                id="cell-edit-table-Example User-name"
                                offset={0}
                              >
                                <span
                                  className="TableBodyRow__StyledNestedSpan-sc-103itxu-5 YBqdC"
                                >
                                  <span
                                    className=""
                                    title="Example User"
                                  >
                                    Example User
                                  </span>
                                </span>
                              </td>
                              <td
                                align="start"
                                className="data-table-start"
                                data-column="type"
                                data-offset={0}
                                id="cell-edit-table-Example User-type"
                                offset={0}
                              >
                                <span
                                  className="TableBodyRow__StyledNestedSpan-sc-103itxu-5 YBqdC"
                                >
                                  <span
                                    className=""
                                    title="User"
                                  >
                                    User
                                  </span>
                                </span>
                              </td>
                            </tr>
                          </tbody>
                        </table>
                      </div>
                    </div>
                  </div>
                  <div
                    className="iot--table-container bx--data-table-container"
                    data-testid="read-table-table-container"
                  >
                    <section
                      aria-label="data table toolbar"
                      className="bx--table-toolbar"
                      data-testid="read-table-table-toolbar"
                    >
                      <div
                        aria-hidden={true}
                        className="bx--batch-actions iot--table-batch-actions"
                        data-testid="read-table-table-toolbar-batch-actions"
                      >
                        <div
                          className="bx--batch-summary"
                        >
                          <p
                            className="bx--batch-summary__para"
                          >
                            <span>
                              0 items selected
                            </span>
                          </p>
                        </div>
                        <div
                          className="bx--action-list"
                        >
                          <button
                            aria-describedby={null}
                            aria-pressed={null}
                            className="bx--batch-summary__cancel bx--btn bx--btn--primary"
                            disabled={false}
                            onBlur={[Function]}
                            onClick={[Function]}
                            onFocus={[Function]}
                            onMouseEnter={[Function]}
                            onMouseLeave={[Function]}
                            tabIndex={-1}
                            type="button"
                          >
                            Cancel
                          </button>
                        </div>
                      </div>
                      <label
                        className="iot--table-toolbar-secondary-title"
                      >
                        Read only access
                      </label>
                      <div
                        className="bx--toolbar-content iot--table-toolbar-content"
                        data-testid="read-table-table-toolbar-content"
                      >
                        <div
                          aria-labelledby="read-table-toolbar-search-search"
                          className="bx--search bx--search--xl table-toolbar-search bx--toolbar-search-container-expandable"
                          role="search"
                        >
                          <div
                            className="bx--search-magnifier"
                          >
                            <svg
                              aria-hidden={true}
                              className="bx--search-magnifier-icon"
                              fill="currentColor"
                              focusable="false"
                              height={16}
                              preserveAspectRatio="xMidYMid meet"
                              viewBox="0 0 16 16"
                              width={16}
                              xmlns="http://www.w3.org/2000/svg"
                            >
                              <path
                                d="M15,14.3L10.7,10c1.9-2.3,1.6-5.8-0.7-7.7S4.2,0.7,2.3,3S0.7,8.8,3,10.7c2,1.7,5,1.7,7,0l4.3,4.3L15,14.3z M2,6.5	C2,4,4,2,6.5,2S11,4,11,6.5S9,11,6.5,11S2,9,2,6.5z"
                              />
                            </svg>
                          </div>
                          <label
                            className="bx--label"
                            htmlFor="read-table-toolbar-search"
                            id="read-table-toolbar-search-search"
                          >
                            Search
                          </label>
                          <input
                            autoComplete="off"
                            className="bx--search-input"
                            data-testid="read-table-table-toolbar-search"
                            id="read-table-toolbar-search"
                            onBlur={[Function]}
                            onChange={[Function]}
                            onFocus={[Function]}
                            onKeyDown={[Function]}
                            placeholder="Search"
                            role="searchbox"
                            tabIndex="0"
                            type="text"
                            value=""
                          />
                          <button
                            aria-label="Clear search input"
                            className="bx--search-close bx--search-close--hidden"
                            onClick={[Function]}
                            type="button"
                          >
                            <svg
                              aria-hidden={true}
                              fill="currentColor"
                              focusable="false"
                              height={16}
                              preserveAspectRatio="xMidYMid meet"
                              viewBox="0 0 32 32"
                              width={16}
                              xmlns="http://www.w3.org/2000/svg"
                            >
                              <path
                                d="M24 9.4L22.6 8 16 14.6 9.4 8 8 9.4 14.6 16 8 22.6 9.4 24 16 17.4 22.6 24 24 22.6 17.4 16 24 9.4z"
                              />
                            </svg>
                          </button>
                        </div>
                        <button
                          aria-describedby={null}
                          aria-labelledby="read-only-access-label"
                          aria-pressed={null}
                          className="iot--btn bx--btn bx--btn--ghost"
                          data-testid="rule-builder-add-read-users"
                          disabled={false}
                          id="add-read-users"
                          onBlur={[Function]}
                          onClick={[Function]}
                          onFocus={[Function]}
                          onMouseEnter={[Function]}
                          onMouseLeave={[Function]}
                          tabIndex={0}
                          type="button"
                        >
                          Add users
                          <svg
                            aria-hidden={true}
                            className="bx--btn__icon"
                            fill="currentColor"
                            focusable="false"
                            height={24}
                            preserveAspectRatio="xMidYMid meet"
                            viewBox="0 0 32 32"
                            width={24}
                            xmlns="http://www.w3.org/2000/svg"
                          >
                            <path
                              d="M17 15L17 8 15 8 15 15 8 15 8 17 15 17 15 24 17 24 17 17 24 17 24 15z"
                            />
                          </svg>
                        </button>
                      </div>
                    </section>
                    <div
                      className="addons-iot-table-container"
                    >
                      <div
                        className="bx--data-table-content"
                      >
                        <table
                          className="bx--data-table bx--data-table--no-border"
                          data-testid="read-table"
                          id="read-table"
                          title={null}
                        >
                          <thead
                            data-testid="read-table-table-head"
                            onMouseMove={null}
                            onMouseUp={null}
                          >
                            <tr>
                              <th
                                align="start"
                                className="table-header-label-start iot--table-head--table-header"
                                data-column="name"
                                data-floating-menu-container={true}
                                data-testid="read-table-table-head-column-name"
                                id="column-name"
                                scope="col"
                                style={
                                  Object {
                                    "width": undefined,
                                  }
                                }
                              >
                                <span
                                  className="bx--table-header-label"
                                >
                                  <span
                                    className=""
                                    title="Name"
                                  >
                                    Name
                                  </span>
                                </span>
                              </th>
                              <th
                                align="start"
                                className="table-header-label-start iot--table-head--table-header"
                                data-column="type"
                                data-floating-menu-container={true}
                                data-testid="read-table-table-head-column-type"
                                id="column-type"
                                scope="col"
                                style={
                                  Object {
                                    "width": undefined,
                                  }
                                }
                              >
                                <span
                                  className="bx--table-header-label"
                                >
                                  <span
                                    className=""
                                    title="Type"
                                  >
                                    Type
                                  </span>
                                </span>
                              </th>
                            </tr>
                          </thead>
                          <tbody
                            aria-live="polite"
                            data-testid="read-table-table-body"
                          >
                            <tr
                              className="TableBodyRow__StyledTableRow-sc-103itxu-0 fNIOnc"
                              onClick={[Function]}
                            >
                              <td
                                align="start"
                                className="data-table-start"
                                data-column="name"
                                data-offset={0}
                                id="cell-read-table-Other User-name"
                                offset={0}
                              >
                                <span
                                  className="TableBodyRow__StyledNestedSpan-sc-103itxu-5 YBqdC"
                                >
                                  <span
                                    className=""
                                    title="Other User"
                                  >
                                    Other User
                                  </span>
                                </span>
                              </td>
                              <td
                                align="start"
                                className="data-table-start"
                                data-column="type"
                                data-offset={0}
                                id="cell-read-table-Other User-type"
                                offset={0}
                              >
                                <span
                                  className="TableBodyRow__StyledNestedSpan-sc-103itxu-5 YBqdC"
                                >
                                  <span
                                    className=""
                                    title="User"
                                  >
                                    User
                                  </span>
                                </span>
                              </td>
                            </tr>
                          </tbody>
                        </table>
                      </div>
                    </div>
                  </div>
                </div>
              </div>
            </li>
          </ul>
        </div>
      </div>
      <footer
        className="iot--rule-builder-wrap--footer"
      >
        <button
          aria-describedby={null}
          aria-pressed={null}
          className="iot--rule-builder-wrap--footer-actions-cancel iot--btn bx--btn bx--btn--secondary"
          data-testid="rule-builder-cancel"
          disabled={false}
          onBlur={[Function]}
          onClick={[Function]}
          onFocus={[Function]}
          onMouseEnter={[Function]}
          onMouseLeave={[Function]}
          tabIndex={0}
          type="button"
        >
          Cancel
        </button>
        <button
          aria-describedby={null}
          aria-pressed={null}
          className="iot--rule-builder-wrap--footer-actions-preview iot--btn bx--btn bx--btn--secondary"
          data-testid="preview"
          disabled={false}
          onBlur={[Function]}
          onClick={[Function]}
          onFocus={[Function]}
          onMouseEnter={[Function]}
          onMouseLeave={[Function]}
          tabIndex={0}
          type="button"
        >
          Preview results
        </button>
        <button
          aria-describedby={null}
          aria-pressed={null}
          className="iot--rule-builder-wrap--footer-actions-preview iot--btn bx--btn bx--btn--secondary"
          data-testid="apply"
          disabled={false}
          onBlur={[Function]}
          onClick={[Function]}
          onFocus={[Function]}
          onMouseEnter={[Function]}
          onMouseLeave={[Function]}
          tabIndex={0}
          type="button"
        >
          Apply
        </button>
      </footer>
      <div
        className="iot--select-users-modal"
<<<<<<< HEAD
        testId="select-users-modal-container"
=======
        data-testid="select-users-modal-container"
>>>>>>> 6c8dd953
      >
        <div
          className="bx--modal iot--composed-modal--large iot--composed-modal"
          data-floating-menu-container={true}
          data-testid="ComposedModal"
          onBlur={[Function]}
          onClick={[Function]}
          onClose={[Function]}
          onKeyDown={[Function]}
          open={false}
          role="presentation"
        >
          <span
            className="bx--visually-hidden"
            role="link"
            tabIndex="0"
          >
            Focus sentinel
          </span>
          <div
            aria-label="Selected users will have edit access"
            aria-modal="true"
            className="bx--modal-container"
            role="dialog"
          >
            <div
              className="bx--modal-header"
            >
              <h2
                className="bx--modal-header__label bx--type-delta"
              >
                Selected users will have edit access
              </h2>
              <h3
                className="bx--modal-header__heading bx--type-beta"
              >
                Select users
              </h3>
              <button
                aria-label="Close"
                className="bx--modal-close"
                onClick={[Function]}
                title="Close"
                type="button"
              >
                <svg
                  aria-hidden={true}
                  className="bx--modal-close__icon"
                  fill="currentColor"
                  focusable="false"
                  height={20}
                  preserveAspectRatio="xMidYMid meet"
                  viewBox="0 0 32 32"
                  width={20}
                  xmlns="http://www.w3.org/2000/svg"
                >
                  <path
                    d="M24 9.4L22.6 8 16 14.6 9.4 8 8 9.4 14.6 16 8 22.6 9.4 24 16 17.4 22.6 24 24 22.6 17.4 16 24 9.4z"
                  />
                </svg>
              </button>
            </div>
            <div
              className="bx--modal-content"
            >
              <div
                className="iot--list-builder__container"
                data-testid="select-users"
              >
                <div
                  className="iot--list-builder__all"
                  data-testid="select-users__all"
                >
                  <div
                    className="iot--list"
                    data-testid="list"
                  >
                    <div
                      className="iot--list-header-container"
                      data-testid="list-header"
                    >
                      <div
                        className="iot--list-header"
                      >
                        <div
                          className="iot--list-header--title"
                        >
                          Users (5 available)
                        </div>
                        <div
                          className="iot--list-header--btn-container"
                        />
                      </div>
                      <div
                        className="iot--list-header--search"
                      >
                        <div
                          aria-labelledby="iot--list-builder__all--search-search"
                          className="bx--search bx--search--sm"
                          role="search"
                        >
                          <div
                            className="bx--search-magnifier"
                          >
                            <svg
                              aria-hidden={true}
                              className="bx--search-magnifier-icon"
                              fill="currentColor"
                              focusable="false"
                              height={16}
                              preserveAspectRatio="xMidYMid meet"
                              viewBox="0 0 16 16"
                              width={16}
                              xmlns="http://www.w3.org/2000/svg"
                            >
                              <path
                                d="M15,14.3L10.7,10c1.9-2.3,1.6-5.8-0.7-7.7S4.2,0.7,2.3,3S0.7,8.8,3,10.7c2,1.7,5,1.7,7,0l4.3,4.3L15,14.3z M2,6.5	C2,4,4,2,6.5,2S11,4,11,6.5S9,11,6.5,11S2,9,2,6.5z"
                              />
                            </svg>
                          </div>
                          <label
                            className="bx--label"
                            htmlFor="iot--list-builder__all--search"
                            id="iot--list-builder__all--search-search"
                          >
                            Enter a value to search all users
                          </label>
                          <input
                            autoComplete="off"
                            className="bx--search-input"
                            data-testid="list-header-search-input"
                            id="iot--list-builder__all--search"
                            onChange={[Function]}
                            onKeyDown={[Function]}
                            placeholder="Enter a value to search all users"
                            role="searchbox"
                            type="text"
                            value=""
                          />
                          <button
                            aria-label="Clear search input"
                            className="bx--search-close bx--search-close--hidden"
                            onClick={[Function]}
                            type="button"
                          >
                            <svg
                              aria-hidden={true}
                              fill="currentColor"
                              focusable="false"
                              height={16}
                              preserveAspectRatio="xMidYMid meet"
                              viewBox="0 0 32 32"
                              width={16}
                              xmlns="http://www.w3.org/2000/svg"
                            >
                              <path
                                d="M24 9.4L22.6 8 16 14.6 9.4 8 8 9.4 14.6 16 8 22.6 9.4 24 16 17.4 22.6 24 24 22.6 17.4 16 24 9.4z"
                              />
                            </svg>
                          </button>
                        </div>
                      </div>
                    </div>
                    <div
                      className="iot--list--content"
                    >
                      <div
                        className="iot--list-item-parent"
                        data-floating-menu-container={true}
                      >
                        <div
                          className="iot--list-item"
                        >
                          <div
                            aria-label="Expand"
                            className="iot--list-item--expand-icon"
                            data-testid="expand-icon"
                            onClick={[Function]}
                            onKeyPress={[Function]}
                            role="button"
                            tabIndex={0}
                            title="Expand"
                          >
                            <svg
                              aria-label="Expand-icon"
                              fill="currentColor"
                              focusable="false"
                              height={16}
                              preserveAspectRatio="xMidYMid meet"
                              role="img"
                              viewBox="0 0 16 16"
                              width={16}
                              xmlns="http://www.w3.org/2000/svg"
                            >
                              <path
                                d="M8 11L3 6 3.7 5.3 8 9.6 12.3 5.3 13 6z"
                              />
                            </svg>
                          </div>
                          <div
                            className="iot--list-item--content"
                          >
                            <div
                              className="iot--list-item--content--values"
                            >
                              <div
                                className="iot--list-item--content--values--main"
                              >
                                <div
                                  className="iot--list-item--content--values--value iot--list-item--category"
                                  title="Teams (1)"
                                >
                                  Teams (1)
                                </div>
                              </div>
                            </div>
                          </div>
                        </div>
                      </div>
                      <div
                        className="iot--list-item-parent"
                        data-floating-menu-container={true}
                      >
                        <div
                          className="iot--list-item"
                        >
                          <div
                            className="iot--list-item--nesting-offset"
                            style={
                              Object {
                                "width": "30px",
                              }
                            }
                          />
                          <div
                            className="iot--list-item--content"
                          >
                            <div
                              className="iot--list-item--content--values"
                            >
                              <div
                                className="iot--list-item--content--values--main"
                              >
                                <div
                                  className="iot--list-item--content--values--value iot--list-item--content--values__disabled"
                                  title="Example User"
                                >
                                  Example User
                                </div>
                                <div
                                  className="iot--list-item--content--values--value iot--list-item--content--values__disabled"
                                  title="Example-User"
                                >
                                  Example-User
                                </div>
                              </div>
                            </div>
                          </div>
                        </div>
                      </div>
                      <div
                        className="iot--list-item-parent"
                        data-floating-menu-container={true}
                      >
                        <div
                          className="iot--list-item"
                        >
                          <div
                            className="iot--list-item--nesting-offset"
                            style={
                              Object {
                                "width": "30px",
                              }
                            }
                          />
                          <div
                            className="iot--list-item--content"
                          >
                            <div
                              className="iot--list-item--content--values"
                            >
                              <div
                                className="iot--list-item--content--values--main"
                              >
                                <div
                                  className="iot--list-item--content--values--value iot--list-item--content--values--value__with-actions"
                                  title="Test User"
                                >
                                  Test User
                                </div>
                                <div
                                  className="iot--list-item--content--values--value iot--list-item--content--values--value__with-actions"
                                  title="Test-User"
                                >
                                  Test-User
                                </div>
                                <div
                                  className="iot--list-item--content--row-actions"
                                >
                                  <button
                                    aria-describedby={null}
                                    aria-label="Add"
                                    className="iot--btn bx--btn bx--btn--sm bx--btn--ghost bx--tooltip--hidden bx--btn--icon-only bx--tooltip__trigger bx--tooltip--a11y bx--btn--icon-only--top bx--tooltip--align-center"
                                    data-testid="Button"
                                    disabled={false}
                                    onBlur={[Function]}
                                    onClick={[Function]}
                                    onFocus={[Function]}
                                    onMouseEnter={[Function]}
                                    onMouseLeave={[Function]}
                                    role="button"
                                    style={
                                      Object {
                                        "color": "black",
                                      }
                                    }
                                    tabIndex={0}
                                    type="button"
                                  >
                                    <div
                                      className="bx--assistive-text"
                                      onMouseEnter={[Function]}
                                    >
                                      Add
                                    </div>
                                    <svg
                                      aria-hidden="true"
                                      aria-label="Add"
                                      className="bx--btn__icon"
                                      fill="currentColor"
                                      focusable="false"
                                      height={16}
                                      preserveAspectRatio="xMidYMid meet"
                                      role="img"
                                      viewBox="0 0 16 16"
                                      width={16}
                                      xmlns="http://www.w3.org/2000/svg"
                                    >
                                      <path
                                        d="M9.3 3.7L13.1 7.5 1 7.5 1 8.5 13.1 8.5 9.3 12.3 10 13 15 8 10 3z"
                                      />
                                    </svg>
                                  </button>
                                </div>
                              </div>
                            </div>
                          </div>
                        </div>
                      </div>
                      <div
                        className="iot--list-item-parent"
                        data-floating-menu-container={true}
                      >
                        <div
                          className="iot--list-item"
                        >
                          <div
                            className="iot--list-item--nesting-offset"
                            style={
                              Object {
                                "width": "30px",
                              }
                            }
                          />
                          <div
                            className="iot--list-item--content"
                          >
                            <div
                              className="iot--list-item--content--values"
                            >
                              <div
                                className="iot--list-item--content--values--main"
                              >
                                <div
                                  className="iot--list-item--content--values--value iot--list-item--content--values--value__with-actions"
                                  title="Other User"
                                >
                                  Other User
                                </div>
                                <div
                                  className="iot--list-item--content--values--value iot--list-item--content--values--value__with-actions"
                                  title="Other-User"
                                >
                                  Other-User
                                </div>
                                <div
                                  className="iot--list-item--content--row-actions"
                                >
                                  <button
                                    aria-describedby={null}
                                    aria-label="Add"
                                    className="iot--btn bx--btn bx--btn--sm bx--btn--ghost bx--tooltip--hidden bx--btn--icon-only bx--tooltip__trigger bx--tooltip--a11y bx--btn--icon-only--top bx--tooltip--align-center"
                                    data-testid="Button"
                                    disabled={false}
                                    onBlur={[Function]}
                                    onClick={[Function]}
                                    onFocus={[Function]}
                                    onMouseEnter={[Function]}
                                    onMouseLeave={[Function]}
                                    role="button"
                                    style={
                                      Object {
                                        "color": "black",
                                      }
                                    }
                                    tabIndex={0}
                                    type="button"
                                  >
                                    <div
                                      className="bx--assistive-text"
                                      onMouseEnter={[Function]}
                                    >
                                      Add
                                    </div>
                                    <svg
                                      aria-hidden="true"
                                      aria-label="Add"
                                      className="bx--btn__icon"
                                      fill="currentColor"
                                      focusable="false"
                                      height={16}
                                      preserveAspectRatio="xMidYMid meet"
                                      role="img"
                                      viewBox="0 0 16 16"
                                      width={16}
                                      xmlns="http://www.w3.org/2000/svg"
                                    >
                                      <path
                                        d="M9.3 3.7L13.1 7.5 1 7.5 1 8.5 13.1 8.5 9.3 12.3 10 13 15 8 10 3z"
                                      />
                                    </svg>
                                  </button>
                                </div>
                              </div>
                            </div>
                          </div>
                        </div>
                      </div>
                    </div>
                  </div>
                </div>
                <div
                  className="iot--list-builder__selected"
                  data-testid="select-users__selected"
                >
                  <div
                    className="iot--list"
                    data-testid="list"
                  >
                    <div
                      className="iot--list-header-container"
                      data-testid="list-header"
                    >
                      <div
                        className="iot--list-header"
                      >
                        <div
                          className="iot--list-header--title"
                        >
                          1 Selected
                        </div>
                        <div
                          className="iot--list-header--btn-container"
                        />
                      </div>
                      <div
                        className="iot--list-header--search"
                      >
                        <div
                          aria-labelledby="iot--list-builder__selected--search-search"
                          className="bx--search bx--search--sm"
                          role="search"
                        >
                          <div
                            className="bx--search-magnifier"
                          >
                            <svg
                              aria-hidden={true}
                              className="bx--search-magnifier-icon"
                              fill="currentColor"
                              focusable="false"
                              height={16}
                              preserveAspectRatio="xMidYMid meet"
                              viewBox="0 0 16 16"
                              width={16}
                              xmlns="http://www.w3.org/2000/svg"
                            >
                              <path
                                d="M15,14.3L10.7,10c1.9-2.3,1.6-5.8-0.7-7.7S4.2,0.7,2.3,3S0.7,8.8,3,10.7c2,1.7,5,1.7,7,0l4.3,4.3L15,14.3z M2,6.5	C2,4,4,2,6.5,2S11,4,11,6.5S9,11,6.5,11S2,9,2,6.5z"
                              />
                            </svg>
                          </div>
                          <label
                            className="bx--label"
                            htmlFor="iot--list-builder__selected--search"
                            id="iot--list-builder__selected--search-search"
                          >
                            Enter a value to search selected users
                          </label>
                          <input
                            autoComplete="off"
                            className="bx--search-input"
                            data-testid="list-header-search-input"
                            id="iot--list-builder__selected--search"
                            onChange={[Function]}
                            onKeyDown={[Function]}
                            placeholder="Enter a value to search selected users"
                            role="searchbox"
                            type="text"
                            value=""
                          />
                          <button
                            aria-label="Clear search input"
                            className="bx--search-close bx--search-close--hidden"
                            onClick={[Function]}
                            type="button"
                          >
                            <svg
                              aria-hidden={true}
                              fill="currentColor"
                              focusable="false"
                              height={16}
                              preserveAspectRatio="xMidYMid meet"
                              viewBox="0 0 32 32"
                              width={16}
                              xmlns="http://www.w3.org/2000/svg"
                            >
                              <path
                                d="M24 9.4L22.6 8 16 14.6 9.4 8 8 9.4 14.6 16 8 22.6 9.4 24 16 17.4 22.6 24 24 22.6 17.4 16 24 9.4z"
                              />
                            </svg>
                          </button>
                        </div>
                      </div>
                    </div>
                    <div
                      className="iot--list--content"
                    >
                      <div
                        className="iot--list-item-parent"
                        data-floating-menu-container={true}
                      >
                        <div
                          className="iot--list-item"
                        >
                          <div
                            className="iot--list-item--content"
                          >
                            <div
                              className="iot--list-item--content--values"
                            >
                              <div
                                className="iot--list-item--content--values--main"
                              >
                                <div
                                  className="iot--list-item--content--values--value iot--list-item--content--values--value__with-actions"
                                  title="Example User"
                                >
                                  Example User
                                </div>
                                <div
                                  className="iot--list-item--content--values--value iot--list-item--content--values--value__with-actions"
                                  title="Example-User"
                                >
                                  Example-User
                                </div>
                                <div
                                  className="iot--list-item--content--row-actions"
                                >
                                  <button
                                    aria-describedby={null}
                                    aria-label="Remove"
                                    className="iot--btn bx--btn bx--btn--sm bx--btn--ghost bx--tooltip--hidden bx--btn--icon-only bx--tooltip__trigger bx--tooltip--a11y bx--btn--icon-only--top bx--tooltip--align-center"
                                    data-testid="Button"
                                    disabled={false}
                                    onBlur={[Function]}
                                    onClick={[Function]}
                                    onFocus={[Function]}
                                    onMouseEnter={[Function]}
                                    onMouseLeave={[Function]}
                                    style={
                                      Object {
                                        "color": "black",
                                      }
                                    }
                                    tabIndex={0}
                                    type="button"
                                  >
                                    <div
                                      className="bx--assistive-text"
                                      onMouseEnter={[Function]}
                                    >
                                      Remove
                                    </div>
                                    <svg
                                      aria-hidden="true"
                                      aria-label="Remove"
                                      className="bx--btn__icon"
                                      fill="currentColor"
                                      focusable="false"
                                      height={16}
                                      preserveAspectRatio="xMidYMid meet"
                                      role="img"
                                      viewBox="0 0 32 32"
                                      width={16}
                                      xmlns="http://www.w3.org/2000/svg"
                                    >
                                      <path
                                        d="M8 15H24V17H8z"
                                      />
                                    </svg>
                                  </button>
                                </div>
                              </div>
                            </div>
                          </div>
                        </div>
                      </div>
                    </div>
                  </div>
                </div>
              </div>
            </div>
            <div
              className="bx--modal-footer iot--composed-modal-footer bx--btn-set"
            >
              <button
                aria-describedby={null}
                aria-pressed={null}
                className="iot--btn bx--btn bx--btn--secondary"
                data-testid="ComposedModal-modal-secondary-button"
                disabled={false}
                onBlur={[Function]}
                onClick={[Function]}
                onFocus={[Function]}
                onMouseEnter={[Function]}
                onMouseLeave={[Function]}
                tabIndex={0}
                type="button"
              >
                Cancel
              </button>
              <button
                aria-describedby={null}
                aria-pressed={null}
                className="iot--btn bx--btn bx--btn--primary bx--btn--disabled"
                data-testid="ComposedModal-modal-primary-button"
                disabled={true}
                onBlur={[Function]}
                onClick={[Function]}
                onFocus={[Function]}
                onMouseEnter={[Function]}
                onMouseLeave={[Function]}
                tabIndex={0}
                type="button"
              >
                OK
              </button>
            </div>
          </div>
          <span
            className="bx--visually-hidden"
            role="link"
            tabIndex="0"
          >
            Focus sentinel
          </span>
        </div>
      </div>
      <div
        className="iot--select-users-modal"
<<<<<<< HEAD
        testId="select-users-modal-container"
=======
        data-testid="select-users-modal-container"
>>>>>>> 6c8dd953
      >
        <div
          className="bx--modal iot--composed-modal--large iot--composed-modal"
          data-floating-menu-container={true}
          data-testid="ComposedModal"
          onBlur={[Function]}
          onClick={[Function]}
          onClose={[Function]}
          onKeyDown={[Function]}
          open={false}
          role="presentation"
        >
          <span
            className="bx--visually-hidden"
            role="link"
            tabIndex="0"
          >
            Focus sentinel
          </span>
          <div
            aria-label="Selected users will have read access"
            aria-modal="true"
            className="bx--modal-container"
            role="dialog"
          >
            <div
              className="bx--modal-header"
            >
              <h2
                className="bx--modal-header__label bx--type-delta"
              >
                Selected users will have read access
              </h2>
              <h3
                className="bx--modal-header__heading bx--type-beta"
              >
                Select users
              </h3>
              <button
                aria-label="Close"
                className="bx--modal-close"
                onClick={[Function]}
                title="Close"
                type="button"
              >
                <svg
                  aria-hidden={true}
                  className="bx--modal-close__icon"
                  fill="currentColor"
                  focusable="false"
                  height={20}
                  preserveAspectRatio="xMidYMid meet"
                  viewBox="0 0 32 32"
                  width={20}
                  xmlns="http://www.w3.org/2000/svg"
                >
                  <path
                    d="M24 9.4L22.6 8 16 14.6 9.4 8 8 9.4 14.6 16 8 22.6 9.4 24 16 17.4 22.6 24 24 22.6 17.4 16 24 9.4z"
                  />
                </svg>
              </button>
            </div>
            <div
              className="bx--modal-content"
            >
              <div
                className="iot--list-builder__container"
                data-testid="select-users"
              >
                <div
                  className="iot--list-builder__all"
                  data-testid="select-users__all"
                >
                  <div
                    className="iot--list"
                    data-testid="list"
                  >
                    <div
                      className="iot--list-header-container"
                      data-testid="list-header"
                    >
                      <div
                        className="iot--list-header"
                      >
                        <div
                          className="iot--list-header--title"
                        >
                          Users (5 available)
                        </div>
                        <div
                          className="iot--list-header--btn-container"
                        />
                      </div>
                      <div
                        className="iot--list-header--search"
                      >
                        <div
                          aria-labelledby="iot--list-builder__all--search-search"
                          className="bx--search bx--search--sm"
                          role="search"
                        >
                          <div
                            className="bx--search-magnifier"
                          >
                            <svg
                              aria-hidden={true}
                              className="bx--search-magnifier-icon"
                              fill="currentColor"
                              focusable="false"
                              height={16}
                              preserveAspectRatio="xMidYMid meet"
                              viewBox="0 0 16 16"
                              width={16}
                              xmlns="http://www.w3.org/2000/svg"
                            >
                              <path
                                d="M15,14.3L10.7,10c1.9-2.3,1.6-5.8-0.7-7.7S4.2,0.7,2.3,3S0.7,8.8,3,10.7c2,1.7,5,1.7,7,0l4.3,4.3L15,14.3z M2,6.5	C2,4,4,2,6.5,2S11,4,11,6.5S9,11,6.5,11S2,9,2,6.5z"
                              />
                            </svg>
                          </div>
                          <label
                            className="bx--label"
                            htmlFor="iot--list-builder__all--search"
                            id="iot--list-builder__all--search-search"
                          >
                            Enter a value to search all users
                          </label>
                          <input
                            autoComplete="off"
                            className="bx--search-input"
                            data-testid="list-header-search-input"
                            id="iot--list-builder__all--search"
                            onChange={[Function]}
                            onKeyDown={[Function]}
                            placeholder="Enter a value to search all users"
                            role="searchbox"
                            type="text"
                            value=""
                          />
                          <button
                            aria-label="Clear search input"
                            className="bx--search-close bx--search-close--hidden"
                            onClick={[Function]}
                            type="button"
                          >
                            <svg
                              aria-hidden={true}
                              fill="currentColor"
                              focusable="false"
                              height={16}
                              preserveAspectRatio="xMidYMid meet"
                              viewBox="0 0 32 32"
                              width={16}
                              xmlns="http://www.w3.org/2000/svg"
                            >
                              <path
                                d="M24 9.4L22.6 8 16 14.6 9.4 8 8 9.4 14.6 16 8 22.6 9.4 24 16 17.4 22.6 24 24 22.6 17.4 16 24 9.4z"
                              />
                            </svg>
                          </button>
                        </div>
                      </div>
                    </div>
                    <div
                      className="iot--list--content"
                    >
                      <div
                        className="iot--list-item-parent"
                        data-floating-menu-container={true}
                      >
                        <div
                          className="iot--list-item"
                        >
                          <div
                            aria-label="Expand"
                            className="iot--list-item--expand-icon"
                            data-testid="expand-icon"
                            onClick={[Function]}
                            onKeyPress={[Function]}
                            role="button"
                            tabIndex={0}
                            title="Expand"
                          >
                            <svg
                              aria-label="Expand-icon"
                              fill="currentColor"
                              focusable="false"
                              height={16}
                              preserveAspectRatio="xMidYMid meet"
                              role="img"
                              viewBox="0 0 16 16"
                              width={16}
                              xmlns="http://www.w3.org/2000/svg"
                            >
                              <path
                                d="M8 11L3 6 3.7 5.3 8 9.6 12.3 5.3 13 6z"
                              />
                            </svg>
                          </div>
                          <div
                            className="iot--list-item--content"
                          >
                            <div
                              className="iot--list-item--content--values"
                            >
                              <div
                                className="iot--list-item--content--values--main"
                              >
                                <div
                                  className="iot--list-item--content--values--value iot--list-item--category"
                                  title="Teams (1)"
                                >
                                  Teams (1)
                                </div>
                              </div>
                            </div>
                          </div>
                        </div>
                      </div>
                      <div
                        className="iot--list-item-parent"
                        data-floating-menu-container={true}
                      >
                        <div
                          className="iot--list-item"
                        >
                          <div
                            className="iot--list-item--nesting-offset"
                            style={
                              Object {
                                "width": "30px",
                              }
                            }
                          />
                          <div
                            className="iot--list-item--content"
                          >
                            <div
                              className="iot--list-item--content--values"
                            >
                              <div
                                className="iot--list-item--content--values--main"
                              >
                                <div
                                  className="iot--list-item--content--values--value iot--list-item--content--values--value__with-actions"
                                  title="Example User"
                                >
                                  Example User
                                </div>
                                <div
                                  className="iot--list-item--content--values--value iot--list-item--content--values--value__with-actions"
                                  title="Example-User"
                                >
                                  Example-User
                                </div>
                                <div
                                  className="iot--list-item--content--row-actions"
                                >
                                  <button
                                    aria-describedby={null}
                                    aria-label="Add"
                                    className="iot--btn bx--btn bx--btn--sm bx--btn--ghost bx--tooltip--hidden bx--btn--icon-only bx--tooltip__trigger bx--tooltip--a11y bx--btn--icon-only--top bx--tooltip--align-center"
                                    data-testid="Button"
                                    disabled={false}
                                    onBlur={[Function]}
                                    onClick={[Function]}
                                    onFocus={[Function]}
                                    onMouseEnter={[Function]}
                                    onMouseLeave={[Function]}
                                    role="button"
                                    style={
                                      Object {
                                        "color": "black",
                                      }
                                    }
                                    tabIndex={0}
                                    type="button"
                                  >
                                    <div
                                      className="bx--assistive-text"
                                      onMouseEnter={[Function]}
                                    >
                                      Add
                                    </div>
                                    <svg
                                      aria-hidden="true"
                                      aria-label="Add"
                                      className="bx--btn__icon"
                                      fill="currentColor"
                                      focusable="false"
                                      height={16}
                                      preserveAspectRatio="xMidYMid meet"
                                      role="img"
                                      viewBox="0 0 16 16"
                                      width={16}
                                      xmlns="http://www.w3.org/2000/svg"
                                    >
                                      <path
                                        d="M9.3 3.7L13.1 7.5 1 7.5 1 8.5 13.1 8.5 9.3 12.3 10 13 15 8 10 3z"
                                      />
                                    </svg>
                                  </button>
                                </div>
                              </div>
                            </div>
                          </div>
                        </div>
                      </div>
                      <div
                        className="iot--list-item-parent"
                        data-floating-menu-container={true}
                      >
                        <div
                          className="iot--list-item"
                        >
                          <div
                            className="iot--list-item--nesting-offset"
                            style={
                              Object {
                                "width": "30px",
                              }
                            }
                          />
                          <div
                            className="iot--list-item--content"
                          >
                            <div
                              className="iot--list-item--content--values"
                            >
                              <div
                                className="iot--list-item--content--values--main"
                              >
                                <div
                                  className="iot--list-item--content--values--value iot--list-item--content--values--value__with-actions"
                                  title="Test User"
                                >
                                  Test User
                                </div>
                                <div
                                  className="iot--list-item--content--values--value iot--list-item--content--values--value__with-actions"
                                  title="Test-User"
                                >
                                  Test-User
                                </div>
                                <div
                                  className="iot--list-item--content--row-actions"
                                >
                                  <button
                                    aria-describedby={null}
                                    aria-label="Add"
                                    className="iot--btn bx--btn bx--btn--sm bx--btn--ghost bx--tooltip--hidden bx--btn--icon-only bx--tooltip__trigger bx--tooltip--a11y bx--btn--icon-only--top bx--tooltip--align-center"
                                    data-testid="Button"
                                    disabled={false}
                                    onBlur={[Function]}
                                    onClick={[Function]}
                                    onFocus={[Function]}
                                    onMouseEnter={[Function]}
                                    onMouseLeave={[Function]}
                                    role="button"
                                    style={
                                      Object {
                                        "color": "black",
                                      }
                                    }
                                    tabIndex={0}
                                    type="button"
                                  >
                                    <div
                                      className="bx--assistive-text"
                                      onMouseEnter={[Function]}
                                    >
                                      Add
                                    </div>
                                    <svg
                                      aria-hidden="true"
                                      aria-label="Add"
                                      className="bx--btn__icon"
                                      fill="currentColor"
                                      focusable="false"
                                      height={16}
                                      preserveAspectRatio="xMidYMid meet"
                                      role="img"
                                      viewBox="0 0 16 16"
                                      width={16}
                                      xmlns="http://www.w3.org/2000/svg"
                                    >
                                      <path
                                        d="M9.3 3.7L13.1 7.5 1 7.5 1 8.5 13.1 8.5 9.3 12.3 10 13 15 8 10 3z"
                                      />
                                    </svg>
                                  </button>
                                </div>
                              </div>
                            </div>
                          </div>
                        </div>
                      </div>
                      <div
                        className="iot--list-item-parent"
                        data-floating-menu-container={true}
                      >
                        <div
                          className="iot--list-item"
                        >
                          <div
                            className="iot--list-item--nesting-offset"
                            style={
                              Object {
                                "width": "30px",
                              }
                            }
                          />
                          <div
                            className="iot--list-item--content"
                          >
                            <div
                              className="iot--list-item--content--values"
                            >
                              <div
                                className="iot--list-item--content--values--main"
                              >
                                <div
                                  className="iot--list-item--content--values--value iot--list-item--content--values__disabled"
                                  title="Other User"
                                >
                                  Other User
                                </div>
                                <div
                                  className="iot--list-item--content--values--value iot--list-item--content--values__disabled"
                                  title="Other-User"
                                >
                                  Other-User
                                </div>
                              </div>
                            </div>
                          </div>
                        </div>
                      </div>
                    </div>
                  </div>
                </div>
                <div
                  className="iot--list-builder__selected"
                  data-testid="select-users__selected"
                >
                  <div
                    className="iot--list"
                    data-testid="list"
                  >
                    <div
                      className="iot--list-header-container"
                      data-testid="list-header"
                    >
                      <div
                        className="iot--list-header"
                      >
                        <div
                          className="iot--list-header--title"
                        >
                          1 Selected
                        </div>
                        <div
                          className="iot--list-header--btn-container"
                        />
                      </div>
                      <div
                        className="iot--list-header--search"
                      >
                        <div
                          aria-labelledby="iot--list-builder__selected--search-search"
                          className="bx--search bx--search--sm"
                          role="search"
                        >
                          <div
                            className="bx--search-magnifier"
                          >
                            <svg
                              aria-hidden={true}
                              className="bx--search-magnifier-icon"
                              fill="currentColor"
                              focusable="false"
                              height={16}
                              preserveAspectRatio="xMidYMid meet"
                              viewBox="0 0 16 16"
                              width={16}
                              xmlns="http://www.w3.org/2000/svg"
                            >
                              <path
                                d="M15,14.3L10.7,10c1.9-2.3,1.6-5.8-0.7-7.7S4.2,0.7,2.3,3S0.7,8.8,3,10.7c2,1.7,5,1.7,7,0l4.3,4.3L15,14.3z M2,6.5	C2,4,4,2,6.5,2S11,4,11,6.5S9,11,6.5,11S2,9,2,6.5z"
                              />
                            </svg>
                          </div>
                          <label
                            className="bx--label"
                            htmlFor="iot--list-builder__selected--search"
                            id="iot--list-builder__selected--search-search"
                          >
                            Enter a value to search selected users
                          </label>
                          <input
                            autoComplete="off"
                            className="bx--search-input"
                            data-testid="list-header-search-input"
                            id="iot--list-builder__selected--search"
                            onChange={[Function]}
                            onKeyDown={[Function]}
                            placeholder="Enter a value to search selected users"
                            role="searchbox"
                            type="text"
                            value=""
                          />
                          <button
                            aria-label="Clear search input"
                            className="bx--search-close bx--search-close--hidden"
                            onClick={[Function]}
                            type="button"
                          >
                            <svg
                              aria-hidden={true}
                              fill="currentColor"
                              focusable="false"
                              height={16}
                              preserveAspectRatio="xMidYMid meet"
                              viewBox="0 0 32 32"
                              width={16}
                              xmlns="http://www.w3.org/2000/svg"
                            >
                              <path
                                d="M24 9.4L22.6 8 16 14.6 9.4 8 8 9.4 14.6 16 8 22.6 9.4 24 16 17.4 22.6 24 24 22.6 17.4 16 24 9.4z"
                              />
                            </svg>
                          </button>
                        </div>
                      </div>
                    </div>
                    <div
                      className="iot--list--content"
                    >
                      <div
                        className="iot--list-item-parent"
                        data-floating-menu-container={true}
                      >
                        <div
                          className="iot--list-item"
                        >
                          <div
                            className="iot--list-item--content"
                          >
                            <div
                              className="iot--list-item--content--values"
                            >
                              <div
                                className="iot--list-item--content--values--main"
                              >
                                <div
                                  className="iot--list-item--content--values--value iot--list-item--content--values--value__with-actions"
                                  title="Other User"
                                >
                                  Other User
                                </div>
                                <div
                                  className="iot--list-item--content--values--value iot--list-item--content--values--value__with-actions"
                                  title="Other-User"
                                >
                                  Other-User
                                </div>
                                <div
                                  className="iot--list-item--content--row-actions"
                                >
                                  <button
                                    aria-describedby={null}
                                    aria-label="Remove"
                                    className="iot--btn bx--btn bx--btn--sm bx--btn--ghost bx--tooltip--hidden bx--btn--icon-only bx--tooltip__trigger bx--tooltip--a11y bx--btn--icon-only--top bx--tooltip--align-center"
                                    data-testid="Button"
                                    disabled={false}
                                    onBlur={[Function]}
                                    onClick={[Function]}
                                    onFocus={[Function]}
                                    onMouseEnter={[Function]}
                                    onMouseLeave={[Function]}
                                    style={
                                      Object {
                                        "color": "black",
                                      }
                                    }
                                    tabIndex={0}
                                    type="button"
                                  >
                                    <div
                                      className="bx--assistive-text"
                                      onMouseEnter={[Function]}
                                    >
                                      Remove
                                    </div>
                                    <svg
                                      aria-hidden="true"
                                      aria-label="Remove"
                                      className="bx--btn__icon"
                                      fill="currentColor"
                                      focusable="false"
                                      height={16}
                                      preserveAspectRatio="xMidYMid meet"
                                      role="img"
                                      viewBox="0 0 32 32"
                                      width={16}
                                      xmlns="http://www.w3.org/2000/svg"
                                    >
                                      <path
                                        d="M8 15H24V17H8z"
                                      />
                                    </svg>
                                  </button>
                                </div>
                              </div>
                            </div>
                          </div>
                        </div>
                      </div>
                    </div>
                  </div>
                </div>
              </div>
            </div>
            <div
              className="bx--modal-footer iot--composed-modal-footer bx--btn-set"
            >
              <button
                aria-describedby={null}
                aria-pressed={null}
                className="iot--btn bx--btn bx--btn--secondary"
                data-testid="ComposedModal-modal-secondary-button"
                disabled={false}
                onBlur={[Function]}
                onClick={[Function]}
                onFocus={[Function]}
                onMouseEnter={[Function]}
                onMouseLeave={[Function]}
                tabIndex={0}
                type="button"
              >
                Cancel
              </button>
              <button
                aria-describedby={null}
                aria-pressed={null}
                className="iot--btn bx--btn bx--btn--primary bx--btn--disabled"
                data-testid="ComposedModal-modal-primary-button"
                disabled={true}
                onBlur={[Function]}
                onClick={[Function]}
                onFocus={[Function]}
                onMouseEnter={[Function]}
                onMouseLeave={[Function]}
                tabIndex={0}
                type="button"
              >
                OK
              </button>
            </div>
          </div>
          <span
            className="bx--visually-hidden"
            role="link"
            tabIndex="0"
          >
            Focus sentinel
          </span>
        </div>
      </div>
    </section>
  </div>
</div>
`;

exports[`Storybook Snapshot tests and console checks Storyshots 2 - Watson IoT Experimental/☢️ RuleBuilder ️⚠️ Experimental Notice  1`] = `
<div
  className="storybook-container"
>
  <div
    className="bx--toast-notification bx--toast-notification--warning-alt"
    kind="warning-alt"
    role="alert"
    style={
      Object {
        "marginBottom": "0.5rem",
        "minWidth": "30rem",
      }
    }
  >
    <svg
      aria-hidden={true}
      className="bx--toast-notification__icon"
      fill="currentColor"
      focusable="false"
      height={20}
      preserveAspectRatio="xMidYMid meet"
      viewBox="0 0 32 32"
      width={20}
      xmlns="http://www.w3.org/2000/svg"
    >
      <path
        d="M14.875,11h2.25V21h-2.25ZM16,27a1.5,1.5,0,1,1,1.5-1.5A1.5,1.5,0,0,1,16,27Z"
        fill="none"
      />
      <path
        d="M29.8872,28.5386l-13-25a1,1,0,0,0-1.7744,0l-13,25A1,1,0,0,0,3,30H29a1,1,0,0,0,.8872-1.4614ZM14.875,11h2.25V21h-2.25ZM16,27a1.5,1.5,0,1,1,1.5-1.5A1.5,1.5,0,0,1,16,27Z"
      />
      <title>
        warning-alt icon
      </title>
    </svg>
    <div
      className="bx--toast-notification__details"
    >
      <h3
        className="bx--toast-notification__title"
      >
        Experimental Component Notice
      </h3>
      <div
        className="bx--toast-notification__subtitle"
      >
        <span>
          RuleBuilder
           is an
           
          <a
            href="https://github.com/carbon-design-system/carbon-addons-iot-react/blob/next/packages/react/docs/guides/experimental-components.md"
          >
            experimental component
          </a>
           
          and may have changing APIs with no major version bump and/or insufficient test coverage. Use of this component in production is discouraged.
        </span>
      </div>
    </div>
  </div>
</div>
`;<|MERGE_RESOLUTION|>--- conflicted
+++ resolved
@@ -1932,11 +1932,7 @@
       </footer>
       <div
         className="iot--select-users-modal"
-<<<<<<< HEAD
-        testId="select-users-modal-container"
-=======
         data-testid="select-users-modal-container"
->>>>>>> 6c8dd953
       >
         <div
           className="bx--modal iot--composed-modal--large iot--composed-modal"
@@ -2298,11 +2294,7 @@
       </div>
       <div
         className="iot--select-users-modal"
-<<<<<<< HEAD
-        testId="select-users-modal-container"
-=======
         data-testid="select-users-modal-container"
->>>>>>> 6c8dd953
       >
         <div
           className="bx--modal iot--composed-modal--large iot--composed-modal"
@@ -6084,11 +6076,7 @@
       </footer>
       <div
         className="iot--select-users-modal"
-<<<<<<< HEAD
-        testId="select-users-modal-container"
-=======
         data-testid="select-users-modal-container"
->>>>>>> 6c8dd953
       >
         <div
           className="bx--modal iot--composed-modal--large iot--composed-modal"
@@ -6760,11 +6748,7 @@
       </div>
       <div
         className="iot--select-users-modal"
-<<<<<<< HEAD
-        testId="select-users-modal-container"
-=======
         data-testid="select-users-modal-container"
->>>>>>> 6c8dd953
       >
         <div
           className="bx--modal iot--composed-modal--large iot--composed-modal"
