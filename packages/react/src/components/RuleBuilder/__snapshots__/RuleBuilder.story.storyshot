--- conflicted
+++ resolved
@@ -699,11 +699,7 @@
               onAnimationEnd={[Function]}
             >
               <button
-<<<<<<< HEAD
-                aria-controls="accordion-item-716"
-=======
-                aria-controls="accordion-item-715"
->>>>>>> e7cb60f7
+                aria-controls="accordion-item-718"
                 aria-expanded={true}
                 className="bx--accordion__heading"
                 onClick={[Function]}
@@ -734,11 +730,7 @@
               </button>
               <div
                 className="bx--accordion__content"
-<<<<<<< HEAD
-                id="accordion-item-716"
-=======
-                id="accordion-item-715"
->>>>>>> e7cb60f7
+                id="accordion-item-718"
               >
                 <div
                   className="bx--form-item bx--text-input-wrapper bx--text-input-wrapper--light"
@@ -819,11 +811,7 @@
               onAnimationEnd={[Function]}
             >
               <button
-<<<<<<< HEAD
-                aria-controls="accordion-item-717"
-=======
-                aria-controls="accordion-item-716"
->>>>>>> e7cb60f7
+                aria-controls="accordion-item-719"
                 aria-expanded={true}
                 className="bx--accordion__heading"
                 onClick={[Function]}
@@ -854,11 +842,7 @@
               </button>
               <div
                 className="bx--accordion__content"
-<<<<<<< HEAD
-                id="accordion-item-717"
-=======
-                id="accordion-item-716"
->>>>>>> e7cb60f7
+                id="accordion-item-719"
               >
                 <div
                   className="iot--rule-builder-wrap--user-container"
@@ -6281,11 +6265,7 @@
               onAnimationEnd={[Function]}
             >
               <button
-<<<<<<< HEAD
-                aria-controls="accordion-item-756"
-=======
-                aria-controls="accordion-item-755"
->>>>>>> e7cb60f7
+                aria-controls="accordion-item-758"
                 aria-expanded={true}
                 className="bx--accordion__heading"
                 onClick={[Function]}
@@ -6316,11 +6296,7 @@
               </button>
               <div
                 className="bx--accordion__content"
-<<<<<<< HEAD
-                id="accordion-item-756"
-=======
-                id="accordion-item-755"
->>>>>>> e7cb60f7
+                id="accordion-item-758"
               >
                 <div
                   className="bx--form-item bx--text-input-wrapper bx--text-input-wrapper--light"
@@ -6483,11 +6459,7 @@
               onAnimationEnd={[Function]}
             >
               <button
-<<<<<<< HEAD
-                aria-controls="accordion-item-757"
-=======
-                aria-controls="accordion-item-756"
->>>>>>> e7cb60f7
+                aria-controls="accordion-item-759"
                 aria-expanded={true}
                 className="bx--accordion__heading"
                 onClick={[Function]}
@@ -6518,11 +6490,7 @@
               </button>
               <div
                 className="bx--accordion__content"
-<<<<<<< HEAD
-                id="accordion-item-757"
-=======
-                id="accordion-item-756"
->>>>>>> e7cb60f7
+                id="accordion-item-759"
               >
                 <div
                   className="iot--rule-builder-wrap--user-container"
