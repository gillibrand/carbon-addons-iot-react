// Jest Snapshot v1, https://goo.gl/fbAQLP

exports[`Storybook Snapshot tests and console checks Storyshots 2 - Watson IoT Experimental/☢️ RuleBuilder new filter 1`] = `
<div
  className="storybook-container"
>
  <div
    style={
      Object {
        "height": "calc(100vh - 100px)",
        "width": "100%",
      }
    }
  >
    <section
      className="iot--rule-builder-wrap"
      data-testid="rule-builder"
    >
      <header
        className="iot--rule-builder-wrap--header"
      >
        <div>
          <h1
            className="iot--rule-builder-wrap--header-title"
            data-testid="rule-builder-title"
          >
            Undefined
          </h1>
        </div>
        <div
          className="iot--rule-builder-wrap--header-actions"
        >
          <button
            aria-describedby={null}
            aria-pressed={null}
            className="iot--card--toolbar-action iot--card--toolbar-svg-wrapper bx--btn--icon-only iot--btn bx--btn bx--btn--sm bx--btn--ghost"
            data-testid="favorite"
            disabled={false}
            onBlur={[Function]}
            onClick={[Function]}
            onFocus={[Function]}
            onMouseEnter={[Function]}
            onMouseLeave={[Function]}
            tabIndex={0}
            title="Favorite"
            type="button"
          >
            <svg
              aria-hidden="true"
              aria-label="Favorite"
              className="bx--btn__icon"
              fill="currentColor"
              focusable="false"
              height={16}
              preserveAspectRatio="xMidYMid meet"
              role="img"
              viewBox="0 0 16 16"
              width={16}
              xmlns="http://www.w3.org/2000/svg"
            >
              <path
                d="M8,3.3l1.4,2.8l0.2,0.5l0.5,0.1l3.1,0.4L11,9.2l-0.4,0.4l0.1,0.5l0.5,3.1l-2.8-1.4L8,11.5l-0.5,0.2l-2.8,1.4l0.5-3.1	l0.1-0.5L5,9.2L2.8,7l3.1-0.4l0.5-0.1L6.6,6L8,3.3 M8,1L5.7,5.6L0.6,6.3l3.7,3.6L3.5,15L8,12.6l4.6,2.4l-0.9-5.1l3.7-3.6l-5.1-0.7	L8,1z"
              />
            </svg>
          </button>
          <button
            aria-describedby={null}
            aria-pressed={null}
            className="iot--card--toolbar-action iot--card--toolbar-svg-wrapper bx--btn--icon-only iot--btn bx--btn bx--btn--sm bx--btn--ghost"
            data-testid="share"
            disabled={false}
            onBlur={[Function]}
            onClick={[Function]}
            onFocus={[Function]}
            onMouseEnter={[Function]}
            onMouseLeave={[Function]}
            tabIndex={0}
            title="Share"
            type="button"
          >
            <svg
              aria-hidden="true"
              aria-label="Share"
              className="bx--btn__icon"
              fill="currentColor"
              focusable="false"
              height={16}
              preserveAspectRatio="xMidYMid meet"
              role="img"
              viewBox="0 0 32 32"
              width={16}
              xmlns="http://www.w3.org/2000/svg"
            >
              <path
                d="M23,20a5,5,0,0,0-3.89,1.89L11.8,17.32a4.46,4.46,0,0,0,0-2.64l7.31-4.57A5,5,0,1,0,18,7a4.79,4.79,0,0,0,.2,1.32l-7.31,4.57a5,5,0,1,0,0,6.22l7.31,4.57A4.79,4.79,0,0,0,18,25a5,5,0,1,0,5-5ZM23,4a3,3,0,1,1-3,3A3,3,0,0,1,23,4ZM7,19a3,3,0,1,1,3-3A3,3,0,0,1,7,19Zm16,9a3,3,0,1,1,3-3A3,3,0,0,1,23,28Z"
              />
            </svg>
          </button>
          <button
            aria-describedby={null}
            aria-pressed={null}
            className="iot--card--toolbar-action iot--card--toolbar-svg-wrapper bx--btn--icon-only iot--btn bx--btn bx--btn--sm bx--btn--ghost"
            data-testid="delete"
            disabled={false}
            onBlur={[Function]}
            onClick={[Function]}
            onFocus={[Function]}
            onMouseEnter={[Function]}
            onMouseLeave={[Function]}
            tabIndex={0}
            title="Delete"
            type="button"
          >
            <svg
              aria-hidden="true"
              aria-label="Delete"
              className="bx--btn__icon"
              fill="currentColor"
              focusable="false"
              height={16}
              preserveAspectRatio="xMidYMid meet"
              role="img"
              viewBox="0 0 32 32"
              width={16}
              xmlns="http://www.w3.org/2000/svg"
            >
              <path
                d="M12 12H14V24H12zM18 12H20V24H18z"
              />
              <path
                d="M4 6V8H6V28a2 2 0 002 2H24a2 2 0 002-2V8h2V6zM8 28V8H24V28zM12 2H20V4H12z"
              />
            </svg>
          </button>
          <button
            aria-describedby={null}
            aria-pressed={null}
            className="iot--rule-builder-wrap--header-actions-save iot--btn bx--btn bx--btn--sm bx--btn--primary"
            data-testid="rule-builder-save"
            disabled={false}
            onBlur={[Function]}
            onClick={[Function]}
            onFocus={[Function]}
            onMouseEnter={[Function]}
            onMouseLeave={[Function]}
            tabIndex={0}
            type="button"
          >
            Save
          </button>
        </div>
      </header>
      <div
        className="iot--rule-builder-wrap--body"
      >
        <div
          className="iot--rule-builder-wrap--tabs bx--tabs--scrollable"
          data-testid="rule-builder-tabs"
          onScroll={[Function]}
          selected={0}
        >
          <button
            aria-hidden="true"
            aria-label="Scroll left"
            className="bx--tab--overflow-nav-button--hidden"
            onClick={[Function]}
            onMouseDown={[Function]}
            onMouseUp={[Function]}
            tabIndex="-1"
            type="button"
          >
            <svg
              aria-hidden={true}
              fill="currentColor"
              focusable="false"
              height={16}
              preserveAspectRatio="xMidYMid meet"
              viewBox="0 0 16 16"
              width={16}
              xmlns="http://www.w3.org/2000/svg"
            >
              <path
                d="M5 8L10 3 10.7 3.7 6.4 8 10.7 12.3 10 13z"
              />
            </svg>
          </button>
          <ul
            className="bx--tabs--scrollable__nav"
            role="tablist"
            tabIndex={-1}
          >
            <li
              className="iot--rule-builder-wrap--tab bx--tabs--scrollable__nav-item bx--tabs__nav-item--selected bx--tabs--scrollable__nav-item--selected"
              data-testid="rule-builder-editor-tab"
              onClick={[Function]}
              onKeyDown={[Function]}
              role="presentation"
            >
              <button
                aria-selected={true}
                className="bx--tabs--scrollable__nav-link"
                href="#"
                role="tab"
                tabIndex={0}
                type="button"
              >
                Filter builder
              </button>
            </li>
            <li
              className="iot--rule-builder-wrap--tab bx--tabs--scrollable__nav-item"
              data-testid="rule-builder-sharing-tab"
              onClick={[Function]}
              onKeyDown={[Function]}
              role="presentation"
            >
              <button
                aria-selected={false}
                className="bx--tabs--scrollable__nav-link"
                href="#"
                role="tab"
                tabIndex={-1}
                type="button"
              >
                Sharing and preferences
              </button>
            </li>
          </ul>
          <button
            aria-hidden="true"
            aria-label="Scroll right"
            className="bx--tab--overflow-nav-button--hidden"
            onClick={[Function]}
            onMouseDown={[Function]}
            onMouseUp={[Function]}
            tabIndex="-1"
            type="button"
          >
            <svg
              aria-hidden={true}
              fill="currentColor"
              focusable="false"
              height={16}
              preserveAspectRatio="xMidYMid meet"
              viewBox="0 0 16 16"
              width={16}
              xmlns="http://www.w3.org/2000/svg"
            >
              <path
                d="M11 8L6 13 5.3 12.3 9.6 8 5.3 3.7 6 3z"
              />
            </svg>
          </button>
        </div>
        <div
          className="bx--tab-content"
          hidden={false}
          role="tabpanel"
          selected={true}
          tabIndex={0}
        >
          <div
            data-testid="rule-builder-editor"
          >
            <div
              className="iot--rule-builder-header"
              data-testid="rule-builder-editor-header"
            >
              <div>
                <div
                  className="iot--rule-builder-header__dropdown"
                >
                  <div
                    className="bx--dropdown__wrapper bx--list-box__wrapper"
                    data-testid="14p5ho3pcu-group-logic-dropdown"
                  >
                    
                    <div
                      className="bx--dropdown bx--dropdown--light bx--list-box bx--list-box--light"
                      id="14p5ho3pcu"
                      onClick={[Function]}
                      onKeyDown={[Function]}
                    >
                      <button
                        aria-disabled={false}
                        aria-expanded={false}
                        aria-haspopup="listbox"
                        aria-labelledby="downshift-0-label downshift-0-toggle-button"
                        className="bx--list-box__field"
                        disabled={false}
                        id="downshift-0-toggle-button"
                        onClick={[Function]}
                        onKeyDown={[Function]}
                        type="button"
                      >
                        <span
                          className="bx--list-box__label"
                        >
                          ALL
                        </span>
                        <div
                          className="bx--list-box__menu-icon"
                        >
                          <svg
                            aria-label="Open menu"
                            fill="currentColor"
                            focusable="false"
                            height={16}
                            name="chevron--down"
                            preserveAspectRatio="xMidYMid meet"
                            role="img"
                            viewBox="0 0 16 16"
                            width={16}
                            xmlns="http://www.w3.org/2000/svg"
                          >
                            <path
                              d="M8 11L3 6 3.7 5.3 8 9.6 12.3 5.3 13 6z"
                            />
                            <title>
                              Open menu
                            </title>
                          </svg>
                        </div>
                      </button>
                      <div
                        aria-labelledby="downshift-0-label"
                        className="bx--list-box__menu"
                        id="downshift-0-menu"
                        onBlur={[Function]}
                        onKeyDown={[Function]}
                        onMouseLeave={[Function]}
                        role="listbox"
                        tabIndex={-1}
                      />
                    </div>
                  </div>
                </div>
                <span>
                   of the following are true
                </span>
              </div>
              <div
                className="iot--rule-builder-header__buttons"
              >
                <button
                  aria-describedby={null}
                  aria-pressed={null}
                  className="iot--btn bx--btn bx--btn--ghost"
                  data-testid="rule-builder-editor-header-add-rule-button"
                  disabled={false}
                  onBlur={[Function]}
                  onClick={[Function]}
                  onFocus={[Function]}
                  onMouseEnter={[Function]}
                  onMouseLeave={[Function]}
                  tabIndex={0}
                  type="button"
                >
                  Add rule
                  <svg
                    aria-hidden={true}
                    className="bx--btn__icon"
                    fill="currentColor"
                    focusable="false"
                    height={32}
                    preserveAspectRatio="xMidYMid meet"
                    viewBox="0 0 32 32"
                    width={32}
                    xmlns="http://www.w3.org/2000/svg"
                  >
                    <path
                      d="M17 15L17 8 15 8 15 15 8 15 8 17 15 17 15 24 17 24 17 17 24 17 24 15z"
                    />
                  </svg>
                </button>
                <button
                  aria-describedby={null}
                  aria-pressed={null}
                  className="iot--btn bx--btn bx--btn--ghost"
                  data-testid="rule-builder-editor-header-add-group-button"
                  disabled={false}
                  onBlur={[Function]}
                  onClick={[Function]}
                  onFocus={[Function]}
                  onMouseEnter={[Function]}
                  onMouseLeave={[Function]}
                  tabIndex={0}
                  type="button"
                >
                  Add group
                  <svg
                    aria-hidden={true}
                    className="bx--btn__icon"
                    fill="currentColor"
                    focusable="false"
                    height={32}
                    preserveAspectRatio="xMidYMid meet"
                    viewBox="0 0 32 32"
                    width={32}
                    xmlns="http://www.w3.org/2000/svg"
                  >
                    <path
                      d="M20.5859,14.4141,24.1719,18H6V8H4V18a2.0024,2.0024,0,0,0,2,2H24.1719L20.586,23.5859,22,25l6-6-6-6Z"
                    />
                  </svg>
                </button>
              </div>
            </div>
            <div
              className="iot--rule-builder-rule"
              data-testid="rsiru4rjba-rule"
            >
              <div
                className="bx--dropdown__wrapper bx--list-box__wrapper"
                data-testid="rsiru4rjba-column-dropdown"
              >
                
                <div
                  className="bx--dropdown bx--dropdown--light bx--list-box bx--list-box--light"
                  id="rsiru4rjba-column-dropdown"
                  onClick={[Function]}
                  onKeyDown={[Function]}
                >
                  <button
                    aria-disabled={false}
                    aria-expanded={false}
                    aria-haspopup="listbox"
                    aria-labelledby="downshift-1-label downshift-1-toggle-button"
                    className="bx--list-box__field"
                    disabled={false}
                    id="downshift-1-toggle-button"
                    onClick={[Function]}
                    onKeyDown={[Function]}
                    type="button"
                  >
                    <span
                      className="bx--list-box__label"
                    >
                      Select a column
                    </span>
                    <div
                      className="bx--list-box__menu-icon"
                    >
                      <svg
                        aria-label="Open menu"
                        fill="currentColor"
                        focusable="false"
                        height={16}
                        name="chevron--down"
                        preserveAspectRatio="xMidYMid meet"
                        role="img"
                        viewBox="0 0 16 16"
                        width={16}
                        xmlns="http://www.w3.org/2000/svg"
                      >
                        <path
                          d="M8 11L3 6 3.7 5.3 8 9.6 12.3 5.3 13 6z"
                        />
                        <title>
                          Open menu
                        </title>
                      </svg>
                    </div>
                  </button>
                  <div
                    aria-labelledby="downshift-1-label"
                    className="bx--list-box__menu"
                    id="downshift-1-menu"
                    onBlur={[Function]}
                    onKeyDown={[Function]}
                    onMouseLeave={[Function]}
                    role="listbox"
                    tabIndex={-1}
                  />
                </div>
              </div>
              <div
                className="bx--dropdown__wrapper bx--list-box__wrapper"
                data-testid="rsiru4rjba-operand-dropdown"
              >
                
                <div
                  className="bx--dropdown bx--dropdown--light bx--list-box bx--list-box--light"
                  id="rsiru4rjba-operand-dropdown"
                  onClick={[Function]}
                  onKeyDown={[Function]}
                >
                  <button
                    aria-disabled={false}
                    aria-expanded={false}
                    aria-haspopup="listbox"
                    aria-labelledby="downshift-2-label downshift-2-toggle-button"
                    className="bx--list-box__field"
                    disabled={false}
                    id="downshift-2-toggle-button"
                    onClick={[Function]}
                    onKeyDown={[Function]}
                    type="button"
                  >
                    <span
                      className="bx--list-box__label"
                    >
                      Select an operand
                    </span>
                    <div
                      className="bx--list-box__menu-icon"
                    >
                      <svg
                        aria-label="Open menu"
                        fill="currentColor"
                        focusable="false"
                        height={16}
                        name="chevron--down"
                        preserveAspectRatio="xMidYMid meet"
                        role="img"
                        viewBox="0 0 16 16"
                        width={16}
                        xmlns="http://www.w3.org/2000/svg"
                      >
                        <path
                          d="M8 11L3 6 3.7 5.3 8 9.6 12.3 5.3 13 6z"
                        />
                        <title>
                          Open menu
                        </title>
                      </svg>
                    </div>
                  </button>
                  <div
                    aria-labelledby="downshift-2-label"
                    className="bx--list-box__menu"
                    id="downshift-2-menu"
                    onBlur={[Function]}
                    onKeyDown={[Function]}
                    onMouseLeave={[Function]}
                    role="listbox"
                    tabIndex={-1}
                  />
                </div>
              </div>
              <div
                className="bx--form-item bx--text-input-wrapper bx--text-input-wrapper--light"
              >
                <div
                  className="bx--text-input__field-outer-wrapper"
                >
                  <div
                    className="bx--text-input__field-wrapper"
                    data-invalid={null}
                  >
                    <input
                      className="bx--text-input bx--text__input bx--text-input--light"
                      data-testid="rsiru4rjba-value"
                      defaultValue=""
                      disabled={false}
                      id="rsiru4rjba-value"
                      onChange={[Function]}
                      onClick={[Function]}
                      placeholder="Enter a value"
                      title="Enter a value"
                      type="text"
                    />
                  </div>
                </div>
              </div>
              <div
                className="iot--rule-builder-rule__actions"
              >
                <button
                  aria-describedby={null}
                  className="iot--btn bx--btn bx--btn--ghost bx--tooltip--hidden bx--btn--icon-only bx--tooltip__trigger bx--tooltip--a11y bx--btn--icon-only--top bx--tooltip--align-center"
                  data-testid="rsiru4rjba-remove-rule-button"
                  disabled={false}
                  onBlur={[Function]}
                  onClick={[Function]}
                  onFocus={[Function]}
                  onMouseEnter={[Function]}
                  onMouseLeave={[Function]}
                  tabIndex={0}
                  type="button"
                >
                  <div
                    className="bx--assistive-text"
                    onMouseEnter={[Function]}
                  >
                    Remove rule
                  </div>
                  <svg
                    aria-hidden="true"
                    aria-label="Remove rule"
                    className="bx--btn__icon"
                    fill="currentColor"
                    focusable="false"
                    height={32}
                    preserveAspectRatio="xMidYMid meet"
                    role="img"
                    viewBox="0 0 32 32"
                    width={32}
                    xmlns="http://www.w3.org/2000/svg"
                  >
                    <path
                      d="M8 15H24V17H8z"
                    />
                  </svg>
                </button>
                <button
                  aria-describedby={null}
                  className="iot--btn bx--btn bx--btn--ghost bx--tooltip--hidden bx--btn--icon-only bx--tooltip__trigger bx--tooltip--a11y bx--btn--icon-only--top bx--tooltip--align-center"
                  data-testid="rsiru4rjba-add-rule-button"
                  disabled={false}
                  onBlur={[Function]}
                  onClick={[Function]}
                  onFocus={[Function]}
                  onMouseEnter={[Function]}
                  onMouseLeave={[Function]}
                  tabIndex={0}
                  type="button"
                >
                  <div
                    className="bx--assistive-text"
                    onMouseEnter={[Function]}
                  >
                    Add new rule
                  </div>
                  <svg
                    aria-hidden="true"
                    aria-label="Add new rule"
                    className="bx--btn__icon"
                    fill="currentColor"
                    focusable="false"
                    height={32}
                    preserveAspectRatio="xMidYMid meet"
                    role="img"
                    viewBox="0 0 32 32"
                    width={32}
                    xmlns="http://www.w3.org/2000/svg"
                  >
                    <path
                      d="M17 15L17 8 15 8 15 15 8 15 8 17 15 17 15 24 17 24 17 17 24 17 24 15z"
                    />
                  </svg>
                </button>
                <button
                  aria-describedby={null}
                  className="iot--btn bx--btn bx--btn--ghost bx--tooltip--hidden bx--btn--icon-only bx--tooltip__trigger bx--tooltip--a11y bx--btn--icon-only--top bx--tooltip--align-center"
                  data-testid="rsiru4rjba-add-group-button"
                  disabled={false}
                  onBlur={[Function]}
                  onClick={[Function]}
                  onFocus={[Function]}
                  onMouseEnter={[Function]}
                  onMouseLeave={[Function]}
                  tabIndex={0}
                  type="button"
                >
                  <div
                    className="bx--assistive-text"
                    onMouseEnter={[Function]}
                  >
                    Add new rule group
                  </div>
                  <svg
                    aria-hidden="true"
                    aria-label="Add new rule group"
                    className="bx--btn__icon"
                    fill="currentColor"
                    focusable="false"
                    height={32}
                    preserveAspectRatio="xMidYMid meet"
                    role="img"
                    viewBox="0 0 32 32"
                    width={32}
                    xmlns="http://www.w3.org/2000/svg"
                  >
                    <path
                      d="M20.5859,14.4141,24.1719,18H6V8H4V18a2.0024,2.0024,0,0,0,2,2H24.1719L20.586,23.5859,22,25l6-6-6-6Z"
                    />
                  </svg>
                </button>
              </div>
            </div>
          </div>
        </div>
        <div
          className="bx--tab-content"
          hidden={true}
          role="tabpanel"
          selected={false}
          tabIndex={0}
        >
          <ul
            className="bx--accordion bx--accordion--end"
          >
            <li
              className="bx--accordion__item bx--accordion__item--active"
              onAnimationEnd={[Function]}
            >
              <button
<<<<<<< HEAD
                aria-controls="accordion-item-653"
=======
                aria-controls="accordion-item-652"
>>>>>>> 4bd9009f
                aria-expanded={true}
                className="bx--accordion__heading"
                onClick={[Function]}
                onKeyDown={[Function]}
                type="button"
              >
                <svg
                  aria-hidden={true}
                  className="bx--accordion__arrow"
                  fill="currentColor"
                  focusable="false"
                  height={16}
                  preserveAspectRatio="xMidYMid meet"
                  viewBox="0 0 16 16"
                  width={16}
                  xmlns="http://www.w3.org/2000/svg"
                >
                  <path
                    d="M11 8L6 13 5.3 12.3 9.6 8 5.3 3.7 6 3z"
                  />
                </svg>
                <div
                  className="bx--accordion__title"
                >
                  Details
                </div>
              </button>
              <div
                className="bx--accordion__content"
<<<<<<< HEAD
                id="accordion-item-653"
=======
                id="accordion-item-652"
>>>>>>> 4bd9009f
              >
                <div
                  className="bx--form-item bx--text-input-wrapper bx--text-input-wrapper--light"
                >
                  <label
                    className="bx--label"
                    htmlFor="rule-builder-title-input"
                  >
                    Filter Name
                  </label>
                  <div
                    className="bx--text-input__field-outer-wrapper"
                  >
                    <div
                      className="bx--text-input__field-wrapper"
                      data-invalid={null}
                    >
                      <input
                        className="bx--text-input iot--rule-builder-wrap--title-input bx--text-input--light"
                        data-testid="rule-builder-title-input"
                        disabled={false}
                        id="rule-builder-title-input"
                        onChange={[Function]}
                        onClick={[Function]}
                        placeholder="Untitled 01"
                        title="Untitled 01"
                        type="text"
                      />
                    </div>
                  </div>
                </div>
                <div
                  className="iot--filtertags-container iot--filtertags-container__wrap"
                  data-testid="filter-tag-container"
                  id="filter-tag-container"
                >
                  <div
                    className="bx--form-item bx--text-input-wrapper bx--text-input-wrapper--light"
                  >
                    <label
                      className="bx--label"
                      htmlFor="rule-builder-tags-input"
                    >
                      Tags (optional)
                    </label>
                    <div
                      className="bx--text-input__field-outer-wrapper"
                    >
                      <div
                        className="bx--text-input__field-wrapper"
                        data-invalid={null}
                      >
                        <input
                          className="bx--text-input bx--text__input bx--text-input--light"
                          disabled={false}
                          id="rule-builder-tags-input"
                          onChange={[Function]}
                          onClick={[Function]}
                          onKeyUp={[Function]}
                          style={
                            Object {
                              "paddingLeft": 0,
                            }
                          }
                          type="text"
                        />
                      </div>
                    </div>
                  </div>
                  <div
                    className="iot--rule-builder-wrap--tag-container"
                  />
                </div>
              </div>
            </li>
            <li
              className="bx--accordion__item bx--accordion__item--active"
              onAnimationEnd={[Function]}
            >
              <button
<<<<<<< HEAD
                aria-controls="accordion-item-654"
=======
                aria-controls="accordion-item-653"
>>>>>>> 4bd9009f
                aria-expanded={true}
                className="bx--accordion__heading"
                onClick={[Function]}
                onKeyDown={[Function]}
                type="button"
              >
                <svg
                  aria-hidden={true}
                  className="bx--accordion__arrow"
                  fill="currentColor"
                  focusable="false"
                  height={16}
                  preserveAspectRatio="xMidYMid meet"
                  viewBox="0 0 16 16"
                  width={16}
                  xmlns="http://www.w3.org/2000/svg"
                >
                  <path
                    d="M11 8L6 13 5.3 12.3 9.6 8 5.3 3.7 6 3z"
                  />
                </svg>
                <div
                  className="bx--accordion__title"
                >
                  Sharing and permissions
                </div>
              </button>
              <div
                className="bx--accordion__content"
<<<<<<< HEAD
                id="accordion-item-654"
=======
                id="accordion-item-653"
>>>>>>> 4bd9009f
              >
                <div
                  className="iot--rule-builder-wrap--user-container"
                >
                  <div
                    className="iot--table-container bx--data-table-container"
                    data-testid="edit-table-table-container"
                  >
                    <section
                      aria-label="data table toolbar"
                      className="bx--table-toolbar"
                      data-testid="edit-table-table-toolbar"
                    >
                      <div
                        aria-hidden={true}
                        className="bx--batch-actions iot--table-batch-actions"
                        data-testid="edit-table-table-toolbar-batch-actions"
                      >
                        <div
                          className="bx--batch-summary"
                        >
                          <p
                            className="bx--batch-summary__para"
                          >
                            <span>
                              0 items selected
                            </span>
                          </p>
                        </div>
                        <div
                          className="bx--action-list"
                        >
                          <button
                            aria-describedby={null}
                            aria-pressed={null}
                            className="bx--batch-summary__cancel bx--btn bx--btn--primary"
                            disabled={false}
                            onBlur={[Function]}
                            onClick={[Function]}
                            onFocus={[Function]}
                            onMouseEnter={[Function]}
                            onMouseLeave={[Function]}
                            tabIndex={-1}
                            type="button"
                          >
                            Cancel
                          </button>
                        </div>
                      </div>
                      <label
                        className="iot--table-toolbar-secondary-title"
                      >
                        Editor access
                      </label>
                      <div
                        className="bx--toolbar-content iot--table-toolbar-content"
                        data-testid="edit-table-table-toolbar-content"
                      >
                        <div
                          aria-labelledby="edit-table-toolbar-search-search"
                          className="bx--search bx--search--xl table-toolbar-search bx--toolbar-search-container-expandable"
                          role="search"
                        >
                          <div
                            className="bx--search-magnifier"
                          >
                            <svg
                              aria-hidden={true}
                              className="bx--search-magnifier-icon"
                              fill="currentColor"
                              focusable="false"
                              height={16}
                              preserveAspectRatio="xMidYMid meet"
                              viewBox="0 0 16 16"
                              width={16}
                              xmlns="http://www.w3.org/2000/svg"
                            >
                              <path
                                d="M15,14.3L10.7,10c1.9-2.3,1.6-5.8-0.7-7.7S4.2,0.7,2.3,3S0.7,8.8,3,10.7c2,1.7,5,1.7,7,0l4.3,4.3L15,14.3z M2,6.5	C2,4,4,2,6.5,2S11,4,11,6.5S9,11,6.5,11S2,9,2,6.5z"
                              />
                            </svg>
                          </div>
                          <label
                            className="bx--label"
                            htmlFor="edit-table-toolbar-search"
                            id="edit-table-toolbar-search-search"
                          >
                            Search
                          </label>
                          <input
                            autoComplete="off"
                            className="bx--search-input"
                            data-testid="edit-table-table-toolbar-search"
                            id="edit-table-toolbar-search"
                            onBlur={[Function]}
                            onChange={[Function]}
                            onFocus={[Function]}
                            onKeyDown={[Function]}
                            placeholder="Search"
                            role="searchbox"
                            tabIndex="0"
                            type="text"
                            value=""
                          />
                          <button
                            aria-label="Clear search input"
                            className="bx--search-close bx--search-close--hidden"
                            onClick={[Function]}
                            type="button"
                          >
                            <svg
                              aria-hidden={true}
                              fill="currentColor"
                              focusable="false"
                              height={16}
                              preserveAspectRatio="xMidYMid meet"
                              viewBox="0 0 32 32"
                              width={16}
                              xmlns="http://www.w3.org/2000/svg"
                            >
                              <path
                                d="M24 9.4L22.6 8 16 14.6 9.4 8 8 9.4 14.6 16 8 22.6 9.4 24 16 17.4 22.6 24 24 22.6 17.4 16 24 9.4z"
                              />
                            </svg>
                          </button>
                        </div>
                        <button
                          aria-describedby={null}
                          aria-labelledby="add-editors-label"
                          aria-pressed={null}
                          className="iot--btn bx--btn bx--btn--ghost"
                          data-testid="rule-builder-add-edit-users"
                          disabled={false}
                          id="add-editors-button"
                          onBlur={[Function]}
                          onClick={[Function]}
                          onFocus={[Function]}
                          onMouseEnter={[Function]}
                          onMouseLeave={[Function]}
                          tabIndex={0}
                          type="button"
                        >
                          Add users
                          <svg
                            aria-hidden={true}
                            className="bx--btn__icon"
                            fill="currentColor"
                            focusable="false"
                            height={24}
                            preserveAspectRatio="xMidYMid meet"
                            viewBox="0 0 32 32"
                            width={24}
                            xmlns="http://www.w3.org/2000/svg"
                          >
                            <path
                              d="M17 15L17 8 15 8 15 15 8 15 8 17 15 17 15 24 17 24 17 17 24 17 24 15z"
                            />
                          </svg>
                        </button>
                      </div>
                    </section>
                    <div
                      className="addons-iot-table-container"
                    >
                      <div
                        className="bx--data-table-content"
                      >
                        <table
                          className="bx--data-table bx--data-table--no-border"
                          data-testid="edit-table"
                          id="edit-table"
                          title={null}
                        >
                          <thead
                            data-testid="edit-table-table-head"
                            onMouseMove={null}
                            onMouseUp={null}
                          >
                            <tr>
                              <th
                                align="start"
                                className="table-header-label-start iot--table-head--table-header"
                                data-column="name"
                                data-floating-menu-container={true}
                                data-testid="edit-table-table-head-column-name"
                                id="column-name"
                                scope="col"
                                style={
                                  Object {
                                    "width": undefined,
                                  }
                                }
                              >
                                <span
                                  className="bx--table-header-label"
                                >
                                  <span
                                    className=""
                                    title="Name"
                                  >
                                    Name
                                  </span>
                                </span>
                              </th>
                              <th
                                align="start"
                                className="table-header-label-start iot--table-head--table-header"
                                data-column="type"
                                data-floating-menu-container={true}
                                data-testid="edit-table-table-head-column-type"
                                id="column-type"
                                scope="col"
                                style={
                                  Object {
                                    "width": undefined,
                                  }
                                }
                              >
                                <span
                                  className="bx--table-header-label"
                                >
                                  <span
                                    className=""
                                    title="Type"
                                  >
                                    Type
                                  </span>
                                </span>
                              </th>
                            </tr>
                          </thead>
                          <tbody
                            aria-live="polite"
                            data-testid="edit-table-table-empty"
                            id="edit-table"
                          >
                            <tr
                              className="iot--empty-table--table-row"
                            >
                              <td
                                colSpan={2}
                              >
                                <div
                                  className="empty-table-cell--default"
                                >
                                  <div
                                    className="iot--empty-state"
                                    data-testid="EmptyState"
                                  >
                                    <div
                                      className="iot--empty-state--content"
                                    >
                                      <svg
                                        alt=""
                                        className="iot--empty-state--icon"
                                        data-testid="EmptyState-icon"
                                        height={80}
                                        width={80}
                                      >
                                        <defs>
                                          <linearGradient
                                            id="emptystate-Default-icon_svg__a-defaultIcon"
                                            x1="37.502%"
                                            x2="55.959%"
                                            y1="34.928%"
                                            y2="57.808%"
                                          >
                                            <stop
                                              offset="0%"
                                              stopOpacity={0.04}
                                            />
                                            <stop
                                              offset="100%"
                                              stopOpacity={0.04}
                                            />
                                          </linearGradient>
                                          <linearGradient
                                            id="emptystate-Default-icon_svg__b-defaultIcon"
                                            x1="-63.062%"
                                            x2="101.194%"
                                            y1="77.587%"
                                            y2="37.496%"
                                          >
                                            <stop
                                              offset="0%"
                                              stopColor="#767676"
                                            />
                                            <stop
                                              offset="100%"
                                              stopColor="#929292"
                                            />
                                          </linearGradient>
                                          <linearGradient
                                            id="emptystate-Default-icon_svg__c-defaultIcon"
                                            x1="73.167%"
                                            x2="44.204%"
                                            y1="89.948%"
                                            y2="39.998%"
                                          >
                                            <stop
                                              offset="0%"
                                              stopColor="#969696"
                                            />
                                            <stop
                                              offset="100%"
                                              stopColor="#E8E8E8"
                                            />
                                          </linearGradient>
                                          <linearGradient
                                            id="emptystate-Default-icon_svg__d-defaultIcon"
                                            x1="-23.114%"
                                            x2="57.391%"
                                            y1="-11.496%"
                                            y2="56.197%"
                                          >
                                            <stop
                                              offset="0%"
                                              stopColor="#393939"
                                            />
                                            <stop
                                              offset="99%"
                                              stopColor="#525252"
                                            />
                                          </linearGradient>
                                          <linearGradient
                                            id="emptystate-Default-icon_svg__e-defaultIcon"
                                            x1="5.255%"
                                            x2="56.521%"
                                            y1="115.2%"
                                            y2="40.489%"
                                          >
                                            <stop
                                              offset="0%"
                                              stopColor="#9C9C9C"
                                            />
                                            <stop
                                              offset="100%"
                                              stopColor="#C5C5C5"
                                            />
                                          </linearGradient>
                                          <linearGradient
                                            id="emptystate-Default-icon_svg__f-defaultIcon"
                                            x1="45.625%"
                                            x2="61.212%"
                                            y1="38.922%"
                                            y2="78.234%"
                                          >
                                            <stop
                                              offset="0%"
                                              stopColor="#8A8A8A"
                                            />
                                            <stop
                                              offset="100%"
                                              stopColor="#B5B5B5"
                                            />
                                          </linearGradient>
                                          <linearGradient
                                            id="emptystate-Default-icon_svg__g-defaultIcon"
                                            x1="57.243%"
                                            x2="41.531%"
                                            y1="31.727%"
                                            y2="71.327%"
                                          >
                                            <stop
                                              offset="0%"
                                              stopColor="#A4A4A4"
                                            />
                                            <stop
                                              offset="100%"
                                              stopColor="#BEBEBE"
                                            />
                                          </linearGradient>
                                          <linearGradient
                                            id="emptystate-Default-icon_svg__h-defaultIcon"
                                            x1="27.599%"
                                            x2="45.796%"
                                            y1="69.394%"
                                            y2="53.639%"
                                          >
                                            <stop
                                              offset="0%"
                                              stopColor="#C2C2C2"
                                            />
                                            <stop
                                              offset="100%"
                                              stopColor="#E8E8E8"
                                            />
                                          </linearGradient>
                                          <linearGradient
                                            id="emptystate-Default-icon_svg__i-defaultIcon"
                                            x1="62.356%"
                                            x2="31.337%"
                                            y1="64.634%"
                                            y2="27.889%"
                                          >
                                            <stop
                                              offset="0%"
                                              stopColor="#C6C6C6"
                                            />
                                            <stop
                                              offset="100%"
                                              stopColor="#E8E8E8"
                                            />
                                          </linearGradient>
                                          <linearGradient
                                            id="emptystate-Default-icon_svg__j-defaultIcon"
                                            x1="62.354%"
                                            x2="43.81%"
                                            y1="114.244%"
                                            y2="17.782%"
                                          >
                                            <stop
                                              offset="0%"
                                              stopColor="#B7B7B7"
                                            />
                                            <stop
                                              offset="100%"
                                              stopColor="#EEE"
                                            />
                                          </linearGradient>
                                        </defs>
                                        <g
                                          fill="none"
                                          fillRule="nonzero"
                                        >
                                          <path
                                            d="M36.131 27.683c.03.03.065.053.103.069h.042l-.159-.09s0 .02.014.02z"
                                            fill="#A8A8A8"
                                          />
                                          <path
                                            d="M28.793.593L.041 17.241l28.835 16.697 28.758-16.62z"
                                            fill="url(#emptystate-Default-icon_svg__a-defaultIcon)"
                                            transform="translate(11.724 43)"
                                          />
                                          <path
                                            d="M.069 16.207v24.476L28.062 24.51V.034L.07 16.207z"
                                            fill="url(#emptystate-Default-icon_svg__b-defaultIcon)"
                                            transform="translate(12.414 7.138)"
                                          />
                                          <path
                                            d="M40.455 2.807L27.945.33 0 16.551l12.483 2.477z"
                                            fill="url(#emptystate-Default-icon_svg__c-defaultIcon)"
                                            transform="translate(0 4.38)"
                                          />
                                          <path
                                            d="M27.986.276L0 16.462l28.048 16.241 27.986-16.151z"
                                            fill="url(#emptystate-Default-icon_svg__d-defaultIcon)"
                                            transform="translate(12.414 31.276)"
                                          />
                                          <path
                                            d="M28.434 40.641V16.207L.47.034V24.47l27.965 16.172z"
                                            fill="url(#emptystate-Default-icon_svg__e-defaultIcon)"
                                            transform="translate(40 7.138)"
                                          />
                                          <path
                                            d="M28.476 24.828V.352l-28 16.2v24.482l28-16.206z"
                                            fill="url(#emptystate-Default-icon_svg__f-defaultIcon)"
                                            transform="translate(40 23)"
                                          />
                                          <path
                                            d="M28.062 41.007V16.524L.097.36v24.475l27.965 16.173z"
                                            fill="url(#emptystate-Default-icon_svg__g-defaultIcon)"
                                            transform="translate(12.414 23)"
                                          />
                                          <path
                                            d="M28.517 20.407L40 16.84 11.952.607.469 4.172z"
                                            fill="url(#emptystate-Default-icon_svg__h-defaultIcon)"
                                            transform="translate(40 3)"
                                          />
                                          <path
                                            d="M39.559 10.834L28.524.317.517 16.503l11.076 10.51z"
                                            fill="url(#emptystate-Default-icon_svg__i-defaultIcon)"
                                            transform="translate(40 23)"
                                          />
                                          <path
                                            d="M28.276 31.848l10.227-15.296L10.455.276.235 15.606z"
                                            fill="url(#emptystate-Default-icon_svg__j-defaultIcon)"
                                            transform="translate(2.069 23)"
                                          />
                                          <path
                                            d="M2.303 38.607l.063.041 10.158-15.227 27.966 16.2.082-.104-28.048-16.241z"
                                            fill="#FFF"
                                          />
                                          <path
                                            d="M68.69 23.503l-.2-.186-27.973 16.186 11.076 10.51.076-.054-10.855-10.345z"
                                            fill="#FFF"
                                          />
                                          <path
                                            d="M80 19.841l-.159-.09-11.324 3.511-27.89-16.124-.158.055 28.048 16.235z"
                                            fill="#999"
                                          />
                                          <path
                                            d="M68.517 23.262h.09L40.614 7.028v-.042l-.131.042 28.034 16.234z"
                                            fill="#FFF"
                                          />
                                        </g>
                                      </svg>
                                      <h3
                                        className="iot--empty-state--title"
                                        data-testid="EmptyState-title"
                                      >
                                        There is no data
                                      </h3>
                                      <p
                                        className="iot--empty-state--text"
                                        data-testid="EmptyState-body"
                                      >
                                        
                                      </p>
                                    </div>
                                  </div>
                                </div>
                              </td>
                            </tr>
                          </tbody>
                        </table>
                      </div>
                    </div>
                  </div>
                  <div
                    className="iot--table-container bx--data-table-container"
                    data-testid="read-table-table-container"
                  >
                    <section
                      aria-label="data table toolbar"
                      className="bx--table-toolbar"
                      data-testid="read-table-table-toolbar"
                    >
                      <div
                        aria-hidden={true}
                        className="bx--batch-actions iot--table-batch-actions"
                        data-testid="read-table-table-toolbar-batch-actions"
                      >
                        <div
                          className="bx--batch-summary"
                        >
                          <p
                            className="bx--batch-summary__para"
                          >
                            <span>
                              0 items selected
                            </span>
                          </p>
                        </div>
                        <div
                          className="bx--action-list"
                        >
                          <button
                            aria-describedby={null}
                            aria-pressed={null}
                            className="bx--batch-summary__cancel bx--btn bx--btn--primary"
                            disabled={false}
                            onBlur={[Function]}
                            onClick={[Function]}
                            onFocus={[Function]}
                            onMouseEnter={[Function]}
                            onMouseLeave={[Function]}
                            tabIndex={-1}
                            type="button"
                          >
                            Cancel
                          </button>
                        </div>
                      </div>
                      <label
                        className="iot--table-toolbar-secondary-title"
                      >
                        Read only access
                      </label>
                      <div
                        className="bx--toolbar-content iot--table-toolbar-content"
                        data-testid="read-table-table-toolbar-content"
                      >
                        <div
                          aria-labelledby="read-table-toolbar-search-search"
                          className="bx--search bx--search--xl table-toolbar-search bx--toolbar-search-container-expandable"
                          role="search"
                        >
                          <div
                            className="bx--search-magnifier"
                          >
                            <svg
                              aria-hidden={true}
                              className="bx--search-magnifier-icon"
                              fill="currentColor"
                              focusable="false"
                              height={16}
                              preserveAspectRatio="xMidYMid meet"
                              viewBox="0 0 16 16"
                              width={16}
                              xmlns="http://www.w3.org/2000/svg"
                            >
                              <path
                                d="M15,14.3L10.7,10c1.9-2.3,1.6-5.8-0.7-7.7S4.2,0.7,2.3,3S0.7,8.8,3,10.7c2,1.7,5,1.7,7,0l4.3,4.3L15,14.3z M2,6.5	C2,4,4,2,6.5,2S11,4,11,6.5S9,11,6.5,11S2,9,2,6.5z"
                              />
                            </svg>
                          </div>
                          <label
                            className="bx--label"
                            htmlFor="read-table-toolbar-search"
                            id="read-table-toolbar-search-search"
                          >
                            Search
                          </label>
                          <input
                            autoComplete="off"
                            className="bx--search-input"
                            data-testid="read-table-table-toolbar-search"
                            id="read-table-toolbar-search"
                            onBlur={[Function]}
                            onChange={[Function]}
                            onFocus={[Function]}
                            onKeyDown={[Function]}
                            placeholder="Search"
                            role="searchbox"
                            tabIndex="0"
                            type="text"
                            value=""
                          />
                          <button
                            aria-label="Clear search input"
                            className="bx--search-close bx--search-close--hidden"
                            onClick={[Function]}
                            type="button"
                          >
                            <svg
                              aria-hidden={true}
                              fill="currentColor"
                              focusable="false"
                              height={16}
                              preserveAspectRatio="xMidYMid meet"
                              viewBox="0 0 32 32"
                              width={16}
                              xmlns="http://www.w3.org/2000/svg"
                            >
                              <path
                                d="M24 9.4L22.6 8 16 14.6 9.4 8 8 9.4 14.6 16 8 22.6 9.4 24 16 17.4 22.6 24 24 22.6 17.4 16 24 9.4z"
                              />
                            </svg>
                          </button>
                        </div>
                        <button
                          aria-describedby={null}
                          aria-labelledby="read-only-access-label"
                          aria-pressed={null}
                          className="iot--btn bx--btn bx--btn--ghost"
                          data-testid="rule-builder-add-read-users"
                          disabled={false}
                          id="add-read-users"
                          onBlur={[Function]}
                          onClick={[Function]}
                          onFocus={[Function]}
                          onMouseEnter={[Function]}
                          onMouseLeave={[Function]}
                          tabIndex={0}
                          type="button"
                        >
                          Add users
                          <svg
                            aria-hidden={true}
                            className="bx--btn__icon"
                            fill="currentColor"
                            focusable="false"
                            height={24}
                            preserveAspectRatio="xMidYMid meet"
                            viewBox="0 0 32 32"
                            width={24}
                            xmlns="http://www.w3.org/2000/svg"
                          >
                            <path
                              d="M17 15L17 8 15 8 15 15 8 15 8 17 15 17 15 24 17 24 17 17 24 17 24 15z"
                            />
                          </svg>
                        </button>
                      </div>
                    </section>
                    <div
                      className="addons-iot-table-container"
                    >
                      <div
                        className="bx--data-table-content"
                      >
                        <table
                          className="bx--data-table bx--data-table--no-border"
                          data-testid="read-table"
                          id="read-table"
                          title={null}
                        >
                          <thead
                            data-testid="read-table-table-head"
                            onMouseMove={null}
                            onMouseUp={null}
                          >
                            <tr>
                              <th
                                align="start"
                                className="table-header-label-start iot--table-head--table-header"
                                data-column="name"
                                data-floating-menu-container={true}
                                data-testid="read-table-table-head-column-name"
                                id="column-name"
                                scope="col"
                                style={
                                  Object {
                                    "width": undefined,
                                  }
                                }
                              >
                                <span
                                  className="bx--table-header-label"
                                >
                                  <span
                                    className=""
                                    title="Name"
                                  >
                                    Name
                                  </span>
                                </span>
                              </th>
                              <th
                                align="start"
                                className="table-header-label-start iot--table-head--table-header"
                                data-column="type"
                                data-floating-menu-container={true}
                                data-testid="read-table-table-head-column-type"
                                id="column-type"
                                scope="col"
                                style={
                                  Object {
                                    "width": undefined,
                                  }
                                }
                              >
                                <span
                                  className="bx--table-header-label"
                                >
                                  <span
                                    className=""
                                    title="Type"
                                  >
                                    Type
                                  </span>
                                </span>
                              </th>
                            </tr>
                          </thead>
                          <tbody
                            aria-live="polite"
                            data-testid="read-table-table-empty"
                            id="read-table"
                          >
                            <tr
                              className="iot--empty-table--table-row"
                            >
                              <td
                                colSpan={2}
                              >
                                <div
                                  className="empty-table-cell--default"
                                >
                                  <div
                                    className="iot--empty-state"
                                    data-testid="EmptyState"
                                  >
                                    <div
                                      className="iot--empty-state--content"
                                    >
                                      <svg
                                        alt=""
                                        className="iot--empty-state--icon"
                                        data-testid="EmptyState-icon"
                                        height={80}
                                        width={80}
                                      >
                                        <defs>
                                          <linearGradient
                                            id="emptystate-Default-icon_svg__a-defaultIcon"
                                            x1="37.502%"
                                            x2="55.959%"
                                            y1="34.928%"
                                            y2="57.808%"
                                          >
                                            <stop
                                              offset="0%"
                                              stopOpacity={0.04}
                                            />
                                            <stop
                                              offset="100%"
                                              stopOpacity={0.04}
                                            />
                                          </linearGradient>
                                          <linearGradient
                                            id="emptystate-Default-icon_svg__b-defaultIcon"
                                            x1="-63.062%"
                                            x2="101.194%"
                                            y1="77.587%"
                                            y2="37.496%"
                                          >
                                            <stop
                                              offset="0%"
                                              stopColor="#767676"
                                            />
                                            <stop
                                              offset="100%"
                                              stopColor="#929292"
                                            />
                                          </linearGradient>
                                          <linearGradient
                                            id="emptystate-Default-icon_svg__c-defaultIcon"
                                            x1="73.167%"
                                            x2="44.204%"
                                            y1="89.948%"
                                            y2="39.998%"
                                          >
                                            <stop
                                              offset="0%"
                                              stopColor="#969696"
                                            />
                                            <stop
                                              offset="100%"
                                              stopColor="#E8E8E8"
                                            />
                                          </linearGradient>
                                          <linearGradient
                                            id="emptystate-Default-icon_svg__d-defaultIcon"
                                            x1="-23.114%"
                                            x2="57.391%"
                                            y1="-11.496%"
                                            y2="56.197%"
                                          >
                                            <stop
                                              offset="0%"
                                              stopColor="#393939"
                                            />
                                            <stop
                                              offset="99%"
                                              stopColor="#525252"
                                            />
                                          </linearGradient>
                                          <linearGradient
                                            id="emptystate-Default-icon_svg__e-defaultIcon"
                                            x1="5.255%"
                                            x2="56.521%"
                                            y1="115.2%"
                                            y2="40.489%"
                                          >
                                            <stop
                                              offset="0%"
                                              stopColor="#9C9C9C"
                                            />
                                            <stop
                                              offset="100%"
                                              stopColor="#C5C5C5"
                                            />
                                          </linearGradient>
                                          <linearGradient
                                            id="emptystate-Default-icon_svg__f-defaultIcon"
                                            x1="45.625%"
                                            x2="61.212%"
                                            y1="38.922%"
                                            y2="78.234%"
                                          >
                                            <stop
                                              offset="0%"
                                              stopColor="#8A8A8A"
                                            />
                                            <stop
                                              offset="100%"
                                              stopColor="#B5B5B5"
                                            />
                                          </linearGradient>
                                          <linearGradient
                                            id="emptystate-Default-icon_svg__g-defaultIcon"
                                            x1="57.243%"
                                            x2="41.531%"
                                            y1="31.727%"
                                            y2="71.327%"
                                          >
                                            <stop
                                              offset="0%"
                                              stopColor="#A4A4A4"
                                            />
                                            <stop
                                              offset="100%"
                                              stopColor="#BEBEBE"
                                            />
                                          </linearGradient>
                                          <linearGradient
                                            id="emptystate-Default-icon_svg__h-defaultIcon"
                                            x1="27.599%"
                                            x2="45.796%"
                                            y1="69.394%"
                                            y2="53.639%"
                                          >
                                            <stop
                                              offset="0%"
                                              stopColor="#C2C2C2"
                                            />
                                            <stop
                                              offset="100%"
                                              stopColor="#E8E8E8"
                                            />
                                          </linearGradient>
                                          <linearGradient
                                            id="emptystate-Default-icon_svg__i-defaultIcon"
                                            x1="62.356%"
                                            x2="31.337%"
                                            y1="64.634%"
                                            y2="27.889%"
                                          >
                                            <stop
                                              offset="0%"
                                              stopColor="#C6C6C6"
                                            />
                                            <stop
                                              offset="100%"
                                              stopColor="#E8E8E8"
                                            />
                                          </linearGradient>
                                          <linearGradient
                                            id="emptystate-Default-icon_svg__j-defaultIcon"
                                            x1="62.354%"
                                            x2="43.81%"
                                            y1="114.244%"
                                            y2="17.782%"
                                          >
                                            <stop
                                              offset="0%"
                                              stopColor="#B7B7B7"
                                            />
                                            <stop
                                              offset="100%"
                                              stopColor="#EEE"
                                            />
                                          </linearGradient>
                                        </defs>
                                        <g
                                          fill="none"
                                          fillRule="nonzero"
                                        >
                                          <path
                                            d="M36.131 27.683c.03.03.065.053.103.069h.042l-.159-.09s0 .02.014.02z"
                                            fill="#A8A8A8"
                                          />
                                          <path
                                            d="M28.793.593L.041 17.241l28.835 16.697 28.758-16.62z"
                                            fill="url(#emptystate-Default-icon_svg__a-defaultIcon)"
                                            transform="translate(11.724 43)"
                                          />
                                          <path
                                            d="M.069 16.207v24.476L28.062 24.51V.034L.07 16.207z"
                                            fill="url(#emptystate-Default-icon_svg__b-defaultIcon)"
                                            transform="translate(12.414 7.138)"
                                          />
                                          <path
                                            d="M40.455 2.807L27.945.33 0 16.551l12.483 2.477z"
                                            fill="url(#emptystate-Default-icon_svg__c-defaultIcon)"
                                            transform="translate(0 4.38)"
                                          />
                                          <path
                                            d="M27.986.276L0 16.462l28.048 16.241 27.986-16.151z"
                                            fill="url(#emptystate-Default-icon_svg__d-defaultIcon)"
                                            transform="translate(12.414 31.276)"
                                          />
                                          <path
                                            d="M28.434 40.641V16.207L.47.034V24.47l27.965 16.172z"
                                            fill="url(#emptystate-Default-icon_svg__e-defaultIcon)"
                                            transform="translate(40 7.138)"
                                          />
                                          <path
                                            d="M28.476 24.828V.352l-28 16.2v24.482l28-16.206z"
                                            fill="url(#emptystate-Default-icon_svg__f-defaultIcon)"
                                            transform="translate(40 23)"
                                          />
                                          <path
                                            d="M28.062 41.007V16.524L.097.36v24.475l27.965 16.173z"
                                            fill="url(#emptystate-Default-icon_svg__g-defaultIcon)"
                                            transform="translate(12.414 23)"
                                          />
                                          <path
                                            d="M28.517 20.407L40 16.84 11.952.607.469 4.172z"
                                            fill="url(#emptystate-Default-icon_svg__h-defaultIcon)"
                                            transform="translate(40 3)"
                                          />
                                          <path
                                            d="M39.559 10.834L28.524.317.517 16.503l11.076 10.51z"
                                            fill="url(#emptystate-Default-icon_svg__i-defaultIcon)"
                                            transform="translate(40 23)"
                                          />
                                          <path
                                            d="M28.276 31.848l10.227-15.296L10.455.276.235 15.606z"
                                            fill="url(#emptystate-Default-icon_svg__j-defaultIcon)"
                                            transform="translate(2.069 23)"
                                          />
                                          <path
                                            d="M2.303 38.607l.063.041 10.158-15.227 27.966 16.2.082-.104-28.048-16.241z"
                                            fill="#FFF"
                                          />
                                          <path
                                            d="M68.69 23.503l-.2-.186-27.973 16.186 11.076 10.51.076-.054-10.855-10.345z"
                                            fill="#FFF"
                                          />
                                          <path
                                            d="M80 19.841l-.159-.09-11.324 3.511-27.89-16.124-.158.055 28.048 16.235z"
                                            fill="#999"
                                          />
                                          <path
                                            d="M68.517 23.262h.09L40.614 7.028v-.042l-.131.042 28.034 16.234z"
                                            fill="#FFF"
                                          />
                                        </g>
                                      </svg>
                                      <h3
                                        className="iot--empty-state--title"
                                        data-testid="EmptyState-title"
                                      >
                                        There is no data
                                      </h3>
                                      <p
                                        className="iot--empty-state--text"
                                        data-testid="EmptyState-body"
                                      >
                                        
                                      </p>
                                    </div>
                                  </div>
                                </div>
                              </td>
                            </tr>
                          </tbody>
                        </table>
                      </div>
                    </div>
                  </div>
                </div>
              </div>
            </li>
          </ul>
        </div>
      </div>
      <footer
        className="iot--rule-builder-wrap--footer"
      >
        <button
          aria-describedby={null}
          aria-pressed={null}
          className="iot--rule-builder-wrap--footer-actions-cancel iot--btn bx--btn bx--btn--secondary"
          data-testid="rule-builder-cancel"
          disabled={false}
          onBlur={[Function]}
          onClick={[Function]}
          onFocus={[Function]}
          onMouseEnter={[Function]}
          onMouseLeave={[Function]}
          tabIndex={0}
          type="button"
        >
          Cancel
        </button>
        <button
          aria-describedby={null}
          aria-pressed={null}
          className="iot--rule-builder-wrap--footer-actions-preview iot--btn bx--btn bx--btn--secondary"
          data-testid="preview"
          disabled={false}
          onBlur={[Function]}
          onClick={[Function]}
          onFocus={[Function]}
          onMouseEnter={[Function]}
          onMouseLeave={[Function]}
          tabIndex={0}
          type="button"
        >
          Preview results
        </button>
        <button
          aria-describedby={null}
          aria-pressed={null}
          className="iot--rule-builder-wrap--footer-actions-preview iot--btn bx--btn bx--btn--secondary"
          data-testid="apply"
          disabled={false}
          onBlur={[Function]}
          onClick={[Function]}
          onFocus={[Function]}
          onMouseEnter={[Function]}
          onMouseLeave={[Function]}
          tabIndex={0}
          type="button"
        >
          Apply
        </button>
      </footer>
      <div
        className="iot--select-users-modal"
        data-testid="select-users-modal-container"
      >
        <div
          className="bx--modal iot--composed-modal--large iot--composed-modal"
          data-floating-menu-container={true}
          data-testid="ComposedModal"
          onBlur={[Function]}
          onClick={[Function]}
          onClose={[Function]}
          onKeyDown={[Function]}
          open={false}
          role="presentation"
        >
          <span
            className="bx--visually-hidden"
            role="link"
            tabIndex="0"
          >
            Focus sentinel
          </span>
          <div
            aria-label="Selected users will have edit access"
            aria-modal="true"
            className="bx--modal-container"
            role="dialog"
          >
            <div
              className="bx--modal-header"
            >
              <h2
                className="bx--modal-header__label bx--type-delta"
              >
                Selected users will have edit access
              </h2>
              <h3
                className="bx--modal-header__heading bx--type-beta"
              >
                Select users
              </h3>
              <button
                aria-label="Close"
                className="bx--modal-close"
                onClick={[Function]}
                title="Close"
                type="button"
              >
                <svg
                  aria-hidden={true}
                  className="bx--modal-close__icon"
                  fill="currentColor"
                  focusable="false"
                  height={20}
                  preserveAspectRatio="xMidYMid meet"
                  viewBox="0 0 32 32"
                  width={20}
                  xmlns="http://www.w3.org/2000/svg"
                >
                  <path
                    d="M24 9.4L22.6 8 16 14.6 9.4 8 8 9.4 14.6 16 8 22.6 9.4 24 16 17.4 22.6 24 24 22.6 17.4 16 24 9.4z"
                  />
                </svg>
              </button>
            </div>
            <div
              className="bx--modal-content"
            >
              <div
                className="iot--list-builder__container"
                data-testid="select-users"
              >
                <div
                  className="iot--list-builder__all"
                  data-testid="select-users__all"
                >
                  <div
                    className="iot--list"
                    data-testid="list"
                  >
                    <div
                      className="iot--list-header-container"
                      data-testid="list-header"
                    >
                      <div
                        className="iot--list-header"
                      >
                        <div
                          className="iot--list-header--title"
                        >
                          Users (0 available)
                        </div>
                        <div
                          className="iot--list-header--btn-container"
                        />
                      </div>
                      <div
                        className="iot--list-header--search"
                      >
                        <div
                          aria-labelledby="iot--list-builder__all--search-search"
                          className="bx--search bx--search--sm"
                          role="search"
                        >
                          <div
                            className="bx--search-magnifier"
                          >
                            <svg
                              aria-hidden={true}
                              className="bx--search-magnifier-icon"
                              fill="currentColor"
                              focusable="false"
                              height={16}
                              preserveAspectRatio="xMidYMid meet"
                              viewBox="0 0 16 16"
                              width={16}
                              xmlns="http://www.w3.org/2000/svg"
                            >
                              <path
                                d="M15,14.3L10.7,10c1.9-2.3,1.6-5.8-0.7-7.7S4.2,0.7,2.3,3S0.7,8.8,3,10.7c2,1.7,5,1.7,7,0l4.3,4.3L15,14.3z M2,6.5	C2,4,4,2,6.5,2S11,4,11,6.5S9,11,6.5,11S2,9,2,6.5z"
                              />
                            </svg>
                          </div>
                          <label
                            className="bx--label"
                            htmlFor="iot--list-builder__all--search"
                            id="iot--list-builder__all--search-search"
                          >
                            Enter a value to search all users
                          </label>
                          <input
                            autoComplete="off"
                            className="bx--search-input"
                            data-testid="list-header-search-input"
                            id="iot--list-builder__all--search"
                            onChange={[Function]}
                            onKeyDown={[Function]}
                            placeholder="Enter a value to search all users"
                            role="searchbox"
                            type="text"
                            value=""
                          />
                          <button
                            aria-label="Clear search input"
                            className="bx--search-close bx--search-close--hidden"
                            onClick={[Function]}
                            type="button"
                          >
                            <svg
                              aria-hidden={true}
                              fill="currentColor"
                              focusable="false"
                              height={16}
                              preserveAspectRatio="xMidYMid meet"
                              viewBox="0 0 32 32"
                              width={16}
                              xmlns="http://www.w3.org/2000/svg"
                            >
                              <path
                                d="M24 9.4L22.6 8 16 14.6 9.4 8 8 9.4 14.6 16 8 22.6 9.4 24 16 17.4 22.6 24 24 22.6 17.4 16 24 9.4z"
                              />
                            </svg>
                          </button>
                        </div>
                      </div>
                    </div>
                    <div
                      className="iot--list--content"
                    >
                      <div
                        className="iot--list--empty-state"
                      >
                        <svg
                          aria-hidden={true}
                          fill="currentColor"
                          focusable="false"
                          height={32}
                          preserveAspectRatio="xMidYMid meet"
                          viewBox="0 0 32 32"
                          width={32}
                          xmlns="http://www.w3.org/2000/svg"
                        >
                          <path
                            d="M16 10a6 6 0 00-6 6v8a6 6 0 0012 0V16A6 6 0 0016 10zm-4.25 7.87h8.5v4.25h-8.5zM16 28.25A4.27 4.27 0 0111.75 24v-.13h8.5V24A4.27 4.27 0 0116 28.25zm4.25-12.13h-8.5V16a4.25 4.25 0 018.5 0zM30.66 19.21L24 13v9.1a4 4 0 008 0A3.83 3.83 0 0030.66 19.21zM28 24.35a2.25 2.25 0 01-2.25-2.25V17l3.72 3.47h0A2.05 2.05 0 0130.2 22 2.25 2.25 0 0128 24.35zM0 22.1a4 4 0 008 0V13L1.34 19.21A3.88 3.88 0 000 22.1zm2.48-1.56h0L6.25 17v5.1a2.25 2.25 0 01-4.5 0A2.05 2.05 0 012.48 20.54zM15 5.5A3.5 3.5 0 1011.5 9 3.5 3.5 0 0015 5.5zm-5.25 0A1.75 1.75 0 1111.5 7.25 1.77 1.77 0 019.75 5.5zM20.5 2A3.5 3.5 0 1024 5.5 3.5 3.5 0 0020.5 2zm0 5.25A1.75 1.75 0 1122.25 5.5 1.77 1.77 0 0120.5 7.25z"
                          />
                        </svg>
                        <p>
                          No list items to show
                        </p>
                      </div>
                    </div>
                  </div>
                </div>
                <div
                  className="iot--list-builder__selected"
                  data-testid="select-users__selected"
                >
                  <div
                    className="iot--list"
                    data-testid="list"
                  >
                    <div
                      className="iot--list-header-container"
                      data-testid="list-header"
                    >
                      <div
                        className="iot--list-header"
                      >
                        <div
                          className="iot--list-header--title"
                        >
                          0 Selected
                        </div>
                        <div
                          className="iot--list-header--btn-container"
                        />
                      </div>
                      <div
                        className="iot--list-header--search"
                      >
                        <div
                          aria-labelledby="iot--list-builder__selected--search-search"
                          className="bx--search bx--search--sm"
                          role="search"
                        >
                          <div
                            className="bx--search-magnifier"
                          >
                            <svg
                              aria-hidden={true}
                              className="bx--search-magnifier-icon"
                              fill="currentColor"
                              focusable="false"
                              height={16}
                              preserveAspectRatio="xMidYMid meet"
                              viewBox="0 0 16 16"
                              width={16}
                              xmlns="http://www.w3.org/2000/svg"
                            >
                              <path
                                d="M15,14.3L10.7,10c1.9-2.3,1.6-5.8-0.7-7.7S4.2,0.7,2.3,3S0.7,8.8,3,10.7c2,1.7,5,1.7,7,0l4.3,4.3L15,14.3z M2,6.5	C2,4,4,2,6.5,2S11,4,11,6.5S9,11,6.5,11S2,9,2,6.5z"
                              />
                            </svg>
                          </div>
                          <label
                            className="bx--label"
                            htmlFor="iot--list-builder__selected--search"
                            id="iot--list-builder__selected--search-search"
                          >
                            Enter a value to search selected users
                          </label>
                          <input
                            autoComplete="off"
                            className="bx--search-input"
                            data-testid="list-header-search-input"
                            id="iot--list-builder__selected--search"
                            onChange={[Function]}
                            onKeyDown={[Function]}
                            placeholder="Enter a value to search selected users"
                            role="searchbox"
                            type="text"
                            value=""
                          />
                          <button
                            aria-label="Clear search input"
                            className="bx--search-close bx--search-close--hidden"
                            onClick={[Function]}
                            type="button"
                          >
                            <svg
                              aria-hidden={true}
                              fill="currentColor"
                              focusable="false"
                              height={16}
                              preserveAspectRatio="xMidYMid meet"
                              viewBox="0 0 32 32"
                              width={16}
                              xmlns="http://www.w3.org/2000/svg"
                            >
                              <path
                                d="M24 9.4L22.6 8 16 14.6 9.4 8 8 9.4 14.6 16 8 22.6 9.4 24 16 17.4 22.6 24 24 22.6 17.4 16 24 9.4z"
                              />
                            </svg>
                          </button>
                        </div>
                      </div>
                    </div>
                    <div
                      className="iot--list--content"
                    >
                      <div
                        className="iot--list--empty-state"
                      >
                        <svg
                          aria-hidden={true}
                          fill="currentColor"
                          focusable="false"
                          height={32}
                          preserveAspectRatio="xMidYMid meet"
                          viewBox="0 0 32 32"
                          width={32}
                          xmlns="http://www.w3.org/2000/svg"
                        >
                          <path
                            d="M16 10a6 6 0 00-6 6v8a6 6 0 0012 0V16A6 6 0 0016 10zm-4.25 7.87h8.5v4.25h-8.5zM16 28.25A4.27 4.27 0 0111.75 24v-.13h8.5V24A4.27 4.27 0 0116 28.25zm4.25-12.13h-8.5V16a4.25 4.25 0 018.5 0zM30.66 19.21L24 13v9.1a4 4 0 008 0A3.83 3.83 0 0030.66 19.21zM28 24.35a2.25 2.25 0 01-2.25-2.25V17l3.72 3.47h0A2.05 2.05 0 0130.2 22 2.25 2.25 0 0128 24.35zM0 22.1a4 4 0 008 0V13L1.34 19.21A3.88 3.88 0 000 22.1zm2.48-1.56h0L6.25 17v5.1a2.25 2.25 0 01-4.5 0A2.05 2.05 0 012.48 20.54zM15 5.5A3.5 3.5 0 1011.5 9 3.5 3.5 0 0015 5.5zm-5.25 0A1.75 1.75 0 1111.5 7.25 1.77 1.77 0 019.75 5.5zM20.5 2A3.5 3.5 0 1024 5.5 3.5 3.5 0 0020.5 2zm0 5.25A1.75 1.75 0 1122.25 5.5 1.77 1.77 0 0120.5 7.25z"
                          />
                        </svg>
                        <p>
                          No list items to show
                        </p>
                      </div>
                    </div>
                  </div>
                </div>
              </div>
            </div>
            <div
              className="bx--modal-footer iot--composed-modal-footer bx--btn-set"
            >
              <button
                aria-describedby={null}
                aria-pressed={null}
                className="iot--btn bx--btn bx--btn--secondary"
                data-testid="ComposedModal-modal-secondary-button"
                disabled={false}
                onBlur={[Function]}
                onClick={[Function]}
                onFocus={[Function]}
                onMouseEnter={[Function]}
                onMouseLeave={[Function]}
                tabIndex={0}
                type="button"
              >
                Cancel
              </button>
              <button
                aria-describedby={null}
                aria-pressed={null}
                className="iot--btn bx--btn bx--btn--primary bx--btn--disabled"
                data-testid="ComposedModal-modal-primary-button"
                disabled={true}
                onBlur={[Function]}
                onClick={[Function]}
                onFocus={[Function]}
                onMouseEnter={[Function]}
                onMouseLeave={[Function]}
                tabIndex={0}
                type="button"
              >
                OK
              </button>
            </div>
          </div>
          <span
            className="bx--visually-hidden"
            role="link"
            tabIndex="0"
          >
            Focus sentinel
          </span>
        </div>
      </div>
      <div
        className="iot--select-users-modal"
        data-testid="select-users-modal-container"
      >
        <div
          className="bx--modal iot--composed-modal--large iot--composed-modal"
          data-floating-menu-container={true}
          data-testid="ComposedModal"
          onBlur={[Function]}
          onClick={[Function]}
          onClose={[Function]}
          onKeyDown={[Function]}
          open={false}
          role="presentation"
        >
          <span
            className="bx--visually-hidden"
            role="link"
            tabIndex="0"
          >
            Focus sentinel
          </span>
          <div
            aria-label="Selected users will have read access"
            aria-modal="true"
            className="bx--modal-container"
            role="dialog"
          >
            <div
              className="bx--modal-header"
            >
              <h2
                className="bx--modal-header__label bx--type-delta"
              >
                Selected users will have read access
              </h2>
              <h3
                className="bx--modal-header__heading bx--type-beta"
              >
                Select users
              </h3>
              <button
                aria-label="Close"
                className="bx--modal-close"
                onClick={[Function]}
                title="Close"
                type="button"
              >
                <svg
                  aria-hidden={true}
                  className="bx--modal-close__icon"
                  fill="currentColor"
                  focusable="false"
                  height={20}
                  preserveAspectRatio="xMidYMid meet"
                  viewBox="0 0 32 32"
                  width={20}
                  xmlns="http://www.w3.org/2000/svg"
                >
                  <path
                    d="M24 9.4L22.6 8 16 14.6 9.4 8 8 9.4 14.6 16 8 22.6 9.4 24 16 17.4 22.6 24 24 22.6 17.4 16 24 9.4z"
                  />
                </svg>
              </button>
            </div>
            <div
              className="bx--modal-content"
            >
              <div
                className="iot--list-builder__container"
                data-testid="select-users"
              >
                <div
                  className="iot--list-builder__all"
                  data-testid="select-users__all"
                >
                  <div
                    className="iot--list"
                    data-testid="list"
                  >
                    <div
                      className="iot--list-header-container"
                      data-testid="list-header"
                    >
                      <div
                        className="iot--list-header"
                      >
                        <div
                          className="iot--list-header--title"
                        >
                          Users (0 available)
                        </div>
                        <div
                          className="iot--list-header--btn-container"
                        />
                      </div>
                      <div
                        className="iot--list-header--search"
                      >
                        <div
                          aria-labelledby="iot--list-builder__all--search-search"
                          className="bx--search bx--search--sm"
                          role="search"
                        >
                          <div
                            className="bx--search-magnifier"
                          >
                            <svg
                              aria-hidden={true}
                              className="bx--search-magnifier-icon"
                              fill="currentColor"
                              focusable="false"
                              height={16}
                              preserveAspectRatio="xMidYMid meet"
                              viewBox="0 0 16 16"
                              width={16}
                              xmlns="http://www.w3.org/2000/svg"
                            >
                              <path
                                d="M15,14.3L10.7,10c1.9-2.3,1.6-5.8-0.7-7.7S4.2,0.7,2.3,3S0.7,8.8,3,10.7c2,1.7,5,1.7,7,0l4.3,4.3L15,14.3z M2,6.5	C2,4,4,2,6.5,2S11,4,11,6.5S9,11,6.5,11S2,9,2,6.5z"
                              />
                            </svg>
                          </div>
                          <label
                            className="bx--label"
                            htmlFor="iot--list-builder__all--search"
                            id="iot--list-builder__all--search-search"
                          >
                            Enter a value to search all users
                          </label>
                          <input
                            autoComplete="off"
                            className="bx--search-input"
                            data-testid="list-header-search-input"
                            id="iot--list-builder__all--search"
                            onChange={[Function]}
                            onKeyDown={[Function]}
                            placeholder="Enter a value to search all users"
                            role="searchbox"
                            type="text"
                            value=""
                          />
                          <button
                            aria-label="Clear search input"
                            className="bx--search-close bx--search-close--hidden"
                            onClick={[Function]}
                            type="button"
                          >
                            <svg
                              aria-hidden={true}
                              fill="currentColor"
                              focusable="false"
                              height={16}
                              preserveAspectRatio="xMidYMid meet"
                              viewBox="0 0 32 32"
                              width={16}
                              xmlns="http://www.w3.org/2000/svg"
                            >
                              <path
                                d="M24 9.4L22.6 8 16 14.6 9.4 8 8 9.4 14.6 16 8 22.6 9.4 24 16 17.4 22.6 24 24 22.6 17.4 16 24 9.4z"
                              />
                            </svg>
                          </button>
                        </div>
                      </div>
                    </div>
                    <div
                      className="iot--list--content"
                    >
                      <div
                        className="iot--list--empty-state"
                      >
                        <svg
                          aria-hidden={true}
                          fill="currentColor"
                          focusable="false"
                          height={32}
                          preserveAspectRatio="xMidYMid meet"
                          viewBox="0 0 32 32"
                          width={32}
                          xmlns="http://www.w3.org/2000/svg"
                        >
                          <path
                            d="M16 10a6 6 0 00-6 6v8a6 6 0 0012 0V16A6 6 0 0016 10zm-4.25 7.87h8.5v4.25h-8.5zM16 28.25A4.27 4.27 0 0111.75 24v-.13h8.5V24A4.27 4.27 0 0116 28.25zm4.25-12.13h-8.5V16a4.25 4.25 0 018.5 0zM30.66 19.21L24 13v9.1a4 4 0 008 0A3.83 3.83 0 0030.66 19.21zM28 24.35a2.25 2.25 0 01-2.25-2.25V17l3.72 3.47h0A2.05 2.05 0 0130.2 22 2.25 2.25 0 0128 24.35zM0 22.1a4 4 0 008 0V13L1.34 19.21A3.88 3.88 0 000 22.1zm2.48-1.56h0L6.25 17v5.1a2.25 2.25 0 01-4.5 0A2.05 2.05 0 012.48 20.54zM15 5.5A3.5 3.5 0 1011.5 9 3.5 3.5 0 0015 5.5zm-5.25 0A1.75 1.75 0 1111.5 7.25 1.77 1.77 0 019.75 5.5zM20.5 2A3.5 3.5 0 1024 5.5 3.5 3.5 0 0020.5 2zm0 5.25A1.75 1.75 0 1122.25 5.5 1.77 1.77 0 0120.5 7.25z"
                          />
                        </svg>
                        <p>
                          No list items to show
                        </p>
                      </div>
                    </div>
                  </div>
                </div>
                <div
                  className="iot--list-builder__selected"
                  data-testid="select-users__selected"
                >
                  <div
                    className="iot--list"
                    data-testid="list"
                  >
                    <div
                      className="iot--list-header-container"
                      data-testid="list-header"
                    >
                      <div
                        className="iot--list-header"
                      >
                        <div
                          className="iot--list-header--title"
                        >
                          0 Selected
                        </div>
                        <div
                          className="iot--list-header--btn-container"
                        />
                      </div>
                      <div
                        className="iot--list-header--search"
                      >
                        <div
                          aria-labelledby="iot--list-builder__selected--search-search"
                          className="bx--search bx--search--sm"
                          role="search"
                        >
                          <div
                            className="bx--search-magnifier"
                          >
                            <svg
                              aria-hidden={true}
                              className="bx--search-magnifier-icon"
                              fill="currentColor"
                              focusable="false"
                              height={16}
                              preserveAspectRatio="xMidYMid meet"
                              viewBox="0 0 16 16"
                              width={16}
                              xmlns="http://www.w3.org/2000/svg"
                            >
                              <path
                                d="M15,14.3L10.7,10c1.9-2.3,1.6-5.8-0.7-7.7S4.2,0.7,2.3,3S0.7,8.8,3,10.7c2,1.7,5,1.7,7,0l4.3,4.3L15,14.3z M2,6.5	C2,4,4,2,6.5,2S11,4,11,6.5S9,11,6.5,11S2,9,2,6.5z"
                              />
                            </svg>
                          </div>
                          <label
                            className="bx--label"
                            htmlFor="iot--list-builder__selected--search"
                            id="iot--list-builder__selected--search-search"
                          >
                            Enter a value to search selected users
                          </label>
                          <input
                            autoComplete="off"
                            className="bx--search-input"
                            data-testid="list-header-search-input"
                            id="iot--list-builder__selected--search"
                            onChange={[Function]}
                            onKeyDown={[Function]}
                            placeholder="Enter a value to search selected users"
                            role="searchbox"
                            type="text"
                            value=""
                          />
                          <button
                            aria-label="Clear search input"
                            className="bx--search-close bx--search-close--hidden"
                            onClick={[Function]}
                            type="button"
                          >
                            <svg
                              aria-hidden={true}
                              fill="currentColor"
                              focusable="false"
                              height={16}
                              preserveAspectRatio="xMidYMid meet"
                              viewBox="0 0 32 32"
                              width={16}
                              xmlns="http://www.w3.org/2000/svg"
                            >
                              <path
                                d="M24 9.4L22.6 8 16 14.6 9.4 8 8 9.4 14.6 16 8 22.6 9.4 24 16 17.4 22.6 24 24 22.6 17.4 16 24 9.4z"
                              />
                            </svg>
                          </button>
                        </div>
                      </div>
                    </div>
                    <div
                      className="iot--list--content"
                    >
                      <div
                        className="iot--list--empty-state"
                      >
                        <svg
                          aria-hidden={true}
                          fill="currentColor"
                          focusable="false"
                          height={32}
                          preserveAspectRatio="xMidYMid meet"
                          viewBox="0 0 32 32"
                          width={32}
                          xmlns="http://www.w3.org/2000/svg"
                        >
                          <path
                            d="M16 10a6 6 0 00-6 6v8a6 6 0 0012 0V16A6 6 0 0016 10zm-4.25 7.87h8.5v4.25h-8.5zM16 28.25A4.27 4.27 0 0111.75 24v-.13h8.5V24A4.27 4.27 0 0116 28.25zm4.25-12.13h-8.5V16a4.25 4.25 0 018.5 0zM30.66 19.21L24 13v9.1a4 4 0 008 0A3.83 3.83 0 0030.66 19.21zM28 24.35a2.25 2.25 0 01-2.25-2.25V17l3.72 3.47h0A2.05 2.05 0 0130.2 22 2.25 2.25 0 0128 24.35zM0 22.1a4 4 0 008 0V13L1.34 19.21A3.88 3.88 0 000 22.1zm2.48-1.56h0L6.25 17v5.1a2.25 2.25 0 01-4.5 0A2.05 2.05 0 012.48 20.54zM15 5.5A3.5 3.5 0 1011.5 9 3.5 3.5 0 0015 5.5zm-5.25 0A1.75 1.75 0 1111.5 7.25 1.77 1.77 0 019.75 5.5zM20.5 2A3.5 3.5 0 1024 5.5 3.5 3.5 0 0020.5 2zm0 5.25A1.75 1.75 0 1122.25 5.5 1.77 1.77 0 0120.5 7.25z"
                          />
                        </svg>
                        <p>
                          No list items to show
                        </p>
                      </div>
                    </div>
                  </div>
                </div>
              </div>
            </div>
            <div
              className="bx--modal-footer iot--composed-modal-footer bx--btn-set"
            >
              <button
                aria-describedby={null}
                aria-pressed={null}
                className="iot--btn bx--btn bx--btn--secondary"
                data-testid="ComposedModal-modal-secondary-button"
                disabled={false}
                onBlur={[Function]}
                onClick={[Function]}
                onFocus={[Function]}
                onMouseEnter={[Function]}
                onMouseLeave={[Function]}
                tabIndex={0}
                type="button"
              >
                Cancel
              </button>
              <button
                aria-describedby={null}
                aria-pressed={null}
                className="iot--btn bx--btn bx--btn--primary bx--btn--disabled"
                data-testid="ComposedModal-modal-primary-button"
                disabled={true}
                onBlur={[Function]}
                onClick={[Function]}
                onFocus={[Function]}
                onMouseEnter={[Function]}
                onMouseLeave={[Function]}
                tabIndex={0}
                type="button"
              >
                OK
              </button>
            </div>
          </div>
          <span
            className="bx--visually-hidden"
            role="link"
            tabIndex="0"
          >
            Focus sentinel
          </span>
        </div>
      </div>
    </section>
  </div>
</div>
`;

exports[`Storybook Snapshot tests and console checks Storyshots 2 - Watson IoT Experimental/☢️ RuleBuilder with existing filter rules 1`] = `
<div
  className="storybook-container"
>
  <div
    style={
      Object {
        "height": "calc(100vh - 100px)",
        "width": "100%",
      }
    }
  >
    <section
      className="iot--rule-builder-wrap"
      data-testid="rule-builder"
    >
      <header
        className="iot--rule-builder-wrap--header"
      >
        <div>
          <h1
            className="iot--rule-builder-wrap--header-title"
            data-testid="rule-builder-title"
          >
            My Filter
          </h1>
          <p
            className="iot--rule-builder-wrap--header-metatext"
            data-testid="rule-builder-metatext"
          >
            last updated: Thursday, February 25, 2021
          </p>
        </div>
        <div
          className="iot--rule-builder-wrap--header-actions"
        >
          <button
            aria-describedby={null}
            aria-pressed={null}
            className="iot--card--toolbar-action iot--card--toolbar-svg-wrapper bx--btn--icon-only iot--btn bx--btn bx--btn--sm bx--btn--ghost"
            data-testid="favorite"
            disabled={false}
            onBlur={[Function]}
            onClick={[Function]}
            onFocus={[Function]}
            onMouseEnter={[Function]}
            onMouseLeave={[Function]}
            tabIndex={0}
            title="Favorite"
            type="button"
          >
            <svg
              aria-hidden="true"
              aria-label="Favorite"
              className="bx--btn__icon"
              fill="currentColor"
              focusable="false"
              height={16}
              preserveAspectRatio="xMidYMid meet"
              role="img"
              viewBox="0 0 16 16"
              width={16}
              xmlns="http://www.w3.org/2000/svg"
            >
              <path
                d="M8,3.3l1.4,2.8l0.2,0.5l0.5,0.1l3.1,0.4L11,9.2l-0.4,0.4l0.1,0.5l0.5,3.1l-2.8-1.4L8,11.5l-0.5,0.2l-2.8,1.4l0.5-3.1	l0.1-0.5L5,9.2L2.8,7l3.1-0.4l0.5-0.1L6.6,6L8,3.3 M8,1L5.7,5.6L0.6,6.3l3.7,3.6L3.5,15L8,12.6l4.6,2.4l-0.9-5.1l3.7-3.6l-5.1-0.7	L8,1z"
              />
            </svg>
          </button>
          <button
            aria-describedby={null}
            aria-pressed={null}
            className="iot--card--toolbar-action iot--card--toolbar-svg-wrapper bx--btn--icon-only iot--btn bx--btn bx--btn--sm bx--btn--ghost"
            data-testid="share"
            disabled={false}
            onBlur={[Function]}
            onClick={[Function]}
            onFocus={[Function]}
            onMouseEnter={[Function]}
            onMouseLeave={[Function]}
            tabIndex={0}
            title="Share"
            type="button"
          >
            <svg
              aria-hidden="true"
              aria-label="Share"
              className="bx--btn__icon"
              fill="currentColor"
              focusable="false"
              height={16}
              preserveAspectRatio="xMidYMid meet"
              role="img"
              viewBox="0 0 32 32"
              width={16}
              xmlns="http://www.w3.org/2000/svg"
            >
              <path
                d="M23,20a5,5,0,0,0-3.89,1.89L11.8,17.32a4.46,4.46,0,0,0,0-2.64l7.31-4.57A5,5,0,1,0,18,7a4.79,4.79,0,0,0,.2,1.32l-7.31,4.57a5,5,0,1,0,0,6.22l7.31,4.57A4.79,4.79,0,0,0,18,25a5,5,0,1,0,5-5ZM23,4a3,3,0,1,1-3,3A3,3,0,0,1,23,4ZM7,19a3,3,0,1,1,3-3A3,3,0,0,1,7,19Zm16,9a3,3,0,1,1,3-3A3,3,0,0,1,23,28Z"
              />
            </svg>
          </button>
          <button
            aria-describedby={null}
            aria-pressed={null}
            className="iot--card--toolbar-action iot--card--toolbar-svg-wrapper bx--btn--icon-only iot--btn bx--btn bx--btn--sm bx--btn--ghost"
            data-testid="delete"
            disabled={false}
            onBlur={[Function]}
            onClick={[Function]}
            onFocus={[Function]}
            onMouseEnter={[Function]}
            onMouseLeave={[Function]}
            tabIndex={0}
            title="Delete"
            type="button"
          >
            <svg
              aria-hidden="true"
              aria-label="Delete"
              className="bx--btn__icon"
              fill="currentColor"
              focusable="false"
              height={16}
              preserveAspectRatio="xMidYMid meet"
              role="img"
              viewBox="0 0 32 32"
              width={16}
              xmlns="http://www.w3.org/2000/svg"
            >
              <path
                d="M12 12H14V24H12zM18 12H20V24H18z"
              />
              <path
                d="M4 6V8H6V28a2 2 0 002 2H24a2 2 0 002-2V8h2V6zM8 28V8H24V28zM12 2H20V4H12z"
              />
            </svg>
          </button>
          <button
            aria-describedby={null}
            aria-pressed={null}
            className="iot--rule-builder-wrap--header-actions-save iot--btn bx--btn bx--btn--sm bx--btn--primary"
            data-testid="rule-builder-save"
            disabled={false}
            onBlur={[Function]}
            onClick={[Function]}
            onFocus={[Function]}
            onMouseEnter={[Function]}
            onMouseLeave={[Function]}
            tabIndex={0}
            type="button"
          >
            Save
          </button>
        </div>
      </header>
      <div
        className="iot--rule-builder-wrap--body"
      >
        <div
          className="iot--rule-builder-wrap--tabs bx--tabs--scrollable"
          data-testid="rule-builder-tabs"
          onScroll={[Function]}
          selected={0}
        >
          <button
            aria-hidden="true"
            aria-label="Scroll left"
            className="bx--tab--overflow-nav-button--hidden"
            onClick={[Function]}
            onMouseDown={[Function]}
            onMouseUp={[Function]}
            tabIndex="-1"
            type="button"
          >
            <svg
              aria-hidden={true}
              fill="currentColor"
              focusable="false"
              height={16}
              preserveAspectRatio="xMidYMid meet"
              viewBox="0 0 16 16"
              width={16}
              xmlns="http://www.w3.org/2000/svg"
            >
              <path
                d="M5 8L10 3 10.7 3.7 6.4 8 10.7 12.3 10 13z"
              />
            </svg>
          </button>
          <ul
            className="bx--tabs--scrollable__nav"
            role="tablist"
            tabIndex={-1}
          >
            <li
              className="iot--rule-builder-wrap--tab bx--tabs--scrollable__nav-item bx--tabs__nav-item--selected bx--tabs--scrollable__nav-item--selected"
              data-testid="rule-builder-editor-tab"
              onClick={[Function]}
              onKeyDown={[Function]}
              role="presentation"
            >
              <button
                aria-selected={true}
                className="bx--tabs--scrollable__nav-link"
                href="#"
                role="tab"
                tabIndex={0}
                type="button"
              >
                Filter builder
              </button>
            </li>
            <li
              className="iot--rule-builder-wrap--tab bx--tabs--scrollable__nav-item"
              data-testid="rule-builder-sharing-tab"
              onClick={[Function]}
              onKeyDown={[Function]}
              role="presentation"
            >
              <button
                aria-selected={false}
                className="bx--tabs--scrollable__nav-link"
                href="#"
                role="tab"
                tabIndex={-1}
                type="button"
              >
                Sharing and preferences
              </button>
            </li>
          </ul>
          <button
            aria-hidden="true"
            aria-label="Scroll right"
            className="bx--tab--overflow-nav-button--hidden"
            onClick={[Function]}
            onMouseDown={[Function]}
            onMouseUp={[Function]}
            tabIndex="-1"
            type="button"
          >
            <svg
              aria-hidden={true}
              fill="currentColor"
              focusable="false"
              height={16}
              preserveAspectRatio="xMidYMid meet"
              viewBox="0 0 16 16"
              width={16}
              xmlns="http://www.w3.org/2000/svg"
            >
              <path
                d="M11 8L6 13 5.3 12.3 9.6 8 5.3 3.7 6 3z"
              />
            </svg>
          </button>
        </div>
        <div
          className="bx--tab-content"
          hidden={false}
          role="tabpanel"
          selected={true}
          tabIndex={0}
        >
          <div
            data-testid="rule-builder-editor"
          >
            <div
              className="iot--rule-builder-header"
              data-testid="rule-builder-editor-header"
            >
              <div>
                <div
                  className="iot--rule-builder-header__dropdown"
                >
                  <div
                    className="bx--dropdown__wrapper bx--list-box__wrapper"
                    data-testid="14p5ho3pcu-group-logic-dropdown"
                  >
                    
                    <div
                      className="bx--dropdown bx--dropdown--light bx--list-box bx--list-box--light"
                      id="14p5ho3pcu"
                      onClick={[Function]}
                      onKeyDown={[Function]}
                    >
                      <button
                        aria-disabled={false}
                        aria-expanded={false}
                        aria-haspopup="listbox"
                        aria-labelledby="downshift-0-label downshift-0-toggle-button"
                        className="bx--list-box__field"
                        disabled={false}
                        id="downshift-0-toggle-button"
                        onClick={[Function]}
                        onKeyDown={[Function]}
                        type="button"
                      >
                        <span
                          className="bx--list-box__label"
                        >
                          ALL
                        </span>
                        <div
                          className="bx--list-box__menu-icon"
                        >
                          <svg
                            aria-label="Open menu"
                            fill="currentColor"
                            focusable="false"
                            height={16}
                            name="chevron--down"
                            preserveAspectRatio="xMidYMid meet"
                            role="img"
                            viewBox="0 0 16 16"
                            width={16}
                            xmlns="http://www.w3.org/2000/svg"
                          >
                            <path
                              d="M8 11L3 6 3.7 5.3 8 9.6 12.3 5.3 13 6z"
                            />
                            <title>
                              Open menu
                            </title>
                          </svg>
                        </div>
                      </button>
                      <div
                        aria-labelledby="downshift-0-label"
                        className="bx--list-box__menu"
                        id="downshift-0-menu"
                        onBlur={[Function]}
                        onKeyDown={[Function]}
                        onMouseLeave={[Function]}
                        role="listbox"
                        tabIndex={-1}
                      />
                    </div>
                  </div>
                </div>
                <span>
                   of the following are true
                </span>
              </div>
              <div
                className="iot--rule-builder-header__buttons"
              >
                <button
                  aria-describedby={null}
                  aria-pressed={null}
                  className="iot--btn bx--btn bx--btn--ghost"
                  data-testid="rule-builder-editor-header-add-rule-button"
                  disabled={false}
                  onBlur={[Function]}
                  onClick={[Function]}
                  onFocus={[Function]}
                  onMouseEnter={[Function]}
                  onMouseLeave={[Function]}
                  tabIndex={0}
                  type="button"
                >
                  Add rule
                  <svg
                    aria-hidden={true}
                    className="bx--btn__icon"
                    fill="currentColor"
                    focusable="false"
                    height={32}
                    preserveAspectRatio="xMidYMid meet"
                    viewBox="0 0 32 32"
                    width={32}
                    xmlns="http://www.w3.org/2000/svg"
                  >
                    <path
                      d="M17 15L17 8 15 8 15 15 8 15 8 17 15 17 15 24 17 24 17 17 24 17 24 15z"
                    />
                  </svg>
                </button>
                <button
                  aria-describedby={null}
                  aria-pressed={null}
                  className="iot--btn bx--btn bx--btn--ghost"
                  data-testid="rule-builder-editor-header-add-group-button"
                  disabled={false}
                  onBlur={[Function]}
                  onClick={[Function]}
                  onFocus={[Function]}
                  onMouseEnter={[Function]}
                  onMouseLeave={[Function]}
                  tabIndex={0}
                  type="button"
                >
                  Add group
                  <svg
                    aria-hidden={true}
                    className="bx--btn__icon"
                    fill="currentColor"
                    focusable="false"
                    height={32}
                    preserveAspectRatio="xMidYMid meet"
                    viewBox="0 0 32 32"
                    width={32}
                    xmlns="http://www.w3.org/2000/svg"
                  >
                    <path
                      d="M20.5859,14.4141,24.1719,18H6V8H4V18a2.0024,2.0024,0,0,0,2,2H24.1719L20.586,23.5859,22,25l6-6-6-6Z"
                    />
                  </svg>
                </button>
              </div>
            </div>
            <div
              className="iot--rule-builder-rule"
              data-testid="rsiru4rjba-rule"
            >
              <div
                className="bx--dropdown__wrapper bx--list-box__wrapper"
                data-testid="rsiru4rjba-column-dropdown"
              >
                
                <div
                  className="bx--dropdown bx--dropdown--light bx--list-box bx--list-box--light"
                  id="rsiru4rjba-column-dropdown"
                  onClick={[Function]}
                  onKeyDown={[Function]}
                >
                  <button
                    aria-disabled={false}
                    aria-expanded={false}
                    aria-haspopup="listbox"
                    aria-labelledby="downshift-1-label downshift-1-toggle-button"
                    className="bx--list-box__field"
                    disabled={false}
                    id="downshift-1-toggle-button"
                    onClick={[Function]}
                    onKeyDown={[Function]}
                    type="button"
                  >
                    <span
                      className="bx--list-box__label"
                    >
                      Column 1
                    </span>
                    <div
                      className="bx--list-box__menu-icon"
                    >
                      <svg
                        aria-label="Open menu"
                        fill="currentColor"
                        focusable="false"
                        height={16}
                        name="chevron--down"
                        preserveAspectRatio="xMidYMid meet"
                        role="img"
                        viewBox="0 0 16 16"
                        width={16}
                        xmlns="http://www.w3.org/2000/svg"
                      >
                        <path
                          d="M8 11L3 6 3.7 5.3 8 9.6 12.3 5.3 13 6z"
                        />
                        <title>
                          Open menu
                        </title>
                      </svg>
                    </div>
                  </button>
                  <div
                    aria-labelledby="downshift-1-label"
                    className="bx--list-box__menu"
                    id="downshift-1-menu"
                    onBlur={[Function]}
                    onKeyDown={[Function]}
                    onMouseLeave={[Function]}
                    role="listbox"
                    tabIndex={-1}
                  />
                </div>
              </div>
              <div
                className="bx--dropdown__wrapper bx--list-box__wrapper"
                data-testid="rsiru4rjba-operand-dropdown"
              >
                
                <div
                  className="bx--dropdown bx--dropdown--light bx--list-box bx--list-box--light"
                  id="rsiru4rjba-operand-dropdown"
                  onClick={[Function]}
                  onKeyDown={[Function]}
                >
                  <button
                    aria-disabled={false}
                    aria-expanded={false}
                    aria-haspopup="listbox"
                    aria-labelledby="downshift-2-label downshift-2-toggle-button"
                    className="bx--list-box__field"
                    disabled={false}
                    id="downshift-2-toggle-button"
                    onClick={[Function]}
                    onKeyDown={[Function]}
                    type="button"
                  >
                    <span
                      className="bx--list-box__label"
                    >
                      Equals
                    </span>
                    <div
                      className="bx--list-box__menu-icon"
                    >
                      <svg
                        aria-label="Open menu"
                        fill="currentColor"
                        focusable="false"
                        height={16}
                        name="chevron--down"
                        preserveAspectRatio="xMidYMid meet"
                        role="img"
                        viewBox="0 0 16 16"
                        width={16}
                        xmlns="http://www.w3.org/2000/svg"
                      >
                        <path
                          d="M8 11L3 6 3.7 5.3 8 9.6 12.3 5.3 13 6z"
                        />
                        <title>
                          Open menu
                        </title>
                      </svg>
                    </div>
                  </button>
                  <div
                    aria-labelledby="downshift-2-label"
                    className="bx--list-box__menu"
                    id="downshift-2-menu"
                    onBlur={[Function]}
                    onKeyDown={[Function]}
                    onMouseLeave={[Function]}
                    role="listbox"
                    tabIndex={-1}
                  />
                </div>
              </div>
              <div
                className="bx--form-item bx--text-input-wrapper bx--text-input-wrapper--light"
              >
                <div
                  className="bx--text-input__field-outer-wrapper"
                >
                  <div
                    className="bx--text-input__field-wrapper"
                    data-invalid={null}
                  >
                    <input
                      className="bx--text-input bx--text__input bx--text-input--light"
                      data-testid="rsiru4rjba-value"
                      defaultValue="45"
                      disabled={false}
                      id="rsiru4rjba-value"
                      onChange={[Function]}
                      onClick={[Function]}
                      placeholder="Enter a value"
                      title="Enter a value"
                      type="text"
                    />
                  </div>
                </div>
              </div>
              <div
                className="iot--rule-builder-rule__actions"
              >
                <button
                  aria-describedby={null}
                  className="iot--btn bx--btn bx--btn--ghost bx--tooltip--hidden bx--btn--icon-only bx--tooltip__trigger bx--tooltip--a11y bx--btn--icon-only--top bx--tooltip--align-center"
                  data-testid="rsiru4rjba-remove-rule-button"
                  disabled={false}
                  onBlur={[Function]}
                  onClick={[Function]}
                  onFocus={[Function]}
                  onMouseEnter={[Function]}
                  onMouseLeave={[Function]}
                  tabIndex={0}
                  type="button"
                >
                  <div
                    className="bx--assistive-text"
                    onMouseEnter={[Function]}
                  >
                    Remove rule
                  </div>
                  <svg
                    aria-hidden="true"
                    aria-label="Remove rule"
                    className="bx--btn__icon"
                    fill="currentColor"
                    focusable="false"
                    height={32}
                    preserveAspectRatio="xMidYMid meet"
                    role="img"
                    viewBox="0 0 32 32"
                    width={32}
                    xmlns="http://www.w3.org/2000/svg"
                  >
                    <path
                      d="M8 15H24V17H8z"
                    />
                  </svg>
                </button>
                <button
                  aria-describedby={null}
                  className="iot--btn bx--btn bx--btn--ghost bx--tooltip--hidden bx--btn--icon-only bx--tooltip__trigger bx--tooltip--a11y bx--btn--icon-only--top bx--tooltip--align-center"
                  data-testid="rsiru4rjba-add-rule-button"
                  disabled={false}
                  onBlur={[Function]}
                  onClick={[Function]}
                  onFocus={[Function]}
                  onMouseEnter={[Function]}
                  onMouseLeave={[Function]}
                  tabIndex={0}
                  type="button"
                >
                  <div
                    className="bx--assistive-text"
                    onMouseEnter={[Function]}
                  >
                    Add new rule
                  </div>
                  <svg
                    aria-hidden="true"
                    aria-label="Add new rule"
                    className="bx--btn__icon"
                    fill="currentColor"
                    focusable="false"
                    height={32}
                    preserveAspectRatio="xMidYMid meet"
                    role="img"
                    viewBox="0 0 32 32"
                    width={32}
                    xmlns="http://www.w3.org/2000/svg"
                  >
                    <path
                      d="M17 15L17 8 15 8 15 15 8 15 8 17 15 17 15 24 17 24 17 17 24 17 24 15z"
                    />
                  </svg>
                </button>
                <button
                  aria-describedby={null}
                  className="iot--btn bx--btn bx--btn--ghost bx--tooltip--hidden bx--btn--icon-only bx--tooltip__trigger bx--tooltip--a11y bx--btn--icon-only--top bx--tooltip--align-center"
                  data-testid="rsiru4rjba-add-group-button"
                  disabled={false}
                  onBlur={[Function]}
                  onClick={[Function]}
                  onFocus={[Function]}
                  onMouseEnter={[Function]}
                  onMouseLeave={[Function]}
                  tabIndex={0}
                  type="button"
                >
                  <div
                    className="bx--assistive-text"
                    onMouseEnter={[Function]}
                  >
                    Add new rule group
                  </div>
                  <svg
                    aria-hidden="true"
                    aria-label="Add new rule group"
                    className="bx--btn__icon"
                    fill="currentColor"
                    focusable="false"
                    height={32}
                    preserveAspectRatio="xMidYMid meet"
                    role="img"
                    viewBox="0 0 32 32"
                    width={32}
                    xmlns="http://www.w3.org/2000/svg"
                  >
                    <path
                      d="M20.5859,14.4141,24.1719,18H6V8H4V18a2.0024,2.0024,0,0,0,2,2H24.1719L20.586,23.5859,22,25l6-6-6-6Z"
                    />
                  </svg>
                </button>
              </div>
            </div>
            <div
              className="iot--rule-builder-rule"
              data-testid="34bvyub9jq-rule"
            >
              <div
                className="bx--dropdown__wrapper bx--list-box__wrapper"
                data-testid="34bvyub9jq-column-dropdown"
              >
                
                <div
                  className="bx--dropdown bx--dropdown--light bx--list-box bx--list-box--light"
                  id="34bvyub9jq-column-dropdown"
                  onClick={[Function]}
                  onKeyDown={[Function]}
                >
                  <button
                    aria-disabled={false}
                    aria-expanded={false}
                    aria-haspopup="listbox"
                    aria-labelledby="downshift-3-label downshift-3-toggle-button"
                    className="bx--list-box__field"
                    disabled={false}
                    id="downshift-3-toggle-button"
                    onClick={[Function]}
                    onKeyDown={[Function]}
                    type="button"
                  >
                    <span
                      className="bx--list-box__label"
                    >
                      Column 2
                    </span>
                    <div
                      className="bx--list-box__menu-icon"
                    >
                      <svg
                        aria-label="Open menu"
                        fill="currentColor"
                        focusable="false"
                        height={16}
                        name="chevron--down"
                        preserveAspectRatio="xMidYMid meet"
                        role="img"
                        viewBox="0 0 16 16"
                        width={16}
                        xmlns="http://www.w3.org/2000/svg"
                      >
                        <path
                          d="M8 11L3 6 3.7 5.3 8 9.6 12.3 5.3 13 6z"
                        />
                        <title>
                          Open menu
                        </title>
                      </svg>
                    </div>
                  </button>
                  <div
                    aria-labelledby="downshift-3-label"
                    className="bx--list-box__menu"
                    id="downshift-3-menu"
                    onBlur={[Function]}
                    onKeyDown={[Function]}
                    onMouseLeave={[Function]}
                    role="listbox"
                    tabIndex={-1}
                  />
                </div>
              </div>
              <div
                className="bx--dropdown__wrapper bx--list-box__wrapper"
                data-testid="34bvyub9jq-operand-dropdown"
              >
                
                <div
                  className="bx--dropdown bx--dropdown--light bx--list-box bx--list-box--light"
                  id="34bvyub9jq-operand-dropdown"
                  onClick={[Function]}
                  onKeyDown={[Function]}
                >
                  <button
                    aria-disabled={false}
                    aria-expanded={false}
                    aria-haspopup="listbox"
                    aria-labelledby="downshift-4-label downshift-4-toggle-button"
                    className="bx--list-box__field"
                    disabled={false}
                    id="downshift-4-toggle-button"
                    onClick={[Function]}
                    onKeyDown={[Function]}
                    type="button"
                  >
                    <span
                      className="bx--list-box__label"
                    >
                      Less than
                    </span>
                    <div
                      className="bx--list-box__menu-icon"
                    >
                      <svg
                        aria-label="Open menu"
                        fill="currentColor"
                        focusable="false"
                        height={16}
                        name="chevron--down"
                        preserveAspectRatio="xMidYMid meet"
                        role="img"
                        viewBox="0 0 16 16"
                        width={16}
                        xmlns="http://www.w3.org/2000/svg"
                      >
                        <path
                          d="M8 11L3 6 3.7 5.3 8 9.6 12.3 5.3 13 6z"
                        />
                        <title>
                          Open menu
                        </title>
                      </svg>
                    </div>
                  </button>
                  <div
                    aria-labelledby="downshift-4-label"
                    className="bx--list-box__menu"
                    id="downshift-4-menu"
                    onBlur={[Function]}
                    onKeyDown={[Function]}
                    onMouseLeave={[Function]}
                    role="listbox"
                    tabIndex={-1}
                  />
                </div>
              </div>
              <div
                className="bx--form-item bx--text-input-wrapper bx--text-input-wrapper--light"
              >
                <div
                  className="bx--text-input__field-outer-wrapper"
                >
                  <div
                    className="bx--text-input__field-wrapper"
                    data-invalid={null}
                  >
                    <input
                      className="bx--text-input bx--text__input bx--text-input--light"
                      data-testid="34bvyub9jq-value"
                      defaultValue="14"
                      disabled={false}
                      id="34bvyub9jq-value"
                      onChange={[Function]}
                      onClick={[Function]}
                      placeholder="Enter a value"
                      title="Enter a value"
                      type="text"
                    />
                  </div>
                </div>
              </div>
              <div
                className="iot--rule-builder-rule__actions"
              >
                <button
                  aria-describedby={null}
                  className="iot--btn bx--btn bx--btn--ghost bx--tooltip--hidden bx--btn--icon-only bx--tooltip__trigger bx--tooltip--a11y bx--btn--icon-only--top bx--tooltip--align-center"
                  data-testid="34bvyub9jq-remove-rule-button"
                  disabled={false}
                  onBlur={[Function]}
                  onClick={[Function]}
                  onFocus={[Function]}
                  onMouseEnter={[Function]}
                  onMouseLeave={[Function]}
                  tabIndex={0}
                  type="button"
                >
                  <div
                    className="bx--assistive-text"
                    onMouseEnter={[Function]}
                  >
                    Remove rule
                  </div>
                  <svg
                    aria-hidden="true"
                    aria-label="Remove rule"
                    className="bx--btn__icon"
                    fill="currentColor"
                    focusable="false"
                    height={32}
                    preserveAspectRatio="xMidYMid meet"
                    role="img"
                    viewBox="0 0 32 32"
                    width={32}
                    xmlns="http://www.w3.org/2000/svg"
                  >
                    <path
                      d="M8 15H24V17H8z"
                    />
                  </svg>
                </button>
                <button
                  aria-describedby={null}
                  className="iot--btn bx--btn bx--btn--ghost bx--tooltip--hidden bx--btn--icon-only bx--tooltip__trigger bx--tooltip--a11y bx--btn--icon-only--top bx--tooltip--align-center"
                  data-testid="34bvyub9jq-add-rule-button"
                  disabled={false}
                  onBlur={[Function]}
                  onClick={[Function]}
                  onFocus={[Function]}
                  onMouseEnter={[Function]}
                  onMouseLeave={[Function]}
                  tabIndex={0}
                  type="button"
                >
                  <div
                    className="bx--assistive-text"
                    onMouseEnter={[Function]}
                  >
                    Add new rule
                  </div>
                  <svg
                    aria-hidden="true"
                    aria-label="Add new rule"
                    className="bx--btn__icon"
                    fill="currentColor"
                    focusable="false"
                    height={32}
                    preserveAspectRatio="xMidYMid meet"
                    role="img"
                    viewBox="0 0 32 32"
                    width={32}
                    xmlns="http://www.w3.org/2000/svg"
                  >
                    <path
                      d="M17 15L17 8 15 8 15 15 8 15 8 17 15 17 15 24 17 24 17 17 24 17 24 15z"
                    />
                  </svg>
                </button>
                <button
                  aria-describedby={null}
                  className="iot--btn bx--btn bx--btn--ghost bx--tooltip--hidden bx--btn--icon-only bx--tooltip__trigger bx--tooltip--a11y bx--btn--icon-only--top bx--tooltip--align-center"
                  data-testid="34bvyub9jq-add-group-button"
                  disabled={false}
                  onBlur={[Function]}
                  onClick={[Function]}
                  onFocus={[Function]}
                  onMouseEnter={[Function]}
                  onMouseLeave={[Function]}
                  tabIndex={0}
                  type="button"
                >
                  <div
                    className="bx--assistive-text"
                    onMouseEnter={[Function]}
                  >
                    Add new rule group
                  </div>
                  <svg
                    aria-hidden="true"
                    aria-label="Add new rule group"
                    className="bx--btn__icon"
                    fill="currentColor"
                    focusable="false"
                    height={32}
                    preserveAspectRatio="xMidYMid meet"
                    role="img"
                    viewBox="0 0 32 32"
                    width={32}
                    xmlns="http://www.w3.org/2000/svg"
                  >
                    <path
                      d="M20.5859,14.4141,24.1719,18H6V8H4V18a2.0024,2.0024,0,0,0,2,2H24.1719L20.586,23.5859,22,25l6-6-6-6Z"
                    />
                  </svg>
                </button>
              </div>
            </div>
            <div
              className="iot--rule-builder-rule--group"
            >
              <div>
                <div
                  className="iot--rule-builder-header__dropdown"
                >
                  <div
                    className="bx--dropdown__wrapper bx--list-box__wrapper"
                    data-testid="i34imt0geh-group-logic-dropdown"
                  >
                    
                    <div
                      className="bx--dropdown bx--dropdown--light bx--list-box bx--list-box--light"
                      id="i34imt0geh"
                      onClick={[Function]}
                      onKeyDown={[Function]}
                    >
                      <button
                        aria-disabled={false}
                        aria-expanded={false}
                        aria-haspopup="listbox"
                        aria-labelledby="downshift-5-label downshift-5-toggle-button"
                        className="bx--list-box__field"
                        disabled={false}
                        id="downshift-5-toggle-button"
                        onClick={[Function]}
                        onKeyDown={[Function]}
                        type="button"
                      >
                        <span
                          className="bx--list-box__label"
                        >
                          ANY
                        </span>
                        <div
                          className="bx--list-box__menu-icon"
                        >
                          <svg
                            aria-label="Open menu"
                            fill="currentColor"
                            focusable="false"
                            height={16}
                            name="chevron--down"
                            preserveAspectRatio="xMidYMid meet"
                            role="img"
                            viewBox="0 0 16 16"
                            width={16}
                            xmlns="http://www.w3.org/2000/svg"
                          >
                            <path
                              d="M8 11L3 6 3.7 5.3 8 9.6 12.3 5.3 13 6z"
                            />
                            <title>
                              Open menu
                            </title>
                          </svg>
                        </div>
                      </button>
                      <div
                        aria-labelledby="downshift-5-label"
                        className="bx--list-box__menu"
                        id="downshift-5-menu"
                        onBlur={[Function]}
                        onKeyDown={[Function]}
                        onMouseLeave={[Function]}
                        role="listbox"
                        tabIndex={-1}
                      />
                    </div>
                  </div>
                </div>
                <span>
                   of the following are true
                </span>
              </div>
              <div
                className="iot--rule-builder-rule"
                data-testid="ewc2z5kyfu-rule"
              >
                <div
                  className="bx--dropdown__wrapper bx--list-box__wrapper"
                  data-testid="ewc2z5kyfu-column-dropdown"
                >
                  
                  <div
                    className="bx--dropdown bx--dropdown--light bx--list-box bx--list-box--light"
                    id="ewc2z5kyfu-column-dropdown"
                    onClick={[Function]}
                    onKeyDown={[Function]}
                  >
                    <button
                      aria-disabled={false}
                      aria-expanded={false}
                      aria-haspopup="listbox"
                      aria-labelledby="downshift-6-label downshift-6-toggle-button"
                      className="bx--list-box__field"
                      disabled={false}
                      id="downshift-6-toggle-button"
                      onClick={[Function]}
                      onKeyDown={[Function]}
                      type="button"
                    >
                      <span
                        className="bx--list-box__label"
                      >
                        Column 2
                      </span>
                      <div
                        className="bx--list-box__menu-icon"
                      >
                        <svg
                          aria-label="Open menu"
                          fill="currentColor"
                          focusable="false"
                          height={16}
                          name="chevron--down"
                          preserveAspectRatio="xMidYMid meet"
                          role="img"
                          viewBox="0 0 16 16"
                          width={16}
                          xmlns="http://www.w3.org/2000/svg"
                        >
                          <path
                            d="M8 11L3 6 3.7 5.3 8 9.6 12.3 5.3 13 6z"
                          />
                          <title>
                            Open menu
                          </title>
                        </svg>
                      </div>
                    </button>
                    <div
                      aria-labelledby="downshift-6-label"
                      className="bx--list-box__menu"
                      id="downshift-6-menu"
                      onBlur={[Function]}
                      onKeyDown={[Function]}
                      onMouseLeave={[Function]}
                      role="listbox"
                      tabIndex={-1}
                    />
                  </div>
                </div>
                <div
                  className="bx--dropdown__wrapper bx--list-box__wrapper"
                  data-testid="ewc2z5kyfu-operand-dropdown"
                >
                  
                  <div
                    className="bx--dropdown bx--dropdown--light bx--list-box bx--list-box--light"
                    id="ewc2z5kyfu-operand-dropdown"
                    onClick={[Function]}
                    onKeyDown={[Function]}
                  >
                    <button
                      aria-disabled={false}
                      aria-expanded={false}
                      aria-haspopup="listbox"
                      aria-labelledby="downshift-7-label downshift-7-toggle-button"
                      className="bx--list-box__field"
                      disabled={false}
                      id="downshift-7-toggle-button"
                      onClick={[Function]}
                      onKeyDown={[Function]}
                      type="button"
                    >
                      <span
                        className="bx--list-box__label"
                      >
                        Greater than or equal to
                      </span>
                      <div
                        className="bx--list-box__menu-icon"
                      >
                        <svg
                          aria-label="Open menu"
                          fill="currentColor"
                          focusable="false"
                          height={16}
                          name="chevron--down"
                          preserveAspectRatio="xMidYMid meet"
                          role="img"
                          viewBox="0 0 16 16"
                          width={16}
                          xmlns="http://www.w3.org/2000/svg"
                        >
                          <path
                            d="M8 11L3 6 3.7 5.3 8 9.6 12.3 5.3 13 6z"
                          />
                          <title>
                            Open menu
                          </title>
                        </svg>
                      </div>
                    </button>
                    <div
                      aria-labelledby="downshift-7-label"
                      className="bx--list-box__menu"
                      id="downshift-7-menu"
                      onBlur={[Function]}
                      onKeyDown={[Function]}
                      onMouseLeave={[Function]}
                      role="listbox"
                      tabIndex={-1}
                    />
                  </div>
                </div>
                <div
                  className="bx--form-item bx--text-input-wrapper bx--text-input-wrapper--light"
                >
                  <div
                    className="bx--text-input__field-outer-wrapper"
                  >
                    <div
                      className="bx--text-input__field-wrapper"
                      data-invalid={null}
                    >
                      <input
                        className="bx--text-input bx--text__input bx--text-input--light"
                        data-testid="ewc2z5kyfu-value"
                        defaultValue="46"
                        disabled={false}
                        id="ewc2z5kyfu-value"
                        onChange={[Function]}
                        onClick={[Function]}
                        placeholder="Enter a value"
                        title="Enter a value"
                        type="text"
                      />
                    </div>
                  </div>
                </div>
                <div
                  className="iot--rule-builder-rule__actions"
                >
                  <button
                    aria-describedby={null}
                    className="iot--btn bx--btn bx--btn--ghost bx--tooltip--hidden bx--btn--icon-only bx--tooltip__trigger bx--tooltip--a11y bx--btn--icon-only--top bx--tooltip--align-center"
                    data-testid="ewc2z5kyfu-remove-rule-button"
                    disabled={false}
                    onBlur={[Function]}
                    onClick={[Function]}
                    onFocus={[Function]}
                    onMouseEnter={[Function]}
                    onMouseLeave={[Function]}
                    tabIndex={0}
                    type="button"
                  >
                    <div
                      className="bx--assistive-text"
                      onMouseEnter={[Function]}
                    >
                      Remove rule
                    </div>
                    <svg
                      aria-hidden="true"
                      aria-label="Remove rule"
                      className="bx--btn__icon"
                      fill="currentColor"
                      focusable="false"
                      height={32}
                      preserveAspectRatio="xMidYMid meet"
                      role="img"
                      viewBox="0 0 32 32"
                      width={32}
                      xmlns="http://www.w3.org/2000/svg"
                    >
                      <path
                        d="M8 15H24V17H8z"
                      />
                    </svg>
                  </button>
                  <button
                    aria-describedby={null}
                    className="iot--btn bx--btn bx--btn--ghost bx--tooltip--hidden bx--btn--icon-only bx--tooltip__trigger bx--tooltip--a11y bx--btn--icon-only--top bx--tooltip--align-center"
                    data-testid="ewc2z5kyfu-add-rule-button"
                    disabled={false}
                    onBlur={[Function]}
                    onClick={[Function]}
                    onFocus={[Function]}
                    onMouseEnter={[Function]}
                    onMouseLeave={[Function]}
                    tabIndex={0}
                    type="button"
                  >
                    <div
                      className="bx--assistive-text"
                      onMouseEnter={[Function]}
                    >
                      Add new rule
                    </div>
                    <svg
                      aria-hidden="true"
                      aria-label="Add new rule"
                      className="bx--btn__icon"
                      fill="currentColor"
                      focusable="false"
                      height={32}
                      preserveAspectRatio="xMidYMid meet"
                      role="img"
                      viewBox="0 0 32 32"
                      width={32}
                      xmlns="http://www.w3.org/2000/svg"
                    >
                      <path
                        d="M17 15L17 8 15 8 15 15 8 15 8 17 15 17 15 24 17 24 17 17 24 17 24 15z"
                      />
                    </svg>
                  </button>
                  <button
                    aria-describedby={null}
                    className="iot--btn bx--btn bx--btn--ghost bx--tooltip--hidden bx--btn--icon-only bx--tooltip__trigger bx--tooltip--a11y bx--btn--icon-only--top bx--tooltip--align-center"
                    data-testid="ewc2z5kyfu-add-group-button"
                    disabled={false}
                    onBlur={[Function]}
                    onClick={[Function]}
                    onFocus={[Function]}
                    onMouseEnter={[Function]}
                    onMouseLeave={[Function]}
                    tabIndex={0}
                    type="button"
                  >
                    <div
                      className="bx--assistive-text"
                      onMouseEnter={[Function]}
                    >
                      Add new rule group
                    </div>
                    <svg
                      aria-hidden="true"
                      aria-label="Add new rule group"
                      className="bx--btn__icon"
                      fill="currentColor"
                      focusable="false"
                      height={32}
                      preserveAspectRatio="xMidYMid meet"
                      role="img"
                      viewBox="0 0 32 32"
                      width={32}
                      xmlns="http://www.w3.org/2000/svg"
                    >
                      <path
                        d="M20.5859,14.4141,24.1719,18H6V8H4V18a2.0024,2.0024,0,0,0,2,2H24.1719L20.586,23.5859,22,25l6-6-6-6Z"
                      />
                    </svg>
                  </button>
                </div>
              </div>
              <div
                className="iot--rule-builder-rule"
                data-testid="hks7h2zin4-rule"
              >
                <div
                  className="bx--dropdown__wrapper bx--list-box__wrapper"
                  data-testid="hks7h2zin4-column-dropdown"
                >
                  
                  <div
                    className="bx--dropdown bx--dropdown--light bx--list-box bx--list-box--light"
                    id="hks7h2zin4-column-dropdown"
                    onClick={[Function]}
                    onKeyDown={[Function]}
                  >
                    <button
                      aria-disabled={false}
                      aria-expanded={false}
                      aria-haspopup="listbox"
                      aria-labelledby="downshift-8-label downshift-8-toggle-button"
                      className="bx--list-box__field"
                      disabled={false}
                      id="downshift-8-toggle-button"
                      onClick={[Function]}
                      onKeyDown={[Function]}
                      type="button"
                    >
                      <span
                        className="bx--list-box__label"
                      >
                        Column 1
                      </span>
                      <div
                        className="bx--list-box__menu-icon"
                      >
                        <svg
                          aria-label="Open menu"
                          fill="currentColor"
                          focusable="false"
                          height={16}
                          name="chevron--down"
                          preserveAspectRatio="xMidYMid meet"
                          role="img"
                          viewBox="0 0 16 16"
                          width={16}
                          xmlns="http://www.w3.org/2000/svg"
                        >
                          <path
                            d="M8 11L3 6 3.7 5.3 8 9.6 12.3 5.3 13 6z"
                          />
                          <title>
                            Open menu
                          </title>
                        </svg>
                      </div>
                    </button>
                    <div
                      aria-labelledby="downshift-8-label"
                      className="bx--list-box__menu"
                      id="downshift-8-menu"
                      onBlur={[Function]}
                      onKeyDown={[Function]}
                      onMouseLeave={[Function]}
                      role="listbox"
                      tabIndex={-1}
                    />
                  </div>
                </div>
                <div
                  className="bx--dropdown__wrapper bx--list-box__wrapper"
                  data-testid="hks7h2zin4-operand-dropdown"
                >
                  
                  <div
                    className="bx--dropdown bx--dropdown--light bx--list-box bx--list-box--light"
                    id="hks7h2zin4-operand-dropdown"
                    onClick={[Function]}
                    onKeyDown={[Function]}
                  >
                    <button
                      aria-disabled={false}
                      aria-expanded={false}
                      aria-haspopup="listbox"
                      aria-labelledby="downshift-9-label downshift-9-toggle-button"
                      className="bx--list-box__field"
                      disabled={false}
                      id="downshift-9-toggle-button"
                      onClick={[Function]}
                      onKeyDown={[Function]}
                      type="button"
                    >
                      <span
                        className="bx--list-box__label"
                      >
                        Less than
                      </span>
                      <div
                        className="bx--list-box__menu-icon"
                      >
                        <svg
                          aria-label="Open menu"
                          fill="currentColor"
                          focusable="false"
                          height={16}
                          name="chevron--down"
                          preserveAspectRatio="xMidYMid meet"
                          role="img"
                          viewBox="0 0 16 16"
                          width={16}
                          xmlns="http://www.w3.org/2000/svg"
                        >
                          <path
                            d="M8 11L3 6 3.7 5.3 8 9.6 12.3 5.3 13 6z"
                          />
                          <title>
                            Open menu
                          </title>
                        </svg>
                      </div>
                    </button>
                    <div
                      aria-labelledby="downshift-9-label"
                      className="bx--list-box__menu"
                      id="downshift-9-menu"
                      onBlur={[Function]}
                      onKeyDown={[Function]}
                      onMouseLeave={[Function]}
                      role="listbox"
                      tabIndex={-1}
                    />
                  </div>
                </div>
                <div
                  className="bx--form-item bx--text-input-wrapper bx--text-input-wrapper--light"
                >
                  <div
                    className="bx--text-input__field-outer-wrapper"
                  >
                    <div
                      className="bx--text-input__field-wrapper"
                      data-invalid={null}
                    >
                      <input
                        className="bx--text-input bx--text__input bx--text-input--light"
                        data-testid="hks7h2zin4-value"
                        defaultValue="45"
                        disabled={false}
                        id="hks7h2zin4-value"
                        onChange={[Function]}
                        onClick={[Function]}
                        placeholder="Enter a value"
                        title="Enter a value"
                        type="text"
                      />
                    </div>
                  </div>
                </div>
                <div
                  className="iot--rule-builder-rule__actions"
                >
                  <button
                    aria-describedby={null}
                    className="iot--btn bx--btn bx--btn--ghost bx--tooltip--hidden bx--btn--icon-only bx--tooltip__trigger bx--tooltip--a11y bx--btn--icon-only--top bx--tooltip--align-center"
                    data-testid="hks7h2zin4-remove-rule-button"
                    disabled={false}
                    onBlur={[Function]}
                    onClick={[Function]}
                    onFocus={[Function]}
                    onMouseEnter={[Function]}
                    onMouseLeave={[Function]}
                    tabIndex={0}
                    type="button"
                  >
                    <div
                      className="bx--assistive-text"
                      onMouseEnter={[Function]}
                    >
                      Remove rule
                    </div>
                    <svg
                      aria-hidden="true"
                      aria-label="Remove rule"
                      className="bx--btn__icon"
                      fill="currentColor"
                      focusable="false"
                      height={32}
                      preserveAspectRatio="xMidYMid meet"
                      role="img"
                      viewBox="0 0 32 32"
                      width={32}
                      xmlns="http://www.w3.org/2000/svg"
                    >
                      <path
                        d="M8 15H24V17H8z"
                      />
                    </svg>
                  </button>
                  <button
                    aria-describedby={null}
                    className="iot--btn bx--btn bx--btn--ghost bx--tooltip--hidden bx--btn--icon-only bx--tooltip__trigger bx--tooltip--a11y bx--btn--icon-only--top bx--tooltip--align-center"
                    data-testid="hks7h2zin4-add-rule-button"
                    disabled={false}
                    onBlur={[Function]}
                    onClick={[Function]}
                    onFocus={[Function]}
                    onMouseEnter={[Function]}
                    onMouseLeave={[Function]}
                    tabIndex={0}
                    type="button"
                  >
                    <div
                      className="bx--assistive-text"
                      onMouseEnter={[Function]}
                    >
                      Add new rule
                    </div>
                    <svg
                      aria-hidden="true"
                      aria-label="Add new rule"
                      className="bx--btn__icon"
                      fill="currentColor"
                      focusable="false"
                      height={32}
                      preserveAspectRatio="xMidYMid meet"
                      role="img"
                      viewBox="0 0 32 32"
                      width={32}
                      xmlns="http://www.w3.org/2000/svg"
                    >
                      <path
                        d="M17 15L17 8 15 8 15 15 8 15 8 17 15 17 15 24 17 24 17 17 24 17 24 15z"
                      />
                    </svg>
                  </button>
                  <button
                    aria-describedby={null}
                    className="iot--btn bx--btn bx--btn--ghost bx--tooltip--hidden bx--btn--icon-only bx--tooltip__trigger bx--tooltip--a11y bx--btn--icon-only--top bx--tooltip--align-center"
                    data-testid="hks7h2zin4-add-group-button"
                    disabled={false}
                    onBlur={[Function]}
                    onClick={[Function]}
                    onFocus={[Function]}
                    onMouseEnter={[Function]}
                    onMouseLeave={[Function]}
                    tabIndex={0}
                    type="button"
                  >
                    <div
                      className="bx--assistive-text"
                      onMouseEnter={[Function]}
                    >
                      Add new rule group
                    </div>
                    <svg
                      aria-hidden="true"
                      aria-label="Add new rule group"
                      className="bx--btn__icon"
                      fill="currentColor"
                      focusable="false"
                      height={32}
                      preserveAspectRatio="xMidYMid meet"
                      role="img"
                      viewBox="0 0 32 32"
                      width={32}
                      xmlns="http://www.w3.org/2000/svg"
                    >
                      <path
                        d="M20.5859,14.4141,24.1719,18H6V8H4V18a2.0024,2.0024,0,0,0,2,2H24.1719L20.586,23.5859,22,25l6-6-6-6Z"
                      />
                    </svg>
                  </button>
                </div>
              </div>
              <div
                className="iot--rule-builder-rule--group"
              >
                <div>
                  <div
                    className="iot--rule-builder-header__dropdown"
                  >
                    <div
                      className="bx--dropdown__wrapper bx--list-box__wrapper"
                      data-testid="qzn8477mbg-group-logic-dropdown"
                    >
                      
                      <div
                        className="bx--dropdown bx--dropdown--light bx--list-box bx--list-box--light"
                        id="qzn8477mbg"
                        onClick={[Function]}
                        onKeyDown={[Function]}
                      >
                        <button
                          aria-disabled={false}
                          aria-expanded={false}
                          aria-haspopup="listbox"
                          aria-labelledby="downshift-10-label downshift-10-toggle-button"
                          className="bx--list-box__field"
                          disabled={false}
                          id="downshift-10-toggle-button"
                          onClick={[Function]}
                          onKeyDown={[Function]}
                          type="button"
                        >
                          <span
                            className="bx--list-box__label"
                          >
                            ALL
                          </span>
                          <div
                            className="bx--list-box__menu-icon"
                          >
                            <svg
                              aria-label="Open menu"
                              fill="currentColor"
                              focusable="false"
                              height={16}
                              name="chevron--down"
                              preserveAspectRatio="xMidYMid meet"
                              role="img"
                              viewBox="0 0 16 16"
                              width={16}
                              xmlns="http://www.w3.org/2000/svg"
                            >
                              <path
                                d="M8 11L3 6 3.7 5.3 8 9.6 12.3 5.3 13 6z"
                              />
                              <title>
                                Open menu
                              </title>
                            </svg>
                          </div>
                        </button>
                        <div
                          aria-labelledby="downshift-10-label"
                          className="bx--list-box__menu"
                          id="downshift-10-menu"
                          onBlur={[Function]}
                          onKeyDown={[Function]}
                          onMouseLeave={[Function]}
                          role="listbox"
                          tabIndex={-1}
                        />
                      </div>
                    </div>
                  </div>
                  <span>
                     of the following are true
                  </span>
                </div>
                <div
                  className="iot--rule-builder-rule"
                  data-testid="wg9hlv197c-rule"
                >
                  <div
                    className="bx--dropdown__wrapper bx--list-box__wrapper"
                    data-testid="wg9hlv197c-column-dropdown"
                  >
                    
                    <div
                      className="bx--dropdown bx--dropdown--light bx--list-box bx--list-box--light"
                      id="wg9hlv197c-column-dropdown"
                      onClick={[Function]}
                      onKeyDown={[Function]}
                    >
                      <button
                        aria-disabled={false}
                        aria-expanded={false}
                        aria-haspopup="listbox"
                        aria-labelledby="downshift-11-label downshift-11-toggle-button"
                        className="bx--list-box__field"
                        disabled={false}
                        id="downshift-11-toggle-button"
                        onClick={[Function]}
                        onKeyDown={[Function]}
                        type="button"
                      >
                        <span
                          className="bx--list-box__label"
                        >
                          Select a column
                        </span>
                        <div
                          className="bx--list-box__menu-icon"
                        >
                          <svg
                            aria-label="Open menu"
                            fill="currentColor"
                            focusable="false"
                            height={16}
                            name="chevron--down"
                            preserveAspectRatio="xMidYMid meet"
                            role="img"
                            viewBox="0 0 16 16"
                            width={16}
                            xmlns="http://www.w3.org/2000/svg"
                          >
                            <path
                              d="M8 11L3 6 3.7 5.3 8 9.6 12.3 5.3 13 6z"
                            />
                            <title>
                              Open menu
                            </title>
                          </svg>
                        </div>
                      </button>
                      <div
                        aria-labelledby="downshift-11-label"
                        className="bx--list-box__menu"
                        id="downshift-11-menu"
                        onBlur={[Function]}
                        onKeyDown={[Function]}
                        onMouseLeave={[Function]}
                        role="listbox"
                        tabIndex={-1}
                      />
                    </div>
                  </div>
                  <div
                    className="bx--dropdown__wrapper bx--list-box__wrapper"
                    data-testid="wg9hlv197c-operand-dropdown"
                  >
                    
                    <div
                      className="bx--dropdown bx--dropdown--light bx--list-box bx--list-box--light"
                      id="wg9hlv197c-operand-dropdown"
                      onClick={[Function]}
                      onKeyDown={[Function]}
                    >
                      <button
                        aria-disabled={false}
                        aria-expanded={false}
                        aria-haspopup="listbox"
                        aria-labelledby="downshift-12-label downshift-12-toggle-button"
                        className="bx--list-box__field"
                        disabled={false}
                        id="downshift-12-toggle-button"
                        onClick={[Function]}
                        onKeyDown={[Function]}
                        type="button"
                      >
                        <span
                          className="bx--list-box__label"
                        >
                          Select an operand
                        </span>
                        <div
                          className="bx--list-box__menu-icon"
                        >
                          <svg
                            aria-label="Open menu"
                            fill="currentColor"
                            focusable="false"
                            height={16}
                            name="chevron--down"
                            preserveAspectRatio="xMidYMid meet"
                            role="img"
                            viewBox="0 0 16 16"
                            width={16}
                            xmlns="http://www.w3.org/2000/svg"
                          >
                            <path
                              d="M8 11L3 6 3.7 5.3 8 9.6 12.3 5.3 13 6z"
                            />
                            <title>
                              Open menu
                            </title>
                          </svg>
                        </div>
                      </button>
                      <div
                        aria-labelledby="downshift-12-label"
                        className="bx--list-box__menu"
                        id="downshift-12-menu"
                        onBlur={[Function]}
                        onKeyDown={[Function]}
                        onMouseLeave={[Function]}
                        role="listbox"
                        tabIndex={-1}
                      />
                    </div>
                  </div>
                  <div
                    className="bx--form-item bx--text-input-wrapper bx--text-input-wrapper--light"
                  >
                    <div
                      className="bx--text-input__field-outer-wrapper"
                    >
                      <div
                        className="bx--text-input__field-wrapper"
                        data-invalid={null}
                      >
                        <input
                          className="bx--text-input bx--text__input bx--text-input--light"
                          data-testid="wg9hlv197c-value"
                          defaultValue=""
                          disabled={false}
                          id="wg9hlv197c-value"
                          onChange={[Function]}
                          onClick={[Function]}
                          placeholder="Enter a value"
                          title="Enter a value"
                          type="text"
                        />
                      </div>
                    </div>
                  </div>
                  <div
                    className="iot--rule-builder-rule__actions"
                  >
                    <button
                      aria-describedby={null}
                      className="iot--btn bx--btn bx--btn--ghost bx--tooltip--hidden bx--btn--icon-only bx--tooltip__trigger bx--tooltip--a11y bx--btn--icon-only--top bx--tooltip--align-center"
                      data-testid="wg9hlv197c-remove-rule-button"
                      disabled={false}
                      onBlur={[Function]}
                      onClick={[Function]}
                      onFocus={[Function]}
                      onMouseEnter={[Function]}
                      onMouseLeave={[Function]}
                      tabIndex={0}
                      type="button"
                    >
                      <div
                        className="bx--assistive-text"
                        onMouseEnter={[Function]}
                      >
                        Remove rule
                      </div>
                      <svg
                        aria-hidden="true"
                        aria-label="Remove rule"
                        className="bx--btn__icon"
                        fill="currentColor"
                        focusable="false"
                        height={32}
                        preserveAspectRatio="xMidYMid meet"
                        role="img"
                        viewBox="0 0 32 32"
                        width={32}
                        xmlns="http://www.w3.org/2000/svg"
                      >
                        <path
                          d="M8 15H24V17H8z"
                        />
                      </svg>
                    </button>
                    <button
                      aria-describedby={null}
                      className="iot--btn bx--btn bx--btn--ghost bx--tooltip--hidden bx--btn--icon-only bx--tooltip__trigger bx--tooltip--a11y bx--btn--icon-only--top bx--tooltip--align-center"
                      data-testid="wg9hlv197c-add-rule-button"
                      disabled={false}
                      onBlur={[Function]}
                      onClick={[Function]}
                      onFocus={[Function]}
                      onMouseEnter={[Function]}
                      onMouseLeave={[Function]}
                      tabIndex={0}
                      type="button"
                    >
                      <div
                        className="bx--assistive-text"
                        onMouseEnter={[Function]}
                      >
                        Add new rule
                      </div>
                      <svg
                        aria-hidden="true"
                        aria-label="Add new rule"
                        className="bx--btn__icon"
                        fill="currentColor"
                        focusable="false"
                        height={32}
                        preserveAspectRatio="xMidYMid meet"
                        role="img"
                        viewBox="0 0 32 32"
                        width={32}
                        xmlns="http://www.w3.org/2000/svg"
                      >
                        <path
                          d="M17 15L17 8 15 8 15 15 8 15 8 17 15 17 15 24 17 24 17 17 24 17 24 15z"
                        />
                      </svg>
                    </button>
                    <button
                      aria-describedby={null}
                      className="iot--btn bx--btn bx--btn--ghost bx--tooltip--hidden bx--btn--icon-only bx--tooltip__trigger bx--tooltip--a11y bx--btn--icon-only--top bx--tooltip--align-center"
                      data-testid="wg9hlv197c-add-group-button"
                      disabled={false}
                      onBlur={[Function]}
                      onClick={[Function]}
                      onFocus={[Function]}
                      onMouseEnter={[Function]}
                      onMouseLeave={[Function]}
                      tabIndex={0}
                      type="button"
                    >
                      <div
                        className="bx--assistive-text"
                        onMouseEnter={[Function]}
                      >
                        Add new rule group
                      </div>
                      <svg
                        aria-hidden="true"
                        aria-label="Add new rule group"
                        className="bx--btn__icon"
                        fill="currentColor"
                        focusable="false"
                        height={32}
                        preserveAspectRatio="xMidYMid meet"
                        role="img"
                        viewBox="0 0 32 32"
                        width={32}
                        xmlns="http://www.w3.org/2000/svg"
                      >
                        <path
                          d="M20.5859,14.4141,24.1719,18H6V8H4V18a2.0024,2.0024,0,0,0,2,2H24.1719L20.586,23.5859,22,25l6-6-6-6Z"
                        />
                      </svg>
                    </button>
                  </div>
                </div>
                <div
                  className="iot--rule-builder-rule--group"
                >
                  <div>
                    <div
                      className="iot--rule-builder-header__dropdown"
                    >
                      <div
                        className="bx--dropdown__wrapper bx--list-box__wrapper"
                        data-testid="eobo3s5tie-group-logic-dropdown"
                      >
                        
                        <div
                          className="bx--dropdown bx--dropdown--light bx--list-box bx--list-box--light"
                          id="eobo3s5tie"
                          onClick={[Function]}
                          onKeyDown={[Function]}
                        >
                          <button
                            aria-disabled={false}
                            aria-expanded={false}
                            aria-haspopup="listbox"
                            aria-labelledby="downshift-13-label downshift-13-toggle-button"
                            className="bx--list-box__field"
                            disabled={false}
                            id="downshift-13-toggle-button"
                            onClick={[Function]}
                            onKeyDown={[Function]}
                            type="button"
                          >
                            <span
                              className="bx--list-box__label"
                            >
                              ALL
                            </span>
                            <div
                              className="bx--list-box__menu-icon"
                            >
                              <svg
                                aria-label="Open menu"
                                fill="currentColor"
                                focusable="false"
                                height={16}
                                name="chevron--down"
                                preserveAspectRatio="xMidYMid meet"
                                role="img"
                                viewBox="0 0 16 16"
                                width={16}
                                xmlns="http://www.w3.org/2000/svg"
                              >
                                <path
                                  d="M8 11L3 6 3.7 5.3 8 9.6 12.3 5.3 13 6z"
                                />
                                <title>
                                  Open menu
                                </title>
                              </svg>
                            </div>
                          </button>
                          <div
                            aria-labelledby="downshift-13-label"
                            className="bx--list-box__menu"
                            id="downshift-13-menu"
                            onBlur={[Function]}
                            onKeyDown={[Function]}
                            onMouseLeave={[Function]}
                            role="listbox"
                            tabIndex={-1}
                          />
                        </div>
                      </div>
                    </div>
                    <span>
                       of the following are true
                    </span>
                  </div>
                  <div
                    className="iot--rule-builder-rule"
                    data-testid="7kadk2wfv8-rule"
                  >
                    <div
                      className="bx--dropdown__wrapper bx--list-box__wrapper"
                      data-testid="7kadk2wfv8-column-dropdown"
                    >
                      
                      <div
                        className="bx--dropdown bx--dropdown--light bx--list-box bx--list-box--light"
                        id="7kadk2wfv8-column-dropdown"
                        onClick={[Function]}
                        onKeyDown={[Function]}
                      >
                        <button
                          aria-disabled={false}
                          aria-expanded={false}
                          aria-haspopup="listbox"
                          aria-labelledby="downshift-14-label downshift-14-toggle-button"
                          className="bx--list-box__field"
                          disabled={false}
                          id="downshift-14-toggle-button"
                          onClick={[Function]}
                          onKeyDown={[Function]}
                          type="button"
                        >
                          <span
                            className="bx--list-box__label"
                          >
                            Column 1
                          </span>
                          <div
                            className="bx--list-box__menu-icon"
                          >
                            <svg
                              aria-label="Open menu"
                              fill="currentColor"
                              focusable="false"
                              height={16}
                              name="chevron--down"
                              preserveAspectRatio="xMidYMid meet"
                              role="img"
                              viewBox="0 0 16 16"
                              width={16}
                              xmlns="http://www.w3.org/2000/svg"
                            >
                              <path
                                d="M8 11L3 6 3.7 5.3 8 9.6 12.3 5.3 13 6z"
                              />
                              <title>
                                Open menu
                              </title>
                            </svg>
                          </div>
                        </button>
                        <div
                          aria-labelledby="downshift-14-label"
                          className="bx--list-box__menu"
                          id="downshift-14-menu"
                          onBlur={[Function]}
                          onKeyDown={[Function]}
                          onMouseLeave={[Function]}
                          role="listbox"
                          tabIndex={-1}
                        />
                      </div>
                    </div>
                    <div
                      className="bx--dropdown__wrapper bx--list-box__wrapper"
                      data-testid="7kadk2wfv8-operand-dropdown"
                    >
                      
                      <div
                        className="bx--dropdown bx--dropdown--light bx--list-box bx--list-box--light"
                        id="7kadk2wfv8-operand-dropdown"
                        onClick={[Function]}
                        onKeyDown={[Function]}
                      >
                        <button
                          aria-disabled={false}
                          aria-expanded={false}
                          aria-haspopup="listbox"
                          aria-labelledby="downshift-15-label downshift-15-toggle-button"
                          className="bx--list-box__field"
                          disabled={false}
                          id="downshift-15-toggle-button"
                          onClick={[Function]}
                          onKeyDown={[Function]}
                          type="button"
                        >
                          <span
                            className="bx--list-box__label"
                          >
                            Equals
                          </span>
                          <div
                            className="bx--list-box__menu-icon"
                          >
                            <svg
                              aria-label="Open menu"
                              fill="currentColor"
                              focusable="false"
                              height={16}
                              name="chevron--down"
                              preserveAspectRatio="xMidYMid meet"
                              role="img"
                              viewBox="0 0 16 16"
                              width={16}
                              xmlns="http://www.w3.org/2000/svg"
                            >
                              <path
                                d="M8 11L3 6 3.7 5.3 8 9.6 12.3 5.3 13 6z"
                              />
                              <title>
                                Open menu
                              </title>
                            </svg>
                          </div>
                        </button>
                        <div
                          aria-labelledby="downshift-15-label"
                          className="bx--list-box__menu"
                          id="downshift-15-menu"
                          onBlur={[Function]}
                          onKeyDown={[Function]}
                          onMouseLeave={[Function]}
                          role="listbox"
                          tabIndex={-1}
                        />
                      </div>
                    </div>
                    <div
                      className="bx--form-item bx--text-input-wrapper bx--text-input-wrapper--light"
                    >
                      <div
                        className="bx--text-input__field-outer-wrapper"
                      >
                        <div
                          className="bx--text-input__field-wrapper"
                          data-invalid={null}
                        >
                          <input
                            className="bx--text-input bx--text__input bx--text-input--light"
                            data-testid="7kadk2wfv8-value"
                            defaultValue="44"
                            disabled={false}
                            id="7kadk2wfv8-value"
                            onChange={[Function]}
                            onClick={[Function]}
                            placeholder="Enter a value"
                            title="Enter a value"
                            type="text"
                          />
                        </div>
                      </div>
                    </div>
                    <div
                      className="iot--rule-builder-rule__actions"
                    >
                      <button
                        aria-describedby={null}
                        className="iot--btn bx--btn bx--btn--ghost bx--tooltip--hidden bx--btn--icon-only bx--tooltip__trigger bx--tooltip--a11y bx--btn--icon-only--top bx--tooltip--align-center"
                        data-testid="7kadk2wfv8-remove-rule-button"
                        disabled={false}
                        onBlur={[Function]}
                        onClick={[Function]}
                        onFocus={[Function]}
                        onMouseEnter={[Function]}
                        onMouseLeave={[Function]}
                        tabIndex={0}
                        type="button"
                      >
                        <div
                          className="bx--assistive-text"
                          onMouseEnter={[Function]}
                        >
                          Remove rule
                        </div>
                        <svg
                          aria-hidden="true"
                          aria-label="Remove rule"
                          className="bx--btn__icon"
                          fill="currentColor"
                          focusable="false"
                          height={32}
                          preserveAspectRatio="xMidYMid meet"
                          role="img"
                          viewBox="0 0 32 32"
                          width={32}
                          xmlns="http://www.w3.org/2000/svg"
                        >
                          <path
                            d="M8 15H24V17H8z"
                          />
                        </svg>
                      </button>
                      <button
                        aria-describedby={null}
                        className="iot--btn bx--btn bx--btn--ghost bx--tooltip--hidden bx--btn--icon-only bx--tooltip__trigger bx--tooltip--a11y bx--btn--icon-only--top bx--tooltip--align-center"
                        data-testid="7kadk2wfv8-add-rule-button"
                        disabled={false}
                        onBlur={[Function]}
                        onClick={[Function]}
                        onFocus={[Function]}
                        onMouseEnter={[Function]}
                        onMouseLeave={[Function]}
                        tabIndex={0}
                        type="button"
                      >
                        <div
                          className="bx--assistive-text"
                          onMouseEnter={[Function]}
                        >
                          Add new rule
                        </div>
                        <svg
                          aria-hidden="true"
                          aria-label="Add new rule"
                          className="bx--btn__icon"
                          fill="currentColor"
                          focusable="false"
                          height={32}
                          preserveAspectRatio="xMidYMid meet"
                          role="img"
                          viewBox="0 0 32 32"
                          width={32}
                          xmlns="http://www.w3.org/2000/svg"
                        >
                          <path
                            d="M17 15L17 8 15 8 15 15 8 15 8 17 15 17 15 24 17 24 17 17 24 17 24 15z"
                          />
                        </svg>
                      </button>
                      <button
                        aria-describedby={null}
                        className="iot--btn bx--btn bx--btn--ghost bx--tooltip--hidden bx--btn--icon-only bx--tooltip__trigger bx--tooltip--a11y bx--btn--icon-only--top bx--tooltip--align-center"
                        data-testid="7kadk2wfv8-add-group-button"
                        disabled={false}
                        onBlur={[Function]}
                        onClick={[Function]}
                        onFocus={[Function]}
                        onMouseEnter={[Function]}
                        onMouseLeave={[Function]}
                        tabIndex={0}
                        type="button"
                      >
                        <div
                          className="bx--assistive-text"
                          onMouseEnter={[Function]}
                        >
                          Add new rule group
                        </div>
                        <svg
                          aria-hidden="true"
                          aria-label="Add new rule group"
                          className="bx--btn__icon"
                          fill="currentColor"
                          focusable="false"
                          height={32}
                          preserveAspectRatio="xMidYMid meet"
                          role="img"
                          viewBox="0 0 32 32"
                          width={32}
                          xmlns="http://www.w3.org/2000/svg"
                        >
                          <path
                            d="M20.5859,14.4141,24.1719,18H6V8H4V18a2.0024,2.0024,0,0,0,2,2H24.1719L20.586,23.5859,22,25l6-6-6-6Z"
                          />
                        </svg>
                      </button>
                    </div>
                  </div>
                  <div
                    className="iot--rule-builder-rule"
                    data-testid="49mf09vjhn-rule"
                  >
                    <div
                      className="bx--dropdown__wrapper bx--list-box__wrapper"
                      data-testid="49mf09vjhn-column-dropdown"
                    >
                      
                      <div
                        className="bx--dropdown bx--dropdown--light bx--list-box bx--list-box--light"
                        id="49mf09vjhn-column-dropdown"
                        onClick={[Function]}
                        onKeyDown={[Function]}
                      >
                        <button
                          aria-disabled={false}
                          aria-expanded={false}
                          aria-haspopup="listbox"
                          aria-labelledby="downshift-16-label downshift-16-toggle-button"
                          className="bx--list-box__field"
                          disabled={false}
                          id="downshift-16-toggle-button"
                          onClick={[Function]}
                          onKeyDown={[Function]}
                          type="button"
                        >
                          <span
                            className="bx--list-box__label"
                          >
                            Column 2
                          </span>
                          <div
                            className="bx--list-box__menu-icon"
                          >
                            <svg
                              aria-label="Open menu"
                              fill="currentColor"
                              focusable="false"
                              height={16}
                              name="chevron--down"
                              preserveAspectRatio="xMidYMid meet"
                              role="img"
                              viewBox="0 0 16 16"
                              width={16}
                              xmlns="http://www.w3.org/2000/svg"
                            >
                              <path
                                d="M8 11L3 6 3.7 5.3 8 9.6 12.3 5.3 13 6z"
                              />
                              <title>
                                Open menu
                              </title>
                            </svg>
                          </div>
                        </button>
                        <div
                          aria-labelledby="downshift-16-label"
                          className="bx--list-box__menu"
                          id="downshift-16-menu"
                          onBlur={[Function]}
                          onKeyDown={[Function]}
                          onMouseLeave={[Function]}
                          role="listbox"
                          tabIndex={-1}
                        />
                      </div>
                    </div>
                    <div
                      className="bx--dropdown__wrapper bx--list-box__wrapper"
                      data-testid="49mf09vjhn-operand-dropdown"
                    >
                      
                      <div
                        className="bx--dropdown bx--dropdown--light bx--list-box bx--list-box--light"
                        id="49mf09vjhn-operand-dropdown"
                        onClick={[Function]}
                        onKeyDown={[Function]}
                      >
                        <button
                          aria-disabled={false}
                          aria-expanded={false}
                          aria-haspopup="listbox"
                          aria-labelledby="downshift-17-label downshift-17-toggle-button"
                          className="bx--list-box__field"
                          disabled={false}
                          id="downshift-17-toggle-button"
                          onClick={[Function]}
                          onKeyDown={[Function]}
                          type="button"
                        >
                          <span
                            className="bx--list-box__label"
                          >
                            Equals
                          </span>
                          <div
                            className="bx--list-box__menu-icon"
                          >
                            <svg
                              aria-label="Open menu"
                              fill="currentColor"
                              focusable="false"
                              height={16}
                              name="chevron--down"
                              preserveAspectRatio="xMidYMid meet"
                              role="img"
                              viewBox="0 0 16 16"
                              width={16}
                              xmlns="http://www.w3.org/2000/svg"
                            >
                              <path
                                d="M8 11L3 6 3.7 5.3 8 9.6 12.3 5.3 13 6z"
                              />
                              <title>
                                Open menu
                              </title>
                            </svg>
                          </div>
                        </button>
                        <div
                          aria-labelledby="downshift-17-label"
                          className="bx--list-box__menu"
                          id="downshift-17-menu"
                          onBlur={[Function]}
                          onKeyDown={[Function]}
                          onMouseLeave={[Function]}
                          role="listbox"
                          tabIndex={-1}
                        />
                      </div>
                    </div>
                    <div
                      className="bx--form-item bx--text-input-wrapper bx--text-input-wrapper--light"
                    >
                      <div
                        className="bx--text-input__field-outer-wrapper"
                      >
                        <div
                          className="bx--text-input__field-wrapper"
                          data-invalid={null}
                        >
                          <input
                            className="bx--text-input bx--text__input bx--text-input--light"
                            data-testid="49mf09vjhn-value"
                            defaultValue="46"
                            disabled={false}
                            id="49mf09vjhn-value"
                            onChange={[Function]}
                            onClick={[Function]}
                            placeholder="Enter a value"
                            title="Enter a value"
                            type="text"
                          />
                        </div>
                      </div>
                    </div>
                    <div
                      className="iot--rule-builder-rule__actions"
                    >
                      <button
                        aria-describedby={null}
                        className="iot--btn bx--btn bx--btn--ghost bx--tooltip--hidden bx--btn--icon-only bx--tooltip__trigger bx--tooltip--a11y bx--btn--icon-only--top bx--tooltip--align-center"
                        data-testid="49mf09vjhn-remove-rule-button"
                        disabled={false}
                        onBlur={[Function]}
                        onClick={[Function]}
                        onFocus={[Function]}
                        onMouseEnter={[Function]}
                        onMouseLeave={[Function]}
                        tabIndex={0}
                        type="button"
                      >
                        <div
                          className="bx--assistive-text"
                          onMouseEnter={[Function]}
                        >
                          Remove rule
                        </div>
                        <svg
                          aria-hidden="true"
                          aria-label="Remove rule"
                          className="bx--btn__icon"
                          fill="currentColor"
                          focusable="false"
                          height={32}
                          preserveAspectRatio="xMidYMid meet"
                          role="img"
                          viewBox="0 0 32 32"
                          width={32}
                          xmlns="http://www.w3.org/2000/svg"
                        >
                          <path
                            d="M8 15H24V17H8z"
                          />
                        </svg>
                      </button>
                      <button
                        aria-describedby={null}
                        className="iot--btn bx--btn bx--btn--ghost bx--tooltip--hidden bx--btn--icon-only bx--tooltip__trigger bx--tooltip--a11y bx--btn--icon-only--top bx--tooltip--align-center"
                        data-testid="49mf09vjhn-add-rule-button"
                        disabled={false}
                        onBlur={[Function]}
                        onClick={[Function]}
                        onFocus={[Function]}
                        onMouseEnter={[Function]}
                        onMouseLeave={[Function]}
                        tabIndex={0}
                        type="button"
                      >
                        <div
                          className="bx--assistive-text"
                          onMouseEnter={[Function]}
                        >
                          Add new rule
                        </div>
                        <svg
                          aria-hidden="true"
                          aria-label="Add new rule"
                          className="bx--btn__icon"
                          fill="currentColor"
                          focusable="false"
                          height={32}
                          preserveAspectRatio="xMidYMid meet"
                          role="img"
                          viewBox="0 0 32 32"
                          width={32}
                          xmlns="http://www.w3.org/2000/svg"
                        >
                          <path
                            d="M17 15L17 8 15 8 15 15 8 15 8 17 15 17 15 24 17 24 17 17 24 17 24 15z"
                          />
                        </svg>
                      </button>
                      <button
                        aria-describedby={null}
                        className="iot--btn bx--btn bx--btn--ghost bx--tooltip--hidden bx--btn--icon-only bx--tooltip__trigger bx--tooltip--a11y bx--btn--icon-only--top bx--tooltip--align-center"
                        data-testid="49mf09vjhn-add-group-button"
                        disabled={false}
                        onBlur={[Function]}
                        onClick={[Function]}
                        onFocus={[Function]}
                        onMouseEnter={[Function]}
                        onMouseLeave={[Function]}
                        tabIndex={0}
                        type="button"
                      >
                        <div
                          className="bx--assistive-text"
                          onMouseEnter={[Function]}
                        >
                          Add new rule group
                        </div>
                        <svg
                          aria-hidden="true"
                          aria-label="Add new rule group"
                          className="bx--btn__icon"
                          fill="currentColor"
                          focusable="false"
                          height={32}
                          preserveAspectRatio="xMidYMid meet"
                          role="img"
                          viewBox="0 0 32 32"
                          width={32}
                          xmlns="http://www.w3.org/2000/svg"
                        >
                          <path
                            d="M20.5859,14.4141,24.1719,18H6V8H4V18a2.0024,2.0024,0,0,0,2,2H24.1719L20.586,23.5859,22,25l6-6-6-6Z"
                          />
                        </svg>
                      </button>
                    </div>
                  </div>
                </div>
              </div>
            </div>
          </div>
        </div>
        <div
          className="bx--tab-content"
          hidden={true}
          role="tabpanel"
          selected={false}
          tabIndex={0}
        >
          <ul
            className="bx--accordion bx--accordion--end"
          >
            <li
              className="bx--accordion__item bx--accordion__item--active"
              onAnimationEnd={[Function]}
            >
              <button
<<<<<<< HEAD
                aria-controls="accordion-item-693"
=======
                aria-controls="accordion-item-692"
>>>>>>> 4bd9009f
                aria-expanded={true}
                className="bx--accordion__heading"
                onClick={[Function]}
                onKeyDown={[Function]}
                type="button"
              >
                <svg
                  aria-hidden={true}
                  className="bx--accordion__arrow"
                  fill="currentColor"
                  focusable="false"
                  height={16}
                  preserveAspectRatio="xMidYMid meet"
                  viewBox="0 0 16 16"
                  width={16}
                  xmlns="http://www.w3.org/2000/svg"
                >
                  <path
                    d="M11 8L6 13 5.3 12.3 9.6 8 5.3 3.7 6 3z"
                  />
                </svg>
                <div
                  className="bx--accordion__title"
                >
                  Details
                </div>
              </button>
              <div
                className="bx--accordion__content"
<<<<<<< HEAD
                id="accordion-item-693"
=======
                id="accordion-item-692"
>>>>>>> 4bd9009f
              >
                <div
                  className="bx--form-item bx--text-input-wrapper bx--text-input-wrapper--light"
                >
                  <label
                    className="bx--label"
                    htmlFor="rule-builder-title-input"
                  >
                    Filter Name
                  </label>
                  <div
                    className="bx--text-input__field-outer-wrapper"
                  >
                    <div
                      className="bx--text-input__field-wrapper"
                      data-invalid={null}
                    >
                      <input
                        className="bx--text-input iot--rule-builder-wrap--title-input bx--text-input--light"
                        data-testid="rule-builder-title-input"
                        defaultValue="My Filter"
                        disabled={false}
                        id="rule-builder-title-input"
                        onChange={[Function]}
                        onClick={[Function]}
                        placeholder="Untitled 01"
                        title="Untitled 01"
                        type="text"
                      />
                    </div>
                  </div>
                </div>
                <div
                  className="iot--filtertags-container iot--filtertags-container__wrap"
                  data-testid="filter-tag-container"
                  id="filter-tag-container"
                >
                  <div
                    className="bx--form-item bx--text-input-wrapper bx--text-input-wrapper--light"
                  >
                    <label
                      className="bx--label"
                      htmlFor="rule-builder-tags-input"
                    >
                      Tags (optional)
                    </label>
                    <div
                      className="bx--text-input__field-outer-wrapper"
                    >
                      <div
                        className="bx--text-input__field-wrapper"
                        data-invalid={null}
                      >
                        <input
                          className="bx--text-input bx--text__input bx--text-input--light"
                          disabled={false}
                          id="rule-builder-tags-input"
                          onChange={[Function]}
                          onClick={[Function]}
                          onKeyUp={[Function]}
                          style={
                            Object {
                              "paddingLeft": 0,
                            }
                          }
                          type="text"
                        />
                      </div>
                    </div>
                  </div>
                  <div
                    className="iot--rule-builder-wrap--tag-container"
                  >
                    <div
                      aria-label="Clear Filter fav"
                      className="bx--tag bx--tag--filter"
                      data-testid="rule-builder-tag-fav"
                      id="tag-26"
                      style={
                        Object {
                          "marginRight": "1rem",
                        }
                      }
                    >
                      <span
                        className="bx--tag__label"
                        title="fav"
                      >
                        fav
                      </span>
                      <button
                        aria-labelledby="tag-26"
                        className="bx--tag__close-icon"
                        onClick={[Function]}
                        title="Clear Filter"
                        type="button"
                      >
                        <svg
                          aria-hidden={true}
                          fill="currentColor"
                          focusable="false"
                          height={16}
                          preserveAspectRatio="xMidYMid meet"
                          viewBox="0 0 32 32"
                          width={16}
                          xmlns="http://www.w3.org/2000/svg"
                        >
                          <path
                            d="M24 9.4L22.6 8 16 14.6 9.4 8 8 9.4 14.6 16 8 22.6 9.4 24 16 17.4 22.6 24 24 22.6 17.4 16 24 9.4z"
                          />
                        </svg>
                      </button>
                    </div>
                    <div
                      aria-label="Clear Filter other-tag"
                      className="bx--tag bx--tag--filter"
                      data-testid="rule-builder-tag-other-tag"
                      id="tag-27"
                      style={
                        Object {
                          "marginRight": "1rem",
                        }
                      }
                    >
                      <span
                        className="bx--tag__label"
                        title="other-tag"
                      >
                        other-tag
                      </span>
                      <button
                        aria-labelledby="tag-27"
                        className="bx--tag__close-icon"
                        onClick={[Function]}
                        title="Clear Filter"
                        type="button"
                      >
                        <svg
                          aria-hidden={true}
                          fill="currentColor"
                          focusable="false"
                          height={16}
                          preserveAspectRatio="xMidYMid meet"
                          viewBox="0 0 32 32"
                          width={16}
                          xmlns="http://www.w3.org/2000/svg"
                        >
                          <path
                            d="M24 9.4L22.6 8 16 14.6 9.4 8 8 9.4 14.6 16 8 22.6 9.4 24 16 17.4 22.6 24 24 22.6 17.4 16 24 9.4z"
                          />
                        </svg>
                      </button>
                    </div>
                  </div>
                </div>
              </div>
            </li>
            <li
              className="bx--accordion__item bx--accordion__item--active"
              onAnimationEnd={[Function]}
            >
              <button
<<<<<<< HEAD
                aria-controls="accordion-item-694"
=======
                aria-controls="accordion-item-693"
>>>>>>> 4bd9009f
                aria-expanded={true}
                className="bx--accordion__heading"
                onClick={[Function]}
                onKeyDown={[Function]}
                type="button"
              >
                <svg
                  aria-hidden={true}
                  className="bx--accordion__arrow"
                  fill="currentColor"
                  focusable="false"
                  height={16}
                  preserveAspectRatio="xMidYMid meet"
                  viewBox="0 0 16 16"
                  width={16}
                  xmlns="http://www.w3.org/2000/svg"
                >
                  <path
                    d="M11 8L6 13 5.3 12.3 9.6 8 5.3 3.7 6 3z"
                  />
                </svg>
                <div
                  className="bx--accordion__title"
                >
                  Sharing and permissions
                </div>
              </button>
              <div
                className="bx--accordion__content"
<<<<<<< HEAD
                id="accordion-item-694"
=======
                id="accordion-item-693"
>>>>>>> 4bd9009f
              >
                <div
                  className="iot--rule-builder-wrap--user-container"
                >
                  <div
                    className="iot--table-container bx--data-table-container"
                    data-testid="edit-table-table-container"
                  >
                    <section
                      aria-label="data table toolbar"
                      className="bx--table-toolbar"
                      data-testid="edit-table-table-toolbar"
                    >
                      <div
                        aria-hidden={true}
                        className="bx--batch-actions iot--table-batch-actions"
                        data-testid="edit-table-table-toolbar-batch-actions"
                      >
                        <div
                          className="bx--batch-summary"
                        >
                          <p
                            className="bx--batch-summary__para"
                          >
                            <span>
                              0 items selected
                            </span>
                          </p>
                        </div>
                        <div
                          className="bx--action-list"
                        >
                          <button
                            aria-describedby={null}
                            aria-pressed={null}
                            className="bx--batch-summary__cancel bx--btn bx--btn--primary"
                            disabled={false}
                            onBlur={[Function]}
                            onClick={[Function]}
                            onFocus={[Function]}
                            onMouseEnter={[Function]}
                            onMouseLeave={[Function]}
                            tabIndex={-1}
                            type="button"
                          >
                            Cancel
                          </button>
                        </div>
                      </div>
                      <label
                        className="iot--table-toolbar-secondary-title"
                      >
                        Editor access
                      </label>
                      <div
                        className="bx--toolbar-content iot--table-toolbar-content"
                        data-testid="edit-table-table-toolbar-content"
                      >
                        <div
                          aria-labelledby="edit-table-toolbar-search-search"
                          className="bx--search bx--search--xl table-toolbar-search bx--toolbar-search-container-expandable"
                          role="search"
                        >
                          <div
                            className="bx--search-magnifier"
                          >
                            <svg
                              aria-hidden={true}
                              className="bx--search-magnifier-icon"
                              fill="currentColor"
                              focusable="false"
                              height={16}
                              preserveAspectRatio="xMidYMid meet"
                              viewBox="0 0 16 16"
                              width={16}
                              xmlns="http://www.w3.org/2000/svg"
                            >
                              <path
                                d="M15,14.3L10.7,10c1.9-2.3,1.6-5.8-0.7-7.7S4.2,0.7,2.3,3S0.7,8.8,3,10.7c2,1.7,5,1.7,7,0l4.3,4.3L15,14.3z M2,6.5	C2,4,4,2,6.5,2S11,4,11,6.5S9,11,6.5,11S2,9,2,6.5z"
                              />
                            </svg>
                          </div>
                          <label
                            className="bx--label"
                            htmlFor="edit-table-toolbar-search"
                            id="edit-table-toolbar-search-search"
                          >
                            Search
                          </label>
                          <input
                            autoComplete="off"
                            className="bx--search-input"
                            data-testid="edit-table-table-toolbar-search"
                            id="edit-table-toolbar-search"
                            onBlur={[Function]}
                            onChange={[Function]}
                            onFocus={[Function]}
                            onKeyDown={[Function]}
                            placeholder="Search"
                            role="searchbox"
                            tabIndex="0"
                            type="text"
                            value=""
                          />
                          <button
                            aria-label="Clear search input"
                            className="bx--search-close bx--search-close--hidden"
                            onClick={[Function]}
                            type="button"
                          >
                            <svg
                              aria-hidden={true}
                              fill="currentColor"
                              focusable="false"
                              height={16}
                              preserveAspectRatio="xMidYMid meet"
                              viewBox="0 0 32 32"
                              width={16}
                              xmlns="http://www.w3.org/2000/svg"
                            >
                              <path
                                d="M24 9.4L22.6 8 16 14.6 9.4 8 8 9.4 14.6 16 8 22.6 9.4 24 16 17.4 22.6 24 24 22.6 17.4 16 24 9.4z"
                              />
                            </svg>
                          </button>
                        </div>
                        <button
                          aria-describedby={null}
                          aria-labelledby="add-editors-label"
                          aria-pressed={null}
                          className="iot--btn bx--btn bx--btn--ghost"
                          data-testid="rule-builder-add-edit-users"
                          disabled={false}
                          id="add-editors-button"
                          onBlur={[Function]}
                          onClick={[Function]}
                          onFocus={[Function]}
                          onMouseEnter={[Function]}
                          onMouseLeave={[Function]}
                          tabIndex={0}
                          type="button"
                        >
                          Add users
                          <svg
                            aria-hidden={true}
                            className="bx--btn__icon"
                            fill="currentColor"
                            focusable="false"
                            height={24}
                            preserveAspectRatio="xMidYMid meet"
                            viewBox="0 0 32 32"
                            width={24}
                            xmlns="http://www.w3.org/2000/svg"
                          >
                            <path
                              d="M17 15L17 8 15 8 15 15 8 15 8 17 15 17 15 24 17 24 17 17 24 17 24 15z"
                            />
                          </svg>
                        </button>
                      </div>
                    </section>
                    <div
                      className="addons-iot-table-container"
                    >
                      <div
                        className="bx--data-table-content"
                      >
                        <table
                          className="bx--data-table bx--data-table--no-border"
                          data-testid="edit-table"
                          id="edit-table"
                          title={null}
                        >
                          <thead
                            data-testid="edit-table-table-head"
                            onMouseMove={null}
                            onMouseUp={null}
                          >
                            <tr>
                              <th
                                align="start"
                                className="table-header-label-start iot--table-head--table-header"
                                data-column="name"
                                data-floating-menu-container={true}
                                data-testid="edit-table-table-head-column-name"
                                id="column-name"
                                scope="col"
                                style={
                                  Object {
                                    "width": undefined,
                                  }
                                }
                              >
                                <span
                                  className="bx--table-header-label"
                                >
                                  <span
                                    className=""
                                    title="Name"
                                  >
                                    Name
                                  </span>
                                </span>
                              </th>
                              <th
                                align="start"
                                className="table-header-label-start iot--table-head--table-header"
                                data-column="type"
                                data-floating-menu-container={true}
                                data-testid="edit-table-table-head-column-type"
                                id="column-type"
                                scope="col"
                                style={
                                  Object {
                                    "width": undefined,
                                  }
                                }
                              >
                                <span
                                  className="bx--table-header-label"
                                >
                                  <span
                                    className=""
                                    title="Type"
                                  >
                                    Type
                                  </span>
                                </span>
                              </th>
                            </tr>
                          </thead>
                          <tbody
                            aria-live="polite"
                            data-testid="edit-table-table-body"
                          >
                            <tr
                              className="TableBodyRow__StyledTableRow-sc-103itxu-0 fNIOnc"
                              onClick={[Function]}
                            >
                              <td
                                align="start"
                                className="data-table-start"
                                data-column="name"
                                data-offset={0}
                                id="cell-edit-table-Example User-name"
                                offset={0}
                              >
                                <span
                                  className="TableBodyRow__StyledNestedSpan-sc-103itxu-5 YBqdC"
                                >
                                  <span
                                    className=""
                                    title="Example User"
                                  >
                                    Example User
                                  </span>
                                </span>
                              </td>
                              <td
                                align="start"
                                className="data-table-start"
                                data-column="type"
                                data-offset={0}
                                id="cell-edit-table-Example User-type"
                                offset={0}
                              >
                                <span
                                  className="TableBodyRow__StyledNestedSpan-sc-103itxu-5 YBqdC"
                                >
                                  <span
                                    className=""
                                    title="User"
                                  >
                                    User
                                  </span>
                                </span>
                              </td>
                            </tr>
                          </tbody>
                        </table>
                      </div>
                    </div>
                  </div>
                  <div
                    className="iot--table-container bx--data-table-container"
                    data-testid="read-table-table-container"
                  >
                    <section
                      aria-label="data table toolbar"
                      className="bx--table-toolbar"
                      data-testid="read-table-table-toolbar"
                    >
                      <div
                        aria-hidden={true}
                        className="bx--batch-actions iot--table-batch-actions"
                        data-testid="read-table-table-toolbar-batch-actions"
                      >
                        <div
                          className="bx--batch-summary"
                        >
                          <p
                            className="bx--batch-summary__para"
                          >
                            <span>
                              0 items selected
                            </span>
                          </p>
                        </div>
                        <div
                          className="bx--action-list"
                        >
                          <button
                            aria-describedby={null}
                            aria-pressed={null}
                            className="bx--batch-summary__cancel bx--btn bx--btn--primary"
                            disabled={false}
                            onBlur={[Function]}
                            onClick={[Function]}
                            onFocus={[Function]}
                            onMouseEnter={[Function]}
                            onMouseLeave={[Function]}
                            tabIndex={-1}
                            type="button"
                          >
                            Cancel
                          </button>
                        </div>
                      </div>
                      <label
                        className="iot--table-toolbar-secondary-title"
                      >
                        Read only access
                      </label>
                      <div
                        className="bx--toolbar-content iot--table-toolbar-content"
                        data-testid="read-table-table-toolbar-content"
                      >
                        <div
                          aria-labelledby="read-table-toolbar-search-search"
                          className="bx--search bx--search--xl table-toolbar-search bx--toolbar-search-container-expandable"
                          role="search"
                        >
                          <div
                            className="bx--search-magnifier"
                          >
                            <svg
                              aria-hidden={true}
                              className="bx--search-magnifier-icon"
                              fill="currentColor"
                              focusable="false"
                              height={16}
                              preserveAspectRatio="xMidYMid meet"
                              viewBox="0 0 16 16"
                              width={16}
                              xmlns="http://www.w3.org/2000/svg"
                            >
                              <path
                                d="M15,14.3L10.7,10c1.9-2.3,1.6-5.8-0.7-7.7S4.2,0.7,2.3,3S0.7,8.8,3,10.7c2,1.7,5,1.7,7,0l4.3,4.3L15,14.3z M2,6.5	C2,4,4,2,6.5,2S11,4,11,6.5S9,11,6.5,11S2,9,2,6.5z"
                              />
                            </svg>
                          </div>
                          <label
                            className="bx--label"
                            htmlFor="read-table-toolbar-search"
                            id="read-table-toolbar-search-search"
                          >
                            Search
                          </label>
                          <input
                            autoComplete="off"
                            className="bx--search-input"
                            data-testid="read-table-table-toolbar-search"
                            id="read-table-toolbar-search"
                            onBlur={[Function]}
                            onChange={[Function]}
                            onFocus={[Function]}
                            onKeyDown={[Function]}
                            placeholder="Search"
                            role="searchbox"
                            tabIndex="0"
                            type="text"
                            value=""
                          />
                          <button
                            aria-label="Clear search input"
                            className="bx--search-close bx--search-close--hidden"
                            onClick={[Function]}
                            type="button"
                          >
                            <svg
                              aria-hidden={true}
                              fill="currentColor"
                              focusable="false"
                              height={16}
                              preserveAspectRatio="xMidYMid meet"
                              viewBox="0 0 32 32"
                              width={16}
                              xmlns="http://www.w3.org/2000/svg"
                            >
                              <path
                                d="M24 9.4L22.6 8 16 14.6 9.4 8 8 9.4 14.6 16 8 22.6 9.4 24 16 17.4 22.6 24 24 22.6 17.4 16 24 9.4z"
                              />
                            </svg>
                          </button>
                        </div>
                        <button
                          aria-describedby={null}
                          aria-labelledby="read-only-access-label"
                          aria-pressed={null}
                          className="iot--btn bx--btn bx--btn--ghost"
                          data-testid="rule-builder-add-read-users"
                          disabled={false}
                          id="add-read-users"
                          onBlur={[Function]}
                          onClick={[Function]}
                          onFocus={[Function]}
                          onMouseEnter={[Function]}
                          onMouseLeave={[Function]}
                          tabIndex={0}
                          type="button"
                        >
                          Add users
                          <svg
                            aria-hidden={true}
                            className="bx--btn__icon"
                            fill="currentColor"
                            focusable="false"
                            height={24}
                            preserveAspectRatio="xMidYMid meet"
                            viewBox="0 0 32 32"
                            width={24}
                            xmlns="http://www.w3.org/2000/svg"
                          >
                            <path
                              d="M17 15L17 8 15 8 15 15 8 15 8 17 15 17 15 24 17 24 17 17 24 17 24 15z"
                            />
                          </svg>
                        </button>
                      </div>
                    </section>
                    <div
                      className="addons-iot-table-container"
                    >
                      <div
                        className="bx--data-table-content"
                      >
                        <table
                          className="bx--data-table bx--data-table--no-border"
                          data-testid="read-table"
                          id="read-table"
                          title={null}
                        >
                          <thead
                            data-testid="read-table-table-head"
                            onMouseMove={null}
                            onMouseUp={null}
                          >
                            <tr>
                              <th
                                align="start"
                                className="table-header-label-start iot--table-head--table-header"
                                data-column="name"
                                data-floating-menu-container={true}
                                data-testid="read-table-table-head-column-name"
                                id="column-name"
                                scope="col"
                                style={
                                  Object {
                                    "width": undefined,
                                  }
                                }
                              >
                                <span
                                  className="bx--table-header-label"
                                >
                                  <span
                                    className=""
                                    title="Name"
                                  >
                                    Name
                                  </span>
                                </span>
                              </th>
                              <th
                                align="start"
                                className="table-header-label-start iot--table-head--table-header"
                                data-column="type"
                                data-floating-menu-container={true}
                                data-testid="read-table-table-head-column-type"
                                id="column-type"
                                scope="col"
                                style={
                                  Object {
                                    "width": undefined,
                                  }
                                }
                              >
                                <span
                                  className="bx--table-header-label"
                                >
                                  <span
                                    className=""
                                    title="Type"
                                  >
                                    Type
                                  </span>
                                </span>
                              </th>
                            </tr>
                          </thead>
                          <tbody
                            aria-live="polite"
                            data-testid="read-table-table-body"
                          >
                            <tr
                              className="TableBodyRow__StyledTableRow-sc-103itxu-0 fNIOnc"
                              onClick={[Function]}
                            >
                              <td
                                align="start"
                                className="data-table-start"
                                data-column="name"
                                data-offset={0}
                                id="cell-read-table-Other User-name"
                                offset={0}
                              >
                                <span
                                  className="TableBodyRow__StyledNestedSpan-sc-103itxu-5 YBqdC"
                                >
                                  <span
                                    className=""
                                    title="Other User"
                                  >
                                    Other User
                                  </span>
                                </span>
                              </td>
                              <td
                                align="start"
                                className="data-table-start"
                                data-column="type"
                                data-offset={0}
                                id="cell-read-table-Other User-type"
                                offset={0}
                              >
                                <span
                                  className="TableBodyRow__StyledNestedSpan-sc-103itxu-5 YBqdC"
                                >
                                  <span
                                    className=""
                                    title="User"
                                  >
                                    User
                                  </span>
                                </span>
                              </td>
                            </tr>
                          </tbody>
                        </table>
                      </div>
                    </div>
                  </div>
                </div>
              </div>
            </li>
          </ul>
        </div>
      </div>
      <footer
        className="iot--rule-builder-wrap--footer"
      >
        <button
          aria-describedby={null}
          aria-pressed={null}
          className="iot--rule-builder-wrap--footer-actions-cancel iot--btn bx--btn bx--btn--secondary"
          data-testid="rule-builder-cancel"
          disabled={false}
          onBlur={[Function]}
          onClick={[Function]}
          onFocus={[Function]}
          onMouseEnter={[Function]}
          onMouseLeave={[Function]}
          tabIndex={0}
          type="button"
        >
          Cancel
        </button>
        <button
          aria-describedby={null}
          aria-pressed={null}
          className="iot--rule-builder-wrap--footer-actions-preview iot--btn bx--btn bx--btn--secondary"
          data-testid="preview"
          disabled={false}
          onBlur={[Function]}
          onClick={[Function]}
          onFocus={[Function]}
          onMouseEnter={[Function]}
          onMouseLeave={[Function]}
          tabIndex={0}
          type="button"
        >
          Preview results
        </button>
        <button
          aria-describedby={null}
          aria-pressed={null}
          className="iot--rule-builder-wrap--footer-actions-preview iot--btn bx--btn bx--btn--secondary"
          data-testid="apply"
          disabled={false}
          onBlur={[Function]}
          onClick={[Function]}
          onFocus={[Function]}
          onMouseEnter={[Function]}
          onMouseLeave={[Function]}
          tabIndex={0}
          type="button"
        >
          Apply
        </button>
      </footer>
      <div
        className="iot--select-users-modal"
        data-testid="select-users-modal-container"
      >
        <div
          className="bx--modal iot--composed-modal--large iot--composed-modal"
          data-floating-menu-container={true}
          data-testid="ComposedModal"
          onBlur={[Function]}
          onClick={[Function]}
          onClose={[Function]}
          onKeyDown={[Function]}
          open={false}
          role="presentation"
        >
          <span
            className="bx--visually-hidden"
            role="link"
            tabIndex="0"
          >
            Focus sentinel
          </span>
          <div
            aria-label="Selected users will have edit access"
            aria-modal="true"
            className="bx--modal-container"
            role="dialog"
          >
            <div
              className="bx--modal-header"
            >
              <h2
                className="bx--modal-header__label bx--type-delta"
              >
                Selected users will have edit access
              </h2>
              <h3
                className="bx--modal-header__heading bx--type-beta"
              >
                Select users
              </h3>
              <button
                aria-label="Close"
                className="bx--modal-close"
                onClick={[Function]}
                title="Close"
                type="button"
              >
                <svg
                  aria-hidden={true}
                  className="bx--modal-close__icon"
                  fill="currentColor"
                  focusable="false"
                  height={20}
                  preserveAspectRatio="xMidYMid meet"
                  viewBox="0 0 32 32"
                  width={20}
                  xmlns="http://www.w3.org/2000/svg"
                >
                  <path
                    d="M24 9.4L22.6 8 16 14.6 9.4 8 8 9.4 14.6 16 8 22.6 9.4 24 16 17.4 22.6 24 24 22.6 17.4 16 24 9.4z"
                  />
                </svg>
              </button>
            </div>
            <div
              className="bx--modal-content"
            >
              <div
                className="iot--list-builder__container"
                data-testid="select-users"
              >
                <div
                  className="iot--list-builder__all"
                  data-testid="select-users__all"
                >
                  <div
                    className="iot--list"
                    data-testid="list"
                  >
                    <div
                      className="iot--list-header-container"
                      data-testid="list-header"
                    >
                      <div
                        className="iot--list-header"
                      >
                        <div
                          className="iot--list-header--title"
                        >
                          Users (5 available)
                        </div>
                        <div
                          className="iot--list-header--btn-container"
                        />
                      </div>
                      <div
                        className="iot--list-header--search"
                      >
                        <div
                          aria-labelledby="iot--list-builder__all--search-search"
                          className="bx--search bx--search--sm"
                          role="search"
                        >
                          <div
                            className="bx--search-magnifier"
                          >
                            <svg
                              aria-hidden={true}
                              className="bx--search-magnifier-icon"
                              fill="currentColor"
                              focusable="false"
                              height={16}
                              preserveAspectRatio="xMidYMid meet"
                              viewBox="0 0 16 16"
                              width={16}
                              xmlns="http://www.w3.org/2000/svg"
                            >
                              <path
                                d="M15,14.3L10.7,10c1.9-2.3,1.6-5.8-0.7-7.7S4.2,0.7,2.3,3S0.7,8.8,3,10.7c2,1.7,5,1.7,7,0l4.3,4.3L15,14.3z M2,6.5	C2,4,4,2,6.5,2S11,4,11,6.5S9,11,6.5,11S2,9,2,6.5z"
                              />
                            </svg>
                          </div>
                          <label
                            className="bx--label"
                            htmlFor="iot--list-builder__all--search"
                            id="iot--list-builder__all--search-search"
                          >
                            Enter a value to search all users
                          </label>
                          <input
                            autoComplete="off"
                            className="bx--search-input"
                            data-testid="list-header-search-input"
                            id="iot--list-builder__all--search"
                            onChange={[Function]}
                            onKeyDown={[Function]}
                            placeholder="Enter a value to search all users"
                            role="searchbox"
                            type="text"
                            value=""
                          />
                          <button
                            aria-label="Clear search input"
                            className="bx--search-close bx--search-close--hidden"
                            onClick={[Function]}
                            type="button"
                          >
                            <svg
                              aria-hidden={true}
                              fill="currentColor"
                              focusable="false"
                              height={16}
                              preserveAspectRatio="xMidYMid meet"
                              viewBox="0 0 32 32"
                              width={16}
                              xmlns="http://www.w3.org/2000/svg"
                            >
                              <path
                                d="M24 9.4L22.6 8 16 14.6 9.4 8 8 9.4 14.6 16 8 22.6 9.4 24 16 17.4 22.6 24 24 22.6 17.4 16 24 9.4z"
                              />
                            </svg>
                          </button>
                        </div>
                      </div>
                    </div>
                    <div
                      className="iot--list--content"
                    >
                      <div
                        className="iot--list-item-parent"
                        data-floating-menu-container={true}
                      >
                        <div
                          className="iot--list-item"
                        >
                          <div
                            aria-label="Expand"
                            className="iot--list-item--expand-icon"
                            data-testid="expand-icon"
                            onClick={[Function]}
                            onKeyPress={[Function]}
                            role="button"
                            tabIndex={0}
                            title="Expand"
                          >
                            <svg
                              aria-label="Expand-icon"
                              fill="currentColor"
                              focusable="false"
                              height={16}
                              preserveAspectRatio="xMidYMid meet"
                              role="img"
                              viewBox="0 0 16 16"
                              width={16}
                              xmlns="http://www.w3.org/2000/svg"
                            >
                              <path
                                d="M8 11L3 6 3.7 5.3 8 9.6 12.3 5.3 13 6z"
                              />
                            </svg>
                          </div>
                          <div
                            className="iot--list-item--content"
                          >
                            <div
                              className="iot--list-item--content--values"
                            >
                              <div
                                className="iot--list-item--content--values--main"
                              >
                                <div
                                  className="iot--list-item--content--values--value iot--list-item--category"
                                  title="Teams (1)"
                                >
                                  Teams (1)
                                </div>
                              </div>
                            </div>
                          </div>
                        </div>
                      </div>
                      <div
                        className="iot--list-item-parent"
                        data-floating-menu-container={true}
                      >
                        <div
                          className="iot--list-item"
                        >
                          <div
                            className="iot--list-item--nesting-offset"
                            style={
                              Object {
                                "width": "32px",
                              }
                            }
                          />
                          <div
                            className="iot--list-item--content"
                          >
                            <div
                              className="iot--list-item--content--values"
                            >
                              <div
                                className="iot--list-item--content--values--main"
                              >
                                <div
                                  className="iot--list-item--content--values--value iot--list-item--content--values__disabled"
                                  title="Example User"
                                >
                                  Example User
                                </div>
                                <div
                                  className="iot--list-item--content--values--value iot--list-item--content--values__disabled"
                                  title="Example-User"
                                >
                                  Example-User
                                </div>
                              </div>
                            </div>
                          </div>
                        </div>
                      </div>
                      <div
                        className="iot--list-item-parent"
                        data-floating-menu-container={true}
                      >
                        <div
                          className="iot--list-item"
                        >
                          <div
                            className="iot--list-item--nesting-offset"
                            style={
                              Object {
                                "width": "32px",
                              }
                            }
                          />
                          <div
                            className="iot--list-item--content"
                          >
                            <div
                              className="iot--list-item--content--values"
                            >
                              <div
                                className="iot--list-item--content--values--main"
                              >
                                <div
                                  className="iot--list-item--content--values--value iot--list-item--content--values--value__with-actions"
                                  title="Test User"
                                >
                                  Test User
                                </div>
                                <div
                                  className="iot--list-item--content--values--value iot--list-item--content--values--value__with-actions"
                                  title="Test-User"
                                >
                                  Test-User
                                </div>
                                <div
                                  className="iot--list-item--content--row-actions"
                                  onClick={[Function]}
                                  onKeyPress={[Function]}
                                >
                                  <button
                                    aria-describedby={null}
                                    aria-label="Add"
                                    className="iot--btn bx--btn bx--btn--sm bx--btn--ghost bx--tooltip--hidden bx--btn--icon-only bx--tooltip__trigger bx--tooltip--a11y bx--btn--icon-only--top bx--tooltip--align-center"
                                    data-testid="Button"
                                    disabled={false}
                                    onBlur={[Function]}
                                    onClick={[Function]}
                                    onFocus={[Function]}
                                    onMouseEnter={[Function]}
                                    onMouseLeave={[Function]}
                                    role="button"
                                    style={
                                      Object {
                                        "color": "black",
                                      }
                                    }
                                    tabIndex={0}
                                    type="button"
                                  >
                                    <div
                                      className="bx--assistive-text"
                                      onMouseEnter={[Function]}
                                    >
                                      Add
                                    </div>
                                    <svg
                                      aria-hidden="true"
                                      aria-label="Add"
                                      className="bx--btn__icon"
                                      fill="currentColor"
                                      focusable="false"
                                      height={16}
                                      preserveAspectRatio="xMidYMid meet"
                                      role="img"
                                      viewBox="0 0 16 16"
                                      width={16}
                                      xmlns="http://www.w3.org/2000/svg"
                                    >
                                      <path
                                        d="M9.3 3.7L13.1 7.5 1 7.5 1 8.5 13.1 8.5 9.3 12.3 10 13 15 8 10 3z"
                                      />
                                    </svg>
                                  </button>
                                </div>
                              </div>
                            </div>
                          </div>
                        </div>
                      </div>
                      <div
                        className="iot--list-item-parent"
                        data-floating-menu-container={true}
                      >
                        <div
                          className="iot--list-item"
                        >
                          <div
                            className="iot--list-item--nesting-offset"
                            style={
                              Object {
                                "width": "32px",
                              }
                            }
                          />
                          <div
                            className="iot--list-item--content"
                          >
                            <div
                              className="iot--list-item--content--values"
                            >
                              <div
                                className="iot--list-item--content--values--main"
                              >
                                <div
                                  className="iot--list-item--content--values--value iot--list-item--content--values--value__with-actions"
                                  title="Other User"
                                >
                                  Other User
                                </div>
                                <div
                                  className="iot--list-item--content--values--value iot--list-item--content--values--value__with-actions"
                                  title="Other-User"
                                >
                                  Other-User
                                </div>
                                <div
                                  className="iot--list-item--content--row-actions"
                                  onClick={[Function]}
                                  onKeyPress={[Function]}
                                >
                                  <button
                                    aria-describedby={null}
                                    aria-label="Add"
                                    className="iot--btn bx--btn bx--btn--sm bx--btn--ghost bx--tooltip--hidden bx--btn--icon-only bx--tooltip__trigger bx--tooltip--a11y bx--btn--icon-only--top bx--tooltip--align-center"
                                    data-testid="Button"
                                    disabled={false}
                                    onBlur={[Function]}
                                    onClick={[Function]}
                                    onFocus={[Function]}
                                    onMouseEnter={[Function]}
                                    onMouseLeave={[Function]}
                                    role="button"
                                    style={
                                      Object {
                                        "color": "black",
                                      }
                                    }
                                    tabIndex={0}
                                    type="button"
                                  >
                                    <div
                                      className="bx--assistive-text"
                                      onMouseEnter={[Function]}
                                    >
                                      Add
                                    </div>
                                    <svg
                                      aria-hidden="true"
                                      aria-label="Add"
                                      className="bx--btn__icon"
                                      fill="currentColor"
                                      focusable="false"
                                      height={16}
                                      preserveAspectRatio="xMidYMid meet"
                                      role="img"
                                      viewBox="0 0 16 16"
                                      width={16}
                                      xmlns="http://www.w3.org/2000/svg"
                                    >
                                      <path
                                        d="M9.3 3.7L13.1 7.5 1 7.5 1 8.5 13.1 8.5 9.3 12.3 10 13 15 8 10 3z"
                                      />
                                    </svg>
                                  </button>
                                </div>
                              </div>
                            </div>
                          </div>
                        </div>
                      </div>
                    </div>
                  </div>
                </div>
                <div
                  className="iot--list-builder__selected"
                  data-testid="select-users__selected"
                >
                  <div
                    className="iot--list"
                    data-testid="list"
                  >
                    <div
                      className="iot--list-header-container"
                      data-testid="list-header"
                    >
                      <div
                        className="iot--list-header"
                      >
                        <div
                          className="iot--list-header--title"
                        >
                          1 Selected
                        </div>
                        <div
                          className="iot--list-header--btn-container"
                        />
                      </div>
                      <div
                        className="iot--list-header--search"
                      >
                        <div
                          aria-labelledby="iot--list-builder__selected--search-search"
                          className="bx--search bx--search--sm"
                          role="search"
                        >
                          <div
                            className="bx--search-magnifier"
                          >
                            <svg
                              aria-hidden={true}
                              className="bx--search-magnifier-icon"
                              fill="currentColor"
                              focusable="false"
                              height={16}
                              preserveAspectRatio="xMidYMid meet"
                              viewBox="0 0 16 16"
                              width={16}
                              xmlns="http://www.w3.org/2000/svg"
                            >
                              <path
                                d="M15,14.3L10.7,10c1.9-2.3,1.6-5.8-0.7-7.7S4.2,0.7,2.3,3S0.7,8.8,3,10.7c2,1.7,5,1.7,7,0l4.3,4.3L15,14.3z M2,6.5	C2,4,4,2,6.5,2S11,4,11,6.5S9,11,6.5,11S2,9,2,6.5z"
                              />
                            </svg>
                          </div>
                          <label
                            className="bx--label"
                            htmlFor="iot--list-builder__selected--search"
                            id="iot--list-builder__selected--search-search"
                          >
                            Enter a value to search selected users
                          </label>
                          <input
                            autoComplete="off"
                            className="bx--search-input"
                            data-testid="list-header-search-input"
                            id="iot--list-builder__selected--search"
                            onChange={[Function]}
                            onKeyDown={[Function]}
                            placeholder="Enter a value to search selected users"
                            role="searchbox"
                            type="text"
                            value=""
                          />
                          <button
                            aria-label="Clear search input"
                            className="bx--search-close bx--search-close--hidden"
                            onClick={[Function]}
                            type="button"
                          >
                            <svg
                              aria-hidden={true}
                              fill="currentColor"
                              focusable="false"
                              height={16}
                              preserveAspectRatio="xMidYMid meet"
                              viewBox="0 0 32 32"
                              width={16}
                              xmlns="http://www.w3.org/2000/svg"
                            >
                              <path
                                d="M24 9.4L22.6 8 16 14.6 9.4 8 8 9.4 14.6 16 8 22.6 9.4 24 16 17.4 22.6 24 24 22.6 17.4 16 24 9.4z"
                              />
                            </svg>
                          </button>
                        </div>
                      </div>
                    </div>
                    <div
                      className="iot--list--content"
                    >
                      <div
                        className="iot--list-item-parent"
                        data-floating-menu-container={true}
                      >
                        <div
                          className="iot--list-item"
                        >
                          <div
                            className="iot--list-item--content"
                          >
                            <div
                              className="iot--list-item--content--values"
                            >
                              <div
                                className="iot--list-item--content--values--main"
                              >
                                <div
                                  className="iot--list-item--content--values--value iot--list-item--content--values--value__with-actions"
                                  title="Example User"
                                >
                                  Example User
                                </div>
                                <div
                                  className="iot--list-item--content--values--value iot--list-item--content--values--value__with-actions"
                                  title="Example-User"
                                >
                                  Example-User
                                </div>
                                <div
                                  className="iot--list-item--content--row-actions"
                                  onClick={[Function]}
                                  onKeyPress={[Function]}
                                >
                                  <button
                                    aria-describedby={null}
                                    aria-label="Remove"
                                    className="iot--btn bx--btn bx--btn--sm bx--btn--ghost bx--tooltip--hidden bx--btn--icon-only bx--tooltip__trigger bx--tooltip--a11y bx--btn--icon-only--top bx--tooltip--align-center"
                                    data-testid="Button"
                                    disabled={false}
                                    onBlur={[Function]}
                                    onClick={[Function]}
                                    onFocus={[Function]}
                                    onMouseEnter={[Function]}
                                    onMouseLeave={[Function]}
                                    style={
                                      Object {
                                        "color": "black",
                                      }
                                    }
                                    tabIndex={0}
                                    type="button"
                                  >
                                    <div
                                      className="bx--assistive-text"
                                      onMouseEnter={[Function]}
                                    >
                                      Remove
                                    </div>
                                    <svg
                                      aria-hidden="true"
                                      aria-label="Remove"
                                      className="bx--btn__icon"
                                      fill="currentColor"
                                      focusable="false"
                                      height={16}
                                      preserveAspectRatio="xMidYMid meet"
                                      role="img"
                                      viewBox="0 0 32 32"
                                      width={16}
                                      xmlns="http://www.w3.org/2000/svg"
                                    >
                                      <path
                                        d="M8 15H24V17H8z"
                                      />
                                    </svg>
                                  </button>
                                </div>
                              </div>
                            </div>
                          </div>
                        </div>
                      </div>
                    </div>
                  </div>
                </div>
              </div>
            </div>
            <div
              className="bx--modal-footer iot--composed-modal-footer bx--btn-set"
            >
              <button
                aria-describedby={null}
                aria-pressed={null}
                className="iot--btn bx--btn bx--btn--secondary"
                data-testid="ComposedModal-modal-secondary-button"
                disabled={false}
                onBlur={[Function]}
                onClick={[Function]}
                onFocus={[Function]}
                onMouseEnter={[Function]}
                onMouseLeave={[Function]}
                tabIndex={0}
                type="button"
              >
                Cancel
              </button>
              <button
                aria-describedby={null}
                aria-pressed={null}
                className="iot--btn bx--btn bx--btn--primary bx--btn--disabled"
                data-testid="ComposedModal-modal-primary-button"
                disabled={true}
                onBlur={[Function]}
                onClick={[Function]}
                onFocus={[Function]}
                onMouseEnter={[Function]}
                onMouseLeave={[Function]}
                tabIndex={0}
                type="button"
              >
                OK
              </button>
            </div>
          </div>
          <span
            className="bx--visually-hidden"
            role="link"
            tabIndex="0"
          >
            Focus sentinel
          </span>
        </div>
      </div>
      <div
        className="iot--select-users-modal"
        data-testid="select-users-modal-container"
      >
        <div
          className="bx--modal iot--composed-modal--large iot--composed-modal"
          data-floating-menu-container={true}
          data-testid="ComposedModal"
          onBlur={[Function]}
          onClick={[Function]}
          onClose={[Function]}
          onKeyDown={[Function]}
          open={false}
          role="presentation"
        >
          <span
            className="bx--visually-hidden"
            role="link"
            tabIndex="0"
          >
            Focus sentinel
          </span>
          <div
            aria-label="Selected users will have read access"
            aria-modal="true"
            className="bx--modal-container"
            role="dialog"
          >
            <div
              className="bx--modal-header"
            >
              <h2
                className="bx--modal-header__label bx--type-delta"
              >
                Selected users will have read access
              </h2>
              <h3
                className="bx--modal-header__heading bx--type-beta"
              >
                Select users
              </h3>
              <button
                aria-label="Close"
                className="bx--modal-close"
                onClick={[Function]}
                title="Close"
                type="button"
              >
                <svg
                  aria-hidden={true}
                  className="bx--modal-close__icon"
                  fill="currentColor"
                  focusable="false"
                  height={20}
                  preserveAspectRatio="xMidYMid meet"
                  viewBox="0 0 32 32"
                  width={20}
                  xmlns="http://www.w3.org/2000/svg"
                >
                  <path
                    d="M24 9.4L22.6 8 16 14.6 9.4 8 8 9.4 14.6 16 8 22.6 9.4 24 16 17.4 22.6 24 24 22.6 17.4 16 24 9.4z"
                  />
                </svg>
              </button>
            </div>
            <div
              className="bx--modal-content"
            >
              <div
                className="iot--list-builder__container"
                data-testid="select-users"
              >
                <div
                  className="iot--list-builder__all"
                  data-testid="select-users__all"
                >
                  <div
                    className="iot--list"
                    data-testid="list"
                  >
                    <div
                      className="iot--list-header-container"
                      data-testid="list-header"
                    >
                      <div
                        className="iot--list-header"
                      >
                        <div
                          className="iot--list-header--title"
                        >
                          Users (5 available)
                        </div>
                        <div
                          className="iot--list-header--btn-container"
                        />
                      </div>
                      <div
                        className="iot--list-header--search"
                      >
                        <div
                          aria-labelledby="iot--list-builder__all--search-search"
                          className="bx--search bx--search--sm"
                          role="search"
                        >
                          <div
                            className="bx--search-magnifier"
                          >
                            <svg
                              aria-hidden={true}
                              className="bx--search-magnifier-icon"
                              fill="currentColor"
                              focusable="false"
                              height={16}
                              preserveAspectRatio="xMidYMid meet"
                              viewBox="0 0 16 16"
                              width={16}
                              xmlns="http://www.w3.org/2000/svg"
                            >
                              <path
                                d="M15,14.3L10.7,10c1.9-2.3,1.6-5.8-0.7-7.7S4.2,0.7,2.3,3S0.7,8.8,3,10.7c2,1.7,5,1.7,7,0l4.3,4.3L15,14.3z M2,6.5	C2,4,4,2,6.5,2S11,4,11,6.5S9,11,6.5,11S2,9,2,6.5z"
                              />
                            </svg>
                          </div>
                          <label
                            className="bx--label"
                            htmlFor="iot--list-builder__all--search"
                            id="iot--list-builder__all--search-search"
                          >
                            Enter a value to search all users
                          </label>
                          <input
                            autoComplete="off"
                            className="bx--search-input"
                            data-testid="list-header-search-input"
                            id="iot--list-builder__all--search"
                            onChange={[Function]}
                            onKeyDown={[Function]}
                            placeholder="Enter a value to search all users"
                            role="searchbox"
                            type="text"
                            value=""
                          />
                          <button
                            aria-label="Clear search input"
                            className="bx--search-close bx--search-close--hidden"
                            onClick={[Function]}
                            type="button"
                          >
                            <svg
                              aria-hidden={true}
                              fill="currentColor"
                              focusable="false"
                              height={16}
                              preserveAspectRatio="xMidYMid meet"
                              viewBox="0 0 32 32"
                              width={16}
                              xmlns="http://www.w3.org/2000/svg"
                            >
                              <path
                                d="M24 9.4L22.6 8 16 14.6 9.4 8 8 9.4 14.6 16 8 22.6 9.4 24 16 17.4 22.6 24 24 22.6 17.4 16 24 9.4z"
                              />
                            </svg>
                          </button>
                        </div>
                      </div>
                    </div>
                    <div
                      className="iot--list--content"
                    >
                      <div
                        className="iot--list-item-parent"
                        data-floating-menu-container={true}
                      >
                        <div
                          className="iot--list-item"
                        >
                          <div
                            aria-label="Expand"
                            className="iot--list-item--expand-icon"
                            data-testid="expand-icon"
                            onClick={[Function]}
                            onKeyPress={[Function]}
                            role="button"
                            tabIndex={0}
                            title="Expand"
                          >
                            <svg
                              aria-label="Expand-icon"
                              fill="currentColor"
                              focusable="false"
                              height={16}
                              preserveAspectRatio="xMidYMid meet"
                              role="img"
                              viewBox="0 0 16 16"
                              width={16}
                              xmlns="http://www.w3.org/2000/svg"
                            >
                              <path
                                d="M8 11L3 6 3.7 5.3 8 9.6 12.3 5.3 13 6z"
                              />
                            </svg>
                          </div>
                          <div
                            className="iot--list-item--content"
                          >
                            <div
                              className="iot--list-item--content--values"
                            >
                              <div
                                className="iot--list-item--content--values--main"
                              >
                                <div
                                  className="iot--list-item--content--values--value iot--list-item--category"
                                  title="Teams (1)"
                                >
                                  Teams (1)
                                </div>
                              </div>
                            </div>
                          </div>
                        </div>
                      </div>
                      <div
                        className="iot--list-item-parent"
                        data-floating-menu-container={true}
                      >
                        <div
                          className="iot--list-item"
                        >
                          <div
                            className="iot--list-item--nesting-offset"
                            style={
                              Object {
                                "width": "32px",
                              }
                            }
                          />
                          <div
                            className="iot--list-item--content"
                          >
                            <div
                              className="iot--list-item--content--values"
                            >
                              <div
                                className="iot--list-item--content--values--main"
                              >
                                <div
                                  className="iot--list-item--content--values--value iot--list-item--content--values--value__with-actions"
                                  title="Example User"
                                >
                                  Example User
                                </div>
                                <div
                                  className="iot--list-item--content--values--value iot--list-item--content--values--value__with-actions"
                                  title="Example-User"
                                >
                                  Example-User
                                </div>
                                <div
                                  className="iot--list-item--content--row-actions"
                                  onClick={[Function]}
                                  onKeyPress={[Function]}
                                >
                                  <button
                                    aria-describedby={null}
                                    aria-label="Add"
                                    className="iot--btn bx--btn bx--btn--sm bx--btn--ghost bx--tooltip--hidden bx--btn--icon-only bx--tooltip__trigger bx--tooltip--a11y bx--btn--icon-only--top bx--tooltip--align-center"
                                    data-testid="Button"
                                    disabled={false}
                                    onBlur={[Function]}
                                    onClick={[Function]}
                                    onFocus={[Function]}
                                    onMouseEnter={[Function]}
                                    onMouseLeave={[Function]}
                                    role="button"
                                    style={
                                      Object {
                                        "color": "black",
                                      }
                                    }
                                    tabIndex={0}
                                    type="button"
                                  >
                                    <div
                                      className="bx--assistive-text"
                                      onMouseEnter={[Function]}
                                    >
                                      Add
                                    </div>
                                    <svg
                                      aria-hidden="true"
                                      aria-label="Add"
                                      className="bx--btn__icon"
                                      fill="currentColor"
                                      focusable="false"
                                      height={16}
                                      preserveAspectRatio="xMidYMid meet"
                                      role="img"
                                      viewBox="0 0 16 16"
                                      width={16}
                                      xmlns="http://www.w3.org/2000/svg"
                                    >
                                      <path
                                        d="M9.3 3.7L13.1 7.5 1 7.5 1 8.5 13.1 8.5 9.3 12.3 10 13 15 8 10 3z"
                                      />
                                    </svg>
                                  </button>
                                </div>
                              </div>
                            </div>
                          </div>
                        </div>
                      </div>
                      <div
                        className="iot--list-item-parent"
                        data-floating-menu-container={true}
                      >
                        <div
                          className="iot--list-item"
                        >
                          <div
                            className="iot--list-item--nesting-offset"
                            style={
                              Object {
                                "width": "32px",
                              }
                            }
                          />
                          <div
                            className="iot--list-item--content"
                          >
                            <div
                              className="iot--list-item--content--values"
                            >
                              <div
                                className="iot--list-item--content--values--main"
                              >
                                <div
                                  className="iot--list-item--content--values--value iot--list-item--content--values--value__with-actions"
                                  title="Test User"
                                >
                                  Test User
                                </div>
                                <div
                                  className="iot--list-item--content--values--value iot--list-item--content--values--value__with-actions"
                                  title="Test-User"
                                >
                                  Test-User
                                </div>
                                <div
                                  className="iot--list-item--content--row-actions"
                                  onClick={[Function]}
                                  onKeyPress={[Function]}
                                >
                                  <button
                                    aria-describedby={null}
                                    aria-label="Add"
                                    className="iot--btn bx--btn bx--btn--sm bx--btn--ghost bx--tooltip--hidden bx--btn--icon-only bx--tooltip__trigger bx--tooltip--a11y bx--btn--icon-only--top bx--tooltip--align-center"
                                    data-testid="Button"
                                    disabled={false}
                                    onBlur={[Function]}
                                    onClick={[Function]}
                                    onFocus={[Function]}
                                    onMouseEnter={[Function]}
                                    onMouseLeave={[Function]}
                                    role="button"
                                    style={
                                      Object {
                                        "color": "black",
                                      }
                                    }
                                    tabIndex={0}
                                    type="button"
                                  >
                                    <div
                                      className="bx--assistive-text"
                                      onMouseEnter={[Function]}
                                    >
                                      Add
                                    </div>
                                    <svg
                                      aria-hidden="true"
                                      aria-label="Add"
                                      className="bx--btn__icon"
                                      fill="currentColor"
                                      focusable="false"
                                      height={16}
                                      preserveAspectRatio="xMidYMid meet"
                                      role="img"
                                      viewBox="0 0 16 16"
                                      width={16}
                                      xmlns="http://www.w3.org/2000/svg"
                                    >
                                      <path
                                        d="M9.3 3.7L13.1 7.5 1 7.5 1 8.5 13.1 8.5 9.3 12.3 10 13 15 8 10 3z"
                                      />
                                    </svg>
                                  </button>
                                </div>
                              </div>
                            </div>
                          </div>
                        </div>
                      </div>
                      <div
                        className="iot--list-item-parent"
                        data-floating-menu-container={true}
                      >
                        <div
                          className="iot--list-item"
                        >
                          <div
                            className="iot--list-item--nesting-offset"
                            style={
                              Object {
                                "width": "32px",
                              }
                            }
                          />
                          <div
                            className="iot--list-item--content"
                          >
                            <div
                              className="iot--list-item--content--values"
                            >
                              <div
                                className="iot--list-item--content--values--main"
                              >
                                <div
                                  className="iot--list-item--content--values--value iot--list-item--content--values__disabled"
                                  title="Other User"
                                >
                                  Other User
                                </div>
                                <div
                                  className="iot--list-item--content--values--value iot--list-item--content--values__disabled"
                                  title="Other-User"
                                >
                                  Other-User
                                </div>
                              </div>
                            </div>
                          </div>
                        </div>
                      </div>
                    </div>
                  </div>
                </div>
                <div
                  className="iot--list-builder__selected"
                  data-testid="select-users__selected"
                >
                  <div
                    className="iot--list"
                    data-testid="list"
                  >
                    <div
                      className="iot--list-header-container"
                      data-testid="list-header"
                    >
                      <div
                        className="iot--list-header"
                      >
                        <div
                          className="iot--list-header--title"
                        >
                          1 Selected
                        </div>
                        <div
                          className="iot--list-header--btn-container"
                        />
                      </div>
                      <div
                        className="iot--list-header--search"
                      >
                        <div
                          aria-labelledby="iot--list-builder__selected--search-search"
                          className="bx--search bx--search--sm"
                          role="search"
                        >
                          <div
                            className="bx--search-magnifier"
                          >
                            <svg
                              aria-hidden={true}
                              className="bx--search-magnifier-icon"
                              fill="currentColor"
                              focusable="false"
                              height={16}
                              preserveAspectRatio="xMidYMid meet"
                              viewBox="0 0 16 16"
                              width={16}
                              xmlns="http://www.w3.org/2000/svg"
                            >
                              <path
                                d="M15,14.3L10.7,10c1.9-2.3,1.6-5.8-0.7-7.7S4.2,0.7,2.3,3S0.7,8.8,3,10.7c2,1.7,5,1.7,7,0l4.3,4.3L15,14.3z M2,6.5	C2,4,4,2,6.5,2S11,4,11,6.5S9,11,6.5,11S2,9,2,6.5z"
                              />
                            </svg>
                          </div>
                          <label
                            className="bx--label"
                            htmlFor="iot--list-builder__selected--search"
                            id="iot--list-builder__selected--search-search"
                          >
                            Enter a value to search selected users
                          </label>
                          <input
                            autoComplete="off"
                            className="bx--search-input"
                            data-testid="list-header-search-input"
                            id="iot--list-builder__selected--search"
                            onChange={[Function]}
                            onKeyDown={[Function]}
                            placeholder="Enter a value to search selected users"
                            role="searchbox"
                            type="text"
                            value=""
                          />
                          <button
                            aria-label="Clear search input"
                            className="bx--search-close bx--search-close--hidden"
                            onClick={[Function]}
                            type="button"
                          >
                            <svg
                              aria-hidden={true}
                              fill="currentColor"
                              focusable="false"
                              height={16}
                              preserveAspectRatio="xMidYMid meet"
                              viewBox="0 0 32 32"
                              width={16}
                              xmlns="http://www.w3.org/2000/svg"
                            >
                              <path
                                d="M24 9.4L22.6 8 16 14.6 9.4 8 8 9.4 14.6 16 8 22.6 9.4 24 16 17.4 22.6 24 24 22.6 17.4 16 24 9.4z"
                              />
                            </svg>
                          </button>
                        </div>
                      </div>
                    </div>
                    <div
                      className="iot--list--content"
                    >
                      <div
                        className="iot--list-item-parent"
                        data-floating-menu-container={true}
                      >
                        <div
                          className="iot--list-item"
                        >
                          <div
                            className="iot--list-item--content"
                          >
                            <div
                              className="iot--list-item--content--values"
                            >
                              <div
                                className="iot--list-item--content--values--main"
                              >
                                <div
                                  className="iot--list-item--content--values--value iot--list-item--content--values--value__with-actions"
                                  title="Other User"
                                >
                                  Other User
                                </div>
                                <div
                                  className="iot--list-item--content--values--value iot--list-item--content--values--value__with-actions"
                                  title="Other-User"
                                >
                                  Other-User
                                </div>
                                <div
                                  className="iot--list-item--content--row-actions"
                                  onClick={[Function]}
                                  onKeyPress={[Function]}
                                >
                                  <button
                                    aria-describedby={null}
                                    aria-label="Remove"
                                    className="iot--btn bx--btn bx--btn--sm bx--btn--ghost bx--tooltip--hidden bx--btn--icon-only bx--tooltip__trigger bx--tooltip--a11y bx--btn--icon-only--top bx--tooltip--align-center"
                                    data-testid="Button"
                                    disabled={false}
                                    onBlur={[Function]}
                                    onClick={[Function]}
                                    onFocus={[Function]}
                                    onMouseEnter={[Function]}
                                    onMouseLeave={[Function]}
                                    style={
                                      Object {
                                        "color": "black",
                                      }
                                    }
                                    tabIndex={0}
                                    type="button"
                                  >
                                    <div
                                      className="bx--assistive-text"
                                      onMouseEnter={[Function]}
                                    >
                                      Remove
                                    </div>
                                    <svg
                                      aria-hidden="true"
                                      aria-label="Remove"
                                      className="bx--btn__icon"
                                      fill="currentColor"
                                      focusable="false"
                                      height={16}
                                      preserveAspectRatio="xMidYMid meet"
                                      role="img"
                                      viewBox="0 0 32 32"
                                      width={16}
                                      xmlns="http://www.w3.org/2000/svg"
                                    >
                                      <path
                                        d="M8 15H24V17H8z"
                                      />
                                    </svg>
                                  </button>
                                </div>
                              </div>
                            </div>
                          </div>
                        </div>
                      </div>
                    </div>
                  </div>
                </div>
              </div>
            </div>
            <div
              className="bx--modal-footer iot--composed-modal-footer bx--btn-set"
            >
              <button
                aria-describedby={null}
                aria-pressed={null}
                className="iot--btn bx--btn bx--btn--secondary"
                data-testid="ComposedModal-modal-secondary-button"
                disabled={false}
                onBlur={[Function]}
                onClick={[Function]}
                onFocus={[Function]}
                onMouseEnter={[Function]}
                onMouseLeave={[Function]}
                tabIndex={0}
                type="button"
              >
                Cancel
              </button>
              <button
                aria-describedby={null}
                aria-pressed={null}
                className="iot--btn bx--btn bx--btn--primary bx--btn--disabled"
                data-testid="ComposedModal-modal-primary-button"
                disabled={true}
                onBlur={[Function]}
                onClick={[Function]}
                onFocus={[Function]}
                onMouseEnter={[Function]}
                onMouseLeave={[Function]}
                tabIndex={0}
                type="button"
              >
                OK
              </button>
            </div>
          </div>
          <span
            className="bx--visually-hidden"
            role="link"
            tabIndex="0"
          >
            Focus sentinel
          </span>
        </div>
      </div>
    </section>
  </div>
</div>
`;

exports[`Storybook Snapshot tests and console checks Storyshots 2 - Watson IoT Experimental/☢️ RuleBuilder ️⚠️ Experimental Notice  1`] = `
<div
  className="storybook-container"
>
  <div
    className="bx--toast-notification bx--toast-notification--warning-alt"
    kind="warning-alt"
    role="alert"
    style={
      Object {
        "marginBottom": "0.5rem",
        "minWidth": "30rem",
      }
    }
  >
    <svg
      aria-hidden={true}
      className="bx--toast-notification__icon"
      fill="currentColor"
      focusable="false"
      height={20}
      preserveAspectRatio="xMidYMid meet"
      viewBox="0 0 32 32"
      width={20}
      xmlns="http://www.w3.org/2000/svg"
    >
      <path
        d="M14.875,11h2.25V21h-2.25ZM16,27a1.5,1.5,0,1,1,1.5-1.5A1.5,1.5,0,0,1,16,27Z"
        fill="none"
      />
      <path
        d="M29.8872,28.5386l-13-25a1,1,0,0,0-1.7744,0l-13,25A1,1,0,0,0,3,30H29a1,1,0,0,0,.8872-1.4614ZM14.875,11h2.25V21h-2.25ZM16,27a1.5,1.5,0,1,1,1.5-1.5A1.5,1.5,0,0,1,16,27Z"
      />
      <title>
        warning-alt icon
      </title>
    </svg>
    <div
      className="bx--toast-notification__details"
    >
      <h3
        className="bx--toast-notification__title"
      >
        Experimental Component Notice
      </h3>
      <div
        className="bx--toast-notification__subtitle"
      >
        <span>
          RuleBuilder
           is an
           
          <a
            href="https://github.com/carbon-design-system/carbon-addons-iot-react/blob/next/packages/react/docs/guides/experimental-components.md"
          >
            experimental component
          </a>
           
          and may have changing APIs with no major version bump and/or insufficient test coverage. Use of this component in production is discouraged.
        </span>
      </div>
    </div>
  </div>
</div>
`;<|MERGE_RESOLUTION|>--- conflicted
+++ resolved
@@ -696,11 +696,7 @@
               onAnimationEnd={[Function]}
             >
               <button
-<<<<<<< HEAD
-                aria-controls="accordion-item-653"
-=======
                 aria-controls="accordion-item-652"
->>>>>>> 4bd9009f
                 aria-expanded={true}
                 className="bx--accordion__heading"
                 onClick={[Function]}
@@ -730,11 +726,7 @@
               </button>
               <div
                 className="bx--accordion__content"
-<<<<<<< HEAD
-                id="accordion-item-653"
-=======
                 id="accordion-item-652"
->>>>>>> 4bd9009f
               >
                 <div
                   className="bx--form-item bx--text-input-wrapper bx--text-input-wrapper--light"
@@ -815,11 +807,7 @@
               onAnimationEnd={[Function]}
             >
               <button
-<<<<<<< HEAD
-                aria-controls="accordion-item-654"
-=======
                 aria-controls="accordion-item-653"
->>>>>>> 4bd9009f
                 aria-expanded={true}
                 className="bx--accordion__heading"
                 onClick={[Function]}
@@ -849,11 +837,7 @@
               </button>
               <div
                 className="bx--accordion__content"
-<<<<<<< HEAD
-                id="accordion-item-654"
-=======
                 id="accordion-item-653"
->>>>>>> 4bd9009f
               >
                 <div
                   className="iot--rule-builder-wrap--user-container"
@@ -5246,11 +5230,7 @@
               onAnimationEnd={[Function]}
             >
               <button
-<<<<<<< HEAD
-                aria-controls="accordion-item-693"
-=======
                 aria-controls="accordion-item-692"
->>>>>>> 4bd9009f
                 aria-expanded={true}
                 className="bx--accordion__heading"
                 onClick={[Function]}
@@ -5280,11 +5260,7 @@
               </button>
               <div
                 className="bx--accordion__content"
-<<<<<<< HEAD
-                id="accordion-item-693"
-=======
                 id="accordion-item-692"
->>>>>>> 4bd9009f
               >
                 <div
                   className="bx--form-item bx--text-input-wrapper bx--text-input-wrapper--light"
@@ -5447,11 +5423,7 @@
               onAnimationEnd={[Function]}
             >
               <button
-<<<<<<< HEAD
-                aria-controls="accordion-item-694"
-=======
                 aria-controls="accordion-item-693"
->>>>>>> 4bd9009f
                 aria-expanded={true}
                 className="bx--accordion__heading"
                 onClick={[Function]}
@@ -5481,11 +5453,7 @@
               </button>
               <div
                 className="bx--accordion__content"
-<<<<<<< HEAD
-                id="accordion-item-694"
-=======
                 id="accordion-item-693"
->>>>>>> 4bd9009f
               >
                 <div
                   className="iot--rule-builder-wrap--user-container"
