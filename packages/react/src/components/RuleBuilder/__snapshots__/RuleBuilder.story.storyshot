--- conflicted
+++ resolved
@@ -696,11 +696,7 @@
               onAnimationEnd={[Function]}
             >
               <button
-<<<<<<< HEAD
-                aria-controls="accordion-item-610"
-=======
                 aria-controls="accordion-item-649"
->>>>>>> 467349fa
                 aria-expanded={true}
                 className="bx--accordion__heading"
                 onClick={[Function]}
@@ -730,11 +726,7 @@
               </button>
               <div
                 className="bx--accordion__content"
-<<<<<<< HEAD
-                id="accordion-item-610"
-=======
                 id="accordion-item-649"
->>>>>>> 467349fa
               >
                 <div
                   className="bx--form-item bx--text-input-wrapper bx--text-input-wrapper--light"
@@ -815,11 +807,7 @@
               onAnimationEnd={[Function]}
             >
               <button
-<<<<<<< HEAD
-                aria-controls="accordion-item-611"
-=======
                 aria-controls="accordion-item-650"
->>>>>>> 467349fa
                 aria-expanded={true}
                 className="bx--accordion__heading"
                 onClick={[Function]}
@@ -849,11 +837,7 @@
               </button>
               <div
                 className="bx--accordion__content"
-<<<<<<< HEAD
-                id="accordion-item-611"
-=======
                 id="accordion-item-650"
->>>>>>> 467349fa
               >
                 <div
                   className="iot--rule-builder-wrap--user-container"
@@ -5246,11 +5230,7 @@
               onAnimationEnd={[Function]}
             >
               <button
-<<<<<<< HEAD
-                aria-controls="accordion-item-650"
-=======
                 aria-controls="accordion-item-689"
->>>>>>> 467349fa
                 aria-expanded={true}
                 className="bx--accordion__heading"
                 onClick={[Function]}
@@ -5280,11 +5260,7 @@
               </button>
               <div
                 className="bx--accordion__content"
-<<<<<<< HEAD
-                id="accordion-item-650"
-=======
                 id="accordion-item-689"
->>>>>>> 467349fa
               >
                 <div
                   className="bx--form-item bx--text-input-wrapper bx--text-input-wrapper--light"
@@ -5447,11 +5423,7 @@
               onAnimationEnd={[Function]}
             >
               <button
-<<<<<<< HEAD
-                aria-controls="accordion-item-651"
-=======
                 aria-controls="accordion-item-690"
->>>>>>> 467349fa
                 aria-expanded={true}
                 className="bx--accordion__heading"
                 onClick={[Function]}
@@ -5481,11 +5453,7 @@
               </button>
               <div
                 className="bx--accordion__content"
-<<<<<<< HEAD
-                id="accordion-item-651"
-=======
                 id="accordion-item-690"
->>>>>>> 467349fa
               >
                 <div
                   className="iot--rule-builder-wrap--user-container"
