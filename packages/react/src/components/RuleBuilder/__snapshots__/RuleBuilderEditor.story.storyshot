// Jest Snapshot v1, https://goo.gl/fbAQLP

<<<<<<< HEAD
exports[`Storybook Snapshot tests and console checks Storyshots Watson IoT Experimental/RuleBuilder/RuleBuilderEditor with a deeply nested rule tree 1`] = `
=======
exports[`Storybook Snapshot tests and console checks Storyshots Watson IoT Experimental/☢️ RuleBuilder with a deeply nested rule tree 1`] = `
>>>>>>> 931a337c
<div
  className="storybook-container"
>
  <div
    style={
      Object {
        "position": "relative",
        "zIndex": 0,
      }
    }
  >
    <div
      data-testid="rule-builder-editor"
    >
      <div
        className="iot--rule-builder-header"
        data-testid="rule-builder-header"
      >
        <div>
          <div
            className="iot--rule-builder-header__dropdown"
          >
            <div
              className="bx--dropdown__wrapper bx--list-box__wrapper"
              data-testid="14p5ho3pcu-group-logic-dropdown"
            >
              
              <div
                className="bx--dropdown bx--dropdown--light bx--list-box bx--list-box--light"
                id="14p5ho3pcu"
                onClick={[Function]}
                onKeyDown={[Function]}
              >
                <button
                  aria-disabled={false}
                  aria-expanded={false}
                  aria-haspopup="listbox"
                  aria-labelledby="downshift-0-label downshift-0-toggle-button"
                  className="bx--list-box__field"
                  disabled={false}
                  id="downshift-0-toggle-button"
                  onClick={[Function]}
                  onKeyDown={[Function]}
                  type="button"
                >
                  <span
                    className="bx--list-box__label"
                  >
                    ALL
                  </span>
                  <div
                    className="bx--list-box__menu-icon"
                  >
                    <svg
                      aria-label="Open menu"
                      fill="currentColor"
                      focusable="false"
                      height={16}
                      name="chevron--down"
                      preserveAspectRatio="xMidYMid meet"
                      role="img"
                      viewBox="0 0 16 16"
                      width={16}
                      xmlns="http://www.w3.org/2000/svg"
                    >
                      <path
                        d="M8 11L3 6 3.7 5.3 8 9.6 12.3 5.3 13 6z"
                      />
                      <title>
                        Open menu
                      </title>
                    </svg>
                  </div>
                </button>
                <div
                  aria-labelledby="downshift-0-label"
                  className="bx--list-box__menu"
                  id="downshift-0-menu"
                  onBlur={[Function]}
                  onKeyDown={[Function]}
                  onMouseLeave={[Function]}
                  role="listbox"
                  tabIndex={-1}
                />
              </div>
            </div>
          </div>
          <span>
             of the following are true
          </span>
        </div>
        <div
          className="iot--rule-builder-header__buttons"
        >
          <button
            className="bx--btn bx--btn--ghost"
            data-testid="rule-builder-header-add-rule-button"
            disabled={false}
            onClick={[Function]}
            tabIndex={0}
            type="button"
          >
            Add rule
            <svg
              aria-hidden={true}
              className="bx--btn__icon"
              fill="currentColor"
              focusable="false"
              height={32}
              preserveAspectRatio="xMidYMid meet"
              viewBox="0 0 32 32"
              width={32}
              xmlns="http://www.w3.org/2000/svg"
            >
              <path
                d="M17 15L17 8 15 8 15 15 8 15 8 17 15 17 15 24 17 24 17 17 24 17 24 15z"
              />
            </svg>
          </button>
          <button
            className="bx--btn bx--btn--ghost"
            data-testid="rule-builder-header-add-group-button"
            disabled={false}
            onClick={[Function]}
            tabIndex={0}
            type="button"
          >
            Add group
            <svg
              aria-hidden={true}
              className="bx--btn__icon"
              fill="currentColor"
              focusable="false"
              height={32}
              preserveAspectRatio="xMidYMid meet"
              viewBox="0 0 32 32"
              width={32}
              xmlns="http://www.w3.org/2000/svg"
            >
              <path
                d="M20.5859,14.4141,24.1719,18H6V8H4V18a2.0024,2.0024,0,0,0,2,2H24.1719L20.586,23.5859,22,25l6-6-6-6Z"
              />
            </svg>
          </button>
        </div>
      </div>
      <div
        className="iot--rule-builder-rule"
        data-testid="rsiru4rjba-rule"
      >
        <div
          className="bx--dropdown__wrapper bx--list-box__wrapper"
          data-testid="rsiru4rjba-column-dropdown"
        >
          
          <div
            className="bx--dropdown bx--dropdown--light bx--list-box bx--list-box--light"
            id="rsiru4rjba-column-dropdown"
            onClick={[Function]}
            onKeyDown={[Function]}
          >
            <button
              aria-disabled={false}
              aria-expanded={false}
              aria-haspopup="listbox"
              aria-labelledby="downshift-1-label downshift-1-toggle-button"
              className="bx--list-box__field"
              disabled={false}
              id="downshift-1-toggle-button"
              onClick={[Function]}
              onKeyDown={[Function]}
              type="button"
            >
              <span
                className="bx--list-box__label"
              >
                Column 1
              </span>
              <div
                className="bx--list-box__menu-icon"
              >
                <svg
                  aria-label="Open menu"
                  fill="currentColor"
                  focusable="false"
                  height={16}
                  name="chevron--down"
                  preserveAspectRatio="xMidYMid meet"
                  role="img"
                  viewBox="0 0 16 16"
                  width={16}
                  xmlns="http://www.w3.org/2000/svg"
                >
                  <path
                    d="M8 11L3 6 3.7 5.3 8 9.6 12.3 5.3 13 6z"
                  />
                  <title>
                    Open menu
                  </title>
                </svg>
              </div>
            </button>
            <div
              aria-labelledby="downshift-1-label"
              className="bx--list-box__menu"
              id="downshift-1-menu"
              onBlur={[Function]}
              onKeyDown={[Function]}
              onMouseLeave={[Function]}
              role="listbox"
              tabIndex={-1}
            />
          </div>
        </div>
        <div
          className="bx--dropdown__wrapper bx--list-box__wrapper"
          data-testid="rsiru4rjba-operand-dropdown"
        >
          
          <div
            className="bx--dropdown bx--dropdown--light bx--list-box bx--list-box--light"
            id="rsiru4rjba-operand-dropdown"
            onClick={[Function]}
            onKeyDown={[Function]}
          >
            <button
              aria-disabled={false}
              aria-expanded={false}
              aria-haspopup="listbox"
              aria-labelledby="downshift-2-label downshift-2-toggle-button"
              className="bx--list-box__field"
              disabled={false}
              id="downshift-2-toggle-button"
              onClick={[Function]}
              onKeyDown={[Function]}
              type="button"
            >
              <span
                className="bx--list-box__label"
              >
                Equals
              </span>
              <div
                className="bx--list-box__menu-icon"
              >
                <svg
                  aria-label="Open menu"
                  fill="currentColor"
                  focusable="false"
                  height={16}
                  name="chevron--down"
                  preserveAspectRatio="xMidYMid meet"
                  role="img"
                  viewBox="0 0 16 16"
                  width={16}
                  xmlns="http://www.w3.org/2000/svg"
                >
                  <path
                    d="M8 11L3 6 3.7 5.3 8 9.6 12.3 5.3 13 6z"
                  />
                  <title>
                    Open menu
                  </title>
                </svg>
              </div>
            </button>
            <div
              aria-labelledby="downshift-2-label"
              className="bx--list-box__menu"
              id="downshift-2-menu"
              onBlur={[Function]}
              onKeyDown={[Function]}
              onMouseLeave={[Function]}
              role="listbox"
              tabIndex={-1}
            />
          </div>
        </div>
        <div
          className="bx--form-item bx--text-input-wrapper bx--text-input-wrapper--light"
        >
          <div
            className="bx--text-input__field-outer-wrapper"
          >
            <div
              className="bx--text-input__field-wrapper"
              data-invalid={null}
              data-warn={null}
            >
              <input
                className="bx--text-input bx--text__input bx--text-input--light"
                data-testid="rsiru4rjba-value"
                defaultValue="45"
                disabled={false}
                id="rsiru4rjba-value"
                onChange={[Function]}
                onClick={[Function]}
                placeholder="Enter a value"
                title="Enter a value"
                type="text"
              />
            </div>
          </div>
        </div>
        <div
          className="iot--rule-builder-rule__actions"
        >
          <button
            className="bx--btn bx--btn--ghost bx--btn--icon-only bx--tooltip__trigger bx--tooltip--a11y bx--tooltip--top"
            data-testid="rsiru4rjba-remove-rule-button"
            disabled={false}
            onClick={[Function]}
            tabIndex={0}
            type="button"
          >
            <span
              className="bx--assistive-text"
            >
              Remove rule
            </span>
            <svg
              aria-hidden="true"
              aria-label="Remove rule"
              className="bx--btn__icon"
              fill="currentColor"
              focusable="false"
              height={32}
              preserveAspectRatio="xMidYMid meet"
              role="img"
              viewBox="0 0 32 32"
              width={32}
              xmlns="http://www.w3.org/2000/svg"
            >
              <path
                d="M8 15H24V17H8z"
              />
            </svg>
          </button>
          <button
            className="bx--btn bx--btn--ghost bx--btn--icon-only bx--tooltip__trigger bx--tooltip--a11y bx--tooltip--top"
            data-testid="rsiru4rjba-add-rule-button"
            disabled={false}
            onClick={[Function]}
            tabIndex={0}
            type="button"
          >
            <span
              className="bx--assistive-text"
            >
              Add new rule
            </span>
            <svg
              aria-hidden="true"
              aria-label="Add new rule"
              className="bx--btn__icon"
              fill="currentColor"
              focusable="false"
              height={32}
              preserveAspectRatio="xMidYMid meet"
              role="img"
              viewBox="0 0 32 32"
              width={32}
              xmlns="http://www.w3.org/2000/svg"
            >
              <path
                d="M17 15L17 8 15 8 15 15 8 15 8 17 15 17 15 24 17 24 17 17 24 17 24 15z"
              />
            </svg>
          </button>
          <button
            className="bx--btn bx--btn--ghost bx--btn--icon-only bx--tooltip__trigger bx--tooltip--a11y bx--tooltip--top"
            data-testid="rsiru4rjba-add-group-button"
            disabled={false}
            onClick={[Function]}
            tabIndex={0}
            type="button"
          >
            <span
              className="bx--assistive-text"
            >
              Add new rule group
            </span>
            <svg
              aria-hidden="true"
              aria-label="Add new rule group"
              className="bx--btn__icon"
              fill="currentColor"
              focusable="false"
              height={32}
              preserveAspectRatio="xMidYMid meet"
              role="img"
              viewBox="0 0 32 32"
              width={32}
              xmlns="http://www.w3.org/2000/svg"
            >
              <path
                d="M20.5859,14.4141,24.1719,18H6V8H4V18a2.0024,2.0024,0,0,0,2,2H24.1719L20.586,23.5859,22,25l6-6-6-6Z"
              />
            </svg>
          </button>
        </div>
      </div>
      <div
        className="iot--rule-builder-rule"
        data-testid="34bvyub9jq-rule"
      >
        <div
          className="bx--dropdown__wrapper bx--list-box__wrapper"
          data-testid="34bvyub9jq-column-dropdown"
        >
          
          <div
            className="bx--dropdown bx--dropdown--light bx--list-box bx--list-box--light"
            id="34bvyub9jq-column-dropdown"
            onClick={[Function]}
            onKeyDown={[Function]}
          >
            <button
              aria-disabled={false}
              aria-expanded={false}
              aria-haspopup="listbox"
              aria-labelledby="downshift-3-label downshift-3-toggle-button"
              className="bx--list-box__field"
              disabled={false}
              id="downshift-3-toggle-button"
              onClick={[Function]}
              onKeyDown={[Function]}
              type="button"
            >
              <span
                className="bx--list-box__label"
              >
                Column 2
              </span>
              <div
                className="bx--list-box__menu-icon"
              >
                <svg
                  aria-label="Open menu"
                  fill="currentColor"
                  focusable="false"
                  height={16}
                  name="chevron--down"
                  preserveAspectRatio="xMidYMid meet"
                  role="img"
                  viewBox="0 0 16 16"
                  width={16}
                  xmlns="http://www.w3.org/2000/svg"
                >
                  <path
                    d="M8 11L3 6 3.7 5.3 8 9.6 12.3 5.3 13 6z"
                  />
                  <title>
                    Open menu
                  </title>
                </svg>
              </div>
            </button>
            <div
              aria-labelledby="downshift-3-label"
              className="bx--list-box__menu"
              id="downshift-3-menu"
              onBlur={[Function]}
              onKeyDown={[Function]}
              onMouseLeave={[Function]}
              role="listbox"
              tabIndex={-1}
            />
          </div>
        </div>
        <div
          className="bx--dropdown__wrapper bx--list-box__wrapper"
          data-testid="34bvyub9jq-operand-dropdown"
        >
          
          <div
            className="bx--dropdown bx--dropdown--light bx--list-box bx--list-box--light"
            id="34bvyub9jq-operand-dropdown"
            onClick={[Function]}
            onKeyDown={[Function]}
          >
            <button
              aria-disabled={false}
              aria-expanded={false}
              aria-haspopup="listbox"
              aria-labelledby="downshift-4-label downshift-4-toggle-button"
              className="bx--list-box__field"
              disabled={false}
              id="downshift-4-toggle-button"
              onClick={[Function]}
              onKeyDown={[Function]}
              type="button"
            >
              <span
                className="bx--list-box__label"
              >
                Less than
              </span>
              <div
                className="bx--list-box__menu-icon"
              >
                <svg
                  aria-label="Open menu"
                  fill="currentColor"
                  focusable="false"
                  height={16}
                  name="chevron--down"
                  preserveAspectRatio="xMidYMid meet"
                  role="img"
                  viewBox="0 0 16 16"
                  width={16}
                  xmlns="http://www.w3.org/2000/svg"
                >
                  <path
                    d="M8 11L3 6 3.7 5.3 8 9.6 12.3 5.3 13 6z"
                  />
                  <title>
                    Open menu
                  </title>
                </svg>
              </div>
            </button>
            <div
              aria-labelledby="downshift-4-label"
              className="bx--list-box__menu"
              id="downshift-4-menu"
              onBlur={[Function]}
              onKeyDown={[Function]}
              onMouseLeave={[Function]}
              role="listbox"
              tabIndex={-1}
            />
          </div>
        </div>
        <div
          className="bx--form-item bx--text-input-wrapper bx--text-input-wrapper--light"
        >
          <div
            className="bx--text-input__field-outer-wrapper"
          >
            <div
              className="bx--text-input__field-wrapper"
              data-invalid={null}
              data-warn={null}
            >
              <input
                className="bx--text-input bx--text__input bx--text-input--light"
                data-testid="34bvyub9jq-value"
                defaultValue="14"
                disabled={false}
                id="34bvyub9jq-value"
                onChange={[Function]}
                onClick={[Function]}
                placeholder="Enter a value"
                title="Enter a value"
                type="text"
              />
            </div>
          </div>
        </div>
        <div
          className="iot--rule-builder-rule__actions"
        >
          <button
            className="bx--btn bx--btn--ghost bx--btn--icon-only bx--tooltip__trigger bx--tooltip--a11y bx--tooltip--top"
            data-testid="34bvyub9jq-remove-rule-button"
            disabled={false}
            onClick={[Function]}
            tabIndex={0}
            type="button"
          >
            <span
              className="bx--assistive-text"
            >
              Remove rule
            </span>
            <svg
              aria-hidden="true"
              aria-label="Remove rule"
              className="bx--btn__icon"
              fill="currentColor"
              focusable="false"
              height={32}
              preserveAspectRatio="xMidYMid meet"
              role="img"
              viewBox="0 0 32 32"
              width={32}
              xmlns="http://www.w3.org/2000/svg"
            >
              <path
                d="M8 15H24V17H8z"
              />
            </svg>
          </button>
          <button
            className="bx--btn bx--btn--ghost bx--btn--icon-only bx--tooltip__trigger bx--tooltip--a11y bx--tooltip--top"
            data-testid="34bvyub9jq-add-rule-button"
            disabled={false}
            onClick={[Function]}
            tabIndex={0}
            type="button"
          >
            <span
              className="bx--assistive-text"
            >
              Add new rule
            </span>
            <svg
              aria-hidden="true"
              aria-label="Add new rule"
              className="bx--btn__icon"
              fill="currentColor"
              focusable="false"
              height={32}
              preserveAspectRatio="xMidYMid meet"
              role="img"
              viewBox="0 0 32 32"
              width={32}
              xmlns="http://www.w3.org/2000/svg"
            >
              <path
                d="M17 15L17 8 15 8 15 15 8 15 8 17 15 17 15 24 17 24 17 17 24 17 24 15z"
              />
            </svg>
          </button>
          <button
            className="bx--btn bx--btn--ghost bx--btn--icon-only bx--tooltip__trigger bx--tooltip--a11y bx--tooltip--top"
            data-testid="34bvyub9jq-add-group-button"
            disabled={false}
            onClick={[Function]}
            tabIndex={0}
            type="button"
          >
            <span
              className="bx--assistive-text"
            >
              Add new rule group
            </span>
            <svg
              aria-hidden="true"
              aria-label="Add new rule group"
              className="bx--btn__icon"
              fill="currentColor"
              focusable="false"
              height={32}
              preserveAspectRatio="xMidYMid meet"
              role="img"
              viewBox="0 0 32 32"
              width={32}
              xmlns="http://www.w3.org/2000/svg"
            >
              <path
                d="M20.5859,14.4141,24.1719,18H6V8H4V18a2.0024,2.0024,0,0,0,2,2H24.1719L20.586,23.5859,22,25l6-6-6-6Z"
              />
            </svg>
          </button>
        </div>
      </div>
      <div
        className="iot--rule-builder-rule--group"
      >
        <div>
          <div
            className="iot--rule-builder-header__dropdown"
          >
            <div
              className="bx--dropdown__wrapper bx--list-box__wrapper"
              data-testid="i34imt0geh-group-logic-dropdown"
            >
              
              <div
                className="bx--dropdown bx--dropdown--light bx--list-box bx--list-box--light"
                id="i34imt0geh"
                onClick={[Function]}
                onKeyDown={[Function]}
              >
                <button
                  aria-disabled={false}
                  aria-expanded={false}
                  aria-haspopup="listbox"
                  aria-labelledby="downshift-5-label downshift-5-toggle-button"
                  className="bx--list-box__field"
                  disabled={false}
                  id="downshift-5-toggle-button"
                  onClick={[Function]}
                  onKeyDown={[Function]}
                  type="button"
                >
                  <span
                    className="bx--list-box__label"
                  >
                    ANY
                  </span>
                  <div
                    className="bx--list-box__menu-icon"
                  >
                    <svg
                      aria-label="Open menu"
                      fill="currentColor"
                      focusable="false"
                      height={16}
                      name="chevron--down"
                      preserveAspectRatio="xMidYMid meet"
                      role="img"
                      viewBox="0 0 16 16"
                      width={16}
                      xmlns="http://www.w3.org/2000/svg"
                    >
                      <path
                        d="M8 11L3 6 3.7 5.3 8 9.6 12.3 5.3 13 6z"
                      />
                      <title>
                        Open menu
                      </title>
                    </svg>
                  </div>
                </button>
                <div
                  aria-labelledby="downshift-5-label"
                  className="bx--list-box__menu"
                  id="downshift-5-menu"
                  onBlur={[Function]}
                  onKeyDown={[Function]}
                  onMouseLeave={[Function]}
                  role="listbox"
                  tabIndex={-1}
                />
              </div>
            </div>
          </div>
          <span>
             of the following are true
          </span>
        </div>
        <div
          className="iot--rule-builder-rule"
          data-testid="ewc2z5kyfu-rule"
        >
          <div
            className="bx--dropdown__wrapper bx--list-box__wrapper"
            data-testid="ewc2z5kyfu-column-dropdown"
          >
            
            <div
              className="bx--dropdown bx--dropdown--light bx--list-box bx--list-box--light"
              id="ewc2z5kyfu-column-dropdown"
              onClick={[Function]}
              onKeyDown={[Function]}
            >
              <button
                aria-disabled={false}
                aria-expanded={false}
                aria-haspopup="listbox"
                aria-labelledby="downshift-6-label downshift-6-toggle-button"
                className="bx--list-box__field"
                disabled={false}
                id="downshift-6-toggle-button"
                onClick={[Function]}
                onKeyDown={[Function]}
                type="button"
              >
                <span
                  className="bx--list-box__label"
                >
                  Column 2
                </span>
                <div
                  className="bx--list-box__menu-icon"
                >
                  <svg
                    aria-label="Open menu"
                    fill="currentColor"
                    focusable="false"
                    height={16}
                    name="chevron--down"
                    preserveAspectRatio="xMidYMid meet"
                    role="img"
                    viewBox="0 0 16 16"
                    width={16}
                    xmlns="http://www.w3.org/2000/svg"
                  >
                    <path
                      d="M8 11L3 6 3.7 5.3 8 9.6 12.3 5.3 13 6z"
                    />
                    <title>
                      Open menu
                    </title>
                  </svg>
                </div>
              </button>
              <div
                aria-labelledby="downshift-6-label"
                className="bx--list-box__menu"
                id="downshift-6-menu"
                onBlur={[Function]}
                onKeyDown={[Function]}
                onMouseLeave={[Function]}
                role="listbox"
                tabIndex={-1}
              />
            </div>
          </div>
          <div
            className="bx--dropdown__wrapper bx--list-box__wrapper"
            data-testid="ewc2z5kyfu-operand-dropdown"
          >
            
            <div
              className="bx--dropdown bx--dropdown--light bx--list-box bx--list-box--light"
              id="ewc2z5kyfu-operand-dropdown"
              onClick={[Function]}
              onKeyDown={[Function]}
            >
              <button
                aria-disabled={false}
                aria-expanded={false}
                aria-haspopup="listbox"
                aria-labelledby="downshift-7-label downshift-7-toggle-button"
                className="bx--list-box__field"
                disabled={false}
                id="downshift-7-toggle-button"
                onClick={[Function]}
                onKeyDown={[Function]}
                type="button"
              >
                <span
                  className="bx--list-box__label"
                >
                  Greater than or equal to
                </span>
                <div
                  className="bx--list-box__menu-icon"
                >
                  <svg
                    aria-label="Open menu"
                    fill="currentColor"
                    focusable="false"
                    height={16}
                    name="chevron--down"
                    preserveAspectRatio="xMidYMid meet"
                    role="img"
                    viewBox="0 0 16 16"
                    width={16}
                    xmlns="http://www.w3.org/2000/svg"
                  >
                    <path
                      d="M8 11L3 6 3.7 5.3 8 9.6 12.3 5.3 13 6z"
                    />
                    <title>
                      Open menu
                    </title>
                  </svg>
                </div>
              </button>
              <div
                aria-labelledby="downshift-7-label"
                className="bx--list-box__menu"
                id="downshift-7-menu"
                onBlur={[Function]}
                onKeyDown={[Function]}
                onMouseLeave={[Function]}
                role="listbox"
                tabIndex={-1}
              />
            </div>
          </div>
          <div
            className="bx--form-item bx--text-input-wrapper bx--text-input-wrapper--light"
          >
            <div
              className="bx--text-input__field-outer-wrapper"
            >
              <div
                className="bx--text-input__field-wrapper"
                data-invalid={null}
                data-warn={null}
              >
                <input
                  className="bx--text-input bx--text__input bx--text-input--light"
                  data-testid="ewc2z5kyfu-value"
                  defaultValue="46"
                  disabled={false}
                  id="ewc2z5kyfu-value"
                  onChange={[Function]}
                  onClick={[Function]}
                  placeholder="Enter a value"
                  title="Enter a value"
                  type="text"
                />
              </div>
            </div>
          </div>
          <div
            className="iot--rule-builder-rule__actions"
          >
            <button
              className="bx--btn bx--btn--ghost bx--btn--icon-only bx--tooltip__trigger bx--tooltip--a11y bx--tooltip--top"
              data-testid="ewc2z5kyfu-remove-rule-button"
              disabled={false}
              onClick={[Function]}
              tabIndex={0}
              type="button"
            >
              <span
                className="bx--assistive-text"
              >
                Remove rule
              </span>
              <svg
                aria-hidden="true"
                aria-label="Remove rule"
                className="bx--btn__icon"
                fill="currentColor"
                focusable="false"
                height={32}
                preserveAspectRatio="xMidYMid meet"
                role="img"
                viewBox="0 0 32 32"
                width={32}
                xmlns="http://www.w3.org/2000/svg"
              >
                <path
                  d="M8 15H24V17H8z"
                />
              </svg>
            </button>
            <button
              className="bx--btn bx--btn--ghost bx--btn--icon-only bx--tooltip__trigger bx--tooltip--a11y bx--tooltip--top"
              data-testid="ewc2z5kyfu-add-rule-button"
              disabled={false}
              onClick={[Function]}
              tabIndex={0}
              type="button"
            >
              <span
                className="bx--assistive-text"
              >
                Add new rule
              </span>
              <svg
                aria-hidden="true"
                aria-label="Add new rule"
                className="bx--btn__icon"
                fill="currentColor"
                focusable="false"
                height={32}
                preserveAspectRatio="xMidYMid meet"
                role="img"
                viewBox="0 0 32 32"
                width={32}
                xmlns="http://www.w3.org/2000/svg"
              >
                <path
                  d="M17 15L17 8 15 8 15 15 8 15 8 17 15 17 15 24 17 24 17 17 24 17 24 15z"
                />
              </svg>
            </button>
            <button
              className="bx--btn bx--btn--ghost bx--btn--icon-only bx--tooltip__trigger bx--tooltip--a11y bx--tooltip--top"
              data-testid="ewc2z5kyfu-add-group-button"
              disabled={false}
              onClick={[Function]}
              tabIndex={0}
              type="button"
            >
              <span
                className="bx--assistive-text"
              >
                Add new rule group
              </span>
              <svg
                aria-hidden="true"
                aria-label="Add new rule group"
                className="bx--btn__icon"
                fill="currentColor"
                focusable="false"
                height={32}
                preserveAspectRatio="xMidYMid meet"
                role="img"
                viewBox="0 0 32 32"
                width={32}
                xmlns="http://www.w3.org/2000/svg"
              >
                <path
                  d="M20.5859,14.4141,24.1719,18H6V8H4V18a2.0024,2.0024,0,0,0,2,2H24.1719L20.586,23.5859,22,25l6-6-6-6Z"
                />
              </svg>
            </button>
          </div>
        </div>
        <div
          className="iot--rule-builder-rule"
          data-testid="hks7h2zin4-rule"
        >
          <div
            className="bx--dropdown__wrapper bx--list-box__wrapper"
            data-testid="hks7h2zin4-column-dropdown"
          >
            
            <div
              className="bx--dropdown bx--dropdown--light bx--list-box bx--list-box--light"
              id="hks7h2zin4-column-dropdown"
              onClick={[Function]}
              onKeyDown={[Function]}
            >
              <button
                aria-disabled={false}
                aria-expanded={false}
                aria-haspopup="listbox"
                aria-labelledby="downshift-8-label downshift-8-toggle-button"
                className="bx--list-box__field"
                disabled={false}
                id="downshift-8-toggle-button"
                onClick={[Function]}
                onKeyDown={[Function]}
                type="button"
              >
                <span
                  className="bx--list-box__label"
                >
                  Column 1
                </span>
                <div
                  className="bx--list-box__menu-icon"
                >
                  <svg
                    aria-label="Open menu"
                    fill="currentColor"
                    focusable="false"
                    height={16}
                    name="chevron--down"
                    preserveAspectRatio="xMidYMid meet"
                    role="img"
                    viewBox="0 0 16 16"
                    width={16}
                    xmlns="http://www.w3.org/2000/svg"
                  >
                    <path
                      d="M8 11L3 6 3.7 5.3 8 9.6 12.3 5.3 13 6z"
                    />
                    <title>
                      Open menu
                    </title>
                  </svg>
                </div>
              </button>
              <div
                aria-labelledby="downshift-8-label"
                className="bx--list-box__menu"
                id="downshift-8-menu"
                onBlur={[Function]}
                onKeyDown={[Function]}
                onMouseLeave={[Function]}
                role="listbox"
                tabIndex={-1}
              />
            </div>
          </div>
          <div
            className="bx--dropdown__wrapper bx--list-box__wrapper"
            data-testid="hks7h2zin4-operand-dropdown"
          >
            
            <div
              className="bx--dropdown bx--dropdown--light bx--list-box bx--list-box--light"
              id="hks7h2zin4-operand-dropdown"
              onClick={[Function]}
              onKeyDown={[Function]}
            >
              <button
                aria-disabled={false}
                aria-expanded={false}
                aria-haspopup="listbox"
                aria-labelledby="downshift-9-label downshift-9-toggle-button"
                className="bx--list-box__field"
                disabled={false}
                id="downshift-9-toggle-button"
                onClick={[Function]}
                onKeyDown={[Function]}
                type="button"
              >
                <span
                  className="bx--list-box__label"
                >
                  Less than
                </span>
                <div
                  className="bx--list-box__menu-icon"
                >
                  <svg
                    aria-label="Open menu"
                    fill="currentColor"
                    focusable="false"
                    height={16}
                    name="chevron--down"
                    preserveAspectRatio="xMidYMid meet"
                    role="img"
                    viewBox="0 0 16 16"
                    width={16}
                    xmlns="http://www.w3.org/2000/svg"
                  >
                    <path
                      d="M8 11L3 6 3.7 5.3 8 9.6 12.3 5.3 13 6z"
                    />
                    <title>
                      Open menu
                    </title>
                  </svg>
                </div>
              </button>
              <div
                aria-labelledby="downshift-9-label"
                className="bx--list-box__menu"
                id="downshift-9-menu"
                onBlur={[Function]}
                onKeyDown={[Function]}
                onMouseLeave={[Function]}
                role="listbox"
                tabIndex={-1}
              />
            </div>
          </div>
          <div
            className="bx--form-item bx--text-input-wrapper bx--text-input-wrapper--light"
          >
            <div
              className="bx--text-input__field-outer-wrapper"
            >
              <div
                className="bx--text-input__field-wrapper"
                data-invalid={null}
                data-warn={null}
              >
                <input
                  className="bx--text-input bx--text__input bx--text-input--light"
                  data-testid="hks7h2zin4-value"
                  defaultValue="45"
                  disabled={false}
                  id="hks7h2zin4-value"
                  onChange={[Function]}
                  onClick={[Function]}
                  placeholder="Enter a value"
                  title="Enter a value"
                  type="text"
                />
              </div>
            </div>
          </div>
          <div
            className="iot--rule-builder-rule__actions"
          >
            <button
              className="bx--btn bx--btn--ghost bx--btn--icon-only bx--tooltip__trigger bx--tooltip--a11y bx--tooltip--top"
              data-testid="hks7h2zin4-remove-rule-button"
              disabled={false}
              onClick={[Function]}
              tabIndex={0}
              type="button"
            >
              <span
                className="bx--assistive-text"
              >
                Remove rule
              </span>
              <svg
                aria-hidden="true"
                aria-label="Remove rule"
                className="bx--btn__icon"
                fill="currentColor"
                focusable="false"
                height={32}
                preserveAspectRatio="xMidYMid meet"
                role="img"
                viewBox="0 0 32 32"
                width={32}
                xmlns="http://www.w3.org/2000/svg"
              >
                <path
                  d="M8 15H24V17H8z"
                />
              </svg>
            </button>
            <button
              className="bx--btn bx--btn--ghost bx--btn--icon-only bx--tooltip__trigger bx--tooltip--a11y bx--tooltip--top"
              data-testid="hks7h2zin4-add-rule-button"
              disabled={false}
              onClick={[Function]}
              tabIndex={0}
              type="button"
            >
              <span
                className="bx--assistive-text"
              >
                Add new rule
              </span>
              <svg
                aria-hidden="true"
                aria-label="Add new rule"
                className="bx--btn__icon"
                fill="currentColor"
                focusable="false"
                height={32}
                preserveAspectRatio="xMidYMid meet"
                role="img"
                viewBox="0 0 32 32"
                width={32}
                xmlns="http://www.w3.org/2000/svg"
              >
                <path
                  d="M17 15L17 8 15 8 15 15 8 15 8 17 15 17 15 24 17 24 17 17 24 17 24 15z"
                />
              </svg>
            </button>
            <button
              className="bx--btn bx--btn--ghost bx--btn--icon-only bx--tooltip__trigger bx--tooltip--a11y bx--tooltip--top"
              data-testid="hks7h2zin4-add-group-button"
              disabled={false}
              onClick={[Function]}
              tabIndex={0}
              type="button"
            >
              <span
                className="bx--assistive-text"
              >
                Add new rule group
              </span>
              <svg
                aria-hidden="true"
                aria-label="Add new rule group"
                className="bx--btn__icon"
                fill="currentColor"
                focusable="false"
                height={32}
                preserveAspectRatio="xMidYMid meet"
                role="img"
                viewBox="0 0 32 32"
                width={32}
                xmlns="http://www.w3.org/2000/svg"
              >
                <path
                  d="M20.5859,14.4141,24.1719,18H6V8H4V18a2.0024,2.0024,0,0,0,2,2H24.1719L20.586,23.5859,22,25l6-6-6-6Z"
                />
              </svg>
            </button>
          </div>
        </div>
        <div
          className="iot--rule-builder-rule--group"
        >
          <div>
            <div
              className="iot--rule-builder-header__dropdown"
            >
              <div
                className="bx--dropdown__wrapper bx--list-box__wrapper"
                data-testid="qzn8477mbg-group-logic-dropdown"
              >
                
                <div
                  className="bx--dropdown bx--dropdown--light bx--list-box bx--list-box--light"
                  id="qzn8477mbg"
                  onClick={[Function]}
                  onKeyDown={[Function]}
                >
                  <button
                    aria-disabled={false}
                    aria-expanded={false}
                    aria-haspopup="listbox"
                    aria-labelledby="downshift-10-label downshift-10-toggle-button"
                    className="bx--list-box__field"
                    disabled={false}
                    id="downshift-10-toggle-button"
                    onClick={[Function]}
                    onKeyDown={[Function]}
                    type="button"
                  >
                    <span
                      className="bx--list-box__label"
                    >
                      ALL
                    </span>
                    <div
                      className="bx--list-box__menu-icon"
                    >
                      <svg
                        aria-label="Open menu"
                        fill="currentColor"
                        focusable="false"
                        height={16}
                        name="chevron--down"
                        preserveAspectRatio="xMidYMid meet"
                        role="img"
                        viewBox="0 0 16 16"
                        width={16}
                        xmlns="http://www.w3.org/2000/svg"
                      >
                        <path
                          d="M8 11L3 6 3.7 5.3 8 9.6 12.3 5.3 13 6z"
                        />
                        <title>
                          Open menu
                        </title>
                      </svg>
                    </div>
                  </button>
                  <div
                    aria-labelledby="downshift-10-label"
                    className="bx--list-box__menu"
                    id="downshift-10-menu"
                    onBlur={[Function]}
                    onKeyDown={[Function]}
                    onMouseLeave={[Function]}
                    role="listbox"
                    tabIndex={-1}
                  />
                </div>
              </div>
            </div>
            <span>
               of the following are true
            </span>
          </div>
          <div
            className="iot--rule-builder-rule"
            data-testid="wg9hlv197c-rule"
          >
            <div
              className="bx--dropdown__wrapper bx--list-box__wrapper"
              data-testid="wg9hlv197c-column-dropdown"
            >
              
              <div
                className="bx--dropdown bx--dropdown--light bx--list-box bx--list-box--light"
                id="wg9hlv197c-column-dropdown"
                onClick={[Function]}
                onKeyDown={[Function]}
              >
                <button
                  aria-disabled={false}
                  aria-expanded={false}
                  aria-haspopup="listbox"
                  aria-labelledby="downshift-11-label downshift-11-toggle-button"
                  className="bx--list-box__field"
                  disabled={false}
                  id="downshift-11-toggle-button"
                  onClick={[Function]}
                  onKeyDown={[Function]}
                  type="button"
                >
                  <span
                    className="bx--list-box__label"
                  >
                    Select a column
                  </span>
                  <div
                    className="bx--list-box__menu-icon"
                  >
                    <svg
                      aria-label="Open menu"
                      fill="currentColor"
                      focusable="false"
                      height={16}
                      name="chevron--down"
                      preserveAspectRatio="xMidYMid meet"
                      role="img"
                      viewBox="0 0 16 16"
                      width={16}
                      xmlns="http://www.w3.org/2000/svg"
                    >
                      <path
                        d="M8 11L3 6 3.7 5.3 8 9.6 12.3 5.3 13 6z"
                      />
                      <title>
                        Open menu
                      </title>
                    </svg>
                  </div>
                </button>
                <div
                  aria-labelledby="downshift-11-label"
                  className="bx--list-box__menu"
                  id="downshift-11-menu"
                  onBlur={[Function]}
                  onKeyDown={[Function]}
                  onMouseLeave={[Function]}
                  role="listbox"
                  tabIndex={-1}
                />
              </div>
            </div>
            <div
              className="bx--dropdown__wrapper bx--list-box__wrapper"
              data-testid="wg9hlv197c-operand-dropdown"
            >
              
              <div
                className="bx--dropdown bx--dropdown--light bx--list-box bx--list-box--light"
                id="wg9hlv197c-operand-dropdown"
                onClick={[Function]}
                onKeyDown={[Function]}
              >
                <button
                  aria-disabled={false}
                  aria-expanded={false}
                  aria-haspopup="listbox"
                  aria-labelledby="downshift-12-label downshift-12-toggle-button"
                  className="bx--list-box__field"
                  disabled={false}
                  id="downshift-12-toggle-button"
                  onClick={[Function]}
                  onKeyDown={[Function]}
                  type="button"
                >
                  <span
                    className="bx--list-box__label"
                  >
                    Select an operand
                  </span>
                  <div
                    className="bx--list-box__menu-icon"
                  >
                    <svg
                      aria-label="Open menu"
                      fill="currentColor"
                      focusable="false"
                      height={16}
                      name="chevron--down"
                      preserveAspectRatio="xMidYMid meet"
                      role="img"
                      viewBox="0 0 16 16"
                      width={16}
                      xmlns="http://www.w3.org/2000/svg"
                    >
                      <path
                        d="M8 11L3 6 3.7 5.3 8 9.6 12.3 5.3 13 6z"
                      />
                      <title>
                        Open menu
                      </title>
                    </svg>
                  </div>
                </button>
                <div
                  aria-labelledby="downshift-12-label"
                  className="bx--list-box__menu"
                  id="downshift-12-menu"
                  onBlur={[Function]}
                  onKeyDown={[Function]}
                  onMouseLeave={[Function]}
                  role="listbox"
                  tabIndex={-1}
                />
              </div>
            </div>
            <div
              className="bx--form-item bx--text-input-wrapper bx--text-input-wrapper--light"
            >
              <div
                className="bx--text-input__field-outer-wrapper"
              >
                <div
                  className="bx--text-input__field-wrapper"
                  data-invalid={null}
                  data-warn={null}
                >
                  <input
                    className="bx--text-input bx--text__input bx--text-input--light"
                    data-testid="wg9hlv197c-value"
                    defaultValue=""
                    disabled={false}
                    id="wg9hlv197c-value"
                    onChange={[Function]}
                    onClick={[Function]}
                    placeholder="Enter a value"
                    title="Enter a value"
                    type="text"
                  />
                </div>
              </div>
            </div>
            <div
              className="iot--rule-builder-rule__actions"
            >
              <button
                className="bx--btn bx--btn--ghost bx--btn--icon-only bx--tooltip__trigger bx--tooltip--a11y bx--tooltip--top"
                data-testid="wg9hlv197c-remove-rule-button"
                disabled={false}
                onClick={[Function]}
                tabIndex={0}
                type="button"
              >
                <span
                  className="bx--assistive-text"
                >
                  Remove rule
                </span>
                <svg
                  aria-hidden="true"
                  aria-label="Remove rule"
                  className="bx--btn__icon"
                  fill="currentColor"
                  focusable="false"
                  height={32}
                  preserveAspectRatio="xMidYMid meet"
                  role="img"
                  viewBox="0 0 32 32"
                  width={32}
                  xmlns="http://www.w3.org/2000/svg"
                >
                  <path
                    d="M8 15H24V17H8z"
                  />
                </svg>
              </button>
              <button
                className="bx--btn bx--btn--ghost bx--btn--icon-only bx--tooltip__trigger bx--tooltip--a11y bx--tooltip--top"
                data-testid="wg9hlv197c-add-rule-button"
                disabled={false}
                onClick={[Function]}
                tabIndex={0}
                type="button"
              >
                <span
                  className="bx--assistive-text"
                >
                  Add new rule
                </span>
                <svg
                  aria-hidden="true"
                  aria-label="Add new rule"
                  className="bx--btn__icon"
                  fill="currentColor"
                  focusable="false"
                  height={32}
                  preserveAspectRatio="xMidYMid meet"
                  role="img"
                  viewBox="0 0 32 32"
                  width={32}
                  xmlns="http://www.w3.org/2000/svg"
                >
                  <path
                    d="M17 15L17 8 15 8 15 15 8 15 8 17 15 17 15 24 17 24 17 17 24 17 24 15z"
                  />
                </svg>
              </button>
              <button
                className="bx--btn bx--btn--ghost bx--btn--icon-only bx--tooltip__trigger bx--tooltip--a11y bx--tooltip--top"
                data-testid="wg9hlv197c-add-group-button"
                disabled={false}
                onClick={[Function]}
                tabIndex={0}
                type="button"
              >
                <span
                  className="bx--assistive-text"
                >
                  Add new rule group
                </span>
                <svg
                  aria-hidden="true"
                  aria-label="Add new rule group"
                  className="bx--btn__icon"
                  fill="currentColor"
                  focusable="false"
                  height={32}
                  preserveAspectRatio="xMidYMid meet"
                  role="img"
                  viewBox="0 0 32 32"
                  width={32}
                  xmlns="http://www.w3.org/2000/svg"
                >
                  <path
                    d="M20.5859,14.4141,24.1719,18H6V8H4V18a2.0024,2.0024,0,0,0,2,2H24.1719L20.586,23.5859,22,25l6-6-6-6Z"
                  />
                </svg>
              </button>
            </div>
          </div>
          <div
            className="iot--rule-builder-rule--group"
          >
            <div>
              <div
                className="iot--rule-builder-header__dropdown"
              >
                <div
                  className="bx--dropdown__wrapper bx--list-box__wrapper"
                  data-testid="eobo3s5tie-group-logic-dropdown"
                >
                  
                  <div
                    className="bx--dropdown bx--dropdown--light bx--list-box bx--list-box--light"
                    id="eobo3s5tie"
                    onClick={[Function]}
                    onKeyDown={[Function]}
                  >
                    <button
                      aria-disabled={false}
                      aria-expanded={false}
                      aria-haspopup="listbox"
                      aria-labelledby="downshift-13-label downshift-13-toggle-button"
                      className="bx--list-box__field"
                      disabled={false}
                      id="downshift-13-toggle-button"
                      onClick={[Function]}
                      onKeyDown={[Function]}
                      type="button"
                    >
                      <span
                        className="bx--list-box__label"
                      >
                        ALL
                      </span>
                      <div
                        className="bx--list-box__menu-icon"
                      >
                        <svg
                          aria-label="Open menu"
                          fill="currentColor"
                          focusable="false"
                          height={16}
                          name="chevron--down"
                          preserveAspectRatio="xMidYMid meet"
                          role="img"
                          viewBox="0 0 16 16"
                          width={16}
                          xmlns="http://www.w3.org/2000/svg"
                        >
                          <path
                            d="M8 11L3 6 3.7 5.3 8 9.6 12.3 5.3 13 6z"
                          />
                          <title>
                            Open menu
                          </title>
                        </svg>
                      </div>
                    </button>
                    <div
                      aria-labelledby="downshift-13-label"
                      className="bx--list-box__menu"
                      id="downshift-13-menu"
                      onBlur={[Function]}
                      onKeyDown={[Function]}
                      onMouseLeave={[Function]}
                      role="listbox"
                      tabIndex={-1}
                    />
                  </div>
                </div>
              </div>
              <span>
                 of the following are true
              </span>
            </div>
            <div
              className="iot--rule-builder-rule"
              data-testid="7kadk2wfv8-rule"
            >
              <div
                className="bx--dropdown__wrapper bx--list-box__wrapper"
                data-testid="7kadk2wfv8-column-dropdown"
              >
                
                <div
                  className="bx--dropdown bx--dropdown--light bx--list-box bx--list-box--light"
                  id="7kadk2wfv8-column-dropdown"
                  onClick={[Function]}
                  onKeyDown={[Function]}
                >
                  <button
                    aria-disabled={false}
                    aria-expanded={false}
                    aria-haspopup="listbox"
                    aria-labelledby="downshift-14-label downshift-14-toggle-button"
                    className="bx--list-box__field"
                    disabled={false}
                    id="downshift-14-toggle-button"
                    onClick={[Function]}
                    onKeyDown={[Function]}
                    type="button"
                  >
                    <span
                      className="bx--list-box__label"
                    >
                      Column 1
                    </span>
                    <div
                      className="bx--list-box__menu-icon"
                    >
                      <svg
                        aria-label="Open menu"
                        fill="currentColor"
                        focusable="false"
                        height={16}
                        name="chevron--down"
                        preserveAspectRatio="xMidYMid meet"
                        role="img"
                        viewBox="0 0 16 16"
                        width={16}
                        xmlns="http://www.w3.org/2000/svg"
                      >
                        <path
                          d="M8 11L3 6 3.7 5.3 8 9.6 12.3 5.3 13 6z"
                        />
                        <title>
                          Open menu
                        </title>
                      </svg>
                    </div>
                  </button>
                  <div
                    aria-labelledby="downshift-14-label"
                    className="bx--list-box__menu"
                    id="downshift-14-menu"
                    onBlur={[Function]}
                    onKeyDown={[Function]}
                    onMouseLeave={[Function]}
                    role="listbox"
                    tabIndex={-1}
                  />
                </div>
              </div>
              <div
                className="bx--dropdown__wrapper bx--list-box__wrapper"
                data-testid="7kadk2wfv8-operand-dropdown"
              >
                
                <div
                  className="bx--dropdown bx--dropdown--light bx--list-box bx--list-box--light"
                  id="7kadk2wfv8-operand-dropdown"
                  onClick={[Function]}
                  onKeyDown={[Function]}
                >
                  <button
                    aria-disabled={false}
                    aria-expanded={false}
                    aria-haspopup="listbox"
                    aria-labelledby="downshift-15-label downshift-15-toggle-button"
                    className="bx--list-box__field"
                    disabled={false}
                    id="downshift-15-toggle-button"
                    onClick={[Function]}
                    onKeyDown={[Function]}
                    type="button"
                  >
                    <span
                      className="bx--list-box__label"
                    >
                      Equals
                    </span>
                    <div
                      className="bx--list-box__menu-icon"
                    >
                      <svg
                        aria-label="Open menu"
                        fill="currentColor"
                        focusable="false"
                        height={16}
                        name="chevron--down"
                        preserveAspectRatio="xMidYMid meet"
                        role="img"
                        viewBox="0 0 16 16"
                        width={16}
                        xmlns="http://www.w3.org/2000/svg"
                      >
                        <path
                          d="M8 11L3 6 3.7 5.3 8 9.6 12.3 5.3 13 6z"
                        />
                        <title>
                          Open menu
                        </title>
                      </svg>
                    </div>
                  </button>
                  <div
                    aria-labelledby="downshift-15-label"
                    className="bx--list-box__menu"
                    id="downshift-15-menu"
                    onBlur={[Function]}
                    onKeyDown={[Function]}
                    onMouseLeave={[Function]}
                    role="listbox"
                    tabIndex={-1}
                  />
                </div>
              </div>
              <div
                className="bx--form-item bx--text-input-wrapper bx--text-input-wrapper--light"
              >
                <div
                  className="bx--text-input__field-outer-wrapper"
                >
                  <div
                    className="bx--text-input__field-wrapper"
                    data-invalid={null}
                    data-warn={null}
                  >
                    <input
                      className="bx--text-input bx--text__input bx--text-input--light"
                      data-testid="7kadk2wfv8-value"
                      defaultValue="44"
                      disabled={false}
                      id="7kadk2wfv8-value"
                      onChange={[Function]}
                      onClick={[Function]}
                      placeholder="Enter a value"
                      title="Enter a value"
                      type="text"
                    />
                  </div>
                </div>
              </div>
              <div
                className="iot--rule-builder-rule__actions"
              >
                <button
                  className="bx--btn bx--btn--ghost bx--btn--icon-only bx--tooltip__trigger bx--tooltip--a11y bx--tooltip--top"
                  data-testid="7kadk2wfv8-remove-rule-button"
                  disabled={false}
                  onClick={[Function]}
                  tabIndex={0}
                  type="button"
                >
                  <span
                    className="bx--assistive-text"
                  >
                    Remove rule
                  </span>
                  <svg
                    aria-hidden="true"
                    aria-label="Remove rule"
                    className="bx--btn__icon"
                    fill="currentColor"
                    focusable="false"
                    height={32}
                    preserveAspectRatio="xMidYMid meet"
                    role="img"
                    viewBox="0 0 32 32"
                    width={32}
                    xmlns="http://www.w3.org/2000/svg"
                  >
                    <path
                      d="M8 15H24V17H8z"
                    />
                  </svg>
                </button>
                <button
                  className="bx--btn bx--btn--ghost bx--btn--icon-only bx--tooltip__trigger bx--tooltip--a11y bx--tooltip--top"
                  data-testid="7kadk2wfv8-add-rule-button"
                  disabled={false}
                  onClick={[Function]}
                  tabIndex={0}
                  type="button"
                >
                  <span
                    className="bx--assistive-text"
                  >
                    Add new rule
                  </span>
                  <svg
                    aria-hidden="true"
                    aria-label="Add new rule"
                    className="bx--btn__icon"
                    fill="currentColor"
                    focusable="false"
                    height={32}
                    preserveAspectRatio="xMidYMid meet"
                    role="img"
                    viewBox="0 0 32 32"
                    width={32}
                    xmlns="http://www.w3.org/2000/svg"
                  >
                    <path
                      d="M17 15L17 8 15 8 15 15 8 15 8 17 15 17 15 24 17 24 17 17 24 17 24 15z"
                    />
                  </svg>
                </button>
                <button
                  className="bx--btn bx--btn--ghost bx--btn--icon-only bx--tooltip__trigger bx--tooltip--a11y bx--tooltip--top"
                  data-testid="7kadk2wfv8-add-group-button"
                  disabled={false}
                  onClick={[Function]}
                  tabIndex={0}
                  type="button"
                >
                  <span
                    className="bx--assistive-text"
                  >
                    Add new rule group
                  </span>
                  <svg
                    aria-hidden="true"
                    aria-label="Add new rule group"
                    className="bx--btn__icon"
                    fill="currentColor"
                    focusable="false"
                    height={32}
                    preserveAspectRatio="xMidYMid meet"
                    role="img"
                    viewBox="0 0 32 32"
                    width={32}
                    xmlns="http://www.w3.org/2000/svg"
                  >
                    <path
                      d="M20.5859,14.4141,24.1719,18H6V8H4V18a2.0024,2.0024,0,0,0,2,2H24.1719L20.586,23.5859,22,25l6-6-6-6Z"
                    />
                  </svg>
                </button>
              </div>
            </div>
            <div
              className="iot--rule-builder-rule"
              data-testid="49mf09vjhn-rule"
            >
              <div
                className="bx--dropdown__wrapper bx--list-box__wrapper"
                data-testid="49mf09vjhn-column-dropdown"
              >
                
                <div
                  className="bx--dropdown bx--dropdown--light bx--list-box bx--list-box--light"
                  id="49mf09vjhn-column-dropdown"
                  onClick={[Function]}
                  onKeyDown={[Function]}
                >
                  <button
                    aria-disabled={false}
                    aria-expanded={false}
                    aria-haspopup="listbox"
                    aria-labelledby="downshift-16-label downshift-16-toggle-button"
                    className="bx--list-box__field"
                    disabled={false}
                    id="downshift-16-toggle-button"
                    onClick={[Function]}
                    onKeyDown={[Function]}
                    type="button"
                  >
                    <span
                      className="bx--list-box__label"
                    >
                      Column 2
                    </span>
                    <div
                      className="bx--list-box__menu-icon"
                    >
                      <svg
                        aria-label="Open menu"
                        fill="currentColor"
                        focusable="false"
                        height={16}
                        name="chevron--down"
                        preserveAspectRatio="xMidYMid meet"
                        role="img"
                        viewBox="0 0 16 16"
                        width={16}
                        xmlns="http://www.w3.org/2000/svg"
                      >
                        <path
                          d="M8 11L3 6 3.7 5.3 8 9.6 12.3 5.3 13 6z"
                        />
                        <title>
                          Open menu
                        </title>
                      </svg>
                    </div>
                  </button>
                  <div
                    aria-labelledby="downshift-16-label"
                    className="bx--list-box__menu"
                    id="downshift-16-menu"
                    onBlur={[Function]}
                    onKeyDown={[Function]}
                    onMouseLeave={[Function]}
                    role="listbox"
                    tabIndex={-1}
                  />
                </div>
              </div>
              <div
                className="bx--dropdown__wrapper bx--list-box__wrapper"
                data-testid="49mf09vjhn-operand-dropdown"
              >
                
                <div
                  className="bx--dropdown bx--dropdown--light bx--list-box bx--list-box--light"
                  id="49mf09vjhn-operand-dropdown"
                  onClick={[Function]}
                  onKeyDown={[Function]}
                >
                  <button
                    aria-disabled={false}
                    aria-expanded={false}
                    aria-haspopup="listbox"
                    aria-labelledby="downshift-17-label downshift-17-toggle-button"
                    className="bx--list-box__field"
                    disabled={false}
                    id="downshift-17-toggle-button"
                    onClick={[Function]}
                    onKeyDown={[Function]}
                    type="button"
                  >
                    <span
                      className="bx--list-box__label"
                    >
                      Equals
                    </span>
                    <div
                      className="bx--list-box__menu-icon"
                    >
                      <svg
                        aria-label="Open menu"
                        fill="currentColor"
                        focusable="false"
                        height={16}
                        name="chevron--down"
                        preserveAspectRatio="xMidYMid meet"
                        role="img"
                        viewBox="0 0 16 16"
                        width={16}
                        xmlns="http://www.w3.org/2000/svg"
                      >
                        <path
                          d="M8 11L3 6 3.7 5.3 8 9.6 12.3 5.3 13 6z"
                        />
                        <title>
                          Open menu
                        </title>
                      </svg>
                    </div>
                  </button>
                  <div
                    aria-labelledby="downshift-17-label"
                    className="bx--list-box__menu"
                    id="downshift-17-menu"
                    onBlur={[Function]}
                    onKeyDown={[Function]}
                    onMouseLeave={[Function]}
                    role="listbox"
                    tabIndex={-1}
                  />
                </div>
              </div>
              <div
                className="bx--form-item bx--text-input-wrapper bx--text-input-wrapper--light"
              >
                <div
                  className="bx--text-input__field-outer-wrapper"
                >
                  <div
                    className="bx--text-input__field-wrapper"
                    data-invalid={null}
                    data-warn={null}
                  >
                    <input
                      className="bx--text-input bx--text__input bx--text-input--light"
                      data-testid="49mf09vjhn-value"
                      defaultValue="46"
                      disabled={false}
                      id="49mf09vjhn-value"
                      onChange={[Function]}
                      onClick={[Function]}
                      placeholder="Enter a value"
                      title="Enter a value"
                      type="text"
                    />
                  </div>
                </div>
              </div>
              <div
                className="iot--rule-builder-rule__actions"
              >
                <button
                  className="bx--btn bx--btn--ghost bx--btn--icon-only bx--tooltip__trigger bx--tooltip--a11y bx--tooltip--top"
                  data-testid="49mf09vjhn-remove-rule-button"
                  disabled={false}
                  onClick={[Function]}
                  tabIndex={0}
                  type="button"
                >
                  <span
                    className="bx--assistive-text"
                  >
                    Remove rule
                  </span>
                  <svg
                    aria-hidden="true"
                    aria-label="Remove rule"
                    className="bx--btn__icon"
                    fill="currentColor"
                    focusable="false"
                    height={32}
                    preserveAspectRatio="xMidYMid meet"
                    role="img"
                    viewBox="0 0 32 32"
                    width={32}
                    xmlns="http://www.w3.org/2000/svg"
                  >
                    <path
                      d="M8 15H24V17H8z"
                    />
                  </svg>
                </button>
                <button
                  className="bx--btn bx--btn--ghost bx--btn--icon-only bx--tooltip__trigger bx--tooltip--a11y bx--tooltip--top"
                  data-testid="49mf09vjhn-add-rule-button"
                  disabled={false}
                  onClick={[Function]}
                  tabIndex={0}
                  type="button"
                >
                  <span
                    className="bx--assistive-text"
                  >
                    Add new rule
                  </span>
                  <svg
                    aria-hidden="true"
                    aria-label="Add new rule"
                    className="bx--btn__icon"
                    fill="currentColor"
                    focusable="false"
                    height={32}
                    preserveAspectRatio="xMidYMid meet"
                    role="img"
                    viewBox="0 0 32 32"
                    width={32}
                    xmlns="http://www.w3.org/2000/svg"
                  >
                    <path
                      d="M17 15L17 8 15 8 15 15 8 15 8 17 15 17 15 24 17 24 17 17 24 17 24 15z"
                    />
                  </svg>
                </button>
                <button
                  className="bx--btn bx--btn--ghost bx--btn--icon-only bx--tooltip__trigger bx--tooltip--a11y bx--tooltip--top"
                  data-testid="49mf09vjhn-add-group-button"
                  disabled={false}
                  onClick={[Function]}
                  tabIndex={0}
                  type="button"
                >
                  <span
                    className="bx--assistive-text"
                  >
                    Add new rule group
                  </span>
                  <svg
                    aria-hidden="true"
                    aria-label="Add new rule group"
                    className="bx--btn__icon"
                    fill="currentColor"
                    focusable="false"
                    height={32}
                    preserveAspectRatio="xMidYMid meet"
                    role="img"
                    viewBox="0 0 32 32"
                    width={32}
                    xmlns="http://www.w3.org/2000/svg"
                  >
                    <path
                      d="M20.5859,14.4141,24.1719,18H6V8H4V18a2.0024,2.0024,0,0,0,2,2H24.1719L20.586,23.5859,22,25l6-6-6-6Z"
                    />
                  </svg>
                </button>
              </div>
            </div>
          </div>
        </div>
      </div>
    </div>
  </div>
  <button
    className="info__show-button"
    onClick={[Function]}
    style={
      Object {
        "background": "#027ac5",
        "border": "none",
        "borderRadius": "0 0 0 5px",
        "color": "#fff",
        "cursor": "pointer",
        "display": "block",
        "fontFamily": "sans-serif",
        "fontSize": 12,
        "padding": "5px 15px",
        "position": "fixed",
        "right": 0,
        "top": 0,
      }
    }
    type="button"
  >
    Show Info
  </button>
</div>
`;

<<<<<<< HEAD
exports[`Storybook Snapshot tests and console checks Storyshots Watson IoT Experimental/RuleBuilder/RuleBuilderEditor with an empty tree 1`] = `
=======
exports[`Storybook Snapshot tests and console checks Storyshots Watson IoT Experimental/☢️ RuleBuilder with an empty tree 1`] = `
>>>>>>> 931a337c
<div
  className="storybook-container"
>
  <div
    style={
      Object {
        "position": "relative",
        "zIndex": 0,
      }
    }
  >
    <div
      data-testid="rule-builder-editor"
    >
      <div
        className="iot--rule-builder-header"
        data-testid="rule-builder-header"
      >
        <div>
          <div
            className="iot--rule-builder-header__dropdown"
          >
            <div
              className="bx--dropdown__wrapper bx--list-box__wrapper"
              data-testid="14p5ho3pcu-group-logic-dropdown"
            >
              
              <div
                className="bx--dropdown bx--dropdown--light bx--list-box bx--list-box--light"
                id="14p5ho3pcu"
                onClick={[Function]}
                onKeyDown={[Function]}
              >
                <button
                  aria-disabled={false}
                  aria-expanded={false}
                  aria-haspopup="listbox"
                  aria-labelledby="downshift-0-label downshift-0-toggle-button"
                  className="bx--list-box__field"
                  disabled={false}
                  id="downshift-0-toggle-button"
                  onClick={[Function]}
                  onKeyDown={[Function]}
                  type="button"
                >
                  <span
                    className="bx--list-box__label"
                  >
                    ALL
                  </span>
                  <div
                    className="bx--list-box__menu-icon"
                  >
                    <svg
                      aria-label="Open menu"
                      fill="currentColor"
                      focusable="false"
                      height={16}
                      name="chevron--down"
                      preserveAspectRatio="xMidYMid meet"
                      role="img"
                      viewBox="0 0 16 16"
                      width={16}
                      xmlns="http://www.w3.org/2000/svg"
                    >
                      <path
                        d="M8 11L3 6 3.7 5.3 8 9.6 12.3 5.3 13 6z"
                      />
                      <title>
                        Open menu
                      </title>
                    </svg>
                  </div>
                </button>
                <div
                  aria-labelledby="downshift-0-label"
                  className="bx--list-box__menu"
                  id="downshift-0-menu"
                  onBlur={[Function]}
                  onKeyDown={[Function]}
                  onMouseLeave={[Function]}
                  role="listbox"
                  tabIndex={-1}
                />
              </div>
            </div>
          </div>
          <span>
             of the following are true
          </span>
        </div>
        <div
          className="iot--rule-builder-header__buttons"
        >
          <button
            className="bx--btn bx--btn--ghost"
            data-testid="rule-builder-header-add-rule-button"
            disabled={false}
            onClick={[Function]}
            tabIndex={0}
            type="button"
          >
            Add rule
            <svg
              aria-hidden={true}
              className="bx--btn__icon"
              fill="currentColor"
              focusable="false"
              height={32}
              preserveAspectRatio="xMidYMid meet"
              viewBox="0 0 32 32"
              width={32}
              xmlns="http://www.w3.org/2000/svg"
            >
              <path
                d="M17 15L17 8 15 8 15 15 8 15 8 17 15 17 15 24 17 24 17 17 24 17 24 15z"
              />
            </svg>
          </button>
          <button
            className="bx--btn bx--btn--ghost"
            data-testid="rule-builder-header-add-group-button"
            disabled={false}
            onClick={[Function]}
            tabIndex={0}
            type="button"
          >
            Add group
            <svg
              aria-hidden={true}
              className="bx--btn__icon"
              fill="currentColor"
              focusable="false"
              height={32}
              preserveAspectRatio="xMidYMid meet"
              viewBox="0 0 32 32"
              width={32}
              xmlns="http://www.w3.org/2000/svg"
            >
              <path
                d="M20.5859,14.4141,24.1719,18H6V8H4V18a2.0024,2.0024,0,0,0,2,2H24.1719L20.586,23.5859,22,25l6-6-6-6Z"
              />
            </svg>
          </button>
        </div>
      </div>
      <div
        className="iot--rule-builder-rule"
        data-testid="rsiru4rjba-rule"
      >
        <div
          className="bx--dropdown__wrapper bx--list-box__wrapper"
          data-testid="rsiru4rjba-column-dropdown"
        >
          
          <div
            className="bx--dropdown bx--dropdown--light bx--list-box bx--list-box--light"
            id="rsiru4rjba-column-dropdown"
            onClick={[Function]}
            onKeyDown={[Function]}
          >
            <button
              aria-disabled={false}
              aria-expanded={false}
              aria-haspopup="listbox"
              aria-labelledby="downshift-1-label downshift-1-toggle-button"
              className="bx--list-box__field"
              disabled={false}
              id="downshift-1-toggle-button"
              onClick={[Function]}
              onKeyDown={[Function]}
              type="button"
            >
              <span
                className="bx--list-box__label"
              >
                Select a column
              </span>
              <div
                className="bx--list-box__menu-icon"
              >
                <svg
                  aria-label="Open menu"
                  fill="currentColor"
                  focusable="false"
                  height={16}
                  name="chevron--down"
                  preserveAspectRatio="xMidYMid meet"
                  role="img"
                  viewBox="0 0 16 16"
                  width={16}
                  xmlns="http://www.w3.org/2000/svg"
                >
                  <path
                    d="M8 11L3 6 3.7 5.3 8 9.6 12.3 5.3 13 6z"
                  />
                  <title>
                    Open menu
                  </title>
                </svg>
              </div>
            </button>
            <div
              aria-labelledby="downshift-1-label"
              className="bx--list-box__menu"
              id="downshift-1-menu"
              onBlur={[Function]}
              onKeyDown={[Function]}
              onMouseLeave={[Function]}
              role="listbox"
              tabIndex={-1}
            />
          </div>
        </div>
        <div
          className="bx--dropdown__wrapper bx--list-box__wrapper"
          data-testid="rsiru4rjba-operand-dropdown"
        >
          
          <div
            className="bx--dropdown bx--dropdown--light bx--list-box bx--list-box--light"
            id="rsiru4rjba-operand-dropdown"
            onClick={[Function]}
            onKeyDown={[Function]}
          >
            <button
              aria-disabled={false}
              aria-expanded={false}
              aria-haspopup="listbox"
              aria-labelledby="downshift-2-label downshift-2-toggle-button"
              className="bx--list-box__field"
              disabled={false}
              id="downshift-2-toggle-button"
              onClick={[Function]}
              onKeyDown={[Function]}
              type="button"
            >
              <span
                className="bx--list-box__label"
              >
                Select an operand
              </span>
              <div
                className="bx--list-box__menu-icon"
              >
                <svg
                  aria-label="Open menu"
                  fill="currentColor"
                  focusable="false"
                  height={16}
                  name="chevron--down"
                  preserveAspectRatio="xMidYMid meet"
                  role="img"
                  viewBox="0 0 16 16"
                  width={16}
                  xmlns="http://www.w3.org/2000/svg"
                >
                  <path
                    d="M8 11L3 6 3.7 5.3 8 9.6 12.3 5.3 13 6z"
                  />
                  <title>
                    Open menu
                  </title>
                </svg>
              </div>
            </button>
            <div
              aria-labelledby="downshift-2-label"
              className="bx--list-box__menu"
              id="downshift-2-menu"
              onBlur={[Function]}
              onKeyDown={[Function]}
              onMouseLeave={[Function]}
              role="listbox"
              tabIndex={-1}
            />
          </div>
        </div>
        <div
          className="bx--form-item bx--text-input-wrapper bx--text-input-wrapper--light"
        >
          <div
            className="bx--text-input__field-outer-wrapper"
          >
            <div
              className="bx--text-input__field-wrapper"
              data-invalid={null}
              data-warn={null}
            >
              <input
                className="bx--text-input bx--text__input bx--text-input--light"
                data-testid="rsiru4rjba-value"
                defaultValue=""
                disabled={false}
                id="rsiru4rjba-value"
                onChange={[Function]}
                onClick={[Function]}
                placeholder="Enter a value"
                title="Enter a value"
                type="text"
              />
            </div>
          </div>
        </div>
        <div
          className="iot--rule-builder-rule__actions"
        >
          <button
            className="bx--btn bx--btn--ghost bx--btn--icon-only bx--tooltip__trigger bx--tooltip--a11y bx--tooltip--top"
            data-testid="rsiru4rjba-remove-rule-button"
            disabled={false}
            onClick={[Function]}
            tabIndex={0}
            type="button"
          >
            <span
              className="bx--assistive-text"
            >
              Remove rule
            </span>
            <svg
              aria-hidden="true"
              aria-label="Remove rule"
              className="bx--btn__icon"
              fill="currentColor"
              focusable="false"
              height={32}
              preserveAspectRatio="xMidYMid meet"
              role="img"
              viewBox="0 0 32 32"
              width={32}
              xmlns="http://www.w3.org/2000/svg"
            >
              <path
                d="M8 15H24V17H8z"
              />
            </svg>
          </button>
          <button
            className="bx--btn bx--btn--ghost bx--btn--icon-only bx--tooltip__trigger bx--tooltip--a11y bx--tooltip--top"
            data-testid="rsiru4rjba-add-rule-button"
            disabled={false}
            onClick={[Function]}
            tabIndex={0}
            type="button"
          >
            <span
              className="bx--assistive-text"
            >
              Add new rule
            </span>
            <svg
              aria-hidden="true"
              aria-label="Add new rule"
              className="bx--btn__icon"
              fill="currentColor"
              focusable="false"
              height={32}
              preserveAspectRatio="xMidYMid meet"
              role="img"
              viewBox="0 0 32 32"
              width={32}
              xmlns="http://www.w3.org/2000/svg"
            >
              <path
                d="M17 15L17 8 15 8 15 15 8 15 8 17 15 17 15 24 17 24 17 17 24 17 24 15z"
              />
            </svg>
          </button>
          <button
            className="bx--btn bx--btn--ghost bx--btn--icon-only bx--tooltip__trigger bx--tooltip--a11y bx--tooltip--top"
            data-testid="rsiru4rjba-add-group-button"
            disabled={false}
            onClick={[Function]}
            tabIndex={0}
            type="button"
          >
            <span
              className="bx--assistive-text"
            >
              Add new rule group
            </span>
            <svg
              aria-hidden="true"
              aria-label="Add new rule group"
              className="bx--btn__icon"
              fill="currentColor"
              focusable="false"
              height={32}
              preserveAspectRatio="xMidYMid meet"
              role="img"
              viewBox="0 0 32 32"
              width={32}
              xmlns="http://www.w3.org/2000/svg"
            >
              <path
                d="M20.5859,14.4141,24.1719,18H6V8H4V18a2.0024,2.0024,0,0,0,2,2H24.1719L20.586,23.5859,22,25l6-6-6-6Z"
              />
            </svg>
          </button>
        </div>
      </div>
    </div>
  </div>
  <button
    className="info__show-button"
    onClick={[Function]}
    style={
      Object {
        "background": "#027ac5",
        "border": "none",
        "borderRadius": "0 0 0 5px",
        "color": "#fff",
        "cursor": "pointer",
        "display": "block",
        "fontFamily": "sans-serif",
        "fontSize": 12,
        "padding": "5px 15px",
        "position": "fixed",
        "right": 0,
        "top": 0,
      }
    }
    type="button"
  >
    Show Info
  </button>
</div>
`;

<<<<<<< HEAD
exports[`Storybook Snapshot tests and console checks Storyshots Watson IoT Experimental/RuleBuilder/RuleBuilderEditor with custom column operands and field renderers 1`] = `
=======
exports[`Storybook Snapshot tests and console checks Storyshots Watson IoT Experimental/☢️ RuleBuilder with custom column operands and field renderers 1`] = `
>>>>>>> 931a337c
<div
  className="storybook-container"
>
  <div
    style={
      Object {
        "position": "relative",
        "zIndex": 0,
      }
    }
  >
    <div
      data-testid="rule-builder-editor"
    >
      <div
        className="iot--rule-builder-header"
        data-testid="rule-builder-header"
      >
        <div>
          <div
            className="iot--rule-builder-header__dropdown"
          >
            <div
              className="bx--dropdown__wrapper bx--list-box__wrapper"
              data-testid="14p5ho3pcu-group-logic-dropdown"
            >
              
              <div
                className="bx--dropdown bx--dropdown--light bx--list-box bx--list-box--light"
                id="14p5ho3pcu"
                onClick={[Function]}
                onKeyDown={[Function]}
              >
                <button
                  aria-disabled={false}
                  aria-expanded={false}
                  aria-haspopup="listbox"
                  aria-labelledby="downshift-0-label downshift-0-toggle-button"
                  className="bx--list-box__field"
                  disabled={false}
                  id="downshift-0-toggle-button"
                  onClick={[Function]}
                  onKeyDown={[Function]}
                  type="button"
                >
                  <span
                    className="bx--list-box__label"
                  >
                    ALL
                  </span>
                  <div
                    className="bx--list-box__menu-icon"
                  >
                    <svg
                      aria-label="Open menu"
                      fill="currentColor"
                      focusable="false"
                      height={16}
                      name="chevron--down"
                      preserveAspectRatio="xMidYMid meet"
                      role="img"
                      viewBox="0 0 16 16"
                      width={16}
                      xmlns="http://www.w3.org/2000/svg"
                    >
                      <path
                        d="M8 11L3 6 3.7 5.3 8 9.6 12.3 5.3 13 6z"
                      />
                      <title>
                        Open menu
                      </title>
                    </svg>
                  </div>
                </button>
                <div
                  aria-labelledby="downshift-0-label"
                  className="bx--list-box__menu"
                  id="downshift-0-menu"
                  onBlur={[Function]}
                  onKeyDown={[Function]}
                  onMouseLeave={[Function]}
                  role="listbox"
                  tabIndex={-1}
                />
              </div>
            </div>
          </div>
          <span>
             of the following are true
          </span>
        </div>
        <div
          className="iot--rule-builder-header__buttons"
        >
          <button
            className="bx--btn bx--btn--ghost"
            data-testid="rule-builder-header-add-rule-button"
            disabled={false}
            onClick={[Function]}
            tabIndex={0}
            type="button"
          >
            Add rule
            <svg
              aria-hidden={true}
              className="bx--btn__icon"
              fill="currentColor"
              focusable="false"
              height={32}
              preserveAspectRatio="xMidYMid meet"
              viewBox="0 0 32 32"
              width={32}
              xmlns="http://www.w3.org/2000/svg"
            >
              <path
                d="M17 15L17 8 15 8 15 15 8 15 8 17 15 17 15 24 17 24 17 17 24 17 24 15z"
              />
            </svg>
          </button>
          <button
            className="bx--btn bx--btn--ghost"
            data-testid="rule-builder-header-add-group-button"
            disabled={false}
            onClick={[Function]}
            tabIndex={0}
            type="button"
          >
            Add group
            <svg
              aria-hidden={true}
              className="bx--btn__icon"
              fill="currentColor"
              focusable="false"
              height={32}
              preserveAspectRatio="xMidYMid meet"
              viewBox="0 0 32 32"
              width={32}
              xmlns="http://www.w3.org/2000/svg"
            >
              <path
                d="M20.5859,14.4141,24.1719,18H6V8H4V18a2.0024,2.0024,0,0,0,2,2H24.1719L20.586,23.5859,22,25l6-6-6-6Z"
              />
            </svg>
          </button>
        </div>
      </div>
      <div
        className="iot--rule-builder-rule"
        data-testid="rsiru4rjba-rule"
      >
        <div
          className="bx--dropdown__wrapper bx--list-box__wrapper"
          data-testid="rsiru4rjba-column-dropdown"
        >
          
          <div
            className="bx--dropdown bx--dropdown--light bx--list-box bx--list-box--light"
            id="rsiru4rjba-column-dropdown"
            onClick={[Function]}
            onKeyDown={[Function]}
          >
            <button
              aria-disabled={false}
              aria-expanded={false}
              aria-haspopup="listbox"
              aria-labelledby="downshift-1-label downshift-1-toggle-button"
              className="bx--list-box__field"
              disabled={false}
              id="downshift-1-toggle-button"
              onClick={[Function]}
              onKeyDown={[Function]}
              type="button"
            >
              <span
                className="bx--list-box__label"
              >
                Select a column
              </span>
              <div
                className="bx--list-box__menu-icon"
              >
                <svg
                  aria-label="Open menu"
                  fill="currentColor"
                  focusable="false"
                  height={16}
                  name="chevron--down"
                  preserveAspectRatio="xMidYMid meet"
                  role="img"
                  viewBox="0 0 16 16"
                  width={16}
                  xmlns="http://www.w3.org/2000/svg"
                >
                  <path
                    d="M8 11L3 6 3.7 5.3 8 9.6 12.3 5.3 13 6z"
                  />
                  <title>
                    Open menu
                  </title>
                </svg>
              </div>
            </button>
            <div
              aria-labelledby="downshift-1-label"
              className="bx--list-box__menu"
              id="downshift-1-menu"
              onBlur={[Function]}
              onKeyDown={[Function]}
              onMouseLeave={[Function]}
              role="listbox"
              tabIndex={-1}
            />
          </div>
        </div>
        <div
          className="bx--dropdown__wrapper bx--list-box__wrapper"
          data-testid="rsiru4rjba-operand-dropdown"
        >
          
          <div
            className="bx--dropdown bx--dropdown--light bx--list-box bx--list-box--light"
            id="rsiru4rjba-operand-dropdown"
            onClick={[Function]}
            onKeyDown={[Function]}
          >
            <button
              aria-disabled={false}
              aria-expanded={false}
              aria-haspopup="listbox"
              aria-labelledby="downshift-2-label downshift-2-toggle-button"
              className="bx--list-box__field"
              disabled={false}
              id="downshift-2-toggle-button"
              onClick={[Function]}
              onKeyDown={[Function]}
              type="button"
            >
              <span
                className="bx--list-box__label"
              >
                Select an operand
              </span>
              <div
                className="bx--list-box__menu-icon"
              >
                <svg
                  aria-label="Open menu"
                  fill="currentColor"
                  focusable="false"
                  height={16}
                  name="chevron--down"
                  preserveAspectRatio="xMidYMid meet"
                  role="img"
                  viewBox="0 0 16 16"
                  width={16}
                  xmlns="http://www.w3.org/2000/svg"
                >
                  <path
                    d="M8 11L3 6 3.7 5.3 8 9.6 12.3 5.3 13 6z"
                  />
                  <title>
                    Open menu
                  </title>
                </svg>
              </div>
            </button>
            <div
              aria-labelledby="downshift-2-label"
              className="bx--list-box__menu"
              id="downshift-2-menu"
              onBlur={[Function]}
              onKeyDown={[Function]}
              onMouseLeave={[Function]}
              role="listbox"
              tabIndex={-1}
            />
          </div>
        </div>
        <div
          className="bx--form-item bx--text-input-wrapper bx--text-input-wrapper--light"
        >
          <div
            className="bx--text-input__field-outer-wrapper"
          >
            <div
              className="bx--text-input__field-wrapper"
              data-invalid={null}
              data-warn={null}
            >
              <input
                className="bx--text-input bx--text__input bx--text-input--light"
                data-testid="rsiru4rjba-value"
                defaultValue=""
                disabled={false}
                id="rsiru4rjba-value"
                onChange={[Function]}
                onClick={[Function]}
                placeholder="Enter a value"
                title="Enter a value"
                type="text"
              />
            </div>
          </div>
        </div>
        <div
          className="iot--rule-builder-rule__actions"
        >
          <button
            className="bx--btn bx--btn--ghost bx--btn--icon-only bx--tooltip__trigger bx--tooltip--a11y bx--tooltip--top"
            data-testid="rsiru4rjba-remove-rule-button"
            disabled={false}
            onClick={[Function]}
            tabIndex={0}
            type="button"
          >
            <span
              className="bx--assistive-text"
            >
              Remove rule
            </span>
            <svg
              aria-hidden="true"
              aria-label="Remove rule"
              className="bx--btn__icon"
              fill="currentColor"
              focusable="false"
              height={32}
              preserveAspectRatio="xMidYMid meet"
              role="img"
              viewBox="0 0 32 32"
              width={32}
              xmlns="http://www.w3.org/2000/svg"
            >
              <path
                d="M8 15H24V17H8z"
              />
            </svg>
          </button>
          <button
            className="bx--btn bx--btn--ghost bx--btn--icon-only bx--tooltip__trigger bx--tooltip--a11y bx--tooltip--top"
            data-testid="rsiru4rjba-add-rule-button"
            disabled={false}
            onClick={[Function]}
            tabIndex={0}
            type="button"
          >
            <span
              className="bx--assistive-text"
            >
              Add new rule
            </span>
            <svg
              aria-hidden="true"
              aria-label="Add new rule"
              className="bx--btn__icon"
              fill="currentColor"
              focusable="false"
              height={32}
              preserveAspectRatio="xMidYMid meet"
              role="img"
              viewBox="0 0 32 32"
              width={32}
              xmlns="http://www.w3.org/2000/svg"
            >
              <path
                d="M17 15L17 8 15 8 15 15 8 15 8 17 15 17 15 24 17 24 17 17 24 17 24 15z"
              />
            </svg>
          </button>
          <button
            className="bx--btn bx--btn--ghost bx--btn--icon-only bx--tooltip__trigger bx--tooltip--a11y bx--tooltip--top"
            data-testid="rsiru4rjba-add-group-button"
            disabled={false}
            onClick={[Function]}
            tabIndex={0}
            type="button"
          >
            <span
              className="bx--assistive-text"
            >
              Add new rule group
            </span>
            <svg
              aria-hidden="true"
              aria-label="Add new rule group"
              className="bx--btn__icon"
              fill="currentColor"
              focusable="false"
              height={32}
              preserveAspectRatio="xMidYMid meet"
              role="img"
              viewBox="0 0 32 32"
              width={32}
              xmlns="http://www.w3.org/2000/svg"
            >
              <path
                d="M20.5859,14.4141,24.1719,18H6V8H4V18a2.0024,2.0024,0,0,0,2,2H24.1719L20.586,23.5859,22,25l6-6-6-6Z"
              />
            </svg>
          </button>
        </div>
      </div>
    </div>
  </div>
  <button
    className="info__show-button"
    onClick={[Function]}
    style={
      Object {
        "background": "#027ac5",
        "border": "none",
        "borderRadius": "0 0 0 5px",
        "color": "#fff",
        "cursor": "pointer",
        "display": "block",
        "fontFamily": "sans-serif",
        "fontSize": 12,
        "padding": "5px 15px",
        "position": "fixed",
        "right": 0,
        "top": 0,
      }
    }
    type="button"
  >
    Show Info
  </button>
</div>
`;

exports[`Storybook Snapshot tests and console checks Storyshots Watson IoT Experimental/☢️ RuleBuilder ️⚠️ Experimental Notice  1`] = `
<div
  className="storybook-container"
>
  <div
    style={
      Object {
        "position": "relative",
        "zIndex": 0,
      }
    }
  >
    <div
      className="bx--toast-notification bx--toast-notification--warning-alt"
      kind="warning-alt"
      role="alert"
      style={
        Object {
          "marginBottom": "0.5rem",
          "minWidth": "30rem",
        }
      }
    >
      <svg
        aria-hidden={true}
        className="bx--toast-notification__icon"
        fill="currentColor"
        focusable="false"
        height={20}
        preserveAspectRatio="xMidYMid meet"
        viewBox="0 0 32 32"
        width={20}
        xmlns="http://www.w3.org/2000/svg"
      >
        <path
          d="M29.879,27.5212l-13-25.0363a1.04,1.04,0,0,0-1.7583,0l-13,25.0363A1.0015,1.0015,0,0,0,3,29H29a1.001,1.001,0,0,0,.8789-1.4788ZM14.8751,10.0086h2.25V20h-2.25ZM16,26a1.5,1.5,0,1,1,1.5-1.5A1.5,1.5,0,0,1,16,26Z"
        />
        <path
          d="M14.8751,10.0086h2.25V20h-2.25ZM16,26a1.5,1.5,0,1,1,1.5-1.5A1.5,1.5,0,0,1,16,26Z"
          data-icon-path="inner-path"
          fill="none"
        />
        <title>
          warning-alt icon
        </title>
      </svg>
      <div
        className="bx--toast-notification__details"
      >
        <h3
          className="bx--toast-notification__title"
        >
          Experimental Component Notice
        </h3>
        <div
          className="bx--toast-notification__subtitle"
        >
          <span>
            RuleBuilder
             is an
            <a
              href="https://github.com/carbon-design-system/carbon-addons-iot-react/blob/next/packages/react/docs/guides/experimental-components.md"
            >
              experimental component
            </a>
            and may have changing APIs with no major version bump and/or insufficient test coverage. Use of this component in production is discouraged.
          </span>
        </div>
        <div
          className="bx--toast-notification__caption"
        />
      </div>
    </div>
  </div>
  <button
    className="info__show-button"
    onClick={[Function]}
    style={
      Object {
        "background": "#027ac5",
        "border": "none",
        "borderRadius": "0 0 0 5px",
        "color": "#fff",
        "cursor": "pointer",
        "display": "block",
        "fontFamily": "sans-serif",
        "fontSize": 12,
        "padding": "5px 15px",
        "position": "fixed",
        "right": 0,
        "top": 0,
      }
    }
    type="button"
  >
    Show Info
  </button>
</div>
`;<|MERGE_RESOLUTION|>--- conflicted
+++ resolved
@@ -1,10 +1,6 @@
 // Jest Snapshot v1, https://goo.gl/fbAQLP
 
-<<<<<<< HEAD
-exports[`Storybook Snapshot tests and console checks Storyshots Watson IoT Experimental/RuleBuilder/RuleBuilderEditor with a deeply nested rule tree 1`] = `
-=======
 exports[`Storybook Snapshot tests and console checks Storyshots Watson IoT Experimental/☢️ RuleBuilder with a deeply nested rule tree 1`] = `
->>>>>>> 931a337c
 <div
   className="storybook-container"
 >
@@ -2202,11 +2198,7 @@
 </div>
 `;
 
-<<<<<<< HEAD
-exports[`Storybook Snapshot tests and console checks Storyshots Watson IoT Experimental/RuleBuilder/RuleBuilderEditor with an empty tree 1`] = `
-=======
 exports[`Storybook Snapshot tests and console checks Storyshots Watson IoT Experimental/☢️ RuleBuilder with an empty tree 1`] = `
->>>>>>> 931a337c
 <div
   className="storybook-container"
 >
@@ -2637,11 +2629,7 @@
 </div>
 `;
 
-<<<<<<< HEAD
-exports[`Storybook Snapshot tests and console checks Storyshots Watson IoT Experimental/RuleBuilder/RuleBuilderEditor with custom column operands and field renderers 1`] = `
-=======
 exports[`Storybook Snapshot tests and console checks Storyshots Watson IoT Experimental/☢️ RuleBuilder with custom column operands and field renderers 1`] = `
->>>>>>> 931a337c
 <div
   className="storybook-container"
 >
