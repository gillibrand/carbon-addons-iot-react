// Jest Snapshot v1, https://goo.gl/fbAQLP

exports[`Storybook Snapshot tests and console checks Storyshots 2 - Watson IoT Experimental/☢️ RuleBuilder/RuleBuilderEditor with a deeply nested rule tree 1`] = `
<div
  className="storybook-container"
>
  <div
    data-testid="rule-builder-editor"
  >
    <div
      className="iot--rule-builder-header"
      data-testid="rule-builder-header"
    >
      <div>
        <div
          className="iot--rule-builder-header__dropdown"
        >
          <div
            className="bx--dropdown__wrapper bx--list-box__wrapper"
            data-testid="14p5ho3pcu-group-logic-dropdown"
          >
            
            <div
              className="bx--dropdown bx--dropdown--light bx--list-box bx--list-box--light"
              id="14p5ho3pcu"
              onClick={[Function]}
              onKeyDown={[Function]}
            >
              <button
                aria-disabled={false}
                aria-expanded={false}
                aria-haspopup="listbox"
                aria-labelledby="downshift-0-label downshift-0-toggle-button"
                className="bx--list-box__field"
                disabled={false}
                id="downshift-0-toggle-button"
                onClick={[Function]}
                onKeyDown={[Function]}
                type="button"
              >
                <span
                  className="bx--list-box__label"
                >
                  ALL
                </span>
                <div
                  className="bx--list-box__menu-icon"
                >
                  <svg
                    aria-label="Open menu"
                    fill="currentColor"
                    focusable="false"
                    height={16}
                    name="chevron--down"
                    preserveAspectRatio="xMidYMid meet"
                    role="img"
                    viewBox="0 0 16 16"
                    width={16}
                    xmlns="http://www.w3.org/2000/svg"
                  >
                    <path
                      d="M8 11L3 6 3.7 5.3 8 9.6 12.3 5.3 13 6z"
                    />
                    <title>
                      Open menu
                    </title>
                  </svg>
                </div>
              </button>
              <div
                aria-labelledby="downshift-0-label"
                className="bx--list-box__menu"
                id="downshift-0-menu"
                onBlur={[Function]}
                onKeyDown={[Function]}
                onMouseLeave={[Function]}
                role="listbox"
                tabIndex={-1}
              />
            </div>
          </div>
        </div>
        <span>
           of the following are true
        </span>
      </div>
      <div
        className="iot--rule-builder-header__buttons"
      >
        <button
          aria-describedby={null}
          aria-pressed={null}
          className="iot--btn bx--btn bx--btn--ghost"
          data-testid="rule-builder-header-add-rule-button"
          disabled={false}
          onBlur={[Function]}
          onClick={[Function]}
          onFocus={[Function]}
          onMouseEnter={[Function]}
          onMouseLeave={[Function]}
          tabIndex={0}
          type="button"
        >
          Add rule
          <svg
            aria-hidden={true}
            className="bx--btn__icon"
            fill="currentColor"
            focusable="false"
            height={32}
            preserveAspectRatio="xMidYMid meet"
            viewBox="0 0 32 32"
            width={32}
            xmlns="http://www.w3.org/2000/svg"
          >
            <path
              d="M17 15L17 8 15 8 15 15 8 15 8 17 15 17 15 24 17 24 17 17 24 17 24 15z"
            />
          </svg>
        </button>
        <button
          aria-describedby={null}
          aria-pressed={null}
          className="iot--btn bx--btn bx--btn--ghost"
          data-testid="rule-builder-header-add-group-button"
          disabled={false}
          onBlur={[Function]}
          onClick={[Function]}
          onFocus={[Function]}
          onMouseEnter={[Function]}
          onMouseLeave={[Function]}
          tabIndex={0}
          type="button"
        >
          Add group
          <svg
            aria-hidden={true}
            className="bx--btn__icon"
            fill="currentColor"
            focusable="false"
            height={32}
            preserveAspectRatio="xMidYMid meet"
            viewBox="0 0 32 32"
            width={32}
            xmlns="http://www.w3.org/2000/svg"
          >
            <path
              d="M20.5859,14.4141,24.1719,18H6V8H4V18a2.0024,2.0024,0,0,0,2,2H24.1719L20.586,23.5859,22,25l6-6-6-6Z"
            />
          </svg>
        </button>
      </div>
    </div>
    <div
      className="iot--rule-builder-rule"
      data-testid="rsiru4rjba-rule"
    >
      <div
        className="bx--dropdown__wrapper bx--list-box__wrapper"
        data-testid="rsiru4rjba-column-dropdown"
      >
        
        <div
          className="bx--dropdown bx--dropdown--light bx--list-box bx--list-box--light"
          id="rsiru4rjba-column-dropdown"
          onClick={[Function]}
          onKeyDown={[Function]}
        >
          <button
            aria-disabled={false}
            aria-expanded={false}
            aria-haspopup="listbox"
            aria-labelledby="downshift-1-label downshift-1-toggle-button"
            className="bx--list-box__field"
            disabled={false}
            id="downshift-1-toggle-button"
            onClick={[Function]}
            onKeyDown={[Function]}
            type="button"
          >
            <span
              className="bx--list-box__label"
            >
              Column 1
            </span>
            <div
              className="bx--list-box__menu-icon"
            >
              <svg
                aria-label="Open menu"
                fill="currentColor"
                focusable="false"
                height={16}
                name="chevron--down"
                preserveAspectRatio="xMidYMid meet"
                role="img"
                viewBox="0 0 16 16"
                width={16}
                xmlns="http://www.w3.org/2000/svg"
              >
                <path
                  d="M8 11L3 6 3.7 5.3 8 9.6 12.3 5.3 13 6z"
                />
                <title>
                  Open menu
                </title>
              </svg>
            </div>
          </button>
          <div
            aria-labelledby="downshift-1-label"
            className="bx--list-box__menu"
            id="downshift-1-menu"
            onBlur={[Function]}
            onKeyDown={[Function]}
            onMouseLeave={[Function]}
            role="listbox"
            tabIndex={-1}
          />
        </div>
      </div>
      <div
        className="bx--dropdown__wrapper bx--list-box__wrapper"
        data-testid="rsiru4rjba-operand-dropdown"
      >
        
        <div
          className="bx--dropdown bx--dropdown--light bx--list-box bx--list-box--light"
          id="rsiru4rjba-operand-dropdown"
          onClick={[Function]}
          onKeyDown={[Function]}
        >
          <button
            aria-disabled={false}
            aria-expanded={false}
            aria-haspopup="listbox"
            aria-labelledby="downshift-2-label downshift-2-toggle-button"
            className="bx--list-box__field"
            disabled={false}
            id="downshift-2-toggle-button"
            onClick={[Function]}
            onKeyDown={[Function]}
            type="button"
          >
            <span
              className="bx--list-box__label"
            >
              Equals
            </span>
            <div
              className="bx--list-box__menu-icon"
            >
              <svg
                aria-label="Open menu"
                fill="currentColor"
                focusable="false"
                height={16}
                name="chevron--down"
                preserveAspectRatio="xMidYMid meet"
                role="img"
                viewBox="0 0 16 16"
                width={16}
                xmlns="http://www.w3.org/2000/svg"
              >
                <path
                  d="M8 11L3 6 3.7 5.3 8 9.6 12.3 5.3 13 6z"
                />
                <title>
                  Open menu
                </title>
              </svg>
            </div>
          </button>
          <div
            aria-labelledby="downshift-2-label"
            className="bx--list-box__menu"
            id="downshift-2-menu"
            onBlur={[Function]}
            onKeyDown={[Function]}
            onMouseLeave={[Function]}
            role="listbox"
            tabIndex={-1}
          />
        </div>
      </div>
      <div
        className="bx--form-item bx--text-input-wrapper bx--text-input-wrapper--light"
      >
        <div
          className="bx--text-input__field-outer-wrapper"
        >
          <div
            className="bx--text-input__field-wrapper"
            data-invalid={null}
          >
            <input
              className="bx--text-input bx--text__input bx--text-input--light"
              data-testid="rsiru4rjba-value"
              defaultValue="45"
              disabled={false}
              id="rsiru4rjba-value"
              onChange={[Function]}
              onClick={[Function]}
              placeholder="Enter a value"
              title="Enter a value"
              type="text"
            />
          </div>
        </div>
      </div>
      <div
        className="iot--rule-builder-rule__actions"
      >
        <button
<<<<<<< HEAD
          className="iot--btn bx--btn bx--btn--ghost bx--btn--icon-only bx--tooltip__trigger bx--tooltip--a11y bx--tooltip--top bx--tooltip--align-center"
=======
          aria-describedby={null}
          className="iot--btn bx--btn bx--btn--ghost bx--tooltip--hidden bx--btn--icon-only bx--tooltip__trigger bx--tooltip--a11y bx--btn--icon-only--top bx--tooltip--align-center"
>>>>>>> 75f31d6b
          data-testid="rsiru4rjba-remove-rule-button"
          disabled={false}
          onBlur={[Function]}
          onClick={[Function]}
          onFocus={[Function]}
          onMouseEnter={[Function]}
          onMouseLeave={[Function]}
          tabIndex={0}
          type="button"
        >
          <div
            className="bx--assistive-text"
            onMouseEnter={[Function]}
          >
            Remove rule
          </div>
          <svg
            aria-hidden="true"
            aria-label="Remove rule"
            className="bx--btn__icon"
            fill="currentColor"
            focusable="false"
            height={32}
            preserveAspectRatio="xMidYMid meet"
            role="img"
            viewBox="0 0 32 32"
            width={32}
            xmlns="http://www.w3.org/2000/svg"
          >
            <path
              d="M8 15H24V17H8z"
            />
          </svg>
        </button>
        <button
<<<<<<< HEAD
          className="iot--btn bx--btn bx--btn--ghost bx--btn--icon-only bx--tooltip__trigger bx--tooltip--a11y bx--tooltip--top bx--tooltip--align-center"
=======
          aria-describedby={null}
          className="iot--btn bx--btn bx--btn--ghost bx--tooltip--hidden bx--btn--icon-only bx--tooltip__trigger bx--tooltip--a11y bx--btn--icon-only--top bx--tooltip--align-center"
>>>>>>> 75f31d6b
          data-testid="rsiru4rjba-add-rule-button"
          disabled={false}
          onBlur={[Function]}
          onClick={[Function]}
          onFocus={[Function]}
          onMouseEnter={[Function]}
          onMouseLeave={[Function]}
          tabIndex={0}
          type="button"
        >
          <div
            className="bx--assistive-text"
            onMouseEnter={[Function]}
          >
            Add new rule
          </div>
          <svg
            aria-hidden="true"
            aria-label="Add new rule"
            className="bx--btn__icon"
            fill="currentColor"
            focusable="false"
            height={32}
            preserveAspectRatio="xMidYMid meet"
            role="img"
            viewBox="0 0 32 32"
            width={32}
            xmlns="http://www.w3.org/2000/svg"
          >
            <path
              d="M17 15L17 8 15 8 15 15 8 15 8 17 15 17 15 24 17 24 17 17 24 17 24 15z"
            />
          </svg>
        </button>
        <button
<<<<<<< HEAD
          className="iot--btn bx--btn bx--btn--ghost bx--btn--icon-only bx--tooltip__trigger bx--tooltip--a11y bx--tooltip--top bx--tooltip--align-center"
=======
          aria-describedby={null}
          className="iot--btn bx--btn bx--btn--ghost bx--tooltip--hidden bx--btn--icon-only bx--tooltip__trigger bx--tooltip--a11y bx--btn--icon-only--top bx--tooltip--align-center"
>>>>>>> 75f31d6b
          data-testid="rsiru4rjba-add-group-button"
          disabled={false}
          onBlur={[Function]}
          onClick={[Function]}
          onFocus={[Function]}
          onMouseEnter={[Function]}
          onMouseLeave={[Function]}
          tabIndex={0}
          type="button"
        >
          <div
            className="bx--assistive-text"
            onMouseEnter={[Function]}
          >
            Add new rule group
          </div>
          <svg
            aria-hidden="true"
            aria-label="Add new rule group"
            className="bx--btn__icon"
            fill="currentColor"
            focusable="false"
            height={32}
            preserveAspectRatio="xMidYMid meet"
            role="img"
            viewBox="0 0 32 32"
            width={32}
            xmlns="http://www.w3.org/2000/svg"
          >
            <path
              d="M20.5859,14.4141,24.1719,18H6V8H4V18a2.0024,2.0024,0,0,0,2,2H24.1719L20.586,23.5859,22,25l6-6-6-6Z"
            />
          </svg>
        </button>
      </div>
    </div>
    <div
      className="iot--rule-builder-rule"
      data-testid="34bvyub9jq-rule"
    >
      <div
        className="bx--dropdown__wrapper bx--list-box__wrapper"
        data-testid="34bvyub9jq-column-dropdown"
      >
        
        <div
          className="bx--dropdown bx--dropdown--light bx--list-box bx--list-box--light"
          id="34bvyub9jq-column-dropdown"
          onClick={[Function]}
          onKeyDown={[Function]}
        >
          <button
            aria-disabled={false}
            aria-expanded={false}
            aria-haspopup="listbox"
            aria-labelledby="downshift-3-label downshift-3-toggle-button"
            className="bx--list-box__field"
            disabled={false}
            id="downshift-3-toggle-button"
            onClick={[Function]}
            onKeyDown={[Function]}
            type="button"
          >
            <span
              className="bx--list-box__label"
            >
              Column 2
            </span>
            <div
              className="bx--list-box__menu-icon"
            >
              <svg
                aria-label="Open menu"
                fill="currentColor"
                focusable="false"
                height={16}
                name="chevron--down"
                preserveAspectRatio="xMidYMid meet"
                role="img"
                viewBox="0 0 16 16"
                width={16}
                xmlns="http://www.w3.org/2000/svg"
              >
                <path
                  d="M8 11L3 6 3.7 5.3 8 9.6 12.3 5.3 13 6z"
                />
                <title>
                  Open menu
                </title>
              </svg>
            </div>
          </button>
          <div
            aria-labelledby="downshift-3-label"
            className="bx--list-box__menu"
            id="downshift-3-menu"
            onBlur={[Function]}
            onKeyDown={[Function]}
            onMouseLeave={[Function]}
            role="listbox"
            tabIndex={-1}
          />
        </div>
      </div>
      <div
        className="bx--dropdown__wrapper bx--list-box__wrapper"
        data-testid="34bvyub9jq-operand-dropdown"
      >
        
        <div
          className="bx--dropdown bx--dropdown--light bx--list-box bx--list-box--light"
          id="34bvyub9jq-operand-dropdown"
          onClick={[Function]}
          onKeyDown={[Function]}
        >
          <button
            aria-disabled={false}
            aria-expanded={false}
            aria-haspopup="listbox"
            aria-labelledby="downshift-4-label downshift-4-toggle-button"
            className="bx--list-box__field"
            disabled={false}
            id="downshift-4-toggle-button"
            onClick={[Function]}
            onKeyDown={[Function]}
            type="button"
          >
            <span
              className="bx--list-box__label"
            >
              Less than
            </span>
            <div
              className="bx--list-box__menu-icon"
            >
              <svg
                aria-label="Open menu"
                fill="currentColor"
                focusable="false"
                height={16}
                name="chevron--down"
                preserveAspectRatio="xMidYMid meet"
                role="img"
                viewBox="0 0 16 16"
                width={16}
                xmlns="http://www.w3.org/2000/svg"
              >
                <path
                  d="M8 11L3 6 3.7 5.3 8 9.6 12.3 5.3 13 6z"
                />
                <title>
                  Open menu
                </title>
              </svg>
            </div>
          </button>
          <div
            aria-labelledby="downshift-4-label"
            className="bx--list-box__menu"
            id="downshift-4-menu"
            onBlur={[Function]}
            onKeyDown={[Function]}
            onMouseLeave={[Function]}
            role="listbox"
            tabIndex={-1}
          />
        </div>
      </div>
      <div
        className="bx--form-item bx--text-input-wrapper bx--text-input-wrapper--light"
      >
        <div
          className="bx--text-input__field-outer-wrapper"
        >
          <div
            className="bx--text-input__field-wrapper"
            data-invalid={null}
          >
            <input
              className="bx--text-input bx--text__input bx--text-input--light"
              data-testid="34bvyub9jq-value"
              defaultValue="14"
              disabled={false}
              id="34bvyub9jq-value"
              onChange={[Function]}
              onClick={[Function]}
              placeholder="Enter a value"
              title="Enter a value"
              type="text"
            />
          </div>
        </div>
      </div>
      <div
        className="iot--rule-builder-rule__actions"
      >
        <button
<<<<<<< HEAD
          className="iot--btn bx--btn bx--btn--ghost bx--btn--icon-only bx--tooltip__trigger bx--tooltip--a11y bx--tooltip--top bx--tooltip--align-center"
=======
          aria-describedby={null}
          className="iot--btn bx--btn bx--btn--ghost bx--tooltip--hidden bx--btn--icon-only bx--tooltip__trigger bx--tooltip--a11y bx--btn--icon-only--top bx--tooltip--align-center"
>>>>>>> 75f31d6b
          data-testid="34bvyub9jq-remove-rule-button"
          disabled={false}
          onBlur={[Function]}
          onClick={[Function]}
          onFocus={[Function]}
          onMouseEnter={[Function]}
          onMouseLeave={[Function]}
          tabIndex={0}
          type="button"
        >
          <div
            className="bx--assistive-text"
            onMouseEnter={[Function]}
          >
            Remove rule
          </div>
          <svg
            aria-hidden="true"
            aria-label="Remove rule"
            className="bx--btn__icon"
            fill="currentColor"
            focusable="false"
            height={32}
            preserveAspectRatio="xMidYMid meet"
            role="img"
            viewBox="0 0 32 32"
            width={32}
            xmlns="http://www.w3.org/2000/svg"
          >
            <path
              d="M8 15H24V17H8z"
            />
          </svg>
        </button>
        <button
<<<<<<< HEAD
          className="iot--btn bx--btn bx--btn--ghost bx--btn--icon-only bx--tooltip__trigger bx--tooltip--a11y bx--tooltip--top bx--tooltip--align-center"
=======
          aria-describedby={null}
          className="iot--btn bx--btn bx--btn--ghost bx--tooltip--hidden bx--btn--icon-only bx--tooltip__trigger bx--tooltip--a11y bx--btn--icon-only--top bx--tooltip--align-center"
>>>>>>> 75f31d6b
          data-testid="34bvyub9jq-add-rule-button"
          disabled={false}
          onBlur={[Function]}
          onClick={[Function]}
          onFocus={[Function]}
          onMouseEnter={[Function]}
          onMouseLeave={[Function]}
          tabIndex={0}
          type="button"
        >
          <div
            className="bx--assistive-text"
            onMouseEnter={[Function]}
          >
            Add new rule
          </div>
          <svg
            aria-hidden="true"
            aria-label="Add new rule"
            className="bx--btn__icon"
            fill="currentColor"
            focusable="false"
            height={32}
            preserveAspectRatio="xMidYMid meet"
            role="img"
            viewBox="0 0 32 32"
            width={32}
            xmlns="http://www.w3.org/2000/svg"
          >
            <path
              d="M17 15L17 8 15 8 15 15 8 15 8 17 15 17 15 24 17 24 17 17 24 17 24 15z"
            />
          </svg>
        </button>
        <button
<<<<<<< HEAD
          className="iot--btn bx--btn bx--btn--ghost bx--btn--icon-only bx--tooltip__trigger bx--tooltip--a11y bx--tooltip--top bx--tooltip--align-center"
=======
          aria-describedby={null}
          className="iot--btn bx--btn bx--btn--ghost bx--tooltip--hidden bx--btn--icon-only bx--tooltip__trigger bx--tooltip--a11y bx--btn--icon-only--top bx--tooltip--align-center"
>>>>>>> 75f31d6b
          data-testid="34bvyub9jq-add-group-button"
          disabled={false}
          onBlur={[Function]}
          onClick={[Function]}
          onFocus={[Function]}
          onMouseEnter={[Function]}
          onMouseLeave={[Function]}
          tabIndex={0}
          type="button"
        >
          <div
            className="bx--assistive-text"
            onMouseEnter={[Function]}
          >
            Add new rule group
          </div>
          <svg
            aria-hidden="true"
            aria-label="Add new rule group"
            className="bx--btn__icon"
            fill="currentColor"
            focusable="false"
            height={32}
            preserveAspectRatio="xMidYMid meet"
            role="img"
            viewBox="0 0 32 32"
            width={32}
            xmlns="http://www.w3.org/2000/svg"
          >
            <path
              d="M20.5859,14.4141,24.1719,18H6V8H4V18a2.0024,2.0024,0,0,0,2,2H24.1719L20.586,23.5859,22,25l6-6-6-6Z"
            />
          </svg>
        </button>
      </div>
    </div>
    <div
      className="iot--rule-builder-rule--group"
    >
      <div>
        <div
          className="iot--rule-builder-header__dropdown"
        >
          <div
            className="bx--dropdown__wrapper bx--list-box__wrapper"
            data-testid="i34imt0geh-group-logic-dropdown"
          >
            
            <div
              className="bx--dropdown bx--dropdown--light bx--list-box bx--list-box--light"
              id="i34imt0geh"
              onClick={[Function]}
              onKeyDown={[Function]}
            >
              <button
                aria-disabled={false}
                aria-expanded={false}
                aria-haspopup="listbox"
                aria-labelledby="downshift-5-label downshift-5-toggle-button"
                className="bx--list-box__field"
                disabled={false}
                id="downshift-5-toggle-button"
                onClick={[Function]}
                onKeyDown={[Function]}
                type="button"
              >
                <span
                  className="bx--list-box__label"
                >
                  ANY
                </span>
                <div
                  className="bx--list-box__menu-icon"
                >
                  <svg
                    aria-label="Open menu"
                    fill="currentColor"
                    focusable="false"
                    height={16}
                    name="chevron--down"
                    preserveAspectRatio="xMidYMid meet"
                    role="img"
                    viewBox="0 0 16 16"
                    width={16}
                    xmlns="http://www.w3.org/2000/svg"
                  >
                    <path
                      d="M8 11L3 6 3.7 5.3 8 9.6 12.3 5.3 13 6z"
                    />
                    <title>
                      Open menu
                    </title>
                  </svg>
                </div>
              </button>
              <div
                aria-labelledby="downshift-5-label"
                className="bx--list-box__menu"
                id="downshift-5-menu"
                onBlur={[Function]}
                onKeyDown={[Function]}
                onMouseLeave={[Function]}
                role="listbox"
                tabIndex={-1}
              />
            </div>
          </div>
        </div>
        <span>
           of the following are true
        </span>
      </div>
      <div
        className="iot--rule-builder-rule"
        data-testid="ewc2z5kyfu-rule"
      >
        <div
          className="bx--dropdown__wrapper bx--list-box__wrapper"
          data-testid="ewc2z5kyfu-column-dropdown"
        >
          
          <div
            className="bx--dropdown bx--dropdown--light bx--list-box bx--list-box--light"
            id="ewc2z5kyfu-column-dropdown"
            onClick={[Function]}
            onKeyDown={[Function]}
          >
            <button
              aria-disabled={false}
              aria-expanded={false}
              aria-haspopup="listbox"
              aria-labelledby="downshift-6-label downshift-6-toggle-button"
              className="bx--list-box__field"
              disabled={false}
              id="downshift-6-toggle-button"
              onClick={[Function]}
              onKeyDown={[Function]}
              type="button"
            >
              <span
                className="bx--list-box__label"
              >
                Column 2
              </span>
              <div
                className="bx--list-box__menu-icon"
              >
                <svg
                  aria-label="Open menu"
                  fill="currentColor"
                  focusable="false"
                  height={16}
                  name="chevron--down"
                  preserveAspectRatio="xMidYMid meet"
                  role="img"
                  viewBox="0 0 16 16"
                  width={16}
                  xmlns="http://www.w3.org/2000/svg"
                >
                  <path
                    d="M8 11L3 6 3.7 5.3 8 9.6 12.3 5.3 13 6z"
                  />
                  <title>
                    Open menu
                  </title>
                </svg>
              </div>
            </button>
            <div
              aria-labelledby="downshift-6-label"
              className="bx--list-box__menu"
              id="downshift-6-menu"
              onBlur={[Function]}
              onKeyDown={[Function]}
              onMouseLeave={[Function]}
              role="listbox"
              tabIndex={-1}
            />
          </div>
        </div>
        <div
          className="bx--dropdown__wrapper bx--list-box__wrapper"
          data-testid="ewc2z5kyfu-operand-dropdown"
        >
          
          <div
            className="bx--dropdown bx--dropdown--light bx--list-box bx--list-box--light"
            id="ewc2z5kyfu-operand-dropdown"
            onClick={[Function]}
            onKeyDown={[Function]}
          >
            <button
              aria-disabled={false}
              aria-expanded={false}
              aria-haspopup="listbox"
              aria-labelledby="downshift-7-label downshift-7-toggle-button"
              className="bx--list-box__field"
              disabled={false}
              id="downshift-7-toggle-button"
              onClick={[Function]}
              onKeyDown={[Function]}
              type="button"
            >
              <span
                className="bx--list-box__label"
              >
                Greater than or equal to
              </span>
              <div
                className="bx--list-box__menu-icon"
              >
                <svg
                  aria-label="Open menu"
                  fill="currentColor"
                  focusable="false"
                  height={16}
                  name="chevron--down"
                  preserveAspectRatio="xMidYMid meet"
                  role="img"
                  viewBox="0 0 16 16"
                  width={16}
                  xmlns="http://www.w3.org/2000/svg"
                >
                  <path
                    d="M8 11L3 6 3.7 5.3 8 9.6 12.3 5.3 13 6z"
                  />
                  <title>
                    Open menu
                  </title>
                </svg>
              </div>
            </button>
            <div
              aria-labelledby="downshift-7-label"
              className="bx--list-box__menu"
              id="downshift-7-menu"
              onBlur={[Function]}
              onKeyDown={[Function]}
              onMouseLeave={[Function]}
              role="listbox"
              tabIndex={-1}
            />
          </div>
        </div>
        <div
          className="bx--form-item bx--text-input-wrapper bx--text-input-wrapper--light"
        >
          <div
            className="bx--text-input__field-outer-wrapper"
          >
            <div
              className="bx--text-input__field-wrapper"
              data-invalid={null}
            >
              <input
                className="bx--text-input bx--text__input bx--text-input--light"
                data-testid="ewc2z5kyfu-value"
                defaultValue="46"
                disabled={false}
                id="ewc2z5kyfu-value"
                onChange={[Function]}
                onClick={[Function]}
                placeholder="Enter a value"
                title="Enter a value"
                type="text"
              />
            </div>
          </div>
        </div>
        <div
          className="iot--rule-builder-rule__actions"
        >
          <button
<<<<<<< HEAD
            className="iot--btn bx--btn bx--btn--ghost bx--btn--icon-only bx--tooltip__trigger bx--tooltip--a11y bx--tooltip--top bx--tooltip--align-center"
=======
            aria-describedby={null}
            className="iot--btn bx--btn bx--btn--ghost bx--tooltip--hidden bx--btn--icon-only bx--tooltip__trigger bx--tooltip--a11y bx--btn--icon-only--top bx--tooltip--align-center"
>>>>>>> 75f31d6b
            data-testid="ewc2z5kyfu-remove-rule-button"
            disabled={false}
            onBlur={[Function]}
            onClick={[Function]}
            onFocus={[Function]}
            onMouseEnter={[Function]}
            onMouseLeave={[Function]}
            tabIndex={0}
            type="button"
          >
            <div
              className="bx--assistive-text"
              onMouseEnter={[Function]}
            >
              Remove rule
            </div>
            <svg
              aria-hidden="true"
              aria-label="Remove rule"
              className="bx--btn__icon"
              fill="currentColor"
              focusable="false"
              height={32}
              preserveAspectRatio="xMidYMid meet"
              role="img"
              viewBox="0 0 32 32"
              width={32}
              xmlns="http://www.w3.org/2000/svg"
            >
              <path
                d="M8 15H24V17H8z"
              />
            </svg>
          </button>
          <button
<<<<<<< HEAD
            className="iot--btn bx--btn bx--btn--ghost bx--btn--icon-only bx--tooltip__trigger bx--tooltip--a11y bx--tooltip--top bx--tooltip--align-center"
=======
            aria-describedby={null}
            className="iot--btn bx--btn bx--btn--ghost bx--tooltip--hidden bx--btn--icon-only bx--tooltip__trigger bx--tooltip--a11y bx--btn--icon-only--top bx--tooltip--align-center"
>>>>>>> 75f31d6b
            data-testid="ewc2z5kyfu-add-rule-button"
            disabled={false}
            onBlur={[Function]}
            onClick={[Function]}
            onFocus={[Function]}
            onMouseEnter={[Function]}
            onMouseLeave={[Function]}
            tabIndex={0}
            type="button"
          >
            <div
              className="bx--assistive-text"
              onMouseEnter={[Function]}
            >
              Add new rule
            </div>
            <svg
              aria-hidden="true"
              aria-label="Add new rule"
              className="bx--btn__icon"
              fill="currentColor"
              focusable="false"
              height={32}
              preserveAspectRatio="xMidYMid meet"
              role="img"
              viewBox="0 0 32 32"
              width={32}
              xmlns="http://www.w3.org/2000/svg"
            >
              <path
                d="M17 15L17 8 15 8 15 15 8 15 8 17 15 17 15 24 17 24 17 17 24 17 24 15z"
              />
            </svg>
          </button>
          <button
<<<<<<< HEAD
            className="iot--btn bx--btn bx--btn--ghost bx--btn--icon-only bx--tooltip__trigger bx--tooltip--a11y bx--tooltip--top bx--tooltip--align-center"
=======
            aria-describedby={null}
            className="iot--btn bx--btn bx--btn--ghost bx--tooltip--hidden bx--btn--icon-only bx--tooltip__trigger bx--tooltip--a11y bx--btn--icon-only--top bx--tooltip--align-center"
>>>>>>> 75f31d6b
            data-testid="ewc2z5kyfu-add-group-button"
            disabled={false}
            onBlur={[Function]}
            onClick={[Function]}
            onFocus={[Function]}
            onMouseEnter={[Function]}
            onMouseLeave={[Function]}
            tabIndex={0}
            type="button"
          >
            <div
              className="bx--assistive-text"
              onMouseEnter={[Function]}
            >
              Add new rule group
            </div>
            <svg
              aria-hidden="true"
              aria-label="Add new rule group"
              className="bx--btn__icon"
              fill="currentColor"
              focusable="false"
              height={32}
              preserveAspectRatio="xMidYMid meet"
              role="img"
              viewBox="0 0 32 32"
              width={32}
              xmlns="http://www.w3.org/2000/svg"
            >
              <path
                d="M20.5859,14.4141,24.1719,18H6V8H4V18a2.0024,2.0024,0,0,0,2,2H24.1719L20.586,23.5859,22,25l6-6-6-6Z"
              />
            </svg>
          </button>
        </div>
      </div>
      <div
        className="iot--rule-builder-rule"
        data-testid="hks7h2zin4-rule"
      >
        <div
          className="bx--dropdown__wrapper bx--list-box__wrapper"
          data-testid="hks7h2zin4-column-dropdown"
        >
          
          <div
            className="bx--dropdown bx--dropdown--light bx--list-box bx--list-box--light"
            id="hks7h2zin4-column-dropdown"
            onClick={[Function]}
            onKeyDown={[Function]}
          >
            <button
              aria-disabled={false}
              aria-expanded={false}
              aria-haspopup="listbox"
              aria-labelledby="downshift-8-label downshift-8-toggle-button"
              className="bx--list-box__field"
              disabled={false}
              id="downshift-8-toggle-button"
              onClick={[Function]}
              onKeyDown={[Function]}
              type="button"
            >
              <span
                className="bx--list-box__label"
              >
                Column 1
              </span>
              <div
                className="bx--list-box__menu-icon"
              >
                <svg
                  aria-label="Open menu"
                  fill="currentColor"
                  focusable="false"
                  height={16}
                  name="chevron--down"
                  preserveAspectRatio="xMidYMid meet"
                  role="img"
                  viewBox="0 0 16 16"
                  width={16}
                  xmlns="http://www.w3.org/2000/svg"
                >
                  <path
                    d="M8 11L3 6 3.7 5.3 8 9.6 12.3 5.3 13 6z"
                  />
                  <title>
                    Open menu
                  </title>
                </svg>
              </div>
            </button>
            <div
              aria-labelledby="downshift-8-label"
              className="bx--list-box__menu"
              id="downshift-8-menu"
              onBlur={[Function]}
              onKeyDown={[Function]}
              onMouseLeave={[Function]}
              role="listbox"
              tabIndex={-1}
            />
          </div>
        </div>
        <div
          className="bx--dropdown__wrapper bx--list-box__wrapper"
          data-testid="hks7h2zin4-operand-dropdown"
        >
          
          <div
            className="bx--dropdown bx--dropdown--light bx--list-box bx--list-box--light"
            id="hks7h2zin4-operand-dropdown"
            onClick={[Function]}
            onKeyDown={[Function]}
          >
            <button
              aria-disabled={false}
              aria-expanded={false}
              aria-haspopup="listbox"
              aria-labelledby="downshift-9-label downshift-9-toggle-button"
              className="bx--list-box__field"
              disabled={false}
              id="downshift-9-toggle-button"
              onClick={[Function]}
              onKeyDown={[Function]}
              type="button"
            >
              <span
                className="bx--list-box__label"
              >
                Less than
              </span>
              <div
                className="bx--list-box__menu-icon"
              >
                <svg
                  aria-label="Open menu"
                  fill="currentColor"
                  focusable="false"
                  height={16}
                  name="chevron--down"
                  preserveAspectRatio="xMidYMid meet"
                  role="img"
                  viewBox="0 0 16 16"
                  width={16}
                  xmlns="http://www.w3.org/2000/svg"
                >
                  <path
                    d="M8 11L3 6 3.7 5.3 8 9.6 12.3 5.3 13 6z"
                  />
                  <title>
                    Open menu
                  </title>
                </svg>
              </div>
            </button>
            <div
              aria-labelledby="downshift-9-label"
              className="bx--list-box__menu"
              id="downshift-9-menu"
              onBlur={[Function]}
              onKeyDown={[Function]}
              onMouseLeave={[Function]}
              role="listbox"
              tabIndex={-1}
            />
          </div>
        </div>
        <div
          className="bx--form-item bx--text-input-wrapper bx--text-input-wrapper--light"
        >
          <div
            className="bx--text-input__field-outer-wrapper"
          >
            <div
              className="bx--text-input__field-wrapper"
              data-invalid={null}
            >
              <input
                className="bx--text-input bx--text__input bx--text-input--light"
                data-testid="hks7h2zin4-value"
                defaultValue="45"
                disabled={false}
                id="hks7h2zin4-value"
                onChange={[Function]}
                onClick={[Function]}
                placeholder="Enter a value"
                title="Enter a value"
                type="text"
              />
            </div>
          </div>
        </div>
        <div
          className="iot--rule-builder-rule__actions"
        >
          <button
<<<<<<< HEAD
            className="iot--btn bx--btn bx--btn--ghost bx--btn--icon-only bx--tooltip__trigger bx--tooltip--a11y bx--tooltip--top bx--tooltip--align-center"
=======
            aria-describedby={null}
            className="iot--btn bx--btn bx--btn--ghost bx--tooltip--hidden bx--btn--icon-only bx--tooltip__trigger bx--tooltip--a11y bx--btn--icon-only--top bx--tooltip--align-center"
>>>>>>> 75f31d6b
            data-testid="hks7h2zin4-remove-rule-button"
            disabled={false}
            onBlur={[Function]}
            onClick={[Function]}
            onFocus={[Function]}
            onMouseEnter={[Function]}
            onMouseLeave={[Function]}
            tabIndex={0}
            type="button"
          >
            <div
              className="bx--assistive-text"
              onMouseEnter={[Function]}
            >
              Remove rule
            </div>
            <svg
              aria-hidden="true"
              aria-label="Remove rule"
              className="bx--btn__icon"
              fill="currentColor"
              focusable="false"
              height={32}
              preserveAspectRatio="xMidYMid meet"
              role="img"
              viewBox="0 0 32 32"
              width={32}
              xmlns="http://www.w3.org/2000/svg"
            >
              <path
                d="M8 15H24V17H8z"
              />
            </svg>
          </button>
          <button
<<<<<<< HEAD
            className="iot--btn bx--btn bx--btn--ghost bx--btn--icon-only bx--tooltip__trigger bx--tooltip--a11y bx--tooltip--top bx--tooltip--align-center"
=======
            aria-describedby={null}
            className="iot--btn bx--btn bx--btn--ghost bx--tooltip--hidden bx--btn--icon-only bx--tooltip__trigger bx--tooltip--a11y bx--btn--icon-only--top bx--tooltip--align-center"
>>>>>>> 75f31d6b
            data-testid="hks7h2zin4-add-rule-button"
            disabled={false}
            onBlur={[Function]}
            onClick={[Function]}
            onFocus={[Function]}
            onMouseEnter={[Function]}
            onMouseLeave={[Function]}
            tabIndex={0}
            type="button"
          >
            <div
              className="bx--assistive-text"
              onMouseEnter={[Function]}
            >
              Add new rule
            </div>
            <svg
              aria-hidden="true"
              aria-label="Add new rule"
              className="bx--btn__icon"
              fill="currentColor"
              focusable="false"
              height={32}
              preserveAspectRatio="xMidYMid meet"
              role="img"
              viewBox="0 0 32 32"
              width={32}
              xmlns="http://www.w3.org/2000/svg"
            >
              <path
                d="M17 15L17 8 15 8 15 15 8 15 8 17 15 17 15 24 17 24 17 17 24 17 24 15z"
              />
            </svg>
          </button>
          <button
<<<<<<< HEAD
            className="iot--btn bx--btn bx--btn--ghost bx--btn--icon-only bx--tooltip__trigger bx--tooltip--a11y bx--tooltip--top bx--tooltip--align-center"
=======
            aria-describedby={null}
            className="iot--btn bx--btn bx--btn--ghost bx--tooltip--hidden bx--btn--icon-only bx--tooltip__trigger bx--tooltip--a11y bx--btn--icon-only--top bx--tooltip--align-center"
>>>>>>> 75f31d6b
            data-testid="hks7h2zin4-add-group-button"
            disabled={false}
            onBlur={[Function]}
            onClick={[Function]}
            onFocus={[Function]}
            onMouseEnter={[Function]}
            onMouseLeave={[Function]}
            tabIndex={0}
            type="button"
          >
            <div
              className="bx--assistive-text"
              onMouseEnter={[Function]}
            >
              Add new rule group
            </div>
            <svg
              aria-hidden="true"
              aria-label="Add new rule group"
              className="bx--btn__icon"
              fill="currentColor"
              focusable="false"
              height={32}
              preserveAspectRatio="xMidYMid meet"
              role="img"
              viewBox="0 0 32 32"
              width={32}
              xmlns="http://www.w3.org/2000/svg"
            >
              <path
                d="M20.5859,14.4141,24.1719,18H6V8H4V18a2.0024,2.0024,0,0,0,2,2H24.1719L20.586,23.5859,22,25l6-6-6-6Z"
              />
            </svg>
          </button>
        </div>
      </div>
      <div
        className="iot--rule-builder-rule--group"
      >
        <div>
          <div
            className="iot--rule-builder-header__dropdown"
          >
            <div
              className="bx--dropdown__wrapper bx--list-box__wrapper"
              data-testid="qzn8477mbg-group-logic-dropdown"
            >
              
              <div
                className="bx--dropdown bx--dropdown--light bx--list-box bx--list-box--light"
                id="qzn8477mbg"
                onClick={[Function]}
                onKeyDown={[Function]}
              >
                <button
                  aria-disabled={false}
                  aria-expanded={false}
                  aria-haspopup="listbox"
                  aria-labelledby="downshift-10-label downshift-10-toggle-button"
                  className="bx--list-box__field"
                  disabled={false}
                  id="downshift-10-toggle-button"
                  onClick={[Function]}
                  onKeyDown={[Function]}
                  type="button"
                >
                  <span
                    className="bx--list-box__label"
                  >
                    ALL
                  </span>
                  <div
                    className="bx--list-box__menu-icon"
                  >
                    <svg
                      aria-label="Open menu"
                      fill="currentColor"
                      focusable="false"
                      height={16}
                      name="chevron--down"
                      preserveAspectRatio="xMidYMid meet"
                      role="img"
                      viewBox="0 0 16 16"
                      width={16}
                      xmlns="http://www.w3.org/2000/svg"
                    >
                      <path
                        d="M8 11L3 6 3.7 5.3 8 9.6 12.3 5.3 13 6z"
                      />
                      <title>
                        Open menu
                      </title>
                    </svg>
                  </div>
                </button>
                <div
                  aria-labelledby="downshift-10-label"
                  className="bx--list-box__menu"
                  id="downshift-10-menu"
                  onBlur={[Function]}
                  onKeyDown={[Function]}
                  onMouseLeave={[Function]}
                  role="listbox"
                  tabIndex={-1}
                />
              </div>
            </div>
          </div>
          <span>
             of the following are true
          </span>
        </div>
        <div
          className="iot--rule-builder-rule"
          data-testid="wg9hlv197c-rule"
        >
          <div
            className="bx--dropdown__wrapper bx--list-box__wrapper"
            data-testid="wg9hlv197c-column-dropdown"
          >
            
            <div
              className="bx--dropdown bx--dropdown--light bx--list-box bx--list-box--light"
              id="wg9hlv197c-column-dropdown"
              onClick={[Function]}
              onKeyDown={[Function]}
            >
              <button
                aria-disabled={false}
                aria-expanded={false}
                aria-haspopup="listbox"
                aria-labelledby="downshift-11-label downshift-11-toggle-button"
                className="bx--list-box__field"
                disabled={false}
                id="downshift-11-toggle-button"
                onClick={[Function]}
                onKeyDown={[Function]}
                type="button"
              >
                <span
                  className="bx--list-box__label"
                >
                  Select a column
                </span>
                <div
                  className="bx--list-box__menu-icon"
                >
                  <svg
                    aria-label="Open menu"
                    fill="currentColor"
                    focusable="false"
                    height={16}
                    name="chevron--down"
                    preserveAspectRatio="xMidYMid meet"
                    role="img"
                    viewBox="0 0 16 16"
                    width={16}
                    xmlns="http://www.w3.org/2000/svg"
                  >
                    <path
                      d="M8 11L3 6 3.7 5.3 8 9.6 12.3 5.3 13 6z"
                    />
                    <title>
                      Open menu
                    </title>
                  </svg>
                </div>
              </button>
              <div
                aria-labelledby="downshift-11-label"
                className="bx--list-box__menu"
                id="downshift-11-menu"
                onBlur={[Function]}
                onKeyDown={[Function]}
                onMouseLeave={[Function]}
                role="listbox"
                tabIndex={-1}
              />
            </div>
          </div>
          <div
            className="bx--dropdown__wrapper bx--list-box__wrapper"
            data-testid="wg9hlv197c-operand-dropdown"
          >
            
            <div
              className="bx--dropdown bx--dropdown--light bx--list-box bx--list-box--light"
              id="wg9hlv197c-operand-dropdown"
              onClick={[Function]}
              onKeyDown={[Function]}
            >
              <button
                aria-disabled={false}
                aria-expanded={false}
                aria-haspopup="listbox"
                aria-labelledby="downshift-12-label downshift-12-toggle-button"
                className="bx--list-box__field"
                disabled={false}
                id="downshift-12-toggle-button"
                onClick={[Function]}
                onKeyDown={[Function]}
                type="button"
              >
                <span
                  className="bx--list-box__label"
                >
                  Select an operand
                </span>
                <div
                  className="bx--list-box__menu-icon"
                >
                  <svg
                    aria-label="Open menu"
                    fill="currentColor"
                    focusable="false"
                    height={16}
                    name="chevron--down"
                    preserveAspectRatio="xMidYMid meet"
                    role="img"
                    viewBox="0 0 16 16"
                    width={16}
                    xmlns="http://www.w3.org/2000/svg"
                  >
                    <path
                      d="M8 11L3 6 3.7 5.3 8 9.6 12.3 5.3 13 6z"
                    />
                    <title>
                      Open menu
                    </title>
                  </svg>
                </div>
              </button>
              <div
                aria-labelledby="downshift-12-label"
                className="bx--list-box__menu"
                id="downshift-12-menu"
                onBlur={[Function]}
                onKeyDown={[Function]}
                onMouseLeave={[Function]}
                role="listbox"
                tabIndex={-1}
              />
            </div>
          </div>
          <div
            className="bx--form-item bx--text-input-wrapper bx--text-input-wrapper--light"
          >
            <div
              className="bx--text-input__field-outer-wrapper"
            >
              <div
                className="bx--text-input__field-wrapper"
                data-invalid={null}
              >
                <input
                  className="bx--text-input bx--text__input bx--text-input--light"
                  data-testid="wg9hlv197c-value"
                  defaultValue=""
                  disabled={false}
                  id="wg9hlv197c-value"
                  onChange={[Function]}
                  onClick={[Function]}
                  placeholder="Enter a value"
                  title="Enter a value"
                  type="text"
                />
              </div>
            </div>
          </div>
          <div
            className="iot--rule-builder-rule__actions"
          >
            <button
<<<<<<< HEAD
              className="iot--btn bx--btn bx--btn--ghost bx--btn--icon-only bx--tooltip__trigger bx--tooltip--a11y bx--tooltip--top bx--tooltip--align-center"
=======
              aria-describedby={null}
              className="iot--btn bx--btn bx--btn--ghost bx--tooltip--hidden bx--btn--icon-only bx--tooltip__trigger bx--tooltip--a11y bx--btn--icon-only--top bx--tooltip--align-center"
>>>>>>> 75f31d6b
              data-testid="wg9hlv197c-remove-rule-button"
              disabled={false}
              onBlur={[Function]}
              onClick={[Function]}
              onFocus={[Function]}
              onMouseEnter={[Function]}
              onMouseLeave={[Function]}
              tabIndex={0}
              type="button"
            >
              <div
                className="bx--assistive-text"
                onMouseEnter={[Function]}
              >
                Remove rule
              </div>
              <svg
                aria-hidden="true"
                aria-label="Remove rule"
                className="bx--btn__icon"
                fill="currentColor"
                focusable="false"
                height={32}
                preserveAspectRatio="xMidYMid meet"
                role="img"
                viewBox="0 0 32 32"
                width={32}
                xmlns="http://www.w3.org/2000/svg"
              >
                <path
                  d="M8 15H24V17H8z"
                />
              </svg>
            </button>
            <button
<<<<<<< HEAD
              className="iot--btn bx--btn bx--btn--ghost bx--btn--icon-only bx--tooltip__trigger bx--tooltip--a11y bx--tooltip--top bx--tooltip--align-center"
=======
              aria-describedby={null}
              className="iot--btn bx--btn bx--btn--ghost bx--tooltip--hidden bx--btn--icon-only bx--tooltip__trigger bx--tooltip--a11y bx--btn--icon-only--top bx--tooltip--align-center"
>>>>>>> 75f31d6b
              data-testid="wg9hlv197c-add-rule-button"
              disabled={false}
              onBlur={[Function]}
              onClick={[Function]}
              onFocus={[Function]}
              onMouseEnter={[Function]}
              onMouseLeave={[Function]}
              tabIndex={0}
              type="button"
            >
              <div
                className="bx--assistive-text"
                onMouseEnter={[Function]}
              >
                Add new rule
              </div>
              <svg
                aria-hidden="true"
                aria-label="Add new rule"
                className="bx--btn__icon"
                fill="currentColor"
                focusable="false"
                height={32}
                preserveAspectRatio="xMidYMid meet"
                role="img"
                viewBox="0 0 32 32"
                width={32}
                xmlns="http://www.w3.org/2000/svg"
              >
                <path
                  d="M17 15L17 8 15 8 15 15 8 15 8 17 15 17 15 24 17 24 17 17 24 17 24 15z"
                />
              </svg>
            </button>
            <button
<<<<<<< HEAD
              className="iot--btn bx--btn bx--btn--ghost bx--btn--icon-only bx--tooltip__trigger bx--tooltip--a11y bx--tooltip--top bx--tooltip--align-center"
=======
              aria-describedby={null}
              className="iot--btn bx--btn bx--btn--ghost bx--tooltip--hidden bx--btn--icon-only bx--tooltip__trigger bx--tooltip--a11y bx--btn--icon-only--top bx--tooltip--align-center"
>>>>>>> 75f31d6b
              data-testid="wg9hlv197c-add-group-button"
              disabled={false}
              onBlur={[Function]}
              onClick={[Function]}
              onFocus={[Function]}
              onMouseEnter={[Function]}
              onMouseLeave={[Function]}
              tabIndex={0}
              type="button"
            >
              <div
                className="bx--assistive-text"
                onMouseEnter={[Function]}
              >
                Add new rule group
              </div>
              <svg
                aria-hidden="true"
                aria-label="Add new rule group"
                className="bx--btn__icon"
                fill="currentColor"
                focusable="false"
                height={32}
                preserveAspectRatio="xMidYMid meet"
                role="img"
                viewBox="0 0 32 32"
                width={32}
                xmlns="http://www.w3.org/2000/svg"
              >
                <path
                  d="M20.5859,14.4141,24.1719,18H6V8H4V18a2.0024,2.0024,0,0,0,2,2H24.1719L20.586,23.5859,22,25l6-6-6-6Z"
                />
              </svg>
            </button>
          </div>
        </div>
        <div
          className="iot--rule-builder-rule--group"
        >
          <div>
            <div
              className="iot--rule-builder-header__dropdown"
            >
              <div
                className="bx--dropdown__wrapper bx--list-box__wrapper"
                data-testid="eobo3s5tie-group-logic-dropdown"
              >
                
                <div
                  className="bx--dropdown bx--dropdown--light bx--list-box bx--list-box--light"
                  id="eobo3s5tie"
                  onClick={[Function]}
                  onKeyDown={[Function]}
                >
                  <button
                    aria-disabled={false}
                    aria-expanded={false}
                    aria-haspopup="listbox"
                    aria-labelledby="downshift-13-label downshift-13-toggle-button"
                    className="bx--list-box__field"
                    disabled={false}
                    id="downshift-13-toggle-button"
                    onClick={[Function]}
                    onKeyDown={[Function]}
                    type="button"
                  >
                    <span
                      className="bx--list-box__label"
                    >
                      ALL
                    </span>
                    <div
                      className="bx--list-box__menu-icon"
                    >
                      <svg
                        aria-label="Open menu"
                        fill="currentColor"
                        focusable="false"
                        height={16}
                        name="chevron--down"
                        preserveAspectRatio="xMidYMid meet"
                        role="img"
                        viewBox="0 0 16 16"
                        width={16}
                        xmlns="http://www.w3.org/2000/svg"
                      >
                        <path
                          d="M8 11L3 6 3.7 5.3 8 9.6 12.3 5.3 13 6z"
                        />
                        <title>
                          Open menu
                        </title>
                      </svg>
                    </div>
                  </button>
                  <div
                    aria-labelledby="downshift-13-label"
                    className="bx--list-box__menu"
                    id="downshift-13-menu"
                    onBlur={[Function]}
                    onKeyDown={[Function]}
                    onMouseLeave={[Function]}
                    role="listbox"
                    tabIndex={-1}
                  />
                </div>
              </div>
            </div>
            <span>
               of the following are true
            </span>
          </div>
          <div
            className="iot--rule-builder-rule"
            data-testid="7kadk2wfv8-rule"
          >
            <div
              className="bx--dropdown__wrapper bx--list-box__wrapper"
              data-testid="7kadk2wfv8-column-dropdown"
            >
              
              <div
                className="bx--dropdown bx--dropdown--light bx--list-box bx--list-box--light"
                id="7kadk2wfv8-column-dropdown"
                onClick={[Function]}
                onKeyDown={[Function]}
              >
                <button
                  aria-disabled={false}
                  aria-expanded={false}
                  aria-haspopup="listbox"
                  aria-labelledby="downshift-14-label downshift-14-toggle-button"
                  className="bx--list-box__field"
                  disabled={false}
                  id="downshift-14-toggle-button"
                  onClick={[Function]}
                  onKeyDown={[Function]}
                  type="button"
                >
                  <span
                    className="bx--list-box__label"
                  >
                    Column 1
                  </span>
                  <div
                    className="bx--list-box__menu-icon"
                  >
                    <svg
                      aria-label="Open menu"
                      fill="currentColor"
                      focusable="false"
                      height={16}
                      name="chevron--down"
                      preserveAspectRatio="xMidYMid meet"
                      role="img"
                      viewBox="0 0 16 16"
                      width={16}
                      xmlns="http://www.w3.org/2000/svg"
                    >
                      <path
                        d="M8 11L3 6 3.7 5.3 8 9.6 12.3 5.3 13 6z"
                      />
                      <title>
                        Open menu
                      </title>
                    </svg>
                  </div>
                </button>
                <div
                  aria-labelledby="downshift-14-label"
                  className="bx--list-box__menu"
                  id="downshift-14-menu"
                  onBlur={[Function]}
                  onKeyDown={[Function]}
                  onMouseLeave={[Function]}
                  role="listbox"
                  tabIndex={-1}
                />
              </div>
            </div>
            <div
              className="bx--dropdown__wrapper bx--list-box__wrapper"
              data-testid="7kadk2wfv8-operand-dropdown"
            >
              
              <div
                className="bx--dropdown bx--dropdown--light bx--list-box bx--list-box--light"
                id="7kadk2wfv8-operand-dropdown"
                onClick={[Function]}
                onKeyDown={[Function]}
              >
                <button
                  aria-disabled={false}
                  aria-expanded={false}
                  aria-haspopup="listbox"
                  aria-labelledby="downshift-15-label downshift-15-toggle-button"
                  className="bx--list-box__field"
                  disabled={false}
                  id="downshift-15-toggle-button"
                  onClick={[Function]}
                  onKeyDown={[Function]}
                  type="button"
                >
                  <span
                    className="bx--list-box__label"
                  >
                    Equals
                  </span>
                  <div
                    className="bx--list-box__menu-icon"
                  >
                    <svg
                      aria-label="Open menu"
                      fill="currentColor"
                      focusable="false"
                      height={16}
                      name="chevron--down"
                      preserveAspectRatio="xMidYMid meet"
                      role="img"
                      viewBox="0 0 16 16"
                      width={16}
                      xmlns="http://www.w3.org/2000/svg"
                    >
                      <path
                        d="M8 11L3 6 3.7 5.3 8 9.6 12.3 5.3 13 6z"
                      />
                      <title>
                        Open menu
                      </title>
                    </svg>
                  </div>
                </button>
                <div
                  aria-labelledby="downshift-15-label"
                  className="bx--list-box__menu"
                  id="downshift-15-menu"
                  onBlur={[Function]}
                  onKeyDown={[Function]}
                  onMouseLeave={[Function]}
                  role="listbox"
                  tabIndex={-1}
                />
              </div>
            </div>
            <div
              className="bx--form-item bx--text-input-wrapper bx--text-input-wrapper--light"
            >
              <div
                className="bx--text-input__field-outer-wrapper"
              >
                <div
                  className="bx--text-input__field-wrapper"
                  data-invalid={null}
                >
                  <input
                    className="bx--text-input bx--text__input bx--text-input--light"
                    data-testid="7kadk2wfv8-value"
                    defaultValue="44"
                    disabled={false}
                    id="7kadk2wfv8-value"
                    onChange={[Function]}
                    onClick={[Function]}
                    placeholder="Enter a value"
                    title="Enter a value"
                    type="text"
                  />
                </div>
              </div>
            </div>
            <div
              className="iot--rule-builder-rule__actions"
            >
              <button
<<<<<<< HEAD
                className="iot--btn bx--btn bx--btn--ghost bx--btn--icon-only bx--tooltip__trigger bx--tooltip--a11y bx--tooltip--top bx--tooltip--align-center"
=======
                aria-describedby={null}
                className="iot--btn bx--btn bx--btn--ghost bx--tooltip--hidden bx--btn--icon-only bx--tooltip__trigger bx--tooltip--a11y bx--btn--icon-only--top bx--tooltip--align-center"
>>>>>>> 75f31d6b
                data-testid="7kadk2wfv8-remove-rule-button"
                disabled={false}
                onBlur={[Function]}
                onClick={[Function]}
                onFocus={[Function]}
                onMouseEnter={[Function]}
                onMouseLeave={[Function]}
                tabIndex={0}
                type="button"
              >
                <div
                  className="bx--assistive-text"
                  onMouseEnter={[Function]}
                >
                  Remove rule
                </div>
                <svg
                  aria-hidden="true"
                  aria-label="Remove rule"
                  className="bx--btn__icon"
                  fill="currentColor"
                  focusable="false"
                  height={32}
                  preserveAspectRatio="xMidYMid meet"
                  role="img"
                  viewBox="0 0 32 32"
                  width={32}
                  xmlns="http://www.w3.org/2000/svg"
                >
                  <path
                    d="M8 15H24V17H8z"
                  />
                </svg>
              </button>
              <button
<<<<<<< HEAD
                className="iot--btn bx--btn bx--btn--ghost bx--btn--icon-only bx--tooltip__trigger bx--tooltip--a11y bx--tooltip--top bx--tooltip--align-center"
=======
                aria-describedby={null}
                className="iot--btn bx--btn bx--btn--ghost bx--tooltip--hidden bx--btn--icon-only bx--tooltip__trigger bx--tooltip--a11y bx--btn--icon-only--top bx--tooltip--align-center"
>>>>>>> 75f31d6b
                data-testid="7kadk2wfv8-add-rule-button"
                disabled={false}
                onBlur={[Function]}
                onClick={[Function]}
                onFocus={[Function]}
                onMouseEnter={[Function]}
                onMouseLeave={[Function]}
                tabIndex={0}
                type="button"
              >
                <div
                  className="bx--assistive-text"
                  onMouseEnter={[Function]}
                >
                  Add new rule
                </div>
                <svg
                  aria-hidden="true"
                  aria-label="Add new rule"
                  className="bx--btn__icon"
                  fill="currentColor"
                  focusable="false"
                  height={32}
                  preserveAspectRatio="xMidYMid meet"
                  role="img"
                  viewBox="0 0 32 32"
                  width={32}
                  xmlns="http://www.w3.org/2000/svg"
                >
                  <path
                    d="M17 15L17 8 15 8 15 15 8 15 8 17 15 17 15 24 17 24 17 17 24 17 24 15z"
                  />
                </svg>
              </button>
              <button
<<<<<<< HEAD
                className="iot--btn bx--btn bx--btn--ghost bx--btn--icon-only bx--tooltip__trigger bx--tooltip--a11y bx--tooltip--top bx--tooltip--align-center"
=======
                aria-describedby={null}
                className="iot--btn bx--btn bx--btn--ghost bx--tooltip--hidden bx--btn--icon-only bx--tooltip__trigger bx--tooltip--a11y bx--btn--icon-only--top bx--tooltip--align-center"
>>>>>>> 75f31d6b
                data-testid="7kadk2wfv8-add-group-button"
                disabled={false}
                onBlur={[Function]}
                onClick={[Function]}
                onFocus={[Function]}
                onMouseEnter={[Function]}
                onMouseLeave={[Function]}
                tabIndex={0}
                type="button"
              >
                <div
                  className="bx--assistive-text"
                  onMouseEnter={[Function]}
                >
                  Add new rule group
                </div>
                <svg
                  aria-hidden="true"
                  aria-label="Add new rule group"
                  className="bx--btn__icon"
                  fill="currentColor"
                  focusable="false"
                  height={32}
                  preserveAspectRatio="xMidYMid meet"
                  role="img"
                  viewBox="0 0 32 32"
                  width={32}
                  xmlns="http://www.w3.org/2000/svg"
                >
                  <path
                    d="M20.5859,14.4141,24.1719,18H6V8H4V18a2.0024,2.0024,0,0,0,2,2H24.1719L20.586,23.5859,22,25l6-6-6-6Z"
                  />
                </svg>
              </button>
            </div>
          </div>
          <div
            className="iot--rule-builder-rule"
            data-testid="49mf09vjhn-rule"
          >
            <div
              className="bx--dropdown__wrapper bx--list-box__wrapper"
              data-testid="49mf09vjhn-column-dropdown"
            >
              
              <div
                className="bx--dropdown bx--dropdown--light bx--list-box bx--list-box--light"
                id="49mf09vjhn-column-dropdown"
                onClick={[Function]}
                onKeyDown={[Function]}
              >
                <button
                  aria-disabled={false}
                  aria-expanded={false}
                  aria-haspopup="listbox"
                  aria-labelledby="downshift-16-label downshift-16-toggle-button"
                  className="bx--list-box__field"
                  disabled={false}
                  id="downshift-16-toggle-button"
                  onClick={[Function]}
                  onKeyDown={[Function]}
                  type="button"
                >
                  <span
                    className="bx--list-box__label"
                  >
                    Column 2
                  </span>
                  <div
                    className="bx--list-box__menu-icon"
                  >
                    <svg
                      aria-label="Open menu"
                      fill="currentColor"
                      focusable="false"
                      height={16}
                      name="chevron--down"
                      preserveAspectRatio="xMidYMid meet"
                      role="img"
                      viewBox="0 0 16 16"
                      width={16}
                      xmlns="http://www.w3.org/2000/svg"
                    >
                      <path
                        d="M8 11L3 6 3.7 5.3 8 9.6 12.3 5.3 13 6z"
                      />
                      <title>
                        Open menu
                      </title>
                    </svg>
                  </div>
                </button>
                <div
                  aria-labelledby="downshift-16-label"
                  className="bx--list-box__menu"
                  id="downshift-16-menu"
                  onBlur={[Function]}
                  onKeyDown={[Function]}
                  onMouseLeave={[Function]}
                  role="listbox"
                  tabIndex={-1}
                />
              </div>
            </div>
            <div
              className="bx--dropdown__wrapper bx--list-box__wrapper"
              data-testid="49mf09vjhn-operand-dropdown"
            >
              
              <div
                className="bx--dropdown bx--dropdown--light bx--list-box bx--list-box--light"
                id="49mf09vjhn-operand-dropdown"
                onClick={[Function]}
                onKeyDown={[Function]}
              >
                <button
                  aria-disabled={false}
                  aria-expanded={false}
                  aria-haspopup="listbox"
                  aria-labelledby="downshift-17-label downshift-17-toggle-button"
                  className="bx--list-box__field"
                  disabled={false}
                  id="downshift-17-toggle-button"
                  onClick={[Function]}
                  onKeyDown={[Function]}
                  type="button"
                >
                  <span
                    className="bx--list-box__label"
                  >
                    Equals
                  </span>
                  <div
                    className="bx--list-box__menu-icon"
                  >
                    <svg
                      aria-label="Open menu"
                      fill="currentColor"
                      focusable="false"
                      height={16}
                      name="chevron--down"
                      preserveAspectRatio="xMidYMid meet"
                      role="img"
                      viewBox="0 0 16 16"
                      width={16}
                      xmlns="http://www.w3.org/2000/svg"
                    >
                      <path
                        d="M8 11L3 6 3.7 5.3 8 9.6 12.3 5.3 13 6z"
                      />
                      <title>
                        Open menu
                      </title>
                    </svg>
                  </div>
                </button>
                <div
                  aria-labelledby="downshift-17-label"
                  className="bx--list-box__menu"
                  id="downshift-17-menu"
                  onBlur={[Function]}
                  onKeyDown={[Function]}
                  onMouseLeave={[Function]}
                  role="listbox"
                  tabIndex={-1}
                />
              </div>
            </div>
            <div
              className="bx--form-item bx--text-input-wrapper bx--text-input-wrapper--light"
            >
              <div
                className="bx--text-input__field-outer-wrapper"
              >
                <div
                  className="bx--text-input__field-wrapper"
                  data-invalid={null}
                >
                  <input
                    className="bx--text-input bx--text__input bx--text-input--light"
                    data-testid="49mf09vjhn-value"
                    defaultValue="46"
                    disabled={false}
                    id="49mf09vjhn-value"
                    onChange={[Function]}
                    onClick={[Function]}
                    placeholder="Enter a value"
                    title="Enter a value"
                    type="text"
                  />
                </div>
              </div>
            </div>
            <div
              className="iot--rule-builder-rule__actions"
            >
              <button
<<<<<<< HEAD
                className="iot--btn bx--btn bx--btn--ghost bx--btn--icon-only bx--tooltip__trigger bx--tooltip--a11y bx--tooltip--top bx--tooltip--align-center"
=======
                aria-describedby={null}
                className="iot--btn bx--btn bx--btn--ghost bx--tooltip--hidden bx--btn--icon-only bx--tooltip__trigger bx--tooltip--a11y bx--btn--icon-only--top bx--tooltip--align-center"
>>>>>>> 75f31d6b
                data-testid="49mf09vjhn-remove-rule-button"
                disabled={false}
                onBlur={[Function]}
                onClick={[Function]}
                onFocus={[Function]}
                onMouseEnter={[Function]}
                onMouseLeave={[Function]}
                tabIndex={0}
                type="button"
              >
                <div
                  className="bx--assistive-text"
                  onMouseEnter={[Function]}
                >
                  Remove rule
                </div>
                <svg
                  aria-hidden="true"
                  aria-label="Remove rule"
                  className="bx--btn__icon"
                  fill="currentColor"
                  focusable="false"
                  height={32}
                  preserveAspectRatio="xMidYMid meet"
                  role="img"
                  viewBox="0 0 32 32"
                  width={32}
                  xmlns="http://www.w3.org/2000/svg"
                >
                  <path
                    d="M8 15H24V17H8z"
                  />
                </svg>
              </button>
              <button
<<<<<<< HEAD
                className="iot--btn bx--btn bx--btn--ghost bx--btn--icon-only bx--tooltip__trigger bx--tooltip--a11y bx--tooltip--top bx--tooltip--align-center"
=======
                aria-describedby={null}
                className="iot--btn bx--btn bx--btn--ghost bx--tooltip--hidden bx--btn--icon-only bx--tooltip__trigger bx--tooltip--a11y bx--btn--icon-only--top bx--tooltip--align-center"
>>>>>>> 75f31d6b
                data-testid="49mf09vjhn-add-rule-button"
                disabled={false}
                onBlur={[Function]}
                onClick={[Function]}
                onFocus={[Function]}
                onMouseEnter={[Function]}
                onMouseLeave={[Function]}
                tabIndex={0}
                type="button"
              >
                <div
                  className="bx--assistive-text"
                  onMouseEnter={[Function]}
                >
                  Add new rule
                </div>
                <svg
                  aria-hidden="true"
                  aria-label="Add new rule"
                  className="bx--btn__icon"
                  fill="currentColor"
                  focusable="false"
                  height={32}
                  preserveAspectRatio="xMidYMid meet"
                  role="img"
                  viewBox="0 0 32 32"
                  width={32}
                  xmlns="http://www.w3.org/2000/svg"
                >
                  <path
                    d="M17 15L17 8 15 8 15 15 8 15 8 17 15 17 15 24 17 24 17 17 24 17 24 15z"
                  />
                </svg>
              </button>
              <button
<<<<<<< HEAD
                className="iot--btn bx--btn bx--btn--ghost bx--btn--icon-only bx--tooltip__trigger bx--tooltip--a11y bx--tooltip--top bx--tooltip--align-center"
=======
                aria-describedby={null}
                className="iot--btn bx--btn bx--btn--ghost bx--tooltip--hidden bx--btn--icon-only bx--tooltip__trigger bx--tooltip--a11y bx--btn--icon-only--top bx--tooltip--align-center"
>>>>>>> 75f31d6b
                data-testid="49mf09vjhn-add-group-button"
                disabled={false}
                onBlur={[Function]}
                onClick={[Function]}
                onFocus={[Function]}
                onMouseEnter={[Function]}
                onMouseLeave={[Function]}
                tabIndex={0}
                type="button"
              >
                <div
                  className="bx--assistive-text"
                  onMouseEnter={[Function]}
                >
                  Add new rule group
                </div>
                <svg
                  aria-hidden="true"
                  aria-label="Add new rule group"
                  className="bx--btn__icon"
                  fill="currentColor"
                  focusable="false"
                  height={32}
                  preserveAspectRatio="xMidYMid meet"
                  role="img"
                  viewBox="0 0 32 32"
                  width={32}
                  xmlns="http://www.w3.org/2000/svg"
                >
                  <path
                    d="M20.5859,14.4141,24.1719,18H6V8H4V18a2.0024,2.0024,0,0,0,2,2H24.1719L20.586,23.5859,22,25l6-6-6-6Z"
                  />
                </svg>
              </button>
            </div>
          </div>
        </div>
      </div>
    </div>
  </div>
</div>
`;

exports[`Storybook Snapshot tests and console checks Storyshots 2 - Watson IoT Experimental/☢️ RuleBuilder/RuleBuilderEditor with an empty tree 1`] = `
<div
  className="storybook-container"
>
  <div
    data-testid="rule-builder-editor"
  >
    <div
      className="iot--rule-builder-header"
      data-testid="rule-builder-header"
    >
      <div>
        <div
          className="iot--rule-builder-header__dropdown"
        >
          <div
            className="bx--dropdown__wrapper bx--list-box__wrapper"
            data-testid="14p5ho3pcu-group-logic-dropdown"
          >
            
            <div
              className="bx--dropdown bx--dropdown--light bx--list-box bx--list-box--light"
              id="14p5ho3pcu"
              onClick={[Function]}
              onKeyDown={[Function]}
            >
              <button
                aria-disabled={false}
                aria-expanded={false}
                aria-haspopup="listbox"
                aria-labelledby="downshift-0-label downshift-0-toggle-button"
                className="bx--list-box__field"
                disabled={false}
                id="downshift-0-toggle-button"
                onClick={[Function]}
                onKeyDown={[Function]}
                type="button"
              >
                <span
                  className="bx--list-box__label"
                >
                  ALL
                </span>
                <div
                  className="bx--list-box__menu-icon"
                >
                  <svg
                    aria-label="Open menu"
                    fill="currentColor"
                    focusable="false"
                    height={16}
                    name="chevron--down"
                    preserveAspectRatio="xMidYMid meet"
                    role="img"
                    viewBox="0 0 16 16"
                    width={16}
                    xmlns="http://www.w3.org/2000/svg"
                  >
                    <path
                      d="M8 11L3 6 3.7 5.3 8 9.6 12.3 5.3 13 6z"
                    />
                    <title>
                      Open menu
                    </title>
                  </svg>
                </div>
              </button>
              <div
                aria-labelledby="downshift-0-label"
                className="bx--list-box__menu"
                id="downshift-0-menu"
                onBlur={[Function]}
                onKeyDown={[Function]}
                onMouseLeave={[Function]}
                role="listbox"
                tabIndex={-1}
              />
            </div>
          </div>
        </div>
        <span>
           of the following are true
        </span>
      </div>
      <div
        className="iot--rule-builder-header__buttons"
      >
        <button
          aria-describedby={null}
          aria-pressed={null}
          className="iot--btn bx--btn bx--btn--ghost"
          data-testid="rule-builder-header-add-rule-button"
          disabled={false}
          onBlur={[Function]}
          onClick={[Function]}
          onFocus={[Function]}
          onMouseEnter={[Function]}
          onMouseLeave={[Function]}
          tabIndex={0}
          type="button"
        >
          Add rule
          <svg
            aria-hidden={true}
            className="bx--btn__icon"
            fill="currentColor"
            focusable="false"
            height={32}
            preserveAspectRatio="xMidYMid meet"
            viewBox="0 0 32 32"
            width={32}
            xmlns="http://www.w3.org/2000/svg"
          >
            <path
              d="M17 15L17 8 15 8 15 15 8 15 8 17 15 17 15 24 17 24 17 17 24 17 24 15z"
            />
          </svg>
        </button>
        <button
          aria-describedby={null}
          aria-pressed={null}
          className="iot--btn bx--btn bx--btn--ghost"
          data-testid="rule-builder-header-add-group-button"
          disabled={false}
          onBlur={[Function]}
          onClick={[Function]}
          onFocus={[Function]}
          onMouseEnter={[Function]}
          onMouseLeave={[Function]}
          tabIndex={0}
          type="button"
        >
          Add group
          <svg
            aria-hidden={true}
            className="bx--btn__icon"
            fill="currentColor"
            focusable="false"
            height={32}
            preserveAspectRatio="xMidYMid meet"
            viewBox="0 0 32 32"
            width={32}
            xmlns="http://www.w3.org/2000/svg"
          >
            <path
              d="M20.5859,14.4141,24.1719,18H6V8H4V18a2.0024,2.0024,0,0,0,2,2H24.1719L20.586,23.5859,22,25l6-6-6-6Z"
            />
          </svg>
        </button>
      </div>
    </div>
    <div
      className="iot--rule-builder-rule"
      data-testid="rsiru4rjba-rule"
    >
      <div
        className="bx--dropdown__wrapper bx--list-box__wrapper"
        data-testid="rsiru4rjba-column-dropdown"
      >
        
        <div
          className="bx--dropdown bx--dropdown--light bx--list-box bx--list-box--light"
          id="rsiru4rjba-column-dropdown"
          onClick={[Function]}
          onKeyDown={[Function]}
        >
          <button
            aria-disabled={false}
            aria-expanded={false}
            aria-haspopup="listbox"
            aria-labelledby="downshift-1-label downshift-1-toggle-button"
            className="bx--list-box__field"
            disabled={false}
            id="downshift-1-toggle-button"
            onClick={[Function]}
            onKeyDown={[Function]}
            type="button"
          >
            <span
              className="bx--list-box__label"
            >
              Select a column
            </span>
            <div
              className="bx--list-box__menu-icon"
            >
              <svg
                aria-label="Open menu"
                fill="currentColor"
                focusable="false"
                height={16}
                name="chevron--down"
                preserveAspectRatio="xMidYMid meet"
                role="img"
                viewBox="0 0 16 16"
                width={16}
                xmlns="http://www.w3.org/2000/svg"
              >
                <path
                  d="M8 11L3 6 3.7 5.3 8 9.6 12.3 5.3 13 6z"
                />
                <title>
                  Open menu
                </title>
              </svg>
            </div>
          </button>
          <div
            aria-labelledby="downshift-1-label"
            className="bx--list-box__menu"
            id="downshift-1-menu"
            onBlur={[Function]}
            onKeyDown={[Function]}
            onMouseLeave={[Function]}
            role="listbox"
            tabIndex={-1}
          />
        </div>
      </div>
      <div
        className="bx--dropdown__wrapper bx--list-box__wrapper"
        data-testid="rsiru4rjba-operand-dropdown"
      >
        
        <div
          className="bx--dropdown bx--dropdown--light bx--list-box bx--list-box--light"
          id="rsiru4rjba-operand-dropdown"
          onClick={[Function]}
          onKeyDown={[Function]}
        >
          <button
            aria-disabled={false}
            aria-expanded={false}
            aria-haspopup="listbox"
            aria-labelledby="downshift-2-label downshift-2-toggle-button"
            className="bx--list-box__field"
            disabled={false}
            id="downshift-2-toggle-button"
            onClick={[Function]}
            onKeyDown={[Function]}
            type="button"
          >
            <span
              className="bx--list-box__label"
            >
              Select an operand
            </span>
            <div
              className="bx--list-box__menu-icon"
            >
              <svg
                aria-label="Open menu"
                fill="currentColor"
                focusable="false"
                height={16}
                name="chevron--down"
                preserveAspectRatio="xMidYMid meet"
                role="img"
                viewBox="0 0 16 16"
                width={16}
                xmlns="http://www.w3.org/2000/svg"
              >
                <path
                  d="M8 11L3 6 3.7 5.3 8 9.6 12.3 5.3 13 6z"
                />
                <title>
                  Open menu
                </title>
              </svg>
            </div>
          </button>
          <div
            aria-labelledby="downshift-2-label"
            className="bx--list-box__menu"
            id="downshift-2-menu"
            onBlur={[Function]}
            onKeyDown={[Function]}
            onMouseLeave={[Function]}
            role="listbox"
            tabIndex={-1}
          />
        </div>
      </div>
      <div
        className="bx--form-item bx--text-input-wrapper bx--text-input-wrapper--light"
      >
        <div
          className="bx--text-input__field-outer-wrapper"
        >
          <div
            className="bx--text-input__field-wrapper"
            data-invalid={null}
          >
            <input
              className="bx--text-input bx--text__input bx--text-input--light"
              data-testid="rsiru4rjba-value"
              defaultValue=""
              disabled={false}
              id="rsiru4rjba-value"
              onChange={[Function]}
              onClick={[Function]}
              placeholder="Enter a value"
              title="Enter a value"
              type="text"
            />
          </div>
        </div>
      </div>
      <div
        className="iot--rule-builder-rule__actions"
      >
        <button
<<<<<<< HEAD
          className="iot--btn bx--btn bx--btn--ghost bx--btn--icon-only bx--tooltip__trigger bx--tooltip--a11y bx--tooltip--top bx--tooltip--align-center"
=======
          aria-describedby={null}
          className="iot--btn bx--btn bx--btn--ghost bx--tooltip--hidden bx--btn--icon-only bx--tooltip__trigger bx--tooltip--a11y bx--btn--icon-only--top bx--tooltip--align-center"
>>>>>>> 75f31d6b
          data-testid="rsiru4rjba-remove-rule-button"
          disabled={false}
          onBlur={[Function]}
          onClick={[Function]}
          onFocus={[Function]}
          onMouseEnter={[Function]}
          onMouseLeave={[Function]}
          tabIndex={0}
          type="button"
        >
          <div
            className="bx--assistive-text"
            onMouseEnter={[Function]}
          >
            Remove rule
          </div>
          <svg
            aria-hidden="true"
            aria-label="Remove rule"
            className="bx--btn__icon"
            fill="currentColor"
            focusable="false"
            height={32}
            preserveAspectRatio="xMidYMid meet"
            role="img"
            viewBox="0 0 32 32"
            width={32}
            xmlns="http://www.w3.org/2000/svg"
          >
            <path
              d="M8 15H24V17H8z"
            />
          </svg>
        </button>
        <button
<<<<<<< HEAD
          className="iot--btn bx--btn bx--btn--ghost bx--btn--icon-only bx--tooltip__trigger bx--tooltip--a11y bx--tooltip--top bx--tooltip--align-center"
=======
          aria-describedby={null}
          className="iot--btn bx--btn bx--btn--ghost bx--tooltip--hidden bx--btn--icon-only bx--tooltip__trigger bx--tooltip--a11y bx--btn--icon-only--top bx--tooltip--align-center"
>>>>>>> 75f31d6b
          data-testid="rsiru4rjba-add-rule-button"
          disabled={false}
          onBlur={[Function]}
          onClick={[Function]}
          onFocus={[Function]}
          onMouseEnter={[Function]}
          onMouseLeave={[Function]}
          tabIndex={0}
          type="button"
        >
          <div
            className="bx--assistive-text"
            onMouseEnter={[Function]}
          >
            Add new rule
          </div>
          <svg
            aria-hidden="true"
            aria-label="Add new rule"
            className="bx--btn__icon"
            fill="currentColor"
            focusable="false"
            height={32}
            preserveAspectRatio="xMidYMid meet"
            role="img"
            viewBox="0 0 32 32"
            width={32}
            xmlns="http://www.w3.org/2000/svg"
          >
            <path
              d="M17 15L17 8 15 8 15 15 8 15 8 17 15 17 15 24 17 24 17 17 24 17 24 15z"
            />
          </svg>
        </button>
        <button
<<<<<<< HEAD
          className="iot--btn bx--btn bx--btn--ghost bx--btn--icon-only bx--tooltip__trigger bx--tooltip--a11y bx--tooltip--top bx--tooltip--align-center"
=======
          aria-describedby={null}
          className="iot--btn bx--btn bx--btn--ghost bx--tooltip--hidden bx--btn--icon-only bx--tooltip__trigger bx--tooltip--a11y bx--btn--icon-only--top bx--tooltip--align-center"
>>>>>>> 75f31d6b
          data-testid="rsiru4rjba-add-group-button"
          disabled={false}
          onBlur={[Function]}
          onClick={[Function]}
          onFocus={[Function]}
          onMouseEnter={[Function]}
          onMouseLeave={[Function]}
          tabIndex={0}
          type="button"
        >
          <div
            className="bx--assistive-text"
            onMouseEnter={[Function]}
          >
            Add new rule group
          </div>
          <svg
            aria-hidden="true"
            aria-label="Add new rule group"
            className="bx--btn__icon"
            fill="currentColor"
            focusable="false"
            height={32}
            preserveAspectRatio="xMidYMid meet"
            role="img"
            viewBox="0 0 32 32"
            width={32}
            xmlns="http://www.w3.org/2000/svg"
          >
            <path
              d="M20.5859,14.4141,24.1719,18H6V8H4V18a2.0024,2.0024,0,0,0,2,2H24.1719L20.586,23.5859,22,25l6-6-6-6Z"
            />
          </svg>
        </button>
      </div>
    </div>
  </div>
</div>
`;

exports[`Storybook Snapshot tests and console checks Storyshots 2 - Watson IoT Experimental/☢️ RuleBuilder/RuleBuilderEditor with custom column operands and field renderers 1`] = `
<div
  className="storybook-container"
>
  <div
    data-testid="rule-builder-editor"
  >
    <div
      className="iot--rule-builder-header"
      data-testid="rule-builder-header"
    >
      <div>
        <div
          className="iot--rule-builder-header__dropdown"
        >
          <div
            className="bx--dropdown__wrapper bx--list-box__wrapper"
            data-testid="14p5ho3pcu-group-logic-dropdown"
          >
            
            <div
              className="bx--dropdown bx--dropdown--light bx--list-box bx--list-box--light"
              id="14p5ho3pcu"
              onClick={[Function]}
              onKeyDown={[Function]}
            >
              <button
                aria-disabled={false}
                aria-expanded={false}
                aria-haspopup="listbox"
                aria-labelledby="downshift-0-label downshift-0-toggle-button"
                className="bx--list-box__field"
                disabled={false}
                id="downshift-0-toggle-button"
                onClick={[Function]}
                onKeyDown={[Function]}
                type="button"
              >
                <span
                  className="bx--list-box__label"
                >
                  ALL
                </span>
                <div
                  className="bx--list-box__menu-icon"
                >
                  <svg
                    aria-label="Open menu"
                    fill="currentColor"
                    focusable="false"
                    height={16}
                    name="chevron--down"
                    preserveAspectRatio="xMidYMid meet"
                    role="img"
                    viewBox="0 0 16 16"
                    width={16}
                    xmlns="http://www.w3.org/2000/svg"
                  >
                    <path
                      d="M8 11L3 6 3.7 5.3 8 9.6 12.3 5.3 13 6z"
                    />
                    <title>
                      Open menu
                    </title>
                  </svg>
                </div>
              </button>
              <div
                aria-labelledby="downshift-0-label"
                className="bx--list-box__menu"
                id="downshift-0-menu"
                onBlur={[Function]}
                onKeyDown={[Function]}
                onMouseLeave={[Function]}
                role="listbox"
                tabIndex={-1}
              />
            </div>
          </div>
        </div>
        <span>
           of the following are true
        </span>
      </div>
      <div
        className="iot--rule-builder-header__buttons"
      >
        <button
          aria-describedby={null}
          aria-pressed={null}
          className="iot--btn bx--btn bx--btn--ghost"
          data-testid="rule-builder-header-add-rule-button"
          disabled={false}
          onBlur={[Function]}
          onClick={[Function]}
          onFocus={[Function]}
          onMouseEnter={[Function]}
          onMouseLeave={[Function]}
          tabIndex={0}
          type="button"
        >
          Add rule
          <svg
            aria-hidden={true}
            className="bx--btn__icon"
            fill="currentColor"
            focusable="false"
            height={32}
            preserveAspectRatio="xMidYMid meet"
            viewBox="0 0 32 32"
            width={32}
            xmlns="http://www.w3.org/2000/svg"
          >
            <path
              d="M17 15L17 8 15 8 15 15 8 15 8 17 15 17 15 24 17 24 17 17 24 17 24 15z"
            />
          </svg>
        </button>
        <button
          aria-describedby={null}
          aria-pressed={null}
          className="iot--btn bx--btn bx--btn--ghost"
          data-testid="rule-builder-header-add-group-button"
          disabled={false}
          onBlur={[Function]}
          onClick={[Function]}
          onFocus={[Function]}
          onMouseEnter={[Function]}
          onMouseLeave={[Function]}
          tabIndex={0}
          type="button"
        >
          Add group
          <svg
            aria-hidden={true}
            className="bx--btn__icon"
            fill="currentColor"
            focusable="false"
            height={32}
            preserveAspectRatio="xMidYMid meet"
            viewBox="0 0 32 32"
            width={32}
            xmlns="http://www.w3.org/2000/svg"
          >
            <path
              d="M20.5859,14.4141,24.1719,18H6V8H4V18a2.0024,2.0024,0,0,0,2,2H24.1719L20.586,23.5859,22,25l6-6-6-6Z"
            />
          </svg>
        </button>
      </div>
    </div>
    <div
      className="iot--rule-builder-rule"
      data-testid="rsiru4rjba-rule"
    >
      <div
        className="bx--dropdown__wrapper bx--list-box__wrapper"
        data-testid="rsiru4rjba-column-dropdown"
      >
        
        <div
          className="bx--dropdown bx--dropdown--light bx--list-box bx--list-box--light"
          id="rsiru4rjba-column-dropdown"
          onClick={[Function]}
          onKeyDown={[Function]}
        >
          <button
            aria-disabled={false}
            aria-expanded={false}
            aria-haspopup="listbox"
            aria-labelledby="downshift-1-label downshift-1-toggle-button"
            className="bx--list-box__field"
            disabled={false}
            id="downshift-1-toggle-button"
            onClick={[Function]}
            onKeyDown={[Function]}
            type="button"
          >
            <span
              className="bx--list-box__label"
            >
              Select a column
            </span>
            <div
              className="bx--list-box__menu-icon"
            >
              <svg
                aria-label="Open menu"
                fill="currentColor"
                focusable="false"
                height={16}
                name="chevron--down"
                preserveAspectRatio="xMidYMid meet"
                role="img"
                viewBox="0 0 16 16"
                width={16}
                xmlns="http://www.w3.org/2000/svg"
              >
                <path
                  d="M8 11L3 6 3.7 5.3 8 9.6 12.3 5.3 13 6z"
                />
                <title>
                  Open menu
                </title>
              </svg>
            </div>
          </button>
          <div
            aria-labelledby="downshift-1-label"
            className="bx--list-box__menu"
            id="downshift-1-menu"
            onBlur={[Function]}
            onKeyDown={[Function]}
            onMouseLeave={[Function]}
            role="listbox"
            tabIndex={-1}
          />
        </div>
      </div>
      <div
        className="bx--dropdown__wrapper bx--list-box__wrapper"
        data-testid="rsiru4rjba-operand-dropdown"
      >
        
        <div
          className="bx--dropdown bx--dropdown--light bx--list-box bx--list-box--light"
          id="rsiru4rjba-operand-dropdown"
          onClick={[Function]}
          onKeyDown={[Function]}
        >
          <button
            aria-disabled={false}
            aria-expanded={false}
            aria-haspopup="listbox"
            aria-labelledby="downshift-2-label downshift-2-toggle-button"
            className="bx--list-box__field"
            disabled={false}
            id="downshift-2-toggle-button"
            onClick={[Function]}
            onKeyDown={[Function]}
            type="button"
          >
            <span
              className="bx--list-box__label"
            >
              Select an operand
            </span>
            <div
              className="bx--list-box__menu-icon"
            >
              <svg
                aria-label="Open menu"
                fill="currentColor"
                focusable="false"
                height={16}
                name="chevron--down"
                preserveAspectRatio="xMidYMid meet"
                role="img"
                viewBox="0 0 16 16"
                width={16}
                xmlns="http://www.w3.org/2000/svg"
              >
                <path
                  d="M8 11L3 6 3.7 5.3 8 9.6 12.3 5.3 13 6z"
                />
                <title>
                  Open menu
                </title>
              </svg>
            </div>
          </button>
          <div
            aria-labelledby="downshift-2-label"
            className="bx--list-box__menu"
            id="downshift-2-menu"
            onBlur={[Function]}
            onKeyDown={[Function]}
            onMouseLeave={[Function]}
            role="listbox"
            tabIndex={-1}
          />
        </div>
      </div>
      <div
        className="bx--form-item bx--text-input-wrapper bx--text-input-wrapper--light"
      >
        <div
          className="bx--text-input__field-outer-wrapper"
        >
          <div
            className="bx--text-input__field-wrapper"
            data-invalid={null}
          >
            <input
              className="bx--text-input bx--text__input bx--text-input--light"
              data-testid="rsiru4rjba-value"
              defaultValue=""
              disabled={false}
              id="rsiru4rjba-value"
              onChange={[Function]}
              onClick={[Function]}
              placeholder="Enter a value"
              title="Enter a value"
              type="text"
            />
          </div>
        </div>
      </div>
      <div
        className="iot--rule-builder-rule__actions"
      >
        <button
<<<<<<< HEAD
          className="iot--btn bx--btn bx--btn--ghost bx--btn--icon-only bx--tooltip__trigger bx--tooltip--a11y bx--tooltip--top bx--tooltip--align-center"
=======
          aria-describedby={null}
          className="iot--btn bx--btn bx--btn--ghost bx--tooltip--hidden bx--btn--icon-only bx--tooltip__trigger bx--tooltip--a11y bx--btn--icon-only--top bx--tooltip--align-center"
>>>>>>> 75f31d6b
          data-testid="rsiru4rjba-remove-rule-button"
          disabled={false}
          onBlur={[Function]}
          onClick={[Function]}
          onFocus={[Function]}
          onMouseEnter={[Function]}
          onMouseLeave={[Function]}
          tabIndex={0}
          type="button"
        >
          <div
            className="bx--assistive-text"
            onMouseEnter={[Function]}
          >
            Remove rule
          </div>
          <svg
            aria-hidden="true"
            aria-label="Remove rule"
            className="bx--btn__icon"
            fill="currentColor"
            focusable="false"
            height={32}
            preserveAspectRatio="xMidYMid meet"
            role="img"
            viewBox="0 0 32 32"
            width={32}
            xmlns="http://www.w3.org/2000/svg"
          >
            <path
              d="M8 15H24V17H8z"
            />
          </svg>
        </button>
        <button
<<<<<<< HEAD
          className="iot--btn bx--btn bx--btn--ghost bx--btn--icon-only bx--tooltip__trigger bx--tooltip--a11y bx--tooltip--top bx--tooltip--align-center"
=======
          aria-describedby={null}
          className="iot--btn bx--btn bx--btn--ghost bx--tooltip--hidden bx--btn--icon-only bx--tooltip__trigger bx--tooltip--a11y bx--btn--icon-only--top bx--tooltip--align-center"
>>>>>>> 75f31d6b
          data-testid="rsiru4rjba-add-rule-button"
          disabled={false}
          onBlur={[Function]}
          onClick={[Function]}
          onFocus={[Function]}
          onMouseEnter={[Function]}
          onMouseLeave={[Function]}
          tabIndex={0}
          type="button"
        >
          <div
            className="bx--assistive-text"
            onMouseEnter={[Function]}
          >
            Add new rule
          </div>
          <svg
            aria-hidden="true"
            aria-label="Add new rule"
            className="bx--btn__icon"
            fill="currentColor"
            focusable="false"
            height={32}
            preserveAspectRatio="xMidYMid meet"
            role="img"
            viewBox="0 0 32 32"
            width={32}
            xmlns="http://www.w3.org/2000/svg"
          >
            <path
              d="M17 15L17 8 15 8 15 15 8 15 8 17 15 17 15 24 17 24 17 17 24 17 24 15z"
            />
          </svg>
        </button>
        <button
<<<<<<< HEAD
          className="iot--btn bx--btn bx--btn--ghost bx--btn--icon-only bx--tooltip__trigger bx--tooltip--a11y bx--tooltip--top bx--tooltip--align-center"
=======
          aria-describedby={null}
          className="iot--btn bx--btn bx--btn--ghost bx--tooltip--hidden bx--btn--icon-only bx--tooltip__trigger bx--tooltip--a11y bx--btn--icon-only--top bx--tooltip--align-center"
>>>>>>> 75f31d6b
          data-testid="rsiru4rjba-add-group-button"
          disabled={false}
          onBlur={[Function]}
          onClick={[Function]}
          onFocus={[Function]}
          onMouseEnter={[Function]}
          onMouseLeave={[Function]}
          tabIndex={0}
          type="button"
        >
          <div
            className="bx--assistive-text"
            onMouseEnter={[Function]}
          >
            Add new rule group
          </div>
          <svg
            aria-hidden="true"
            aria-label="Add new rule group"
            className="bx--btn__icon"
            fill="currentColor"
            focusable="false"
            height={32}
            preserveAspectRatio="xMidYMid meet"
            role="img"
            viewBox="0 0 32 32"
            width={32}
            xmlns="http://www.w3.org/2000/svg"
          >
            <path
              d="M20.5859,14.4141,24.1719,18H6V8H4V18a2.0024,2.0024,0,0,0,2,2H24.1719L20.586,23.5859,22,25l6-6-6-6Z"
            />
          </svg>
        </button>
      </div>
    </div>
  </div>
</div>
`;<|MERGE_RESOLUTION|>--- conflicted
+++ resolved
@@ -312,12 +312,8 @@
         className="iot--rule-builder-rule__actions"
       >
         <button
-<<<<<<< HEAD
-          className="iot--btn bx--btn bx--btn--ghost bx--btn--icon-only bx--tooltip__trigger bx--tooltip--a11y bx--tooltip--top bx--tooltip--align-center"
-=======
           aria-describedby={null}
           className="iot--btn bx--btn bx--btn--ghost bx--tooltip--hidden bx--btn--icon-only bx--tooltip__trigger bx--tooltip--a11y bx--btn--icon-only--top bx--tooltip--align-center"
->>>>>>> 75f31d6b
           data-testid="rsiru4rjba-remove-rule-button"
           disabled={false}
           onBlur={[Function]}
@@ -353,12 +349,8 @@
           </svg>
         </button>
         <button
-<<<<<<< HEAD
-          className="iot--btn bx--btn bx--btn--ghost bx--btn--icon-only bx--tooltip__trigger bx--tooltip--a11y bx--tooltip--top bx--tooltip--align-center"
-=======
           aria-describedby={null}
           className="iot--btn bx--btn bx--btn--ghost bx--tooltip--hidden bx--btn--icon-only bx--tooltip__trigger bx--tooltip--a11y bx--btn--icon-only--top bx--tooltip--align-center"
->>>>>>> 75f31d6b
           data-testid="rsiru4rjba-add-rule-button"
           disabled={false}
           onBlur={[Function]}
@@ -394,12 +386,8 @@
           </svg>
         </button>
         <button
-<<<<<<< HEAD
-          className="iot--btn bx--btn bx--btn--ghost bx--btn--icon-only bx--tooltip__trigger bx--tooltip--a11y bx--tooltip--top bx--tooltip--align-center"
-=======
           aria-describedby={null}
           className="iot--btn bx--btn bx--btn--ghost bx--tooltip--hidden bx--btn--icon-only bx--tooltip__trigger bx--tooltip--a11y bx--btn--icon-only--top bx--tooltip--align-center"
->>>>>>> 75f31d6b
           data-testid="rsiru4rjba-add-group-button"
           disabled={false}
           onBlur={[Function]}
@@ -597,12 +585,8 @@
         className="iot--rule-builder-rule__actions"
       >
         <button
-<<<<<<< HEAD
-          className="iot--btn bx--btn bx--btn--ghost bx--btn--icon-only bx--tooltip__trigger bx--tooltip--a11y bx--tooltip--top bx--tooltip--align-center"
-=======
           aria-describedby={null}
           className="iot--btn bx--btn bx--btn--ghost bx--tooltip--hidden bx--btn--icon-only bx--tooltip__trigger bx--tooltip--a11y bx--btn--icon-only--top bx--tooltip--align-center"
->>>>>>> 75f31d6b
           data-testid="34bvyub9jq-remove-rule-button"
           disabled={false}
           onBlur={[Function]}
@@ -638,12 +622,8 @@
           </svg>
         </button>
         <button
-<<<<<<< HEAD
-          className="iot--btn bx--btn bx--btn--ghost bx--btn--icon-only bx--tooltip__trigger bx--tooltip--a11y bx--tooltip--top bx--tooltip--align-center"
-=======
           aria-describedby={null}
           className="iot--btn bx--btn bx--btn--ghost bx--tooltip--hidden bx--btn--icon-only bx--tooltip__trigger bx--tooltip--a11y bx--btn--icon-only--top bx--tooltip--align-center"
->>>>>>> 75f31d6b
           data-testid="34bvyub9jq-add-rule-button"
           disabled={false}
           onBlur={[Function]}
@@ -679,12 +659,8 @@
           </svg>
         </button>
         <button
-<<<<<<< HEAD
-          className="iot--btn bx--btn bx--btn--ghost bx--btn--icon-only bx--tooltip__trigger bx--tooltip--a11y bx--tooltip--top bx--tooltip--align-center"
-=======
           aria-describedby={null}
           className="iot--btn bx--btn bx--btn--ghost bx--tooltip--hidden bx--btn--icon-only bx--tooltip__trigger bx--tooltip--a11y bx--btn--icon-only--top bx--tooltip--align-center"
->>>>>>> 75f31d6b
           data-testid="34bvyub9jq-add-group-button"
           disabled={false}
           onBlur={[Function]}
@@ -958,12 +934,8 @@
           className="iot--rule-builder-rule__actions"
         >
           <button
-<<<<<<< HEAD
-            className="iot--btn bx--btn bx--btn--ghost bx--btn--icon-only bx--tooltip__trigger bx--tooltip--a11y bx--tooltip--top bx--tooltip--align-center"
-=======
             aria-describedby={null}
             className="iot--btn bx--btn bx--btn--ghost bx--tooltip--hidden bx--btn--icon-only bx--tooltip__trigger bx--tooltip--a11y bx--btn--icon-only--top bx--tooltip--align-center"
->>>>>>> 75f31d6b
             data-testid="ewc2z5kyfu-remove-rule-button"
             disabled={false}
             onBlur={[Function]}
@@ -999,12 +971,8 @@
             </svg>
           </button>
           <button
-<<<<<<< HEAD
-            className="iot--btn bx--btn bx--btn--ghost bx--btn--icon-only bx--tooltip__trigger bx--tooltip--a11y bx--tooltip--top bx--tooltip--align-center"
-=======
             aria-describedby={null}
             className="iot--btn bx--btn bx--btn--ghost bx--tooltip--hidden bx--btn--icon-only bx--tooltip__trigger bx--tooltip--a11y bx--btn--icon-only--top bx--tooltip--align-center"
->>>>>>> 75f31d6b
             data-testid="ewc2z5kyfu-add-rule-button"
             disabled={false}
             onBlur={[Function]}
@@ -1040,12 +1008,8 @@
             </svg>
           </button>
           <button
-<<<<<<< HEAD
-            className="iot--btn bx--btn bx--btn--ghost bx--btn--icon-only bx--tooltip__trigger bx--tooltip--a11y bx--tooltip--top bx--tooltip--align-center"
-=======
             aria-describedby={null}
             className="iot--btn bx--btn bx--btn--ghost bx--tooltip--hidden bx--btn--icon-only bx--tooltip__trigger bx--tooltip--a11y bx--btn--icon-only--top bx--tooltip--align-center"
->>>>>>> 75f31d6b
             data-testid="ewc2z5kyfu-add-group-button"
             disabled={false}
             onBlur={[Function]}
@@ -1243,12 +1207,8 @@
           className="iot--rule-builder-rule__actions"
         >
           <button
-<<<<<<< HEAD
-            className="iot--btn bx--btn bx--btn--ghost bx--btn--icon-only bx--tooltip__trigger bx--tooltip--a11y bx--tooltip--top bx--tooltip--align-center"
-=======
             aria-describedby={null}
             className="iot--btn bx--btn bx--btn--ghost bx--tooltip--hidden bx--btn--icon-only bx--tooltip__trigger bx--tooltip--a11y bx--btn--icon-only--top bx--tooltip--align-center"
->>>>>>> 75f31d6b
             data-testid="hks7h2zin4-remove-rule-button"
             disabled={false}
             onBlur={[Function]}
@@ -1284,12 +1244,8 @@
             </svg>
           </button>
           <button
-<<<<<<< HEAD
-            className="iot--btn bx--btn bx--btn--ghost bx--btn--icon-only bx--tooltip__trigger bx--tooltip--a11y bx--tooltip--top bx--tooltip--align-center"
-=======
             aria-describedby={null}
             className="iot--btn bx--btn bx--btn--ghost bx--tooltip--hidden bx--btn--icon-only bx--tooltip__trigger bx--tooltip--a11y bx--btn--icon-only--top bx--tooltip--align-center"
->>>>>>> 75f31d6b
             data-testid="hks7h2zin4-add-rule-button"
             disabled={false}
             onBlur={[Function]}
@@ -1325,12 +1281,8 @@
             </svg>
           </button>
           <button
-<<<<<<< HEAD
-            className="iot--btn bx--btn bx--btn--ghost bx--btn--icon-only bx--tooltip__trigger bx--tooltip--a11y bx--tooltip--top bx--tooltip--align-center"
-=======
             aria-describedby={null}
             className="iot--btn bx--btn bx--btn--ghost bx--tooltip--hidden bx--btn--icon-only bx--tooltip__trigger bx--tooltip--a11y bx--btn--icon-only--top bx--tooltip--align-center"
->>>>>>> 75f31d6b
             data-testid="hks7h2zin4-add-group-button"
             disabled={false}
             onBlur={[Function]}
@@ -1604,12 +1556,8 @@
             className="iot--rule-builder-rule__actions"
           >
             <button
-<<<<<<< HEAD
-              className="iot--btn bx--btn bx--btn--ghost bx--btn--icon-only bx--tooltip__trigger bx--tooltip--a11y bx--tooltip--top bx--tooltip--align-center"
-=======
               aria-describedby={null}
               className="iot--btn bx--btn bx--btn--ghost bx--tooltip--hidden bx--btn--icon-only bx--tooltip__trigger bx--tooltip--a11y bx--btn--icon-only--top bx--tooltip--align-center"
->>>>>>> 75f31d6b
               data-testid="wg9hlv197c-remove-rule-button"
               disabled={false}
               onBlur={[Function]}
@@ -1645,12 +1593,8 @@
               </svg>
             </button>
             <button
-<<<<<<< HEAD
-              className="iot--btn bx--btn bx--btn--ghost bx--btn--icon-only bx--tooltip__trigger bx--tooltip--a11y bx--tooltip--top bx--tooltip--align-center"
-=======
               aria-describedby={null}
               className="iot--btn bx--btn bx--btn--ghost bx--tooltip--hidden bx--btn--icon-only bx--tooltip__trigger bx--tooltip--a11y bx--btn--icon-only--top bx--tooltip--align-center"
->>>>>>> 75f31d6b
               data-testid="wg9hlv197c-add-rule-button"
               disabled={false}
               onBlur={[Function]}
@@ -1686,12 +1630,8 @@
               </svg>
             </button>
             <button
-<<<<<<< HEAD
-              className="iot--btn bx--btn bx--btn--ghost bx--btn--icon-only bx--tooltip__trigger bx--tooltip--a11y bx--tooltip--top bx--tooltip--align-center"
-=======
               aria-describedby={null}
               className="iot--btn bx--btn bx--btn--ghost bx--tooltip--hidden bx--btn--icon-only bx--tooltip__trigger bx--tooltip--a11y bx--btn--icon-only--top bx--tooltip--align-center"
->>>>>>> 75f31d6b
               data-testid="wg9hlv197c-add-group-button"
               disabled={false}
               onBlur={[Function]}
@@ -1965,12 +1905,8 @@
               className="iot--rule-builder-rule__actions"
             >
               <button
-<<<<<<< HEAD
-                className="iot--btn bx--btn bx--btn--ghost bx--btn--icon-only bx--tooltip__trigger bx--tooltip--a11y bx--tooltip--top bx--tooltip--align-center"
-=======
                 aria-describedby={null}
                 className="iot--btn bx--btn bx--btn--ghost bx--tooltip--hidden bx--btn--icon-only bx--tooltip__trigger bx--tooltip--a11y bx--btn--icon-only--top bx--tooltip--align-center"
->>>>>>> 75f31d6b
                 data-testid="7kadk2wfv8-remove-rule-button"
                 disabled={false}
                 onBlur={[Function]}
@@ -2006,12 +1942,8 @@
                 </svg>
               </button>
               <button
-<<<<<<< HEAD
-                className="iot--btn bx--btn bx--btn--ghost bx--btn--icon-only bx--tooltip__trigger bx--tooltip--a11y bx--tooltip--top bx--tooltip--align-center"
-=======
                 aria-describedby={null}
                 className="iot--btn bx--btn bx--btn--ghost bx--tooltip--hidden bx--btn--icon-only bx--tooltip__trigger bx--tooltip--a11y bx--btn--icon-only--top bx--tooltip--align-center"
->>>>>>> 75f31d6b
                 data-testid="7kadk2wfv8-add-rule-button"
                 disabled={false}
                 onBlur={[Function]}
@@ -2047,12 +1979,8 @@
                 </svg>
               </button>
               <button
-<<<<<<< HEAD
-                className="iot--btn bx--btn bx--btn--ghost bx--btn--icon-only bx--tooltip__trigger bx--tooltip--a11y bx--tooltip--top bx--tooltip--align-center"
-=======
                 aria-describedby={null}
                 className="iot--btn bx--btn bx--btn--ghost bx--tooltip--hidden bx--btn--icon-only bx--tooltip__trigger bx--tooltip--a11y bx--btn--icon-only--top bx--tooltip--align-center"
->>>>>>> 75f31d6b
                 data-testid="7kadk2wfv8-add-group-button"
                 disabled={false}
                 onBlur={[Function]}
@@ -2250,12 +2178,8 @@
               className="iot--rule-builder-rule__actions"
             >
               <button
-<<<<<<< HEAD
-                className="iot--btn bx--btn bx--btn--ghost bx--btn--icon-only bx--tooltip__trigger bx--tooltip--a11y bx--tooltip--top bx--tooltip--align-center"
-=======
                 aria-describedby={null}
                 className="iot--btn bx--btn bx--btn--ghost bx--tooltip--hidden bx--btn--icon-only bx--tooltip__trigger bx--tooltip--a11y bx--btn--icon-only--top bx--tooltip--align-center"
->>>>>>> 75f31d6b
                 data-testid="49mf09vjhn-remove-rule-button"
                 disabled={false}
                 onBlur={[Function]}
@@ -2291,12 +2215,8 @@
                 </svg>
               </button>
               <button
-<<<<<<< HEAD
-                className="iot--btn bx--btn bx--btn--ghost bx--btn--icon-only bx--tooltip__trigger bx--tooltip--a11y bx--tooltip--top bx--tooltip--align-center"
-=======
                 aria-describedby={null}
                 className="iot--btn bx--btn bx--btn--ghost bx--tooltip--hidden bx--btn--icon-only bx--tooltip__trigger bx--tooltip--a11y bx--btn--icon-only--top bx--tooltip--align-center"
->>>>>>> 75f31d6b
                 data-testid="49mf09vjhn-add-rule-button"
                 disabled={false}
                 onBlur={[Function]}
@@ -2332,12 +2252,8 @@
                 </svg>
               </button>
               <button
-<<<<<<< HEAD
-                className="iot--btn bx--btn bx--btn--ghost bx--btn--icon-only bx--tooltip__trigger bx--tooltip--a11y bx--tooltip--top bx--tooltip--align-center"
-=======
                 aria-describedby={null}
                 className="iot--btn bx--btn bx--btn--ghost bx--tooltip--hidden bx--btn--icon-only bx--tooltip__trigger bx--tooltip--a11y bx--btn--icon-only--top bx--tooltip--align-center"
->>>>>>> 75f31d6b
                 data-testid="49mf09vjhn-add-group-button"
                 disabled={false}
                 onBlur={[Function]}
@@ -2693,12 +2609,8 @@
         className="iot--rule-builder-rule__actions"
       >
         <button
-<<<<<<< HEAD
-          className="iot--btn bx--btn bx--btn--ghost bx--btn--icon-only bx--tooltip__trigger bx--tooltip--a11y bx--tooltip--top bx--tooltip--align-center"
-=======
           aria-describedby={null}
           className="iot--btn bx--btn bx--btn--ghost bx--tooltip--hidden bx--btn--icon-only bx--tooltip__trigger bx--tooltip--a11y bx--btn--icon-only--top bx--tooltip--align-center"
->>>>>>> 75f31d6b
           data-testid="rsiru4rjba-remove-rule-button"
           disabled={false}
           onBlur={[Function]}
@@ -2734,12 +2646,8 @@
           </svg>
         </button>
         <button
-<<<<<<< HEAD
-          className="iot--btn bx--btn bx--btn--ghost bx--btn--icon-only bx--tooltip__trigger bx--tooltip--a11y bx--tooltip--top bx--tooltip--align-center"
-=======
           aria-describedby={null}
           className="iot--btn bx--btn bx--btn--ghost bx--tooltip--hidden bx--btn--icon-only bx--tooltip__trigger bx--tooltip--a11y bx--btn--icon-only--top bx--tooltip--align-center"
->>>>>>> 75f31d6b
           data-testid="rsiru4rjba-add-rule-button"
           disabled={false}
           onBlur={[Function]}
@@ -2775,12 +2683,8 @@
           </svg>
         </button>
         <button
-<<<<<<< HEAD
-          className="iot--btn bx--btn bx--btn--ghost bx--btn--icon-only bx--tooltip__trigger bx--tooltip--a11y bx--tooltip--top bx--tooltip--align-center"
-=======
           aria-describedby={null}
           className="iot--btn bx--btn bx--btn--ghost bx--tooltip--hidden bx--btn--icon-only bx--tooltip__trigger bx--tooltip--a11y bx--btn--icon-only--top bx--tooltip--align-center"
->>>>>>> 75f31d6b
           data-testid="rsiru4rjba-add-group-button"
           disabled={false}
           onBlur={[Function]}
@@ -3133,12 +3037,8 @@
         className="iot--rule-builder-rule__actions"
       >
         <button
-<<<<<<< HEAD
-          className="iot--btn bx--btn bx--btn--ghost bx--btn--icon-only bx--tooltip__trigger bx--tooltip--a11y bx--tooltip--top bx--tooltip--align-center"
-=======
           aria-describedby={null}
           className="iot--btn bx--btn bx--btn--ghost bx--tooltip--hidden bx--btn--icon-only bx--tooltip__trigger bx--tooltip--a11y bx--btn--icon-only--top bx--tooltip--align-center"
->>>>>>> 75f31d6b
           data-testid="rsiru4rjba-remove-rule-button"
           disabled={false}
           onBlur={[Function]}
@@ -3174,12 +3074,8 @@
           </svg>
         </button>
         <button
-<<<<<<< HEAD
-          className="iot--btn bx--btn bx--btn--ghost bx--btn--icon-only bx--tooltip__trigger bx--tooltip--a11y bx--tooltip--top bx--tooltip--align-center"
-=======
           aria-describedby={null}
           className="iot--btn bx--btn bx--btn--ghost bx--tooltip--hidden bx--btn--icon-only bx--tooltip__trigger bx--tooltip--a11y bx--btn--icon-only--top bx--tooltip--align-center"
->>>>>>> 75f31d6b
           data-testid="rsiru4rjba-add-rule-button"
           disabled={false}
           onBlur={[Function]}
@@ -3215,12 +3111,8 @@
           </svg>
         </button>
         <button
-<<<<<<< HEAD
-          className="iot--btn bx--btn bx--btn--ghost bx--btn--icon-only bx--tooltip__trigger bx--tooltip--a11y bx--tooltip--top bx--tooltip--align-center"
-=======
           aria-describedby={null}
           className="iot--btn bx--btn bx--btn--ghost bx--tooltip--hidden bx--btn--icon-only bx--tooltip__trigger bx--tooltip--a11y bx--btn--icon-only--top bx--tooltip--align-center"
->>>>>>> 75f31d6b
           data-testid="rsiru4rjba-add-group-button"
           disabled={false}
           onBlur={[Function]}
