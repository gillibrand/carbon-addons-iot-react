--- conflicted
+++ resolved
@@ -88,11 +88,16 @@
         className="iot--rule-builder-header__buttons"
       >
         <button
+          aria-describedby={null}
           aria-pressed={null}
           className="iot--btn bx--btn bx--btn--ghost"
           data-testid="rule-builder-header-add-rule-button"
           disabled={false}
+          onBlur={[Function]}
           onClick={[Function]}
+          onFocus={[Function]}
+          onMouseEnter={[Function]}
+          onMouseLeave={[Function]}
           tabIndex={0}
           type="button"
         >
@@ -114,11 +119,16 @@
           </svg>
         </button>
         <button
+          aria-describedby={null}
           aria-pressed={null}
           className="iot--btn bx--btn bx--btn--ghost"
           data-testid="rule-builder-header-add-group-button"
           disabled={false}
+          onBlur={[Function]}
           onClick={[Function]}
+          onFocus={[Function]}
+          onMouseEnter={[Function]}
+          onMouseLeave={[Function]}
           tabIndex={0}
           type="button"
         >
@@ -157,19 +167,6 @@
           onKeyDown={[Function]}
         >
           <button
-<<<<<<< HEAD
-            aria-describedby={null}
-            aria-pressed={null}
-            className="bx--btn bx--btn--ghost"
-            data-testid="rule-builder-header-add-rule-button"
-            disabled={false}
-            onBlur={[Function]}
-            onClick={[Function]}
-            onFocus={[Function]}
-            onMouseEnter={[Function]}
-            onMouseLeave={[Function]}
-            tabIndex={0}
-=======
             aria-disabled={false}
             aria-expanded={false}
             aria-haspopup="listbox"
@@ -179,7 +176,6 @@
             id="downshift-1-toggle-button"
             onClick={[Function]}
             onKeyDown={[Function]}
->>>>>>> 63f25ad1
             type="button"
           >
             <span
@@ -235,19 +231,6 @@
           onKeyDown={[Function]}
         >
           <button
-<<<<<<< HEAD
-            aria-describedby={null}
-            aria-pressed={null}
-            className="bx--btn bx--btn--ghost"
-            data-testid="rule-builder-header-add-group-button"
-            disabled={false}
-            onBlur={[Function]}
-            onClick={[Function]}
-            onFocus={[Function]}
-            onMouseEnter={[Function]}
-            onMouseLeave={[Function]}
-            tabIndex={0}
-=======
             aria-disabled={false}
             aria-expanded={false}
             aria-haspopup="listbox"
@@ -257,7 +240,6 @@
             id="downshift-2-toggle-button"
             onClick={[Function]}
             onKeyDown={[Function]}
->>>>>>> 63f25ad1
             type="button"
           >
             <span
@@ -330,18 +312,24 @@
         className="iot--rule-builder-rule__actions"
       >
         <button
-          className="iot--btn bx--btn bx--btn--ghost bx--btn--icon-only bx--tooltip__trigger bx--tooltip--a11y bx--tooltip--top bx--tooltip--align-center"
+          aria-describedby={null}
+          className="iot--btn bx--btn bx--btn--ghost bx--tooltip--hidden bx--btn--icon-only bx--tooltip__trigger bx--tooltip--a11y bx--btn--icon-only--top bx--tooltip--align-center"
           data-testid="rsiru4rjba-remove-rule-button"
           disabled={false}
+          onBlur={[Function]}
           onClick={[Function]}
+          onFocus={[Function]}
+          onMouseEnter={[Function]}
+          onMouseLeave={[Function]}
           tabIndex={0}
           type="button"
         >
-          <span
+          <div
             className="bx--assistive-text"
+            onMouseEnter={[Function]}
           >
             Remove rule
-          </span>
+          </div>
           <svg
             aria-hidden="true"
             aria-label="Remove rule"
@@ -361,18 +349,24 @@
           </svg>
         </button>
         <button
-          className="iot--btn bx--btn bx--btn--ghost bx--btn--icon-only bx--tooltip__trigger bx--tooltip--a11y bx--tooltip--top bx--tooltip--align-center"
+          aria-describedby={null}
+          className="iot--btn bx--btn bx--btn--ghost bx--tooltip--hidden bx--btn--icon-only bx--tooltip__trigger bx--tooltip--a11y bx--btn--icon-only--top bx--tooltip--align-center"
           data-testid="rsiru4rjba-add-rule-button"
           disabled={false}
+          onBlur={[Function]}
           onClick={[Function]}
+          onFocus={[Function]}
+          onMouseEnter={[Function]}
+          onMouseLeave={[Function]}
           tabIndex={0}
           type="button"
         >
-          <span
+          <div
             className="bx--assistive-text"
+            onMouseEnter={[Function]}
           >
             Add new rule
-          </span>
+          </div>
           <svg
             aria-hidden="true"
             aria-label="Add new rule"
@@ -392,18 +386,24 @@
           </svg>
         </button>
         <button
-          className="iot--btn bx--btn bx--btn--ghost bx--btn--icon-only bx--tooltip__trigger bx--tooltip--a11y bx--tooltip--top bx--tooltip--align-center"
+          aria-describedby={null}
+          className="iot--btn bx--btn bx--btn--ghost bx--tooltip--hidden bx--btn--icon-only bx--tooltip__trigger bx--tooltip--a11y bx--btn--icon-only--top bx--tooltip--align-center"
           data-testid="rsiru4rjba-add-group-button"
           disabled={false}
+          onBlur={[Function]}
           onClick={[Function]}
+          onFocus={[Function]}
+          onMouseEnter={[Function]}
+          onMouseLeave={[Function]}
           tabIndex={0}
           type="button"
         >
-          <span
+          <div
             className="bx--assistive-text"
+            onMouseEnter={[Function]}
           >
             Add new rule group
-          </span>
+          </div>
           <svg
             aria-hidden="true"
             aria-label="Add new rule group"
@@ -585,18 +585,24 @@
         className="iot--rule-builder-rule__actions"
       >
         <button
-          className="iot--btn bx--btn bx--btn--ghost bx--btn--icon-only bx--tooltip__trigger bx--tooltip--a11y bx--tooltip--top bx--tooltip--align-center"
+          aria-describedby={null}
+          className="iot--btn bx--btn bx--btn--ghost bx--tooltip--hidden bx--btn--icon-only bx--tooltip__trigger bx--tooltip--a11y bx--btn--icon-only--top bx--tooltip--align-center"
           data-testid="34bvyub9jq-remove-rule-button"
           disabled={false}
+          onBlur={[Function]}
           onClick={[Function]}
+          onFocus={[Function]}
+          onMouseEnter={[Function]}
+          onMouseLeave={[Function]}
           tabIndex={0}
           type="button"
         >
-          <span
+          <div
             className="bx--assistive-text"
+            onMouseEnter={[Function]}
           >
             Remove rule
-          </span>
+          </div>
           <svg
             aria-hidden="true"
             aria-label="Remove rule"
@@ -616,18 +622,24 @@
           </svg>
         </button>
         <button
-          className="iot--btn bx--btn bx--btn--ghost bx--btn--icon-only bx--tooltip__trigger bx--tooltip--a11y bx--tooltip--top bx--tooltip--align-center"
+          aria-describedby={null}
+          className="iot--btn bx--btn bx--btn--ghost bx--tooltip--hidden bx--btn--icon-only bx--tooltip__trigger bx--tooltip--a11y bx--btn--icon-only--top bx--tooltip--align-center"
           data-testid="34bvyub9jq-add-rule-button"
           disabled={false}
+          onBlur={[Function]}
           onClick={[Function]}
+          onFocus={[Function]}
+          onMouseEnter={[Function]}
+          onMouseLeave={[Function]}
           tabIndex={0}
           type="button"
         >
-          <span
+          <div
             className="bx--assistive-text"
+            onMouseEnter={[Function]}
           >
             Add new rule
-          </span>
+          </div>
           <svg
             aria-hidden="true"
             aria-label="Add new rule"
@@ -647,18 +659,24 @@
           </svg>
         </button>
         <button
-          className="iot--btn bx--btn bx--btn--ghost bx--btn--icon-only bx--tooltip__trigger bx--tooltip--a11y bx--tooltip--top bx--tooltip--align-center"
+          aria-describedby={null}
+          className="iot--btn bx--btn bx--btn--ghost bx--tooltip--hidden bx--btn--icon-only bx--tooltip__trigger bx--tooltip--a11y bx--btn--icon-only--top bx--tooltip--align-center"
           data-testid="34bvyub9jq-add-group-button"
           disabled={false}
+          onBlur={[Function]}
           onClick={[Function]}
+          onFocus={[Function]}
+          onMouseEnter={[Function]}
+          onMouseLeave={[Function]}
           tabIndex={0}
           type="button"
         >
-          <span
+          <div
             className="bx--assistive-text"
+            onMouseEnter={[Function]}
           >
             Add new rule group
-          </span>
+          </div>
           <svg
             aria-hidden="true"
             aria-label="Add new rule group"
@@ -916,14 +934,9 @@
           className="iot--rule-builder-rule__actions"
         >
           <button
-<<<<<<< HEAD
             aria-describedby={null}
-            className="bx--btn bx--btn--ghost bx--tooltip--hidden bx--btn--icon-only bx--tooltip__trigger bx--tooltip--a11y bx--btn--icon-only--top bx--tooltip--align-center"
-            data-testid="rsiru4rjba-remove-rule-button"
-=======
-            className="iot--btn bx--btn bx--btn--ghost bx--btn--icon-only bx--tooltip__trigger bx--tooltip--a11y bx--tooltip--top bx--tooltip--align-center"
+            className="iot--btn bx--btn bx--btn--ghost bx--tooltip--hidden bx--btn--icon-only bx--tooltip__trigger bx--tooltip--a11y bx--btn--icon-only--top bx--tooltip--align-center"
             data-testid="ewc2z5kyfu-remove-rule-button"
->>>>>>> 63f25ad1
             disabled={false}
             onBlur={[Function]}
             onClick={[Function]}
@@ -958,14 +971,9 @@
             </svg>
           </button>
           <button
-<<<<<<< HEAD
             aria-describedby={null}
-            className="bx--btn bx--btn--ghost bx--tooltip--hidden bx--btn--icon-only bx--tooltip__trigger bx--tooltip--a11y bx--btn--icon-only--top bx--tooltip--align-center"
-            data-testid="rsiru4rjba-add-rule-button"
-=======
-            className="iot--btn bx--btn bx--btn--ghost bx--btn--icon-only bx--tooltip__trigger bx--tooltip--a11y bx--tooltip--top bx--tooltip--align-center"
+            className="iot--btn bx--btn bx--btn--ghost bx--tooltip--hidden bx--btn--icon-only bx--tooltip__trigger bx--tooltip--a11y bx--btn--icon-only--top bx--tooltip--align-center"
             data-testid="ewc2z5kyfu-add-rule-button"
->>>>>>> 63f25ad1
             disabled={false}
             onBlur={[Function]}
             onClick={[Function]}
@@ -1000,14 +1008,9 @@
             </svg>
           </button>
           <button
-<<<<<<< HEAD
             aria-describedby={null}
-            className="bx--btn bx--btn--ghost bx--tooltip--hidden bx--btn--icon-only bx--tooltip__trigger bx--tooltip--a11y bx--btn--icon-only--top bx--tooltip--align-center"
-            data-testid="rsiru4rjba-add-group-button"
-=======
-            className="iot--btn bx--btn bx--btn--ghost bx--btn--icon-only bx--tooltip__trigger bx--tooltip--a11y bx--tooltip--top bx--tooltip--align-center"
+            className="iot--btn bx--btn bx--btn--ghost bx--tooltip--hidden bx--btn--icon-only bx--tooltip__trigger bx--tooltip--a11y bx--btn--icon-only--top bx--tooltip--align-center"
             data-testid="ewc2z5kyfu-add-group-button"
->>>>>>> 63f25ad1
             disabled={false}
             onBlur={[Function]}
             onClick={[Function]}
@@ -1204,14 +1207,9 @@
           className="iot--rule-builder-rule__actions"
         >
           <button
-<<<<<<< HEAD
             aria-describedby={null}
-            className="bx--btn bx--btn--ghost bx--tooltip--hidden bx--btn--icon-only bx--tooltip__trigger bx--tooltip--a11y bx--btn--icon-only--top bx--tooltip--align-center"
-            data-testid="34bvyub9jq-remove-rule-button"
-=======
-            className="iot--btn bx--btn bx--btn--ghost bx--btn--icon-only bx--tooltip__trigger bx--tooltip--a11y bx--tooltip--top bx--tooltip--align-center"
+            className="iot--btn bx--btn bx--btn--ghost bx--tooltip--hidden bx--btn--icon-only bx--tooltip__trigger bx--tooltip--a11y bx--btn--icon-only--top bx--tooltip--align-center"
             data-testid="hks7h2zin4-remove-rule-button"
->>>>>>> 63f25ad1
             disabled={false}
             onBlur={[Function]}
             onClick={[Function]}
@@ -1246,14 +1244,9 @@
             </svg>
           </button>
           <button
-<<<<<<< HEAD
             aria-describedby={null}
-            className="bx--btn bx--btn--ghost bx--tooltip--hidden bx--btn--icon-only bx--tooltip__trigger bx--tooltip--a11y bx--btn--icon-only--top bx--tooltip--align-center"
-            data-testid="34bvyub9jq-add-rule-button"
-=======
-            className="iot--btn bx--btn bx--btn--ghost bx--btn--icon-only bx--tooltip__trigger bx--tooltip--a11y bx--tooltip--top bx--tooltip--align-center"
+            className="iot--btn bx--btn bx--btn--ghost bx--tooltip--hidden bx--btn--icon-only bx--tooltip__trigger bx--tooltip--a11y bx--btn--icon-only--top bx--tooltip--align-center"
             data-testid="hks7h2zin4-add-rule-button"
->>>>>>> 63f25ad1
             disabled={false}
             onBlur={[Function]}
             onClick={[Function]}
@@ -1288,14 +1281,9 @@
             </svg>
           </button>
           <button
-<<<<<<< HEAD
             aria-describedby={null}
-            className="bx--btn bx--btn--ghost bx--tooltip--hidden bx--btn--icon-only bx--tooltip__trigger bx--tooltip--a11y bx--btn--icon-only--top bx--tooltip--align-center"
-            data-testid="34bvyub9jq-add-group-button"
-=======
-            className="iot--btn bx--btn bx--btn--ghost bx--btn--icon-only bx--tooltip__trigger bx--tooltip--a11y bx--tooltip--top bx--tooltip--align-center"
+            className="iot--btn bx--btn bx--btn--ghost bx--tooltip--hidden bx--btn--icon-only bx--tooltip__trigger bx--tooltip--a11y bx--btn--icon-only--top bx--tooltip--align-center"
             data-testid="hks7h2zin4-add-group-button"
->>>>>>> 63f25ad1
             disabled={false}
             onBlur={[Function]}
             onClick={[Function]}
@@ -1568,14 +1556,9 @@
             className="iot--rule-builder-rule__actions"
           >
             <button
-<<<<<<< HEAD
               aria-describedby={null}
-              className="bx--btn bx--btn--ghost bx--tooltip--hidden bx--btn--icon-only bx--tooltip__trigger bx--tooltip--a11y bx--btn--icon-only--top bx--tooltip--align-center"
-              data-testid="ewc2z5kyfu-remove-rule-button"
-=======
-              className="iot--btn bx--btn bx--btn--ghost bx--btn--icon-only bx--tooltip__trigger bx--tooltip--a11y bx--tooltip--top bx--tooltip--align-center"
+              className="iot--btn bx--btn bx--btn--ghost bx--tooltip--hidden bx--btn--icon-only bx--tooltip__trigger bx--tooltip--a11y bx--btn--icon-only--top bx--tooltip--align-center"
               data-testid="wg9hlv197c-remove-rule-button"
->>>>>>> 63f25ad1
               disabled={false}
               onBlur={[Function]}
               onClick={[Function]}
@@ -1610,14 +1593,9 @@
               </svg>
             </button>
             <button
-<<<<<<< HEAD
               aria-describedby={null}
-              className="bx--btn bx--btn--ghost bx--tooltip--hidden bx--btn--icon-only bx--tooltip__trigger bx--tooltip--a11y bx--btn--icon-only--top bx--tooltip--align-center"
-              data-testid="ewc2z5kyfu-add-rule-button"
-=======
-              className="iot--btn bx--btn bx--btn--ghost bx--btn--icon-only bx--tooltip__trigger bx--tooltip--a11y bx--tooltip--top bx--tooltip--align-center"
+              className="iot--btn bx--btn bx--btn--ghost bx--tooltip--hidden bx--btn--icon-only bx--tooltip__trigger bx--tooltip--a11y bx--btn--icon-only--top bx--tooltip--align-center"
               data-testid="wg9hlv197c-add-rule-button"
->>>>>>> 63f25ad1
               disabled={false}
               onBlur={[Function]}
               onClick={[Function]}
@@ -1652,14 +1630,9 @@
               </svg>
             </button>
             <button
-<<<<<<< HEAD
               aria-describedby={null}
-              className="bx--btn bx--btn--ghost bx--tooltip--hidden bx--btn--icon-only bx--tooltip__trigger bx--tooltip--a11y bx--btn--icon-only--top bx--tooltip--align-center"
-              data-testid="ewc2z5kyfu-add-group-button"
-=======
-              className="iot--btn bx--btn bx--btn--ghost bx--btn--icon-only bx--tooltip__trigger bx--tooltip--a11y bx--tooltip--top bx--tooltip--align-center"
+              className="iot--btn bx--btn bx--btn--ghost bx--tooltip--hidden bx--btn--icon-only bx--tooltip__trigger bx--tooltip--a11y bx--btn--icon-only--top bx--tooltip--align-center"
               data-testid="wg9hlv197c-add-group-button"
->>>>>>> 63f25ad1
               disabled={false}
               onBlur={[Function]}
               onClick={[Function]}
@@ -1696,282 +1669,6 @@
           </div>
         </div>
         <div
-<<<<<<< HEAD
-          className="iot--rule-builder-rule"
-          data-testid="hks7h2zin4-rule"
-        >
-          <div
-            className="bx--dropdown__wrapper bx--list-box__wrapper"
-            data-testid="hks7h2zin4-column-dropdown"
-          >
-            
-            <div
-              className="bx--dropdown bx--dropdown--light bx--list-box bx--list-box--light"
-              id="hks7h2zin4-column-dropdown"
-              onClick={[Function]}
-              onKeyDown={[Function]}
-            >
-              <button
-                aria-disabled={false}
-                aria-expanded={false}
-                aria-haspopup="listbox"
-                aria-labelledby="downshift-8-label downshift-8-toggle-button"
-                className="bx--list-box__field"
-                disabled={false}
-                id="downshift-8-toggle-button"
-                onClick={[Function]}
-                onKeyDown={[Function]}
-                type="button"
-              >
-                <span
-                  className="bx--list-box__label"
-                >
-                  Column 1
-                </span>
-                <div
-                  className="bx--list-box__menu-icon"
-                >
-                  <svg
-                    aria-label="Open menu"
-                    fill="currentColor"
-                    focusable="false"
-                    height={16}
-                    name="chevron--down"
-                    preserveAspectRatio="xMidYMid meet"
-                    role="img"
-                    viewBox="0 0 16 16"
-                    width={16}
-                    xmlns="http://www.w3.org/2000/svg"
-                  >
-                    <path
-                      d="M8 11L3 6 3.7 5.3 8 9.6 12.3 5.3 13 6z"
-                    />
-                    <title>
-                      Open menu
-                    </title>
-                  </svg>
-                </div>
-              </button>
-              <div
-                aria-labelledby="downshift-8-label"
-                className="bx--list-box__menu"
-                id="downshift-8-menu"
-                onBlur={[Function]}
-                onKeyDown={[Function]}
-                onMouseLeave={[Function]}
-                role="listbox"
-                tabIndex={-1}
-              />
-            </div>
-          </div>
-          <div
-            className="bx--dropdown__wrapper bx--list-box__wrapper"
-            data-testid="hks7h2zin4-operand-dropdown"
-          >
-            
-            <div
-              className="bx--dropdown bx--dropdown--light bx--list-box bx--list-box--light"
-              id="hks7h2zin4-operand-dropdown"
-              onClick={[Function]}
-              onKeyDown={[Function]}
-            >
-              <button
-                aria-disabled={false}
-                aria-expanded={false}
-                aria-haspopup="listbox"
-                aria-labelledby="downshift-9-label downshift-9-toggle-button"
-                className="bx--list-box__field"
-                disabled={false}
-                id="downshift-9-toggle-button"
-                onClick={[Function]}
-                onKeyDown={[Function]}
-                type="button"
-              >
-                <span
-                  className="bx--list-box__label"
-                >
-                  Less than
-                </span>
-                <div
-                  className="bx--list-box__menu-icon"
-                >
-                  <svg
-                    aria-label="Open menu"
-                    fill="currentColor"
-                    focusable="false"
-                    height={16}
-                    name="chevron--down"
-                    preserveAspectRatio="xMidYMid meet"
-                    role="img"
-                    viewBox="0 0 16 16"
-                    width={16}
-                    xmlns="http://www.w3.org/2000/svg"
-                  >
-                    <path
-                      d="M8 11L3 6 3.7 5.3 8 9.6 12.3 5.3 13 6z"
-                    />
-                    <title>
-                      Open menu
-                    </title>
-                  </svg>
-                </div>
-              </button>
-              <div
-                aria-labelledby="downshift-9-label"
-                className="bx--list-box__menu"
-                id="downshift-9-menu"
-                onBlur={[Function]}
-                onKeyDown={[Function]}
-                onMouseLeave={[Function]}
-                role="listbox"
-                tabIndex={-1}
-              />
-            </div>
-          </div>
-          <div
-            className="bx--form-item bx--text-input-wrapper bx--text-input-wrapper--light"
-          >
-            <div
-              className="bx--text-input__field-outer-wrapper"
-            >
-              <div
-                className="bx--text-input__field-wrapper"
-                data-invalid={null}
-              >
-                <input
-                  className="bx--text-input bx--text__input bx--text-input--light"
-                  data-testid="hks7h2zin4-value"
-                  defaultValue="45"
-                  disabled={false}
-                  id="hks7h2zin4-value"
-                  onChange={[Function]}
-                  onClick={[Function]}
-                  placeholder="Enter a value"
-                  title="Enter a value"
-                  type="text"
-                />
-              </div>
-            </div>
-          </div>
-          <div
-            className="iot--rule-builder-rule__actions"
-          >
-            <button
-              aria-describedby={null}
-              className="bx--btn bx--btn--ghost bx--tooltip--hidden bx--btn--icon-only bx--tooltip__trigger bx--tooltip--a11y bx--btn--icon-only--top bx--tooltip--align-center"
-              data-testid="hks7h2zin4-remove-rule-button"
-              disabled={false}
-              onBlur={[Function]}
-              onClick={[Function]}
-              onFocus={[Function]}
-              onMouseEnter={[Function]}
-              onMouseLeave={[Function]}
-              tabIndex={0}
-              type="button"
-            >
-              <div
-                className="bx--assistive-text"
-                onMouseEnter={[Function]}
-              >
-                Remove rule
-              </div>
-              <svg
-                aria-hidden="true"
-                aria-label="Remove rule"
-                className="bx--btn__icon"
-                fill="currentColor"
-                focusable="false"
-                height={32}
-                preserveAspectRatio="xMidYMid meet"
-                role="img"
-                viewBox="0 0 32 32"
-                width={32}
-                xmlns="http://www.w3.org/2000/svg"
-              >
-                <path
-                  d="M8 15H24V17H8z"
-                />
-              </svg>
-            </button>
-            <button
-              aria-describedby={null}
-              className="bx--btn bx--btn--ghost bx--tooltip--hidden bx--btn--icon-only bx--tooltip__trigger bx--tooltip--a11y bx--btn--icon-only--top bx--tooltip--align-center"
-              data-testid="hks7h2zin4-add-rule-button"
-              disabled={false}
-              onBlur={[Function]}
-              onClick={[Function]}
-              onFocus={[Function]}
-              onMouseEnter={[Function]}
-              onMouseLeave={[Function]}
-              tabIndex={0}
-              type="button"
-            >
-              <div
-                className="bx--assistive-text"
-                onMouseEnter={[Function]}
-              >
-                Add new rule
-              </div>
-              <svg
-                aria-hidden="true"
-                aria-label="Add new rule"
-                className="bx--btn__icon"
-                fill="currentColor"
-                focusable="false"
-                height={32}
-                preserveAspectRatio="xMidYMid meet"
-                role="img"
-                viewBox="0 0 32 32"
-                width={32}
-                xmlns="http://www.w3.org/2000/svg"
-              >
-                <path
-                  d="M17 15L17 8 15 8 15 15 8 15 8 17 15 17 15 24 17 24 17 17 24 17 24 15z"
-                />
-              </svg>
-            </button>
-            <button
-              aria-describedby={null}
-              className="bx--btn bx--btn--ghost bx--tooltip--hidden bx--btn--icon-only bx--tooltip__trigger bx--tooltip--a11y bx--btn--icon-only--top bx--tooltip--align-center"
-              data-testid="hks7h2zin4-add-group-button"
-              disabled={false}
-              onBlur={[Function]}
-              onClick={[Function]}
-              onFocus={[Function]}
-              onMouseEnter={[Function]}
-              onMouseLeave={[Function]}
-              tabIndex={0}
-              type="button"
-            >
-              <div
-                className="bx--assistive-text"
-                onMouseEnter={[Function]}
-              >
-                Add new rule group
-              </div>
-              <svg
-                aria-hidden="true"
-                aria-label="Add new rule group"
-                className="bx--btn__icon"
-                fill="currentColor"
-                focusable="false"
-                height={32}
-                preserveAspectRatio="xMidYMid meet"
-                role="img"
-                viewBox="0 0 32 32"
-                width={32}
-                xmlns="http://www.w3.org/2000/svg"
-              >
-                <path
-                  d="M20.5859,14.4141,24.1719,18H6V8H4V18a2.0024,2.0024,0,0,0,2,2H24.1719L20.586,23.5859,22,25l6-6-6-6Z"
-                />
-              </svg>
-            </button>
-          </div>
-        </div>
-        <div
-=======
->>>>>>> 63f25ad1
           className="iot--rule-builder-rule--group"
         >
           <div>
@@ -2208,14 +1905,9 @@
               className="iot--rule-builder-rule__actions"
             >
               <button
-<<<<<<< HEAD
                 aria-describedby={null}
-                className="bx--btn bx--btn--ghost bx--tooltip--hidden bx--btn--icon-only bx--tooltip__trigger bx--tooltip--a11y bx--btn--icon-only--top bx--tooltip--align-center"
-                data-testid="wg9hlv197c-remove-rule-button"
-=======
-                className="iot--btn bx--btn bx--btn--ghost bx--btn--icon-only bx--tooltip__trigger bx--tooltip--a11y bx--tooltip--top bx--tooltip--align-center"
+                className="iot--btn bx--btn bx--btn--ghost bx--tooltip--hidden bx--btn--icon-only bx--tooltip__trigger bx--tooltip--a11y bx--btn--icon-only--top bx--tooltip--align-center"
                 data-testid="7kadk2wfv8-remove-rule-button"
->>>>>>> 63f25ad1
                 disabled={false}
                 onBlur={[Function]}
                 onClick={[Function]}
@@ -2250,14 +1942,9 @@
                 </svg>
               </button>
               <button
-<<<<<<< HEAD
                 aria-describedby={null}
-                className="bx--btn bx--btn--ghost bx--tooltip--hidden bx--btn--icon-only bx--tooltip__trigger bx--tooltip--a11y bx--btn--icon-only--top bx--tooltip--align-center"
-                data-testid="wg9hlv197c-add-rule-button"
-=======
-                className="iot--btn bx--btn bx--btn--ghost bx--btn--icon-only bx--tooltip__trigger bx--tooltip--a11y bx--tooltip--top bx--tooltip--align-center"
+                className="iot--btn bx--btn bx--btn--ghost bx--tooltip--hidden bx--btn--icon-only bx--tooltip__trigger bx--tooltip--a11y bx--btn--icon-only--top bx--tooltip--align-center"
                 data-testid="7kadk2wfv8-add-rule-button"
->>>>>>> 63f25ad1
                 disabled={false}
                 onBlur={[Function]}
                 onClick={[Function]}
@@ -2292,14 +1979,9 @@
                 </svg>
               </button>
               <button
-<<<<<<< HEAD
                 aria-describedby={null}
-                className="bx--btn bx--btn--ghost bx--tooltip--hidden bx--btn--icon-only bx--tooltip__trigger bx--tooltip--a11y bx--btn--icon-only--top bx--tooltip--align-center"
-                data-testid="wg9hlv197c-add-group-button"
-=======
-                className="iot--btn bx--btn bx--btn--ghost bx--btn--icon-only bx--tooltip__trigger bx--tooltip--a11y bx--tooltip--top bx--tooltip--align-center"
+                className="iot--btn bx--btn bx--btn--ghost bx--tooltip--hidden bx--btn--icon-only bx--tooltip__trigger bx--tooltip--a11y bx--btn--icon-only--top bx--tooltip--align-center"
                 data-testid="7kadk2wfv8-add-group-button"
->>>>>>> 63f25ad1
                 disabled={false}
                 onBlur={[Function]}
                 onClick={[Function]}
@@ -2370,609 +2052,6 @@
                   <div
                     className="bx--list-box__menu-icon"
                   >
-<<<<<<< HEAD
-                    <button
-                      aria-disabled={false}
-                      aria-expanded={false}
-                      aria-haspopup="listbox"
-                      aria-labelledby="downshift-13-label downshift-13-toggle-button"
-                      className="bx--list-box__field"
-                      disabled={false}
-                      id="downshift-13-toggle-button"
-                      onClick={[Function]}
-                      onKeyDown={[Function]}
-                      type="button"
-                    >
-                      <span
-                        className="bx--list-box__label"
-                      >
-                        ALL
-                      </span>
-                      <div
-                        className="bx--list-box__menu-icon"
-                      >
-                        <svg
-                          aria-label="Open menu"
-                          fill="currentColor"
-                          focusable="false"
-                          height={16}
-                          name="chevron--down"
-                          preserveAspectRatio="xMidYMid meet"
-                          role="img"
-                          viewBox="0 0 16 16"
-                          width={16}
-                          xmlns="http://www.w3.org/2000/svg"
-                        >
-                          <path
-                            d="M8 11L3 6 3.7 5.3 8 9.6 12.3 5.3 13 6z"
-                          />
-                          <title>
-                            Open menu
-                          </title>
-                        </svg>
-                      </div>
-                    </button>
-                    <div
-                      aria-labelledby="downshift-13-label"
-                      className="bx--list-box__menu"
-                      id="downshift-13-menu"
-                      onBlur={[Function]}
-                      onKeyDown={[Function]}
-                      onMouseLeave={[Function]}
-                      role="listbox"
-                      tabIndex={-1}
-                    />
-                  </div>
-                </div>
-              </div>
-              <span>
-                 of the following are true
-              </span>
-            </div>
-            <div
-              className="iot--rule-builder-rule"
-              data-testid="7kadk2wfv8-rule"
-            >
-              <div
-                className="bx--dropdown__wrapper bx--list-box__wrapper"
-                data-testid="7kadk2wfv8-column-dropdown"
-              >
-                
-                <div
-                  className="bx--dropdown bx--dropdown--light bx--list-box bx--list-box--light"
-                  id="7kadk2wfv8-column-dropdown"
-                  onClick={[Function]}
-                  onKeyDown={[Function]}
-                >
-                  <button
-                    aria-disabled={false}
-                    aria-expanded={false}
-                    aria-haspopup="listbox"
-                    aria-labelledby="downshift-14-label downshift-14-toggle-button"
-                    className="bx--list-box__field"
-                    disabled={false}
-                    id="downshift-14-toggle-button"
-                    onClick={[Function]}
-                    onKeyDown={[Function]}
-                    type="button"
-                  >
-                    <span
-                      className="bx--list-box__label"
-                    >
-                      Column 1
-                    </span>
-                    <div
-                      className="bx--list-box__menu-icon"
-                    >
-                      <svg
-                        aria-label="Open menu"
-                        fill="currentColor"
-                        focusable="false"
-                        height={16}
-                        name="chevron--down"
-                        preserveAspectRatio="xMidYMid meet"
-                        role="img"
-                        viewBox="0 0 16 16"
-                        width={16}
-                        xmlns="http://www.w3.org/2000/svg"
-                      >
-                        <path
-                          d="M8 11L3 6 3.7 5.3 8 9.6 12.3 5.3 13 6z"
-                        />
-                        <title>
-                          Open menu
-                        </title>
-                      </svg>
-                    </div>
-                  </button>
-                  <div
-                    aria-labelledby="downshift-14-label"
-                    className="bx--list-box__menu"
-                    id="downshift-14-menu"
-                    onBlur={[Function]}
-                    onKeyDown={[Function]}
-                    onMouseLeave={[Function]}
-                    role="listbox"
-                    tabIndex={-1}
-                  />
-                </div>
-              </div>
-              <div
-                className="bx--dropdown__wrapper bx--list-box__wrapper"
-                data-testid="7kadk2wfv8-operand-dropdown"
-              >
-                
-                <div
-                  className="bx--dropdown bx--dropdown--light bx--list-box bx--list-box--light"
-                  id="7kadk2wfv8-operand-dropdown"
-                  onClick={[Function]}
-                  onKeyDown={[Function]}
-                >
-                  <button
-                    aria-disabled={false}
-                    aria-expanded={false}
-                    aria-haspopup="listbox"
-                    aria-labelledby="downshift-15-label downshift-15-toggle-button"
-                    className="bx--list-box__field"
-                    disabled={false}
-                    id="downshift-15-toggle-button"
-                    onClick={[Function]}
-                    onKeyDown={[Function]}
-                    type="button"
-                  >
-                    <span
-                      className="bx--list-box__label"
-                    >
-                      Equals
-                    </span>
-                    <div
-                      className="bx--list-box__menu-icon"
-                    >
-                      <svg
-                        aria-label="Open menu"
-                        fill="currentColor"
-                        focusable="false"
-                        height={16}
-                        name="chevron--down"
-                        preserveAspectRatio="xMidYMid meet"
-                        role="img"
-                        viewBox="0 0 16 16"
-                        width={16}
-                        xmlns="http://www.w3.org/2000/svg"
-                      >
-                        <path
-                          d="M8 11L3 6 3.7 5.3 8 9.6 12.3 5.3 13 6z"
-                        />
-                        <title>
-                          Open menu
-                        </title>
-                      </svg>
-                    </div>
-                  </button>
-                  <div
-                    aria-labelledby="downshift-15-label"
-                    className="bx--list-box__menu"
-                    id="downshift-15-menu"
-                    onBlur={[Function]}
-                    onKeyDown={[Function]}
-                    onMouseLeave={[Function]}
-                    role="listbox"
-                    tabIndex={-1}
-                  />
-                </div>
-              </div>
-              <div
-                className="bx--form-item bx--text-input-wrapper bx--text-input-wrapper--light"
-              >
-                <div
-                  className="bx--text-input__field-outer-wrapper"
-                >
-                  <div
-                    className="bx--text-input__field-wrapper"
-                    data-invalid={null}
-                  >
-                    <input
-                      className="bx--text-input bx--text__input bx--text-input--light"
-                      data-testid="7kadk2wfv8-value"
-                      defaultValue="44"
-                      disabled={false}
-                      id="7kadk2wfv8-value"
-                      onChange={[Function]}
-                      onClick={[Function]}
-                      placeholder="Enter a value"
-                      title="Enter a value"
-                      type="text"
-                    />
-                  </div>
-                </div>
-              </div>
-              <div
-                className="iot--rule-builder-rule__actions"
-              >
-                <button
-                  aria-describedby={null}
-                  className="bx--btn bx--btn--ghost bx--tooltip--hidden bx--btn--icon-only bx--tooltip__trigger bx--tooltip--a11y bx--btn--icon-only--top bx--tooltip--align-center"
-                  data-testid="7kadk2wfv8-remove-rule-button"
-                  disabled={false}
-                  onBlur={[Function]}
-                  onClick={[Function]}
-                  onFocus={[Function]}
-                  onMouseEnter={[Function]}
-                  onMouseLeave={[Function]}
-                  tabIndex={0}
-                  type="button"
-                >
-                  <div
-                    className="bx--assistive-text"
-                    onMouseEnter={[Function]}
-                  >
-                    Remove rule
-                  </div>
-                  <svg
-                    aria-hidden="true"
-                    aria-label="Remove rule"
-                    className="bx--btn__icon"
-                    fill="currentColor"
-                    focusable="false"
-                    height={32}
-                    preserveAspectRatio="xMidYMid meet"
-                    role="img"
-                    viewBox="0 0 32 32"
-                    width={32}
-                    xmlns="http://www.w3.org/2000/svg"
-                  >
-                    <path
-                      d="M8 15H24V17H8z"
-                    />
-                  </svg>
-                </button>
-                <button
-                  aria-describedby={null}
-                  className="bx--btn bx--btn--ghost bx--tooltip--hidden bx--btn--icon-only bx--tooltip__trigger bx--tooltip--a11y bx--btn--icon-only--top bx--tooltip--align-center"
-                  data-testid="7kadk2wfv8-add-rule-button"
-                  disabled={false}
-                  onBlur={[Function]}
-                  onClick={[Function]}
-                  onFocus={[Function]}
-                  onMouseEnter={[Function]}
-                  onMouseLeave={[Function]}
-                  tabIndex={0}
-                  type="button"
-                >
-                  <div
-                    className="bx--assistive-text"
-                    onMouseEnter={[Function]}
-                  >
-                    Add new rule
-                  </div>
-                  <svg
-                    aria-hidden="true"
-                    aria-label="Add new rule"
-                    className="bx--btn__icon"
-                    fill="currentColor"
-                    focusable="false"
-                    height={32}
-                    preserveAspectRatio="xMidYMid meet"
-                    role="img"
-                    viewBox="0 0 32 32"
-                    width={32}
-                    xmlns="http://www.w3.org/2000/svg"
-                  >
-                    <path
-                      d="M17 15L17 8 15 8 15 15 8 15 8 17 15 17 15 24 17 24 17 17 24 17 24 15z"
-                    />
-                  </svg>
-                </button>
-                <button
-                  aria-describedby={null}
-                  className="bx--btn bx--btn--ghost bx--tooltip--hidden bx--btn--icon-only bx--tooltip__trigger bx--tooltip--a11y bx--btn--icon-only--top bx--tooltip--align-center"
-                  data-testid="7kadk2wfv8-add-group-button"
-                  disabled={false}
-                  onBlur={[Function]}
-                  onClick={[Function]}
-                  onFocus={[Function]}
-                  onMouseEnter={[Function]}
-                  onMouseLeave={[Function]}
-                  tabIndex={0}
-                  type="button"
-                >
-                  <div
-                    className="bx--assistive-text"
-                    onMouseEnter={[Function]}
-                  >
-                    Add new rule group
-                  </div>
-                  <svg
-                    aria-hidden="true"
-                    aria-label="Add new rule group"
-                    className="bx--btn__icon"
-                    fill="currentColor"
-                    focusable="false"
-                    height={32}
-                    preserveAspectRatio="xMidYMid meet"
-                    role="img"
-                    viewBox="0 0 32 32"
-                    width={32}
-                    xmlns="http://www.w3.org/2000/svg"
-                  >
-                    <path
-                      d="M20.5859,14.4141,24.1719,18H6V8H4V18a2.0024,2.0024,0,0,0,2,2H24.1719L20.586,23.5859,22,25l6-6-6-6Z"
-                    />
-                  </svg>
-                </button>
-              </div>
-            </div>
-            <div
-              className="iot--rule-builder-rule"
-              data-testid="49mf09vjhn-rule"
-            >
-              <div
-                className="bx--dropdown__wrapper bx--list-box__wrapper"
-                data-testid="49mf09vjhn-column-dropdown"
-              >
-                
-                <div
-                  className="bx--dropdown bx--dropdown--light bx--list-box bx--list-box--light"
-                  id="49mf09vjhn-column-dropdown"
-                  onClick={[Function]}
-                  onKeyDown={[Function]}
-                >
-                  <button
-                    aria-disabled={false}
-                    aria-expanded={false}
-                    aria-haspopup="listbox"
-                    aria-labelledby="downshift-16-label downshift-16-toggle-button"
-                    className="bx--list-box__field"
-                    disabled={false}
-                    id="downshift-16-toggle-button"
-                    onClick={[Function]}
-                    onKeyDown={[Function]}
-                    type="button"
-                  >
-                    <span
-                      className="bx--list-box__label"
-                    >
-                      Column 2
-                    </span>
-                    <div
-                      className="bx--list-box__menu-icon"
-                    >
-                      <svg
-                        aria-label="Open menu"
-                        fill="currentColor"
-                        focusable="false"
-                        height={16}
-                        name="chevron--down"
-                        preserveAspectRatio="xMidYMid meet"
-                        role="img"
-                        viewBox="0 0 16 16"
-                        width={16}
-                        xmlns="http://www.w3.org/2000/svg"
-                      >
-                        <path
-                          d="M8 11L3 6 3.7 5.3 8 9.6 12.3 5.3 13 6z"
-                        />
-                        <title>
-                          Open menu
-                        </title>
-                      </svg>
-                    </div>
-                  </button>
-                  <div
-                    aria-labelledby="downshift-16-label"
-                    className="bx--list-box__menu"
-                    id="downshift-16-menu"
-                    onBlur={[Function]}
-                    onKeyDown={[Function]}
-                    onMouseLeave={[Function]}
-                    role="listbox"
-                    tabIndex={-1}
-                  />
-                </div>
-              </div>
-              <div
-                className="bx--dropdown__wrapper bx--list-box__wrapper"
-                data-testid="49mf09vjhn-operand-dropdown"
-              >
-                
-                <div
-                  className="bx--dropdown bx--dropdown--light bx--list-box bx--list-box--light"
-                  id="49mf09vjhn-operand-dropdown"
-                  onClick={[Function]}
-                  onKeyDown={[Function]}
-                >
-                  <button
-                    aria-disabled={false}
-                    aria-expanded={false}
-                    aria-haspopup="listbox"
-                    aria-labelledby="downshift-17-label downshift-17-toggle-button"
-                    className="bx--list-box__field"
-                    disabled={false}
-                    id="downshift-17-toggle-button"
-                    onClick={[Function]}
-                    onKeyDown={[Function]}
-                    type="button"
-                  >
-                    <span
-                      className="bx--list-box__label"
-                    >
-                      Equals
-                    </span>
-                    <div
-                      className="bx--list-box__menu-icon"
-                    >
-                      <svg
-                        aria-label="Open menu"
-                        fill="currentColor"
-                        focusable="false"
-                        height={16}
-                        name="chevron--down"
-                        preserveAspectRatio="xMidYMid meet"
-                        role="img"
-                        viewBox="0 0 16 16"
-                        width={16}
-                        xmlns="http://www.w3.org/2000/svg"
-                      >
-                        <path
-                          d="M8 11L3 6 3.7 5.3 8 9.6 12.3 5.3 13 6z"
-                        />
-                        <title>
-                          Open menu
-                        </title>
-                      </svg>
-                    </div>
-                  </button>
-                  <div
-                    aria-labelledby="downshift-17-label"
-                    className="bx--list-box__menu"
-                    id="downshift-17-menu"
-                    onBlur={[Function]}
-                    onKeyDown={[Function]}
-                    onMouseLeave={[Function]}
-                    role="listbox"
-                    tabIndex={-1}
-                  />
-                </div>
-              </div>
-              <div
-                className="bx--form-item bx--text-input-wrapper bx--text-input-wrapper--light"
-              >
-                <div
-                  className="bx--text-input__field-outer-wrapper"
-                >
-                  <div
-                    className="bx--text-input__field-wrapper"
-                    data-invalid={null}
-                  >
-                    <input
-                      className="bx--text-input bx--text__input bx--text-input--light"
-                      data-testid="49mf09vjhn-value"
-                      defaultValue="46"
-                      disabled={false}
-                      id="49mf09vjhn-value"
-                      onChange={[Function]}
-                      onClick={[Function]}
-                      placeholder="Enter a value"
-                      title="Enter a value"
-                      type="text"
-                    />
-                  </div>
-                </div>
-              </div>
-              <div
-                className="iot--rule-builder-rule__actions"
-              >
-                <button
-                  aria-describedby={null}
-                  className="bx--btn bx--btn--ghost bx--tooltip--hidden bx--btn--icon-only bx--tooltip__trigger bx--tooltip--a11y bx--btn--icon-only--top bx--tooltip--align-center"
-                  data-testid="49mf09vjhn-remove-rule-button"
-                  disabled={false}
-                  onBlur={[Function]}
-                  onClick={[Function]}
-                  onFocus={[Function]}
-                  onMouseEnter={[Function]}
-                  onMouseLeave={[Function]}
-                  tabIndex={0}
-                  type="button"
-                >
-                  <div
-                    className="bx--assistive-text"
-                    onMouseEnter={[Function]}
-                  >
-                    Remove rule
-                  </div>
-                  <svg
-                    aria-hidden="true"
-                    aria-label="Remove rule"
-                    className="bx--btn__icon"
-                    fill="currentColor"
-                    focusable="false"
-                    height={32}
-                    preserveAspectRatio="xMidYMid meet"
-                    role="img"
-                    viewBox="0 0 32 32"
-                    width={32}
-                    xmlns="http://www.w3.org/2000/svg"
-                  >
-                    <path
-                      d="M8 15H24V17H8z"
-                    />
-                  </svg>
-                </button>
-                <button
-                  aria-describedby={null}
-                  className="bx--btn bx--btn--ghost bx--tooltip--hidden bx--btn--icon-only bx--tooltip__trigger bx--tooltip--a11y bx--btn--icon-only--top bx--tooltip--align-center"
-                  data-testid="49mf09vjhn-add-rule-button"
-                  disabled={false}
-                  onBlur={[Function]}
-                  onClick={[Function]}
-                  onFocus={[Function]}
-                  onMouseEnter={[Function]}
-                  onMouseLeave={[Function]}
-                  tabIndex={0}
-                  type="button"
-                >
-                  <div
-                    className="bx--assistive-text"
-                    onMouseEnter={[Function]}
-                  >
-                    Add new rule
-                  </div>
-                  <svg
-                    aria-hidden="true"
-                    aria-label="Add new rule"
-                    className="bx--btn__icon"
-                    fill="currentColor"
-                    focusable="false"
-                    height={32}
-                    preserveAspectRatio="xMidYMid meet"
-                    role="img"
-                    viewBox="0 0 32 32"
-                    width={32}
-                    xmlns="http://www.w3.org/2000/svg"
-                  >
-                    <path
-                      d="M17 15L17 8 15 8 15 15 8 15 8 17 15 17 15 24 17 24 17 17 24 17 24 15z"
-                    />
-                  </svg>
-                </button>
-                <button
-                  aria-describedby={null}
-                  className="bx--btn bx--btn--ghost bx--tooltip--hidden bx--btn--icon-only bx--tooltip__trigger bx--tooltip--a11y bx--btn--icon-only--top bx--tooltip--align-center"
-                  data-testid="49mf09vjhn-add-group-button"
-                  disabled={false}
-                  onBlur={[Function]}
-                  onClick={[Function]}
-                  onFocus={[Function]}
-                  onMouseEnter={[Function]}
-                  onMouseLeave={[Function]}
-                  tabIndex={0}
-                  type="button"
-                >
-                  <div
-                    className="bx--assistive-text"
-                    onMouseEnter={[Function]}
-                  >
-                    Add new rule group
-                  </div>
-                  <svg
-                    aria-hidden="true"
-                    aria-label="Add new rule group"
-                    className="bx--btn__icon"
-                    fill="currentColor"
-                    focusable="false"
-                    height={32}
-                    preserveAspectRatio="xMidYMid meet"
-                    role="img"
-                    viewBox="0 0 32 32"
-                    width={32}
-                    xmlns="http://www.w3.org/2000/svg"
-                  >
-                    <path
-                      d="M20.5859,14.4141,24.1719,18H6V8H4V18a2.0024,2.0024,0,0,0,2,2H24.1719L20.586,23.5859,22,25l6-6-6-6Z"
-                    />
-                  </svg>
-=======
                     <svg
                       aria-label="Open menu"
                       fill="currentColor"
@@ -2993,7 +2072,6 @@
                       </title>
                     </svg>
                   </div>
->>>>>>> 63f25ad1
                 </button>
                 <div
                   aria-labelledby="downshift-16-label"
@@ -3071,75 +2149,8 @@
                 />
               </div>
             </div>
-<<<<<<< HEAD
-          </div>
-          <span>
-             of the following are true
-          </span>
-        </div>
-        <div
-          className="iot--rule-builder-header__buttons"
-        >
-          <button
-            aria-describedby={null}
-            aria-pressed={null}
-            className="bx--btn bx--btn--ghost"
-            data-testid="rule-builder-header-add-rule-button"
-            disabled={false}
-            onBlur={[Function]}
-            onClick={[Function]}
-            onFocus={[Function]}
-            onMouseEnter={[Function]}
-            onMouseLeave={[Function]}
-            tabIndex={0}
-            type="button"
-          >
-            Add rule
-            <svg
-              aria-hidden={true}
-              className="bx--btn__icon"
-              fill="currentColor"
-              focusable="false"
-              height={32}
-              preserveAspectRatio="xMidYMid meet"
-              viewBox="0 0 32 32"
-              width={32}
-              xmlns="http://www.w3.org/2000/svg"
-            >
-              <path
-                d="M17 15L17 8 15 8 15 15 8 15 8 17 15 17 15 24 17 24 17 17 24 17 24 15z"
-              />
-            </svg>
-          </button>
-          <button
-            aria-describedby={null}
-            aria-pressed={null}
-            className="bx--btn bx--btn--ghost"
-            data-testid="rule-builder-header-add-group-button"
-            disabled={false}
-            onBlur={[Function]}
-            onClick={[Function]}
-            onFocus={[Function]}
-            onMouseEnter={[Function]}
-            onMouseLeave={[Function]}
-            tabIndex={0}
-            type="button"
-          >
-            Add group
-            <svg
-              aria-hidden={true}
-              className="bx--btn__icon"
-              fill="currentColor"
-              focusable="false"
-              height={32}
-              preserveAspectRatio="xMidYMid meet"
-              viewBox="0 0 32 32"
-              width={32}
-              xmlns="http://www.w3.org/2000/svg"
-=======
             <div
               className="bx--form-item bx--text-input-wrapper bx--text-input-wrapper--light"
->>>>>>> 63f25ad1
             >
               <div
                 className="bx--text-input__field-outer-wrapper"
@@ -3167,18 +2178,24 @@
               className="iot--rule-builder-rule__actions"
             >
               <button
-                className="iot--btn bx--btn bx--btn--ghost bx--btn--icon-only bx--tooltip__trigger bx--tooltip--a11y bx--tooltip--top bx--tooltip--align-center"
+                aria-describedby={null}
+                className="iot--btn bx--btn bx--btn--ghost bx--tooltip--hidden bx--btn--icon-only bx--tooltip__trigger bx--tooltip--a11y bx--btn--icon-only--top bx--tooltip--align-center"
                 data-testid="49mf09vjhn-remove-rule-button"
                 disabled={false}
+                onBlur={[Function]}
                 onClick={[Function]}
+                onFocus={[Function]}
+                onMouseEnter={[Function]}
+                onMouseLeave={[Function]}
                 tabIndex={0}
                 type="button"
               >
-                <span
+                <div
                   className="bx--assistive-text"
+                  onMouseEnter={[Function]}
                 >
                   Remove rule
-                </span>
+                </div>
                 <svg
                   aria-hidden="true"
                   aria-label="Remove rule"
@@ -3198,18 +2215,24 @@
                 </svg>
               </button>
               <button
-                className="iot--btn bx--btn bx--btn--ghost bx--btn--icon-only bx--tooltip__trigger bx--tooltip--a11y bx--tooltip--top bx--tooltip--align-center"
+                aria-describedby={null}
+                className="iot--btn bx--btn bx--btn--ghost bx--tooltip--hidden bx--btn--icon-only bx--tooltip__trigger bx--tooltip--a11y bx--btn--icon-only--top bx--tooltip--align-center"
                 data-testid="49mf09vjhn-add-rule-button"
                 disabled={false}
+                onBlur={[Function]}
                 onClick={[Function]}
+                onFocus={[Function]}
+                onMouseEnter={[Function]}
+                onMouseLeave={[Function]}
                 tabIndex={0}
                 type="button"
               >
-                <span
+                <div
                   className="bx--assistive-text"
+                  onMouseEnter={[Function]}
                 >
                   Add new rule
-                </span>
+                </div>
                 <svg
                   aria-hidden="true"
                   aria-label="Add new rule"
@@ -3229,18 +2252,24 @@
                 </svg>
               </button>
               <button
-                className="iot--btn bx--btn bx--btn--ghost bx--btn--icon-only bx--tooltip__trigger bx--tooltip--a11y bx--tooltip--top bx--tooltip--align-center"
+                aria-describedby={null}
+                className="iot--btn bx--btn bx--btn--ghost bx--tooltip--hidden bx--btn--icon-only bx--tooltip__trigger bx--tooltip--a11y bx--btn--icon-only--top bx--tooltip--align-center"
                 data-testid="49mf09vjhn-add-group-button"
                 disabled={false}
+                onBlur={[Function]}
                 onClick={[Function]}
+                onFocus={[Function]}
+                onMouseEnter={[Function]}
+                onMouseLeave={[Function]}
                 tabIndex={0}
                 type="button"
               >
-                <span
+                <div
                   className="bx--assistive-text"
+                  onMouseEnter={[Function]}
                 >
                   Add new rule group
-                </span>
+                </div>
                 <svg
                   aria-hidden="true"
                   aria-label="Add new rule group"
@@ -3303,129 +2332,6 @@
                 disabled={false}
                 id="downshift-0-toggle-button"
                 onClick={[Function]}
-<<<<<<< HEAD
-                placeholder="Enter a value"
-                title="Enter a value"
-                type="text"
-              />
-            </div>
-          </div>
-        </div>
-        <div
-          className="iot--rule-builder-rule__actions"
-        >
-          <button
-            aria-describedby={null}
-            className="bx--btn bx--btn--ghost bx--tooltip--hidden bx--btn--icon-only bx--tooltip__trigger bx--tooltip--a11y bx--btn--icon-only--top bx--tooltip--align-center"
-            data-testid="rsiru4rjba-remove-rule-button"
-            disabled={false}
-            onBlur={[Function]}
-            onClick={[Function]}
-            onFocus={[Function]}
-            onMouseEnter={[Function]}
-            onMouseLeave={[Function]}
-            tabIndex={0}
-            type="button"
-          >
-            <div
-              className="bx--assistive-text"
-              onMouseEnter={[Function]}
-            >
-              Remove rule
-            </div>
-            <svg
-              aria-hidden="true"
-              aria-label="Remove rule"
-              className="bx--btn__icon"
-              fill="currentColor"
-              focusable="false"
-              height={32}
-              preserveAspectRatio="xMidYMid meet"
-              role="img"
-              viewBox="0 0 32 32"
-              width={32}
-              xmlns="http://www.w3.org/2000/svg"
-            >
-              <path
-                d="M8 15H24V17H8z"
-              />
-            </svg>
-          </button>
-          <button
-            aria-describedby={null}
-            className="bx--btn bx--btn--ghost bx--tooltip--hidden bx--btn--icon-only bx--tooltip__trigger bx--tooltip--a11y bx--btn--icon-only--top bx--tooltip--align-center"
-            data-testid="rsiru4rjba-add-rule-button"
-            disabled={false}
-            onBlur={[Function]}
-            onClick={[Function]}
-            onFocus={[Function]}
-            onMouseEnter={[Function]}
-            onMouseLeave={[Function]}
-            tabIndex={0}
-            type="button"
-          >
-            <div
-              className="bx--assistive-text"
-              onMouseEnter={[Function]}
-            >
-              Add new rule
-            </div>
-            <svg
-              aria-hidden="true"
-              aria-label="Add new rule"
-              className="bx--btn__icon"
-              fill="currentColor"
-              focusable="false"
-              height={32}
-              preserveAspectRatio="xMidYMid meet"
-              role="img"
-              viewBox="0 0 32 32"
-              width={32}
-              xmlns="http://www.w3.org/2000/svg"
-            >
-              <path
-                d="M17 15L17 8 15 8 15 15 8 15 8 17 15 17 15 24 17 24 17 17 24 17 24 15z"
-              />
-            </svg>
-          </button>
-          <button
-            aria-describedby={null}
-            className="bx--btn bx--btn--ghost bx--tooltip--hidden bx--btn--icon-only bx--tooltip__trigger bx--tooltip--a11y bx--btn--icon-only--top bx--tooltip--align-center"
-            data-testid="rsiru4rjba-add-group-button"
-            disabled={false}
-            onBlur={[Function]}
-            onClick={[Function]}
-            onFocus={[Function]}
-            onMouseEnter={[Function]}
-            onMouseLeave={[Function]}
-            tabIndex={0}
-            type="button"
-          >
-            <div
-              className="bx--assistive-text"
-              onMouseEnter={[Function]}
-            >
-              Add new rule group
-            </div>
-            <svg
-              aria-hidden="true"
-              aria-label="Add new rule group"
-              className="bx--btn__icon"
-              fill="currentColor"
-              focusable="false"
-              height={32}
-              preserveAspectRatio="xMidYMid meet"
-              role="img"
-              viewBox="0 0 32 32"
-              width={32}
-              xmlns="http://www.w3.org/2000/svg"
-            >
-              <path
-                d="M20.5859,14.4141,24.1719,18H6V8H4V18a2.0024,2.0024,0,0,0,2,2H24.1719L20.586,23.5859,22,25l6-6-6-6Z"
-              />
-            </svg>
-          </button>
-=======
                 onKeyDown={[Function]}
                 type="button"
               >
@@ -3470,7 +2376,6 @@
               />
             </div>
           </div>
->>>>>>> 63f25ad1
         </div>
         <span>
            of the following are true
@@ -3480,11 +2385,16 @@
         className="iot--rule-builder-header__buttons"
       >
         <button
+          aria-describedby={null}
           aria-pressed={null}
           className="iot--btn bx--btn bx--btn--ghost"
           data-testid="rule-builder-header-add-rule-button"
           disabled={false}
+          onBlur={[Function]}
           onClick={[Function]}
+          onFocus={[Function]}
+          onMouseEnter={[Function]}
+          onMouseLeave={[Function]}
           tabIndex={0}
           type="button"
         >
@@ -3506,11 +2416,16 @@
           </svg>
         </button>
         <button
+          aria-describedby={null}
           aria-pressed={null}
           className="iot--btn bx--btn bx--btn--ghost"
           data-testid="rule-builder-header-add-group-button"
           disabled={false}
+          onBlur={[Function]}
           onClick={[Function]}
+          onFocus={[Function]}
+          onMouseEnter={[Function]}
+          onMouseLeave={[Function]}
           tabIndex={0}
           type="button"
         >
@@ -3549,19 +2464,6 @@
           onKeyDown={[Function]}
         >
           <button
-<<<<<<< HEAD
-            aria-describedby={null}
-            aria-pressed={null}
-            className="bx--btn bx--btn--ghost"
-            data-testid="rule-builder-header-add-rule-button"
-            disabled={false}
-            onBlur={[Function]}
-            onClick={[Function]}
-            onFocus={[Function]}
-            onMouseEnter={[Function]}
-            onMouseLeave={[Function]}
-            tabIndex={0}
-=======
             aria-disabled={false}
             aria-expanded={false}
             aria-haspopup="listbox"
@@ -3571,49 +2473,15 @@
             id="downshift-1-toggle-button"
             onClick={[Function]}
             onKeyDown={[Function]}
->>>>>>> 63f25ad1
             type="button"
           >
             <span
               className="bx--list-box__label"
             >
-<<<<<<< HEAD
-              <path
-                d="M17 15L17 8 15 8 15 15 8 15 8 17 15 17 15 24 17 24 17 17 24 17 24 15z"
-              />
-            </svg>
-          </button>
-          <button
-            aria-describedby={null}
-            aria-pressed={null}
-            className="bx--btn bx--btn--ghost"
-            data-testid="rule-builder-header-add-group-button"
-            disabled={false}
-            onBlur={[Function]}
-            onClick={[Function]}
-            onFocus={[Function]}
-            onMouseEnter={[Function]}
-            onMouseLeave={[Function]}
-            tabIndex={0}
-            type="button"
-          >
-            Add group
-            <svg
-              aria-hidden={true}
-              className="bx--btn__icon"
-              fill="currentColor"
-              focusable="false"
-              height={32}
-              preserveAspectRatio="xMidYMid meet"
-              viewBox="0 0 32 32"
-              width={32}
-              xmlns="http://www.w3.org/2000/svg"
-=======
               Select a column
             </span>
             <div
               className="bx--list-box__menu-icon"
->>>>>>> 63f25ad1
             >
               <svg
                 aria-label="Open menu"
@@ -3741,18 +2609,24 @@
         className="iot--rule-builder-rule__actions"
       >
         <button
-          className="iot--btn bx--btn bx--btn--ghost bx--btn--icon-only bx--tooltip__trigger bx--tooltip--a11y bx--tooltip--top bx--tooltip--align-center"
+          aria-describedby={null}
+          className="iot--btn bx--btn bx--btn--ghost bx--tooltip--hidden bx--btn--icon-only bx--tooltip__trigger bx--tooltip--a11y bx--btn--icon-only--top bx--tooltip--align-center"
           data-testid="rsiru4rjba-remove-rule-button"
           disabled={false}
+          onBlur={[Function]}
           onClick={[Function]}
+          onFocus={[Function]}
+          onMouseEnter={[Function]}
+          onMouseLeave={[Function]}
           tabIndex={0}
           type="button"
         >
-          <span
+          <div
             className="bx--assistive-text"
+            onMouseEnter={[Function]}
           >
             Remove rule
-          </span>
+          </div>
           <svg
             aria-hidden="true"
             aria-label="Remove rule"
@@ -3772,18 +2646,24 @@
           </svg>
         </button>
         <button
-          className="iot--btn bx--btn bx--btn--ghost bx--btn--icon-only bx--tooltip__trigger bx--tooltip--a11y bx--tooltip--top bx--tooltip--align-center"
+          aria-describedby={null}
+          className="iot--btn bx--btn bx--btn--ghost bx--tooltip--hidden bx--btn--icon-only bx--tooltip__trigger bx--tooltip--a11y bx--btn--icon-only--top bx--tooltip--align-center"
           data-testid="rsiru4rjba-add-rule-button"
           disabled={false}
+          onBlur={[Function]}
           onClick={[Function]}
+          onFocus={[Function]}
+          onMouseEnter={[Function]}
+          onMouseLeave={[Function]}
           tabIndex={0}
           type="button"
         >
-          <span
+          <div
             className="bx--assistive-text"
+            onMouseEnter={[Function]}
           >
             Add new rule
-          </span>
+          </div>
           <svg
             aria-hidden="true"
             aria-label="Add new rule"
@@ -3803,18 +2683,24 @@
           </svg>
         </button>
         <button
-          className="iot--btn bx--btn bx--btn--ghost bx--btn--icon-only bx--tooltip__trigger bx--tooltip--a11y bx--tooltip--top bx--tooltip--align-center"
+          aria-describedby={null}
+          className="iot--btn bx--btn bx--btn--ghost bx--tooltip--hidden bx--btn--icon-only bx--tooltip__trigger bx--tooltip--a11y bx--btn--icon-only--top bx--tooltip--align-center"
           data-testid="rsiru4rjba-add-group-button"
           disabled={false}
+          onBlur={[Function]}
           onClick={[Function]}
+          onFocus={[Function]}
+          onMouseEnter={[Function]}
+          onMouseLeave={[Function]}
           tabIndex={0}
           type="button"
         >
-          <span
+          <div
             className="bx--assistive-text"
+            onMouseEnter={[Function]}
           >
             Add new rule group
-          </span>
+          </div>
           <svg
             aria-hidden="true"
             aria-label="Add new rule group"
@@ -3927,11 +2813,16 @@
         className="iot--rule-builder-header__buttons"
       >
         <button
+          aria-describedby={null}
           aria-pressed={null}
           className="iot--btn bx--btn bx--btn--ghost"
           data-testid="rule-builder-header-add-rule-button"
           disabled={false}
+          onBlur={[Function]}
           onClick={[Function]}
+          onFocus={[Function]}
+          onMouseEnter={[Function]}
+          onMouseLeave={[Function]}
           tabIndex={0}
           type="button"
         >
@@ -3953,11 +2844,16 @@
           </svg>
         </button>
         <button
+          aria-describedby={null}
           aria-pressed={null}
           className="iot--btn bx--btn bx--btn--ghost"
           data-testid="rule-builder-header-add-group-button"
           disabled={false}
+          onBlur={[Function]}
           onClick={[Function]}
+          onFocus={[Function]}
+          onMouseEnter={[Function]}
+          onMouseLeave={[Function]}
           tabIndex={0}
           type="button"
         >
@@ -3996,38 +2892,6 @@
           onKeyDown={[Function]}
         >
           <button
-<<<<<<< HEAD
-            aria-describedby={null}
-            className="bx--btn bx--btn--ghost bx--tooltip--hidden bx--btn--icon-only bx--tooltip__trigger bx--tooltip--a11y bx--btn--icon-only--top bx--tooltip--align-center"
-            data-testid="rsiru4rjba-remove-rule-button"
-            disabled={false}
-            onBlur={[Function]}
-            onClick={[Function]}
-            onFocus={[Function]}
-            onMouseEnter={[Function]}
-            onMouseLeave={[Function]}
-            tabIndex={0}
-            type="button"
-          >
-            <div
-              className="bx--assistive-text"
-              onMouseEnter={[Function]}
-            >
-              Remove rule
-            </div>
-            <svg
-              aria-hidden="true"
-              aria-label="Remove rule"
-              className="bx--btn__icon"
-              fill="currentColor"
-              focusable="false"
-              height={32}
-              preserveAspectRatio="xMidYMid meet"
-              role="img"
-              viewBox="0 0 32 32"
-              width={32}
-              xmlns="http://www.w3.org/2000/svg"
-=======
             aria-disabled={false}
             aria-expanded={false}
             aria-haspopup="listbox"
@@ -4046,7 +2910,6 @@
             </span>
             <div
               className="bx--list-box__menu-icon"
->>>>>>> 63f25ad1
             >
               <svg
                 aria-label="Open menu"
@@ -4093,38 +2956,6 @@
           onKeyDown={[Function]}
         >
           <button
-<<<<<<< HEAD
-            aria-describedby={null}
-            className="bx--btn bx--btn--ghost bx--tooltip--hidden bx--btn--icon-only bx--tooltip__trigger bx--tooltip--a11y bx--btn--icon-only--top bx--tooltip--align-center"
-            data-testid="rsiru4rjba-add-rule-button"
-            disabled={false}
-            onBlur={[Function]}
-            onClick={[Function]}
-            onFocus={[Function]}
-            onMouseEnter={[Function]}
-            onMouseLeave={[Function]}
-            tabIndex={0}
-            type="button"
-          >
-            <div
-              className="bx--assistive-text"
-              onMouseEnter={[Function]}
-            >
-              Add new rule
-            </div>
-            <svg
-              aria-hidden="true"
-              aria-label="Add new rule"
-              className="bx--btn__icon"
-              fill="currentColor"
-              focusable="false"
-              height={32}
-              preserveAspectRatio="xMidYMid meet"
-              role="img"
-              viewBox="0 0 32 32"
-              width={32}
-              xmlns="http://www.w3.org/2000/svg"
-=======
             aria-disabled={false}
             aria-expanded={false}
             aria-haspopup="listbox"
@@ -4143,7 +2974,6 @@
             </span>
             <div
               className="bx--list-box__menu-icon"
->>>>>>> 63f25ad1
             >
               <svg
                 aria-label="Open menu"
@@ -4166,45 +2996,6 @@
               </svg>
             </div>
           </button>
-<<<<<<< HEAD
-          <button
-            aria-describedby={null}
-            className="bx--btn bx--btn--ghost bx--tooltip--hidden bx--btn--icon-only bx--tooltip__trigger bx--tooltip--a11y bx--btn--icon-only--top bx--tooltip--align-center"
-            data-testid="rsiru4rjba-add-group-button"
-            disabled={false}
-            onBlur={[Function]}
-            onClick={[Function]}
-            onFocus={[Function]}
-            onMouseEnter={[Function]}
-            onMouseLeave={[Function]}
-            tabIndex={0}
-            type="button"
-          >
-            <div
-              className="bx--assistive-text"
-              onMouseEnter={[Function]}
-            >
-              Add new rule group
-            </div>
-            <svg
-              aria-hidden="true"
-              aria-label="Add new rule group"
-              className="bx--btn__icon"
-              fill="currentColor"
-              focusable="false"
-              height={32}
-              preserveAspectRatio="xMidYMid meet"
-              role="img"
-              viewBox="0 0 32 32"
-              width={32}
-              xmlns="http://www.w3.org/2000/svg"
-            >
-              <path
-                d="M20.5859,14.4141,24.1719,18H6V8H4V18a2.0024,2.0024,0,0,0,2,2H24.1719L20.586,23.5859,22,25l6-6-6-6Z"
-              />
-            </svg>
-          </button>
-=======
           <div
             aria-labelledby="downshift-2-label"
             className="bx--list-box__menu"
@@ -4240,25 +3031,30 @@
               type="text"
             />
           </div>
->>>>>>> 63f25ad1
         </div>
       </div>
       <div
         className="iot--rule-builder-rule__actions"
       >
         <button
-          className="iot--btn bx--btn bx--btn--ghost bx--btn--icon-only bx--tooltip__trigger bx--tooltip--a11y bx--tooltip--top bx--tooltip--align-center"
+          aria-describedby={null}
+          className="iot--btn bx--btn bx--btn--ghost bx--tooltip--hidden bx--btn--icon-only bx--tooltip__trigger bx--tooltip--a11y bx--btn--icon-only--top bx--tooltip--align-center"
           data-testid="rsiru4rjba-remove-rule-button"
           disabled={false}
+          onBlur={[Function]}
           onClick={[Function]}
+          onFocus={[Function]}
+          onMouseEnter={[Function]}
+          onMouseLeave={[Function]}
           tabIndex={0}
           type="button"
         >
-          <span
+          <div
             className="bx--assistive-text"
+            onMouseEnter={[Function]}
           >
             Remove rule
-          </span>
+          </div>
           <svg
             aria-hidden="true"
             aria-label="Remove rule"
@@ -4278,18 +3074,24 @@
           </svg>
         </button>
         <button
-          className="iot--btn bx--btn bx--btn--ghost bx--btn--icon-only bx--tooltip__trigger bx--tooltip--a11y bx--tooltip--top bx--tooltip--align-center"
+          aria-describedby={null}
+          className="iot--btn bx--btn bx--btn--ghost bx--tooltip--hidden bx--btn--icon-only bx--tooltip__trigger bx--tooltip--a11y bx--btn--icon-only--top bx--tooltip--align-center"
           data-testid="rsiru4rjba-add-rule-button"
           disabled={false}
+          onBlur={[Function]}
           onClick={[Function]}
+          onFocus={[Function]}
+          onMouseEnter={[Function]}
+          onMouseLeave={[Function]}
           tabIndex={0}
           type="button"
         >
-          <span
+          <div
             className="bx--assistive-text"
+            onMouseEnter={[Function]}
           >
             Add new rule
-          </span>
+          </div>
           <svg
             aria-hidden="true"
             aria-label="Add new rule"
@@ -4309,18 +3111,24 @@
           </svg>
         </button>
         <button
-          className="iot--btn bx--btn bx--btn--ghost bx--btn--icon-only bx--tooltip__trigger bx--tooltip--a11y bx--tooltip--top bx--tooltip--align-center"
+          aria-describedby={null}
+          className="iot--btn bx--btn bx--btn--ghost bx--tooltip--hidden bx--btn--icon-only bx--tooltip__trigger bx--tooltip--a11y bx--btn--icon-only--top bx--tooltip--align-center"
           data-testid="rsiru4rjba-add-group-button"
           disabled={false}
+          onBlur={[Function]}
           onClick={[Function]}
+          onFocus={[Function]}
+          onMouseEnter={[Function]}
+          onMouseLeave={[Function]}
           tabIndex={0}
           type="button"
         >
-          <span
+          <div
             className="bx--assistive-text"
+            onMouseEnter={[Function]}
           >
             Add new rule group
-          </span>
+          </div>
           <svg
             aria-hidden="true"
             aria-label="Add new rule group"
