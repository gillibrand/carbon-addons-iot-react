// Jest Snapshot v1, https://goo.gl/fbAQLP

exports[`Storybook Snapshot tests and console checks Storyshots Watson IoT Experimental/☢️ RuleBuilder/RuleBuilderEditor with a deeply nested rule tree 1`] = `
<div
  className="storybook-container"
>
  <div
    style={
      Object {
        "position": "relative",
        "zIndex": 0,
      }
    }
  >
    <div
      data-testid="rule-builder-editor"
    >
      <div
        className="iot--rule-builder-header"
        data-testid="rule-builder-header"
      >
        <div>
          <div
            className="iot--rule-builder-header__dropdown"
          >
            <div
              className="bx--dropdown__wrapper bx--list-box__wrapper"
              data-testid="14p5ho3pcu-group-logic-dropdown"
            >
              
              <div
                className="bx--dropdown bx--dropdown--light bx--list-box bx--list-box--light"
                id="14p5ho3pcu"
                onClick={[Function]}
                onKeyDown={[Function]}
              >
                <button
                  aria-disabled={false}
                  aria-expanded={false}
                  aria-haspopup="listbox"
                  aria-labelledby="downshift-0-label downshift-0-toggle-button"
                  className="bx--list-box__field"
                  disabled={false}
                  id="downshift-0-toggle-button"
                  onClick={[Function]}
                  onKeyDown={[Function]}
                  type="button"
                >
                  <span
                    className="bx--list-box__label"
                  >
                    ALL
                  </span>
                  <div
                    className="bx--list-box__menu-icon"
                  >
                    <svg
                      aria-label="Open menu"
                      fill="currentColor"
                      focusable="false"
                      height={16}
                      name="chevron--down"
                      preserveAspectRatio="xMidYMid meet"
                      role="img"
                      viewBox="0 0 16 16"
                      width={16}
                      xmlns="http://www.w3.org/2000/svg"
                    >
                      <path
                        d="M8 11L3 6 3.7 5.3 8 9.6 12.3 5.3 13 6z"
                      />
                      <title>
                        Open menu
                      </title>
                    </svg>
                  </div>
                </button>
                <div
                  aria-labelledby="downshift-0-label"
                  className="bx--list-box__menu"
                  id="downshift-0-menu"
                  onBlur={[Function]}
                  onKeyDown={[Function]}
                  onMouseLeave={[Function]}
                  role="listbox"
                  tabIndex={-1}
                />
              </div>
            </div>
          </div>
          <span>
             of the following are true
          </span>
        </div>
        <div
          className="iot--rule-builder-header__buttons"
        >
          <button
            className="bx--btn bx--btn--ghost"
            data-testid="rule-builder-header-add-rule-button"
            disabled={false}
            onClick={[Function]}
            tabIndex={0}
            type="button"
          >
            Add rule
            <svg
              aria-hidden={true}
              className="bx--btn__icon"
              fill="currentColor"
              focusable="false"
              height={32}
              preserveAspectRatio="xMidYMid meet"
              viewBox="0 0 32 32"
              width={32}
              xmlns="http://www.w3.org/2000/svg"
            >
              <path
                d="M17 15L17 8 15 8 15 15 8 15 8 17 15 17 15 24 17 24 17 17 24 17 24 15z"
              />
            </svg>
          </button>
          <button
            className="bx--btn bx--btn--ghost"
            data-testid="rule-builder-header-add-group-button"
            disabled={false}
            onClick={[Function]}
            tabIndex={0}
            type="button"
          >
            Add group
            <svg
              aria-hidden={true}
              className="bx--btn__icon"
              fill="currentColor"
              focusable="false"
              height={32}
              preserveAspectRatio="xMidYMid meet"
              viewBox="0 0 32 32"
              width={32}
              xmlns="http://www.w3.org/2000/svg"
            >
              <path
                d="M20.5859,14.4141,24.1719,18H6V8H4V18a2.0024,2.0024,0,0,0,2,2H24.1719L20.586,23.5859,22,25l6-6-6-6Z"
              />
            </svg>
          </button>
        </div>
      </div>
      <div
        className="iot--rule-builder-rule"
        data-testid="rsiru4rjba-rule"
      >
        <div
          className="bx--dropdown__wrapper bx--list-box__wrapper"
          data-testid="rsiru4rjba-column-dropdown"
        >
          
          <div
            className="bx--dropdown bx--dropdown--light bx--list-box bx--list-box--light"
            id="rsiru4rjba-column-dropdown"
            onClick={[Function]}
            onKeyDown={[Function]}
          >
            <button
              aria-disabled={false}
              aria-expanded={false}
              aria-haspopup="listbox"
              aria-labelledby="downshift-1-label downshift-1-toggle-button"
              className="bx--list-box__field"
              disabled={false}
              id="downshift-1-toggle-button"
              onClick={[Function]}
              onKeyDown={[Function]}
              type="button"
            >
              <span
                className="bx--list-box__label"
              >
                Column 1
              </span>
              <div
                className="bx--list-box__menu-icon"
              >
                <svg
                  aria-label="Open menu"
                  fill="currentColor"
                  focusable="false"
                  height={16}
                  name="chevron--down"
                  preserveAspectRatio="xMidYMid meet"
                  role="img"
                  viewBox="0 0 16 16"
                  width={16}
                  xmlns="http://www.w3.org/2000/svg"
                >
                  <path
                    d="M8 11L3 6 3.7 5.3 8 9.6 12.3 5.3 13 6z"
                  />
                  <title>
                    Open menu
                  </title>
                </svg>
              </div>
            </button>
            <div
              aria-labelledby="downshift-1-label"
              className="bx--list-box__menu"
              id="downshift-1-menu"
              onBlur={[Function]}
              onKeyDown={[Function]}
              onMouseLeave={[Function]}
              role="listbox"
              tabIndex={-1}
            />
          </div>
        </div>
        <div
          className="bx--dropdown__wrapper bx--list-box__wrapper"
          data-testid="rsiru4rjba-operand-dropdown"
        >
          
          <div
            className="bx--dropdown bx--dropdown--light bx--list-box bx--list-box--light"
            id="rsiru4rjba-operand-dropdown"
            onClick={[Function]}
            onKeyDown={[Function]}
          >
            <button
              aria-disabled={false}
              aria-expanded={false}
              aria-haspopup="listbox"
              aria-labelledby="downshift-2-label downshift-2-toggle-button"
              className="bx--list-box__field"
              disabled={false}
              id="downshift-2-toggle-button"
              onClick={[Function]}
              onKeyDown={[Function]}
              type="button"
            >
              <span
                className="bx--list-box__label"
              >
                Equals
              </span>
              <div
                className="bx--list-box__menu-icon"
              >
                <svg
                  aria-label="Open menu"
                  fill="currentColor"
                  focusable="false"
                  height={16}
                  name="chevron--down"
                  preserveAspectRatio="xMidYMid meet"
                  role="img"
                  viewBox="0 0 16 16"
                  width={16}
                  xmlns="http://www.w3.org/2000/svg"
                >
                  <path
                    d="M8 11L3 6 3.7 5.3 8 9.6 12.3 5.3 13 6z"
                  />
                  <title>
                    Open menu
                  </title>
                </svg>
              </div>
            </button>
            <div
              aria-labelledby="downshift-2-label"
              className="bx--list-box__menu"
              id="downshift-2-menu"
              onBlur={[Function]}
              onKeyDown={[Function]}
              onMouseLeave={[Function]}
              role="listbox"
              tabIndex={-1}
            />
          </div>
        </div>
        <div
          className="bx--form-item bx--text-input-wrapper bx--text-input-wrapper--light"
        >
          <div
            className="bx--text-input__field-outer-wrapper"
          >
            <div
              className="bx--text-input__field-wrapper"
              data-invalid={null}
            >
              <input
                className="bx--text-input bx--text__input bx--text-input--light"
                data-testid="rsiru4rjba-value"
                defaultValue="45"
                disabled={false}
                id="rsiru4rjba-value"
                onChange={[Function]}
                onClick={[Function]}
                placeholder="Enter a value"
                title="Enter a value"
                type="text"
              />
            </div>
          </div>
        </div>
        <div
          className="iot--rule-builder-rule__actions"
        >
          <button
            className="bx--btn bx--btn--ghost bx--btn--icon-only bx--tooltip__trigger bx--tooltip--a11y bx--tooltip--top bx--tooltip--align-center"
            data-testid="rsiru4rjba-remove-rule-button"
            disabled={false}
            onClick={[Function]}
            tabIndex={0}
            type="button"
          >
            <span
              className="bx--assistive-text"
            >
              Remove rule
            </span>
            <svg
              aria-hidden="true"
              aria-label="Remove rule"
              className="bx--btn__icon"
              fill="currentColor"
              focusable="false"
              height={32}
              preserveAspectRatio="xMidYMid meet"
              role="img"
              viewBox="0 0 32 32"
              width={32}
              xmlns="http://www.w3.org/2000/svg"
            >
              <path
                d="M8 15H24V17H8z"
              />
            </svg>
          </button>
          <button
            className="bx--btn bx--btn--ghost bx--btn--icon-only bx--tooltip__trigger bx--tooltip--a11y bx--tooltip--top bx--tooltip--align-center"
            data-testid="rsiru4rjba-add-rule-button"
            disabled={false}
            onClick={[Function]}
            tabIndex={0}
            type="button"
          >
            <span
              className="bx--assistive-text"
            >
              Add new rule
            </span>
            <svg
              aria-hidden="true"
              aria-label="Add new rule"
              className="bx--btn__icon"
              fill="currentColor"
              focusable="false"
              height={32}
              preserveAspectRatio="xMidYMid meet"
              role="img"
              viewBox="0 0 32 32"
              width={32}
              xmlns="http://www.w3.org/2000/svg"
            >
              <path
                d="M17 15L17 8 15 8 15 15 8 15 8 17 15 17 15 24 17 24 17 17 24 17 24 15z"
              />
            </svg>
          </button>
          <button
            className="bx--btn bx--btn--ghost bx--btn--icon-only bx--tooltip__trigger bx--tooltip--a11y bx--tooltip--top bx--tooltip--align-center"
            data-testid="rsiru4rjba-add-group-button"
            disabled={false}
            onClick={[Function]}
            tabIndex={0}
            type="button"
          >
            <span
              className="bx--assistive-text"
            >
              Add new rule group
            </span>
            <svg
              aria-hidden="true"
              aria-label="Add new rule group"
              className="bx--btn__icon"
              fill="currentColor"
              focusable="false"
              height={32}
              preserveAspectRatio="xMidYMid meet"
              role="img"
              viewBox="0 0 32 32"
              width={32}
              xmlns="http://www.w3.org/2000/svg"
            >
              <path
                d="M20.5859,14.4141,24.1719,18H6V8H4V18a2.0024,2.0024,0,0,0,2,2H24.1719L20.586,23.5859,22,25l6-6-6-6Z"
              />
            </svg>
          </button>
        </div>
      </div>
      <div
        className="iot--rule-builder-rule"
        data-testid="34bvyub9jq-rule"
      >
        <div
          className="bx--dropdown__wrapper bx--list-box__wrapper"
          data-testid="34bvyub9jq-column-dropdown"
        >
          
          <div
            className="bx--dropdown bx--dropdown--light bx--list-box bx--list-box--light"
            id="34bvyub9jq-column-dropdown"
            onClick={[Function]}
            onKeyDown={[Function]}
          >
            <button
              aria-disabled={false}
              aria-expanded={false}
              aria-haspopup="listbox"
              aria-labelledby="downshift-3-label downshift-3-toggle-button"
              className="bx--list-box__field"
              disabled={false}
              id="downshift-3-toggle-button"
              onClick={[Function]}
              onKeyDown={[Function]}
              type="button"
            >
              <span
                className="bx--list-box__label"
              >
                Column 2
              </span>
              <div
                className="bx--list-box__menu-icon"
              >
                <svg
                  aria-label="Open menu"
                  fill="currentColor"
                  focusable="false"
                  height={16}
                  name="chevron--down"
                  preserveAspectRatio="xMidYMid meet"
                  role="img"
                  viewBox="0 0 16 16"
                  width={16}
                  xmlns="http://www.w3.org/2000/svg"
                >
                  <path
                    d="M8 11L3 6 3.7 5.3 8 9.6 12.3 5.3 13 6z"
                  />
                  <title>
                    Open menu
                  </title>
                </svg>
              </div>
            </button>
            <div
              aria-labelledby="downshift-3-label"
              className="bx--list-box__menu"
              id="downshift-3-menu"
              onBlur={[Function]}
              onKeyDown={[Function]}
              onMouseLeave={[Function]}
              role="listbox"
              tabIndex={-1}
            />
          </div>
        </div>
        <div
          className="bx--dropdown__wrapper bx--list-box__wrapper"
          data-testid="34bvyub9jq-operand-dropdown"
        >
          
          <div
            className="bx--dropdown bx--dropdown--light bx--list-box bx--list-box--light"
            id="34bvyub9jq-operand-dropdown"
            onClick={[Function]}
            onKeyDown={[Function]}
          >
            <button
              aria-disabled={false}
              aria-expanded={false}
              aria-haspopup="listbox"
              aria-labelledby="downshift-4-label downshift-4-toggle-button"
              className="bx--list-box__field"
              disabled={false}
              id="downshift-4-toggle-button"
              onClick={[Function]}
              onKeyDown={[Function]}
              type="button"
            >
              <span
                className="bx--list-box__label"
              >
                Less than
              </span>
              <div
                className="bx--list-box__menu-icon"
              >
                <svg
                  aria-label="Open menu"
                  fill="currentColor"
                  focusable="false"
                  height={16}
                  name="chevron--down"
                  preserveAspectRatio="xMidYMid meet"
                  role="img"
                  viewBox="0 0 16 16"
                  width={16}
                  xmlns="http://www.w3.org/2000/svg"
                >
                  <path
                    d="M8 11L3 6 3.7 5.3 8 9.6 12.3 5.3 13 6z"
                  />
                  <title>
                    Open menu
                  </title>
                </svg>
              </div>
            </button>
            <div
              aria-labelledby="downshift-4-label"
              className="bx--list-box__menu"
              id="downshift-4-menu"
              onBlur={[Function]}
              onKeyDown={[Function]}
              onMouseLeave={[Function]}
              role="listbox"
              tabIndex={-1}
            />
          </div>
        </div>
        <div
          className="bx--form-item bx--text-input-wrapper bx--text-input-wrapper--light"
        >
          <div
            className="bx--text-input__field-outer-wrapper"
          >
            <div
              className="bx--text-input__field-wrapper"
              data-invalid={null}
            >
              <input
                className="bx--text-input bx--text__input bx--text-input--light"
                data-testid="34bvyub9jq-value"
                defaultValue="14"
                disabled={false}
                id="34bvyub9jq-value"
                onChange={[Function]}
                onClick={[Function]}
                placeholder="Enter a value"
                title="Enter a value"
                type="text"
              />
            </div>
          </div>
        </div>
        <div
          className="iot--rule-builder-rule__actions"
        >
          <button
            className="bx--btn bx--btn--ghost bx--btn--icon-only bx--tooltip__trigger bx--tooltip--a11y bx--tooltip--top bx--tooltip--align-center"
            data-testid="34bvyub9jq-remove-rule-button"
            disabled={false}
            onClick={[Function]}
            tabIndex={0}
            type="button"
          >
            <span
              className="bx--assistive-text"
            >
              Remove rule
            </span>
            <svg
              aria-hidden="true"
              aria-label="Remove rule"
              className="bx--btn__icon"
              fill="currentColor"
              focusable="false"
              height={32}
              preserveAspectRatio="xMidYMid meet"
              role="img"
              viewBox="0 0 32 32"
              width={32}
              xmlns="http://www.w3.org/2000/svg"
            >
              <path
                d="M8 15H24V17H8z"
              />
            </svg>
          </button>
          <button
            className="bx--btn bx--btn--ghost bx--btn--icon-only bx--tooltip__trigger bx--tooltip--a11y bx--tooltip--top bx--tooltip--align-center"
            data-testid="34bvyub9jq-add-rule-button"
            disabled={false}
            onClick={[Function]}
            tabIndex={0}
            type="button"
          >
            <span
              className="bx--assistive-text"
            >
              Add new rule
            </span>
            <svg
              aria-hidden="true"
              aria-label="Add new rule"
              className="bx--btn__icon"
              fill="currentColor"
              focusable="false"
              height={32}
              preserveAspectRatio="xMidYMid meet"
              role="img"
              viewBox="0 0 32 32"
              width={32}
              xmlns="http://www.w3.org/2000/svg"
            >
              <path
                d="M17 15L17 8 15 8 15 15 8 15 8 17 15 17 15 24 17 24 17 17 24 17 24 15z"
              />
            </svg>
          </button>
          <button
            className="bx--btn bx--btn--ghost bx--btn--icon-only bx--tooltip__trigger bx--tooltip--a11y bx--tooltip--top bx--tooltip--align-center"
            data-testid="34bvyub9jq-add-group-button"
            disabled={false}
            onClick={[Function]}
            tabIndex={0}
            type="button"
          >
            <span
              className="bx--assistive-text"
            >
              Add new rule group
            </span>
            <svg
              aria-hidden="true"
              aria-label="Add new rule group"
              className="bx--btn__icon"
              fill="currentColor"
              focusable="false"
              height={32}
              preserveAspectRatio="xMidYMid meet"
              role="img"
              viewBox="0 0 32 32"
              width={32}
              xmlns="http://www.w3.org/2000/svg"
            >
              <path
                d="M20.5859,14.4141,24.1719,18H6V8H4V18a2.0024,2.0024,0,0,0,2,2H24.1719L20.586,23.5859,22,25l6-6-6-6Z"
              />
            </svg>
          </button>
        </div>
      </div>
      <div
        className="iot--rule-builder-rule--group"
      >
        <div>
          <div
            className="iot--rule-builder-header__dropdown"
          >
            <div
              className="bx--dropdown__wrapper bx--list-box__wrapper"
              data-testid="i34imt0geh-group-logic-dropdown"
            >
              
              <div
                className="bx--dropdown bx--dropdown--light bx--list-box bx--list-box--light"
                id="i34imt0geh"
                onClick={[Function]}
                onKeyDown={[Function]}
              >
                <button
                  aria-disabled={false}
                  aria-expanded={false}
                  aria-haspopup="listbox"
                  aria-labelledby="downshift-5-label downshift-5-toggle-button"
                  className="bx--list-box__field"
                  disabled={false}
                  id="downshift-5-toggle-button"
                  onClick={[Function]}
                  onKeyDown={[Function]}
                  type="button"
                >
                  <span
                    className="bx--list-box__label"
                  >
                    ANY
                  </span>
                  <div
                    className="bx--list-box__menu-icon"
                  >
                    <svg
                      aria-label="Open menu"
                      fill="currentColor"
                      focusable="false"
                      height={16}
                      name="chevron--down"
                      preserveAspectRatio="xMidYMid meet"
                      role="img"
                      viewBox="0 0 16 16"
                      width={16}
                      xmlns="http://www.w3.org/2000/svg"
                    >
                      <path
                        d="M8 11L3 6 3.7 5.3 8 9.6 12.3 5.3 13 6z"
                      />
                      <title>
                        Open menu
                      </title>
                    </svg>
                  </div>
                </button>
                <div
                  aria-labelledby="downshift-5-label"
                  className="bx--list-box__menu"
                  id="downshift-5-menu"
                  onBlur={[Function]}
                  onKeyDown={[Function]}
                  onMouseLeave={[Function]}
                  role="listbox"
                  tabIndex={-1}
                />
              </div>
            </div>
          </div>
          <span>
             of the following are true
          </span>
        </div>
        <div
          className="iot--rule-builder-rule"
          data-testid="ewc2z5kyfu-rule"
        >
          <div
            className="bx--dropdown__wrapper bx--list-box__wrapper"
            data-testid="ewc2z5kyfu-column-dropdown"
          >
            
            <div
              className="bx--dropdown bx--dropdown--light bx--list-box bx--list-box--light"
              id="ewc2z5kyfu-column-dropdown"
              onClick={[Function]}
              onKeyDown={[Function]}
            >
              <button
                aria-disabled={false}
                aria-expanded={false}
                aria-haspopup="listbox"
                aria-labelledby="downshift-6-label downshift-6-toggle-button"
                className="bx--list-box__field"
                disabled={false}
                id="downshift-6-toggle-button"
                onClick={[Function]}
                onKeyDown={[Function]}
                type="button"
              >
                <span
                  className="bx--list-box__label"
                >
                  Column 2
                </span>
                <div
                  className="bx--list-box__menu-icon"
                >
                  <svg
                    aria-label="Open menu"
                    fill="currentColor"
                    focusable="false"
                    height={16}
                    name="chevron--down"
                    preserveAspectRatio="xMidYMid meet"
                    role="img"
                    viewBox="0 0 16 16"
                    width={16}
                    xmlns="http://www.w3.org/2000/svg"
                  >
                    <path
                      d="M8 11L3 6 3.7 5.3 8 9.6 12.3 5.3 13 6z"
                    />
                    <title>
                      Open menu
                    </title>
                  </svg>
                </div>
              </button>
              <div
                aria-labelledby="downshift-6-label"
                className="bx--list-box__menu"
                id="downshift-6-menu"
                onBlur={[Function]}
                onKeyDown={[Function]}
                onMouseLeave={[Function]}
                role="listbox"
                tabIndex={-1}
              />
            </div>
          </div>
          <div
            className="bx--dropdown__wrapper bx--list-box__wrapper"
            data-testid="ewc2z5kyfu-operand-dropdown"
          >
            
            <div
              className="bx--dropdown bx--dropdown--light bx--list-box bx--list-box--light"
              id="ewc2z5kyfu-operand-dropdown"
              onClick={[Function]}
              onKeyDown={[Function]}
            >
              <button
                aria-disabled={false}
                aria-expanded={false}
                aria-haspopup="listbox"
                aria-labelledby="downshift-7-label downshift-7-toggle-button"
                className="bx--list-box__field"
                disabled={false}
                id="downshift-7-toggle-button"
                onClick={[Function]}
                onKeyDown={[Function]}
                type="button"
              >
                <span
                  className="bx--list-box__label"
                >
                  Greater than or equal to
                </span>
                <div
                  className="bx--list-box__menu-icon"
                >
                  <svg
                    aria-label="Open menu"
                    fill="currentColor"
                    focusable="false"
                    height={16}
                    name="chevron--down"
                    preserveAspectRatio="xMidYMid meet"
                    role="img"
                    viewBox="0 0 16 16"
                    width={16}
                    xmlns="http://www.w3.org/2000/svg"
                  >
                    <path
                      d="M8 11L3 6 3.7 5.3 8 9.6 12.3 5.3 13 6z"
                    />
                    <title>
                      Open menu
                    </title>
                  </svg>
                </div>
              </button>
              <div
                aria-labelledby="downshift-7-label"
                className="bx--list-box__menu"
                id="downshift-7-menu"
                onBlur={[Function]}
                onKeyDown={[Function]}
                onMouseLeave={[Function]}
                role="listbox"
                tabIndex={-1}
              />
            </div>
          </div>
          <div
            className="bx--form-item bx--text-input-wrapper bx--text-input-wrapper--light"
          >
            <div
              className="bx--text-input__field-outer-wrapper"
            >
              <div
                className="bx--text-input__field-wrapper"
                data-invalid={null}
              >
                <input
                  className="bx--text-input bx--text__input bx--text-input--light"
                  data-testid="ewc2z5kyfu-value"
                  defaultValue="46"
                  disabled={false}
                  id="ewc2z5kyfu-value"
                  onChange={[Function]}
                  onClick={[Function]}
                  placeholder="Enter a value"
                  title="Enter a value"
                  type="text"
                />
              </div>
            </div>
          </div>
          <div
            className="iot--rule-builder-rule__actions"
          >
            <button
              className="bx--btn bx--btn--ghost bx--btn--icon-only bx--tooltip__trigger bx--tooltip--a11y bx--tooltip--top bx--tooltip--align-center"
              data-testid="ewc2z5kyfu-remove-rule-button"
              disabled={false}
              onClick={[Function]}
              tabIndex={0}
              type="button"
            >
              <span
                className="bx--assistive-text"
              >
                Remove rule
              </span>
              <svg
                aria-hidden="true"
                aria-label="Remove rule"
                className="bx--btn__icon"
                fill="currentColor"
                focusable="false"
                height={32}
                preserveAspectRatio="xMidYMid meet"
                role="img"
                viewBox="0 0 32 32"
                width={32}
                xmlns="http://www.w3.org/2000/svg"
              >
                <path
                  d="M8 15H24V17H8z"
                />
              </svg>
            </button>
            <button
              className="bx--btn bx--btn--ghost bx--btn--icon-only bx--tooltip__trigger bx--tooltip--a11y bx--tooltip--top bx--tooltip--align-center"
              data-testid="ewc2z5kyfu-add-rule-button"
              disabled={false}
              onClick={[Function]}
              tabIndex={0}
              type="button"
            >
              <span
                className="bx--assistive-text"
              >
                Add new rule
              </span>
              <svg
                aria-hidden="true"
                aria-label="Add new rule"
                className="bx--btn__icon"
                fill="currentColor"
                focusable="false"
                height={32}
                preserveAspectRatio="xMidYMid meet"
                role="img"
                viewBox="0 0 32 32"
                width={32}
                xmlns="http://www.w3.org/2000/svg"
              >
                <path
                  d="M17 15L17 8 15 8 15 15 8 15 8 17 15 17 15 24 17 24 17 17 24 17 24 15z"
                />
              </svg>
            </button>
            <button
              className="bx--btn bx--btn--ghost bx--btn--icon-only bx--tooltip__trigger bx--tooltip--a11y bx--tooltip--top bx--tooltip--align-center"
              data-testid="ewc2z5kyfu-add-group-button"
              disabled={false}
              onClick={[Function]}
              tabIndex={0}
              type="button"
            >
              <span
                className="bx--assistive-text"
              >
                Add new rule group
              </span>
              <svg
                aria-hidden="true"
                aria-label="Add new rule group"
                className="bx--btn__icon"
                fill="currentColor"
                focusable="false"
                height={32}
                preserveAspectRatio="xMidYMid meet"
                role="img"
                viewBox="0 0 32 32"
                width={32}
                xmlns="http://www.w3.org/2000/svg"
              >
                <path
                  d="M20.5859,14.4141,24.1719,18H6V8H4V18a2.0024,2.0024,0,0,0,2,2H24.1719L20.586,23.5859,22,25l6-6-6-6Z"
                />
              </svg>
            </button>
          </div>
        </div>
        <div
          className="iot--rule-builder-rule"
          data-testid="hks7h2zin4-rule"
        >
          <div
            className="bx--dropdown__wrapper bx--list-box__wrapper"
            data-testid="hks7h2zin4-column-dropdown"
          >
            
            <div
              className="bx--dropdown bx--dropdown--light bx--list-box bx--list-box--light"
              id="hks7h2zin4-column-dropdown"
              onClick={[Function]}
              onKeyDown={[Function]}
            >
              <button
                aria-disabled={false}
                aria-expanded={false}
                aria-haspopup="listbox"
                aria-labelledby="downshift-8-label downshift-8-toggle-button"
                className="bx--list-box__field"
                disabled={false}
                id="downshift-8-toggle-button"
                onClick={[Function]}
                onKeyDown={[Function]}
                type="button"
              >
                <span
                  className="bx--list-box__label"
                >
                  Column 1
                </span>
                <div
                  className="bx--list-box__menu-icon"
                >
                  <svg
                    aria-label="Open menu"
                    fill="currentColor"
                    focusable="false"
                    height={16}
                    name="chevron--down"
                    preserveAspectRatio="xMidYMid meet"
                    role="img"
                    viewBox="0 0 16 16"
                    width={16}
                    xmlns="http://www.w3.org/2000/svg"
                  >
                    <path
                      d="M8 11L3 6 3.7 5.3 8 9.6 12.3 5.3 13 6z"
                    />
                    <title>
                      Open menu
                    </title>
                  </svg>
                </div>
              </button>
              <div
                aria-labelledby="downshift-8-label"
                className="bx--list-box__menu"
                id="downshift-8-menu"
                onBlur={[Function]}
                onKeyDown={[Function]}
                onMouseLeave={[Function]}
                role="listbox"
                tabIndex={-1}
              />
            </div>
          </div>
          <div
            className="bx--dropdown__wrapper bx--list-box__wrapper"
            data-testid="hks7h2zin4-operand-dropdown"
          >
            
            <div
              className="bx--dropdown bx--dropdown--light bx--list-box bx--list-box--light"
              id="hks7h2zin4-operand-dropdown"
              onClick={[Function]}
              onKeyDown={[Function]}
            >
              <button
                aria-disabled={false}
                aria-expanded={false}
                aria-haspopup="listbox"
                aria-labelledby="downshift-9-label downshift-9-toggle-button"
                className="bx--list-box__field"
                disabled={false}
                id="downshift-9-toggle-button"
                onClick={[Function]}
                onKeyDown={[Function]}
                type="button"
              >
                <span
                  className="bx--list-box__label"
                >
                  Less than
                </span>
                <div
                  className="bx--list-box__menu-icon"
                >
                  <svg
                    aria-label="Open menu"
                    fill="currentColor"
                    focusable="false"
                    height={16}
                    name="chevron--down"
                    preserveAspectRatio="xMidYMid meet"
                    role="img"
                    viewBox="0 0 16 16"
                    width={16}
                    xmlns="http://www.w3.org/2000/svg"
                  >
                    <path
                      d="M8 11L3 6 3.7 5.3 8 9.6 12.3 5.3 13 6z"
                    />
                    <title>
                      Open menu
                    </title>
                  </svg>
                </div>
              </button>
              <div
                aria-labelledby="downshift-9-label"
                className="bx--list-box__menu"
                id="downshift-9-menu"
                onBlur={[Function]}
                onKeyDown={[Function]}
                onMouseLeave={[Function]}
                role="listbox"
                tabIndex={-1}
              />
            </div>
          </div>
          <div
            className="bx--form-item bx--text-input-wrapper bx--text-input-wrapper--light"
          >
            <div
              className="bx--text-input__field-outer-wrapper"
            >
              <div
                className="bx--text-input__field-wrapper"
                data-invalid={null}
              >
                <input
                  className="bx--text-input bx--text__input bx--text-input--light"
                  data-testid="hks7h2zin4-value"
                  defaultValue="45"
                  disabled={false}
                  id="hks7h2zin4-value"
                  onChange={[Function]}
                  onClick={[Function]}
                  placeholder="Enter a value"
                  title="Enter a value"
                  type="text"
                />
              </div>
            </div>
          </div>
          <div
            className="iot--rule-builder-rule__actions"
          >
            <button
              className="bx--btn bx--btn--ghost bx--btn--icon-only bx--tooltip__trigger bx--tooltip--a11y bx--tooltip--top bx--tooltip--align-center"
              data-testid="hks7h2zin4-remove-rule-button"
              disabled={false}
              onClick={[Function]}
              tabIndex={0}
              type="button"
            >
              <span
                className="bx--assistive-text"
              >
                Remove rule
              </span>
              <svg
                aria-hidden="true"
                aria-label="Remove rule"
                className="bx--btn__icon"
                fill="currentColor"
                focusable="false"
                height={32}
                preserveAspectRatio="xMidYMid meet"
                role="img"
                viewBox="0 0 32 32"
                width={32}
                xmlns="http://www.w3.org/2000/svg"
              >
                <path
                  d="M8 15H24V17H8z"
                />
              </svg>
            </button>
            <button
              className="bx--btn bx--btn--ghost bx--btn--icon-only bx--tooltip__trigger bx--tooltip--a11y bx--tooltip--top bx--tooltip--align-center"
              data-testid="hks7h2zin4-add-rule-button"
              disabled={false}
              onClick={[Function]}
              tabIndex={0}
              type="button"
            >
              <span
                className="bx--assistive-text"
              >
                Add new rule
              </span>
              <svg
                aria-hidden="true"
                aria-label="Add new rule"
                className="bx--btn__icon"
                fill="currentColor"
                focusable="false"
                height={32}
                preserveAspectRatio="xMidYMid meet"
                role="img"
                viewBox="0 0 32 32"
                width={32}
                xmlns="http://www.w3.org/2000/svg"
              >
                <path
                  d="M17 15L17 8 15 8 15 15 8 15 8 17 15 17 15 24 17 24 17 17 24 17 24 15z"
                />
              </svg>
            </button>
            <button
              className="bx--btn bx--btn--ghost bx--btn--icon-only bx--tooltip__trigger bx--tooltip--a11y bx--tooltip--top bx--tooltip--align-center"
              data-testid="hks7h2zin4-add-group-button"
              disabled={false}
              onClick={[Function]}
              tabIndex={0}
              type="button"
            >
              <span
                className="bx--assistive-text"
              >
                Add new rule group
              </span>
              <svg
                aria-hidden="true"
                aria-label="Add new rule group"
                className="bx--btn__icon"
                fill="currentColor"
                focusable="false"
                height={32}
                preserveAspectRatio="xMidYMid meet"
                role="img"
                viewBox="0 0 32 32"
                width={32}
                xmlns="http://www.w3.org/2000/svg"
              >
                <path
                  d="M20.5859,14.4141,24.1719,18H6V8H4V18a2.0024,2.0024,0,0,0,2,2H24.1719L20.586,23.5859,22,25l6-6-6-6Z"
                />
              </svg>
            </button>
          </div>
        </div>
        <div
          className="iot--rule-builder-rule--group"
        >
          <div>
            <div
              className="iot--rule-builder-header__dropdown"
            >
              <div
                className="bx--dropdown__wrapper bx--list-box__wrapper"
                data-testid="qzn8477mbg-group-logic-dropdown"
              >
                
                <div
                  className="bx--dropdown bx--dropdown--light bx--list-box bx--list-box--light"
                  id="qzn8477mbg"
                  onClick={[Function]}
                  onKeyDown={[Function]}
                >
                  <button
                    aria-disabled={false}
                    aria-expanded={false}
                    aria-haspopup="listbox"
                    aria-labelledby="downshift-10-label downshift-10-toggle-button"
                    className="bx--list-box__field"
                    disabled={false}
                    id="downshift-10-toggle-button"
                    onClick={[Function]}
                    onKeyDown={[Function]}
                    type="button"
                  >
                    <span
                      className="bx--list-box__label"
                    >
                      ALL
                    </span>
                    <div
                      className="bx--list-box__menu-icon"
                    >
                      <svg
                        aria-label="Open menu"
                        fill="currentColor"
                        focusable="false"
                        height={16}
                        name="chevron--down"
                        preserveAspectRatio="xMidYMid meet"
                        role="img"
                        viewBox="0 0 16 16"
                        width={16}
                        xmlns="http://www.w3.org/2000/svg"
                      >
                        <path
                          d="M8 11L3 6 3.7 5.3 8 9.6 12.3 5.3 13 6z"
                        />
                        <title>
                          Open menu
                        </title>
                      </svg>
                    </div>
                  </button>
                  <div
                    aria-labelledby="downshift-10-label"
                    className="bx--list-box__menu"
                    id="downshift-10-menu"
                    onBlur={[Function]}
                    onKeyDown={[Function]}
                    onMouseLeave={[Function]}
                    role="listbox"
                    tabIndex={-1}
                  />
                </div>
              </div>
            </div>
            <span>
               of the following are true
            </span>
          </div>
          <div
            className="iot--rule-builder-rule"
            data-testid="wg9hlv197c-rule"
          >
            <div
              className="bx--dropdown__wrapper bx--list-box__wrapper"
              data-testid="wg9hlv197c-column-dropdown"
            >
              
              <div
                className="bx--dropdown bx--dropdown--light bx--list-box bx--list-box--light"
                id="wg9hlv197c-column-dropdown"
                onClick={[Function]}
                onKeyDown={[Function]}
              >
                <button
                  aria-disabled={false}
                  aria-expanded={false}
                  aria-haspopup="listbox"
                  aria-labelledby="downshift-11-label downshift-11-toggle-button"
                  className="bx--list-box__field"
                  disabled={false}
                  id="downshift-11-toggle-button"
                  onClick={[Function]}
                  onKeyDown={[Function]}
                  type="button"
                >
                  <span
                    className="bx--list-box__label"
                  >
                    Select a column
                  </span>
                  <div
                    className="bx--list-box__menu-icon"
                  >
                    <svg
                      aria-label="Open menu"
                      fill="currentColor"
                      focusable="false"
                      height={16}
                      name="chevron--down"
                      preserveAspectRatio="xMidYMid meet"
                      role="img"
                      viewBox="0 0 16 16"
                      width={16}
                      xmlns="http://www.w3.org/2000/svg"
                    >
                      <path
                        d="M8 11L3 6 3.7 5.3 8 9.6 12.3 5.3 13 6z"
                      />
                      <title>
                        Open menu
                      </title>
                    </svg>
                  </div>
                </button>
                <div
                  aria-labelledby="downshift-11-label"
                  className="bx--list-box__menu"
                  id="downshift-11-menu"
                  onBlur={[Function]}
                  onKeyDown={[Function]}
                  onMouseLeave={[Function]}
                  role="listbox"
                  tabIndex={-1}
                />
              </div>
            </div>
            <div
              className="bx--dropdown__wrapper bx--list-box__wrapper"
              data-testid="wg9hlv197c-operand-dropdown"
            >
              
              <div
                className="bx--dropdown bx--dropdown--light bx--list-box bx--list-box--light"
                id="wg9hlv197c-operand-dropdown"
                onClick={[Function]}
                onKeyDown={[Function]}
              >
                <button
                  aria-disabled={false}
                  aria-expanded={false}
                  aria-haspopup="listbox"
                  aria-labelledby="downshift-12-label downshift-12-toggle-button"
                  className="bx--list-box__field"
                  disabled={false}
                  id="downshift-12-toggle-button"
                  onClick={[Function]}
                  onKeyDown={[Function]}
                  type="button"
                >
                  <span
                    className="bx--list-box__label"
                  >
                    Select an operand
                  </span>
                  <div
                    className="bx--list-box__menu-icon"
                  >
                    <svg
                      aria-label="Open menu"
                      fill="currentColor"
                      focusable="false"
                      height={16}
                      name="chevron--down"
                      preserveAspectRatio="xMidYMid meet"
                      role="img"
                      viewBox="0 0 16 16"
                      width={16}
                      xmlns="http://www.w3.org/2000/svg"
                    >
                      <path
                        d="M8 11L3 6 3.7 5.3 8 9.6 12.3 5.3 13 6z"
                      />
                      <title>
                        Open menu
                      </title>
                    </svg>
                  </div>
                </button>
                <div
                  aria-labelledby="downshift-12-label"
                  className="bx--list-box__menu"
                  id="downshift-12-menu"
                  onBlur={[Function]}
                  onKeyDown={[Function]}
                  onMouseLeave={[Function]}
                  role="listbox"
                  tabIndex={-1}
                />
              </div>
            </div>
            <div
              className="bx--form-item bx--text-input-wrapper bx--text-input-wrapper--light"
            >
              <div
                className="bx--text-input__field-outer-wrapper"
              >
                <div
                  className="bx--text-input__field-wrapper"
                  data-invalid={null}
                >
                  <input
                    className="bx--text-input bx--text__input bx--text-input--light"
                    data-testid="wg9hlv197c-value"
                    defaultValue=""
                    disabled={false}
                    id="wg9hlv197c-value"
                    onChange={[Function]}
                    onClick={[Function]}
                    placeholder="Enter a value"
                    title="Enter a value"
                    type="text"
                  />
                </div>
              </div>
            </div>
            <div
              className="iot--rule-builder-rule__actions"
            >
              <button
                className="bx--btn bx--btn--ghost bx--btn--icon-only bx--tooltip__trigger bx--tooltip--a11y bx--tooltip--top bx--tooltip--align-center"
                data-testid="wg9hlv197c-remove-rule-button"
                disabled={false}
                onClick={[Function]}
                tabIndex={0}
                type="button"
              >
                <span
                  className="bx--assistive-text"
                >
                  Remove rule
                </span>
                <svg
                  aria-hidden="true"
                  aria-label="Remove rule"
                  className="bx--btn__icon"
                  fill="currentColor"
                  focusable="false"
                  height={32}
                  preserveAspectRatio="xMidYMid meet"
                  role="img"
                  viewBox="0 0 32 32"
                  width={32}
                  xmlns="http://www.w3.org/2000/svg"
                >
                  <path
                    d="M8 15H24V17H8z"
                  />
                </svg>
              </button>
              <button
                className="bx--btn bx--btn--ghost bx--btn--icon-only bx--tooltip__trigger bx--tooltip--a11y bx--tooltip--top bx--tooltip--align-center"
                data-testid="wg9hlv197c-add-rule-button"
                disabled={false}
                onClick={[Function]}
                tabIndex={0}
                type="button"
              >
                <span
                  className="bx--assistive-text"
                >
                  Add new rule
                </span>
                <svg
                  aria-hidden="true"
                  aria-label="Add new rule"
                  className="bx--btn__icon"
                  fill="currentColor"
                  focusable="false"
                  height={32}
                  preserveAspectRatio="xMidYMid meet"
                  role="img"
                  viewBox="0 0 32 32"
                  width={32}
                  xmlns="http://www.w3.org/2000/svg"
                >
                  <path
                    d="M17 15L17 8 15 8 15 15 8 15 8 17 15 17 15 24 17 24 17 17 24 17 24 15z"
                  />
                </svg>
              </button>
              <button
                className="bx--btn bx--btn--ghost bx--btn--icon-only bx--tooltip__trigger bx--tooltip--a11y bx--tooltip--top bx--tooltip--align-center"
                data-testid="wg9hlv197c-add-group-button"
                disabled={false}
                onClick={[Function]}
                tabIndex={0}
                type="button"
              >
                <span
                  className="bx--assistive-text"
                >
                  Add new rule group
                </span>
                <svg
                  aria-hidden="true"
                  aria-label="Add new rule group"
                  className="bx--btn__icon"
                  fill="currentColor"
                  focusable="false"
                  height={32}
                  preserveAspectRatio="xMidYMid meet"
                  role="img"
                  viewBox="0 0 32 32"
                  width={32}
                  xmlns="http://www.w3.org/2000/svg"
                >
                  <path
                    d="M20.5859,14.4141,24.1719,18H6V8H4V18a2.0024,2.0024,0,0,0,2,2H24.1719L20.586,23.5859,22,25l6-6-6-6Z"
                  />
                </svg>
              </button>
            </div>
          </div>
          <div
            className="iot--rule-builder-rule--group"
          >
            <div>
              <div
                className="iot--rule-builder-header__dropdown"
              >
                <div
                  className="bx--dropdown__wrapper bx--list-box__wrapper"
                  data-testid="eobo3s5tie-group-logic-dropdown"
                >
                  
                  <div
                    className="bx--dropdown bx--dropdown--light bx--list-box bx--list-box--light"
                    id="eobo3s5tie"
                    onClick={[Function]}
                    onKeyDown={[Function]}
                  >
                    <button
                      aria-disabled={false}
                      aria-expanded={false}
                      aria-haspopup="listbox"
                      aria-labelledby="downshift-13-label downshift-13-toggle-button"
                      className="bx--list-box__field"
                      disabled={false}
                      id="downshift-13-toggle-button"
                      onClick={[Function]}
                      onKeyDown={[Function]}
                      type="button"
                    >
                      <span
                        className="bx--list-box__label"
                      >
                        ALL
                      </span>
                      <div
                        className="bx--list-box__menu-icon"
                      >
                        <svg
                          aria-label="Open menu"
                          fill="currentColor"
                          focusable="false"
                          height={16}
                          name="chevron--down"
                          preserveAspectRatio="xMidYMid meet"
                          role="img"
                          viewBox="0 0 16 16"
                          width={16}
                          xmlns="http://www.w3.org/2000/svg"
                        >
                          <path
                            d="M8 11L3 6 3.7 5.3 8 9.6 12.3 5.3 13 6z"
                          />
                          <title>
                            Open menu
                          </title>
                        </svg>
                      </div>
                    </button>
                    <div
                      aria-labelledby="downshift-13-label"
                      className="bx--list-box__menu"
                      id="downshift-13-menu"
                      onBlur={[Function]}
                      onKeyDown={[Function]}
                      onMouseLeave={[Function]}
                      role="listbox"
                      tabIndex={-1}
                    />
                  </div>
                </div>
              </div>
              <span>
                 of the following are true
              </span>
            </div>
            <div
              className="iot--rule-builder-rule"
              data-testid="7kadk2wfv8-rule"
            >
              <div
                className="bx--dropdown__wrapper bx--list-box__wrapper"
                data-testid="7kadk2wfv8-column-dropdown"
              >
                
                <div
                  className="bx--dropdown bx--dropdown--light bx--list-box bx--list-box--light"
                  id="7kadk2wfv8-column-dropdown"
                  onClick={[Function]}
                  onKeyDown={[Function]}
                >
                  <button
                    aria-disabled={false}
                    aria-expanded={false}
                    aria-haspopup="listbox"
                    aria-labelledby="downshift-14-label downshift-14-toggle-button"
                    className="bx--list-box__field"
                    disabled={false}
                    id="downshift-14-toggle-button"
                    onClick={[Function]}
                    onKeyDown={[Function]}
                    type="button"
                  >
                    <span
                      className="bx--list-box__label"
                    >
                      Column 1
                    </span>
                    <div
                      className="bx--list-box__menu-icon"
                    >
                      <svg
                        aria-label="Open menu"
                        fill="currentColor"
                        focusable="false"
                        height={16}
                        name="chevron--down"
                        preserveAspectRatio="xMidYMid meet"
                        role="img"
                        viewBox="0 0 16 16"
                        width={16}
                        xmlns="http://www.w3.org/2000/svg"
                      >
                        <path
                          d="M8 11L3 6 3.7 5.3 8 9.6 12.3 5.3 13 6z"
                        />
                        <title>
                          Open menu
                        </title>
                      </svg>
                    </div>
                  </button>
                  <div
                    aria-labelledby="downshift-14-label"
                    className="bx--list-box__menu"
                    id="downshift-14-menu"
                    onBlur={[Function]}
                    onKeyDown={[Function]}
                    onMouseLeave={[Function]}
                    role="listbox"
                    tabIndex={-1}
                  />
                </div>
              </div>
              <div
                className="bx--dropdown__wrapper bx--list-box__wrapper"
                data-testid="7kadk2wfv8-operand-dropdown"
              >
                
                <div
                  className="bx--dropdown bx--dropdown--light bx--list-box bx--list-box--light"
                  id="7kadk2wfv8-operand-dropdown"
                  onClick={[Function]}
                  onKeyDown={[Function]}
                >
                  <button
                    aria-disabled={false}
                    aria-expanded={false}
                    aria-haspopup="listbox"
                    aria-labelledby="downshift-15-label downshift-15-toggle-button"
                    className="bx--list-box__field"
                    disabled={false}
                    id="downshift-15-toggle-button"
                    onClick={[Function]}
                    onKeyDown={[Function]}
                    type="button"
                  >
                    <span
                      className="bx--list-box__label"
                    >
                      Equals
                    </span>
                    <div
                      className="bx--list-box__menu-icon"
                    >
                      <svg
                        aria-label="Open menu"
                        fill="currentColor"
                        focusable="false"
                        height={16}
                        name="chevron--down"
                        preserveAspectRatio="xMidYMid meet"
                        role="img"
                        viewBox="0 0 16 16"
                        width={16}
                        xmlns="http://www.w3.org/2000/svg"
                      >
                        <path
                          d="M8 11L3 6 3.7 5.3 8 9.6 12.3 5.3 13 6z"
                        />
                        <title>
                          Open menu
                        </title>
                      </svg>
                    </div>
                  </button>
                  <div
                    aria-labelledby="downshift-15-label"
                    className="bx--list-box__menu"
                    id="downshift-15-menu"
                    onBlur={[Function]}
                    onKeyDown={[Function]}
                    onMouseLeave={[Function]}
                    role="listbox"
                    tabIndex={-1}
                  />
                </div>
              </div>
              <div
                className="bx--form-item bx--text-input-wrapper bx--text-input-wrapper--light"
              >
                <div
                  className="bx--text-input__field-outer-wrapper"
                >
                  <div
                    className="bx--text-input__field-wrapper"
                    data-invalid={null}
                  >
                    <input
                      className="bx--text-input bx--text__input bx--text-input--light"
                      data-testid="7kadk2wfv8-value"
                      defaultValue="44"
                      disabled={false}
                      id="7kadk2wfv8-value"
                      onChange={[Function]}
                      onClick={[Function]}
                      placeholder="Enter a value"
                      title="Enter a value"
                      type="text"
                    />
                  </div>
                </div>
              </div>
              <div
                className="iot--rule-builder-rule__actions"
              >
                <button
                  className="bx--btn bx--btn--ghost bx--btn--icon-only bx--tooltip__trigger bx--tooltip--a11y bx--tooltip--top bx--tooltip--align-center"
                  data-testid="7kadk2wfv8-remove-rule-button"
                  disabled={false}
                  onClick={[Function]}
                  tabIndex={0}
                  type="button"
                >
                  <span
                    className="bx--assistive-text"
                  >
                    Remove rule
                  </span>
                  <svg
                    aria-hidden="true"
                    aria-label="Remove rule"
                    className="bx--btn__icon"
                    fill="currentColor"
                    focusable="false"
                    height={32}
                    preserveAspectRatio="xMidYMid meet"
                    role="img"
                    viewBox="0 0 32 32"
                    width={32}
                    xmlns="http://www.w3.org/2000/svg"
                  >
                    <path
                      d="M8 15H24V17H8z"
                    />
                  </svg>
                </button>
                <button
                  className="bx--btn bx--btn--ghost bx--btn--icon-only bx--tooltip__trigger bx--tooltip--a11y bx--tooltip--top bx--tooltip--align-center"
                  data-testid="7kadk2wfv8-add-rule-button"
                  disabled={false}
                  onClick={[Function]}
                  tabIndex={0}
                  type="button"
                >
                  <span
                    className="bx--assistive-text"
                  >
                    Add new rule
                  </span>
                  <svg
                    aria-hidden="true"
                    aria-label="Add new rule"
                    className="bx--btn__icon"
                    fill="currentColor"
                    focusable="false"
                    height={32}
                    preserveAspectRatio="xMidYMid meet"
                    role="img"
                    viewBox="0 0 32 32"
                    width={32}
                    xmlns="http://www.w3.org/2000/svg"
                  >
                    <path
                      d="M17 15L17 8 15 8 15 15 8 15 8 17 15 17 15 24 17 24 17 17 24 17 24 15z"
                    />
                  </svg>
                </button>
                <button
                  className="bx--btn bx--btn--ghost bx--btn--icon-only bx--tooltip__trigger bx--tooltip--a11y bx--tooltip--top bx--tooltip--align-center"
                  data-testid="7kadk2wfv8-add-group-button"
                  disabled={false}
                  onClick={[Function]}
                  tabIndex={0}
                  type="button"
                >
                  <span
                    className="bx--assistive-text"
                  >
                    Add new rule group
                  </span>
                  <svg
                    aria-hidden="true"
                    aria-label="Add new rule group"
                    className="bx--btn__icon"
                    fill="currentColor"
                    focusable="false"
                    height={32}
                    preserveAspectRatio="xMidYMid meet"
                    role="img"
                    viewBox="0 0 32 32"
                    width={32}
                    xmlns="http://www.w3.org/2000/svg"
                  >
                    <path
                      d="M20.5859,14.4141,24.1719,18H6V8H4V18a2.0024,2.0024,0,0,0,2,2H24.1719L20.586,23.5859,22,25l6-6-6-6Z"
                    />
                  </svg>
                </button>
              </div>
            </div>
            <div
              className="iot--rule-builder-rule"
              data-testid="49mf09vjhn-rule"
            >
              <div
                className="bx--dropdown__wrapper bx--list-box__wrapper"
                data-testid="49mf09vjhn-column-dropdown"
              >
                
                <div
                  className="bx--dropdown bx--dropdown--light bx--list-box bx--list-box--light"
                  id="49mf09vjhn-column-dropdown"
                  onClick={[Function]}
                  onKeyDown={[Function]}
                >
                  <button
                    aria-disabled={false}
                    aria-expanded={false}
                    aria-haspopup="listbox"
                    aria-labelledby="downshift-16-label downshift-16-toggle-button"
                    className="bx--list-box__field"
                    disabled={false}
                    id="downshift-16-toggle-button"
                    onClick={[Function]}
                    onKeyDown={[Function]}
                    type="button"
                  >
                    <span
                      className="bx--list-box__label"
                    >
                      Column 2
                    </span>
                    <div
                      className="bx--list-box__menu-icon"
                    >
                      <svg
                        aria-label="Open menu"
                        fill="currentColor"
                        focusable="false"
                        height={16}
                        name="chevron--down"
                        preserveAspectRatio="xMidYMid meet"
                        role="img"
                        viewBox="0 0 16 16"
                        width={16}
                        xmlns="http://www.w3.org/2000/svg"
                      >
                        <path
                          d="M8 11L3 6 3.7 5.3 8 9.6 12.3 5.3 13 6z"
                        />
                        <title>
                          Open menu
                        </title>
                      </svg>
                    </div>
                  </button>
                  <div
                    aria-labelledby="downshift-16-label"
                    className="bx--list-box__menu"
                    id="downshift-16-menu"
                    onBlur={[Function]}
                    onKeyDown={[Function]}
                    onMouseLeave={[Function]}
                    role="listbox"
                    tabIndex={-1}
                  />
                </div>
              </div>
              <div
                className="bx--dropdown__wrapper bx--list-box__wrapper"
                data-testid="49mf09vjhn-operand-dropdown"
              >
                
                <div
                  className="bx--dropdown bx--dropdown--light bx--list-box bx--list-box--light"
                  id="49mf09vjhn-operand-dropdown"
                  onClick={[Function]}
                  onKeyDown={[Function]}
                >
                  <button
                    aria-disabled={false}
                    aria-expanded={false}
                    aria-haspopup="listbox"
                    aria-labelledby="downshift-17-label downshift-17-toggle-button"
                    className="bx--list-box__field"
                    disabled={false}
                    id="downshift-17-toggle-button"
                    onClick={[Function]}
                    onKeyDown={[Function]}
                    type="button"
                  >
                    <span
                      className="bx--list-box__label"
                    >
                      Equals
                    </span>
                    <div
                      className="bx--list-box__menu-icon"
                    >
                      <svg
                        aria-label="Open menu"
                        fill="currentColor"
                        focusable="false"
                        height={16}
                        name="chevron--down"
                        preserveAspectRatio="xMidYMid meet"
                        role="img"
                        viewBox="0 0 16 16"
                        width={16}
                        xmlns="http://www.w3.org/2000/svg"
                      >
                        <path
                          d="M8 11L3 6 3.7 5.3 8 9.6 12.3 5.3 13 6z"
                        />
                        <title>
                          Open menu
                        </title>
                      </svg>
                    </div>
                  </button>
                  <div
                    aria-labelledby="downshift-17-label"
                    className="bx--list-box__menu"
                    id="downshift-17-menu"
                    onBlur={[Function]}
                    onKeyDown={[Function]}
                    onMouseLeave={[Function]}
                    role="listbox"
                    tabIndex={-1}
                  />
                </div>
              </div>
              <div
                className="bx--form-item bx--text-input-wrapper bx--text-input-wrapper--light"
              >
                <div
                  className="bx--text-input__field-outer-wrapper"
                >
                  <div
                    className="bx--text-input__field-wrapper"
                    data-invalid={null}
                  >
                    <input
                      className="bx--text-input bx--text__input bx--text-input--light"
                      data-testid="49mf09vjhn-value"
                      defaultValue="46"
                      disabled={false}
                      id="49mf09vjhn-value"
                      onChange={[Function]}
                      onClick={[Function]}
                      placeholder="Enter a value"
                      title="Enter a value"
                      type="text"
                    />
                  </div>
                </div>
              </div>
              <div
                className="iot--rule-builder-rule__actions"
              >
                <button
                  className="bx--btn bx--btn--ghost bx--btn--icon-only bx--tooltip__trigger bx--tooltip--a11y bx--tooltip--top bx--tooltip--align-center"
                  data-testid="49mf09vjhn-remove-rule-button"
                  disabled={false}
                  onClick={[Function]}
                  tabIndex={0}
                  type="button"
                >
                  <span
                    className="bx--assistive-text"
                  >
                    Remove rule
                  </span>
                  <svg
                    aria-hidden="true"
                    aria-label="Remove rule"
                    className="bx--btn__icon"
                    fill="currentColor"
                    focusable="false"
                    height={32}
                    preserveAspectRatio="xMidYMid meet"
                    role="img"
                    viewBox="0 0 32 32"
                    width={32}
                    xmlns="http://www.w3.org/2000/svg"
                  >
                    <path
                      d="M8 15H24V17H8z"
                    />
                  </svg>
                </button>
                <button
                  className="bx--btn bx--btn--ghost bx--btn--icon-only bx--tooltip__trigger bx--tooltip--a11y bx--tooltip--top bx--tooltip--align-center"
                  data-testid="49mf09vjhn-add-rule-button"
                  disabled={false}
                  onClick={[Function]}
                  tabIndex={0}
                  type="button"
                >
                  <span
                    className="bx--assistive-text"
                  >
                    Add new rule
                  </span>
                  <svg
                    aria-hidden="true"
                    aria-label="Add new rule"
                    className="bx--btn__icon"
                    fill="currentColor"
                    focusable="false"
                    height={32}
                    preserveAspectRatio="xMidYMid meet"
                    role="img"
                    viewBox="0 0 32 32"
                    width={32}
                    xmlns="http://www.w3.org/2000/svg"
                  >
                    <path
                      d="M17 15L17 8 15 8 15 15 8 15 8 17 15 17 15 24 17 24 17 17 24 17 24 15z"
                    />
                  </svg>
                </button>
                <button
                  className="bx--btn bx--btn--ghost bx--btn--icon-only bx--tooltip__trigger bx--tooltip--a11y bx--tooltip--top bx--tooltip--align-center"
                  data-testid="49mf09vjhn-add-group-button"
                  disabled={false}
                  onClick={[Function]}
                  tabIndex={0}
                  type="button"
                >
                  <span
                    className="bx--assistive-text"
                  >
                    Add new rule group
                  </span>
                  <svg
                    aria-hidden="true"
                    aria-label="Add new rule group"
                    className="bx--btn__icon"
                    fill="currentColor"
                    focusable="false"
                    height={32}
                    preserveAspectRatio="xMidYMid meet"
                    role="img"
                    viewBox="0 0 32 32"
                    width={32}
                    xmlns="http://www.w3.org/2000/svg"
                  >
                    <path
                      d="M20.5859,14.4141,24.1719,18H6V8H4V18a2.0024,2.0024,0,0,0,2,2H24.1719L20.586,23.5859,22,25l6-6-6-6Z"
                    />
                  </svg>
                </button>
              </div>
            </div>
          </div>
        </div>
      </div>
    </div>
  </div>
  <button
    className="info__show-button"
    onClick={[Function]}
    style={
      Object {
        "background": "#027ac5",
        "border": "none",
        "borderRadius": "0 0 0 5px",
        "color": "#fff",
        "cursor": "pointer",
        "display": "block",
        "fontFamily": "sans-serif",
        "fontSize": 12,
        "padding": "5px 15px",
        "position": "fixed",
        "right": 0,
        "top": 0,
      }
    }
    type="button"
  >
    Show Info
  </button>
</div>
`;

exports[`Storybook Snapshot tests and console checks Storyshots Watson IoT Experimental/☢️ RuleBuilder/RuleBuilderEditor with an empty tree 1`] = `
<div
  className="storybook-container"
>
  <div
    style={
      Object {
        "position": "relative",
        "zIndex": 0,
      }
    }
  >
    <div
      data-testid="rule-builder-editor"
    >
      <div
        className="iot--rule-builder-header"
        data-testid="rule-builder-header"
      >
        <div>
          <div
            className="iot--rule-builder-header__dropdown"
          >
            <div
              className="bx--dropdown__wrapper bx--list-box__wrapper"
              data-testid="14p5ho3pcu-group-logic-dropdown"
            >
              
              <div
                className="bx--dropdown bx--dropdown--light bx--list-box bx--list-box--light"
                id="14p5ho3pcu"
                onClick={[Function]}
                onKeyDown={[Function]}
              >
                <button
                  aria-disabled={false}
                  aria-expanded={false}
                  aria-haspopup="listbox"
                  aria-labelledby="downshift-0-label downshift-0-toggle-button"
                  className="bx--list-box__field"
                  disabled={false}
                  id="downshift-0-toggle-button"
                  onClick={[Function]}
                  onKeyDown={[Function]}
                  type="button"
                >
                  <span
                    className="bx--list-box__label"
                  >
                    ALL
                  </span>
                  <div
                    className="bx--list-box__menu-icon"
                  >
                    <svg
                      aria-label="Open menu"
                      fill="currentColor"
                      focusable="false"
                      height={16}
                      name="chevron--down"
                      preserveAspectRatio="xMidYMid meet"
                      role="img"
                      viewBox="0 0 16 16"
                      width={16}
                      xmlns="http://www.w3.org/2000/svg"
                    >
                      <path
                        d="M8 11L3 6 3.7 5.3 8 9.6 12.3 5.3 13 6z"
                      />
                      <title>
                        Open menu
                      </title>
                    </svg>
                  </div>
                </button>
                <div
                  aria-labelledby="downshift-0-label"
                  className="bx--list-box__menu"
                  id="downshift-0-menu"
                  onBlur={[Function]}
                  onKeyDown={[Function]}
                  onMouseLeave={[Function]}
                  role="listbox"
                  tabIndex={-1}
                />
              </div>
            </div>
          </div>
          <span>
             of the following are true
          </span>
        </div>
        <div
          className="iot--rule-builder-header__buttons"
        >
          <button
            className="bx--btn bx--btn--ghost"
            data-testid="rule-builder-header-add-rule-button"
            disabled={false}
            onClick={[Function]}
            tabIndex={0}
            type="button"
          >
            Add rule
            <svg
              aria-hidden={true}
              className="bx--btn__icon"
              fill="currentColor"
              focusable="false"
              height={32}
              preserveAspectRatio="xMidYMid meet"
              viewBox="0 0 32 32"
              width={32}
              xmlns="http://www.w3.org/2000/svg"
            >
              <path
                d="M17 15L17 8 15 8 15 15 8 15 8 17 15 17 15 24 17 24 17 17 24 17 24 15z"
              />
            </svg>
          </button>
          <button
            className="bx--btn bx--btn--ghost"
            data-testid="rule-builder-header-add-group-button"
            disabled={false}
            onClick={[Function]}
            tabIndex={0}
            type="button"
          >
            Add group
            <svg
              aria-hidden={true}
              className="bx--btn__icon"
              fill="currentColor"
              focusable="false"
              height={32}
              preserveAspectRatio="xMidYMid meet"
              viewBox="0 0 32 32"
              width={32}
              xmlns="http://www.w3.org/2000/svg"
            >
              <path
                d="M20.5859,14.4141,24.1719,18H6V8H4V18a2.0024,2.0024,0,0,0,2,2H24.1719L20.586,23.5859,22,25l6-6-6-6Z"
              />
            </svg>
          </button>
        </div>
      </div>
      <div
        className="iot--rule-builder-rule"
        data-testid="rsiru4rjba-rule"
      >
        <div
          className="bx--dropdown__wrapper bx--list-box__wrapper"
          data-testid="rsiru4rjba-column-dropdown"
        >
          
          <div
            className="bx--dropdown bx--dropdown--light bx--list-box bx--list-box--light"
            id="rsiru4rjba-column-dropdown"
            onClick={[Function]}
            onKeyDown={[Function]}
          >
            <button
              aria-disabled={false}
              aria-expanded={false}
              aria-haspopup="listbox"
              aria-labelledby="downshift-1-label downshift-1-toggle-button"
              className="bx--list-box__field"
              disabled={false}
              id="downshift-1-toggle-button"
              onClick={[Function]}
              onKeyDown={[Function]}
              type="button"
            >
              <span
                className="bx--list-box__label"
              >
                Select a column
              </span>
              <div
                className="bx--list-box__menu-icon"
              >
                <svg
                  aria-label="Open menu"
                  fill="currentColor"
                  focusable="false"
                  height={16}
                  name="chevron--down"
                  preserveAspectRatio="xMidYMid meet"
                  role="img"
                  viewBox="0 0 16 16"
                  width={16}
                  xmlns="http://www.w3.org/2000/svg"
                >
                  <path
                    d="M8 11L3 6 3.7 5.3 8 9.6 12.3 5.3 13 6z"
                  />
                  <title>
                    Open menu
                  </title>
                </svg>
              </div>
            </button>
            <div
              aria-labelledby="downshift-1-label"
              className="bx--list-box__menu"
              id="downshift-1-menu"
              onBlur={[Function]}
              onKeyDown={[Function]}
              onMouseLeave={[Function]}
              role="listbox"
              tabIndex={-1}
            />
          </div>
        </div>
        <div
          className="bx--dropdown__wrapper bx--list-box__wrapper"
          data-testid="rsiru4rjba-operand-dropdown"
        >
          
          <div
            className="bx--dropdown bx--dropdown--light bx--list-box bx--list-box--light"
            id="rsiru4rjba-operand-dropdown"
            onClick={[Function]}
            onKeyDown={[Function]}
          >
            <button
              aria-disabled={false}
              aria-expanded={false}
              aria-haspopup="listbox"
              aria-labelledby="downshift-2-label downshift-2-toggle-button"
              className="bx--list-box__field"
              disabled={false}
              id="downshift-2-toggle-button"
              onClick={[Function]}
              onKeyDown={[Function]}
              type="button"
            >
              <span
                className="bx--list-box__label"
              >
                Select an operand
              </span>
              <div
                className="bx--list-box__menu-icon"
              >
                <svg
                  aria-label="Open menu"
                  fill="currentColor"
                  focusable="false"
                  height={16}
                  name="chevron--down"
                  preserveAspectRatio="xMidYMid meet"
                  role="img"
                  viewBox="0 0 16 16"
                  width={16}
                  xmlns="http://www.w3.org/2000/svg"
                >
                  <path
                    d="M8 11L3 6 3.7 5.3 8 9.6 12.3 5.3 13 6z"
                  />
                  <title>
                    Open menu
                  </title>
                </svg>
              </div>
            </button>
            <div
              aria-labelledby="downshift-2-label"
              className="bx--list-box__menu"
              id="downshift-2-menu"
              onBlur={[Function]}
              onKeyDown={[Function]}
              onMouseLeave={[Function]}
              role="listbox"
              tabIndex={-1}
            />
          </div>
        </div>
        <div
          className="bx--form-item bx--text-input-wrapper bx--text-input-wrapper--light"
        >
          <div
            className="bx--text-input__field-outer-wrapper"
          >
            <div
              className="bx--text-input__field-wrapper"
              data-invalid={null}
            >
              <input
                className="bx--text-input bx--text__input bx--text-input--light"
                data-testid="rsiru4rjba-value"
                defaultValue=""
                disabled={false}
                id="rsiru4rjba-value"
                onChange={[Function]}
                onClick={[Function]}
                placeholder="Enter a value"
                title="Enter a value"
                type="text"
              />
            </div>
          </div>
        </div>
        <div
          className="iot--rule-builder-rule__actions"
        >
          <button
            className="bx--btn bx--btn--ghost bx--btn--icon-only bx--tooltip__trigger bx--tooltip--a11y bx--tooltip--top bx--tooltip--align-center"
            data-testid="rsiru4rjba-remove-rule-button"
            disabled={false}
            onClick={[Function]}
            tabIndex={0}
            type="button"
          >
            <span
              className="bx--assistive-text"
            >
              Remove rule
            </span>
            <svg
              aria-hidden="true"
              aria-label="Remove rule"
              className="bx--btn__icon"
              fill="currentColor"
              focusable="false"
              height={32}
              preserveAspectRatio="xMidYMid meet"
              role="img"
              viewBox="0 0 32 32"
              width={32}
              xmlns="http://www.w3.org/2000/svg"
            >
              <path
                d="M8 15H24V17H8z"
              />
            </svg>
          </button>
          <button
            className="bx--btn bx--btn--ghost bx--btn--icon-only bx--tooltip__trigger bx--tooltip--a11y bx--tooltip--top bx--tooltip--align-center"
            data-testid="rsiru4rjba-add-rule-button"
            disabled={false}
            onClick={[Function]}
            tabIndex={0}
            type="button"
          >
            <span
              className="bx--assistive-text"
            >
              Add new rule
            </span>
            <svg
              aria-hidden="true"
              aria-label="Add new rule"
              className="bx--btn__icon"
              fill="currentColor"
              focusable="false"
              height={32}
              preserveAspectRatio="xMidYMid meet"
              role="img"
              viewBox="0 0 32 32"
              width={32}
              xmlns="http://www.w3.org/2000/svg"
            >
              <path
                d="M17 15L17 8 15 8 15 15 8 15 8 17 15 17 15 24 17 24 17 17 24 17 24 15z"
              />
            </svg>
          </button>
          <button
            className="bx--btn bx--btn--ghost bx--btn--icon-only bx--tooltip__trigger bx--tooltip--a11y bx--tooltip--top bx--tooltip--align-center"
            data-testid="rsiru4rjba-add-group-button"
            disabled={false}
            onClick={[Function]}
            tabIndex={0}
            type="button"
          >
            <span
              className="bx--assistive-text"
            >
              Add new rule group
            </span>
            <svg
              aria-hidden="true"
              aria-label="Add new rule group"
              className="bx--btn__icon"
              fill="currentColor"
              focusable="false"
              height={32}
              preserveAspectRatio="xMidYMid meet"
              role="img"
              viewBox="0 0 32 32"
              width={32}
              xmlns="http://www.w3.org/2000/svg"
            >
              <path
                d="M20.5859,14.4141,24.1719,18H6V8H4V18a2.0024,2.0024,0,0,0,2,2H24.1719L20.586,23.5859,22,25l6-6-6-6Z"
              />
            </svg>
          </button>
        </div>
      </div>
    </div>
  </div>
  <button
    className="info__show-button"
    onClick={[Function]}
    style={
      Object {
        "background": "#027ac5",
        "border": "none",
        "borderRadius": "0 0 0 5px",
        "color": "#fff",
        "cursor": "pointer",
        "display": "block",
        "fontFamily": "sans-serif",
        "fontSize": 12,
        "padding": "5px 15px",
        "position": "fixed",
        "right": 0,
        "top": 0,
      }
    }
    type="button"
  >
    Show Info
  </button>
</div>
`;

exports[`Storybook Snapshot tests and console checks Storyshots Watson IoT Experimental/☢️ RuleBuilder/RuleBuilderEditor with custom column operands and field renderers 1`] = `
<div
  className="storybook-container"
>
  <div
    style={
      Object {
        "position": "relative",
        "zIndex": 0,
      }
    }
  >
    <div
      data-testid="rule-builder-editor"
    >
      <div
        className="iot--rule-builder-header"
        data-testid="rule-builder-header"
      >
        <div>
          <div
            className="iot--rule-builder-header__dropdown"
          >
            <div
              className="bx--dropdown__wrapper bx--list-box__wrapper"
              data-testid="14p5ho3pcu-group-logic-dropdown"
            >
              
              <div
                className="bx--dropdown bx--dropdown--light bx--list-box bx--list-box--light"
                id="14p5ho3pcu"
                onClick={[Function]}
                onKeyDown={[Function]}
              >
                <button
                  aria-disabled={false}
                  aria-expanded={false}
                  aria-haspopup="listbox"
                  aria-labelledby="downshift-0-label downshift-0-toggle-button"
                  className="bx--list-box__field"
                  disabled={false}
                  id="downshift-0-toggle-button"
                  onClick={[Function]}
                  onKeyDown={[Function]}
                  type="button"
                >
                  <span
                    className="bx--list-box__label"
                  >
                    ALL
                  </span>
                  <div
                    className="bx--list-box__menu-icon"
                  >
                    <svg
                      aria-label="Open menu"
                      fill="currentColor"
                      focusable="false"
                      height={16}
                      name="chevron--down"
                      preserveAspectRatio="xMidYMid meet"
                      role="img"
                      viewBox="0 0 16 16"
                      width={16}
                      xmlns="http://www.w3.org/2000/svg"
                    >
                      <path
                        d="M8 11L3 6 3.7 5.3 8 9.6 12.3 5.3 13 6z"
                      />
                      <title>
                        Open menu
                      </title>
                    </svg>
                  </div>
                </button>
                <div
                  aria-labelledby="downshift-0-label"
                  className="bx--list-box__menu"
                  id="downshift-0-menu"
                  onBlur={[Function]}
                  onKeyDown={[Function]}
                  onMouseLeave={[Function]}
                  role="listbox"
                  tabIndex={-1}
                />
              </div>
            </div>
          </div>
          <span>
             of the following are true
          </span>
        </div>
        <div
          className="iot--rule-builder-header__buttons"
        >
          <button
            className="bx--btn bx--btn--ghost"
            data-testid="rule-builder-header-add-rule-button"
            disabled={false}
            onClick={[Function]}
            tabIndex={0}
            type="button"
          >
            Add rule
            <svg
              aria-hidden={true}
              className="bx--btn__icon"
              fill="currentColor"
              focusable="false"
              height={32}
              preserveAspectRatio="xMidYMid meet"
              viewBox="0 0 32 32"
              width={32}
              xmlns="http://www.w3.org/2000/svg"
            >
              <path
                d="M17 15L17 8 15 8 15 15 8 15 8 17 15 17 15 24 17 24 17 17 24 17 24 15z"
              />
            </svg>
          </button>
          <button
            className="bx--btn bx--btn--ghost"
            data-testid="rule-builder-header-add-group-button"
            disabled={false}
            onClick={[Function]}
            tabIndex={0}
            type="button"
          >
            Add group
            <svg
              aria-hidden={true}
              className="bx--btn__icon"
              fill="currentColor"
              focusable="false"
              height={32}
              preserveAspectRatio="xMidYMid meet"
              viewBox="0 0 32 32"
              width={32}
              xmlns="http://www.w3.org/2000/svg"
            >
              <path
                d="M20.5859,14.4141,24.1719,18H6V8H4V18a2.0024,2.0024,0,0,0,2,2H24.1719L20.586,23.5859,22,25l6-6-6-6Z"
              />
            </svg>
          </button>
        </div>
      </div>
      <div
        className="iot--rule-builder-rule"
        data-testid="rsiru4rjba-rule"
      >
        <div
          className="bx--dropdown__wrapper bx--list-box__wrapper"
          data-testid="rsiru4rjba-column-dropdown"
        >
          
          <div
            className="bx--dropdown bx--dropdown--light bx--list-box bx--list-box--light"
            id="rsiru4rjba-column-dropdown"
            onClick={[Function]}
            onKeyDown={[Function]}
          >
            <button
              aria-disabled={false}
              aria-expanded={false}
              aria-haspopup="listbox"
              aria-labelledby="downshift-1-label downshift-1-toggle-button"
              className="bx--list-box__field"
              disabled={false}
              id="downshift-1-toggle-button"
              onClick={[Function]}
              onKeyDown={[Function]}
              type="button"
            >
              <span
                className="bx--list-box__label"
              >
                Select a column
              </span>
              <div
                className="bx--list-box__menu-icon"
              >
                <svg
                  aria-label="Open menu"
                  fill="currentColor"
                  focusable="false"
                  height={16}
                  name="chevron--down"
                  preserveAspectRatio="xMidYMid meet"
                  role="img"
                  viewBox="0 0 16 16"
                  width={16}
                  xmlns="http://www.w3.org/2000/svg"
                >
                  <path
                    d="M8 11L3 6 3.7 5.3 8 9.6 12.3 5.3 13 6z"
                  />
                  <title>
                    Open menu
                  </title>
                </svg>
              </div>
            </button>
            <div
              aria-labelledby="downshift-1-label"
              className="bx--list-box__menu"
              id="downshift-1-menu"
              onBlur={[Function]}
              onKeyDown={[Function]}
              onMouseLeave={[Function]}
              role="listbox"
              tabIndex={-1}
            />
          </div>
        </div>
        <div
          className="bx--dropdown__wrapper bx--list-box__wrapper"
          data-testid="rsiru4rjba-operand-dropdown"
        >
          
          <div
            className="bx--dropdown bx--dropdown--light bx--list-box bx--list-box--light"
            id="rsiru4rjba-operand-dropdown"
            onClick={[Function]}
            onKeyDown={[Function]}
          >
            <button
              aria-disabled={false}
              aria-expanded={false}
              aria-haspopup="listbox"
              aria-labelledby="downshift-2-label downshift-2-toggle-button"
              className="bx--list-box__field"
              disabled={false}
              id="downshift-2-toggle-button"
              onClick={[Function]}
              onKeyDown={[Function]}
              type="button"
            >
              <span
                className="bx--list-box__label"
              >
                Select an operand
              </span>
              <div
                className="bx--list-box__menu-icon"
              >
                <svg
                  aria-label="Open menu"
                  fill="currentColor"
                  focusable="false"
                  height={16}
                  name="chevron--down"
                  preserveAspectRatio="xMidYMid meet"
                  role="img"
                  viewBox="0 0 16 16"
                  width={16}
                  xmlns="http://www.w3.org/2000/svg"
                >
                  <path
                    d="M8 11L3 6 3.7 5.3 8 9.6 12.3 5.3 13 6z"
                  />
                  <title>
                    Open menu
                  </title>
                </svg>
              </div>
            </button>
            <div
              aria-labelledby="downshift-2-label"
              className="bx--list-box__menu"
              id="downshift-2-menu"
              onBlur={[Function]}
              onKeyDown={[Function]}
              onMouseLeave={[Function]}
              role="listbox"
              tabIndex={-1}
            />
          </div>
        </div>
        <div
          className="bx--form-item bx--text-input-wrapper bx--text-input-wrapper--light"
        >
          <div
            className="bx--text-input__field-outer-wrapper"
          >
            <div
              className="bx--text-input__field-wrapper"
              data-invalid={null}
            >
              <input
                className="bx--text-input bx--text__input bx--text-input--light"
                data-testid="rsiru4rjba-value"
                defaultValue=""
                disabled={false}
                id="rsiru4rjba-value"
                onChange={[Function]}
                onClick={[Function]}
                placeholder="Enter a value"
                title="Enter a value"
                type="text"
              />
            </div>
          </div>
        </div>
        <div
          className="iot--rule-builder-rule__actions"
        >
          <button
            className="bx--btn bx--btn--ghost bx--btn--icon-only bx--tooltip__trigger bx--tooltip--a11y bx--tooltip--top bx--tooltip--align-center"
            data-testid="rsiru4rjba-remove-rule-button"
            disabled={false}
            onClick={[Function]}
            tabIndex={0}
            type="button"
          >
            <span
              className="bx--assistive-text"
            >
              Remove rule
            </span>
            <svg
              aria-hidden="true"
              aria-label="Remove rule"
              className="bx--btn__icon"
              fill="currentColor"
              focusable="false"
              height={32}
              preserveAspectRatio="xMidYMid meet"
              role="img"
              viewBox="0 0 32 32"
              width={32}
              xmlns="http://www.w3.org/2000/svg"
            >
              <path
                d="M8 15H24V17H8z"
              />
            </svg>
          </button>
          <button
            className="bx--btn bx--btn--ghost bx--btn--icon-only bx--tooltip__trigger bx--tooltip--a11y bx--tooltip--top bx--tooltip--align-center"
            data-testid="rsiru4rjba-add-rule-button"
            disabled={false}
            onClick={[Function]}
            tabIndex={0}
            type="button"
          >
            <span
              className="bx--assistive-text"
            >
              Add new rule
            </span>
            <svg
              aria-hidden="true"
              aria-label="Add new rule"
              className="bx--btn__icon"
              fill="currentColor"
              focusable="false"
              height={32}
              preserveAspectRatio="xMidYMid meet"
              role="img"
              viewBox="0 0 32 32"
              width={32}
              xmlns="http://www.w3.org/2000/svg"
            >
              <path
                d="M17 15L17 8 15 8 15 15 8 15 8 17 15 17 15 24 17 24 17 17 24 17 24 15z"
              />
            </svg>
          </button>
          <button
            className="bx--btn bx--btn--ghost bx--btn--icon-only bx--tooltip__trigger bx--tooltip--a11y bx--tooltip--top bx--tooltip--align-center"
            data-testid="rsiru4rjba-add-group-button"
            disabled={false}
            onClick={[Function]}
            tabIndex={0}
            type="button"
          >
            <span
              className="bx--assistive-text"
            >
              Add new rule group
            </span>
            <svg
              aria-hidden="true"
              aria-label="Add new rule group"
              className="bx--btn__icon"
              fill="currentColor"
              focusable="false"
              height={32}
              preserveAspectRatio="xMidYMid meet"
              role="img"
              viewBox="0 0 32 32"
              width={32}
              xmlns="http://www.w3.org/2000/svg"
            >
              <path
                d="M20.5859,14.4141,24.1719,18H6V8H4V18a2.0024,2.0024,0,0,0,2,2H24.1719L20.586,23.5859,22,25l6-6-6-6Z"
              />
            </svg>
          </button>
        </div>
      </div>
    </div>
  </div>
  <button
    className="info__show-button"
    onClick={[Function]}
    style={
      Object {
        "background": "#027ac5",
        "border": "none",
        "borderRadius": "0 0 0 5px",
        "color": "#fff",
        "cursor": "pointer",
        "display": "block",
        "fontFamily": "sans-serif",
        "fontSize": 12,
        "padding": "5px 15px",
        "position": "fixed",
        "right": 0,
        "top": 0,
      }
    }
    type="button"
  >
    Show Info
  </button>
</div>
<<<<<<< HEAD
`;

exports[`Storybook Snapshot tests and console checks Storyshots Watson IoT Experimental/☢️ RuleBuilder ️⚠️ Experimental Notice  1`] = `
<div
  className="storybook-container"
>
  <div
    style={
      Object {
        "position": "relative",
        "zIndex": 0,
      }
    }
  >
    <div
      className="bx--toast-notification bx--toast-notification--warning-alt"
      kind="warning-alt"
      role="alert"
      style={
        Object {
          "marginBottom": "0.5rem",
          "minWidth": "30rem",
        }
      }
    >
      <svg
        aria-hidden={true}
        className="bx--toast-notification__icon"
        fill="currentColor"
        focusable="false"
        height={20}
        preserveAspectRatio="xMidYMid meet"
        viewBox="0 0 32 32"
        width={20}
        xmlns="http://www.w3.org/2000/svg"
      >
        <path
          d="M14.875,11h2.25V21h-2.25ZM16,27a1.5,1.5,0,1,1,1.5-1.5A1.5,1.5,0,0,1,16,27Z"
          fill="none"
        />
        <path
          d="M29.8872,28.5386l-13-25a1,1,0,0,0-1.7744,0l-13,25A1,1,0,0,0,3,30H29a1,1,0,0,0,.8872-1.4614ZM14.875,11h2.25V21h-2.25ZM16,27a1.5,1.5,0,1,1,1.5-1.5A1.5,1.5,0,0,1,16,27Z"
        />
        <title>
          warning-alt icon
        </title>
      </svg>
      <div
        className="bx--toast-notification__details"
      >
        <h3
          className="bx--toast-notification__title"
        >
          Experimental Component Notice
        </h3>
        <div
          className="bx--toast-notification__subtitle"
        >
          <span>
            RuleBuilder
             is an
            <a
              href="https://github.com/carbon-design-system/carbon-addons-iot-react/blob/next/packages/react/docs/guides/experimental-components.md"
            >
              experimental component
            </a>
            and may have changing APIs with no major version bump and/or insufficient test coverage. Use of this component in production is discouraged.
          </span>
        </div>
        <div
          className="bx--toast-notification__caption"
        />
      </div>
    </div>
  </div>
  <button
    className="info__show-button"
    onClick={[Function]}
    style={
      Object {
        "background": "#027ac5",
        "border": "none",
        "borderRadius": "0 0 0 5px",
        "color": "#fff",
        "cursor": "pointer",
        "display": "block",
        "fontFamily": "sans-serif",
        "fontSize": 12,
        "padding": "5px 15px",
        "position": "fixed",
        "right": 0,
        "top": 0,
      }
    }
    type="button"
  >
    Show Info
  </button>
</div>
=======
>>>>>>> f52822da
`;<|MERGE_RESOLUTION|>--- conflicted
+++ resolved
@@ -3049,106 +3049,4 @@
     Show Info
   </button>
 </div>
-<<<<<<< HEAD
-`;
-
-exports[`Storybook Snapshot tests and console checks Storyshots Watson IoT Experimental/☢️ RuleBuilder ️⚠️ Experimental Notice  1`] = `
-<div
-  className="storybook-container"
->
-  <div
-    style={
-      Object {
-        "position": "relative",
-        "zIndex": 0,
-      }
-    }
-  >
-    <div
-      className="bx--toast-notification bx--toast-notification--warning-alt"
-      kind="warning-alt"
-      role="alert"
-      style={
-        Object {
-          "marginBottom": "0.5rem",
-          "minWidth": "30rem",
-        }
-      }
-    >
-      <svg
-        aria-hidden={true}
-        className="bx--toast-notification__icon"
-        fill="currentColor"
-        focusable="false"
-        height={20}
-        preserveAspectRatio="xMidYMid meet"
-        viewBox="0 0 32 32"
-        width={20}
-        xmlns="http://www.w3.org/2000/svg"
-      >
-        <path
-          d="M14.875,11h2.25V21h-2.25ZM16,27a1.5,1.5,0,1,1,1.5-1.5A1.5,1.5,0,0,1,16,27Z"
-          fill="none"
-        />
-        <path
-          d="M29.8872,28.5386l-13-25a1,1,0,0,0-1.7744,0l-13,25A1,1,0,0,0,3,30H29a1,1,0,0,0,.8872-1.4614ZM14.875,11h2.25V21h-2.25ZM16,27a1.5,1.5,0,1,1,1.5-1.5A1.5,1.5,0,0,1,16,27Z"
-        />
-        <title>
-          warning-alt icon
-        </title>
-      </svg>
-      <div
-        className="bx--toast-notification__details"
-      >
-        <h3
-          className="bx--toast-notification__title"
-        >
-          Experimental Component Notice
-        </h3>
-        <div
-          className="bx--toast-notification__subtitle"
-        >
-          <span>
-            RuleBuilder
-             is an
-            <a
-              href="https://github.com/carbon-design-system/carbon-addons-iot-react/blob/next/packages/react/docs/guides/experimental-components.md"
-            >
-              experimental component
-            </a>
-            and may have changing APIs with no major version bump and/or insufficient test coverage. Use of this component in production is discouraged.
-          </span>
-        </div>
-        <div
-          className="bx--toast-notification__caption"
-        />
-      </div>
-    </div>
-  </div>
-  <button
-    className="info__show-button"
-    onClick={[Function]}
-    style={
-      Object {
-        "background": "#027ac5",
-        "border": "none",
-        "borderRadius": "0 0 0 5px",
-        "color": "#fff",
-        "cursor": "pointer",
-        "display": "block",
-        "fontFamily": "sans-serif",
-        "fontSize": 12,
-        "padding": "5px 15px",
-        "position": "fixed",
-        "right": 0,
-        "top": 0,
-      }
-    }
-    type="button"
-  >
-    Show Info
-  </button>
-</div>
-=======
->>>>>>> f52822da
 `;