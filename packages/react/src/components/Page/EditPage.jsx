import React, { useState, Fragment } from 'react';
import PropTypes from 'prop-types';
import styled from 'styled-components';
import { spacing05, spacing07, layout06 } from '@carbon/layout';
import { SkeletonText } from 'carbon-components-react';
import warning from 'warning';

import Button from '../Button/Button';
import Hero, { HeroPropTypes } from '../Hero/Hero';

const StyledEditPage = styled.div`
  &&& {
    width: 100%;
    max-width: 100%;
    max-height: unset;
    border: 0;
    position: relative;
  }
`;

const StyledPageContent = styled.div`
   {
    display: flex;
    flex-flow: column;
    min-height: calc(100vh - 125px);
    padding: ${spacing05} ${spacing07};
    padding-bottom: ${layout06};
  }
`;

const StyledPageFooter = styled.div`
  &&& {
    position: fixed;
    bottom: 0rem;
    left: 0rem;
    right: 2rem;
    display: flex;
    justify-content: flex-end;
  }
`;

const propTypes = {
  ...HeroPropTypes,
  className: PropTypes.string,
  children: PropTypes.node.isRequired,
  onClose: PropTypes.func.isRequired,
  onSave: PropTypes.func.isRequired,
  isLoading: PropTypes.bool,
  /** Labels needed to support i18n */
  i18n: PropTypes.shape({
    saveLabel: PropTypes.string,
    cancelLabel: PropTypes.string,
    closeLabel: PropTypes.string,
  }),
  testId: PropTypes.string,
};

const defaultProps = {
  className: null,
  isLoading: false,
  i18n: {
    saveLabel: 'Save',
    cancelLabel: 'Cancel',
    closeLabel: 'Close,',
  },
  testId: 'edit-page',
};

/**
 * This component gives us a fullscreen editor page, for editing an existing item
 * @param {*} param0
 */
const EditPage = ({
  className,
  onClose,
  onSave,
  children,
  i18n: { saveLabel, cancelLabel },
  i18n,
  isLoading,
  blurb,
  testId,
  ...others
}) => {
  if (__DEV__) {
    warning(
      false,
      'EditPage component has been deprecated and will be removed in the next release of `carbon-addons-iot-react`. \n Refactor to use PageWizard component instead.'
    );
  }
  const [isSaving, setSaving] = useState();
  const handleSave = async () => {
    setSaving(true);
    try {
      // if they return false from onSave don't close and clear the saving bit
      if (await onSave()) {
        onClose();
      } else {
        setSaving(false);
      }
    } catch {
      setSaving(false);
    }
  };
  return (
    <StyledEditPage data-testid={testId} className={className}>
      {isLoading ? (
        <Fragment>
          <Hero
            {...others}
            description={blurb}
            onClose={onClose}
            i18n={i18n}
            isLoading
            testId={`${testId}-hero`}
          />
          <StyledPageContent>
            <SkeletonText width="30%" />
          </StyledPageContent>
        </Fragment>
      ) : (
        <Fragment>
          <Hero
            {...others}
            description={blurb}
            onClose={onClose}
            i18n={i18n}
            testId={`${testId}-hero`}
          />
          <StyledPageContent data-testid={`${testId}-content`}>{children}</StyledPageContent>
          <StyledPageFooter>
<<<<<<< HEAD
            <Button kind="secondary" onClick={onClose} testId={`${testId}-close-button`}>
              {cancelLabel}
            </Button>
            <Button onClick={handleSave} loading={isSaving} testId={`${testId}-save-button`}>
=======
            <Button
              kind="secondary"
              onClick={onClose}
              // TODO: pass testId in v3 to override defaults
              // testId={`${testId}-close-button`}
            >
              {cancelLabel}
            </Button>
            <Button
              onClick={handleSave}
              loading={isSaving}
              // TODO: pass testId in v3 to override defaults
              // testId={`${testId}-save-button`}
            >
>>>>>>> 1999fbdd
              {saveLabel}
            </Button>
          </StyledPageFooter>
        </Fragment>
      )}
    </StyledEditPage>
  );
};

EditPage.propTypes = propTypes;
EditPage.defaultProps = defaultProps;
export default EditPage;<|MERGE_RESOLUTION|>--- conflicted
+++ resolved
@@ -129,12 +129,6 @@
           />
           <StyledPageContent data-testid={`${testId}-content`}>{children}</StyledPageContent>
           <StyledPageFooter>
-<<<<<<< HEAD
-            <Button kind="secondary" onClick={onClose} testId={`${testId}-close-button`}>
-              {cancelLabel}
-            </Button>
-            <Button onClick={handleSave} loading={isSaving} testId={`${testId}-save-button`}>
-=======
             <Button
               kind="secondary"
               onClick={onClose}
@@ -149,7 +143,6 @@
               // TODO: pass testId in v3 to override defaults
               // testId={`${testId}-save-button`}
             >
->>>>>>> 1999fbdd
               {saveLabel}
             </Button>
           </StyledPageFooter>
