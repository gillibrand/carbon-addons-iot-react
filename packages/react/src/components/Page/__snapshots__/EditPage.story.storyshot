// Jest Snapshot v1, https://goo.gl/fbAQLP

exports[`Storybook Snapshot tests and console checks Storyshots 1 - Watson IoT/🚫 EditPage isLoading 1`] = `
<div
  className="storybook-container"
>
  <div
    style={
      Object {
        "width": "calc(100vw - 6rem)",
      }
    }
  >
    <div
      className="EditPage__StyledEditPage-gpmt4s-0 gHSBnh"
    >
      <div
        className="Hero__StyledHero-nej8yx-0 fTphDS"
      >
        <p
          className="bx--skeleton__text"
          style={
            Object {
              "width": "30%",
            }
          }
        />
      </div>
      <div
        className="EditPage__StyledPageContent-gpmt4s-1 eZSUrC"
      >
        <p
          className="bx--skeleton__text"
          style={
            Object {
              "width": "30%",
            }
          }
        />
      </div>
    </div>
  </div>
</div>
`;

exports[`Storybook Snapshot tests and console checks Storyshots 1 - Watson IoT/🚫 EditPage normal 1`] = `
<div
  className="storybook-container"
>
  <div
    style={
      Object {
        "width": "calc(100vw - 6rem)",
      }
    }
  >
    <div
      className="EditPage__StyledEditPage-gpmt4s-0 gHSBnh"
    >
      <div
        className="Hero__StyledHero-nej8yx-0 fTphDS"
      >
        <div
          className="Hero__StyledTitleSection-nej8yx-1 imCjnH"
        >
          <div
            className="Hero__StyledTitle-nej8yx-2 bbRUKN"
          >
            Page Title
          </div>
<<<<<<< HEAD
        </div>
        <div
          className="EditPage__StyledPageContent-gpmt4s-1 eZSUrC"
        >
          <div>
            child
          </div>
        </div>
        <div
          className="EditPage__StyledPageFooter-gpmt4s-2 dDMsJw"
        >
          <button
            aria-describedby={null}
            aria-pressed={null}
            className="iot--btn bx--btn bx--btn--secondary"
            data-testid="Button"
            disabled={false}
            onBlur={[Function]}
            onClick={[Function]}
            onFocus={[Function]}
            onMouseEnter={[Function]}
            onMouseLeave={[Function]}
            tabIndex={0}
            type="button"
          >
            Cancel
          </button>
          <button
            aria-describedby={null}
            aria-pressed={null}
            className="iot--btn bx--btn bx--btn--primary"
            data-testid="Button"
            disabled={false}
            onBlur={[Function]}
            onClick={[Function]}
            onFocus={[Function]}
            onMouseEnter={[Function]}
            onMouseLeave={[Function]}
            tabIndex={0}
=======
          <button
            aria-label="Close,"
            className="bx--modal-close"
            data-modal-close={true}
            onClick={[Function]}
>>>>>>> 63f25ad1
            type="button"
          >
            <svg
              className="bx--modal-close__icon"
              height="10"
              viewBox="0 0 10 10"
              width="10"
              xmlns="http://www.w3.org/2000/svg"
            >
              <title>
                Close,
              </title>
              <path
                d="M6.32 5L10 8.68 8.68 10 5 6.32 1.32 10 0 8.68 3.68 5 0 1.32 1.32 0 5 3.68 8.68 0 10 1.32 6.32 5z"
                fillRule="nonzero"
              />
            </svg>
          </button>
        </div>
      </div>
      <div
        className="EditPage__StyledPageContent-gpmt4s-1 eZSUrC"
      >
        <div>
          child
        </div>
      </div>
      <div
        className="EditPage__StyledPageFooter-gpmt4s-2 dDMsJw"
      >
        <button
          aria-pressed={null}
          className="iot--btn bx--btn bx--btn--secondary"
          data-testid="Button"
          disabled={false}
          onClick={[Function]}
          tabIndex={0}
          type="button"
        >
          Cancel
        </button>
        <button
          aria-pressed={null}
          className="iot--btn bx--btn bx--btn--primary"
          data-testid="Button"
          disabled={false}
          onClick={[Function]}
          tabIndex={0}
          type="button"
        >
          Save
        </button>
      </div>
    </div>
  </div>
</div>
`;

exports[`Storybook Snapshot tests and console checks Storyshots 1 - Watson IoT/🚫 EditPage with blurb 1`] = `
<div
  className="storybook-container"
>
  <div
    style={
      Object {
        "width": "calc(100vw - 6rem)",
      }
    }
  >
    <div
      className="EditPage__StyledEditPage-gpmt4s-0 gHSBnh"
    >
      <div
        className="Hero__StyledHero-nej8yx-0 fTphDS"
      >
        <div
          className="Hero__StyledTitleSection-nej8yx-1 imCjnH"
        >
          <div
            className="Hero__StyledTitle-nej8yx-2 bbRUKN"
          >
            Page Title
          </div>
<<<<<<< HEAD
          <p
            className="Hero__StyledPageDescription-nej8yx-3 ubnfT"
          >
            My blurrrrbbbb!!
          </p>
        </div>
        <div
          className="EditPage__StyledPageContent-gpmt4s-1 eZSUrC"
        >
          <div>
            child
          </div>
        </div>
        <div
          className="EditPage__StyledPageFooter-gpmt4s-2 dDMsJw"
        >
          <button
            aria-describedby={null}
            aria-pressed={null}
            className="iot--btn bx--btn bx--btn--secondary"
            data-testid="Button"
            disabled={false}
            onBlur={[Function]}
            onClick={[Function]}
            onFocus={[Function]}
            onMouseEnter={[Function]}
            onMouseLeave={[Function]}
            tabIndex={0}
            type="button"
          >
            Cancel
          </button>
          <button
            aria-describedby={null}
            aria-pressed={null}
            className="iot--btn bx--btn bx--btn--primary"
            data-testid="Button"
            disabled={false}
            onBlur={[Function]}
            onClick={[Function]}
            onFocus={[Function]}
            onMouseEnter={[Function]}
            onMouseLeave={[Function]}
            tabIndex={0}
=======
          <button
            aria-label="Close,"
            className="bx--modal-close"
            data-modal-close={true}
            onClick={[Function]}
>>>>>>> 63f25ad1
            type="button"
          >
            <svg
              className="bx--modal-close__icon"
              height="10"
              viewBox="0 0 10 10"
              width="10"
              xmlns="http://www.w3.org/2000/svg"
            >
              <title>
                Close,
              </title>
              <path
                d="M6.32 5L10 8.68 8.68 10 5 6.32 1.32 10 0 8.68 3.68 5 0 1.32 1.32 0 5 3.68 8.68 0 10 1.32 6.32 5z"
                fillRule="nonzero"
              />
            </svg>
          </button>
        </div>
        <p
          className="Hero__StyledPageDescription-nej8yx-3 ubnfT"
        >
          My blurrrrbbbb!!
        </p>
      </div>
      <div
        className="EditPage__StyledPageContent-gpmt4s-1 eZSUrC"
      >
        <div>
          child
        </div>
      </div>
      <div
        className="EditPage__StyledPageFooter-gpmt4s-2 dDMsJw"
      >
        <button
          aria-pressed={null}
          className="iot--btn bx--btn bx--btn--secondary"
          data-testid="Button"
          disabled={false}
          onClick={[Function]}
          tabIndex={0}
          type="button"
        >
          Cancel
        </button>
        <button
          aria-pressed={null}
          className="iot--btn bx--btn bx--btn--primary"
          data-testid="Button"
          disabled={false}
          onClick={[Function]}
          tabIndex={0}
          type="button"
        >
          Save
        </button>
      </div>
    </div>
  </div>
</div>
`;

exports[`Storybook Snapshot tests and console checks Storyshots 1 - Watson IoT/🚫 EditPage with breadcrumb 1`] = `
<div
  className="storybook-container"
>
  <div
    style={
      Object {
        "width": "calc(100vw - 6rem)",
      }
    }
  >
    <div
      className="EditPage__StyledEditPage-gpmt4s-0 gHSBnh"
    >
      <div
        className="Hero__StyledHero-nej8yx-0 fTphDS"
      >
        <div
          className="Hero__StyledBreadcrumbDiv-nej8yx-6 brbWug"
        >
          <nav
            aria-label="Breadcrumb"
            className="Hero__StyledBreadcrumb-nej8yx-5 kRUzlm"
          >
            <ol
              className="bx--breadcrumb"
            >
              <li
                className="bx--breadcrumb-item"
              >
                <a
                  className="bx--link"
                  href="/"
                >
                  Home
                </a>
              </li>
              <li
                className="bx--breadcrumb-item"
              >
                <a
                  className="bx--link"
                  href="/"
                >
                  Type
                </a>
              </li>
              <li
                className="bx--breadcrumb-item"
              >
                <span
                  className="bx--link"
                >
                  Instance
                </span>
              </li>
            </ol>
          </nav>
          <div
            className="Hero__StyledRightContent-nej8yx-4 cCeABe"
          />
        </div>
        <div
          className="Hero__StyledTitleSection-nej8yx-1 djCalR"
        >
<<<<<<< HEAD
          <button
            aria-describedby={null}
            aria-pressed={null}
            className="iot--btn bx--btn bx--btn--secondary"
            data-testid="Button"
            disabled={false}
            onBlur={[Function]}
            onClick={[Function]}
            onFocus={[Function]}
            onMouseEnter={[Function]}
            onMouseLeave={[Function]}
            tabIndex={0}
            type="button"
=======
          <div
            className="Hero__StyledTitle-nej8yx-2 bbRUKN"
>>>>>>> 63f25ad1
          >
            Page Title
          </div>
          <button
<<<<<<< HEAD
            aria-describedby={null}
            aria-pressed={null}
            className="iot--btn bx--btn bx--btn--primary"
            data-testid="Button"
            disabled={false}
            onBlur={[Function]}
            onClick={[Function]}
            onFocus={[Function]}
            onMouseEnter={[Function]}
            onMouseLeave={[Function]}
            tabIndex={0}
=======
            aria-label="Close,"
            className="bx--modal-close"
            data-modal-close={true}
            onClick={[Function]}
>>>>>>> 63f25ad1
            type="button"
          >
            <svg
              className="bx--modal-close__icon"
              height="10"
              viewBox="0 0 10 10"
              width="10"
              xmlns="http://www.w3.org/2000/svg"
            >
              <title>
                Close,
              </title>
              <path
                d="M6.32 5L10 8.68 8.68 10 5 6.32 1.32 10 0 8.68 3.68 5 0 1.32 1.32 0 5 3.68 8.68 0 10 1.32 6.32 5z"
                fillRule="nonzero"
              />
            </svg>
          </button>
        </div>
      </div>
      <div
        className="EditPage__StyledPageContent-gpmt4s-1 eZSUrC"
      >
        <div>
          child
        </div>
      </div>
      <div
        className="EditPage__StyledPageFooter-gpmt4s-2 dDMsJw"
      >
        <button
          aria-pressed={null}
          className="iot--btn bx--btn bx--btn--secondary"
          data-testid="Button"
          disabled={false}
          onClick={[Function]}
          tabIndex={0}
          type="button"
        >
          Cancel
        </button>
        <button
          aria-pressed={null}
          className="iot--btn bx--btn bx--btn--primary"
          data-testid="Button"
          disabled={false}
          onClick={[Function]}
          tabIndex={0}
          type="button"
        >
          Save
        </button>
      </div>
    </div>
  </div>
</div>
`;

exports[`Storybook Snapshot tests and console checks Storyshots 1 - Watson IoT/🚫 EditPage ️⛔ Deprecation Notice  1`] = `
<div
  className="storybook-container"
>
  <div
    style={
      Object {
        "width": "calc(100vw - 6rem)",
      }
    }
  >
    <div
      className="bx--toast-notification bx--toast-notification--warning"
      kind="warning"
      role="alert"
      style={
        Object {
          "marginBottom": "0.5rem",
          "minWidth": "30rem",
        }
      }
    >
      <svg
        aria-hidden={true}
        className="bx--toast-notification__icon"
        fill="currentColor"
        focusable="false"
        height={20}
        preserveAspectRatio="xMidYMid meet"
        viewBox="0 0 20 20"
        width={20}
        xmlns="http://www.w3.org/2000/svg"
      >
        <path
          d="M10,1c-5,0-9,4-9,9s4,9,9,9s9-4,9-9S15,1,10,1z M9.2,5h1.5v7H9.2V5z M10,16c-0.6,0-1-0.4-1-1s0.4-1,1-1	s1,0.4,1,1S10.6,16,10,16z"
        />
        <path
          d="M9.2,5h1.5v7H9.2V5z M10,16c-0.6,0-1-0.4-1-1s0.4-1,1-1s1,0.4,1,1S10.6,16,10,16z"
          data-icon-path="inner-path"
          opacity="0"
        />
        <title>
          warning icon
        </title>
      </svg>
      <div
        className="bx--toast-notification__details"
      >
        <h3
          className="bx--toast-notification__title"
        >
          Deprecation Notice
        </h3>
        <div
          className="bx--toast-notification__subtitle"
        >
          EditPage has been deprecated and will be removed in the next major version of carbon-addons-iot-react.
        </div>
        <div
          className="bx--toast-notification__caption"
        >
          Refactor usages of EditPage to use PageWizard instead.
        </div>
      </div>
    </div>
  </div>
</div>
`;<|MERGE_RESOLUTION|>--- conflicted
+++ resolved
@@ -68,53 +68,11 @@
           >
             Page Title
           </div>
-<<<<<<< HEAD
-        </div>
-        <div
-          className="EditPage__StyledPageContent-gpmt4s-1 eZSUrC"
-        >
-          <div>
-            child
-          </div>
-        </div>
-        <div
-          className="EditPage__StyledPageFooter-gpmt4s-2 dDMsJw"
-        >
-          <button
-            aria-describedby={null}
-            aria-pressed={null}
-            className="iot--btn bx--btn bx--btn--secondary"
-            data-testid="Button"
-            disabled={false}
-            onBlur={[Function]}
-            onClick={[Function]}
-            onFocus={[Function]}
-            onMouseEnter={[Function]}
-            onMouseLeave={[Function]}
-            tabIndex={0}
-            type="button"
-          >
-            Cancel
-          </button>
-          <button
-            aria-describedby={null}
-            aria-pressed={null}
-            className="iot--btn bx--btn bx--btn--primary"
-            data-testid="Button"
-            disabled={false}
-            onBlur={[Function]}
-            onClick={[Function]}
-            onFocus={[Function]}
-            onMouseEnter={[Function]}
-            onMouseLeave={[Function]}
-            tabIndex={0}
-=======
           <button
             aria-label="Close,"
             className="bx--modal-close"
             data-modal-close={true}
             onClick={[Function]}
->>>>>>> 63f25ad1
             type="button"
           >
             <svg
@@ -146,22 +104,32 @@
         className="EditPage__StyledPageFooter-gpmt4s-2 dDMsJw"
       >
         <button
+          aria-describedby={null}
           aria-pressed={null}
           className="iot--btn bx--btn bx--btn--secondary"
           data-testid="Button"
           disabled={false}
-          onClick={[Function]}
+          onBlur={[Function]}
+          onClick={[Function]}
+          onFocus={[Function]}
+          onMouseEnter={[Function]}
+          onMouseLeave={[Function]}
           tabIndex={0}
           type="button"
         >
           Cancel
         </button>
         <button
+          aria-describedby={null}
           aria-pressed={null}
           className="iot--btn bx--btn bx--btn--primary"
           data-testid="Button"
           disabled={false}
-          onClick={[Function]}
+          onBlur={[Function]}
+          onClick={[Function]}
+          onFocus={[Function]}
+          onMouseEnter={[Function]}
+          onMouseLeave={[Function]}
           tabIndex={0}
           type="button"
         >
@@ -198,58 +166,11 @@
           >
             Page Title
           </div>
-<<<<<<< HEAD
-          <p
-            className="Hero__StyledPageDescription-nej8yx-3 ubnfT"
-          >
-            My blurrrrbbbb!!
-          </p>
-        </div>
-        <div
-          className="EditPage__StyledPageContent-gpmt4s-1 eZSUrC"
-        >
-          <div>
-            child
-          </div>
-        </div>
-        <div
-          className="EditPage__StyledPageFooter-gpmt4s-2 dDMsJw"
-        >
-          <button
-            aria-describedby={null}
-            aria-pressed={null}
-            className="iot--btn bx--btn bx--btn--secondary"
-            data-testid="Button"
-            disabled={false}
-            onBlur={[Function]}
-            onClick={[Function]}
-            onFocus={[Function]}
-            onMouseEnter={[Function]}
-            onMouseLeave={[Function]}
-            tabIndex={0}
-            type="button"
-          >
-            Cancel
-          </button>
-          <button
-            aria-describedby={null}
-            aria-pressed={null}
-            className="iot--btn bx--btn bx--btn--primary"
-            data-testid="Button"
-            disabled={false}
-            onBlur={[Function]}
-            onClick={[Function]}
-            onFocus={[Function]}
-            onMouseEnter={[Function]}
-            onMouseLeave={[Function]}
-            tabIndex={0}
-=======
           <button
             aria-label="Close,"
             className="bx--modal-close"
             data-modal-close={true}
             onClick={[Function]}
->>>>>>> 63f25ad1
             type="button"
           >
             <svg
@@ -286,22 +207,32 @@
         className="EditPage__StyledPageFooter-gpmt4s-2 dDMsJw"
       >
         <button
+          aria-describedby={null}
           aria-pressed={null}
           className="iot--btn bx--btn bx--btn--secondary"
           data-testid="Button"
           disabled={false}
-          onClick={[Function]}
+          onBlur={[Function]}
+          onClick={[Function]}
+          onFocus={[Function]}
+          onMouseEnter={[Function]}
+          onMouseLeave={[Function]}
           tabIndex={0}
           type="button"
         >
           Cancel
         </button>
         <button
+          aria-describedby={null}
           aria-pressed={null}
           className="iot--btn bx--btn bx--btn--primary"
           data-testid="Button"
           disabled={false}
-          onClick={[Function]}
+          onBlur={[Function]}
+          onClick={[Function]}
+          onFocus={[Function]}
+          onMouseEnter={[Function]}
+          onMouseLeave={[Function]}
           tabIndex={0}
           type="button"
         >
@@ -378,46 +309,16 @@
         <div
           className="Hero__StyledTitleSection-nej8yx-1 djCalR"
         >
-<<<<<<< HEAD
-          <button
-            aria-describedby={null}
-            aria-pressed={null}
-            className="iot--btn bx--btn bx--btn--secondary"
-            data-testid="Button"
-            disabled={false}
-            onBlur={[Function]}
-            onClick={[Function]}
-            onFocus={[Function]}
-            onMouseEnter={[Function]}
-            onMouseLeave={[Function]}
-            tabIndex={0}
-            type="button"
-=======
           <div
             className="Hero__StyledTitle-nej8yx-2 bbRUKN"
->>>>>>> 63f25ad1
           >
             Page Title
           </div>
           <button
-<<<<<<< HEAD
-            aria-describedby={null}
-            aria-pressed={null}
-            className="iot--btn bx--btn bx--btn--primary"
-            data-testid="Button"
-            disabled={false}
-            onBlur={[Function]}
-            onClick={[Function]}
-            onFocus={[Function]}
-            onMouseEnter={[Function]}
-            onMouseLeave={[Function]}
-            tabIndex={0}
-=======
             aria-label="Close,"
             className="bx--modal-close"
             data-modal-close={true}
             onClick={[Function]}
->>>>>>> 63f25ad1
             type="button"
           >
             <svg
@@ -449,22 +350,32 @@
         className="EditPage__StyledPageFooter-gpmt4s-2 dDMsJw"
       >
         <button
+          aria-describedby={null}
           aria-pressed={null}
           className="iot--btn bx--btn bx--btn--secondary"
           data-testid="Button"
           disabled={false}
-          onClick={[Function]}
+          onBlur={[Function]}
+          onClick={[Function]}
+          onFocus={[Function]}
+          onMouseEnter={[Function]}
+          onMouseLeave={[Function]}
           tabIndex={0}
           type="button"
         >
           Cancel
         </button>
         <button
+          aria-describedby={null}
           aria-pressed={null}
           className="iot--btn bx--btn bx--btn--primary"
           data-testid="Button"
           disabled={false}
-          onClick={[Function]}
+          onBlur={[Function]}
+          onClick={[Function]}
+          onFocus={[Function]}
+          onMouseEnter={[Function]}
+          onMouseLeave={[Function]}
           tabIndex={0}
           type="button"
         >
