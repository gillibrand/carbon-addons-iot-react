// Jest Snapshot v1, https://goo.gl/fbAQLP

exports[`Storybook Snapshot tests and console checks Storyshots 1 - Watson IoT/NavigationBar example with workArea 1`] = `
<div
  className="storybook-container"
>
  <div
    className="NavigationBarstory__StyledDirections-sbka37-0 vDQxp"
  >
    To interact with the workarea, click the New Entity Type button. To close the workarea, click the Cancel button or finish the flow.
  </div>
  <div
    className="NavigationBar__StyledNavigationContainer-bw68kq-0 evLeOn"
  >
    <div
      className="page-title-bar"
      style={
        Object {
          "--header-offset": "48px",
          "--scroll-transition-progress": 1,
        }
      }
    >
      <div
        className="page-title-bar-header"
      >
        <div
          className="page-title-bar-breadcrumb-bg"
        />
        <div
          className="page-title-bar-title"
        >
          <div
            className="page-title-bar-title--text"
          >
            <h2
              title="Your Devices"
            >
              Your Devices
            </h2>
          </div>
        </div>
        <p
          className="page-title-bar-description"
        >
          Your data lake displays a detailed view of the entity types that are connected in Watson IoT Platform. To explore the metrics and dimensions of your entities in more detail, select Entities. To start applying calculations and analyzing your entity data, select Data.
        </p>
        <div
          className="page-title-bar-header-right"
        >
          <div>
            Extra Content
          </div>
        </div>
      </div>
    </div>
    <div
      className="NavigationBar__StyledTabToContent-bw68kq-2 buJmsc"
    >
      <div
        className="bx--tabs--scrollable"
        hidden={false}
        onScroll={[Function]}
        selected={0}
      >
        <button
          aria-hidden="true"
          aria-label="Scroll left"
          className="bx--tab--overflow-nav-button--hidden"
          onClick={[Function]}
          onMouseDown={[Function]}
          onMouseUp={[Function]}
          tabIndex="-1"
          type="button"
        >
          <svg
            aria-hidden={true}
            fill="currentColor"
            focusable="false"
            height={16}
            preserveAspectRatio="xMidYMid meet"
            viewBox="0 0 16 16"
            width={16}
            xmlns="http://www.w3.org/2000/svg"
          >
            <path
              d="M5 8L10 3 10.7 3.7 6.4 8 10.7 12.3 10 13z"
            />
          </svg>
        </button>
        <ul
          className="bx--tabs--scrollable__nav"
          role="tablist"
          tabIndex={-1}
        >
          <li
            className="bx--tabs--scrollable__nav-item bx--tabs__nav-item--selected bx--tabs--scrollable__nav-item--selected"
            onClick={[Function]}
<<<<<<< HEAD
            onMouseDown={[Function]}
            onMouseUp={[Function]}
            tabIndex="-1"
            type="button"
          >
            <svg
              aria-hidden={true}
              fill="currentColor"
              focusable="false"
              height={16}
              preserveAspectRatio="xMidYMid meet"
              viewBox="0 0 16 16"
              width={16}
              xmlns="http://www.w3.org/2000/svg"
            >
              <path
                d="M5 8L10 3 10.7 3.7 6.4 8 10.7 12.3 10 13z"
              />
            </svg>
          </button>
          <ul
            className="bx--tabs--scrollable__nav"
            role="tablist"
            tabIndex={-1}
          >
            <li
              className="bx--tabs--scrollable__nav-item bx--tabs__nav-item--selected bx--tabs--scrollable__nav-item--selected"
              onClick={[Function]}
              onKeyDown={[Function]}
              role="presentation"
            >
              <button
                aria-selected={true}
                className="bx--tabs--scrollable__nav-link"
                href="#"
                role="tab"
                tabIndex={0}
                type="button"
              >
                Tab 1
              </button>
            </li>
            <li
              className="bx--tabs--scrollable__nav-item"
              onClick={[Function]}
              onKeyDown={[Function]}
              role="presentation"
            >
              <button
                aria-selected={false}
                className="bx--tabs--scrollable__nav-link"
                href="#"
                role="tab"
                tabIndex={-1}
                type="button"
              >
                Tab 2
              </button>
            </li>
          </ul>
          <button
            aria-hidden="true"
            aria-label="Scroll right"
            className="bx--tab--overflow-nav-button--hidden"
=======
            onKeyDown={[Function]}
            role="presentation"
          >
            <button
              aria-controls="tab-27__panel"
              aria-selected={true}
              className="bx--tabs--scrollable__nav-link"
              href="#"
              id="tab-27"
              role="tab"
              tabIndex={0}
              type="button"
            >
              Tab 1
            </button>
          </li>
          <li
            className="bx--tabs--scrollable__nav-item"
>>>>>>> 63f25ad1
            onClick={[Function]}
            onKeyDown={[Function]}
            role="presentation"
          >
            <button
              aria-controls="tab-28__panel"
              aria-selected={false}
              className="bx--tabs--scrollable__nav-link"
              href="#"
              id="tab-28"
              role="tab"
              tabIndex={-1}
              type="button"
            >
              Tab 2
            </button>
          </li>
        </ul>
        <button
          aria-hidden="true"
          aria-label="Scroll right"
          className="bx--tab--overflow-nav-button--hidden"
          onClick={[Function]}
          onMouseDown={[Function]}
          onMouseUp={[Function]}
          tabIndex="-1"
          type="button"
        >
          <svg
            aria-hidden={true}
            fill="currentColor"
            focusable="false"
            height={16}
            preserveAspectRatio="xMidYMid meet"
            viewBox="0 0 16 16"
            width={16}
            xmlns="http://www.w3.org/2000/svg"
          >
            <path
              d="M11 8L6 13 5.3 12.3 9.6 8 5.3 3.7 6 3z"
            />
          </svg>
        </button>
      </div>
      <div
        className="bx--tab-content"
        hidden={false}
        role="tabpanel"
        selected={true}
        tabIndex={0}
      >
        <div
          className="NavigationBar__StyledTabContent-bw68kq-3 bDLdHq"
        >
          <div
            className="NavigationBar__StyledTabChildren-bw68kq-4 dtUnfM"
          >
            my content
          </div>
        </div>
      </div>
      <div
        className="bx--tab-content"
        hidden={true}
        role="tabpanel"
        selected={false}
        tabIndex={0}
      >
        <div
          className="NavigationBar__StyledTabContent-bw68kq-3 bDLdHq"
        >
          <div
            className="NavigationBar__StyledTabChildren-bw68kq-4 dtUnfM"
          >
            my content2
          </div>
        </div>
      </div>
    </div>
    <div
      className="NavigationBar__StyledActions-bw68kq-5 dbjlRW"
    >
      <button
        aria-pressed={null}
        className="bx--btn bx--btn--primary"
        disabled={false}
        onClick={[Function]}
        tabIndex={0}
        type="button"
      >
<<<<<<< HEAD
        <button
          aria-describedby={null}
          aria-pressed={null}
          className="bx--btn bx--btn--primary"
          disabled={false}
          onBlur={[Function]}
          onClick={[Function]}
          onFocus={[Function]}
          onMouseEnter={[Function]}
          onMouseLeave={[Function]}
          tabIndex={0}
          type="button"
        >
          New Entity Type
        </button>
      </div>
=======
        New Entity Type
      </button>
>>>>>>> 63f25ad1
    </div>
  </div>
</div>
`;

exports[`Storybook Snapshot tests and console checks Storyshots 1 - Watson IoT/NavigationBar normal 1`] = `
<div
  className="storybook-container"
>
  <div
    className="NavigationBar__StyledNavigationContainer-bw68kq-0 evLeOn"
  >
    <div
      className="page-title-bar"
      style={
        Object {
          "--header-offset": "48px",
          "--scroll-transition-progress": 1,
        }
      }
    >
      <div
        className="page-title-bar-header"
      >
        <div
          className="page-title-bar-breadcrumb-bg"
        />
        <div
          className="page-title-bar-title"
        >
          <div
            className="page-title-bar-title--text"
          >
            <h2
              title="Your Devices"
            >
              Your Devices
            </h2>
          </div>
        </div>
        <p
          className="page-title-bar-description"
        >
          Your data lake displays a detailed view of the entity types that are connected in Watson IoT Platform. To explore the metrics and dimensions of your entities in more detail, select Entities. To start applying calculations and analyzing your entity data, select Data.
        </p>
        <div
          className="page-title-bar-header-right"
        >
          <div>
            Extra Content
          </div>
        </div>
      </div>
    </div>
    <div
      className="NavigationBar__StyledTabToContent-bw68kq-2 buJmsc"
    >
      <div
        className="bx--tabs--scrollable"
        hidden={false}
        onScroll={[Function]}
        selected={0}
      >
        <button
          aria-hidden="true"
          aria-label="Scroll left"
          className="bx--tab--overflow-nav-button--hidden"
          onClick={[Function]}
          onMouseDown={[Function]}
          onMouseUp={[Function]}
          tabIndex="-1"
          type="button"
        >
          <svg
            aria-hidden={true}
            fill="currentColor"
            focusable="false"
            height={16}
            preserveAspectRatio="xMidYMid meet"
            viewBox="0 0 16 16"
            width={16}
            xmlns="http://www.w3.org/2000/svg"
          >
            <path
              d="M5 8L10 3 10.7 3.7 6.4 8 10.7 12.3 10 13z"
            />
          </svg>
        </button>
        <ul
          className="bx--tabs--scrollable__nav"
          role="tablist"
          tabIndex={-1}
        >
          <li
            className="bx--tabs--scrollable__nav-item bx--tabs__nav-item--selected bx--tabs--scrollable__nav-item--selected"
            onClick={[Function]}
            onKeyDown={[Function]}
            role="presentation"
          >
            <button
              aria-controls="tab-21__panel"
              aria-selected={true}
              className="bx--tabs--scrollable__nav-link"
              href="#"
              id="tab-21"
              role="tab"
              tabIndex={0}
              type="button"
            >
<<<<<<< HEAD
              <path
                d="M5 8L10 3 10.7 3.7 6.4 8 10.7 12.3 10 13z"
              />
            </svg>
          </button>
          <ul
            className="bx--tabs--scrollable__nav"
            role="tablist"
            tabIndex={-1}
          >
            <li
              className="bx--tabs--scrollable__nav-item bx--tabs__nav-item--selected bx--tabs--scrollable__nav-item--selected"
              onClick={[Function]}
              onKeyDown={[Function]}
              role="presentation"
            >
              <button
                aria-selected={true}
                className="bx--tabs--scrollable__nav-link"
                href="#"
                role="tab"
                tabIndex={0}
                type="button"
              >
                Tab 1
              </button>
            </li>
            <li
              className="bx--tabs--scrollable__nav-item"
              onClick={[Function]}
              onKeyDown={[Function]}
              role="presentation"
            >
              <button
                aria-selected={false}
                className="bx--tabs--scrollable__nav-link"
                href="#"
                role="tab"
                tabIndex={-1}
                type="button"
              >
                Tab 2
              </button>
            </li>
          </ul>
          <button
            aria-hidden="true"
            aria-label="Scroll right"
            className="bx--tab--overflow-nav-button--hidden"
=======
              Tab 1
            </button>
          </li>
          <li
            className="bx--tabs--scrollable__nav-item"
>>>>>>> 63f25ad1
            onClick={[Function]}
            onKeyDown={[Function]}
            role="presentation"
          >
            <button
              aria-controls="tab-22__panel"
              aria-selected={false}
              className="bx--tabs--scrollable__nav-link"
              href="#"
              id="tab-22"
              role="tab"
              tabIndex={-1}
              type="button"
            >
              Tab 2
            </button>
          </li>
        </ul>
        <button
          aria-hidden="true"
          aria-label="Scroll right"
          className="bx--tab--overflow-nav-button--hidden"
          onClick={[Function]}
          onMouseDown={[Function]}
          onMouseUp={[Function]}
          tabIndex="-1"
          type="button"
        >
          <svg
            aria-hidden={true}
            fill="currentColor"
            focusable="false"
            height={16}
            preserveAspectRatio="xMidYMid meet"
            viewBox="0 0 16 16"
            width={16}
            xmlns="http://www.w3.org/2000/svg"
          >
            <path
              d="M11 8L6 13 5.3 12.3 9.6 8 5.3 3.7 6 3z"
            />
          </svg>
        </button>
      </div>
      <div
        className="bx--tab-content"
        hidden={false}
        role="tabpanel"
        selected={true}
        tabIndex={0}
      >
        <div
          className="NavigationBar__StyledTabContent-bw68kq-3 bDLdHq"
        >
          <div
            className="NavigationBar__StyledTabChildren-bw68kq-4 dtUnfM"
          >
            my content
          </div>
        </div>
      </div>
      <div
        className="bx--tab-content"
        hidden={true}
        role="tabpanel"
        selected={false}
        tabIndex={0}
      >
        <div
          className="NavigationBar__StyledTabContent-bw68kq-3 bDLdHq"
        >
          <div
            className="NavigationBar__StyledTabChildren-bw68kq-4 dtUnfM"
          >
            my content2
          </div>
        </div>
      </div>
    </div>
  </div>
</div>
`;

exports[`Storybook Snapshot tests and console checks Storyshots 1 - Watson IoT/NavigationBar start with tab 2 selected 1`] = `
<div
  className="storybook-container"
>
  <div
    className="NavigationBar__StyledNavigationContainer-bw68kq-0 evLeOn"
  >
    <div
      className="page-title-bar"
      style={
        Object {
          "--header-offset": "48px",
          "--scroll-transition-progress": 1,
        }
      }
    >
      <div
        className="page-title-bar-header"
      >
        <div
          className="page-title-bar-breadcrumb-bg"
        />
        <div
          className="page-title-bar-title"
        >
          <div
            className="page-title-bar-title--text"
          >
            <h2
              title="Your Devices"
            >
              Your Devices
            </h2>
          </div>
        </div>
        <p
          className="page-title-bar-description"
        >
          Your data lake displays a detailed view of the entity types that are connected in Watson IoT Platform. To explore the metrics and dimensions of your entities in more detail, select Entities. To start applying calculations and analyzing your entity data, select Data.
        </p>
        <div
          className="page-title-bar-header-right"
        >
          <div>
            Extra Content
          </div>
        </div>
      </div>
    </div>
    <div
      className="NavigationBar__StyledTabToContent-bw68kq-2 buJmsc"
    >
      <div
        className="bx--tabs--scrollable"
        hidden={false}
        onScroll={[Function]}
        selected={1}
      >
        <button
          aria-hidden="true"
          aria-label="Scroll left"
          className="bx--tab--overflow-nav-button--hidden"
          onClick={[Function]}
          onMouseDown={[Function]}
          onMouseUp={[Function]}
          tabIndex="-1"
          type="button"
        >
          <svg
            aria-hidden={true}
            fill="currentColor"
            focusable="false"
            height={16}
            preserveAspectRatio="xMidYMid meet"
            viewBox="0 0 16 16"
            width={16}
            xmlns="http://www.w3.org/2000/svg"
          >
            <path
              d="M5 8L10 3 10.7 3.7 6.4 8 10.7 12.3 10 13z"
            />
          </svg>
        </button>
        <ul
          className="bx--tabs--scrollable__nav"
          role="tablist"
          tabIndex={-1}
        >
          <li
            className="bx--tabs--scrollable__nav-item"
            onClick={[Function]}
            onKeyDown={[Function]}
            role="presentation"
          >
            <button
              aria-controls="tab-23__panel"
              aria-selected={false}
              className="bx--tabs--scrollable__nav-link"
              href="#"
              id="tab-23"
              role="tab"
              tabIndex={-1}
              type="button"
            >
<<<<<<< HEAD
              <button
                aria-selected={false}
                className="bx--tabs--scrollable__nav-link"
                href="#"
                role="tab"
                tabIndex={-1}
                type="button"
              >
                Tab 1
              </button>
            </li>
            <li
              className="bx--tabs--scrollable__nav-item bx--tabs__nav-item--selected bx--tabs--scrollable__nav-item--selected"
              onClick={[Function]}
              onKeyDown={[Function]}
              role="presentation"
            >
              <button
                aria-selected={true}
                className="bx--tabs--scrollable__nav-link"
                href="#"
                role="tab"
                tabIndex={0}
                type="button"
              >
                Tab 2
              </button>
            </li>
          </ul>
          <button
            aria-hidden="true"
            aria-label="Scroll right"
            className="bx--tab--overflow-nav-button--hidden"
=======
              Tab 1
            </button>
          </li>
          <li
            className="bx--tabs--scrollable__nav-item bx--tabs__nav-item--selected bx--tabs--scrollable__nav-item--selected"
>>>>>>> 63f25ad1
            onClick={[Function]}
            onKeyDown={[Function]}
            role="presentation"
          >
            <button
              aria-controls="tab-24__panel"
              aria-selected={true}
              className="bx--tabs--scrollable__nav-link"
              href="#"
              id="tab-24"
              role="tab"
              tabIndex={0}
              type="button"
            >
              Tab 2
            </button>
          </li>
        </ul>
        <button
          aria-hidden="true"
          aria-label="Scroll right"
          className="bx--tab--overflow-nav-button--hidden"
          onClick={[Function]}
          onMouseDown={[Function]}
          onMouseUp={[Function]}
          tabIndex="-1"
          type="button"
        >
          <svg
            aria-hidden={true}
            fill="currentColor"
            focusable="false"
            height={16}
            preserveAspectRatio="xMidYMid meet"
            viewBox="0 0 16 16"
            width={16}
            xmlns="http://www.w3.org/2000/svg"
          >
            <path
              d="M11 8L6 13 5.3 12.3 9.6 8 5.3 3.7 6 3z"
            />
          </svg>
        </button>
      </div>
      <div
        className="bx--tab-content"
        hidden={true}
        role="tabpanel"
        selected={false}
        tabIndex={0}
      >
        <div
          className="NavigationBar__StyledTabContent-bw68kq-3 bDLdHq"
        >
          <div
            className="NavigationBar__StyledTabChildren-bw68kq-4 dtUnfM"
          >
            my content
          </div>
        </div>
      </div>
      <div
        className="bx--tab-content"
        hidden={false}
        role="tabpanel"
        selected={true}
        tabIndex={0}
      >
        <div
          className="NavigationBar__StyledTabContent-bw68kq-3 bDLdHq"
        >
          <div
            className="NavigationBar__StyledTabChildren-bw68kq-4 dtUnfM"
          >
            my content2
          </div>
        </div>
      </div>
    </div>
  </div>
</div>
`;

exports[`Storybook Snapshot tests and console checks Storyshots 1 - Watson IoT/NavigationBar with actions 1`] = `
<div
  className="storybook-container"
>
  <div
    className="NavigationBar__StyledNavigationContainer-bw68kq-0 evLeOn"
  >
    <div
      className="page-title-bar"
      style={
        Object {
          "--header-offset": "48px",
          "--scroll-transition-progress": 1,
        }
      }
    >
      <div
        className="page-title-bar-header"
      >
        <div
          className="page-title-bar-breadcrumb-bg"
        />
        <div
          className="page-title-bar-title"
        >
          <div
            className="page-title-bar-title--text"
          >
            <h2
              title="Your Devices"
            >
              Your Devices
            </h2>
          </div>
        </div>
        <p
          className="page-title-bar-description"
        >
          Your data lake displays a detailed view of the entity types that are connected in Watson IoT Platform. To explore the metrics and dimensions of your entities in more detail, select Entities. To start applying calculations and analyzing your entity data, select Data.
        </p>
        <div
          className="page-title-bar-header-right"
        >
          <div>
            Extra Content
          </div>
        </div>
      </div>
    </div>
    <div
      className="NavigationBar__StyledTabToContent-bw68kq-2 buJmsc"
    >
      <div
        className="bx--tabs--scrollable"
        hidden={false}
        onScroll={[Function]}
        selected={0}
      >
        <button
          aria-hidden="true"
          aria-label="Scroll left"
          className="bx--tab--overflow-nav-button--hidden"
          onClick={[Function]}
          onMouseDown={[Function]}
          onMouseUp={[Function]}
          tabIndex="-1"
          type="button"
        >
          <svg
            aria-hidden={true}
            fill="currentColor"
            focusable="false"
            height={16}
            preserveAspectRatio="xMidYMid meet"
            viewBox="0 0 16 16"
            width={16}
            xmlns="http://www.w3.org/2000/svg"
          >
            <path
              d="M5 8L10 3 10.7 3.7 6.4 8 10.7 12.3 10 13z"
            />
          </svg>
        </button>
        <ul
          className="bx--tabs--scrollable__nav"
          role="tablist"
          tabIndex={-1}
        >
          <li
            className="bx--tabs--scrollable__nav-item bx--tabs__nav-item--selected bx--tabs--scrollable__nav-item--selected"
            onClick={[Function]}
            onKeyDown={[Function]}
            role="presentation"
          >
            <button
              aria-controls="tab-25__panel"
              aria-selected={true}
              className="bx--tabs--scrollable__nav-link"
              href="#"
              id="tab-25"
              role="tab"
              tabIndex={0}
              type="button"
            >
<<<<<<< HEAD
              <path
                d="M5 8L10 3 10.7 3.7 6.4 8 10.7 12.3 10 13z"
              />
            </svg>
          </button>
          <ul
            className="bx--tabs--scrollable__nav"
            role="tablist"
            tabIndex={-1}
          >
            <li
              className="bx--tabs--scrollable__nav-item bx--tabs__nav-item--selected bx--tabs--scrollable__nav-item--selected"
              onClick={[Function]}
              onKeyDown={[Function]}
              role="presentation"
            >
              <button
                aria-selected={true}
                className="bx--tabs--scrollable__nav-link"
                href="#"
                role="tab"
                tabIndex={0}
                type="button"
              >
                Tab 1
              </button>
            </li>
            <li
              className="bx--tabs--scrollable__nav-item"
              onClick={[Function]}
              onKeyDown={[Function]}
              role="presentation"
            >
              <button
                aria-selected={false}
                className="bx--tabs--scrollable__nav-link"
                href="#"
                role="tab"
                tabIndex={-1}
                type="button"
              >
                Tab 2
              </button>
            </li>
          </ul>
          <button
            aria-hidden="true"
            aria-label="Scroll right"
            className="bx--tab--overflow-nav-button--hidden"
=======
              Tab 1
            </button>
          </li>
          <li
            className="bx--tabs--scrollable__nav-item"
>>>>>>> 63f25ad1
            onClick={[Function]}
            onKeyDown={[Function]}
            role="presentation"
          >
            <button
              aria-controls="tab-26__panel"
              aria-selected={false}
              className="bx--tabs--scrollable__nav-link"
              href="#"
              id="tab-26"
              role="tab"
              tabIndex={-1}
              type="button"
            >
              Tab 2
            </button>
          </li>
        </ul>
        <button
          aria-hidden="true"
          aria-label="Scroll right"
          className="bx--tab--overflow-nav-button--hidden"
          onClick={[Function]}
          onMouseDown={[Function]}
          onMouseUp={[Function]}
          tabIndex="-1"
          type="button"
        >
          <svg
            aria-hidden={true}
            fill="currentColor"
            focusable="false"
            height={16}
            preserveAspectRatio="xMidYMid meet"
            viewBox="0 0 16 16"
            width={16}
            xmlns="http://www.w3.org/2000/svg"
          >
            <path
              d="M11 8L6 13 5.3 12.3 9.6 8 5.3 3.7 6 3z"
            />
          </svg>
        </button>
      </div>
      <div
        className="bx--tab-content"
        hidden={false}
        role="tabpanel"
        selected={true}
        tabIndex={0}
      >
        <div
          className="NavigationBar__StyledTabContent-bw68kq-3 bDLdHq"
        >
          <div
            className="NavigationBar__StyledTabChildren-bw68kq-4 dtUnfM"
          >
            my content
          </div>
        </div>
      </div>
      <div
        className="bx--tab-content"
        hidden={true}
        role="tabpanel"
        selected={false}
        tabIndex={0}
      >
        <div
          className="NavigationBar__StyledTabContent-bw68kq-3 bDLdHq"
        >
          <div
            className="NavigationBar__StyledTabChildren-bw68kq-4 dtUnfM"
          >
            my content2
          </div>
        </div>
      </div>
    </div>
    <div
      className="NavigationBar__StyledActions-bw68kq-5 dbjlRW"
    >
      <button
        aria-pressed={null}
        className="bx--btn bx--btn--primary"
        disabled={false}
        onClick={[Function]}
        tabIndex={0}
        type="button"
      >
<<<<<<< HEAD
        <button
          aria-describedby={null}
          aria-pressed={null}
          className="bx--btn bx--btn--primary"
          disabled={false}
          onBlur={[Function]}
          onClick={[Function]}
          onFocus={[Function]}
          onMouseEnter={[Function]}
          onMouseLeave={[Function]}
          tabIndex={0}
          type="button"
        >
          New Entity Type
        </button>
        <button
          aria-describedby={null}
          aria-pressed={null}
          className="bx--btn bx--btn--secondary"
          disabled={false}
          onBlur={[Function]}
          onClick={[Function]}
          onFocus={[Function]}
          onMouseEnter={[Function]}
          onMouseLeave={[Function]}
          tabIndex={0}
          type="button"
        >
          Button 2
        </button>
      </div>
=======
        New Entity Type
      </button>
      <button
        aria-pressed={null}
        className="bx--btn bx--btn--secondary"
        disabled={false}
        onClick={[Function]}
        tabIndex={0}
        type="button"
      >
        Button 2
      </button>
>>>>>>> 63f25ad1
    </div>
  </div>
</div>
`;<|MERGE_RESOLUTION|>--- conflicted
+++ resolved
@@ -96,81 +96,13 @@
           <li
             className="bx--tabs--scrollable__nav-item bx--tabs__nav-item--selected bx--tabs--scrollable__nav-item--selected"
             onClick={[Function]}
-<<<<<<< HEAD
-            onMouseDown={[Function]}
-            onMouseUp={[Function]}
-            tabIndex="-1"
-            type="button"
-          >
-            <svg
-              aria-hidden={true}
-              fill="currentColor"
-              focusable="false"
-              height={16}
-              preserveAspectRatio="xMidYMid meet"
-              viewBox="0 0 16 16"
-              width={16}
-              xmlns="http://www.w3.org/2000/svg"
-            >
-              <path
-                d="M5 8L10 3 10.7 3.7 6.4 8 10.7 12.3 10 13z"
-              />
-            </svg>
-          </button>
-          <ul
-            className="bx--tabs--scrollable__nav"
-            role="tablist"
-            tabIndex={-1}
-          >
-            <li
-              className="bx--tabs--scrollable__nav-item bx--tabs__nav-item--selected bx--tabs--scrollable__nav-item--selected"
-              onClick={[Function]}
-              onKeyDown={[Function]}
-              role="presentation"
-            >
-              <button
-                aria-selected={true}
-                className="bx--tabs--scrollable__nav-link"
-                href="#"
-                role="tab"
-                tabIndex={0}
-                type="button"
-              >
-                Tab 1
-              </button>
-            </li>
-            <li
-              className="bx--tabs--scrollable__nav-item"
-              onClick={[Function]}
-              onKeyDown={[Function]}
-              role="presentation"
-            >
-              <button
-                aria-selected={false}
-                className="bx--tabs--scrollable__nav-link"
-                href="#"
-                role="tab"
-                tabIndex={-1}
-                type="button"
-              >
-                Tab 2
-              </button>
-            </li>
-          </ul>
-          <button
-            aria-hidden="true"
-            aria-label="Scroll right"
-            className="bx--tab--overflow-nav-button--hidden"
-=======
             onKeyDown={[Function]}
             role="presentation"
           >
             <button
-              aria-controls="tab-27__panel"
               aria-selected={true}
               className="bx--tabs--scrollable__nav-link"
               href="#"
-              id="tab-27"
               role="tab"
               tabIndex={0}
               type="button"
@@ -180,17 +112,14 @@
           </li>
           <li
             className="bx--tabs--scrollable__nav-item"
->>>>>>> 63f25ad1
             onClick={[Function]}
             onKeyDown={[Function]}
             role="presentation"
           >
             <button
-              aria-controls="tab-28__panel"
               aria-selected={false}
               className="bx--tabs--scrollable__nav-link"
               href="#"
-              id="tab-28"
               role="tab"
               tabIndex={-1}
               type="button"
@@ -264,34 +193,20 @@
       className="NavigationBar__StyledActions-bw68kq-5 dbjlRW"
     >
       <button
+        aria-describedby={null}
         aria-pressed={null}
         className="bx--btn bx--btn--primary"
         disabled={false}
+        onBlur={[Function]}
         onClick={[Function]}
+        onFocus={[Function]}
+        onMouseEnter={[Function]}
+        onMouseLeave={[Function]}
         tabIndex={0}
         type="button"
       >
-<<<<<<< HEAD
-        <button
-          aria-describedby={null}
-          aria-pressed={null}
-          className="bx--btn bx--btn--primary"
-          disabled={false}
-          onBlur={[Function]}
-          onClick={[Function]}
-          onFocus={[Function]}
-          onMouseEnter={[Function]}
-          onMouseLeave={[Function]}
-          tabIndex={0}
-          type="button"
-        >
-          New Entity Type
-        </button>
-      </div>
-=======
         New Entity Type
       </button>
->>>>>>> 63f25ad1
     </div>
   </div>
 </div>
@@ -392,82 +307,26 @@
             role="presentation"
           >
             <button
-              aria-controls="tab-21__panel"
               aria-selected={true}
               className="bx--tabs--scrollable__nav-link"
               href="#"
-              id="tab-21"
               role="tab"
               tabIndex={0}
               type="button"
             >
-<<<<<<< HEAD
-              <path
-                d="M5 8L10 3 10.7 3.7 6.4 8 10.7 12.3 10 13z"
-              />
-            </svg>
-          </button>
-          <ul
-            className="bx--tabs--scrollable__nav"
-            role="tablist"
-            tabIndex={-1}
-          >
-            <li
-              className="bx--tabs--scrollable__nav-item bx--tabs__nav-item--selected bx--tabs--scrollable__nav-item--selected"
-              onClick={[Function]}
-              onKeyDown={[Function]}
-              role="presentation"
-            >
-              <button
-                aria-selected={true}
-                className="bx--tabs--scrollable__nav-link"
-                href="#"
-                role="tab"
-                tabIndex={0}
-                type="button"
-              >
-                Tab 1
-              </button>
-            </li>
-            <li
-              className="bx--tabs--scrollable__nav-item"
-              onClick={[Function]}
-              onKeyDown={[Function]}
-              role="presentation"
-            >
-              <button
-                aria-selected={false}
-                className="bx--tabs--scrollable__nav-link"
-                href="#"
-                role="tab"
-                tabIndex={-1}
-                type="button"
-              >
-                Tab 2
-              </button>
-            </li>
-          </ul>
-          <button
-            aria-hidden="true"
-            aria-label="Scroll right"
-            className="bx--tab--overflow-nav-button--hidden"
-=======
               Tab 1
             </button>
           </li>
           <li
             className="bx--tabs--scrollable__nav-item"
->>>>>>> 63f25ad1
             onClick={[Function]}
             onKeyDown={[Function]}
             role="presentation"
           >
             <button
-              aria-controls="tab-22__panel"
               aria-selected={false}
               className="bx--tabs--scrollable__nav-link"
               href="#"
-              id="tab-22"
               role="tab"
               tabIndex={-1}
               type="button"
@@ -636,66 +495,26 @@
             role="presentation"
           >
             <button
-              aria-controls="tab-23__panel"
               aria-selected={false}
               className="bx--tabs--scrollable__nav-link"
               href="#"
-              id="tab-23"
               role="tab"
               tabIndex={-1}
               type="button"
             >
-<<<<<<< HEAD
-              <button
-                aria-selected={false}
-                className="bx--tabs--scrollable__nav-link"
-                href="#"
-                role="tab"
-                tabIndex={-1}
-                type="button"
-              >
-                Tab 1
-              </button>
-            </li>
-            <li
-              className="bx--tabs--scrollable__nav-item bx--tabs__nav-item--selected bx--tabs--scrollable__nav-item--selected"
-              onClick={[Function]}
-              onKeyDown={[Function]}
-              role="presentation"
-            >
-              <button
-                aria-selected={true}
-                className="bx--tabs--scrollable__nav-link"
-                href="#"
-                role="tab"
-                tabIndex={0}
-                type="button"
-              >
-                Tab 2
-              </button>
-            </li>
-          </ul>
-          <button
-            aria-hidden="true"
-            aria-label="Scroll right"
-            className="bx--tab--overflow-nav-button--hidden"
-=======
               Tab 1
             </button>
           </li>
           <li
             className="bx--tabs--scrollable__nav-item bx--tabs__nav-item--selected bx--tabs--scrollable__nav-item--selected"
->>>>>>> 63f25ad1
             onClick={[Function]}
             onKeyDown={[Function]}
             role="presentation"
           >
             <button
-              aria-controls="tab-24__panel"
               aria-selected={true}
               className="bx--tabs--scrollable__nav-link"
               href="#"
-              id="tab-24"
               role="tab"
               tabIndex={0}
               type="button"
@@ -864,82 +683,26 @@
             role="presentation"
           >
             <button
-              aria-controls="tab-25__panel"
               aria-selected={true}
               className="bx--tabs--scrollable__nav-link"
               href="#"
-              id="tab-25"
               role="tab"
               tabIndex={0}
               type="button"
             >
-<<<<<<< HEAD
-              <path
-                d="M5 8L10 3 10.7 3.7 6.4 8 10.7 12.3 10 13z"
-              />
-            </svg>
-          </button>
-          <ul
-            className="bx--tabs--scrollable__nav"
-            role="tablist"
-            tabIndex={-1}
-          >
-            <li
-              className="bx--tabs--scrollable__nav-item bx--tabs__nav-item--selected bx--tabs--scrollable__nav-item--selected"
-              onClick={[Function]}
-              onKeyDown={[Function]}
-              role="presentation"
-            >
-              <button
-                aria-selected={true}
-                className="bx--tabs--scrollable__nav-link"
-                href="#"
-                role="tab"
-                tabIndex={0}
-                type="button"
-              >
-                Tab 1
-              </button>
-            </li>
-            <li
-              className="bx--tabs--scrollable__nav-item"
-              onClick={[Function]}
-              onKeyDown={[Function]}
-              role="presentation"
-            >
-              <button
-                aria-selected={false}
-                className="bx--tabs--scrollable__nav-link"
-                href="#"
-                role="tab"
-                tabIndex={-1}
-                type="button"
-              >
-                Tab 2
-              </button>
-            </li>
-          </ul>
-          <button
-            aria-hidden="true"
-            aria-label="Scroll right"
-            className="bx--tab--overflow-nav-button--hidden"
-=======
               Tab 1
             </button>
           </li>
           <li
             className="bx--tabs--scrollable__nav-item"
->>>>>>> 63f25ad1
             onClick={[Function]}
             onKeyDown={[Function]}
             role="presentation"
           >
             <button
-              aria-controls="tab-26__panel"
               aria-selected={false}
               className="bx--tabs--scrollable__nav-link"
               href="#"
-              id="tab-26"
               role="tab"
               tabIndex={-1}
               type="button"
@@ -1013,59 +776,35 @@
       className="NavigationBar__StyledActions-bw68kq-5 dbjlRW"
     >
       <button
+        aria-describedby={null}
         aria-pressed={null}
         className="bx--btn bx--btn--primary"
         disabled={false}
+        onBlur={[Function]}
         onClick={[Function]}
+        onFocus={[Function]}
+        onMouseEnter={[Function]}
+        onMouseLeave={[Function]}
         tabIndex={0}
         type="button"
       >
-<<<<<<< HEAD
-        <button
-          aria-describedby={null}
-          aria-pressed={null}
-          className="bx--btn bx--btn--primary"
-          disabled={false}
-          onBlur={[Function]}
-          onClick={[Function]}
-          onFocus={[Function]}
-          onMouseEnter={[Function]}
-          onMouseLeave={[Function]}
-          tabIndex={0}
-          type="button"
-        >
-          New Entity Type
-        </button>
-        <button
-          aria-describedby={null}
-          aria-pressed={null}
-          className="bx--btn bx--btn--secondary"
-          disabled={false}
-          onBlur={[Function]}
-          onClick={[Function]}
-          onFocus={[Function]}
-          onMouseEnter={[Function]}
-          onMouseLeave={[Function]}
-          tabIndex={0}
-          type="button"
-        >
-          Button 2
-        </button>
-      </div>
-=======
         New Entity Type
       </button>
       <button
+        aria-describedby={null}
         aria-pressed={null}
         className="bx--btn bx--btn--secondary"
         disabled={false}
+        onBlur={[Function]}
         onClick={[Function]}
+        onFocus={[Function]}
+        onMouseEnter={[Function]}
+        onMouseLeave={[Function]}
         tabIndex={0}
         type="button"
       >
         Button 2
       </button>
->>>>>>> 63f25ad1
     </div>
   </div>
 </div>
