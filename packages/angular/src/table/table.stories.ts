import { boolean, select, text, withKnobs } from '@storybook/addon-knobs';
import { action } from '@storybook/addon-actions';
import { moduleMetadata, storiesOf } from '@storybook/angular';
import { ButtonModule, TableItem } from 'carbon-components-angular';

import { AITableHeaderItem, AITableModel } from './table-model.class';
import { AITableModule } from './table.module';

import { EmptyStateModule } from '../empty-state-index';

const simpleModel = new AITableModel();
const emptyModel = new AITableModel();

simpleModel.setHeader([
  [
    new AITableHeaderItem({
      data: 'Name',
      rowSpan: 2,
      alignment: 'center',
    }),
<<<<<<< HEAD
    new AITableHeaderItem({ data: 'hwer', colSpan: 2, alignment: 'center', sortable: false }),
    null,
  ],
  [
    null,
    new AITableHeaderItem({ data: 'hwer1' }),
    new AITableHeaderItem({ data: 'hwer2', alignment: 'end' }),
  ],
=======
    new TableHeaderItem({ data: 'hwer', colSpan: 2, sortable: false }),
  ],
  [new TableHeaderItem({ data: 'hwer1' }), new TableHeaderItem({ data: 'hwer2' })],
>>>>>>> a8a7889c
]);

simpleModel.setData([
  [
    new TableItem({ data: 'Name 1' }),
    new TableItem({ data: 'qwer' }),
    new TableItem({ data: 'qwer1' }),
  ],
  [new TableItem({ data: 'Name 3' }), new TableItem({ data: 'zwer', colSpan: 2 }), null],
  [
    new TableItem({ data: 'Name 2' }),
    new TableItem({ data: 'swer' }),
    new TableItem({ data: 'swer1' }),
  ],
  [
    new TableItem({ data: 'Name 4' }),
    new TableItem({ data: 'twer' }),
    new TableItem({ data: 'twer1' }),
  ],
]);

emptyModel.setHeader([
  [
    new AITableHeaderItem({
      data: 'Name',
    }),
    new AITableHeaderItem({
      data: 'Name 2',
    }),
    new AITableHeaderItem({
      data: 'Name 3',
    }),
    new AITableHeaderItem({
      data: 'Name 4',
    }),
  ],
]);

storiesOf('Components/Table', module)
  .addDecorator(
    moduleMetadata({
      imports: [AITableModule, ButtonModule, EmptyStateModule],
    })
  )
  .addDecorator(withKnobs)
  .add('Basic', () => {
    return {
      template: `
			<ai-table
				[model]="model"
				[size]="size"
				[showSelectionColumn]="showSelectionColumn"
				[striped]="striped"
				[skeleton]="skeleton"
				[isDataGrid]="isDataGrid"
				(sort)="customSort($event)"
				(rowClick)="rowClick($event)">
			</ai-table>
		`,
      props: {
        model: simpleModel,
        size: select('size', { Small: 'sm', Short: 'sh', Normal: 'md', Large: 'lg' }, 'md'),
        showSelectionColumn: boolean('showSelectionColumn', true),
        striped: boolean('striped', true),
        isDataGrid: boolean('Data grid keyboard interactions', true),
        skeleton: boolean('Skeleton mode', false),
        rowClick: action('row clicked'),
        customSort: (index: number) => {
          if (simpleModel.getClosestHeader(index).sorted) {
            // if already sorted flip sorting direction
            simpleModel.getClosestHeader(index).ascending = simpleModel.getClosestHeader(
              index
            ).descending;
          }
          simpleModel.sort(index);
        },
      },
    };
  })
  .add('Empty', () => {
    return {
      template: `
      <div class="iot--table-container bx--data-table-container">
        <div class="addons-iot-table-container">
          <div class="bx--data-table-content">
            <ai-table
              [showSelectionColumn]="false"
              [model]="model">
              <ai-empty-state
                [icon]="icon"
                [title]="title"
                [body]="body"
                [action]="action">
              </ai-empty-state>
            </ai-table>
          </div>
        </div>
      </div>

      <ng-template #action>
        <button ibmButton (click)="actionOnClick()">Create some data</button>
      </ng-template>
		`,
      props: {
        model: emptyModel,
        icon: select(
          'icon',
          ['error', 'error404', 'not-authorized', 'no-results', 'success', 'default', 'no-icon'],
          'default'
        ),
        title: text('title', 'You don’t have any [variable] yet'),
        body: text(
          'body',
          'Optional extra sentence or sentences to describe the resource and how to create it or the action a first-time user needs to take.'
        ),
        actionOnClick: () => {
          console.log('Action button clicked');
        },
      },
    };
  });<|MERGE_RESOLUTION|>--- conflicted
+++ resolved
@@ -18,20 +18,9 @@
       rowSpan: 2,
       alignment: 'center',
     }),
-<<<<<<< HEAD
-    new AITableHeaderItem({ data: 'hwer', colSpan: 2, alignment: 'center', sortable: false }),
-    null,
+    new AITableHeaderItem({ data: 'hwer', colSpan: 2, sortable: false }),
   ],
-  [
-    null,
-    new AITableHeaderItem({ data: 'hwer1' }),
-    new AITableHeaderItem({ data: 'hwer2', alignment: 'end' }),
-  ],
-=======
-    new TableHeaderItem({ data: 'hwer', colSpan: 2, sortable: false }),
-  ],
-  [new TableHeaderItem({ data: 'hwer1' }), new TableHeaderItem({ data: 'hwer2' })],
->>>>>>> a8a7889c
+  [new AITableHeaderItem({ data: 'hwer1' }), new AITableHeaderItem({ data: 'hwer2' })],
 ]);
 
 simpleModel.setData([
