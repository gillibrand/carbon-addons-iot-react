--- conflicted
+++ resolved
@@ -68,11 +68,8 @@
    */
   @Input() dateFormat = 'Y-m-d';
   @Input() placeholder = 'yyyy-mm-dd';
-<<<<<<< HEAD
   @Input() relativeToOptions: relativeToOption[];
-=======
   @Input() flatpickrOptions;
->>>>>>> 4d5a123f
   @Output() rangeChange: EventEmitter<DateTimeSelection> = new EventEmitter();
 
   @HostBinding('class.iot--date-time-picker__custom-wrapper') wrapperClass = true;
