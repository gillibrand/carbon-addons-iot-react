--- conflicted
+++ resolved
@@ -148,7 +148,6 @@
 
   &-breadcrumb {
     grid-area: breadcrumb;
-<<<<<<< HEAD
     display: flex;
     flex-direction: row;
     align-items: center;
@@ -227,88 +226,7 @@
     display: flex;
     flex-direction: row;
     align-items: center;
-    justify-content: end;
-=======
-    display: flex;
-    flex-direction: row;
-    align-items: center;
-    padding: $spacing-04 0 $spacing-02 $spacing-07;
-    max-height: clamp(0, $spacing-02, $spacing-08);
-    white-space: nowrap;
-
-    [dir='rtl'] & {
-      padding: $spacing-04 $spacing-07 $spacing-02 0;
-    }
-
-    .page-title-bar--dynamic & {
-      @include make-sticky();
-      overflow: hidden;
-      transition: all $duration--fast-02;
-      border-bottom: 1px solid transparent;
-      margin-bottom: -1px;
-    }
-
-    .page-title-bar--dynamic--during &,
-    .page-title-bar--dynamic--after & {
-      padding-bottom: $spacing-04;
-      transition: all $duration--fast-02;
-      z-index: 900;
-    }
-
-    .page-title-bar--condensed-static & {
-      @include condensed-style();
-      grid-area: title;
-      padding-bottom: $spacing-04;
-      z-index: 1000;
-    }
-
-    > nav {
-      width: 100%;
-      .#{$prefix}--breadcrumb-item:first-child {
-        [dir='rtl'] & {
-          margin-right: 0;
-        }
-      }
-    }
-
-    .page-title-bar-breadcrumb-current {
-      --breadcrumb-scroll-distance: 20px;
-      white-space: nowrap;
-      overflow: hidden;
-      text-overflow: ellipsis;
-      transition: opacity $duration--fast-01 linear, transform $duration--fast-01 linear;
-      margin-left: 0;
-
-      [dir='rtl'] & {
-        text-align: right;
-        margin-right: $spacing-03;
-      }
-
-      .page-title-bar--dynamic & {
-        opacity: 0;
-        transform: translateY(var(--breadcrumb-scroll-distance));
-      }
-
-      .page-title-bar--dynamic--during &,
-      .page-title-bar--dynamic--after & {
-        transform: translateY(
-          calc(
-            var(--breadcrumb-scroll-distance) -
-              (var(--scroll-transition-progress) * var(--breadcrumb-scroll-distance))
-          )
-        );
-        opacity: var(--scroll-transition-progress);
-      }
-    }
-  }
-
-  &-actions-upper {
-    @include type-style('label-01');
-    display: flex;
-    flex-direction: row;
-    align-items: center;
     justify-content: flex-end;
->>>>>>> b5573aaa
     grid-row-start: 1;
     grid-row-end: 2;
     grid-column-start: actions-condensed-start;
@@ -383,8 +301,6 @@
           height: $spacing-05;
         }
       }
-<<<<<<< HEAD
-=======
     }
     .#{$prefix}--text-input {
       margin-right: $spacing-05;
@@ -392,7 +308,6 @@
         margin-right: unset;
         margin-left: $spacing-05;
       }
->>>>>>> b5573aaa
     }
 
     &--edit.#{$prefix}--btn.#{$prefix}--btn--field {
