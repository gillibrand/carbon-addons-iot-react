{
  "name": "@ai-apps/styles",
<<<<<<< HEAD
  "version": "2.148.0-next.15",
=======
  "version": "2.148.0",
>>>>>>> 44628019
  "description": "Styles for the AI Applications PAL",
  "main": "index.js",
  "scripts": {
    "build:storybook": "echo 'script not defined' && exit 0",
    "build": "cp -R src/ scss && sass src/styles.scss css/ai-apps-pal.css",
    "lint": "echo 'script not defined' && exit 0",
    "test": "echo 'script not defined' && exit 0",
    "test:ci": "yarn test",
    "start": "echo 'script not defined' && exit 0",
    "clean": "rimraf scss css",
    "format": "echo 'script not defined' && exit 0",
    "format:check": "echo 'script not defined' && exit 0",
    "postinstall": "node scripts/vendor.js && yarn build",
    "prepublishOnly": "node scripts/clean-package-json.js",
    "sync": "node scripts/copy-styles-from-react.js"
  },
  "files": [
    "scss/**/*",
    "css/**/*"
  ],
  "publishConfig": {
    "access": "public"
  },
  "devDependencies": {
    "@carbon/charts": "0.41.31",
    "@carbon/motion": "10.12.0",
    "@carbon/themes": "10.26.0",
    "ai-apps-monorepo-utils": "^2.148.0",
    "carbon-components": "10.47.0",
    "react-grid-layout": "1.2.0",
    "react-resizable": "1.11.0",
    "rimraf": "3.0.2",
    "sass": "^1.42.1"
  },
  "author": "IBM",
  "license": "Apache-2.0"
}<|MERGE_RESOLUTION|>--- conflicted
+++ resolved
@@ -1,10 +1,6 @@
 {
   "name": "@ai-apps/styles",
-<<<<<<< HEAD
-  "version": "2.148.0-next.15",
-=======
   "version": "2.148.0",
->>>>>>> 44628019
   "description": "Styles for the AI Applications PAL",
   "main": "index.js",
   "scripts": {
