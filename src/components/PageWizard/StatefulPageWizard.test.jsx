--- conflicted
+++ resolved
@@ -71,32 +71,18 @@
       submit: 'Submit',
     };
 
-<<<<<<< HEAD
-    const { getByText } = render(
+    render(
       <StatefulPageWizard currentStepId="step5" {...mocks} i18n={i18n}>
-=======
-    render(
-      <StatefulPageWizard currentStepId="step3" {...mocks} i18n={i18n}>
->>>>>>> 76efd2dd
         {content}
       </StatefulPageWizard>
     );
 
-<<<<<<< HEAD
     // go back to step 4
-    fireEvent.click(getByText(i18n.back));
+    fireEvent.click(screen.getByText(i18n.back));
     expect(mocks.onBack).toHaveBeenCalledTimes(1);
 
     // reset to step 5
-    fireEvent.click(getByText(i18n.next));
-=======
-    // go back to step 2
-    fireEvent.click(screen.getByText(i18n.back));
-    expect(mocks.onBack).toHaveBeenCalledTimes(1);
-
-    // reset to step 3
     fireEvent.click(screen.getByText(i18n.next));
->>>>>>> 76efd2dd
     expect(mocks.onNext).toHaveBeenCalledTimes(1);
 
     // click on Submit
@@ -110,23 +96,14 @@
       setStep: jest.fn(),
     };
 
-<<<<<<< HEAD
-    const { getByText } = render(
+    render(
       <StatefulPageWizard currentStepId="step5" {...mocks}>
-=======
-    render(
-      <StatefulPageWizard currentStepId="step3" {...mocks}>
->>>>>>> 76efd2dd
         {content}
       </StatefulPageWizard>
     );
 
     // go back to step 1
-<<<<<<< HEAD
-    fireEvent.click(getByText('First Step'));
-=======
-    fireEvent.click(screen.getByText('Step 1'));
->>>>>>> 76efd2dd
+    fireEvent.click(screen.getByText('First Step'));
     expect(mocks.setStep).toHaveBeenCalledTimes(1);
   });
 
@@ -138,13 +115,8 @@
 
     render(<StatefulPageWizard {...mocks}>{content}</StatefulPageWizard>);
 
-<<<<<<< HEAD
-    // go to fourth step
-    fireEvent.click(getByText('Fourth Step'));
-=======
-    // go back to step 1
-    fireEvent.click(screen.getByText('Step 2'));
->>>>>>> 76efd2dd
+    // go back to step 4
+    fireEvent.click(screen.getByText('Fourth Step'));
     expect(mocks.setStep).toHaveBeenCalledTimes(1);
   });
 
@@ -167,25 +139,13 @@
     render(<StepValidationWizard />);
 
     // check that the next step won't happen if inputs aren't filled
-<<<<<<< HEAD
-    fireEvent.click(getByText('Second Step'));
-    expect(getByText('First name and Last name cannot be empty')).toBeTruthy();
-
-    // fill in inputs, then try to go to step 2
-    const inputs = container.querySelectorAll('input');
-    fireEvent.change(inputs[0], { target: { value: 'firstname' } });
-    fireEvent.change(inputs[1], { target: { value: 'lastname' } });
-    fireEvent.click(getByText('Second Step'));
-    expect(queryByText('First name and Last name cannot be empty')).toBeFalsy();
-=======
-    fireEvent.click(screen.getByText('Step 2'));
+    fireEvent.click(screen.getByText('Second Step'));
     expect(screen.getByText('First name and Last name cannot be empty')).toBeTruthy();
 
     // fill in inputs, then try to go to step 2
     fireEvent.change(screen.getByLabelText('First name'), { target: { value: 'john' } });
     fireEvent.change(screen.getByLabelText('Last name'), { target: { value: 'smith' } });
-    fireEvent.click(screen.getByText('Step 2'));
+    fireEvent.click(screen.getByText('Second Step'));
     expect(screen.queryByText('First name and Last name cannot be empty')).toBeFalsy();
->>>>>>> 76efd2dd
   });
 });