--- conflicted
+++ resolved
@@ -113,7 +113,6 @@
   </PageWizardStep>,
 ];
 
-<<<<<<< HEAD
 export const iotContent = [
   <PageWizardStep
     id="step1"
@@ -193,7 +192,7 @@
     id="step2-substep1"
     key="step2-substep1"
     label="Sub Step 1"
-    subStep={true}
+    subStep
     onClose={() => {}}
     onSubmit={() => {}}
     onNext={() => {}}
@@ -215,7 +214,7 @@
     key="step2-substep2"
     label="Sub Step 2"
     secondaryLabel="Optional label"
-    subStep={true}
+    subStep
     onClose={() => {}}
     onSubmit={() => {}}
     onNext={() => {}}
@@ -236,8 +235,8 @@
     id="step2-substep3"
     key="step2-substep3"
     label="Sub Step 3"
-    subStep={true}
-    invalid={true}
+    subStep
+    invalid
     onClose={() => {}}
     onSubmit={() => {}}
     onNext={() => {}}
@@ -258,9 +257,9 @@
     id="step2-substep4"
     key="step2-substep4"
     label="Sub Step 4"
-    subStep={true}
-    disabled={true}
-    invalid={true}
+    subStep
+    disabled
+    invalid
     onClose={() => {}}
     onSubmit={() => {}}
     onNext={() => {}}
@@ -282,7 +281,7 @@
     key="step3"
     label="Third Step"
     secondaryLabel="Optional label"
-    disabled={true}
+    disabled
     onClose={() => {}}
     onSubmit={() => {}}
     onNext={() => {}}
@@ -303,7 +302,7 @@
     id="step4"
     key="step4"
     label="Fourth Step"
-    invalid={true}
+    invalid
     onClose={() => {}}
     onSubmit={() => {}}
     onNext={() => {}}
@@ -342,10 +341,7 @@
   </PageWizardStep>,
 ];
 
-export const StepValidation = ({ ...props }) => {
-=======
 export const StepValidationWizard = ({ ...props }) => {
->>>>>>> 392d6d19
   const [firstName, setFirstName] = useState('');
   const [lastName, setLastName] = useState('');
   const [error, setError] = useState(null);
