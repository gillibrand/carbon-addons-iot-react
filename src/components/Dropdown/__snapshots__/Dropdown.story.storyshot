// Jest Snapshot v1, https://goo.gl/fbAQLP

exports[`Storybook Snapshot tests and console checks Storyshots Watson IoT/Dropdown Default 1`] = `
<div
  className="storybook-container"
>
  <div
    style={
      Object {
        "position": "relative",
        "zIndex": 0,
      }
    }
  >
    <div
      style={
        Object {
          "width": 300,
        }
      }
    >
      <div
        className="bx--dropdown__wrapper bx--list-box__wrapper"
        warn={false}
        warnText=""
      >
        <label
          className="bx--label"
<<<<<<< HEAD
          htmlFor="downshift-30-toggle-button"
          id="downshift-30-label"
=======
          htmlFor="downshift-0-toggle-button"
          id="downshift-0-label"
>>>>>>> cb272f95
        >
          Dropdown label
        </label>
        <div
          className="bx--dropdown iot--dropdown bx--list-box"
          id="default"
          onClick={[Function]}
          onKeyDown={[Function]}
        >
          <button
            aria-disabled={false}
            aria-expanded={false}
            aria-haspopup="listbox"
<<<<<<< HEAD
            aria-labelledby="downshift-30-label downshift-30-toggle-button"
            className="bx--list-box__field"
            disabled={false}
            id="downshift-30-toggle-button"
=======
            aria-labelledby="downshift-0-label downshift-0-toggle-button"
            className="bx--list-box__field"
            disabled={false}
            id="downshift-0-toggle-button"
>>>>>>> cb272f95
            onClick={[Function]}
            onKeyDown={[Function]}
            type="button"
          >
            <span
              className="bx--list-box__label"
            >
              Dropdown menu options
            </span>
            <div
              className="bx--list-box__menu-icon"
            >
              <svg
                aria-hidden={true}
                fill="currentColor"
                focusable="false"
                height={16}
                name="chevron--down"
                preserveAspectRatio="xMidYMid meet"
                viewBox="0 0 16 16"
                width={16}
                xmlns="http://www.w3.org/2000/svg"
              >
                <path
                  d="M8 11L3 6 3.7 5.3 8 9.6 12.3 5.3 13 6z"
                />
                <title />
              </svg>
            </div>
          </button>
          <div
<<<<<<< HEAD
            aria-labelledby="downshift-30-label"
            className="bx--list-box__menu"
            id="downshift-30-menu"
=======
            aria-labelledby="downshift-0-label"
            className="bx--list-box__menu"
            id="downshift-0-menu"
>>>>>>> cb272f95
            onBlur={[Function]}
            onKeyDown={[Function]}
            onMouseLeave={[Function]}
            role="listbox"
            tabIndex={-1}
          />
        </div>
        <div
          className="bx--form__helper-text"
        >
          This is some helper text
        </div>
      </div>
    </div>
  </div>
  <button
    className="info__show-button"
    onClick={[Function]}
    style={
      Object {
        "background": "#027ac5",
        "border": "none",
        "borderRadius": "0 0 0 5px",
        "color": "#fff",
        "cursor": "pointer",
        "display": "block",
        "fontFamily": "sans-serif",
        "fontSize": 12,
        "padding": "5px 15px",
        "position": "fixed",
        "right": 0,
        "top": 0,
      }
    }
    type="button"
  >
    Show Info
  </button>
</div>
`;

exports[`Storybook Snapshot tests and console checks Storyshots Watson IoT/Dropdown Inline 1`] = `
<div
  className="storybook-container"
>
  <div
    style={
      Object {
        "position": "relative",
        "zIndex": 0,
      }
    }
  >
    <div
      style={
        Object {
          "width": 600,
        }
      }
    >
      <div
        className="bx--dropdown__wrapper bx--list-box__wrapper bx--dropdown__wrapper--inline bx--list-box__wrapper--inline"
        warn={false}
        warnText=""
      >
        <label
          className="bx--label"
<<<<<<< HEAD
          htmlFor="downshift-31-toggle-button"
          id="downshift-31-label"
=======
          htmlFor="downshift-0-toggle-button"
          id="downshift-0-label"
>>>>>>> cb272f95
        >
          Inline dropdown label
        </label>
        <div
          className="bx--dropdown iot--dropdown bx--dropdown--inline bx--list-box"
          id="inline"
          onClick={[Function]}
          onKeyDown={[Function]}
        >
          <button
            aria-disabled={false}
            aria-expanded={false}
            aria-haspopup="listbox"
<<<<<<< HEAD
            aria-labelledby="downshift-31-label downshift-31-toggle-button"
            className="bx--list-box__field"
            disabled={false}
            id="downshift-31-toggle-button"
=======
            aria-labelledby="downshift-0-label downshift-0-toggle-button"
            className="bx--list-box__field"
            disabled={false}
            id="downshift-0-toggle-button"
>>>>>>> cb272f95
            onClick={[Function]}
            onKeyDown={[Function]}
            type="button"
          >
            <span
              className="bx--list-box__label"
            >
              Dropdown menu options
            </span>
            <div
              className="bx--list-box__menu-icon"
            >
              <svg
                aria-hidden={true}
                fill="currentColor"
                focusable="false"
                height={16}
                name="chevron--down"
                preserveAspectRatio="xMidYMid meet"
                viewBox="0 0 16 16"
                width={16}
                xmlns="http://www.w3.org/2000/svg"
              >
                <path
                  d="M8 11L3 6 3.7 5.3 8 9.6 12.3 5.3 13 6z"
                />
                <title />
              </svg>
            </div>
          </button>
          <div
<<<<<<< HEAD
            aria-labelledby="downshift-31-label"
            className="bx--list-box__menu"
            id="downshift-31-menu"
=======
            aria-labelledby="downshift-0-label"
            className="bx--list-box__menu"
            id="downshift-0-menu"
>>>>>>> cb272f95
            onBlur={[Function]}
            onKeyDown={[Function]}
            onMouseLeave={[Function]}
            role="listbox"
            tabIndex={-1}
          />
        </div>
      </div>
    </div>
  </div>
  <button
    className="info__show-button"
    onClick={[Function]}
    style={
      Object {
        "background": "#027ac5",
        "border": "none",
        "borderRadius": "0 0 0 5px",
        "color": "#fff",
        "cursor": "pointer",
        "display": "block",
        "fontFamily": "sans-serif",
        "fontSize": 12,
        "padding": "5px 15px",
        "position": "fixed",
        "right": 0,
        "top": 0,
      }
    }
    type="button"
  >
    Show Info
  </button>
</div>
`;

exports[`Storybook Snapshot tests and console checks Storyshots Watson IoT/Dropdown Playground 1`] = `
<div
  className="storybook-container"
>
  <div
    style={
      Object {
        "position": "relative",
        "zIndex": 0,
      }
    }
  >
    <div
      style={
        Object {
          "width": 300,
        }
      }
    >
      <div
        className="bx--dropdown__wrapper bx--list-box__wrapper"
        warn={false}
        warnText=""
      >
        <label
          className="bx--label"
<<<<<<< HEAD
          htmlFor="downshift-32-toggle-button"
          id="downshift-32-label"
=======
          htmlFor="downshift-0-toggle-button"
          id="downshift-0-label"
>>>>>>> cb272f95
        >
          Dropdown label
        </label>
        <div
          aria-label="Dropdown"
          className="bx--dropdown iot--dropdown bx--list-box"
          id="carbon-dropdown-example"
          onClick={[Function]}
          onKeyDown={[Function]}
        >
          <button
            aria-disabled={false}
            aria-expanded={false}
            aria-haspopup="listbox"
<<<<<<< HEAD
            aria-labelledby="downshift-32-label downshift-32-toggle-button"
            className="bx--list-box__field"
            disabled={false}
            id="downshift-32-toggle-button"
=======
            aria-labelledby="downshift-0-label downshift-0-toggle-button"
            className="bx--list-box__field"
            disabled={false}
            id="downshift-0-toggle-button"
>>>>>>> cb272f95
            onClick={[Function]}
            onKeyDown={[Function]}
            type="button"
          >
            <span
              className="bx--list-box__label"
            >
              Dropdown menu options
            </span>
            <div
              className="bx--list-box__menu-icon"
            >
              <svg
                aria-hidden={true}
                fill="currentColor"
                focusable="false"
                height={16}
                name="chevron--down"
                preserveAspectRatio="xMidYMid meet"
                viewBox="0 0 16 16"
                width={16}
                xmlns="http://www.w3.org/2000/svg"
              >
                <path
                  d="M8 11L3 6 3.7 5.3 8 9.6 12.3 5.3 13 6z"
                />
                <title />
              </svg>
            </div>
          </button>
          <div
<<<<<<< HEAD
            aria-labelledby="downshift-32-label"
            className="bx--list-box__menu"
            id="downshift-32-menu"
=======
            aria-labelledby="downshift-0-label"
            className="bx--list-box__menu"
            id="downshift-0-menu"
>>>>>>> cb272f95
            onBlur={[Function]}
            onKeyDown={[Function]}
            onMouseLeave={[Function]}
            role="listbox"
            tabIndex={-1}
          />
        </div>
        <div
          className="bx--form__helper-text"
        >
          This is some helper text.
        </div>
      </div>
    </div>
  </div>
  <button
    className="info__show-button"
    onClick={[Function]}
    style={
      Object {
        "background": "#027ac5",
        "border": "none",
        "borderRadius": "0 0 0 5px",
        "color": "#fff",
        "cursor": "pointer",
        "display": "block",
        "fontFamily": "sans-serif",
        "fontSize": 12,
        "padding": "5px 15px",
        "position": "fixed",
        "right": 0,
        "top": 0,
      }
    }
    type="button"
  >
    Show Info
  </button>
</div>
`;

exports[`Storybook Snapshot tests and console checks Storyshots Watson IoT/Dropdown Skeleton 1`] = `
<div
  className="storybook-container"
>
  <div
    style={
      Object {
        "position": "relative",
        "zIndex": 0,
      }
    }
  >
    <div
      style={
        Object {
          "width": 300,
        }
      }
    >
      <div
        className="bx--skeleton bx--dropdown-v2 bx--list-box bx--form-item"
      >
        <div
          className="bx--list-box__field"
        >
          <span
            className="bx--list-box__label"
          />
        </div>
      </div>
    </div>
  </div>
  <button
    className="info__show-button"
    onClick={[Function]}
    style={
      Object {
        "background": "#027ac5",
        "border": "none",
        "borderRadius": "0 0 0 5px",
        "color": "#fff",
        "cursor": "pointer",
        "display": "block",
        "fontFamily": "sans-serif",
        "fontSize": 12,
        "padding": "5px 15px",
        "position": "fixed",
        "right": 0,
        "top": 0,
      }
    }
    type="button"
  >
    Show Info
  </button>
</div>
`;

exports[`Storybook Snapshot tests and console checks Storyshots Watson IoT/Dropdown with icons and labels 1`] = `
<div
  className="storybook-container"
>
  <div
    style={
      Object {
        "position": "relative",
        "zIndex": 0,
      }
    }
  >
    <div
      style={
        Object {
          "width": "300px",
        }
      }
    >
      <div
        className="bx--dropdown__wrapper bx--list-box__wrapper"
        warn={false}
        warnText=""
      >
        <label
          className="bx--label"
<<<<<<< HEAD
          htmlFor="downshift-33-toggle-button"
          id="downshift-33-label"
=======
          htmlFor="downshift-0-toggle-button"
          id="downshift-0-label"
>>>>>>> cb272f95
        >
          Dropdown label
        </label>
        <div
          aria-label="Dropdown"
          className="bx--dropdown iot--dropdown bx--list-box"
          id="some-dropdown-id"
          onClick={[Function]}
          onKeyDown={[Function]}
        >
          <button
            aria-disabled={false}
            aria-expanded={false}
            aria-haspopup="listbox"
<<<<<<< HEAD
            aria-labelledby="downshift-33-label downshift-33-toggle-button"
            className="bx--list-box__field"
            disabled={false}
            id="downshift-33-toggle-button"
=======
            aria-labelledby="downshift-0-label downshift-0-toggle-button"
            className="bx--list-box__field"
            disabled={false}
            id="downshift-0-toggle-button"
>>>>>>> cb272f95
            onClick={[Function]}
            onKeyDown={[Function]}
            type="button"
          >
            <span
              className="bx--list-box__label"
            >
              Dropdown menu options
            </span>
            <div
              className="bx--list-box__menu-icon"
            >
              <svg
                aria-hidden={true}
                fill="currentColor"
                focusable="false"
                height={16}
                name="chevron--down"
                preserveAspectRatio="xMidYMid meet"
                viewBox="0 0 16 16"
                width={16}
                xmlns="http://www.w3.org/2000/svg"
              >
                <path
                  d="M8 11L3 6 3.7 5.3 8 9.6 12.3 5.3 13 6z"
                />
                <title />
              </svg>
            </div>
          </button>
          <div
<<<<<<< HEAD
            aria-labelledby="downshift-33-label"
            className="bx--list-box__menu"
            id="downshift-33-menu"
=======
            aria-labelledby="downshift-0-label"
            className="bx--list-box__menu"
            id="downshift-0-menu"
>>>>>>> cb272f95
            onBlur={[Function]}
            onKeyDown={[Function]}
            onMouseLeave={[Function]}
            role="listbox"
            tabIndex={-1}
          />
        </div>
        <div
          className="bx--form__helper-text"
        >
          This is some helper text.
        </div>
      </div>
    </div>
  </div>
  <button
    className="info__show-button"
    onClick={[Function]}
    style={
      Object {
        "background": "#027ac5",
        "border": "none",
        "borderRadius": "0 0 0 5px",
        "color": "#fff",
        "cursor": "pointer",
        "display": "block",
        "fontFamily": "sans-serif",
        "fontSize": 12,
        "padding": "5px 15px",
        "position": "fixed",
        "right": 0,
        "top": 0,
      }
    }
    type="button"
  >
    Show Info
  </button>
</div>
`;<|MERGE_RESOLUTION|>--- conflicted
+++ resolved
@@ -26,13 +26,8 @@
       >
         <label
           className="bx--label"
-<<<<<<< HEAD
-          htmlFor="downshift-30-toggle-button"
-          id="downshift-30-label"
-=======
           htmlFor="downshift-0-toggle-button"
           id="downshift-0-label"
->>>>>>> cb272f95
         >
           Dropdown label
         </label>
@@ -46,17 +41,10 @@
             aria-disabled={false}
             aria-expanded={false}
             aria-haspopup="listbox"
-<<<<<<< HEAD
-            aria-labelledby="downshift-30-label downshift-30-toggle-button"
-            className="bx--list-box__field"
-            disabled={false}
-            id="downshift-30-toggle-button"
-=======
             aria-labelledby="downshift-0-label downshift-0-toggle-button"
             className="bx--list-box__field"
             disabled={false}
             id="downshift-0-toggle-button"
->>>>>>> cb272f95
             onClick={[Function]}
             onKeyDown={[Function]}
             type="button"
@@ -88,15 +76,9 @@
             </div>
           </button>
           <div
-<<<<<<< HEAD
-            aria-labelledby="downshift-30-label"
-            className="bx--list-box__menu"
-            id="downshift-30-menu"
-=======
             aria-labelledby="downshift-0-label"
             className="bx--list-box__menu"
             id="downshift-0-menu"
->>>>>>> cb272f95
             onBlur={[Function]}
             onKeyDown={[Function]}
             onMouseLeave={[Function]}
@@ -164,13 +146,8 @@
       >
         <label
           className="bx--label"
-<<<<<<< HEAD
-          htmlFor="downshift-31-toggle-button"
-          id="downshift-31-label"
-=======
           htmlFor="downshift-0-toggle-button"
           id="downshift-0-label"
->>>>>>> cb272f95
         >
           Inline dropdown label
         </label>
@@ -184,17 +161,10 @@
             aria-disabled={false}
             aria-expanded={false}
             aria-haspopup="listbox"
-<<<<<<< HEAD
-            aria-labelledby="downshift-31-label downshift-31-toggle-button"
-            className="bx--list-box__field"
-            disabled={false}
-            id="downshift-31-toggle-button"
-=======
             aria-labelledby="downshift-0-label downshift-0-toggle-button"
             className="bx--list-box__field"
             disabled={false}
             id="downshift-0-toggle-button"
->>>>>>> cb272f95
             onClick={[Function]}
             onKeyDown={[Function]}
             type="button"
@@ -226,15 +196,9 @@
             </div>
           </button>
           <div
-<<<<<<< HEAD
-            aria-labelledby="downshift-31-label"
-            className="bx--list-box__menu"
-            id="downshift-31-menu"
-=======
             aria-labelledby="downshift-0-label"
             className="bx--list-box__menu"
             id="downshift-0-menu"
->>>>>>> cb272f95
             onBlur={[Function]}
             onKeyDown={[Function]}
             onMouseLeave={[Function]}
@@ -297,13 +261,8 @@
       >
         <label
           className="bx--label"
-<<<<<<< HEAD
-          htmlFor="downshift-32-toggle-button"
-          id="downshift-32-label"
-=======
           htmlFor="downshift-0-toggle-button"
           id="downshift-0-label"
->>>>>>> cb272f95
         >
           Dropdown label
         </label>
@@ -318,17 +277,10 @@
             aria-disabled={false}
             aria-expanded={false}
             aria-haspopup="listbox"
-<<<<<<< HEAD
-            aria-labelledby="downshift-32-label downshift-32-toggle-button"
-            className="bx--list-box__field"
-            disabled={false}
-            id="downshift-32-toggle-button"
-=======
             aria-labelledby="downshift-0-label downshift-0-toggle-button"
             className="bx--list-box__field"
             disabled={false}
             id="downshift-0-toggle-button"
->>>>>>> cb272f95
             onClick={[Function]}
             onKeyDown={[Function]}
             type="button"
@@ -360,15 +312,9 @@
             </div>
           </button>
           <div
-<<<<<<< HEAD
-            aria-labelledby="downshift-32-label"
-            className="bx--list-box__menu"
-            id="downshift-32-menu"
-=======
             aria-labelledby="downshift-0-label"
             className="bx--list-box__menu"
             id="downshift-0-menu"
->>>>>>> cb272f95
             onBlur={[Function]}
             onKeyDown={[Function]}
             onMouseLeave={[Function]}
@@ -494,13 +440,8 @@
       >
         <label
           className="bx--label"
-<<<<<<< HEAD
-          htmlFor="downshift-33-toggle-button"
-          id="downshift-33-label"
-=======
           htmlFor="downshift-0-toggle-button"
           id="downshift-0-label"
->>>>>>> cb272f95
         >
           Dropdown label
         </label>
@@ -515,17 +456,10 @@
             aria-disabled={false}
             aria-expanded={false}
             aria-haspopup="listbox"
-<<<<<<< HEAD
-            aria-labelledby="downshift-33-label downshift-33-toggle-button"
-            className="bx--list-box__field"
-            disabled={false}
-            id="downshift-33-toggle-button"
-=======
             aria-labelledby="downshift-0-label downshift-0-toggle-button"
             className="bx--list-box__field"
             disabled={false}
             id="downshift-0-toggle-button"
->>>>>>> cb272f95
             onClick={[Function]}
             onKeyDown={[Function]}
             type="button"
@@ -557,15 +491,9 @@
             </div>
           </button>
           <div
-<<<<<<< HEAD
-            aria-labelledby="downshift-33-label"
-            className="bx--list-box__menu"
-            id="downshift-33-menu"
-=======
             aria-labelledby="downshift-0-label"
             className="bx--list-box__menu"
             id="downshift-0-menu"
->>>>>>> cb272f95
             onBlur={[Function]}
             onKeyDown={[Function]}
             onMouseLeave={[Function]}
