// Jest Snapshot v1, https://goo.gl/fbAQLP

exports[`Storybook Snapshot tests and console checks Storyshots Watson IoT/BarChartCard Grouped bar - Horizontal 1`] = `
<div
  className="storybook-container"
>
  <div
    style={
      Object {
        "position": "relative",
        "zIndex": 0,
      }
    }
  >
    <div
      style={
        Object {
          "margin": 20,
          "width": "520px",
        }
      }
    >
      <div
        className="iot--card iot--bar-chart-card iot--card--wrapper"
        data-testid="Card"
        id="grouped-horizontal-sample"
        role="presentation"
        style={
          Object {
            "--card-default-height": "304px",
          }
        }
      >
        <div
          className="iot--card--header"
        >
          <span
            className="iot--card--title"
            title="Particles and temperature in cities"
          >
            <div
              className="iot--card--title--text"
            >
              Particles and temperature in cities
            </div>
          </span>
          <div
            className="iot--card--toolbar"
          >
            <button
              className="iot--card--toolbar-action iot--card--toolbar-svg-wrapper bx--btn--icon-only bx--btn bx--btn--ghost"
              disabled={false}
              onClick={[Function]}
              tabIndex={0}
              title="Expand to fullscreen"
              type="button"
            >
              <svg
                aria-hidden="true"
                aria-label="Expand to fullscreen"
                className="bx--btn__icon"
                fill="currentColor"
                focusable="false"
                height={16}
                preserveAspectRatio="xMidYMid meet"
                role="img"
                viewBox="0 0 32 32"
                width={16}
                xmlns="http://www.w3.org/2000/svg"
              >
                <path
                  d="M28,4H10A2.0059,2.0059,0,0,0,8,6V20a2.0059,2.0059,0,0,0,2,2H28a2.0059,2.0059,0,0,0,2-2V6A2.0059,2.0059,0,0,0,28,4Zm0,16H10V6H28Z"
                />
                <path
                  d="M18,26H4V16H6V14H4a2.0059,2.0059,0,0,0-2,2V26a2.0059,2.0059,0,0,0,2,2H18a2.0059,2.0059,0,0,0,2-2V24H18Z"
                />
              </svg>
            </button>
          </div>
        </div>
        <div
          className="iot--card--content"
          style={
            Object {
              "--card-content-height": "256px",
            }
          }
        >
          <div
            className="iot--bar-chart-container"
          >
            <div
              className="chart-holder"
            />
          </div>
        </div>
      </div>
    </div>
  </div>
  <button
    className="info__show-button"
    onClick={[Function]}
    style={
      Object {
        "background": "#027ac5",
        "border": "none",
        "borderRadius": "0 0 0 5px",
        "color": "#fff",
        "cursor": "pointer",
        "display": "block",
        "fontFamily": "sans-serif",
        "fontSize": 12,
        "padding": "5px 15px",
        "position": "fixed",
        "right": 0,
        "top": 0,
      }
    }
    type="button"
  >
    Show Info
  </button>
</div>
`;

exports[`Storybook Snapshot tests and console checks Storyshots Watson IoT/BarChartCard Grouped bar - Vertical 1`] = `
<div
  className="storybook-container"
>
  <div
    style={
      Object {
        "position": "relative",
        "zIndex": 0,
      }
    }
  >
    <div
      style={
        Object {
          "margin": 20,
          "width": "520px",
        }
      }
    >
      <div
        className="iot--card iot--bar-chart-card iot--card--wrapper"
        data-testid="Card"
        id="grouped-sample"
        role="presentation"
        style={
          Object {
            "--card-default-height": "304px",
          }
        }
      >
        <div
          className="iot--card--header"
        >
          <span
            className="iot--card--title"
            title="Particles and temperature in cities"
          >
            <div
              className="iot--card--title--text"
            >
              Particles and temperature in cities
            </div>
          </span>
          <div
            className="iot--card--toolbar"
          >
            <button
              className="iot--card--toolbar-action iot--card--toolbar-svg-wrapper bx--btn--icon-only bx--btn bx--btn--ghost"
              disabled={false}
              onClick={[Function]}
              tabIndex={0}
              title="Expand to fullscreen"
              type="button"
            >
              <svg
                aria-hidden="true"
                aria-label="Expand to fullscreen"
                className="bx--btn__icon"
                fill="currentColor"
                focusable="false"
                height={16}
                preserveAspectRatio="xMidYMid meet"
                role="img"
                viewBox="0 0 32 32"
                width={16}
                xmlns="http://www.w3.org/2000/svg"
              >
                <path
                  d="M28,4H10A2.0059,2.0059,0,0,0,8,6V20a2.0059,2.0059,0,0,0,2,2H28a2.0059,2.0059,0,0,0,2-2V6A2.0059,2.0059,0,0,0,28,4Zm0,16H10V6H28Z"
                />
                <path
                  d="M18,26H4V16H6V14H4a2.0059,2.0059,0,0,0-2,2V26a2.0059,2.0059,0,0,0,2,2H18a2.0059,2.0059,0,0,0,2-2V24H18Z"
                />
              </svg>
            </button>
          </div>
        </div>
        <div
          className="iot--card--content"
          style={
            Object {
              "--card-content-height": "256px",
            }
          }
        >
          <div
            className="iot--bar-chart-container"
          >
            <div
              className="chart-holder"
            />
          </div>
        </div>
      </div>
    </div>
  </div>
  <button
    className="info__show-button"
    onClick={[Function]}
    style={
      Object {
        "background": "#027ac5",
        "border": "none",
        "borderRadius": "0 0 0 5px",
        "color": "#fff",
        "cursor": "pointer",
        "display": "block",
        "fontFamily": "sans-serif",
        "fontSize": 12,
        "padding": "5px 15px",
        "position": "fixed",
        "right": 0,
        "top": 0,
      }
    }
    type="button"
  >
    Show Info
  </button>
</div>
`;

exports[`Storybook Snapshot tests and console checks Storyshots Watson IoT/BarChartCard No data 1`] = `
<div
  className="storybook-container"
>
  <div
    style={
      Object {
        "position": "relative",
        "zIndex": 0,
      }
    }
  >
    <div
      style={
        Object {
          "margin": 20,
          "width": "1056px",
        }
      }
    >
      <div
        className="iot--card iot--bar-chart-card iot--card--wrapper"
        data-testid="Card"
        id="simple-sample-no-data"
        role="presentation"
        style={
          Object {
            "--card-default-height": "624px",
          }
        }
      >
        <div
          className="iot--card--header"
        >
          <span
            className="iot--card--title"
            title="Particles and temperature in cities"
          >
            <div
              className="iot--card--title--text"
            >
              Particles and temperature in cities
            </div>
          </span>
          <div
            className="iot--card--toolbar"
          >
            <div
              className="iot--card--toolbar-date-range-wrapper"
            >
              <button
                aria-expanded={false}
                aria-haspopup={true}
                aria-label="Menu"
                className="iot--card--toolbar-date-range-action bx--overflow-menu"
                onClick={[Function]}
                onClose={[Function]}
                onKeyDown={[Function]}
                open={false}
                tabIndex={0}
                title="Select time range"
                type="button"
              >
                <svg
                  aria-label="Select time range"
                  className="bx--overflow-menu__icon"
                  fill="currentColor"
                  focusable="false"
                  height={16}
                  onClick={[Function]}
                  onKeyDown={[Function]}
                  preserveAspectRatio="xMidYMid meet"
                  role="img"
                  viewBox="0 0 32 32"
                  width={16}
                  xmlns="http://www.w3.org/2000/svg"
                >
                  <path
                    d="M21,30a8,8,0,1,1,8-8A8,8,0,0,1,21,30Zm0-14a6,6,0,1,0,6,6A6,6,0,0,0,21,16Z"
                  />
                  <path
                    d="M22.59 25L20 22.41 20 18 22 18 22 21.59 24 23.59 22.59 25z"
                  />
                  <path
                    d="M28,6a2,2,0,0,0-2-2H22V2H20V4H12V2H10V4H6A2,2,0,0,0,4,6V26a2,2,0,0,0,2,2h4V26H6V6h4V8h2V6h8V8h2V6h4v6h2Z"
                  />
                  <title>
                    Select time range
                  </title>
                </svg>
              </button>
            </div>
            <button
              className="iot--card--toolbar-action iot--card--toolbar-svg-wrapper bx--btn--icon-only bx--btn bx--btn--ghost"
              disabled={false}
              onClick={[Function]}
              tabIndex={0}
              title="Expand to fullscreen"
              type="button"
            >
              <svg
                aria-hidden="true"
                aria-label="Expand to fullscreen"
                className="bx--btn__icon"
                fill="currentColor"
                focusable="false"
                height={16}
                preserveAspectRatio="xMidYMid meet"
                role="img"
                viewBox="0 0 32 32"
                width={16}
                xmlns="http://www.w3.org/2000/svg"
              >
                <path
                  d="M28,4H10A2.0059,2.0059,0,0,0,8,6V20a2.0059,2.0059,0,0,0,2,2H28a2.0059,2.0059,0,0,0,2-2V6A2.0059,2.0059,0,0,0,28,4Zm0,16H10V6H28Z"
                />
                <path
                  d="M18,26H4V16H6V14H4a2.0059,2.0059,0,0,0-2,2V26a2.0059,2.0059,0,0,0,2,2H18a2.0059,2.0059,0,0,0,2-2V24H18Z"
                />
              </svg>
            </button>
          </div>
        </div>
        <div
          className="iot--card--content"
          style={
            Object {
              "--card-content-height": "576px",
            }
          }
        >
          <div
            className="iot--card--empty-message-wrapper"
            style={
              Object {
                "--card-content-padding": "16px",
              }
            }
          >
            No data for this card.
          </div>
        </div>
      </div>
    </div>
  </div>
  <button
    className="info__show-button"
    onClick={[Function]}
    style={
      Object {
        "background": "#027ac5",
        "border": "none",
        "borderRadius": "0 0 0 5px",
        "color": "#fff",
        "cursor": "pointer",
        "display": "block",
        "fontFamily": "sans-serif",
        "fontSize": 12,
        "padding": "5px 15px",
        "position": "fixed",
        "right": 0,
        "top": 0,
      }
    }
    type="button"
  >
    Show Info
  </button>
</div>
`;

exports[`Storybook Snapshot tests and console checks Storyshots Watson IoT/BarChartCard Simple bar - Horizontal 1`] = `
<div
  className="storybook-container"
>
  <div
    style={
      Object {
        "position": "relative",
        "zIndex": 0,
      }
    }
  >
    <div
      style={
        Object {
          "margin": 20,
          "width": "520px",
        }
      }
    >
      <div
        className="iot--card iot--bar-chart-card iot--card--wrapper"
        data-testid="Card"
        id="simple-horizontal-sample"
        role="presentation"
        style={
          Object {
            "--card-default-height": "304px",
          }
        }
      >
        <div
          className="iot--card--header"
        >
          <span
            className="iot--card--title"
            title="Particles by city"
          >
            <div
              className="iot--card--title--text"
            >
              Particles by city
            </div>
          </span>
          <div
            className="iot--card--toolbar"
          >
            <button
              className="iot--card--toolbar-action iot--card--toolbar-svg-wrapper bx--btn--icon-only bx--btn bx--btn--ghost"
              disabled={false}
              onClick={[Function]}
              tabIndex={0}
              title="Expand to fullscreen"
              type="button"
            >
              <svg
                aria-hidden="true"
                aria-label="Expand to fullscreen"
                className="bx--btn__icon"
                fill="currentColor"
                focusable="false"
                height={16}
                preserveAspectRatio="xMidYMid meet"
                role="img"
                viewBox="0 0 32 32"
                width={16}
                xmlns="http://www.w3.org/2000/svg"
              >
                <path
                  d="M28,4H10A2.0059,2.0059,0,0,0,8,6V20a2.0059,2.0059,0,0,0,2,2H28a2.0059,2.0059,0,0,0,2-2V6A2.0059,2.0059,0,0,0,28,4Zm0,16H10V6H28Z"
                />
                <path
                  d="M18,26H4V16H6V14H4a2.0059,2.0059,0,0,0-2,2V26a2.0059,2.0059,0,0,0,2,2H18a2.0059,2.0059,0,0,0,2-2V24H18Z"
                />
              </svg>
            </button>
          </div>
        </div>
        <div
          className="iot--card--content"
          style={
            Object {
              "--card-content-height": "256px",
            }
          }
        >
          <div
            className="iot--bar-chart-container"
          >
            <div
              className="chart-holder"
            />
          </div>
        </div>
      </div>
    </div>
  </div>
  <button
    className="info__show-button"
    onClick={[Function]}
    style={
      Object {
        "background": "#027ac5",
        "border": "none",
        "borderRadius": "0 0 0 5px",
        "color": "#fff",
        "cursor": "pointer",
        "display": "block",
        "fontFamily": "sans-serif",
        "fontSize": 12,
        "padding": "5px 15px",
        "position": "fixed",
        "right": 0,
        "top": 0,
      }
    }
    type="button"
  >
    Show Info
  </button>
</div>
`;

exports[`Storybook Snapshot tests and console checks Storyshots Watson IoT/BarChartCard Simple bar - Time series - custom domainRange 1`] = `
<div
  className="storybook-container"
>
  <div
    style={
      Object {
        "position": "relative",
        "zIndex": 0,
      }
    }
  >
    <div
      style={
        Object {
          "margin": 20,
          "width": "520px",
        }
      }
    >
      <div
        className="iot--card iot--bar-chart-card iot--card--wrapper"
        data-testid="Card"
        id="simple-time-sample"
        role="presentation"
        style={
          Object {
            "--card-default-height": "304px",
          }
        }
      >
        <div
          className="iot--card--header"
        >
          <span
            className="iot--card--title"
            title="Particles over 4 days"
          >
            <div
              className="iot--card--title--text"
            >
              Particles over 4 days
            </div>
          </span>
          <div
            className="iot--card--toolbar"
          >
            <div
              className="iot--card--toolbar-date-range-wrapper"
            >
              <button
                aria-expanded={false}
                aria-haspopup={true}
                aria-label="Menu"
                className="iot--card--toolbar-date-range-action bx--overflow-menu"
                onClick={[Function]}
                onClose={[Function]}
                onKeyDown={[Function]}
                open={false}
                tabIndex={0}
                title="Select time range"
                type="button"
              >
                <svg
                  aria-label="Select time range"
                  className="bx--overflow-menu__icon"
                  fill="currentColor"
                  focusable="false"
                  height={16}
                  onClick={[Function]}
                  onKeyDown={[Function]}
                  preserveAspectRatio="xMidYMid meet"
                  role="img"
                  viewBox="0 0 32 32"
                  width={16}
                  xmlns="http://www.w3.org/2000/svg"
                >
                  <path
                    d="M21,30a8,8,0,1,1,8-8A8,8,0,0,1,21,30Zm0-14a6,6,0,1,0,6,6A6,6,0,0,0,21,16Z"
                  />
                  <path
                    d="M22.59 25L20 22.41 20 18 22 18 22 21.59 24 23.59 22.59 25z"
                  />
                  <path
                    d="M28,6a2,2,0,0,0-2-2H22V2H20V4H12V2H10V4H6A2,2,0,0,0,4,6V26a2,2,0,0,0,2,2h4V26H6V6h4V8h2V6h8V8h2V6h4v6h2Z"
                  />
                  <title>
                    Select time range
                  </title>
                </svg>
              </button>
            </div>
            <button
              className="iot--card--toolbar-action iot--card--toolbar-svg-wrapper bx--btn--icon-only bx--btn bx--btn--ghost"
              disabled={false}
              onClick={[Function]}
              tabIndex={0}
              title="Expand to fullscreen"
              type="button"
            >
              <svg
                aria-hidden="true"
                aria-label="Expand to fullscreen"
                className="bx--btn__icon"
                fill="currentColor"
                focusable="false"
                height={16}
                preserveAspectRatio="xMidYMid meet"
                role="img"
                viewBox="0 0 32 32"
                width={16}
                xmlns="http://www.w3.org/2000/svg"
              >
                <path
                  d="M28,4H10A2.0059,2.0059,0,0,0,8,6V20a2.0059,2.0059,0,0,0,2,2H28a2.0059,2.0059,0,0,0,2-2V6A2.0059,2.0059,0,0,0,28,4Zm0,16H10V6H28Z"
                />
                <path
                  d="M18,26H4V16H6V14H4a2.0059,2.0059,0,0,0-2,2V26a2.0059,2.0059,0,0,0,2,2H18a2.0059,2.0059,0,0,0,2-2V24H18Z"
                />
              </svg>
            </button>
          </div>
        </div>
        <div
          className="iot--card--content"
          style={
            Object {
              "--card-content-height": "256px",
            }
          }
        >
          <div
            className="iot--bar-chart-container"
          >
            <div
              className="chart-holder"
            />
          </div>
        </div>
      </div>
    </div>
  </div>
  <button
    className="info__show-button"
    onClick={[Function]}
    style={
      Object {
        "background": "#027ac5",
        "border": "none",
        "borderRadius": "0 0 0 5px",
        "color": "#fff",
        "cursor": "pointer",
        "display": "block",
        "fontFamily": "sans-serif",
        "fontSize": 12,
        "padding": "5px 15px",
        "position": "fixed",
        "right": 0,
        "top": 0,
      }
    }
    type="button"
  >
    Show Info
  </button>
</div>
`;

exports[`Storybook Snapshot tests and console checks Storyshots Watson IoT/BarChartCard Simple bar - Vertical 1`] = `
<div
  className="storybook-container"
>
  <div
    style={
      Object {
        "position": "relative",
        "zIndex": 0,
      }
    }
  >
    <div
      style={
        Object {
          "margin": 20,
          "width": "520px",
        }
      }
    >
      <div
        className="iot--card iot--bar-chart-card iot--card--wrapper"
        data-testid="Card"
        id="simple-sample"
        role="presentation"
        style={
          Object {
            "--card-default-height": "304px",
          }
        }
      >
        <div
          className="iot--card--header"
        >
          <span
            className="iot--card--title"
            title="Particles by city"
          >
            <div
              className="iot--card--title--text"
            >
              Particles by city
            </div>
          </span>
          <div
            className="iot--card--toolbar"
          >
            <button
              className="iot--card--toolbar-action iot--card--toolbar-svg-wrapper bx--btn--icon-only bx--btn bx--btn--ghost"
              disabled={false}
              onClick={[Function]}
              tabIndex={0}
              title="Expand to fullscreen"
              type="button"
            >
              <svg
                aria-hidden="true"
                aria-label="Expand to fullscreen"
                className="bx--btn__icon"
                fill="currentColor"
                focusable="false"
                height={16}
                preserveAspectRatio="xMidYMid meet"
                role="img"
                viewBox="0 0 32 32"
                width={16}
                xmlns="http://www.w3.org/2000/svg"
              >
                <path
                  d="M28,4H10A2.0059,2.0059,0,0,0,8,6V20a2.0059,2.0059,0,0,0,2,2H28a2.0059,2.0059,0,0,0,2-2V6A2.0059,2.0059,0,0,0,28,4Zm0,16H10V6H28Z"
                />
                <path
                  d="M18,26H4V16H6V14H4a2.0059,2.0059,0,0,0-2,2V26a2.0059,2.0059,0,0,0,2,2H18a2.0059,2.0059,0,0,0,2-2V24H18Z"
                />
              </svg>
            </button>
          </div>
        </div>
        <div
          className="iot--card--content"
          style={
            Object {
              "--card-content-height": "256px",
            }
          }
        >
          <div
            className="iot--bar-chart-container"
          >
            <div
              className="chart-holder"
            />
          </div>
        </div>
      </div>
    </div>
  </div>
  <button
    className="info__show-button"
    onClick={[Function]}
    style={
      Object {
        "background": "#027ac5",
        "border": "none",
        "borderRadius": "0 0 0 5px",
        "color": "#fff",
        "cursor": "pointer",
        "display": "block",
        "fontFamily": "sans-serif",
        "fontSize": 12,
        "padding": "5px 15px",
        "position": "fixed",
        "right": 0,
        "top": 0,
      }
    }
    type="button"
  >
    Show Info
  </button>
</div>
`;

exports[`Storybook Snapshot tests and console checks Storyshots Watson IoT/BarChartCard Stacked bar - Horizontal 1`] = `
<div
  className="storybook-container"
>
  <div
    style={
      Object {
        "position": "relative",
        "zIndex": 0,
      }
    }
  >
    <div
      style={
        Object {
          "margin": 20,
          "width": "520px",
        }
      }
    >
      <div
        className="iot--card iot--bar-chart-card iot--card--wrapper"
        data-testid="Card"
        id="stacked-horizontal-sample"
        role="presentation"
        style={
          Object {
            "--card-default-height": "304px",
          }
        }
      >
        <div
          className="iot--card--header"
        >
          <span
            className="iot--card--title"
            title="Particles and temperature in cities"
          >
            <div
              className="iot--card--title--text"
            >
              Particles and temperature in cities
            </div>
          </span>
          <div
            className="iot--card--toolbar"
          >
            <button
              className="iot--card--toolbar-action iot--card--toolbar-svg-wrapper bx--btn--icon-only bx--btn bx--btn--ghost"
              disabled={false}
              onClick={[Function]}
              tabIndex={0}
              title="Expand to fullscreen"
              type="button"
            >
              <svg
                aria-hidden="true"
                aria-label="Expand to fullscreen"
                className="bx--btn__icon"
                fill="currentColor"
                focusable="false"
                height={16}
                preserveAspectRatio="xMidYMid meet"
                role="img"
                viewBox="0 0 32 32"
                width={16}
                xmlns="http://www.w3.org/2000/svg"
              >
                <path
                  d="M28,4H10A2.0059,2.0059,0,0,0,8,6V20a2.0059,2.0059,0,0,0,2,2H28a2.0059,2.0059,0,0,0,2-2V6A2.0059,2.0059,0,0,0,28,4Zm0,16H10V6H28Z"
                />
                <path
                  d="M18,26H4V16H6V14H4a2.0059,2.0059,0,0,0-2,2V26a2.0059,2.0059,0,0,0,2,2H18a2.0059,2.0059,0,0,0,2-2V24H18Z"
                />
              </svg>
            </button>
          </div>
        </div>
        <div
          className="iot--card--content"
          style={
            Object {
              "--card-content-height": "256px",
            }
          }
        >
          <div
            className="iot--bar-chart-container"
          >
            <div
              className="chart-holder"
            />
          </div>
        </div>
      </div>
    </div>
  </div>
  <button
    className="info__show-button"
    onClick={[Function]}
    style={
      Object {
        "background": "#027ac5",
        "border": "none",
        "borderRadius": "0 0 0 5px",
        "color": "#fff",
        "cursor": "pointer",
        "display": "block",
        "fontFamily": "sans-serif",
        "fontSize": 12,
        "padding": "5px 15px",
        "position": "fixed",
        "right": 0,
        "top": 0,
      }
    }
    type="button"
  >
    Show Info
  </button>
</div>
`;

exports[`Storybook Snapshot tests and console checks Storyshots Watson IoT/BarChartCard Stacked bar - Time series 1`] = `
<div
  className="storybook-container"
>
  <div
    style={
      Object {
        "position": "relative",
        "zIndex": 0,
      }
    }
  >
    <div
      style={
        Object {
          "margin": 20,
          "width": "520px",
        }
      }
    >
      <div
        className="iot--card iot--bar-chart-card iot--card--wrapper"
        data-testid="Card"
        id="stacked-horizontal-sample"
        role="presentation"
        style={
          Object {
            "--card-default-height": "304px",
          }
        }
      >
        <div
          className="iot--card--header"
        >
          <span
            className="iot--card--title"
            title="Particles / emissions over 4 days"
          >
            <div
              className="iot--card--title--text"
            >
              Particles / emissions over 4 days
            </div>
          </span>
          <div
            className="iot--card--toolbar"
          >
            <div
              className="iot--card--toolbar-date-range-wrapper"
            >
              <button
                aria-expanded={false}
                aria-haspopup={true}
                aria-label="Menu"
                className="iot--card--toolbar-date-range-action bx--overflow-menu"
                onClick={[Function]}
                onClose={[Function]}
                onKeyDown={[Function]}
                open={false}
                tabIndex={0}
                title="Select time range"
                type="button"
              >
                <svg
                  aria-label="Select time range"
                  className="bx--overflow-menu__icon"
                  fill="currentColor"
                  focusable="false"
                  height={16}
                  onClick={[Function]}
                  onKeyDown={[Function]}
                  preserveAspectRatio="xMidYMid meet"
                  role="img"
                  viewBox="0 0 32 32"
                  width={16}
                  xmlns="http://www.w3.org/2000/svg"
                >
                  <path
                    d="M21,30a8,8,0,1,1,8-8A8,8,0,0,1,21,30Zm0-14a6,6,0,1,0,6,6A6,6,0,0,0,21,16Z"
                  />
                  <path
                    d="M22.59 25L20 22.41 20 18 22 18 22 21.59 24 23.59 22.59 25z"
                  />
                  <path
                    d="M28,6a2,2,0,0,0-2-2H22V2H20V4H12V2H10V4H6A2,2,0,0,0,4,6V26a2,2,0,0,0,2,2h4V26H6V6h4V8h2V6h8V8h2V6h4v6h2Z"
                  />
                  <title>
                    Select time range
                  </title>
                </svg>
              </button>
            </div>
            <button
              className="iot--card--toolbar-action iot--card--toolbar-svg-wrapper bx--btn--icon-only bx--btn bx--btn--ghost"
              disabled={false}
              onClick={[Function]}
              tabIndex={0}
              title="Expand to fullscreen"
              type="button"
            >
              <svg
                aria-hidden="true"
                aria-label="Expand to fullscreen"
                className="bx--btn__icon"
                fill="currentColor"
                focusable="false"
                height={16}
                preserveAspectRatio="xMidYMid meet"
                role="img"
                viewBox="0 0 32 32"
                width={16}
                xmlns="http://www.w3.org/2000/svg"
              >
                <path
                  d="M28,4H10A2.0059,2.0059,0,0,0,8,6V20a2.0059,2.0059,0,0,0,2,2H28a2.0059,2.0059,0,0,0,2-2V6A2.0059,2.0059,0,0,0,28,4Zm0,16H10V6H28Z"
                />
                <path
                  d="M18,26H4V16H6V14H4a2.0059,2.0059,0,0,0-2,2V26a2.0059,2.0059,0,0,0,2,2H18a2.0059,2.0059,0,0,0,2-2V24H18Z"
                />
              </svg>
            </button>
          </div>
        </div>
        <div
          className="iot--card--content"
          style={
            Object {
              "--card-content-height": "256px",
            }
          }
        >
          <div
            className="iot--bar-chart-container"
          >
            <div
              className="chart-holder"
            />
          </div>
        </div>
      </div>
    </div>
  </div>
  <button
    className="info__show-button"
    onClick={[Function]}
    style={
      Object {
        "background": "#027ac5",
        "border": "none",
        "borderRadius": "0 0 0 5px",
        "color": "#fff",
        "cursor": "pointer",
        "display": "block",
        "fontFamily": "sans-serif",
        "fontSize": 12,
        "padding": "5px 15px",
        "position": "fixed",
        "right": 0,
        "top": 0,
      }
    }
    type="button"
  >
    Show Info
  </button>
</div>
`;

exports[`Storybook Snapshot tests and console checks Storyshots Watson IoT/BarChartCard Stacked bar - Time series with categories 1`] = `
<div
  className="storybook-container"
>
  <div
    style={
      Object {
        "position": "relative",
        "zIndex": 0,
      }
    }
  >
    <div
      style={
        Object {
          "margin": 20,
          "width": "520px",
        }
      }
    >
      <div
        className="iot--card iot--bar-chart-card iot--card--wrapper"
        data-testid="Card"
        id="stacked-horizontal-sample"
        role="presentation"
        style={
          Object {
            "--card-default-height": "304px",
          }
        }
      >
        <div
          className="iot--card--header"
        >
          <span
            className="iot--card--title"
            title="Particles by city over time"
          >
            <div
              className="iot--card--title--text"
            >
              Particles by city over time
            </div>
          </span>
          <div
            className="iot--card--toolbar"
          >
            <div
              className="iot--card--toolbar-date-range-wrapper"
            >
              <button
                aria-expanded={false}
                aria-haspopup={true}
                aria-label="Menu"
                className="iot--card--toolbar-date-range-action bx--overflow-menu"
                onClick={[Function]}
                onClose={[Function]}
                onKeyDown={[Function]}
                open={false}
                tabIndex={0}
                title="Select time range"
                type="button"
              >
                <svg
                  aria-label="Select time range"
                  className="bx--overflow-menu__icon"
                  fill="currentColor"
                  focusable="false"
                  height={16}
                  onClick={[Function]}
                  onKeyDown={[Function]}
                  preserveAspectRatio="xMidYMid meet"
                  role="img"
                  viewBox="0 0 32 32"
                  width={16}
                  xmlns="http://www.w3.org/2000/svg"
                >
                  <path
                    d="M21,30a8,8,0,1,1,8-8A8,8,0,0,1,21,30Zm0-14a6,6,0,1,0,6,6A6,6,0,0,0,21,16Z"
                  />
                  <path
                    d="M22.59 25L20 22.41 20 18 22 18 22 21.59 24 23.59 22.59 25z"
                  />
                  <path
                    d="M28,6a2,2,0,0,0-2-2H22V2H20V4H12V2H10V4H6A2,2,0,0,0,4,6V26a2,2,0,0,0,2,2h4V26H6V6h4V8h2V6h8V8h2V6h4v6h2Z"
                  />
                  <title>
                    Select time range
                  </title>
                </svg>
              </button>
            </div>
            <button
              className="iot--card--toolbar-action iot--card--toolbar-svg-wrapper bx--btn--icon-only bx--btn bx--btn--ghost"
              disabled={false}
              onClick={[Function]}
              tabIndex={0}
              title="Expand to fullscreen"
              type="button"
            >
              <svg
                aria-hidden="true"
                aria-label="Expand to fullscreen"
                className="bx--btn__icon"
                fill="currentColor"
                focusable="false"
                height={16}
                preserveAspectRatio="xMidYMid meet"
                role="img"
                viewBox="0 0 32 32"
                width={16}
                xmlns="http://www.w3.org/2000/svg"
              >
                <path
                  d="M28,4H10A2.0059,2.0059,0,0,0,8,6V20a2.0059,2.0059,0,0,0,2,2H28a2.0059,2.0059,0,0,0,2-2V6A2.0059,2.0059,0,0,0,28,4Zm0,16H10V6H28Z"
                />
                <path
                  d="M18,26H4V16H6V14H4a2.0059,2.0059,0,0,0-2,2V26a2.0059,2.0059,0,0,0,2,2H18a2.0059,2.0059,0,0,0,2-2V24H18Z"
                />
              </svg>
            </button>
          </div>
        </div>
        <div
          className="iot--card--content"
          style={
            Object {
              "--card-content-height": "256px",
            }
          }
        >
          <div
            className="iot--bar-chart-container"
          >
            <div
              className="chart-holder"
            />
          </div>
        </div>
      </div>
    </div>
  </div>
  <button
    className="info__show-button"
    onClick={[Function]}
    style={
      Object {
        "background": "#027ac5",
        "border": "none",
        "borderRadius": "0 0 0 5px",
        "color": "#fff",
        "cursor": "pointer",
        "display": "block",
        "fontFamily": "sans-serif",
        "fontSize": 12,
        "padding": "5px 15px",
        "position": "fixed",
        "right": 0,
        "top": 0,
      }
    }
    type="button"
  >
    Show Info
  </button>
</div>
`;

exports[`Storybook Snapshot tests and console checks Storyshots Watson IoT/BarChartCard Stacked bar - Vertical 1`] = `
<div
  className="storybook-container"
>
  <div
    style={
      Object {
        "position": "relative",
        "zIndex": 0,
      }
    }
  >
    <div
      style={
        Object {
          "margin": 20,
          "width": "520px",
        }
      }
    >
      <div
        className="iot--card iot--bar-chart-card iot--card--wrapper"
        data-testid="Card"
        id="stacked-sample"
        role="presentation"
        style={
          Object {
            "--card-default-height": "304px",
          }
        }
      >
        <div
          className="iot--card--header"
        >
          <span
            className="iot--card--title"
            title="Particles and temperature in cities"
          >
            <div
              className="iot--card--title--text"
            >
              Particles and temperature in cities
            </div>
          </span>
          <div
            className="iot--card--toolbar"
          >
            <button
              className="iot--card--toolbar-action iot--card--toolbar-svg-wrapper bx--btn--icon-only bx--btn bx--btn--ghost"
              disabled={false}
              onClick={[Function]}
              tabIndex={0}
              title="Expand to fullscreen"
              type="button"
            >
              <svg
                aria-hidden="true"
                aria-label="Expand to fullscreen"
                className="bx--btn__icon"
                fill="currentColor"
                focusable="false"
                height={16}
                preserveAspectRatio="xMidYMid meet"
                role="img"
                viewBox="0 0 32 32"
                width={16}
                xmlns="http://www.w3.org/2000/svg"
              >
                <path
                  d="M28,4H10A2.0059,2.0059,0,0,0,8,6V20a2.0059,2.0059,0,0,0,2,2H28a2.0059,2.0059,0,0,0,2-2V6A2.0059,2.0059,0,0,0,28,4Zm0,16H10V6H28Z"
                />
                <path
                  d="M18,26H4V16H6V14H4a2.0059,2.0059,0,0,0-2,2V26a2.0059,2.0059,0,0,0,2,2H18a2.0059,2.0059,0,0,0,2-2V24H18Z"
                />
              </svg>
            </button>
          </div>
        </div>
        <div
          className="iot--card--content"
          style={
            Object {
              "--card-content-height": "256px",
            }
          }
        >
          <div
            className="iot--bar-chart-container"
          >
            <div
              className="chart-holder"
            />
          </div>
        </div>
      </div>
    </div>
  </div>
  <button
    className="info__show-button"
    onClick={[Function]}
    style={
      Object {
        "background": "#027ac5",
        "border": "none",
        "borderRadius": "0 0 0 5px",
        "color": "#fff",
        "cursor": "pointer",
        "display": "block",
        "fontFamily": "sans-serif",
        "fontSize": 12,
        "padding": "5px 15px",
        "position": "fixed",
        "right": 0,
        "top": 0,
      }
    }
    type="button"
  >
    Show Info
  </button>
</div>
`;

exports[`Storybook Snapshot tests and console checks Storyshots Watson IoT/BarChartCard isEditable 1`] = `
<div
  className="storybook-container"
>
  <div
    style={
      Object {
        "position": "relative",
        "zIndex": 0,
      }
    }
  >
    <div
      style={
        Object {
          "margin": 20,
          "width": "520px",
        }
      }
    >
      <div
        className="iot--card iot--bar-chart-card iot--card--wrapper"
        data-testid="Card"
        id="grouped-sample"
        role="presentation"
        style={
          Object {
            "--card-default-height": "304px",
          }
        }
      >
        <div
          className="iot--card--header"
        >
          <span
            className="iot--card--title"
            title="Particles and temperature in cities"
          >
            <div
              className="iot--card--title--text"
            >
              Particles and temperature in cities
            </div>
          </span>
        </div>
        <div
          className="iot--card--content"
          style={
            Object {
              "--card-content-height": "256px",
            }
          }
        >
          <div
            className="iot--bar-chart-container iot--bar-chart-container--editable"
          >
            <div
              className="chart-holder"
            />
          </div>
        </div>
      </div>
    </div>
  </div>
  <button
    className="info__show-button"
    onClick={[Function]}
    style={
      Object {
        "background": "#027ac5",
        "border": "none",
        "borderRadius": "0 0 0 5px",
        "color": "#fff",
        "cursor": "pointer",
        "display": "block",
        "fontFamily": "sans-serif",
        "fontSize": 12,
        "padding": "5px 15px",
        "position": "fixed",
        "right": 0,
        "top": 0,
      }
    }
    type="button"
  >
    Show Info
  </button>
</div>
`;

exports[`Storybook Snapshot tests and console checks Storyshots Watson IoT/BarChartCard isExpanded 1`] = `
<div
  className="storybook-container"
>
  <div
    style={
      Object {
        "position": "relative",
        "zIndex": 0,
      }
    }
  >
    <div
      style={
        Object {
          "margin": 20,
          "width": "520px",
        }
      }
    >
      <div
        className="bx--modal is-visible"
        data-floating-menu-container={true}
      >
        <div
          className="iot--card iot--bar-chart-card iot--card--wrapper"
          data-testid="Card"
          id="stacked-horizontal-sample"
          role="presentation"
          style={
            Object {
              "--card-default-height": "304px",
              "height": "calc(100% - 50px)",
              "width": "calc(100% - 50px)",
            }
          }
        >
          <div
            className="iot--card--header"
          >
            <span
              className="iot--card--title"
              title="Particles by city over time"
            >
              <div
                className="iot--card--title--text"
              >
                Particles by city over time
              </div>
            </span>
            <div
              className="iot--card--toolbar"
            >
              <div
                className="iot--card--toolbar-date-range-wrapper"
              >
                <button
                  aria-expanded={false}
                  aria-haspopup={true}
                  aria-label="Menu"
                  className="iot--card--toolbar-date-range-action bx--overflow-menu"
                  onClick={[Function]}
                  onClose={[Function]}
                  onKeyDown={[Function]}
                  open={false}
                  tabIndex={0}
                  title="Select time range"
                  type="button"
                >
                  <svg
                    aria-label="Select time range"
                    className="bx--overflow-menu__icon"
                    fill="currentColor"
                    focusable="false"
                    height={16}
                    onClick={[Function]}
                    onKeyDown={[Function]}
                    preserveAspectRatio="xMidYMid meet"
                    role="img"
                    viewBox="0 0 32 32"
                    width={16}
                    xmlns="http://www.w3.org/2000/svg"
                  >
                    <path
                      d="M21,30a8,8,0,1,1,8-8A8,8,0,0,1,21,30Zm0-14a6,6,0,1,0,6,6A6,6,0,0,0,21,16Z"
                    />
                    <path
                      d="M22.59 25L20 22.41 20 18 22 18 22 21.59 24 23.59 22.59 25z"
                    />
                    <path
                      d="M28,6a2,2,0,0,0-2-2H22V2H20V4H12V2H10V4H6A2,2,0,0,0,4,6V26a2,2,0,0,0,2,2h4V26H6V6h4V8h2V6h8V8h2V6h4v6h2Z"
                    />
                    <title>
                      Select time range
                    </title>
                  </svg>
                </button>
              </div>
              <button
                className="iot--card--toolbar-action iot--card--toolbar-svg-wrapper bx--btn--icon-only bx--btn bx--btn--ghost"
                disabled={false}
                onClick={[Function]}
                tabIndex={0}
                title="Close"
                type="button"
              >
                <svg
                  aria-hidden="true"
                  aria-label="Close"
                  className="bx--btn__icon"
                  fill="currentColor"
                  focusable="false"
                  height={16}
                  preserveAspectRatio="xMidYMid meet"
                  role="img"
                  viewBox="0 0 32 32"
                  width={16}
                  xmlns="http://www.w3.org/2000/svg"
                >
                  <path
                    d="M24 9.4L22.6 8 16 14.6 9.4 8 8 9.4 14.6 16 8 22.6 9.4 24 16 17.4 22.6 24 24 22.6 17.4 16 24 9.4z"
                  />
                </svg>
              </button>
            </div>
          </div>
          <div
            className="iot--card--content iot--card--content--expanded"
            style={
              Object {
                "--card-content-height": "256px",
              }
            }
          >
            <div
              className="iot--bar-chart-container iot--bar-chart-container--expanded"
            >
              <div
                className="chart-holder"
              />
              <div
                className="iot--bar-chart-card--stateful-table iot--table-container bx--data-table-container"
              >
                <section
                  aria-label="data table toolbar"
                  className="bx--table-toolbar"
                >
                  <div
                    className="bx--batch-actions iot--table-batch-actions"
                  >
                    <div
                      className="bx--batch-summary"
                    >
                      <p
                        className="bx--batch-summary__para"
                      >
                        <span>
                          0 item selected
                        </span>
                      </p>
                    </div>
                    <div
                      className="bx--action-list"
                    >
                      <button
                        className="bx--batch-summary__cancel bx--btn bx--btn--primary"
                        disabled={false}
                        onClick={[Function]}
                        tabIndex={-1}
                        type="button"
                      >
                        Cancel
                      </button>
                    </div>
                  </div>
                  <div
                    className="bx--toolbar-content iot--table-toolbar-content"
                  >
                    <div
                      className="bx--toolbar-action bx--toolbar-search-container-expandable"
                      onBlur={[Function]}
                      onClick={[Function]}
                      onFocus={[Function]}
                      onKeyDown={[Function]}
                      tabIndex="0"
                    >
                      <div
                        aria-labelledby="BarChartCard-table-toolbar-search-search"
                        className="bx--search bx--search--sm table-toolbar-search"
                        role="search"
                      >
                        <svg
                          aria-hidden={true}
                          className="bx--search-magnifier"
                          fill="currentColor"
                          focusable="false"
                          height={16}
                          preserveAspectRatio="xMidYMid meet"
                          viewBox="0 0 16 16"
                          width={16}
                          xmlns="http://www.w3.org/2000/svg"
                        >
                          <path
                            d="M15,14.3L10.7,10c1.9-2.3,1.6-5.8-0.7-7.7S4.2,0.7,2.3,3S0.7,8.8,3,10.7c2,1.7,5,1.7,7,0l4.3,4.3L15,14.3z M2,6.5	C2,4,4,2,6.5,2S11,4,11,6.5S9,11,6.5,11S2,9,2,6.5z"
                          />
                        </svg>
                        <label
                          className="bx--label"
                          htmlFor="BarChartCard-table-toolbar-search"
                          id="BarChartCard-table-toolbar-search-search"
                        >
                          Search
                        </label>
                        <input
                          aria-hidden={true}
                          autoComplete="off"
                          className="bx--search-input"
                          id="BarChartCard-table-toolbar-search"
                          onChange={[Function]}
                          placeholder="Search"
                          role="searchbox"
                          tabIndex="-1"
                          type="text"
                          value=""
                        />
                        <button
                          aria-label="Clear search input"
                          className="bx--search-close bx--search-close--hidden"
                          onClick={[Function]}
                          type="button"
                        >
                          <svg
                            aria-hidden={true}
                            fill="currentColor"
                            focusable="false"
                            height={16}
                            preserveAspectRatio="xMidYMid meet"
                            viewBox="0 0 32 32"
                            width={16}
                            xmlns="http://www.w3.org/2000/svg"
                          >
                            <path
                              d="M24 9.4L22.6 8 16 14.6 9.4 8 8 9.4 14.6 16 8 22.6 9.4 24 16 17.4 22.6 24 24 22.6 17.4 16 24 9.4z"
                            />
                          </svg>
                        </button>
                      </div>
                    </div>
                    <button
                      className="bx--btn--icon-only iot--tooltip-svg-wrapper bx--btn bx--btn--ghost"
                      data-testid="download-button"
                      disabled={false}
                      onClick={[Function]}
                      tabIndex={0}
                      title="Download table content"
                      type="button"
                    >
                      <svg
                        aria-hidden="true"
                        aria-label="Download table content"
                        className="bx--btn__icon"
                        fill="currentColor"
                        focusable="false"
                        height={20}
                        preserveAspectRatio="xMidYMid meet"
                        role="img"
                        viewBox="0 0 32 32"
                        width={20}
                        xmlns="http://www.w3.org/2000/svg"
                      >
                        <path
                          d="M26 15L24.59 13.59 17 21.17 17 2 15 2 15 21.17 7.41 13.59 6 15 16 25 26 15z"
                        />
                        <path
                          d="M26,24v4H6V24H4v4H4a2,2,0,0,0,2,2H26a2,2,0,0,0,2-2h0V24Z"
                        />
                      </svg>
                    </button>
                    <button
                      className="bx--btn--icon-only iot--tooltip-svg-wrapper bx--btn bx--btn--ghost"
                      data-testid="filter-button"
                      disabled={false}
                      onClick={[Function]}
                      tabIndex={0}
                      title="Filters"
                      type="button"
                    >
                      <svg
                        aria-hidden="true"
                        aria-label="Filters"
                        className="bx--btn__icon"
                        fill="currentColor"
                        focusable="false"
                        height={20}
                        preserveAspectRatio="xMidYMid meet"
                        role="img"
                        viewBox="0 0 32 32"
                        width={20}
                        xmlns="http://www.w3.org/2000/svg"
                      >
                        <path
                          d="M18,28H14a2,2,0,0,1-2-2V18.41L4.59,11A2,2,0,0,1,4,9.59V6A2,2,0,0,1,6,4H26a2,2,0,0,1,2,2V9.59A2,2,0,0,1,27.41,11L20,18.41V26A2,2,0,0,1,18,28ZM6,6V9.59l8,8V26h4V17.59l8-8V6Z"
                        />
                      </svg>
                    </button>
                  </div>
                </section>
                <div
                  className="addons-iot-table-container"
                >
                  <div
                    className="bx--data-table-content"
                  >
                    <table
                      className="bx--data-table bx--data-table--no-border"
                      title={null}
                    >
<<<<<<< HEAD
                      <tr>
                        <th
                          aria-sort="descending"
                          className="table-header-label-start iot--table-head--table-header table-header-sortable"
                          scope="col"
                          style={
                            Object {
                              "width": undefined,
                            }
                          }
                        >
                          <button
                            align="start"
                            className="table-header-label-start iot--table-head--table-header table-header-sortable bx--table-sort bx--table-sort--active bx--table-sort--ascending"
                            data-column="timestamp"
                            data-floating-menu-container={true}
                            id="column-timestamp"
                            onClick={[Function]}
=======
                      <thead
                        onMouseMove={null}
                        onMouseUp={null}
                      >
                        <tr>
                          <th
                            aria-sort="descending"
                            className="table-header-label-start iot--table-head--table-header table-header-sortable"
                            scope="col"
>>>>>>> 1790dd52
                            style={
                              Object {
                                "width": undefined,
                              }
                            }
                          >
                            <button
                              align="start"
                              className="table-header-label-start iot--table-head--table-header table-header-sortable bx--table-sort bx--table-sort--active bx--table-sort--ascending"
                              data-column="timestamp"
                              id="column-timestamp"
                              onClick={[Function]}
                              style={
                                Object {
                                  "--table-header-width": "",
                                }
                              }
                            >
                              <span
                                className="bx--table-header-label"
                              >
                                <span
                                  className=""
                                  title="Timestamp"
                                >
                                  Timestamp
                                </span>
                              </span>
<<<<<<< HEAD
                            </span>
                            <svg
                              aria-label="Unsort rows by this header"
                              className="bx--table-sort__icon"
                              focusable="false"
                              height={20}
                              preserveAspectRatio="xMidYMid meet"
                              role="img"
                              viewBox="0 0 32 32"
                              width={20}
                              xmlns="http://www.w3.org/2000/svg"
                            >
                              <path
                                d="M16 4L6 14 7.41 15.41 15 7.83 15 30 17 30 17 7.83 24.59 15.41 26 14 16 4z"
                              />
                            </svg>
                            <svg
                              aria-label="Unsort rows by this header"
                              className="bx--table-sort__icon-unsorted"
                              focusable="false"
                              height={20}
                              preserveAspectRatio="xMidYMid meet"
                              role="img"
                              viewBox="0 0 32 32"
                              width={20}
                              xmlns="http://www.w3.org/2000/svg"
                            >
                              <path
                                d="M27.6 20.6L24 24.2 24 4 22 4 22 24.2 18.4 20.6 17 22 23 28 29 22zM9 4L3 10 4.4 11.4 8 7.8 8 28 10 28 10 7.8 13.6 11.4 15 10z"
                              />
                            </svg>
                          </button>
                        </th>
                        <th
                          aria-sort="none"
                          className="table-header-label-start iot--table-head--table-header table-header-sortable"
                          scope="col"
                          style={
                            Object {
                              "width": undefined,
                            }
                          }
                        >
                          <button
                            align="start"
                            className="table-header-label-start iot--table-head--table-header table-header-sortable bx--table-sort"
                            data-column="Amsterdam"
                            data-floating-menu-container={true}
                            id="column-Amsterdam"
                            onClick={[Function]}
=======
                              <svg
                                aria-label="Unsort rows by this header"
                                className="bx--table-sort__icon"
                                fill="currentColor"
                                focusable="false"
                                height={20}
                                preserveAspectRatio="xMidYMid meet"
                                role="img"
                                viewBox="0 0 32 32"
                                width={20}
                                xmlns="http://www.w3.org/2000/svg"
                              >
                                <path
                                  d="M16 4L6 14 7.41 15.41 15 7.83 15 30 17 30 17 7.83 24.59 15.41 26 14 16 4z"
                                />
                              </svg>
                              <svg
                                aria-label="Unsort rows by this header"
                                className="bx--table-sort__icon-unsorted"
                                fill="currentColor"
                                focusable="false"
                                height={20}
                                preserveAspectRatio="xMidYMid meet"
                                role="img"
                                viewBox="0 0 32 32"
                                width={20}
                                xmlns="http://www.w3.org/2000/svg"
                              >
                                <path
                                  d="M27.6 20.6L24 24.2 24 4 22 4 22 24.2 18.4 20.6 17 22 23 28 29 22zM9 4L3 10 4.4 11.4 8 7.8 8 28 10 28 10 7.8 13.6 11.4 15 10z"
                                />
                              </svg>
                            </button>
                          </th>
                          <th
                            aria-sort="none"
                            className="table-header-label-start iot--table-head--table-header table-header-sortable"
                            scope="col"
>>>>>>> 1790dd52
                            style={
                              Object {
                                "width": undefined,
                              }
                            }
                          >
                            <button
                              align="start"
                              className="table-header-label-start iot--table-head--table-header table-header-sortable bx--table-sort"
                              data-column="Amsterdam"
                              id="column-Amsterdam"
                              onClick={[Function]}
                              style={
                                Object {
                                  "--table-header-width": "",
                                }
                              }
                            >
                              <span
                                className="bx--table-header-label"
                              >
                                <span
                                  className=""
                                  title="Amsterdam"
                                >
                                  Amsterdam
                                </span>
                              </span>
<<<<<<< HEAD
                            </span>
                            <svg
                              aria-label="Sort rows by this header in ascending order"
                              className="bx--table-sort__icon"
                              focusable="false"
                              height={20}
                              preserveAspectRatio="xMidYMid meet"
                              role="img"
                              viewBox="0 0 32 32"
                              width={20}
                              xmlns="http://www.w3.org/2000/svg"
                            >
                              <path
                                d="M16 4L6 14 7.41 15.41 15 7.83 15 30 17 30 17 7.83 24.59 15.41 26 14 16 4z"
                              />
                            </svg>
                            <svg
                              aria-label="Sort rows by this header in ascending order"
                              className="bx--table-sort__icon-unsorted"
                              focusable="false"
                              height={20}
                              preserveAspectRatio="xMidYMid meet"
                              role="img"
                              viewBox="0 0 32 32"
                              width={20}
                              xmlns="http://www.w3.org/2000/svg"
                            >
                              <path
                                d="M27.6 20.6L24 24.2 24 4 22 4 22 24.2 18.4 20.6 17 22 23 28 29 22zM9 4L3 10 4.4 11.4 8 7.8 8 28 10 28 10 7.8 13.6 11.4 15 10z"
                              />
                            </svg>
                          </button>
                        </th>
                        <th
                          aria-sort="none"
                          className="table-header-label-start iot--table-head--table-header table-header-sortable"
                          scope="col"
                          style={
                            Object {
                              "width": undefined,
                            }
                          }
                        >
                          <button
                            align="start"
                            className="table-header-label-start iot--table-head--table-header table-header-sortable bx--table-sort"
                            data-column="New York"
                            data-floating-menu-container={true}
                            id="column-New York"
                            onClick={[Function]}
=======
                              <svg
                                aria-label="Sort rows by this header in ascending order"
                                className="bx--table-sort__icon"
                                fill="currentColor"
                                focusable="false"
                                height={20}
                                preserveAspectRatio="xMidYMid meet"
                                role="img"
                                viewBox="0 0 32 32"
                                width={20}
                                xmlns="http://www.w3.org/2000/svg"
                              >
                                <path
                                  d="M16 4L6 14 7.41 15.41 15 7.83 15 30 17 30 17 7.83 24.59 15.41 26 14 16 4z"
                                />
                              </svg>
                              <svg
                                aria-label="Sort rows by this header in ascending order"
                                className="bx--table-sort__icon-unsorted"
                                fill="currentColor"
                                focusable="false"
                                height={20}
                                preserveAspectRatio="xMidYMid meet"
                                role="img"
                                viewBox="0 0 32 32"
                                width={20}
                                xmlns="http://www.w3.org/2000/svg"
                              >
                                <path
                                  d="M27.6 20.6L24 24.2 24 4 22 4 22 24.2 18.4 20.6 17 22 23 28 29 22zM9 4L3 10 4.4 11.4 8 7.8 8 28 10 28 10 7.8 13.6 11.4 15 10z"
                                />
                              </svg>
                            </button>
                          </th>
                          <th
                            aria-sort="none"
                            className="table-header-label-start iot--table-head--table-header table-header-sortable"
                            scope="col"
>>>>>>> 1790dd52
                            style={
                              Object {
                                "width": undefined,
                              }
                            }
                          >
                            <button
                              align="start"
                              className="table-header-label-start iot--table-head--table-header table-header-sortable bx--table-sort"
                              data-column="New York"
                              id="column-New York"
                              onClick={[Function]}
                              style={
                                Object {
                                  "--table-header-width": "",
                                }
                              }
                            >
                              <span
                                className="bx--table-header-label"
                              >
                                <span
                                  className=""
                                  title="New york"
                                >
                                  New york
                                </span>
                              </span>
<<<<<<< HEAD
                            </span>
                            <svg
                              aria-label="Sort rows by this header in ascending order"
                              className="bx--table-sort__icon"
                              focusable="false"
                              height={20}
                              preserveAspectRatio="xMidYMid meet"
                              role="img"
                              viewBox="0 0 32 32"
                              width={20}
                              xmlns="http://www.w3.org/2000/svg"
                            >
                              <path
                                d="M16 4L6 14 7.41 15.41 15 7.83 15 30 17 30 17 7.83 24.59 15.41 26 14 16 4z"
                              />
                            </svg>
                            <svg
                              aria-label="Sort rows by this header in ascending order"
                              className="bx--table-sort__icon-unsorted"
                              focusable="false"
                              height={20}
                              preserveAspectRatio="xMidYMid meet"
                              role="img"
                              viewBox="0 0 32 32"
                              width={20}
                              xmlns="http://www.w3.org/2000/svg"
                            >
                              <path
                                d="M27.6 20.6L24 24.2 24 4 22 4 22 24.2 18.4 20.6 17 22 23 28 29 22zM9 4L3 10 4.4 11.4 8 7.8 8 28 10 28 10 7.8 13.6 11.4 15 10z"
                              />
                            </svg>
                          </button>
                        </th>
                        <th
                          aria-sort="none"
                          className="table-header-label-start iot--table-head--table-header table-header-sortable"
                          scope="col"
                          style={
                            Object {
                              "width": undefined,
                            }
                          }
                        >
                          <button
                            align="start"
                            className="table-header-label-start iot--table-head--table-header table-header-sortable bx--table-sort"
                            data-column="Bangkok"
                            data-floating-menu-container={true}
                            id="column-Bangkok"
                            onClick={[Function]}
=======
                              <svg
                                aria-label="Sort rows by this header in ascending order"
                                className="bx--table-sort__icon"
                                fill="currentColor"
                                focusable="false"
                                height={20}
                                preserveAspectRatio="xMidYMid meet"
                                role="img"
                                viewBox="0 0 32 32"
                                width={20}
                                xmlns="http://www.w3.org/2000/svg"
                              >
                                <path
                                  d="M16 4L6 14 7.41 15.41 15 7.83 15 30 17 30 17 7.83 24.59 15.41 26 14 16 4z"
                                />
                              </svg>
                              <svg
                                aria-label="Sort rows by this header in ascending order"
                                className="bx--table-sort__icon-unsorted"
                                fill="currentColor"
                                focusable="false"
                                height={20}
                                preserveAspectRatio="xMidYMid meet"
                                role="img"
                                viewBox="0 0 32 32"
                                width={20}
                                xmlns="http://www.w3.org/2000/svg"
                              >
                                <path
                                  d="M27.6 20.6L24 24.2 24 4 22 4 22 24.2 18.4 20.6 17 22 23 28 29 22zM9 4L3 10 4.4 11.4 8 7.8 8 28 10 28 10 7.8 13.6 11.4 15 10z"
                                />
                              </svg>
                            </button>
                          </th>
                          <th
                            aria-sort="none"
                            className="table-header-label-start iot--table-head--table-header table-header-sortable"
                            scope="col"
>>>>>>> 1790dd52
                            style={
                              Object {
                                "width": undefined,
                              }
                            }
                          >
                            <button
                              align="start"
                              className="table-header-label-start iot--table-head--table-header table-header-sortable bx--table-sort"
                              data-column="Bangkok"
                              id="column-Bangkok"
                              onClick={[Function]}
                              style={
                                Object {
                                  "--table-header-width": "",
                                }
                              }
                            >
                              <span
                                className="bx--table-header-label"
                              >
                                <span
                                  className=""
                                  title="Bangkok"
                                >
                                  Bangkok
                                </span>
                              </span>
<<<<<<< HEAD
                            </span>
                            <svg
                              aria-label="Sort rows by this header in ascending order"
                              className="bx--table-sort__icon"
                              focusable="false"
                              height={20}
                              preserveAspectRatio="xMidYMid meet"
                              role="img"
                              viewBox="0 0 32 32"
                              width={20}
                              xmlns="http://www.w3.org/2000/svg"
                            >
                              <path
                                d="M16 4L6 14 7.41 15.41 15 7.83 15 30 17 30 17 7.83 24.59 15.41 26 14 16 4z"
                              />
                            </svg>
                            <svg
                              aria-label="Sort rows by this header in ascending order"
                              className="bx--table-sort__icon-unsorted"
                              focusable="false"
                              height={20}
                              preserveAspectRatio="xMidYMid meet"
                              role="img"
                              viewBox="0 0 32 32"
                              width={20}
                              xmlns="http://www.w3.org/2000/svg"
                            >
                              <path
                                d="M27.6 20.6L24 24.2 24 4 22 4 22 24.2 18.4 20.6 17 22 23 28 29 22zM9 4L3 10 4.4 11.4 8 7.8 8 28 10 28 10 7.8 13.6 11.4 15 10z"
                              />
                            </svg>
                          </button>
                        </th>
                        <th
                          aria-sort="none"
                          className="table-header-label-start iot--table-head--table-header table-header-sortable"
                          scope="col"
                          style={
                            Object {
                              "width": undefined,
                            }
                          }
                        >
                          <button
                            align="start"
                            className="table-header-label-start iot--table-head--table-header table-header-sortable bx--table-sort"
                            data-column="San Francisco"
                            data-floating-menu-container={true}
                            id="column-San Francisco"
                            onClick={[Function]}
=======
                              <svg
                                aria-label="Sort rows by this header in ascending order"
                                className="bx--table-sort__icon"
                                fill="currentColor"
                                focusable="false"
                                height={20}
                                preserveAspectRatio="xMidYMid meet"
                                role="img"
                                viewBox="0 0 32 32"
                                width={20}
                                xmlns="http://www.w3.org/2000/svg"
                              >
                                <path
                                  d="M16 4L6 14 7.41 15.41 15 7.83 15 30 17 30 17 7.83 24.59 15.41 26 14 16 4z"
                                />
                              </svg>
                              <svg
                                aria-label="Sort rows by this header in ascending order"
                                className="bx--table-sort__icon-unsorted"
                                fill="currentColor"
                                focusable="false"
                                height={20}
                                preserveAspectRatio="xMidYMid meet"
                                role="img"
                                viewBox="0 0 32 32"
                                width={20}
                                xmlns="http://www.w3.org/2000/svg"
                              >
                                <path
                                  d="M27.6 20.6L24 24.2 24 4 22 4 22 24.2 18.4 20.6 17 22 23 28 29 22zM9 4L3 10 4.4 11.4 8 7.8 8 28 10 28 10 7.8 13.6 11.4 15 10z"
                                />
                              </svg>
                            </button>
                          </th>
                          <th
                            aria-sort="none"
                            className="table-header-label-start iot--table-head--table-header table-header-sortable"
                            scope="col"
>>>>>>> 1790dd52
                            style={
                              Object {
                                "width": undefined,
                              }
                            }
                          >
                            <button
                              align="start"
                              className="table-header-label-start iot--table-head--table-header table-header-sortable bx--table-sort"
                              data-column="San Francisco"
                              id="column-San Francisco"
                              onClick={[Function]}
                              style={
                                Object {
                                  "--table-header-width": "",
                                }
                              }
                            >
                              <span
                                className="bx--table-header-label"
                              >
                                <span
                                  className=""
                                  title="San francisco"
                                >
                                  San francisco
                                </span>
                              </span>
                              <svg
                                aria-label="Sort rows by this header in ascending order"
                                className="bx--table-sort__icon"
                                fill="currentColor"
                                focusable="false"
                                height={20}
                                preserveAspectRatio="xMidYMid meet"
                                role="img"
                                viewBox="0 0 32 32"
                                width={20}
                                xmlns="http://www.w3.org/2000/svg"
                              >
                                <path
                                  d="M16 4L6 14 7.41 15.41 15 7.83 15 30 17 30 17 7.83 24.59 15.41 26 14 16 4z"
                                />
                              </svg>
                              <svg
                                aria-label="Sort rows by this header in ascending order"
                                className="bx--table-sort__icon-unsorted"
                                fill="currentColor"
                                focusable="false"
                                height={20}
                                preserveAspectRatio="xMidYMid meet"
                                role="img"
                                viewBox="0 0 32 32"
                                width={20}
                                xmlns="http://www.w3.org/2000/svg"
                              >
                                <path
                                  d="M27.6 20.6L24 24.2 24 4 22 4 22 24.2 18.4 20.6 17 22 23 28 29 22zM9 4L3 10 4.4 11.4 8 7.8 8 28 10 28 10 7.8 13.6 11.4 15 10z"
                                />
                              </svg>
                            </button>
                          </th>
                        </tr>
                      </thead>
                      <tbody
                        aria-live="polite"
                      >
                        <tr
                          className="TableBodyRow__StyledTableRow-sc-103itxu-0 fAdmMh"
                          onClick={[Function]}
                        >
                          <td
                            align="start"
                            className="data-table-start"
                            data-column="timestamp"
                            data-offset={0}
                            id="cell-BarChartCard-table-dataindex-0-timestamp"
                            offset={0}
                          >
                            <span
                              className="TableBodyRow__StyledNestedSpan-sc-103itxu-5 YBqdC"
                            >
                              <span
                                className=""
                                title="10/28/2018 07:34"
                              >
                                10/28/2018 07:34
                              </span>
                            </span>
                          </td>
                          <td
                            align="start"
                            className="data-table-start"
                            data-column="Amsterdam"
                            data-offset={0}
                            id="cell-BarChartCard-table-dataindex-0-Amsterdam"
                            offset={0}
                          >
                            <span
                              className="TableBodyRow__StyledNestedSpan-sc-103itxu-5 YBqdC"
                            />
                          </td>
                          <td
                            align="start"
                            className="data-table-start"
                            data-column="New York"
                            data-offset={0}
                            id="cell-BarChartCard-table-dataindex-0-New York"
                            offset={0}
                          >
                            <span
                              className="TableBodyRow__StyledNestedSpan-sc-103itxu-5 YBqdC"
                            />
                          </td>
                          <td
                            align="start"
                            className="data-table-start"
                            data-column="Bangkok"
                            data-offset={0}
                            id="cell-BarChartCard-table-dataindex-0-Bangkok"
                            offset={0}
                          >
                            <span
                              className="TableBodyRow__StyledNestedSpan-sc-103itxu-5 YBqdC"
                            />
                          </td>
                          <td
                            align="start"
                            className="data-table-start"
                            data-column="San Francisco"
                            data-offset={0}
                            id="cell-BarChartCard-table-dataindex-0-San Francisco"
                            offset={0}
                          >
                            <span
                              className="TableBodyRow__StyledNestedSpan-sc-103itxu-5 YBqdC"
                            />
                          </td>
                        </tr>
                        <tr
                          className="TableBodyRow__StyledTableRow-sc-103itxu-0 fAdmMh"
                          onClick={[Function]}
                        >
                          <td
                            align="start"
                            className="data-table-start"
                            data-column="timestamp"
                            data-offset={0}
                            id="cell-BarChartCard-table-dataindex-1-timestamp"
                            offset={0}
                          >
                            <span
                              className="TableBodyRow__StyledNestedSpan-sc-103itxu-5 YBqdC"
                            >
                              <span
                                className=""
                                title="10/28/2018 07:34"
                              >
                                10/28/2018 07:34
                              </span>
                            </span>
                          </td>
                          <td
                            align="start"
                            className="data-table-start"
                            data-column="Amsterdam"
                            data-offset={0}
                            id="cell-BarChartCard-table-dataindex-1-Amsterdam"
                            offset={0}
                          >
                            <span
                              className="TableBodyRow__StyledNestedSpan-sc-103itxu-5 YBqdC"
                            />
                          </td>
                          <td
                            align="start"
                            className="data-table-start"
                            data-column="New York"
                            data-offset={0}
                            id="cell-BarChartCard-table-dataindex-1-New York"
                            offset={0}
                          >
                            <span
                              className="TableBodyRow__StyledNestedSpan-sc-103itxu-5 YBqdC"
                            />
                          </td>
                          <td
                            align="start"
                            className="data-table-start"
                            data-column="Bangkok"
                            data-offset={0}
                            id="cell-BarChartCard-table-dataindex-1-Bangkok"
                            offset={0}
                          >
                            <span
                              className="TableBodyRow__StyledNestedSpan-sc-103itxu-5 YBqdC"
                            />
                          </td>
                          <td
                            align="start"
                            className="data-table-start"
                            data-column="San Francisco"
                            data-offset={0}
                            id="cell-BarChartCard-table-dataindex-1-San Francisco"
                            offset={0}
                          >
                            <span
                              className="TableBodyRow__StyledNestedSpan-sc-103itxu-5 YBqdC"
                            />
                          </td>
                        </tr>
                        <tr
                          className="TableBodyRow__StyledTableRow-sc-103itxu-0 fAdmMh"
                          onClick={[Function]}
                        >
                          <td
                            align="start"
                            className="data-table-start"
                            data-column="timestamp"
                            data-offset={0}
                            id="cell-BarChartCard-table-dataindex-2-timestamp"
                            offset={0}
                          >
                            <span
                              className="TableBodyRow__StyledNestedSpan-sc-103itxu-5 YBqdC"
                            >
                              <span
                                className=""
                                title="10/28/2018 07:34"
                              >
                                10/28/2018 07:34
                              </span>
                            </span>
                          </td>
                          <td
                            align="start"
                            className="data-table-start"
                            data-column="Amsterdam"
                            data-offset={0}
                            id="cell-BarChartCard-table-dataindex-2-Amsterdam"
                            offset={0}
                          >
                            <span
                              className="TableBodyRow__StyledNestedSpan-sc-103itxu-5 YBqdC"
                            />
                          </td>
                          <td
                            align="start"
                            className="data-table-start"
                            data-column="New York"
                            data-offset={0}
                            id="cell-BarChartCard-table-dataindex-2-New York"
                            offset={0}
                          >
                            <span
                              className="TableBodyRow__StyledNestedSpan-sc-103itxu-5 YBqdC"
                            />
                          </td>
                          <td
                            align="start"
                            className="data-table-start"
                            data-column="Bangkok"
                            data-offset={0}
                            id="cell-BarChartCard-table-dataindex-2-Bangkok"
                            offset={0}
                          >
                            <span
                              className="TableBodyRow__StyledNestedSpan-sc-103itxu-5 YBqdC"
                            />
                          </td>
                          <td
                            align="start"
                            className="data-table-start"
                            data-column="San Francisco"
                            data-offset={0}
                            id="cell-BarChartCard-table-dataindex-2-San Francisco"
                            offset={0}
                          >
                            <span
                              className="TableBodyRow__StyledNestedSpan-sc-103itxu-5 YBqdC"
                            />
                          </td>
                        </tr>
                        <tr
                          className="TableBodyRow__StyledTableRow-sc-103itxu-0 fAdmMh"
                          onClick={[Function]}
                        >
                          <td
                            align="start"
                            className="data-table-start"
                            data-column="timestamp"
                            data-offset={0}
                            id="cell-BarChartCard-table-dataindex-3-timestamp"
                            offset={0}
                          >
                            <span
                              className="TableBodyRow__StyledNestedSpan-sc-103itxu-5 YBqdC"
                            >
                              <span
                                className=""
                                title="10/28/2018 07:34"
                              >
                                10/28/2018 07:34
                              </span>
                            </span>
                          </td>
                          <td
                            align="start"
                            className="data-table-start"
                            data-column="Amsterdam"
                            data-offset={0}
                            id="cell-BarChartCard-table-dataindex-3-Amsterdam"
                            offset={0}
                          >
                            <span
                              className="TableBodyRow__StyledNestedSpan-sc-103itxu-5 YBqdC"
                            />
                          </td>
                          <td
                            align="start"
                            className="data-table-start"
                            data-column="New York"
                            data-offset={0}
                            id="cell-BarChartCard-table-dataindex-3-New York"
                            offset={0}
                          >
                            <span
                              className="TableBodyRow__StyledNestedSpan-sc-103itxu-5 YBqdC"
                            />
                          </td>
                          <td
                            align="start"
                            className="data-table-start"
                            data-column="Bangkok"
                            data-offset={0}
                            id="cell-BarChartCard-table-dataindex-3-Bangkok"
                            offset={0}
                          >
                            <span
                              className="TableBodyRow__StyledNestedSpan-sc-103itxu-5 YBqdC"
                            />
                          </td>
                          <td
                            align="start"
                            className="data-table-start"
                            data-column="San Francisco"
                            data-offset={0}
                            id="cell-BarChartCard-table-dataindex-3-San Francisco"
                            offset={0}
                          >
                            <span
                              className="TableBodyRow__StyledNestedSpan-sc-103itxu-5 YBqdC"
                            />
                          </td>
                        </tr>
                      </tbody>
                    </table>
                  </div>
                </div>
                <div
                  className="bx--pagination iot--pagination"
                  style={
                    Object {
                      "--pagination-text-display": "flex",
                    }
                  }
                >
                  <div
                    className="bx--pagination__left"
                  >
                    <label
                      className="bx--pagination__text"
                      htmlFor="bx-pagination-select-1"
                      id="bx-pagination-select-1-count-label"
                    >
                      Items per page:
                    </label>
                    <div
                      className="bx--form-item"
                    >
                      <div
                        className="bx--select bx--select--inline bx--select__item-count"
                      >
                        <div
                          className="bx--select-input--inline__wrapper"
                        >
                          <div
                            className="bx--select-input__wrapper"
                            data-invalid={null}
                          >
                            <select
                              className="bx--select-input"
                              id="bx-pagination-select-1"
                              onChange={[Function]}
                              value={10}
                            >
                              <option
                                className="bx--select-option"
                                disabled={false}
                                hidden={false}
                                value={10}
                              >
                                10
                              </option>
                              <option
                                className="bx--select-option"
                                disabled={false}
                                hidden={false}
                                value={20}
                              >
                                20
                              </option>
                              <option
                                className="bx--select-option"
                                disabled={false}
                                hidden={false}
                                value={30}
                              >
                                30
                              </option>
                            </select>
                            <svg
                              aria-hidden={true}
                              className="bx--select__arrow"
                              fill="currentColor"
                              focusable="false"
                              height={16}
                              preserveAspectRatio="xMidYMid meet"
                              viewBox="0 0 16 16"
                              width={16}
                              xmlns="http://www.w3.org/2000/svg"
                            >
                              <path
                                d="M8 11L3 6 3.7 5.3 8 9.6 12.3 5.3 13 6z"
                              />
                            </svg>
                          </div>
                        </div>
                      </div>
                    </div>
                    <span
                      className="bx--pagination__text bx--pagination__items-count"
                    >
                      1–4 of 4 items
                    </span>
                  </div>
                  <div
                    className="bx--pagination__right"
                  >
                    <div
                      className="bx--form-item"
                    >
                      <div
                        className="bx--select bx--select--inline bx--select__page-number"
                      >
                        <label
                          className="bx--label bx--visually-hidden"
                          htmlFor="bx-pagination-select-1-right"
                        >
                          Page number, of 1 pages
                        </label>
                        <div
                          className="bx--select-input--inline__wrapper"
                        >
                          <div
                            className="bx--select-input__wrapper"
                            data-invalid={null}
                          >
                            <select
                              className="bx--select-input"
                              id="bx-pagination-select-1-right"
                              onChange={[Function]}
                              value={1}
                            >
                              <option
                                className="bx--select-option"
                                disabled={false}
                                hidden={false}
                                value={1}
                              >
                                1
                              </option>
                            </select>
                            <svg
                              aria-hidden={true}
                              className="bx--select__arrow"
                              fill="currentColor"
                              focusable="false"
                              height={16}
                              preserveAspectRatio="xMidYMid meet"
                              viewBox="0 0 16 16"
                              width={16}
                              xmlns="http://www.w3.org/2000/svg"
                            >
                              <path
                                d="M8 11L3 6 3.7 5.3 8 9.6 12.3 5.3 13 6z"
                              />
                            </svg>
                          </div>
                        </div>
                      </div>
                    </div>
                    <span
                      className="bx--pagination__text"
                    >
                      1 of 1 pages
                    </span>
                    <div
                      className="bx--pagination__control-buttons"
                    >
                      <button
                        className="bx--pagination__button bx--pagination__button--backward bx--pagination__button--no-index bx--btn bx--btn--ghost bx--btn--disabled bx--btn--icon-only bx--tooltip__trigger bx--tooltip--a11y bx--tooltip--top bx--tooltip--align-center"
                        disabled={true}
                        onClick={[Function]}
                        tabIndex={0}
                        type="button"
                      >
                        <span
                          className="bx--assistive-text"
                        >
                          Previous page
                        </span>
                        <svg
                          aria-hidden="true"
                          aria-label="Previous page"
                          className="bx--btn__icon"
                          fill="currentColor"
                          focusable="false"
                          height={16}
                          preserveAspectRatio="xMidYMid meet"
                          role="img"
                          viewBox="0 0 32 32"
                          width={16}
                          xmlns="http://www.w3.org/2000/svg"
                        >
                          <path
                            d="M20 24L10 16 20 8z"
                          />
                        </svg>
                      </button>
                      <button
                        className="bx--pagination__button bx--pagination__button--forward bx--pagination__button--no-index bx--btn bx--btn--ghost bx--btn--disabled bx--btn--icon-only bx--tooltip__trigger bx--tooltip--a11y bx--tooltip--top bx--tooltip--align-end"
                        disabled={true}
                        onClick={[Function]}
                        tabIndex={0}
                        type="button"
                      >
                        <span
                          className="bx--assistive-text"
                        >
                          Next page
                        </span>
                        <svg
                          aria-hidden="true"
                          aria-label="Next page"
                          className="bx--btn__icon"
                          fill="currentColor"
                          focusable="false"
                          height={16}
                          preserveAspectRatio="xMidYMid meet"
                          role="img"
                          viewBox="0 0 32 32"
                          width={16}
                          xmlns="http://www.w3.org/2000/svg"
                        >
                          <path
                            d="M12 8L22 16 12 24z"
                          />
                        </svg>
                      </button>
                    </div>
                  </div>
                </div>
              </div>
            </div>
          </div>
        </div>
      </div>
    </div>
  </div>
  <button
    className="info__show-button"
    onClick={[Function]}
    style={
      Object {
        "background": "#027ac5",
        "border": "none",
        "borderRadius": "0 0 0 5px",
        "color": "#fff",
        "cursor": "pointer",
        "display": "block",
        "fontFamily": "sans-serif",
        "fontSize": 12,
        "padding": "5px 15px",
        "position": "fixed",
        "right": 0,
        "top": 0,
      }
    }
    type="button"
  >
    Show Info
  </button>
</div>
`;

exports[`Storybook Snapshot tests and console checks Storyshots Watson IoT/BarChartCard with zoomBar 1`] = `
<div
  className="storybook-container"
>
  <div
    style={
      Object {
        "position": "relative",
        "zIndex": 0,
      }
    }
  >
    <div
      style={
        Object {
          "margin": 20,
          "width": "1056px",
        }
      }
    >
      <div
        className="iot--card iot--bar-chart-card iot--card--wrapper"
        data-testid="Card"
        id="stacked-horizontal-sample"
        role="presentation"
        style={
          Object {
            "--card-default-height": "624px",
          }
        }
      >
        <div
          className="iot--card--header"
        >
          <span
            className="iot--card--title"
            title="Particles by city over time"
          >
            <div
              className="iot--card--title--text"
            >
              Particles by city over time
            </div>
          </span>
          <div
            className="iot--card--toolbar"
          >
            <div
              className="iot--card--toolbar-date-range-wrapper"
            >
              <button
                aria-expanded={false}
                aria-haspopup={true}
                aria-label="Menu"
                className="iot--card--toolbar-date-range-action bx--overflow-menu"
                onClick={[Function]}
                onClose={[Function]}
                onKeyDown={[Function]}
                open={false}
                tabIndex={0}
                title="Select time range"
                type="button"
              >
                <svg
                  aria-label="Select time range"
                  className="bx--overflow-menu__icon"
                  fill="currentColor"
                  focusable="false"
                  height={16}
                  onClick={[Function]}
                  onKeyDown={[Function]}
                  preserveAspectRatio="xMidYMid meet"
                  role="img"
                  viewBox="0 0 32 32"
                  width={16}
                  xmlns="http://www.w3.org/2000/svg"
                >
                  <path
                    d="M21,30a8,8,0,1,1,8-8A8,8,0,0,1,21,30Zm0-14a6,6,0,1,0,6,6A6,6,0,0,0,21,16Z"
                  />
                  <path
                    d="M22.59 25L20 22.41 20 18 22 18 22 21.59 24 23.59 22.59 25z"
                  />
                  <path
                    d="M28,6a2,2,0,0,0-2-2H22V2H20V4H12V2H10V4H6A2,2,0,0,0,4,6V26a2,2,0,0,0,2,2h4V26H6V6h4V8h2V6h8V8h2V6h4v6h2Z"
                  />
                  <title>
                    Select time range
                  </title>
                </svg>
              </button>
            </div>
            <button
              className="iot--card--toolbar-action iot--card--toolbar-svg-wrapper bx--btn--icon-only bx--btn bx--btn--ghost"
              disabled={false}
              onClick={[Function]}
              tabIndex={0}
              title="Expand to fullscreen"
              type="button"
            >
              <svg
                aria-hidden="true"
                aria-label="Expand to fullscreen"
                className="bx--btn__icon"
                fill="currentColor"
                focusable="false"
                height={16}
                preserveAspectRatio="xMidYMid meet"
                role="img"
                viewBox="0 0 32 32"
                width={16}
                xmlns="http://www.w3.org/2000/svg"
              >
                <path
                  d="M28,4H10A2.0059,2.0059,0,0,0,8,6V20a2.0059,2.0059,0,0,0,2,2H28a2.0059,2.0059,0,0,0,2-2V6A2.0059,2.0059,0,0,0,28,4Zm0,16H10V6H28Z"
                />
                <path
                  d="M18,26H4V16H6V14H4a2.0059,2.0059,0,0,0-2,2V26a2.0059,2.0059,0,0,0,2,2H18a2.0059,2.0059,0,0,0,2-2V24H18Z"
                />
              </svg>
            </button>
          </div>
        </div>
        <div
          className="iot--card--content"
          style={
            Object {
              "--card-content-height": "576px",
            }
          }
        >
          <div
            className="iot--bar-chart-container"
          >
            <div
              className="chart-holder"
            />
          </div>
        </div>
      </div>
    </div>
  </div>
  <button
    className="info__show-button"
    onClick={[Function]}
    style={
      Object {
        "background": "#027ac5",
        "border": "none",
        "borderRadius": "0 0 0 5px",
        "color": "#fff",
        "cursor": "pointer",
        "display": "block",
        "fontFamily": "sans-serif",
        "fontSize": 12,
        "padding": "5px 15px",
        "position": "fixed",
        "right": 0,
        "top": 0,
      }
    }
    type="button"
  >
    Show Info
  </button>
</div>
`;<|MERGE_RESOLUTION|>--- conflicted
+++ resolved
@@ -1820,26 +1820,6 @@
                       className="bx--data-table bx--data-table--no-border"
                       title={null}
                     >
-<<<<<<< HEAD
-                      <tr>
-                        <th
-                          aria-sort="descending"
-                          className="table-header-label-start iot--table-head--table-header table-header-sortable"
-                          scope="col"
-                          style={
-                            Object {
-                              "width": undefined,
-                            }
-                          }
-                        >
-                          <button
-                            align="start"
-                            className="table-header-label-start iot--table-head--table-header table-header-sortable bx--table-sort bx--table-sort--active bx--table-sort--ascending"
-                            data-column="timestamp"
-                            data-floating-menu-container={true}
-                            id="column-timestamp"
-                            onClick={[Function]}
-=======
                       <thead
                         onMouseMove={null}
                         onMouseUp={null}
@@ -1849,7 +1829,6 @@
                             aria-sort="descending"
                             className="table-header-label-start iot--table-head--table-header table-header-sortable"
                             scope="col"
->>>>>>> 1790dd52
                             style={
                               Object {
                                 "width": undefined,
@@ -1860,6 +1839,7 @@
                               align="start"
                               className="table-header-label-start iot--table-head--table-header table-header-sortable bx--table-sort bx--table-sort--active bx--table-sort--ascending"
                               data-column="timestamp"
+                              data-floating-menu-container={true}
                               id="column-timestamp"
                               onClick={[Function]}
                               style={
@@ -1878,58 +1858,6 @@
                                   Timestamp
                                 </span>
                               </span>
-<<<<<<< HEAD
-                            </span>
-                            <svg
-                              aria-label="Unsort rows by this header"
-                              className="bx--table-sort__icon"
-                              focusable="false"
-                              height={20}
-                              preserveAspectRatio="xMidYMid meet"
-                              role="img"
-                              viewBox="0 0 32 32"
-                              width={20}
-                              xmlns="http://www.w3.org/2000/svg"
-                            >
-                              <path
-                                d="M16 4L6 14 7.41 15.41 15 7.83 15 30 17 30 17 7.83 24.59 15.41 26 14 16 4z"
-                              />
-                            </svg>
-                            <svg
-                              aria-label="Unsort rows by this header"
-                              className="bx--table-sort__icon-unsorted"
-                              focusable="false"
-                              height={20}
-                              preserveAspectRatio="xMidYMid meet"
-                              role="img"
-                              viewBox="0 0 32 32"
-                              width={20}
-                              xmlns="http://www.w3.org/2000/svg"
-                            >
-                              <path
-                                d="M27.6 20.6L24 24.2 24 4 22 4 22 24.2 18.4 20.6 17 22 23 28 29 22zM9 4L3 10 4.4 11.4 8 7.8 8 28 10 28 10 7.8 13.6 11.4 15 10z"
-                              />
-                            </svg>
-                          </button>
-                        </th>
-                        <th
-                          aria-sort="none"
-                          className="table-header-label-start iot--table-head--table-header table-header-sortable"
-                          scope="col"
-                          style={
-                            Object {
-                              "width": undefined,
-                            }
-                          }
-                        >
-                          <button
-                            align="start"
-                            className="table-header-label-start iot--table-head--table-header table-header-sortable bx--table-sort"
-                            data-column="Amsterdam"
-                            data-floating-menu-container={true}
-                            id="column-Amsterdam"
-                            onClick={[Function]}
-=======
                               <svg
                                 aria-label="Unsort rows by this header"
                                 className="bx--table-sort__icon"
@@ -1968,7 +1896,6 @@
                             aria-sort="none"
                             className="table-header-label-start iot--table-head--table-header table-header-sortable"
                             scope="col"
->>>>>>> 1790dd52
                             style={
                               Object {
                                 "width": undefined,
@@ -1979,6 +1906,7 @@
                               align="start"
                               className="table-header-label-start iot--table-head--table-header table-header-sortable bx--table-sort"
                               data-column="Amsterdam"
+                              data-floating-menu-container={true}
                               id="column-Amsterdam"
                               onClick={[Function]}
                               style={
@@ -1997,58 +1925,6 @@
                                   Amsterdam
                                 </span>
                               </span>
-<<<<<<< HEAD
-                            </span>
-                            <svg
-                              aria-label="Sort rows by this header in ascending order"
-                              className="bx--table-sort__icon"
-                              focusable="false"
-                              height={20}
-                              preserveAspectRatio="xMidYMid meet"
-                              role="img"
-                              viewBox="0 0 32 32"
-                              width={20}
-                              xmlns="http://www.w3.org/2000/svg"
-                            >
-                              <path
-                                d="M16 4L6 14 7.41 15.41 15 7.83 15 30 17 30 17 7.83 24.59 15.41 26 14 16 4z"
-                              />
-                            </svg>
-                            <svg
-                              aria-label="Sort rows by this header in ascending order"
-                              className="bx--table-sort__icon-unsorted"
-                              focusable="false"
-                              height={20}
-                              preserveAspectRatio="xMidYMid meet"
-                              role="img"
-                              viewBox="0 0 32 32"
-                              width={20}
-                              xmlns="http://www.w3.org/2000/svg"
-                            >
-                              <path
-                                d="M27.6 20.6L24 24.2 24 4 22 4 22 24.2 18.4 20.6 17 22 23 28 29 22zM9 4L3 10 4.4 11.4 8 7.8 8 28 10 28 10 7.8 13.6 11.4 15 10z"
-                              />
-                            </svg>
-                          </button>
-                        </th>
-                        <th
-                          aria-sort="none"
-                          className="table-header-label-start iot--table-head--table-header table-header-sortable"
-                          scope="col"
-                          style={
-                            Object {
-                              "width": undefined,
-                            }
-                          }
-                        >
-                          <button
-                            align="start"
-                            className="table-header-label-start iot--table-head--table-header table-header-sortable bx--table-sort"
-                            data-column="New York"
-                            data-floating-menu-container={true}
-                            id="column-New York"
-                            onClick={[Function]}
-=======
                               <svg
                                 aria-label="Sort rows by this header in ascending order"
                                 className="bx--table-sort__icon"
@@ -2087,7 +1963,6 @@
                             aria-sort="none"
                             className="table-header-label-start iot--table-head--table-header table-header-sortable"
                             scope="col"
->>>>>>> 1790dd52
                             style={
                               Object {
                                 "width": undefined,
@@ -2098,6 +1973,7 @@
                               align="start"
                               className="table-header-label-start iot--table-head--table-header table-header-sortable bx--table-sort"
                               data-column="New York"
+                              data-floating-menu-container={true}
                               id="column-New York"
                               onClick={[Function]}
                               style={
@@ -2116,58 +1992,6 @@
                                   New york
                                 </span>
                               </span>
-<<<<<<< HEAD
-                            </span>
-                            <svg
-                              aria-label="Sort rows by this header in ascending order"
-                              className="bx--table-sort__icon"
-                              focusable="false"
-                              height={20}
-                              preserveAspectRatio="xMidYMid meet"
-                              role="img"
-                              viewBox="0 0 32 32"
-                              width={20}
-                              xmlns="http://www.w3.org/2000/svg"
-                            >
-                              <path
-                                d="M16 4L6 14 7.41 15.41 15 7.83 15 30 17 30 17 7.83 24.59 15.41 26 14 16 4z"
-                              />
-                            </svg>
-                            <svg
-                              aria-label="Sort rows by this header in ascending order"
-                              className="bx--table-sort__icon-unsorted"
-                              focusable="false"
-                              height={20}
-                              preserveAspectRatio="xMidYMid meet"
-                              role="img"
-                              viewBox="0 0 32 32"
-                              width={20}
-                              xmlns="http://www.w3.org/2000/svg"
-                            >
-                              <path
-                                d="M27.6 20.6L24 24.2 24 4 22 4 22 24.2 18.4 20.6 17 22 23 28 29 22zM9 4L3 10 4.4 11.4 8 7.8 8 28 10 28 10 7.8 13.6 11.4 15 10z"
-                              />
-                            </svg>
-                          </button>
-                        </th>
-                        <th
-                          aria-sort="none"
-                          className="table-header-label-start iot--table-head--table-header table-header-sortable"
-                          scope="col"
-                          style={
-                            Object {
-                              "width": undefined,
-                            }
-                          }
-                        >
-                          <button
-                            align="start"
-                            className="table-header-label-start iot--table-head--table-header table-header-sortable bx--table-sort"
-                            data-column="Bangkok"
-                            data-floating-menu-container={true}
-                            id="column-Bangkok"
-                            onClick={[Function]}
-=======
                               <svg
                                 aria-label="Sort rows by this header in ascending order"
                                 className="bx--table-sort__icon"
@@ -2206,7 +2030,6 @@
                             aria-sort="none"
                             className="table-header-label-start iot--table-head--table-header table-header-sortable"
                             scope="col"
->>>>>>> 1790dd52
                             style={
                               Object {
                                 "width": undefined,
@@ -2217,6 +2040,7 @@
                               align="start"
                               className="table-header-label-start iot--table-head--table-header table-header-sortable bx--table-sort"
                               data-column="Bangkok"
+                              data-floating-menu-container={true}
                               id="column-Bangkok"
                               onClick={[Function]}
                               style={
@@ -2235,58 +2059,6 @@
                                   Bangkok
                                 </span>
                               </span>
-<<<<<<< HEAD
-                            </span>
-                            <svg
-                              aria-label="Sort rows by this header in ascending order"
-                              className="bx--table-sort__icon"
-                              focusable="false"
-                              height={20}
-                              preserveAspectRatio="xMidYMid meet"
-                              role="img"
-                              viewBox="0 0 32 32"
-                              width={20}
-                              xmlns="http://www.w3.org/2000/svg"
-                            >
-                              <path
-                                d="M16 4L6 14 7.41 15.41 15 7.83 15 30 17 30 17 7.83 24.59 15.41 26 14 16 4z"
-                              />
-                            </svg>
-                            <svg
-                              aria-label="Sort rows by this header in ascending order"
-                              className="bx--table-sort__icon-unsorted"
-                              focusable="false"
-                              height={20}
-                              preserveAspectRatio="xMidYMid meet"
-                              role="img"
-                              viewBox="0 0 32 32"
-                              width={20}
-                              xmlns="http://www.w3.org/2000/svg"
-                            >
-                              <path
-                                d="M27.6 20.6L24 24.2 24 4 22 4 22 24.2 18.4 20.6 17 22 23 28 29 22zM9 4L3 10 4.4 11.4 8 7.8 8 28 10 28 10 7.8 13.6 11.4 15 10z"
-                              />
-                            </svg>
-                          </button>
-                        </th>
-                        <th
-                          aria-sort="none"
-                          className="table-header-label-start iot--table-head--table-header table-header-sortable"
-                          scope="col"
-                          style={
-                            Object {
-                              "width": undefined,
-                            }
-                          }
-                        >
-                          <button
-                            align="start"
-                            className="table-header-label-start iot--table-head--table-header table-header-sortable bx--table-sort"
-                            data-column="San Francisco"
-                            data-floating-menu-container={true}
-                            id="column-San Francisco"
-                            onClick={[Function]}
-=======
                               <svg
                                 aria-label="Sort rows by this header in ascending order"
                                 className="bx--table-sort__icon"
@@ -2325,7 +2097,6 @@
                             aria-sort="none"
                             className="table-header-label-start iot--table-head--table-header table-header-sortable"
                             scope="col"
->>>>>>> 1790dd52
                             style={
                               Object {
                                 "width": undefined,
@@ -2336,6 +2107,7 @@
                               align="start"
                               className="table-header-label-start iot--table-head--table-header table-header-sortable bx--table-sort"
                               data-column="San Francisco"
+                              data-floating-menu-container={true}
                               id="column-San Francisco"
                               onClick={[Function]}
                               style={
