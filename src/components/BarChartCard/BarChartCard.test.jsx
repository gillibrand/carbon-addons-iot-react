import React from 'react';
import { mount } from 'enzyme';
<<<<<<< HEAD
import { render, fireEvent } from '@testing-library/react';
import { screen } from '@testing-library/dom';
import '@testing-library/jest-dom/extend-expect';
=======
import { render, fireEvent, screen } from '@testing-library/react';
>>>>>>> 531b5600

import Table from '../Table/Table';
import { barChartData } from '../../utils/barChartDataSample';
import { BAR_CHART_LAYOUTS, BAR_CHART_TYPES } from '../../constants/LayoutConstants';

import BarChartCard from './BarChartCard';

const barChartCardProps = {
  title: 'Sample',
  id: 'sample-bar-chart',
  isLoading: false,
  content: {
    xLabel: 'Cities',
    yLabel: 'Particles',
    series: [
      {
        dataSourceId: 'particles',
      },
    ],
    categoryDataSourceId: 'city',
    layout: BAR_CHART_LAYOUTS.VERTICAL,
    type: BAR_CHART_TYPES.SIMPLE,
  },
  values: barChartData.quarters.filter(q => q.quarter === '2020-Q1'),
  breakpoint: 'lg',
  size: 'LARGE',
  onCardAction: () => {},
};

describe('BarChartCard', () => {
  const originalCreateObjectURL = global.URL.createObjectURL;
  const originalRevokeObjectURL = global.URL.revokeObjectURL;

  beforeAll(() => {
    global.URL.createObjectURL = jest.fn();
    global.URL.revokeObjectURL = jest.fn();
  });

  afterAll(() => {
    global.URL.createObjectURL = originalCreateObjectURL;
    global.URL.revokeObjectURL = originalRevokeObjectURL;
  });

  it('does not show bar chart when loading', () => {
    const wrapper = mount(<BarChartCard {...barChartCardProps} isLoading />);
    expect(wrapper.find('SimpleBarChart')).toHaveLength(0);
  });

  it('does not show bar chart when empty data', () => {
    const wrapper = mount(
      <BarChartCard
        {...barChartCardProps}
        values={barChartData.quarters.filter(q => q.quarter === 'NOT_VALID')}
      />
    );
    expect(wrapper.find('SimpleBarChart')).toHaveLength(0);
  });

  it('shows table when isExpanded', () => {
    const wrapper = mount(<BarChartCard {...barChartCardProps} isExpanded />);
    expect(wrapper.find(Table)).toHaveLength(1);
  });

  it('onCsvDownload should fire when download button is clicked', () => {
    render(<BarChartCard {...barChartCardProps} isExpanded />);
    // First check that the button appeared
    const downloadBtn = screen.getByTestId('download-button');
    expect(downloadBtn).toBeTruthy();
    // click the button
    fireEvent.click(downloadBtn);
    // This means the csvDownloadHandler is firing
    expect(global.URL.createObjectURL).toHaveBeenCalledTimes(1);
  });

  it('shows groupedBarChart on grouped data', () => {
    const wrapper = mount(
      <BarChartCard
        {...barChartCardProps}
        content={{
          type: BAR_CHART_TYPES.GROUPED,
          xLabel: 'Cities',
          yLabel: 'Total',
          series: [
            {
              dataSourceId: 'particles',
              label: 'Particles',
              color: 'blue',
            },
            {
              dataSourceId: 'temperature',
              label: 'Temperature',
            },
          ],
          categoryDataSourceId: 'city',
        }}
        values={barChartData.quarters.filter(a => a.quarter === '2020-Q1')}
      />
    );
    expect(wrapper.find('GroupedBarChart')).toHaveLength(1);
  });

  it('shows stackedBarChart', () => {
    const wrapper = mount(
      <BarChartCard
        {...barChartCardProps}
        content={{
          type: BAR_CHART_TYPES.STACKED,
          layout: BAR_CHART_LAYOUTS.VERTICAL,
          xLabel: 'Cities',
          yLabel: 'Total',
          series: [
            {
              dataSourceId: 'particles',
              label: 'Particles',
            },
            {
              dataSourceId: 'temperature',
              label: 'Temperature',
            },
          ],
          categoryDataSourceId: 'city',
        }}
        values={barChartData.quarters.filter(a => a.quarter === '2020-Q3')}
      />
    );
    expect(wrapper.find('StackedBarChart')).toHaveLength(1);
  });

  it('shows a timeSeries chart', () => {
    const wrapper = mount(
      <BarChartCard
        {...barChartCardProps}
        content={{
          xLabel: 'Date',
          yLabel: 'Particles',
          series: [
            {
              dataSourceId: 'particles',
              label: 'Particles',
            },
          ],
          timeDataSourceId: 'timestamp',
          type: BAR_CHART_TYPES.STACKED,
        }}
        values={barChartData.timestamps.filter(t => t.city === 'Amsterdam')}
      />
    );
    expect(wrapper.find('StackedBarChart')).toHaveLength(1);
  });

  it('shows a horizontal chart', () => {
    const wrapper = mount(
      <BarChartCard
        {...barChartCardProps}
        content={{
          xLabel: 'Cities',
          yLabel: 'Particles',
          series: [
            {
              dataSourceId: 'particles',
              color: {
                Amsterdam: 'yellow',
                'New York': 'yellow',
                Bangkok: 'red',
                'San Francisco': 'pink',
              },
            },
          ],
          categoryDataSourceId: 'city',
          layout: BAR_CHART_LAYOUTS.HORIZONTAL,
          type: BAR_CHART_TYPES.GROUPED,
        }}
        values={barChartData.quarters.filter(a => a.quarter === '2020-Q1')}
      />
    );
    expect(wrapper.find('GroupedBarChart')).toHaveLength(1);
  });

  it('i18n string test', () => {
    const i18nTest = {
      noDataLabel: 'no-data-label',
    };

    const i18nDefault = BarChartCard.defaultProps.i18n;

    render(<BarChartCard {...barChartCardProps} values={[]} i18n={i18nTest} />);
    expect(screen.getByText(i18nTest.noDataLabel)).toBeInTheDocument();
    expect(screen.queryByText(i18nDefault.noDataLabel)).not.toBeInTheDocument();
  });
});<|MERGE_RESOLUTION|>--- conflicted
+++ resolved
@@ -1,12 +1,7 @@
 import React from 'react';
 import { mount } from 'enzyme';
-<<<<<<< HEAD
-import { render, fireEvent } from '@testing-library/react';
-import { screen } from '@testing-library/dom';
+import { render, fireEvent, screen } from '@testing-library/react';
 import '@testing-library/jest-dom/extend-expect';
-=======
-import { render, fireEvent, screen } from '@testing-library/react';
->>>>>>> 531b5600
 
 import Table from '../Table/Table';
 import { barChartData } from '../../utils/barChartDataSample';
