--- conflicted
+++ resolved
@@ -1,16 +1,9 @@
-<<<<<<< HEAD
 import React, { useMemo } from 'react';
-import SimpleBarChart from '@carbon/charts-react/bar-chart-simple';
-import StackedBarChart from '@carbon/charts-react/bar-chart-stacked';
-import GroupedBarChart from '@carbon/charts-react/bar-chart-grouped';
-=======
-import React from 'react';
 import {
   SimpleBarChart,
   StackedBarChart,
   GroupedBarChart,
 } from '@carbon/charts-react';
->>>>>>> 72922828
 import classnames from 'classnames';
 import isEmpty from 'lodash/isEmpty';
 
