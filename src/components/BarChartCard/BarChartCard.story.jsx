import React from 'react';
import { action } from '@storybook/addon-actions';
import { text, select, object, boolean } from '@storybook/addon-knobs';

import {
  CARD_SIZES,
  BAR_CHART_TYPES,
  BAR_CHART_LAYOUTS,
} from '../../constants/LayoutConstants';
import { getCardMinSize } from '../../utils/componentUtilityFunctions';
import { barChartData } from '../../utils/barChartDataSample';

import BarChartCard from './BarChartCard';

const COLORS = ['blue', 'red', 'green', 'yellow'];

const acceptableSizes = Object.keys(CARD_SIZES).filter(
  (size) => size.includes('MEDIUM') || size.includes('LARGE')
);

<<<<<<< HEAD
storiesOf('Watson IoT/BarChartCard', module)
  .add('Simple bar - Vertical', () => {
    const size = select('size', acceptableSizes, CARD_SIZES.MEDIUMWIDE);
    return (
      <div style={{ width: `${getCardMinSize('lg', size).x}px`, margin: 20 }}>
        <BarChartCard
          title={text('title', 'Particles by city')}
          id="simple-sample"
          isLoading={boolean('isLoading', false)}
          isEditable={boolean('isEditable', false)}
          isExpanded={boolean('isExpandable', false)}
          content={object('content', {
            xLabel: 'Cities',
            yLabel: 'Particles',
            series: [
              {
                dataSourceId: 'particles',
              },
            ],
            categoryDataSourceId: 'city',
            layout: BAR_CHART_LAYOUTS.VERTICAL,
            unit: 'P',
            type: 'SIMPLE',
          })}
          values={barChartData.quarters.filter((q) => q.quarter === '2020-Q1')}
          size={size}
          availableActions={{ expand: true }}
        />
      </div>
    );
  })
  .add('Simple bar - Horizontal', () => {
    const size = select('size', acceptableSizes, CARD_SIZES.MEDIUMWIDE);
    return (
      <div style={{ width: `${getCardMinSize('lg', size).x}px`, margin: 20 }}>
        <BarChartCard
          title={text('title', 'Particles by city')}
          id="simple-horizontal-sample"
          isLoading={boolean('isLoading', false)}
          isEditable={boolean('isEditable', false)}
          isExpanded={boolean('isExpandable', false)}
          content={object('content', {
            xLabel: 'Cities',
            yLabel: 'Particles',
            series: [
              {
                dataSourceId: 'particles',
              },
            ],
            categoryDataSourceId: 'city',
            layout: BAR_CHART_LAYOUTS.HORIZONTAL,
            type: 'SIMPLE',
          })}
          values={barChartData.quarters.filter((a) => a.quarter === '2020-Q1')}
          size={size}
          onCardAction={action('onCardAction')}
          availableActions={{ expand: true }}
        />
      </div>
    );
  })
  .add('Simple bar - Custom colors', () => {
    const size = select('size', acceptableSizes, CARD_SIZES.MEDIUMWIDE);
    return (
      <div style={{ width: `${getCardMinSize('lg', size).x}px`, margin: 20 }}>
        <BarChartCard
          title={text('title', 'Particles by city')}
          id="simple-sample"
          isLoading={boolean('isLoading', false)}
          isEditable={boolean('isEditable', false)}
          isExpanded={boolean('isExpandable', false)}
          content={object('content', {
            xLabel: 'Cities',
            yLabel: 'Particles',
            series: [
              {
                dataSourceId: 'particles',
                color: COLORS,
              },
            ],
            categoryDataSourceId: 'city',
            layout: BAR_CHART_LAYOUTS.VERTICAL,
            unit: 'P',
            type: 'SIMPLE',
          })}
          values={barChartData.quarters.filter((q) => q.quarter === '2020-Q1')}
          size={size}
          availableActions={{ expand: true }}
        />
      </div>
    );
  })
  .add('Simple bar - Time series - custom domainRange', () => {
    const size = select('size', acceptableSizes, CARD_SIZES.MEDIUMWIDE);
    return (
      <div style={{ width: `${getCardMinSize('lg', size).x}px`, margin: 20 }}>
        <BarChartCard
          title={text('title', 'Particles over 4 days')}
          id="simple-time-sample"
          isLoading={boolean('isLoading', false)}
          isEditable={boolean('isEditable', false)}
          isExpanded={boolean('isExpandable', false)}
          content={object('content', {
            layout: BAR_CHART_LAYOUTS.VERTICAL,
            xLabel: 'Date',
            yLabel: 'Particles',
            series: [
              {
                dataSourceId: 'particles',
                label: 'Particles',
              },
            ],
            timeDataSourceId: 'timestamp',
            type: 'SIMPLE',
          })}
          domainRange={[1581251825000, 1581524625000]}
          values={barChartData.timestamps.filter((t) => t.city === 'Amsterdam')}
          size={size}
          onCardAction={action('onCardAction')}
          availableActions={{ expand: true, range: true }}
        />
      </div>
    );
  })
  .add('Grouped bar - Vertical', () => {
    const size = select('size', acceptableSizes, CARD_SIZES.MEDIUMWIDE);
    return (
      <div style={{ width: `${getCardMinSize('lg', size).x}px`, margin: 20 }}>
        <BarChartCard
          title={text('title', 'Particles and temperature in cities')}
          id="grouped-sample"
          isLoading={boolean('isLoading', false)}
          isEditable={boolean('isEditable', false)}
          isExpanded={boolean('isExpandable', false)}
          content={object('content', {
            type: BAR_CHART_TYPES.GROUPED,
            xLabel: 'Cities',
            yLabel: 'Total',
            series: [
              {
                dataSourceId: 'particles',
                label: 'Particles',
              },
              {
                dataSourceId: 'temperature',
                label: 'Temperature',
              },
              {
                dataSourceId: 'emissions',
                label: 'Emissions',
              },
            ],
            categoryDataSourceId: 'city',
          })}
          values={barChartData.quarters.filter((a) => a.quarter === '2020-Q1')}
          size={size}
          onCardAction={action('onCardAction')}
          availableActions={{ expand: true }}
        />
      </div>
    );
  })
  .add('Grouped bar - Horizontal', () => {
    const size = select('size', acceptableSizes, CARD_SIZES.MEDIUMWIDE);
    return (
      <div style={{ width: `${getCardMinSize('lg', size).x}px`, margin: 20 }}>
        <BarChartCard
          title={text('title', 'Particles and temperature in cities')}
          id="grouped-horizontal-sample"
          isLoading={boolean('isLoading', false)}
          isEditable={boolean('isEditable', false)}
          isExpanded={boolean('isExpandable', false)}
          content={object('content', {
            type: BAR_CHART_TYPES.GROUPED,
            layout: BAR_CHART_LAYOUTS.HORIZONTAL,
            xLabel: 'Total',
            yLabel: 'Cities',
            series: [
              {
                dataSourceId: 'particles',
                label: 'Particles',
                color: {
                  Particles: 'yellow',
                  Temperature: 'purple',
                },
              },
              {
                dataSourceId: 'temperature',
                label: 'Temperature',
              },
              {
                dataSourceId: 'emissions',
                label: 'Emissions',
              },
            ],
            categoryDataSourceId: 'city',
          })}
          values={barChartData.quarters.filter((a) => a.quarter === '2020-Q2')}
          size={size}
          onCardAction={action('onCardAction')}
          availableActions={{ expand: true }}
        />
      </div>
    );
  })
  .add('Stacked bar - Vertical', () => {
    const size = select('size', acceptableSizes, CARD_SIZES.MEDIUMWIDE);
    return (
      <div style={{ width: `${getCardMinSize('lg', size).x}px`, margin: 20 }}>
        <BarChartCard
          title={text('title', 'Particles and temperature in cities')}
          id="stacked-sample"
          isLoading={boolean('isLoading', false)}
          isEditable={boolean('isEditable', false)}
          isExpanded={boolean('isExpandable', false)}
          content={object('content', {
            type: BAR_CHART_TYPES.STACKED,
            layout: BAR_CHART_LAYOUTS.VERTICAL,
            xLabel: 'Cities',
            yLabel: 'Total',
            series: [
              {
                dataSourceId: 'particles',
                label: 'Particles',
                // colors: COLORS,
              },
              {
                dataSourceId: 'temperature',
                label: 'Temperature',
                // colors: COLORS,
              },
              {
                dataSourceId: 'emissions',
                label: 'Emission',
              },
            ],
            categoryDataSourceId: 'city',
          })}
          values={barChartData.quarters.filter((a) => a.quarter === '2020-Q3')}
          size={size}
          onCardAction={action('onCardAction')}
          availableActions={{ expand: true }}
        />
      </div>
    );
  })
  .add('Stacked bar - Horizontal', () => {
    const size = select('size', acceptableSizes, CARD_SIZES.MEDIUMWIDE);
    return (
      <div style={{ width: `${getCardMinSize('lg', size).x}px`, margin: 20 }}>
        <BarChartCard
          title={text('title', 'Particles and temperature in cities')}
          id="stacked-horizontal-sample"
          isLoading={boolean('isLoading', false)}
          isEditable={boolean('isEditable', false)}
          isExpanded={boolean('isExpandable', false)}
          content={object('content', {
            type: BAR_CHART_TYPES.STACKED,
            layout: BAR_CHART_LAYOUTS.HORIZONTAL,
            xLabel: 'Total',
            yLabel: 'Cities',
            series: [
              {
                dataSourceId: 'particles',
                label: 'Particles',
                // colors: COLORS,
              },
              {
                dataSourceId: 'temperature',
                label: 'Temperature',
                // colors: COLORS,
              },
              {
                dataSourceId: 'emissions',
                label: 'Emission',
              },
            ],
            categoryDataSourceId: 'city',
          })}
          values={barChartData.quarters.filter((a) => a.quarter === '2020-Q4')}
          size={size}
          onCardAction={action('onCardAction')}
          availableActions={{ expand: true }}
        />
      </div>
    );
  })
  .add('Stacked bar - Time series', () => {
    const size = select('size', acceptableSizes, CARD_SIZES.MEDIUMWIDE);
    return (
      <div style={{ width: `${getCardMinSize('lg', size).x}px`, margin: 20 }}>
        <BarChartCard
          title={text('title', 'Particles / emissions over 4 days')}
          id="stacked-horizontal-sample"
          isLoading={boolean('isLoading', false)}
          isEditable={boolean('isEditable', false)}
          isExpanded={boolean('isExpandable', false)}
          content={object('content', {
            type: BAR_CHART_TYPES.STACKED,
            layout: BAR_CHART_LAYOUTS.VERTICAL,
            xLabel: 'Dates',
            yLabel: 'Total',
            series: [
              {
                dataSourceId: 'particles',
                label: 'Particles',
                // colors: COLORS,
              },
              {
                dataSourceId: 'emissions',
                label: 'Emissions',
                // colors: COLORS,
              },
            ],
            timeDataSourceId: 'timestamp',
          })}
          values={barChartData.timestamps}
          size={size}
          onCardAction={action('onCardAction')}
          availableActions={{ expand: true, range: true }}
        />
      </div>
    );
  })
  .add('Stacked bar - Time series with categories', () => {
    const size = select('size', acceptableSizes, CARD_SIZES.MEDIUMWIDE);
    return (
      <div style={{ width: `${getCardMinSize('lg', size).x}px`, margin: 20 }}>
        <BarChartCard
          title={text('title', 'Particles by city over time')}
          id="stacked-horizontal-sample"
          isLoading={boolean('isLoading', false)}
          isEditable={boolean('isEditable', false)}
          isExpanded={boolean('isExpandable', false)}
          content={object('content', {
            type: BAR_CHART_TYPES.STACKED,
            layout: BAR_CHART_LAYOUTS.VERTICAL,
            xLabel: 'Dates',
            yLabel: 'Total',
            series: [
              {
                dataSourceId: 'particles',
                // colors: COLORS,
              },
            ],
            timeDataSourceId: 'timestamp',
            categoryDataSourceId: 'city',
          })}
          values={barChartData.timestamps}
          size={size}
          onCardAction={action('onCardAction')}
          availableActions={{ expand: true, range: true }}
        />
      </div>
    );
  })
  .add('with zoomBar', () => {
    const size = select('size', acceptableSizes, CARD_SIZES.LARGEWIDE);
    return (
      <div style={{ width: `${getCardMinSize('lg', size).x}px`, margin: 20 }}>
        <BarChartCard
          title={text('title', 'Particles by city over time')}
          id="stacked-horizontal-sample"
          isLoading={boolean('isLoading', false)}
          isEditable={boolean('isEditable', false)}
          isExpanded={boolean('isExpandable', false)}
          content={object('content', {
            type: BAR_CHART_TYPES.STACKED,
            layout: BAR_CHART_LAYOUTS.VERTICAL,
            xLabel: 'Dates',
            yLabel: 'Total',
            series: [
              {
                dataSourceId: 'particles',
              },
            ],
            timeDataSourceId: 'timestamp',
            categoryDataSourceId: 'city',
            zoomBar: {
              enabled: true,
              axes: 'top',
              view: select(
                'view',
                ['slider_view', 'graph_view'],
                'slider_view'
              ),
=======
export default {
  title: 'Watson IoT/BarChartCard',

  parameters: {
    component: BarChartCard,
  },
};

export const SimpleBarVertical = () => {
  const size = select('size', acceptableSizes, CARD_SIZES.MEDIUMWIDE);
  return (
    <div style={{ width: `${getCardMinSize('lg', size).x}px`, margin: 20 }}>
      <BarChartCard
        title={text('title', 'Particles by city')}
        id="simple-sample"
        isLoading={boolean('isLoading', false)}
        isEditable={boolean('isEditable', false)}
        isExpanded={boolean('isExpandable', false)}
        content={object('content', {
          xLabel: 'Cities',
          yLabel: 'Particles',
          series: [
            {
              dataSourceId: 'particles',
              color: COLORS,
>>>>>>> e4ea71d3
            },
          ],
          categoryDataSourceId: 'city',
          layout: BAR_CHART_LAYOUTS.VERTICAL,
          unit: 'P',
          type: 'SIMPLE',
        })}
        values={barChartData.quarters.filter((q) => q.quarter === '2020-Q1')}
        size={size}
        availableActions={{ expand: true }}
      />
    </div>
  );
};

SimpleBarVertical.story = {
  name: 'Simple bar - Vertical',
};

export const SimpleBarHorizontal = () => {
  const size = select('size', acceptableSizes, CARD_SIZES.MEDIUMWIDE);
  return (
    <div style={{ width: `${getCardMinSize('lg', size).x}px`, margin: 20 }}>
      <BarChartCard
        title={text('title', 'Particles by city')}
        id="simple-horizontal-sample"
        isLoading={boolean('isLoading', false)}
        isEditable={boolean('isEditable', false)}
        isExpanded={boolean('isExpandable', false)}
        content={object('content', {
          xLabel: 'Cities',
          yLabel: 'Particles',
          series: [
            {
              dataSourceId: 'particles',
              color: {
                Amsterdam: 'yellow',
                'New York': 'yellow',
                Bangkok: 'red',
                'San Francisco': 'pink',
              },
            },
          ],
          categoryDataSourceId: 'city',
          layout: BAR_CHART_LAYOUTS.HORIZONTAL,
          type: 'SIMPLE',
        })}
        values={barChartData.quarters.filter((a) => a.quarter === '2020-Q1')}
        size={size}
        onCardAction={action('onCardAction')}
        availableActions={{ expand: true }}
      />
    </div>
  );
};

SimpleBarHorizontal.story = {
  name: 'Simple bar - Horizontal',
};

export const SimpleBarTimeSeriesCustomDomainRange = () => {
  const size = select('size', acceptableSizes, CARD_SIZES.MEDIUMWIDE);
  return (
    <div style={{ width: `${getCardMinSize('lg', size).x}px`, margin: 20 }}>
      <BarChartCard
        title={text('title', 'Particles over 4 days')}
        id="simple-time-sample"
        isLoading={boolean('isLoading', false)}
        isEditable={boolean('isEditable', false)}
        isExpanded={boolean('isExpandable', false)}
        content={object('content', {
          layout: BAR_CHART_LAYOUTS.VERTICAL,
          xLabel: 'Date',
          yLabel: 'Particles',
          series: [
            {
              dataSourceId: 'particles',
              // colors: COLORS,
              label: 'Particles',
            },
          ],
          timeDataSourceId: 'timestamp',
          type: 'SIMPLE',
        })}
        domainRange={[1581251825000, 1581524625000]}
        values={barChartData.timestamps.filter((t) => t.city === 'Amsterdam')}
        size={size}
        onCardAction={action('onCardAction')}
        availableActions={{ expand: true, range: true }}
      />
    </div>
  );
};

SimpleBarTimeSeriesCustomDomainRange.story = {
  name: 'Simple bar - Time series - custom domainRange',
};

export const GroupedBarVertical = () => {
  const size = select('size', acceptableSizes, CARD_SIZES.MEDIUMWIDE);
  return (
    <div style={{ width: `${getCardMinSize('lg', size).x}px`, margin: 20 }}>
      <BarChartCard
        title={text('title', 'Particles and temperature in cities')}
        id="grouped-sample"
        isLoading={boolean('isLoading', false)}
        isEditable={boolean('isEditable', false)}
        isExpanded={boolean('isExpandable', false)}
        content={object('content', {
          type: BAR_CHART_TYPES.GROUPED,
          xLabel: 'Cities',
          yLabel: 'Total',
          series: [
            {
              dataSourceId: 'particles',
              label: 'Particles',
              color: 'blue',
            },
            {
              dataSourceId: 'temperature',
              label: 'Temperature',
            },
            {
              dataSourceId: 'emissions',
              label: 'Emissions',
            },
          ],
          categoryDataSourceId: 'city',
        })}
        values={barChartData.quarters.filter((a) => a.quarter === '2020-Q1')}
        size={size}
        onCardAction={action('onCardAction')}
        availableActions={{ expand: true }}
      />
    </div>
  );
};

GroupedBarVertical.story = {
  name: 'Grouped bar - Vertical',
};

export const GroupedBarHorizontal = () => {
  const size = select('size', acceptableSizes, CARD_SIZES.MEDIUMWIDE);
  return (
    <div style={{ width: `${getCardMinSize('lg', size).x}px`, margin: 20 }}>
      <BarChartCard
        title={text('title', 'Particles and temperature in cities')}
        id="grouped-horizontal-sample"
        isLoading={boolean('isLoading', false)}
        isEditable={boolean('isEditable', false)}
        isExpanded={boolean('isExpandable', false)}
        content={object('content', {
          type: BAR_CHART_TYPES.GROUPED,
          layout: BAR_CHART_LAYOUTS.HORIZONTAL,
          xLabel: 'Total',
          yLabel: 'Cities',
          series: [
            {
              dataSourceId: 'particles',
              label: 'Particles',
              color: {
                Particles: 'yellow',
                Temperature: 'purple',
              },
            },
            {
              dataSourceId: 'temperature',
              label: 'Temperature',
              // colors: COLORS,
            },
            {
              dataSourceId: 'emissions',
              label: 'Emissions',
            },
          ],
          categoryDataSourceId: 'city',
        })}
        values={barChartData.quarters.filter((a) => a.quarter === '2020-Q2')}
        size={size}
        onCardAction={action('onCardAction')}
        availableActions={{ expand: true }}
      />
    </div>
  );
};

GroupedBarHorizontal.story = {
  name: 'Grouped bar - Horizontal',
};

export const StackedBarVertical = () => {
  const size = select('size', acceptableSizes, CARD_SIZES.MEDIUMWIDE);
  return (
    <div style={{ width: `${getCardMinSize('lg', size).x}px`, margin: 20 }}>
      <BarChartCard
        title={text('title', 'Particles and temperature in cities')}
        id="stacked-sample"
        isLoading={boolean('isLoading', false)}
        isEditable={boolean('isEditable', false)}
        isExpanded={boolean('isExpandable', false)}
        content={object('content', {
          type: BAR_CHART_TYPES.STACKED,
          layout: BAR_CHART_LAYOUTS.VERTICAL,
          xLabel: 'Cities',
          yLabel: 'Total',
          series: [
            {
              dataSourceId: 'particles',
              label: 'Particles',
              // colors: COLORS,
            },
            {
              dataSourceId: 'temperature',
              label: 'Temperature',
              // colors: COLORS,
            },
            {
              dataSourceId: 'emissions',
              label: 'Emission',
            },
          ],
          categoryDataSourceId: 'city',
        })}
        values={barChartData.quarters.filter((a) => a.quarter === '2020-Q3')}
        size={size}
        onCardAction={action('onCardAction')}
        availableActions={{ expand: true }}
      />
    </div>
  );
};

StackedBarVertical.story = {
  name: 'Stacked bar - Vertical',
};

export const StackedBarHorizontal = () => {
  const size = select('size', acceptableSizes, CARD_SIZES.MEDIUMWIDE);
  return (
    <div style={{ width: `${getCardMinSize('lg', size).x}px`, margin: 20 }}>
      <BarChartCard
        title={text('title', 'Particles and temperature in cities')}
        id="stacked-horizontal-sample"
        isLoading={boolean('isLoading', false)}
        isEditable={boolean('isEditable', false)}
        isExpanded={boolean('isExpandable', false)}
        content={object('content', {
          type: BAR_CHART_TYPES.STACKED,
          layout: BAR_CHART_LAYOUTS.HORIZONTAL,
          xLabel: 'Total',
          yLabel: 'Cities',
          series: [
            {
              dataSourceId: 'particles',
              label: 'Particles',
              // colors: COLORS,
            },
            {
              dataSourceId: 'temperature',
              label: 'Temperature',
              // colors: COLORS,
            },
            {
              dataSourceId: 'emissions',
              label: 'Emission',
            },
          ],
          categoryDataSourceId: 'city',
        })}
        values={barChartData.quarters.filter((a) => a.quarter === '2020-Q4')}
        size={size}
        onCardAction={action('onCardAction')}
        availableActions={{ expand: true }}
      />
    </div>
  );
};

StackedBarHorizontal.story = {
  name: 'Stacked bar - Horizontal',
};

export const StackedBarTimeSeries = () => {
  const size = select('size', acceptableSizes, CARD_SIZES.MEDIUMWIDE);
  return (
    <div style={{ width: `${getCardMinSize('lg', size).x}px`, margin: 20 }}>
      <BarChartCard
        title={text('title', 'Particles / emissions over 4 days')}
        id="stacked-horizontal-sample"
        isLoading={boolean('isLoading', false)}
        isEditable={boolean('isEditable', false)}
        isExpanded={boolean('isExpandable', false)}
        content={object('content', {
          type: BAR_CHART_TYPES.STACKED,
          layout: BAR_CHART_LAYOUTS.VERTICAL,
          xLabel: 'Dates',
          yLabel: 'Total',
          series: [
            {
              dataSourceId: 'particles',
              label: 'Particles',
              // colors: COLORS,
            },
            {
              dataSourceId: 'emissions',
              label: 'Emissions',
              // colors: COLORS,
            },
          ],
          timeDataSourceId: 'timestamp',
        })}
        values={barChartData.timestamps}
        size={size}
        onCardAction={action('onCardAction')}
        availableActions={{ expand: true, range: true }}
      />
    </div>
  );
};

StackedBarTimeSeries.story = {
  name: 'Stacked bar - Time series',
};

export const StackedBarTimeSeriesWithCategories = () => {
  const size = select('size', acceptableSizes, CARD_SIZES.MEDIUMWIDE);
  return (
    <div style={{ width: `${getCardMinSize('lg', size).x}px`, margin: 20 }}>
      <BarChartCard
        title={text('title', 'Particles by city over time')}
        id="stacked-horizontal-sample"
        isLoading={boolean('isLoading', false)}
        isEditable={boolean('isEditable', false)}
        isExpanded={boolean('isExpandable', false)}
        content={object('content', {
          type: BAR_CHART_TYPES.STACKED,
          layout: BAR_CHART_LAYOUTS.VERTICAL,
          xLabel: 'Dates',
          yLabel: 'Total',
          series: [
            {
              dataSourceId: 'particles',
              // colors: COLORS,
            },
          ],
          timeDataSourceId: 'timestamp',
          categoryDataSourceId: 'city',
        })}
        values={barChartData.timestamps}
        size={size}
        onCardAction={action('onCardAction')}
        availableActions={{ expand: true, range: true }}
      />
    </div>
  );
};

StackedBarTimeSeriesWithCategories.story = {
  name: 'Stacked bar - Time series with categories',
};

export const WithZoomBar = () => {
  const size = select('size', acceptableSizes, CARD_SIZES.LARGEWIDE);
  return (
    <div style={{ width: `${getCardMinSize('lg', size).x}px`, margin: 20 }}>
      <BarChartCard
        title={text('title', 'Particles by city over time')}
        id="stacked-horizontal-sample"
        isLoading={boolean('isLoading', false)}
        isEditable={boolean('isEditable', false)}
        isExpanded={boolean('isExpandable', false)}
        content={object('content', {
          type: BAR_CHART_TYPES.STACKED,
          layout: BAR_CHART_LAYOUTS.VERTICAL,
          xLabel: 'Dates',
          yLabel: 'Total',
          series: [
            {
              dataSourceId: 'particles',
            },
          ],
          timeDataSourceId: 'timestamp',
          categoryDataSourceId: 'city',
          zoomBar: {
            enabled: true,
            axes: 'top',
            view: select('view', ['slider_view', 'graph_view'], 'slider_view'),
          },
        })}
        values={barChartData.timestamps}
        size={size}
        onCardAction={action('onCardAction')}
        availableActions={{ expand: true, range: true }}
      />
    </div>
  );
};

WithZoomBar.story = {
  name: 'with zoomBar',
};

export const NoData = () => {
  const size = select('size', acceptableSizes, CARD_SIZES.LARGEWIDE);
  return (
    <div style={{ width: `${getCardMinSize('lg', size).x}px`, margin: 20 }}>
      <BarChartCard
        title={text('title', 'Particles and temperature in cities')}
        id="simple-sample-no-data"
        isLoading={boolean('isLoading', false)}
        isEditable={boolean('isEditable', false)}
        isExpanded={boolean('isExpandable', false)}
        i18n={object('i18n', {
          noDataLabel: 'No data for this card.',
        })}
        content={object('content', {
          xLabel: 'Cities',
          yLabel: 'Particles',
          series: [
            {
              dataSourceId: 'particles',
              // colors: COLORS,
            },
          ],
          categoryDataSourceId: 'city',
          layout: BAR_CHART_LAYOUTS.VERTICAL,
          type: BAR_CHART_TYPES.SIMPLE,
        })}
        values={barChartData.quarters.filter((a) => a.quarter === 'NOT_VALID')}
        size={size}
        onCardAction={action('onCardAction')}
        availableActions={{ expand: true, range: true }}
      />
    </div>
  );
};

NoData.story = {
  name: 'No data',
};

export const IsExpanded = () => {
  const size = select('size', acceptableSizes, CARD_SIZES.MEDIUMWIDE);
  return (
    <div style={{ width: `${getCardMinSize('lg', size).x}px`, margin: 20 }}>
      <BarChartCard
        title={text('title', 'Particles by city over time')}
        id="stacked-horizontal-sample"
        isLoading={boolean('isLoading', false)}
        isEditable={boolean('isEditable', false)}
        isExpanded={boolean('isExpandable', true)}
        content={object('content', {
          type: BAR_CHART_TYPES.STACKED,
          layout: BAR_CHART_LAYOUTS.VERTICAL,
          xLabel: 'Dates',
          yLabel: 'Total',
          series: [
            {
              dataSourceId: 'particles',
              // colors: COLORS,
            },
          ],
          timeDataSourceId: 'timestamp',
          categoryDataSourceId: 'city',
          zoomBar: {
            enabled: true,
            axes: 'top',
          },
        })}
        values={barChartData.timestamps}
        size={size}
        onCardAction={action('onCardAction')}
        availableActions={{ expand: true, range: true }}
      />
    </div>
  );
};

IsExpanded.story = {
  name: 'isExpanded',
};

export const IsEditable = () => {
  const size = select('size', acceptableSizes, CARD_SIZES.MEDIUMWIDE);
  return (
    <div style={{ width: `${getCardMinSize('lg', size).x}px`, margin: 20 }}>
      <BarChartCard
        title={text('title', 'Particles and temperature in cities')}
        id="grouped-sample"
        isLoading={boolean('isLoading', false)}
        isEditable={boolean('isEditable', true)}
        isExpanded={boolean('isExpandable', false)}
        content={object('content', {
          type: BAR_CHART_TYPES.GROUPED,
          xLabel: 'Cities',
          yLabel: 'Total',
          series: [
            {
              dataSourceId: 'particles',
              label: 'Particles',
              color: 'blue',
            },
            {
              dataSourceId: 'temperature',
              label: 'Temperature',
            },
            {
              dataSourceId: 'emissions',
              label: 'Emissions',
            },
          ],
          categoryDataSourceId: 'city',
        })}
        values={[]}
        size={size}
        onCardAction={action('onCardAction')}
      />
    </div>
  );
};

IsEditable.story = {
  name: 'isEditable',
};<|MERGE_RESOLUTION|>--- conflicted
+++ resolved
@@ -18,394 +18,6 @@
   (size) => size.includes('MEDIUM') || size.includes('LARGE')
 );
 
-<<<<<<< HEAD
-storiesOf('Watson IoT/BarChartCard', module)
-  .add('Simple bar - Vertical', () => {
-    const size = select('size', acceptableSizes, CARD_SIZES.MEDIUMWIDE);
-    return (
-      <div style={{ width: `${getCardMinSize('lg', size).x}px`, margin: 20 }}>
-        <BarChartCard
-          title={text('title', 'Particles by city')}
-          id="simple-sample"
-          isLoading={boolean('isLoading', false)}
-          isEditable={boolean('isEditable', false)}
-          isExpanded={boolean('isExpandable', false)}
-          content={object('content', {
-            xLabel: 'Cities',
-            yLabel: 'Particles',
-            series: [
-              {
-                dataSourceId: 'particles',
-              },
-            ],
-            categoryDataSourceId: 'city',
-            layout: BAR_CHART_LAYOUTS.VERTICAL,
-            unit: 'P',
-            type: 'SIMPLE',
-          })}
-          values={barChartData.quarters.filter((q) => q.quarter === '2020-Q1')}
-          size={size}
-          availableActions={{ expand: true }}
-        />
-      </div>
-    );
-  })
-  .add('Simple bar - Horizontal', () => {
-    const size = select('size', acceptableSizes, CARD_SIZES.MEDIUMWIDE);
-    return (
-      <div style={{ width: `${getCardMinSize('lg', size).x}px`, margin: 20 }}>
-        <BarChartCard
-          title={text('title', 'Particles by city')}
-          id="simple-horizontal-sample"
-          isLoading={boolean('isLoading', false)}
-          isEditable={boolean('isEditable', false)}
-          isExpanded={boolean('isExpandable', false)}
-          content={object('content', {
-            xLabel: 'Cities',
-            yLabel: 'Particles',
-            series: [
-              {
-                dataSourceId: 'particles',
-              },
-            ],
-            categoryDataSourceId: 'city',
-            layout: BAR_CHART_LAYOUTS.HORIZONTAL,
-            type: 'SIMPLE',
-          })}
-          values={barChartData.quarters.filter((a) => a.quarter === '2020-Q1')}
-          size={size}
-          onCardAction={action('onCardAction')}
-          availableActions={{ expand: true }}
-        />
-      </div>
-    );
-  })
-  .add('Simple bar - Custom colors', () => {
-    const size = select('size', acceptableSizes, CARD_SIZES.MEDIUMWIDE);
-    return (
-      <div style={{ width: `${getCardMinSize('lg', size).x}px`, margin: 20 }}>
-        <BarChartCard
-          title={text('title', 'Particles by city')}
-          id="simple-sample"
-          isLoading={boolean('isLoading', false)}
-          isEditable={boolean('isEditable', false)}
-          isExpanded={boolean('isExpandable', false)}
-          content={object('content', {
-            xLabel: 'Cities',
-            yLabel: 'Particles',
-            series: [
-              {
-                dataSourceId: 'particles',
-                color: COLORS,
-              },
-            ],
-            categoryDataSourceId: 'city',
-            layout: BAR_CHART_LAYOUTS.VERTICAL,
-            unit: 'P',
-            type: 'SIMPLE',
-          })}
-          values={barChartData.quarters.filter((q) => q.quarter === '2020-Q1')}
-          size={size}
-          availableActions={{ expand: true }}
-        />
-      </div>
-    );
-  })
-  .add('Simple bar - Time series - custom domainRange', () => {
-    const size = select('size', acceptableSizes, CARD_SIZES.MEDIUMWIDE);
-    return (
-      <div style={{ width: `${getCardMinSize('lg', size).x}px`, margin: 20 }}>
-        <BarChartCard
-          title={text('title', 'Particles over 4 days')}
-          id="simple-time-sample"
-          isLoading={boolean('isLoading', false)}
-          isEditable={boolean('isEditable', false)}
-          isExpanded={boolean('isExpandable', false)}
-          content={object('content', {
-            layout: BAR_CHART_LAYOUTS.VERTICAL,
-            xLabel: 'Date',
-            yLabel: 'Particles',
-            series: [
-              {
-                dataSourceId: 'particles',
-                label: 'Particles',
-              },
-            ],
-            timeDataSourceId: 'timestamp',
-            type: 'SIMPLE',
-          })}
-          domainRange={[1581251825000, 1581524625000]}
-          values={barChartData.timestamps.filter((t) => t.city === 'Amsterdam')}
-          size={size}
-          onCardAction={action('onCardAction')}
-          availableActions={{ expand: true, range: true }}
-        />
-      </div>
-    );
-  })
-  .add('Grouped bar - Vertical', () => {
-    const size = select('size', acceptableSizes, CARD_SIZES.MEDIUMWIDE);
-    return (
-      <div style={{ width: `${getCardMinSize('lg', size).x}px`, margin: 20 }}>
-        <BarChartCard
-          title={text('title', 'Particles and temperature in cities')}
-          id="grouped-sample"
-          isLoading={boolean('isLoading', false)}
-          isEditable={boolean('isEditable', false)}
-          isExpanded={boolean('isExpandable', false)}
-          content={object('content', {
-            type: BAR_CHART_TYPES.GROUPED,
-            xLabel: 'Cities',
-            yLabel: 'Total',
-            series: [
-              {
-                dataSourceId: 'particles',
-                label: 'Particles',
-              },
-              {
-                dataSourceId: 'temperature',
-                label: 'Temperature',
-              },
-              {
-                dataSourceId: 'emissions',
-                label: 'Emissions',
-              },
-            ],
-            categoryDataSourceId: 'city',
-          })}
-          values={barChartData.quarters.filter((a) => a.quarter === '2020-Q1')}
-          size={size}
-          onCardAction={action('onCardAction')}
-          availableActions={{ expand: true }}
-        />
-      </div>
-    );
-  })
-  .add('Grouped bar - Horizontal', () => {
-    const size = select('size', acceptableSizes, CARD_SIZES.MEDIUMWIDE);
-    return (
-      <div style={{ width: `${getCardMinSize('lg', size).x}px`, margin: 20 }}>
-        <BarChartCard
-          title={text('title', 'Particles and temperature in cities')}
-          id="grouped-horizontal-sample"
-          isLoading={boolean('isLoading', false)}
-          isEditable={boolean('isEditable', false)}
-          isExpanded={boolean('isExpandable', false)}
-          content={object('content', {
-            type: BAR_CHART_TYPES.GROUPED,
-            layout: BAR_CHART_LAYOUTS.HORIZONTAL,
-            xLabel: 'Total',
-            yLabel: 'Cities',
-            series: [
-              {
-                dataSourceId: 'particles',
-                label: 'Particles',
-                color: {
-                  Particles: 'yellow',
-                  Temperature: 'purple',
-                },
-              },
-              {
-                dataSourceId: 'temperature',
-                label: 'Temperature',
-              },
-              {
-                dataSourceId: 'emissions',
-                label: 'Emissions',
-              },
-            ],
-            categoryDataSourceId: 'city',
-          })}
-          values={barChartData.quarters.filter((a) => a.quarter === '2020-Q2')}
-          size={size}
-          onCardAction={action('onCardAction')}
-          availableActions={{ expand: true }}
-        />
-      </div>
-    );
-  })
-  .add('Stacked bar - Vertical', () => {
-    const size = select('size', acceptableSizes, CARD_SIZES.MEDIUMWIDE);
-    return (
-      <div style={{ width: `${getCardMinSize('lg', size).x}px`, margin: 20 }}>
-        <BarChartCard
-          title={text('title', 'Particles and temperature in cities')}
-          id="stacked-sample"
-          isLoading={boolean('isLoading', false)}
-          isEditable={boolean('isEditable', false)}
-          isExpanded={boolean('isExpandable', false)}
-          content={object('content', {
-            type: BAR_CHART_TYPES.STACKED,
-            layout: BAR_CHART_LAYOUTS.VERTICAL,
-            xLabel: 'Cities',
-            yLabel: 'Total',
-            series: [
-              {
-                dataSourceId: 'particles',
-                label: 'Particles',
-                // colors: COLORS,
-              },
-              {
-                dataSourceId: 'temperature',
-                label: 'Temperature',
-                // colors: COLORS,
-              },
-              {
-                dataSourceId: 'emissions',
-                label: 'Emission',
-              },
-            ],
-            categoryDataSourceId: 'city',
-          })}
-          values={barChartData.quarters.filter((a) => a.quarter === '2020-Q3')}
-          size={size}
-          onCardAction={action('onCardAction')}
-          availableActions={{ expand: true }}
-        />
-      </div>
-    );
-  })
-  .add('Stacked bar - Horizontal', () => {
-    const size = select('size', acceptableSizes, CARD_SIZES.MEDIUMWIDE);
-    return (
-      <div style={{ width: `${getCardMinSize('lg', size).x}px`, margin: 20 }}>
-        <BarChartCard
-          title={text('title', 'Particles and temperature in cities')}
-          id="stacked-horizontal-sample"
-          isLoading={boolean('isLoading', false)}
-          isEditable={boolean('isEditable', false)}
-          isExpanded={boolean('isExpandable', false)}
-          content={object('content', {
-            type: BAR_CHART_TYPES.STACKED,
-            layout: BAR_CHART_LAYOUTS.HORIZONTAL,
-            xLabel: 'Total',
-            yLabel: 'Cities',
-            series: [
-              {
-                dataSourceId: 'particles',
-                label: 'Particles',
-                // colors: COLORS,
-              },
-              {
-                dataSourceId: 'temperature',
-                label: 'Temperature',
-                // colors: COLORS,
-              },
-              {
-                dataSourceId: 'emissions',
-                label: 'Emission',
-              },
-            ],
-            categoryDataSourceId: 'city',
-          })}
-          values={barChartData.quarters.filter((a) => a.quarter === '2020-Q4')}
-          size={size}
-          onCardAction={action('onCardAction')}
-          availableActions={{ expand: true }}
-        />
-      </div>
-    );
-  })
-  .add('Stacked bar - Time series', () => {
-    const size = select('size', acceptableSizes, CARD_SIZES.MEDIUMWIDE);
-    return (
-      <div style={{ width: `${getCardMinSize('lg', size).x}px`, margin: 20 }}>
-        <BarChartCard
-          title={text('title', 'Particles / emissions over 4 days')}
-          id="stacked-horizontal-sample"
-          isLoading={boolean('isLoading', false)}
-          isEditable={boolean('isEditable', false)}
-          isExpanded={boolean('isExpandable', false)}
-          content={object('content', {
-            type: BAR_CHART_TYPES.STACKED,
-            layout: BAR_CHART_LAYOUTS.VERTICAL,
-            xLabel: 'Dates',
-            yLabel: 'Total',
-            series: [
-              {
-                dataSourceId: 'particles',
-                label: 'Particles',
-                // colors: COLORS,
-              },
-              {
-                dataSourceId: 'emissions',
-                label: 'Emissions',
-                // colors: COLORS,
-              },
-            ],
-            timeDataSourceId: 'timestamp',
-          })}
-          values={barChartData.timestamps}
-          size={size}
-          onCardAction={action('onCardAction')}
-          availableActions={{ expand: true, range: true }}
-        />
-      </div>
-    );
-  })
-  .add('Stacked bar - Time series with categories', () => {
-    const size = select('size', acceptableSizes, CARD_SIZES.MEDIUMWIDE);
-    return (
-      <div style={{ width: `${getCardMinSize('lg', size).x}px`, margin: 20 }}>
-        <BarChartCard
-          title={text('title', 'Particles by city over time')}
-          id="stacked-horizontal-sample"
-          isLoading={boolean('isLoading', false)}
-          isEditable={boolean('isEditable', false)}
-          isExpanded={boolean('isExpandable', false)}
-          content={object('content', {
-            type: BAR_CHART_TYPES.STACKED,
-            layout: BAR_CHART_LAYOUTS.VERTICAL,
-            xLabel: 'Dates',
-            yLabel: 'Total',
-            series: [
-              {
-                dataSourceId: 'particles',
-                // colors: COLORS,
-              },
-            ],
-            timeDataSourceId: 'timestamp',
-            categoryDataSourceId: 'city',
-          })}
-          values={barChartData.timestamps}
-          size={size}
-          onCardAction={action('onCardAction')}
-          availableActions={{ expand: true, range: true }}
-        />
-      </div>
-    );
-  })
-  .add('with zoomBar', () => {
-    const size = select('size', acceptableSizes, CARD_SIZES.LARGEWIDE);
-    return (
-      <div style={{ width: `${getCardMinSize('lg', size).x}px`, margin: 20 }}>
-        <BarChartCard
-          title={text('title', 'Particles by city over time')}
-          id="stacked-horizontal-sample"
-          isLoading={boolean('isLoading', false)}
-          isEditable={boolean('isEditable', false)}
-          isExpanded={boolean('isExpandable', false)}
-          content={object('content', {
-            type: BAR_CHART_TYPES.STACKED,
-            layout: BAR_CHART_LAYOUTS.VERTICAL,
-            xLabel: 'Dates',
-            yLabel: 'Total',
-            series: [
-              {
-                dataSourceId: 'particles',
-              },
-            ],
-            timeDataSourceId: 'timestamp',
-            categoryDataSourceId: 'city',
-            zoomBar: {
-              enabled: true,
-              axes: 'top',
-              view: select(
-                'view',
-                ['slider_view', 'graph_view'],
-                'slider_view'
-              ),
-=======
 export default {
   title: 'Watson IoT/BarChartCard',
 
@@ -431,7 +43,6 @@
             {
               dataSourceId: 'particles',
               color: COLORS,
->>>>>>> e4ea71d3
             },
           ],
           categoryDataSourceId: 'city',
