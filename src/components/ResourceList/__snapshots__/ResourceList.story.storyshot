// Jest Snapshot v1, https://goo.gl/fbAQLP

exports[`Storybook Snapshot tests and console checks Storyshots Watson IoT/ResourceList default 1`] = `
<div
  className="storybook-container"
  style={
    Object {
      "padding": "3rem",
    }
  }
>
  <div
    style={
      Object {
        "position": "relative",
        "zIndex": 0,
      }
    }
  >
    <section
      className="bx--structured-list bx--structured-list--border bx--structured-list--selection ResourceList__ResourceListSection-sc-27rnbq-0 gAnvjz"
    >
      <div
        className="bx--structured-list-tbody"
      >
        <label
          aria-label="Item A"
          className=" bx--structured-list-row"
          onClick={[Function]}
          tabIndex={0}
        >
          <div
            className="bx--structured-list-td bx--structured-list-content--nowrap"
          >
            <strong>
              Item A
            </strong>
          </div>
          <div
            className="bx--structured-list-td"
          >
            Lorem ipsun dolor sit amet, consectetur adipiscing elit. Nunc dui magna, finibus id tortor sed.
          </div>
          <input
            checked={false}
            className="bx--structured-list-input"
            readOnly={true}
            tabIndex={-1}
            title="Item A"
            type="radio"
            value="Item A"
          />
          <div
            className="bx--structured-list-td"
            style={
              Object {
                "verticalAlign": "middle",
              }
            }
          >
            <svg
              className="bx--structured-list-svg"
              height="16"
              viewBox="0 0 16 16"
              width="16"
            >
              <path
                d="M8 16A8 8 0 1 1 8 0a8 8 0 0 1 0 16zm3.646-10.854L6.75 10.043 4.354 7.646l-.708.708 3.104 3.103 5.604-5.603-.708-.708z"
                fillRule="evenodd"
              />
            </svg>
          </div>
        </label>
        <label
          aria-label="Item B"
          className=" bx--structured-list-row"
          onClick={[Function]}
          tabIndex={1}
        >
          <div
            className="bx--structured-list-td bx--structured-list-content--nowrap"
          >
            <strong>
              Item B
            </strong>
          </div>
          <div
            className="bx--structured-list-td"
          >
            Lorem ipsun dolor sit amet, consectetur adipiscing elit. Nunc dui magna, finibus id tortor sed.
          </div>
          <input
            checked={false}
            className="bx--structured-list-input"
            readOnly={true}
            tabIndex={-1}
            title="Item B"
            type="radio"
            value="Item B"
          />
          <div
            className="bx--structured-list-td"
            style={
              Object {
                "verticalAlign": "middle",
              }
            }
          >
            <svg
              className="bx--structured-list-svg"
              height="16"
              viewBox="0 0 16 16"
              width="16"
            >
              <path
                d="M8 16A8 8 0 1 1 8 0a8 8 0 0 1 0 16zm3.646-10.854L6.75 10.043 4.354 7.646l-.708.708 3.104 3.103 5.604-5.603-.708-.708z"
                fillRule="evenodd"
              />
            </svg>
          </div>
        </label>
        <label
          aria-label="Item C"
          className=" bx--structured-list-row"
          onClick={[Function]}
          tabIndex={2}
        >
          <div
            className="bx--structured-list-td bx--structured-list-content--nowrap"
          >
            <strong>
              Item C
            </strong>
          </div>
          <div
            className="bx--structured-list-td"
          >
            Lorem ipsun dolor sit amet, consectetur adipiscing elit. Nunc dui magna, finibus id tortor sed. Lorem ipsun dolor sit amet, consectetur adipiscing elit. Nunc dui magna, finibus id tortor sed.Lorem ipsun dolor sit amet, consectetur adipiscing elit. Nunc dui magna, finibus id tortor sed.Lorem ipsun dolor sit amet, consectetur adipiscing elit. Nunc dui magna, finibus id tortor sed.Lorem ipsun dolor sit amet, consectetur adipiscing elit. Nunc dui magna, finibus id tortor sed.Lorem ipsun dolor sit amet, consectetur adipiscing elit. Nunc dui magna, finibus id tortor sed.Lorem ipsun dolor sit amet, consectetur adipiscing elit. Nunc dui magna, finibus id tortor sed.
          </div>
          <input
            checked={false}
            className="bx--structured-list-input"
            readOnly={true}
            tabIndex={-1}
            title="Item C"
            type="radio"
            value="Item C"
          />
          <div
            className="bx--structured-list-td"
            style={
              Object {
                "verticalAlign": "middle",
              }
            }
          >
            <svg
              className="bx--structured-list-svg"
              height="16"
              viewBox="0 0 16 16"
              width="16"
            >
              <path
                d="M8 16A8 8 0 1 1 8 0a8 8 0 0 1 0 16zm3.646-10.854L6.75 10.043 4.354 7.646l-.708.708 3.104 3.103 5.604-5.603-.708-.708z"
                fillRule="evenodd"
              />
            </svg>
          </div>
        </label>
      </div>
<<<<<<< HEAD
      <button
        className="info__show-button"
        onClick={[Function]}
        style={
          Object {
            "background": "#027ac5",
            "border": "none",
            "borderRadius": "0 0 0 5px",
            "color": "#fff",
            "cursor": "pointer",
            "display": "block",
            "fontFamily": "sans-serif",
            "fontSize": 12,
            "padding": "5px 15px",
            "position": "fixed",
            "right": 0,
            "top": 0,
          }
        }
        type="button"
      >
        Show Info
      </button>
    </div>
=======
    </section>
>>>>>>> 027c8315
  </div>
  <button
    className="info__show-button"
    onClick={[Function]}
    style={
      Object {
        "background": "#027ac5",
        "border": "none",
        "borderRadius": "0 0 0 5px",
        "color": "#fff",
        "cursor": "pointer",
        "display": "block",
        "fontFamily": "sans-serif",
        "fontSize": "12px",
        "padding": "5px 15px",
        "position": "fixed",
        "right": 0,
        "top": 0,
      }
    }
    type="button"
  >
    Show Info
  </button>
</div>
`;

exports[`Storybook Snapshot tests and console checks Storyshots Watson IoT/ResourceList with action 1`] = `
<div
  className="storybook-container"
  style={
    Object {
      "padding": "3rem",
    }
  }
>
  <div
    style={
      Object {
        "position": "relative",
        "zIndex": 0,
      }
    }
  >
    <section
      className="bx--structured-list bx--structured-list--border bx--structured-list--selection ResourceList__ResourceListSection-sc-27rnbq-0 gAnvjz"
    >
      <div
        className="bx--structured-list-tbody"
      >
        <label
          aria-label="Item A"
          className=" bx--structured-list-row"
          onClick={[Function]}
          tabIndex={-1}
        >
          <div
            className="bx--structured-list-td bx--structured-list-content--nowrap"
          >
            <strong>
              Item A
            </strong>
          </div>
          <div
            className="bx--structured-list-td"
          >
            Lorem ipsun dolor sit amet, consectetur adipiscing elit. Nunc dui magna, finibus id tortor sed.
          </div>
          <div
            className="bx--structured-list-td bx--structured-list-content--nowrap ResourceList__CustomActionDiv-sc-27rnbq-2 gHaTLR"
            role="presentation"
          >
            <button
              className="bx--btn bx--btn--ghost"
              disabled={false}
              onClick={[Function]}
              tabIndex={0}
              type="button"
            >
              Configure
              <svg
                aria-hidden={true}
                className="bx--btn__icon"
                focusable="false"
                height={16}
                preserveAspectRatio="xMidYMid meet"
                style={
                  Object {
                    "willChange": "transform",
                  }
                }
                viewBox="0 0 16 16"
                width={16}
                xmlns="http://www.w3.org/2000/svg"
              >
                <path
                  d="M1 13h14v1H1zm11.7-8.5c.4-.4.4-1 0-1.4l-1.8-1.8c-.4-.4-1-.4-1.4 0L2 8.8V12h3.2l7.5-7.5zM10.2 2L12 3.8l-1.5 1.5-1.8-1.8L10.2 2zM3 11V9.2l5-5L9.8 6l-5 5H3z"
                />
              </svg>
            </button>
          </div>
        </label>
        <label
          aria-label="Item B"
          className=" bx--structured-list-row"
          onClick={[Function]}
          tabIndex={-1}
        >
          <div
            className="bx--structured-list-td bx--structured-list-content--nowrap"
          >
            <strong>
              Item B
            </strong>
          </div>
          <div
            className="bx--structured-list-td"
          >
            Lorem ipsun dolor sit amet, consectetur adipiscing elit. Nunc dui magna, finibus id tortor sed.
          </div>
          <div
            className="bx--structured-list-td bx--structured-list-content--nowrap ResourceList__CustomActionDiv-sc-27rnbq-2 gHaTLR"
            role="presentation"
          >
            <button
              className="bx--btn bx--btn--ghost"
              disabled={false}
              onClick={[Function]}
              tabIndex={0}
              type="button"
            >
              Configure
              <svg
                aria-hidden={true}
                className="bx--btn__icon"
                focusable="false"
                height={16}
                preserveAspectRatio="xMidYMid meet"
                style={
                  Object {
                    "willChange": "transform",
                  }
                }
                viewBox="0 0 16 16"
                width={16}
                xmlns="http://www.w3.org/2000/svg"
              >
                <path
                  d="M1 13h14v1H1zm11.7-8.5c.4-.4.4-1 0-1.4l-1.8-1.8c-.4-.4-1-.4-1.4 0L2 8.8V12h3.2l7.5-7.5zM10.2 2L12 3.8l-1.5 1.5-1.8-1.8L10.2 2zM3 11V9.2l5-5L9.8 6l-5 5H3z"
                />
              </svg>
            </button>
          </div>
        </label>
        <label
          aria-label="Item C"
          className=" bx--structured-list-row"
          onClick={[Function]}
          tabIndex={-1}
        >
          <div
            className="bx--structured-list-td bx--structured-list-content--nowrap"
          >
            <strong>
              Item C
            </strong>
          </div>
          <div
            className="bx--structured-list-td"
          >
            Lorem ipsun dolor sit amet, consectetur adipiscing elit. Nunc dui magna, finibus id tortor sed. Lorem ipsun dolor sit amet, consectetur adipiscing elit. Nunc dui magna, finibus id tortor sed.Lorem ipsun dolor sit amet, consectetur adipiscing elit. Nunc dui magna, finibus id tortor sed.Lorem ipsun dolor sit amet, consectetur adipiscing elit. Nunc dui magna, finibus id tortor sed.Lorem ipsun dolor sit amet, consectetur adipiscing elit. Nunc dui magna, finibus id tortor sed.Lorem ipsun dolor sit amet, consectetur adipiscing elit. Nunc dui magna, finibus id tortor sed.Lorem ipsun dolor sit amet, consectetur adipiscing elit. Nunc dui magna, finibus id tortor sed.
          </div>
          <div
            className="bx--structured-list-td bx--structured-list-content--nowrap ResourceList__CustomActionDiv-sc-27rnbq-2 gHaTLR"
            role="presentation"
          >
            <button
              className="bx--btn bx--btn--ghost"
              disabled={false}
              onClick={[Function]}
              tabIndex={0}
              type="button"
            >
              Configure
              <svg
                aria-hidden={true}
                className="bx--btn__icon"
                focusable="false"
                height={16}
                preserveAspectRatio="xMidYMid meet"
                style={
                  Object {
                    "willChange": "transform",
                  }
                }
                viewBox="0 0 16 16"
                width={16}
                xmlns="http://www.w3.org/2000/svg"
              >
                <path
                  d="M1 13h14v1H1zm11.7-8.5c.4-.4.4-1 0-1.4l-1.8-1.8c-.4-.4-1-.4-1.4 0L2 8.8V12h3.2l7.5-7.5zM10.2 2L12 3.8l-1.5 1.5-1.8-1.8L10.2 2zM3 11V9.2l5-5L9.8 6l-5 5H3z"
                />
              </svg>
            </button>
          </div>
        </label>
      </div>
<<<<<<< HEAD
      <button
        className="info__show-button"
        onClick={[Function]}
        style={
          Object {
            "background": "#027ac5",
            "border": "none",
            "borderRadius": "0 0 0 5px",
            "color": "#fff",
            "cursor": "pointer",
            "display": "block",
            "fontFamily": "sans-serif",
            "fontSize": 12,
            "padding": "5px 15px",
            "position": "fixed",
            "right": 0,
            "top": 0,
          }
        }
        type="button"
      >
        Show Info
      </button>
    </div>
=======
    </section>
>>>>>>> 027c8315
  </div>
  <button
    className="info__show-button"
    onClick={[Function]}
    style={
      Object {
        "background": "#027ac5",
        "border": "none",
        "borderRadius": "0 0 0 5px",
        "color": "#fff",
        "cursor": "pointer",
        "display": "block",
        "fontFamily": "sans-serif",
        "fontSize": "12px",
        "padding": "5px 15px",
        "position": "fixed",
        "right": 0,
        "top": 0,
      }
    }
    type="button"
  >
    Show Info
  </button>
</div>
`;

exports[`Storybook Snapshot tests and console checks Storyshots Watson IoT/ResourceList with extra content 1`] = `
<div
  className="storybook-container"
  style={
    Object {
      "padding": "3rem",
    }
  }
>
  <div
    style={
      Object {
        "position": "relative",
        "zIndex": 0,
      }
    }
  >
    <section
      className="bx--structured-list bx--structured-list--border bx--structured-list--selection ResourceList__ResourceListSection-sc-27rnbq-0 gAnvjz"
    >
      <div
        className="bx--structured-list-tbody"
      >
        <label
          aria-label="Item A"
          className=" bx--structured-list-row"
          onClick={[Function]}
          tabIndex={0}
        >
          <div
            className="bx--structured-list-td"
          >
            <div>
              <h5>
                row-0
              </h5>
              <svg
                aria-hidden={true}
                focusable="false"
                height={32}
                preserveAspectRatio="xMidYMid meet"
                style={
                  Object {
                    "willChange": "transform",
                  }
                }
                viewBox="0 0 32 32"
                width={32}
                xmlns="http://www.w3.org/2000/svg"
              >
                <path
                  d="M16 10a6 6 0 0 0-6 6v8a6 6 0 0 0 12 0v-8a6 6 0 0 0-6-6zm-4.25 7.87h8.5v4.25h-8.5zM16 28.25A4.27 4.27 0 0 1 11.75 24v-.13h8.5V24A4.27 4.27 0 0 1 16 28.25zm4.25-12.13h-8.5V16a4.25 4.25 0 0 1 8.5 0zm10.41 3.09L24 13v9.1a4 4 0 0 0 8 0 3.83 3.83 0 0 0-1.34-2.89zM28 24.35a2.25 2.25 0 0 1-2.25-2.25V17l3.72 3.47A2.05 2.05 0 0 1 30.2 22a2.25 2.25 0 0 1-2.2 2.35zM0 22.1a4 4 0 0 0 8 0V13l-6.66 6.21A3.88 3.88 0 0 0 0 22.1zm2.48-1.56L6.25 17v5.1a2.25 2.25 0 0 1-4.5 0 2.05 2.05 0 0 1 .73-1.56zM15 5.5A3.5 3.5 0 1 0 11.5 9 3.5 3.5 0 0 0 15 5.5zm-5.25 0a1.75 1.75 0 1 1 1.75 1.75A1.77 1.77 0 0 1 9.75 5.5zM20.5 2A3.5 3.5 0 1 0 24 5.5 3.5 3.5 0 0 0 20.5 2zm0 5.25a1.75 1.75 0 1 1 1.75-1.75 1.77 1.77 0 0 1-1.75 1.75z"
                />
              </svg>
            </div>
          </div>
          <div
            className="bx--structured-list-td bx--structured-list-content--nowrap"
          >
            <strong>
              Item A
            </strong>
          </div>
          <div
            className="bx--structured-list-td"
          >
            Lorem ipsun dolor sit amet, consectetur adipiscing elit. Nunc dui magna, finibus id tortor sed.
          </div>
          <input
            checked={false}
            className="bx--structured-list-input"
            readOnly={true}
            tabIndex={-1}
            title="Item A"
            type="radio"
            value="Item A"
          />
          <div
            className="bx--structured-list-td"
            style={
              Object {
                "verticalAlign": "middle",
              }
            }
          >
            <svg
              className="bx--structured-list-svg"
              height="16"
              viewBox="0 0 16 16"
              width="16"
            >
              <path
                d="M8 16A8 8 0 1 1 8 0a8 8 0 0 1 0 16zm3.646-10.854L6.75 10.043 4.354 7.646l-.708.708 3.104 3.103 5.604-5.603-.708-.708z"
                fillRule="evenodd"
              />
            </svg>
          </div>
        </label>
        <label
          aria-label="Item B"
          className=" bx--structured-list-row"
          onClick={[Function]}
          tabIndex={1}
        >
          <div
            className="bx--structured-list-td"
          >
            <div>
              <h5>
                row-1
              </h5>
              <svg
                aria-hidden={true}
                focusable="false"
                height={32}
                preserveAspectRatio="xMidYMid meet"
                style={
                  Object {
                    "willChange": "transform",
                  }
                }
                viewBox="0 0 32 32"
                width={32}
                xmlns="http://www.w3.org/2000/svg"
              >
                <path
                  d="M16 10a6 6 0 0 0-6 6v8a6 6 0 0 0 12 0v-8a6 6 0 0 0-6-6zm-4.25 7.87h8.5v4.25h-8.5zM16 28.25A4.27 4.27 0 0 1 11.75 24v-.13h8.5V24A4.27 4.27 0 0 1 16 28.25zm4.25-12.13h-8.5V16a4.25 4.25 0 0 1 8.5 0zm10.41 3.09L24 13v9.1a4 4 0 0 0 8 0 3.83 3.83 0 0 0-1.34-2.89zM28 24.35a2.25 2.25 0 0 1-2.25-2.25V17l3.72 3.47A2.05 2.05 0 0 1 30.2 22a2.25 2.25 0 0 1-2.2 2.35zM0 22.1a4 4 0 0 0 8 0V13l-6.66 6.21A3.88 3.88 0 0 0 0 22.1zm2.48-1.56L6.25 17v5.1a2.25 2.25 0 0 1-4.5 0 2.05 2.05 0 0 1 .73-1.56zM15 5.5A3.5 3.5 0 1 0 11.5 9 3.5 3.5 0 0 0 15 5.5zm-5.25 0a1.75 1.75 0 1 1 1.75 1.75A1.77 1.77 0 0 1 9.75 5.5zM20.5 2A3.5 3.5 0 1 0 24 5.5 3.5 3.5 0 0 0 20.5 2zm0 5.25a1.75 1.75 0 1 1 1.75-1.75 1.77 1.77 0 0 1-1.75 1.75z"
                />
              </svg>
            </div>
          </div>
          <div
            className="bx--structured-list-td bx--structured-list-content--nowrap"
          >
            <strong>
              Item B
            </strong>
          </div>
          <div
            className="bx--structured-list-td"
          >
            Lorem ipsun dolor sit amet, consectetur adipiscing elit. Nunc dui magna, finibus id tortor sed.
          </div>
          <input
            checked={false}
            className="bx--structured-list-input"
            readOnly={true}
            tabIndex={-1}
            title="Item B"
            type="radio"
            value="Item B"
          />
          <div
            className="bx--structured-list-td"
            style={
              Object {
                "verticalAlign": "middle",
              }
            }
          >
            <svg
              className="bx--structured-list-svg"
              height="16"
              viewBox="0 0 16 16"
              width="16"
            >
              <path
                d="M8 16A8 8 0 1 1 8 0a8 8 0 0 1 0 16zm3.646-10.854L6.75 10.043 4.354 7.646l-.708.708 3.104 3.103 5.604-5.603-.708-.708z"
                fillRule="evenodd"
              />
            </svg>
          </div>
        </label>
        <label
          aria-label="Item C"
          className=" bx--structured-list-row"
          onClick={[Function]}
          tabIndex={2}
        >
          <div
            className="bx--structured-list-td"
          >
            <div>
              <h5>
                row-2
              </h5>
              <svg
                aria-hidden={true}
                focusable="false"
                height={32}
                preserveAspectRatio="xMidYMid meet"
                style={
                  Object {
                    "willChange": "transform",
                  }
                }
                viewBox="0 0 32 32"
                width={32}
                xmlns="http://www.w3.org/2000/svg"
              >
                <path
                  d="M16 10a6 6 0 0 0-6 6v8a6 6 0 0 0 12 0v-8a6 6 0 0 0-6-6zm-4.25 7.87h8.5v4.25h-8.5zM16 28.25A4.27 4.27 0 0 1 11.75 24v-.13h8.5V24A4.27 4.27 0 0 1 16 28.25zm4.25-12.13h-8.5V16a4.25 4.25 0 0 1 8.5 0zm10.41 3.09L24 13v9.1a4 4 0 0 0 8 0 3.83 3.83 0 0 0-1.34-2.89zM28 24.35a2.25 2.25 0 0 1-2.25-2.25V17l3.72 3.47A2.05 2.05 0 0 1 30.2 22a2.25 2.25 0 0 1-2.2 2.35zM0 22.1a4 4 0 0 0 8 0V13l-6.66 6.21A3.88 3.88 0 0 0 0 22.1zm2.48-1.56L6.25 17v5.1a2.25 2.25 0 0 1-4.5 0 2.05 2.05 0 0 1 .73-1.56zM15 5.5A3.5 3.5 0 1 0 11.5 9 3.5 3.5 0 0 0 15 5.5zm-5.25 0a1.75 1.75 0 1 1 1.75 1.75A1.77 1.77 0 0 1 9.75 5.5zM20.5 2A3.5 3.5 0 1 0 24 5.5 3.5 3.5 0 0 0 20.5 2zm0 5.25a1.75 1.75 0 1 1 1.75-1.75 1.77 1.77 0 0 1-1.75 1.75z"
                />
              </svg>
            </div>
          </div>
          <div
            className="bx--structured-list-td bx--structured-list-content--nowrap"
          >
            <strong>
              Item C
            </strong>
          </div>
          <div
            className="bx--structured-list-td"
          >
            Lorem ipsun dolor sit amet, consectetur adipiscing elit. Nunc dui magna, finibus id tortor sed. Lorem ipsun dolor sit amet, consectetur adipiscing elit. Nunc dui magna, finibus id tortor sed.Lorem ipsun dolor sit amet, consectetur adipiscing elit. Nunc dui magna, finibus id tortor sed.Lorem ipsun dolor sit amet, consectetur adipiscing elit. Nunc dui magna, finibus id tortor sed.Lorem ipsun dolor sit amet, consectetur adipiscing elit. Nunc dui magna, finibus id tortor sed.Lorem ipsun dolor sit amet, consectetur adipiscing elit. Nunc dui magna, finibus id tortor sed.Lorem ipsun dolor sit amet, consectetur adipiscing elit. Nunc dui magna, finibus id tortor sed.
          </div>
          <input
            checked={false}
            className="bx--structured-list-input"
            readOnly={true}
            tabIndex={-1}
            title="Item C"
            type="radio"
            value="Item C"
          />
          <div
            className="bx--structured-list-td"
            style={
              Object {
                "verticalAlign": "middle",
              }
            }
          >
            <svg
              className="bx--structured-list-svg"
              height="16"
              viewBox="0 0 16 16"
              width="16"
            >
              <path
                d="M8 16A8 8 0 1 1 8 0a8 8 0 0 1 0 16zm3.646-10.854L6.75 10.043 4.354 7.646l-.708.708 3.104 3.103 5.604-5.603-.708-.708z"
                fillRule="evenodd"
              />
            </svg>
          </div>
        </label>
      </div>
<<<<<<< HEAD
      <button
        className="info__show-button"
        onClick={[Function]}
        style={
          Object {
            "background": "#027ac5",
            "border": "none",
            "borderRadius": "0 0 0 5px",
            "color": "#fff",
            "cursor": "pointer",
            "display": "block",
            "fontFamily": "sans-serif",
            "fontSize": 12,
            "padding": "5px 15px",
            "position": "fixed",
            "right": 0,
            "top": 0,
          }
        }
        type="button"
      >
        Show Info
      </button>
    </div>
=======
    </section>
>>>>>>> 027c8315
  </div>
  <button
    className="info__show-button"
    onClick={[Function]}
    style={
      Object {
        "background": "#027ac5",
        "border": "none",
        "borderRadius": "0 0 0 5px",
        "color": "#fff",
        "cursor": "pointer",
        "display": "block",
        "fontFamily": "sans-serif",
        "fontSize": "12px",
        "padding": "5px 15px",
        "position": "fixed",
        "right": 0,
        "top": 0,
      }
    }
    type="button"
  >
    Show Info
  </button>
</div>
`;<|MERGE_RESOLUTION|>--- conflicted
+++ resolved
@@ -168,34 +168,7 @@
           </div>
         </label>
       </div>
-<<<<<<< HEAD
-      <button
-        className="info__show-button"
-        onClick={[Function]}
-        style={
-          Object {
-            "background": "#027ac5",
-            "border": "none",
-            "borderRadius": "0 0 0 5px",
-            "color": "#fff",
-            "cursor": "pointer",
-            "display": "block",
-            "fontFamily": "sans-serif",
-            "fontSize": 12,
-            "padding": "5px 15px",
-            "position": "fixed",
-            "right": 0,
-            "top": 0,
-          }
-        }
-        type="button"
-      >
-        Show Info
-      </button>
-    </div>
-=======
     </section>
->>>>>>> 027c8315
   </div>
   <button
     className="info__show-button"
@@ -209,7 +182,7 @@
         "cursor": "pointer",
         "display": "block",
         "fontFamily": "sans-serif",
-        "fontSize": "12px",
+        "fontSize": 12,
         "padding": "5px 15px",
         "position": "fixed",
         "right": 0,
@@ -403,34 +376,7 @@
           </div>
         </label>
       </div>
-<<<<<<< HEAD
-      <button
-        className="info__show-button"
-        onClick={[Function]}
-        style={
-          Object {
-            "background": "#027ac5",
-            "border": "none",
-            "borderRadius": "0 0 0 5px",
-            "color": "#fff",
-            "cursor": "pointer",
-            "display": "block",
-            "fontFamily": "sans-serif",
-            "fontSize": 12,
-            "padding": "5px 15px",
-            "position": "fixed",
-            "right": 0,
-            "top": 0,
-          }
-        }
-        type="button"
-      >
-        Show Info
-      </button>
-    </div>
-=======
     </section>
->>>>>>> 027c8315
   </div>
   <button
     className="info__show-button"
@@ -444,7 +390,7 @@
         "cursor": "pointer",
         "display": "block",
         "fontFamily": "sans-serif",
-        "fontSize": "12px",
+        "fontSize": 12,
         "padding": "5px 15px",
         "position": "fixed",
         "right": 0,
@@ -707,34 +653,7 @@
           </div>
         </label>
       </div>
-<<<<<<< HEAD
-      <button
-        className="info__show-button"
-        onClick={[Function]}
-        style={
-          Object {
-            "background": "#027ac5",
-            "border": "none",
-            "borderRadius": "0 0 0 5px",
-            "color": "#fff",
-            "cursor": "pointer",
-            "display": "block",
-            "fontFamily": "sans-serif",
-            "fontSize": 12,
-            "padding": "5px 15px",
-            "position": "fixed",
-            "right": 0,
-            "top": 0,
-          }
-        }
-        type="button"
-      >
-        Show Info
-      </button>
-    </div>
-=======
     </section>
->>>>>>> 027c8315
   </div>
   <button
     className="info__show-button"
@@ -748,7 +667,7 @@
         "cursor": "pointer",
         "display": "block",
         "fontFamily": "sans-serif",
-        "fontSize": "12px",
+        "fontSize": 12,
         "padding": "5px 15px",
         "position": "fixed",
         "right": 0,
