--- conflicted
+++ resolved
@@ -1,9 +1,6 @@
 // Jest Snapshot v1, https://goo.gl/fbAQLP
 
-<<<<<<< HEAD
-exports[`Storybook Snapshot tests and console checks Storyshots Watson IoT/Dashboard Grid dashboard, custom layout 1`] = `
-=======
-exports[`Storybook Snapshot tests and console checks Storyshots Watson IoT|Dashboard Grid dashboard, all card sizes 1`] = `
+exports[`Storybook Snapshot tests and console checks Storyshots Watson IoT/Dashboard Grid dashboard, all card sizes 1`] = `
 <div
   style={
     Object {
@@ -385,7 +382,7 @@
             "cursor": "pointer",
             "display": "block",
             "fontFamily": "sans-serif",
-            "fontSize": "12px",
+            "fontSize": 12,
             "padding": "5px 15px",
             "position": "fixed",
             "right": 0,
@@ -401,8 +398,7 @@
 </div>
 `;
 
-exports[`Storybook Snapshot tests and console checks Storyshots Watson IoT|Dashboard Grid dashboard, custom layout 1`] = `
->>>>>>> fe5560cc
+exports[`Storybook Snapshot tests and console checks Storyshots Watson IoT/Dashboard Grid dashboard, custom layout 1`] = `
 <div
   style={
     Object {
