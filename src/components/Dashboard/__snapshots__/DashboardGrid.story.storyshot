// Jest Snapshot v1, https://goo.gl/fbAQLP

exports[`Storybook Snapshot tests and console checks Storyshots Watson IoT|Dashboard Grid dashboard, all card sizes 1`] = `
<div
  className="storybook-container"
  style={
    Object {
      "padding": "3rem",
    }
  }
>
  <div
    style={
      Object {
        "position": "relative",
        "zIndex": 0,
      }
    }
  >
    Resize your window to see the callback handlers get triggered in the Actions tab.
    <div
      style={
        Object {
          "width": "calc(100vw - 6rem)",
        }
      }
    >
      <div
        style={
          Object {
            "flex": 1,
          }
        }
      >
        <div
          className="react-grid-layout DashboardGrid__StyledGridLayout-vxs00g-0 hTrCDO"
          style={
            Object {
              "height": "1776px",
            }
          }
        >
          <div
            className="react-grid-item cssTransforms Card__CardWrapper-v5r71h-0 bAafuV"
            id="Small"
            style={
              Object {
                "MozTransform": "translate(16px,16px)",
                "OTransform": "translate(16px,16px)",
                "WebkitTransform": "translate(16px,16px)",
                "height": "144px",
                "msTransform": "translate(16px,16px)",
                "position": "absolute",
                "transform": "translate(16px,16px)",
                "width": "300px",
              }
            }
            type="VALUE"
          >
            <div
              className="card--header"
            >
              <span
                className="card--title"
                title="Small"
              >
                <div
<<<<<<< HEAD
                  className="iot--card--header"
                >
                  <span
                    className="card--title"
                    title="Small"
                  >
                    <div
                      className="title--text"
                    >
                      Small
                    </div>
                  </span>
                  <div
                    className="iot--card--toolbar card--toolbar"
                  />
=======
                  className="title--text"
                >
                  Small
>>>>>>> e437b108
                </div>
              </span>
              <div
                className="card--toolbar"
              />
            </div>
            <div
              className="Card__CardContent-v5r71h-1 ggrDpu"
            />
          </div>
          <div
            className="react-grid-item cssTransforms Card__CardWrapper-v5r71h-0 bAafuV"
            id="Small Wide"
            style={
              Object {
                "MozTransform": "translate(332px,16px)",
                "OTransform": "translate(332px,16px)",
                "WebkitTransform": "translate(332px,16px)",
                "height": "144px",
                "msTransform": "translate(332px,16px)",
                "position": "absolute",
                "transform": "translate(332px,16px)",
                "width": "300px",
              }
            }
            type="VALUE"
          >
            <div
              className="card--header"
            >
              <span
                className="card--title"
                title="Small Wide"
              >
                <div
<<<<<<< HEAD
                  className="iot--card--header"
                >
                  <span
                    className="card--title"
                    title="Small Wide"
                  >
                    <div
                      className="title--text"
                    >
                      Small Wide
                    </div>
                  </span>
                  <div
                    className="iot--card--toolbar card--toolbar"
                  />
=======
                  className="title--text"
                >
                  Small Wide
>>>>>>> e437b108
                </div>
              </span>
              <div
                className="card--toolbar"
              />
            </div>
            <div
              className="Card__CardContent-v5r71h-1 ggrDpu"
            />
          </div>
          <div
            className="react-grid-item cssTransforms Card__CardWrapper-v5r71h-0 bHPJyP"
            id="Medium Thin"
            style={
              Object {
                "MozTransform": "translate(16px,176px)",
                "OTransform": "translate(16px,176px)",
                "WebkitTransform": "translate(16px,176px)",
                "height": "304px",
                "msTransform": "translate(16px,176px)",
                "position": "absolute",
                "transform": "translate(16px,176px)",
                "width": "300px",
              }
            }
            type="VALUE"
          >
            <div
              className="card--header"
            >
              <span
                className="card--title"
                title="Medium Thin"
              >
                <div
<<<<<<< HEAD
                  className="iot--card--header"
                >
                  <span
                    className="card--title"
                    title="Medium Thin"
                  >
                    <div
                      className="title--text"
                    >
                      Medium Thin
                    </div>
                  </span>
                  <div
                    className="iot--card--toolbar card--toolbar"
                  />
=======
                  className="title--text"
                >
                  Medium Thin
>>>>>>> e437b108
                </div>
              </span>
              <div
                className="card--toolbar"
              />
            </div>
            <div
              className="Card__CardContent-v5r71h-1 hxiPNM"
            />
          </div>
          <div
            className="react-grid-item cssTransforms Card__CardWrapper-v5r71h-0 bHPJyP"
            id="Medium"
            style={
              Object {
                "MozTransform": "translate(332px,176px)",
                "OTransform": "translate(332px,176px)",
                "WebkitTransform": "translate(332px,176px)",
                "height": "304px",
                "msTransform": "translate(332px,176px)",
                "position": "absolute",
                "transform": "translate(332px,176px)",
                "width": "300px",
              }
            }
            type="VALUE"
          >
            <div
              className="card--header"
            >
              <span
                className="card--title"
                title="Medium"
              >
                <div
<<<<<<< HEAD
                  className="iot--card--header"
                >
                  <span
                    className="card--title"
                    title="Medium"
                  >
                    <div
                      className="title--text"
                    >
                      Medium
                    </div>
                  </span>
                  <div
                    className="iot--card--toolbar card--toolbar"
                  />
=======
                  className="title--text"
                >
                  Medium
>>>>>>> e437b108
                </div>
              </span>
              <div
                className="card--toolbar"
              />
            </div>
            <div
              className="Card__CardContent-v5r71h-1 hxiPNM"
            />
          </div>
          <div
            className="react-grid-item cssTransforms Card__CardWrapper-v5r71h-0 bHPJyP"
            id="Medium Wide"
            style={
              Object {
                "MozTransform": "translate(648px,16px)",
                "OTransform": "translate(648px,16px)",
                "WebkitTransform": "translate(648px,16px)",
                "height": "304px",
                "msTransform": "translate(648px,16px)",
                "position": "absolute",
                "transform": "translate(648px,16px)",
                "width": "616px",
              }
            }
            type="VALUE"
          >
            <div
              className="card--header"
            >
              <span
                className="card--title"
                title="Medium Wide"
              >
                <div
<<<<<<< HEAD
                  className="iot--card--header"
                >
                  <span
                    className="card--title"
                    title="Medium Wide"
                  >
                    <div
                      className="title--text"
                    >
                      Medium Wide
                    </div>
                  </span>
                  <div
                    className="iot--card--toolbar card--toolbar"
                  />
=======
                  className="title--text"
                >
                  Medium Wide
>>>>>>> e437b108
                </div>
              </span>
              <div
                className="card--toolbar"
              />
            </div>
            <div
              className="Card__CardContent-v5r71h-1 hxiPNM"
            />
          </div>
          <div
            className="react-grid-item cssTransforms Card__CardWrapper-v5r71h-0 izWJSI"
            id="Large Thin"
            style={
              Object {
                "MozTransform": "translate(16px,496px)",
                "OTransform": "translate(16px,496px)",
                "WebkitTransform": "translate(16px,496px)",
                "height": "624px",
                "msTransform": "translate(16px,496px)",
                "position": "absolute",
                "transform": "translate(16px,496px)",
                "width": "300px",
              }
            }
            type="VALUE"
          >
            <div
              className="card--header"
            >
              <span
                className="card--title"
                title="Large Thin"
              >
                <div
<<<<<<< HEAD
                  className="iot--card--header"
                >
                  <span
                    className="card--title"
                    title="Large Thin"
                  >
                    <div
                      className="title--text"
                    >
                      Large Thin
                    </div>
                  </span>
                  <div
                    className="iot--card--toolbar card--toolbar"
                  />
=======
                  className="title--text"
                >
                  Large Thin
>>>>>>> e437b108
                </div>
              </span>
              <div
                className="card--toolbar"
              />
            </div>
            <div
              className="Card__CardContent-v5r71h-1 flVXpj"
            />
          </div>
          <div
            className="react-grid-item cssTransforms Card__CardWrapper-v5r71h-0 izWJSI"
            id="Large"
            style={
              Object {
                "MozTransform": "translate(332px,496px)",
                "OTransform": "translate(332px,496px)",
                "WebkitTransform": "translate(332px,496px)",
                "height": "624px",
                "msTransform": "translate(332px,496px)",
                "position": "absolute",
                "transform": "translate(332px,496px)",
                "width": "616px",
              }
            }
            type="VALUE"
          >
            <div
              className="card--header"
            >
              <span
                className="card--title"
                title="Large"
              >
                <div
<<<<<<< HEAD
                  className="iot--card--header"
                >
                  <span
                    className="card--title"
                    title="Large"
                  >
                    <div
                      className="title--text"
                    >
                      Large
                    </div>
                  </span>
                  <div
                    className="iot--card--toolbar card--toolbar"
                  />
=======
                  className="title--text"
                >
                  Large
>>>>>>> e437b108
                </div>
              </span>
              <div
                className="card--toolbar"
              />
            </div>
            <div
              className="Card__CardContent-v5r71h-1 flVXpj"
            />
          </div>
          <div
            className="react-grid-item cssTransforms Card__CardWrapper-v5r71h-0 izWJSI"
            id="Large Wide"
            style={
              Object {
                "MozTransform": "translate(16px,1136px)",
                "OTransform": "translate(16px,1136px)",
                "WebkitTransform": "translate(16px,1136px)",
                "height": "624px",
                "msTransform": "translate(16px,1136px)",
                "position": "absolute",
                "transform": "translate(16px,1136px)",
                "width": "1248px",
              }
            }
            type="VALUE"
          >
            <div
              className="card--header"
            >
              <span
                className="card--title"
                title="Large Wide"
              >
                <div
<<<<<<< HEAD
                  className="iot--card--header"
                >
                  <span
                    className="card--title"
                    title="Large Wide"
                  >
                    <div
                      className="title--text"
                    >
                      Large Wide
                    </div>
                  </span>
                  <div
                    className="iot--card--toolbar card--toolbar"
                  />
=======
                  className="title--text"
                >
                  Large Wide
>>>>>>> e437b108
                </div>
              </span>
              <div
                className="card--toolbar"
              />
            </div>
            <div
              className="Card__CardContent-v5r71h-1 flVXpj"
            />
          </div>
        </div>
      </div>
    </div>
  </div>
  <button
    className="info__show-button"
    onClick={[Function]}
    style={
      Object {
        "background": "#027ac5",
        "border": "none",
        "borderRadius": "0 0 0 5px",
        "color": "#fff",
        "cursor": "pointer",
        "display": "block",
        "fontFamily": "sans-serif",
        "fontSize": "12px",
        "padding": "5px 15px",
        "position": "fixed",
        "right": 0,
        "top": 0,
      }
    }
    type="button"
  >
    Show Info
  </button>
</div>
`;

exports[`Storybook Snapshot tests and console checks Storyshots Watson IoT|Dashboard Grid dashboard, custom layout 1`] = `
<div
  className="storybook-container"
  style={
    Object {
      "padding": "3rem",
    }
  }
>
  <div
    style={
      Object {
        "position": "relative",
        "zIndex": 0,
      }
    }
  >
    Passes a custom layout to the dashboard grid. Only the lg and md breakpoint have a custom layout defined. Resize the screen to see the cards reposition and resize themselves at different layouts.
    <div
      style={
        Object {
          "width": "calc(100vw - 6rem)",
        }
      }
    >
      <div
        style={
          Object {
            "flex": 1,
          }
        }
      >
        <div
          className="react-grid-layout DashboardGrid__StyledGridLayout-vxs00g-0 hTrCDO"
          style={
            Object {
              "height": "656px",
            }
          }
        >
          <div
            className="react-grid-item cssTransforms Card__CardWrapper-v5r71h-0 bHPJyP"
            content="My Facility Metrics"
            id="facility"
            style={
              Object {
                "MozTransform": "translate(332px,336px)",
                "OTransform": "translate(332px,336px)",
                "WebkitTransform": "translate(332px,336px)",
                "height": "304px",
                "msTransform": "translate(332px,336px)",
                "position": "absolute",
                "transform": "translate(332px,336px)",
                "width": "300px",
              }
            }
            type="VALUE"
          >
            <div
              className="card--header"
            >
              <span
                className="card--title"
                title="Facility Metrics"
              >
                <div
<<<<<<< HEAD
                  className="iot--card--header"
                >
                  <span
                    className="card--title"
                    title="Facility Metrics"
                  >
                    <div
                      className="title--text"
                    >
                      Facility Metrics
                    </div>
                  </span>
                  <div
                    className="iot--card--toolbar card--toolbar"
                  />
=======
                  className="title--text"
                >
                  Facility Metrics
>>>>>>> e437b108
                </div>
              </span>
              <div
                className="card--toolbar"
              />
            </div>
            <div
              className="Card__CardContent-v5r71h-1 hxiPNM"
            />
          </div>
          <div
            className="react-grid-item cssTransforms Card__CardWrapper-v5r71h-0 bAafuV"
            content="My Humidity Values"
            id="humidity"
            style={
              Object {
                "MozTransform": "translate(16px,16px)",
                "OTransform": "translate(16px,16px)",
                "WebkitTransform": "translate(16px,16px)",
                "height": "144px",
                "msTransform": "translate(16px,16px)",
                "position": "absolute",
                "transform": "translate(16px,16px)",
                "width": "300px",
              }
            }
            type="VALUE"
          >
            <div
              className="card--header"
            >
              <span
                className="card--title"
                title="Humidity"
              >
                <div
<<<<<<< HEAD
                  className="iot--card--header"
                >
                  <span
                    className="card--title"
                    title="Humidity"
                  >
                    <div
                      className="title--text"
                    >
                      Humidity
                    </div>
                  </span>
                  <div
                    className="iot--card--toolbar card--toolbar"
                  />
=======
                  className="title--text"
                >
                  Humidity
>>>>>>> e437b108
                </div>
              </span>
              <div
                className="card--toolbar"
              />
            </div>
            <div
              className="Card__CardContent-v5r71h-1 ggrDpu"
            />
          </div>
          <div
            className="react-grid-item cssTransforms Card__CardWrapper-v5r71h-0 bAafuV"
            content="My utilization chart"
            id="utilization"
            style={
              Object {
                "MozTransform": "translate(253px,176px)",
                "OTransform": "translate(253px,176px)",
                "WebkitTransform": "translate(253px,176px)",
                "height": "144px",
                "msTransform": "translate(253px,176px)",
                "position": "absolute",
                "transform": "translate(253px,176px)",
                "width": "300px",
              }
            }
            type="VALUE"
          >
            <div
              className="card--header"
            >
              <span
                className="card--title"
                title="Utilization"
              >
                <div
<<<<<<< HEAD
                  className="iot--card--header"
                >
                  <span
                    className="card--title"
                    title="Utilization"
                  >
                    <div
                      className="title--text"
                    >
                      Utilization
                    </div>
                  </span>
                  <div
                    className="iot--card--toolbar card--toolbar"
                  />
=======
                  className="title--text"
                >
                  Utilization
>>>>>>> e437b108
                </div>
              </span>
              <div
                className="card--toolbar"
              />
            </div>
            <div
              className="Card__CardContent-v5r71h-1 ggrDpu"
            />
          </div>
        </div>
      </div>
    </div>
  </div>
  <button
    className="info__show-button"
    onClick={[Function]}
    style={
      Object {
        "background": "#027ac5",
        "border": "none",
        "borderRadius": "0 0 0 5px",
        "color": "#fff",
        "cursor": "pointer",
        "display": "block",
        "fontFamily": "sans-serif",
        "fontSize": "12px",
        "padding": "5px 15px",
        "position": "fixed",
        "right": 0,
        "top": 0,
      }
    }
    type="button"
  >
    Show Info
  </button>
</div>
`;

exports[`Storybook Snapshot tests and console checks Storyshots Watson IoT|Dashboard Grid dashboard, default layouts 1`] = `
<div
  className="storybook-container"
  style={
    Object {
      "padding": "3rem",
    }
  }
>
  <div
    style={
      Object {
        "position": "relative",
        "zIndex": 0,
      }
    }
  >
    Resize your window to see the callback handlers get triggered in the Actions tab.
    <div
      style={
        Object {
          "width": "calc(100vw - 6rem)",
        }
      }
    >
      <div
        style={
          Object {
            "flex": 1,
          }
        }
      >
        <div
          className="react-grid-layout DashboardGrid__StyledGridLayout-vxs00g-0 hTrCDO"
          style={
            Object {
              "height": "336px",
            }
          }
        >
          <div
            className="react-grid-item cssTransforms Card__CardWrapper-v5r71h-0 bHPJyP"
            content="My Facility Metrics"
            id="facility"
            style={
              Object {
                "MozTransform": "translate(16px,16px)",
                "OTransform": "translate(16px,16px)",
                "WebkitTransform": "translate(16px,16px)",
                "height": "304px",
                "msTransform": "translate(16px,16px)",
                "position": "absolute",
                "transform": "translate(16px,16px)",
                "width": "300px",
              }
            }
            type="VALUE"
          >
            <div
              className="card--header"
            >
              <span
                className="card--title"
                title="Facility Metrics"
              >
                <div
<<<<<<< HEAD
                  className="iot--card--header"
                >
                  <span
                    className="card--title"
                    title="Facility Metrics"
                  >
                    <div
                      className="title--text"
                    >
                      Facility Metrics
                    </div>
                  </span>
                  <div
                    className="iot--card--toolbar card--toolbar"
                  />
=======
                  className="title--text"
                >
                  Facility Metrics
>>>>>>> e437b108
                </div>
              </span>
              <div
                className="card--toolbar"
              />
            </div>
            <div
              className="Card__CardContent-v5r71h-1 hxiPNM"
            />
          </div>
          <div
            className="react-grid-item cssTransforms Card__CardWrapper-v5r71h-0 bAafuV"
            content="My Humidity Values"
            id="humidity"
            style={
              Object {
                "MozTransform": "translate(332px,16px)",
                "OTransform": "translate(332px,16px)",
                "WebkitTransform": "translate(332px,16px)",
                "height": "144px",
                "msTransform": "translate(332px,16px)",
                "position": "absolute",
                "transform": "translate(332px,16px)",
                "width": "300px",
              }
            }
            type="VALUE"
          >
            <div
              className="card--header"
            >
              <span
                className="card--title"
                title="Humidity"
              >
                <div
<<<<<<< HEAD
                  className="iot--card--header"
                >
                  <span
                    className="card--title"
                    title="Humidity"
                  >
                    <div
                      className="title--text"
                    >
                      Humidity
                    </div>
                  </span>
                  <div
                    className="iot--card--toolbar card--toolbar"
                  />
=======
                  className="title--text"
                >
                  Humidity
>>>>>>> e437b108
                </div>
              </span>
              <div
                className="card--toolbar"
              />
            </div>
            <div
              className="Card__CardContent-v5r71h-1 ggrDpu"
            />
          </div>
          <div
            className="react-grid-item cssTransforms Card__CardWrapper-v5r71h-0 bAafuV"
            content="My utilization chart"
            id="utilization"
            style={
              Object {
                "MozTransform": "translate(648px,16px)",
                "OTransform": "translate(648px,16px)",
                "WebkitTransform": "translate(648px,16px)",
                "height": "144px",
                "msTransform": "translate(648px,16px)",
                "position": "absolute",
                "transform": "translate(648px,16px)",
                "width": "300px",
              }
            }
            type="VALUE"
          >
            <div
              className="card--header"
            >
              <span
                className="card--title"
                title="Utilization"
              >
                <div
<<<<<<< HEAD
                  className="iot--card--header"
                >
                  <span
                    className="card--title"
                    title="Utilization"
                  >
                    <div
                      className="title--text"
                    >
                      Utilization
                    </div>
                  </span>
                  <div
                    className="iot--card--toolbar card--toolbar"
                  />
=======
                  className="title--text"
                >
                  Utilization
>>>>>>> e437b108
                </div>
              </span>
              <div
                className="card--toolbar"
              />
            </div>
            <div
              className="Card__CardContent-v5r71h-1 ggrDpu"
            />
          </div>
        </div>
      </div>
    </div>
  </div>
  <button
    className="info__show-button"
    onClick={[Function]}
    style={
      Object {
        "background": "#027ac5",
        "border": "none",
        "borderRadius": "0 0 0 5px",
        "color": "#fff",
        "cursor": "pointer",
        "display": "block",
        "fontFamily": "sans-serif",
        "fontSize": "12px",
        "padding": "5px 15px",
        "position": "fixed",
        "right": 0,
        "top": 0,
      }
    }
    type="button"
  >
    Show Info
  </button>
</div>
`;

exports[`Storybook Snapshot tests and console checks Storyshots Watson IoT|Dashboard Grid dashboard, is Edtiable 1`] = `
<div
  className="storybook-container"
  style={
    Object {
      "padding": "3rem",
    }
  }
>
  <div
    style={
      Object {
        "position": "relative",
        "zIndex": 0,
      }
    }
  >
    You can drag and drop the cards around. Watch the handler get triggered on the Actions tab.
    <div
      style={
        Object {
          "width": "calc(100vw - 6rem)",
        }
      }
    >
      <div
        style={
          Object {
            "flex": 1,
          }
        }
      >
        <div
          className="react-grid-layout DashboardGrid__StyledGridLayout-vxs00g-0 hTrCDO"
          style={
            Object {
              "height": "336px",
            }
          }
        >
          <div
            className="react-grid-item react-draggable cssTransforms Card__CardWrapper-v5r71h-0 bHPJyP"
            content="My Facility Metrics"
            id="facility"
            onMouseDown={[Function]}
            onMouseUp={[Function]}
            onTouchEnd={[Function]}
            onTouchStart={[Function]}
            style={
              Object {
                "MozTransform": "translate(16px,16px)",
                "OTransform": "translate(16px,16px)",
                "WebkitTransform": "translate(16px,16px)",
                "height": "304px",
                "msTransform": "translate(16px,16px)",
                "position": "absolute",
                "touchAction": "none",
                "transform": "translate(16px,16px)",
                "width": "300px",
              }
            }
            type="VALUE"
          >
            <div
              className="card--header"
            >
              <span
                className="card--title"
                title="Facility Metrics"
              >
                <div
<<<<<<< HEAD
                  className="iot--card--header"
                >
                  <span
                    className="card--title"
                    title="Facility Metrics"
                  >
                    <div
                      className="title--text"
                    >
                      Facility Metrics
                    </div>
                  </span>
                  <div
                    className="iot--card--toolbar card--toolbar"
                  />
=======
                  className="title--text"
                >
                  Facility Metrics
>>>>>>> e437b108
                </div>
              </span>
              <div
                className="card--toolbar"
              />
            </div>
            <div
              className="Card__CardContent-v5r71h-1 hxiPNM"
            />
          </div>
          <div
            className="react-grid-item react-draggable cssTransforms Card__CardWrapper-v5r71h-0 bAafuV"
            content="My Humidity Values"
            id="humidity"
            onMouseDown={[Function]}
            onMouseUp={[Function]}
            onTouchEnd={[Function]}
            onTouchStart={[Function]}
            style={
              Object {
                "MozTransform": "translate(332px,16px)",
                "OTransform": "translate(332px,16px)",
                "WebkitTransform": "translate(332px,16px)",
                "height": "144px",
                "msTransform": "translate(332px,16px)",
                "position": "absolute",
                "touchAction": "none",
                "transform": "translate(332px,16px)",
                "width": "300px",
              }
            }
            type="VALUE"
          >
            <div
              className="card--header"
            >
              <span
                className="card--title"
                title="Humidity"
              >
                <div
<<<<<<< HEAD
                  className="iot--card--header"
                >
                  <span
                    className="card--title"
                    title="Humidity"
                  >
                    <div
                      className="title--text"
                    >
                      Humidity
                    </div>
                  </span>
                  <div
                    className="iot--card--toolbar card--toolbar"
                  />
=======
                  className="title--text"
                >
                  Humidity
>>>>>>> e437b108
                </div>
              </span>
              <div
                className="card--toolbar"
              />
            </div>
            <div
              className="Card__CardContent-v5r71h-1 ggrDpu"
            />
          </div>
          <div
            className="react-grid-item react-draggable cssTransforms Card__CardWrapper-v5r71h-0 bAafuV"
            content="My utilization chart"
            id="utilization"
            onMouseDown={[Function]}
            onMouseUp={[Function]}
            onTouchEnd={[Function]}
            onTouchStart={[Function]}
            style={
              Object {
                "MozTransform": "translate(648px,16px)",
                "OTransform": "translate(648px,16px)",
                "WebkitTransform": "translate(648px,16px)",
                "height": "144px",
                "msTransform": "translate(648px,16px)",
                "position": "absolute",
                "touchAction": "none",
                "transform": "translate(648px,16px)",
                "width": "300px",
              }
            }
            type="VALUE"
          >
            <div
              className="card--header"
            >
              <span
                className="card--title"
                title="Utilization"
              >
                <div
<<<<<<< HEAD
                  className="iot--card--header"
                >
                  <span
                    className="card--title"
                    title="Utilization"
                  >
                    <div
                      className="title--text"
                    >
                      Utilization
                    </div>
                  </span>
                  <div
                    className="iot--card--toolbar card--toolbar"
                  />
=======
                  className="title--text"
                >
                  Utilization
>>>>>>> e437b108
                </div>
              </span>
              <div
                className="card--toolbar"
              />
            </div>
            <div
              className="Card__CardContent-v5r71h-1 ggrDpu"
            />
          </div>
        </div>
      </div>
    </div>
  </div>
  <button
    className="info__show-button"
    onClick={[Function]}
    style={
      Object {
        "background": "#027ac5",
        "border": "none",
        "borderRadius": "0 0 0 5px",
        "color": "#fff",
        "cursor": "pointer",
        "display": "block",
        "fontFamily": "sans-serif",
        "fontSize": "12px",
        "padding": "5px 15px",
        "position": "fixed",
        "right": 0,
        "top": 0,
      }
    }
    type="button"
  >
    Show Info
  </button>
</div>
`;<|MERGE_RESOLUTION|>--- conflicted
+++ resolved
@@ -65,27 +65,9 @@
                 title="Small"
               >
                 <div
-<<<<<<< HEAD
-                  className="iot--card--header"
-                >
-                  <span
-                    className="card--title"
-                    title="Small"
-                  >
-                    <div
-                      className="title--text"
-                    >
-                      Small
-                    </div>
-                  </span>
-                  <div
-                    className="iot--card--toolbar card--toolbar"
-                  />
-=======
                   className="title--text"
                 >
                   Small
->>>>>>> e437b108
                 </div>
               </span>
               <div
@@ -121,27 +103,9 @@
                 title="Small Wide"
               >
                 <div
-<<<<<<< HEAD
-                  className="iot--card--header"
-                >
-                  <span
-                    className="card--title"
-                    title="Small Wide"
-                  >
-                    <div
-                      className="title--text"
-                    >
-                      Small Wide
-                    </div>
-                  </span>
-                  <div
-                    className="iot--card--toolbar card--toolbar"
-                  />
-=======
                   className="title--text"
                 >
                   Small Wide
->>>>>>> e437b108
                 </div>
               </span>
               <div
@@ -177,27 +141,9 @@
                 title="Medium Thin"
               >
                 <div
-<<<<<<< HEAD
-                  className="iot--card--header"
-                >
-                  <span
-                    className="card--title"
-                    title="Medium Thin"
-                  >
-                    <div
-                      className="title--text"
-                    >
-                      Medium Thin
-                    </div>
-                  </span>
-                  <div
-                    className="iot--card--toolbar card--toolbar"
-                  />
-=======
                   className="title--text"
                 >
                   Medium Thin
->>>>>>> e437b108
                 </div>
               </span>
               <div
@@ -233,27 +179,9 @@
                 title="Medium"
               >
                 <div
-<<<<<<< HEAD
-                  className="iot--card--header"
-                >
-                  <span
-                    className="card--title"
-                    title="Medium"
-                  >
-                    <div
-                      className="title--text"
-                    >
-                      Medium
-                    </div>
-                  </span>
-                  <div
-                    className="iot--card--toolbar card--toolbar"
-                  />
-=======
                   className="title--text"
                 >
                   Medium
->>>>>>> e437b108
                 </div>
               </span>
               <div
@@ -289,27 +217,9 @@
                 title="Medium Wide"
               >
                 <div
-<<<<<<< HEAD
-                  className="iot--card--header"
-                >
-                  <span
-                    className="card--title"
-                    title="Medium Wide"
-                  >
-                    <div
-                      className="title--text"
-                    >
-                      Medium Wide
-                    </div>
-                  </span>
-                  <div
-                    className="iot--card--toolbar card--toolbar"
-                  />
-=======
                   className="title--text"
                 >
                   Medium Wide
->>>>>>> e437b108
                 </div>
               </span>
               <div
@@ -345,27 +255,9 @@
                 title="Large Thin"
               >
                 <div
-<<<<<<< HEAD
-                  className="iot--card--header"
-                >
-                  <span
-                    className="card--title"
-                    title="Large Thin"
-                  >
-                    <div
-                      className="title--text"
-                    >
-                      Large Thin
-                    </div>
-                  </span>
-                  <div
-                    className="iot--card--toolbar card--toolbar"
-                  />
-=======
                   className="title--text"
                 >
                   Large Thin
->>>>>>> e437b108
                 </div>
               </span>
               <div
@@ -401,27 +293,9 @@
                 title="Large"
               >
                 <div
-<<<<<<< HEAD
-                  className="iot--card--header"
-                >
-                  <span
-                    className="card--title"
-                    title="Large"
-                  >
-                    <div
-                      className="title--text"
-                    >
-                      Large
-                    </div>
-                  </span>
-                  <div
-                    className="iot--card--toolbar card--toolbar"
-                  />
-=======
                   className="title--text"
                 >
                   Large
->>>>>>> e437b108
                 </div>
               </span>
               <div
@@ -457,27 +331,9 @@
                 title="Large Wide"
               >
                 <div
-<<<<<<< HEAD
-                  className="iot--card--header"
-                >
-                  <span
-                    className="card--title"
-                    title="Large Wide"
-                  >
-                    <div
-                      className="title--text"
-                    >
-                      Large Wide
-                    </div>
-                  </span>
-                  <div
-                    className="iot--card--toolbar card--toolbar"
-                  />
-=======
                   className="title--text"
                 >
                   Large Wide
->>>>>>> e437b108
                 </div>
               </span>
               <div
@@ -584,27 +440,9 @@
                 title="Facility Metrics"
               >
                 <div
-<<<<<<< HEAD
-                  className="iot--card--header"
-                >
-                  <span
-                    className="card--title"
-                    title="Facility Metrics"
-                  >
-                    <div
-                      className="title--text"
-                    >
-                      Facility Metrics
-                    </div>
-                  </span>
-                  <div
-                    className="iot--card--toolbar card--toolbar"
-                  />
-=======
                   className="title--text"
                 >
                   Facility Metrics
->>>>>>> e437b108
                 </div>
               </span>
               <div
@@ -641,27 +479,9 @@
                 title="Humidity"
               >
                 <div
-<<<<<<< HEAD
-                  className="iot--card--header"
-                >
-                  <span
-                    className="card--title"
-                    title="Humidity"
-                  >
-                    <div
-                      className="title--text"
-                    >
-                      Humidity
-                    </div>
-                  </span>
-                  <div
-                    className="iot--card--toolbar card--toolbar"
-                  />
-=======
                   className="title--text"
                 >
                   Humidity
->>>>>>> e437b108
                 </div>
               </span>
               <div
@@ -698,27 +518,9 @@
                 title="Utilization"
               >
                 <div
-<<<<<<< HEAD
-                  className="iot--card--header"
-                >
-                  <span
-                    className="card--title"
-                    title="Utilization"
-                  >
-                    <div
-                      className="title--text"
-                    >
-                      Utilization
-                    </div>
-                  </span>
-                  <div
-                    className="iot--card--toolbar card--toolbar"
-                  />
-=======
                   className="title--text"
                 >
                   Utilization
->>>>>>> e437b108
                 </div>
               </span>
               <div
@@ -825,27 +627,9 @@
                 title="Facility Metrics"
               >
                 <div
-<<<<<<< HEAD
-                  className="iot--card--header"
-                >
-                  <span
-                    className="card--title"
-                    title="Facility Metrics"
-                  >
-                    <div
-                      className="title--text"
-                    >
-                      Facility Metrics
-                    </div>
-                  </span>
-                  <div
-                    className="iot--card--toolbar card--toolbar"
-                  />
-=======
                   className="title--text"
                 >
                   Facility Metrics
->>>>>>> e437b108
                 </div>
               </span>
               <div
@@ -882,27 +666,9 @@
                 title="Humidity"
               >
                 <div
-<<<<<<< HEAD
-                  className="iot--card--header"
-                >
-                  <span
-                    className="card--title"
-                    title="Humidity"
-                  >
-                    <div
-                      className="title--text"
-                    >
-                      Humidity
-                    </div>
-                  </span>
-                  <div
-                    className="iot--card--toolbar card--toolbar"
-                  />
-=======
                   className="title--text"
                 >
                   Humidity
->>>>>>> e437b108
                 </div>
               </span>
               <div
@@ -939,27 +705,9 @@
                 title="Utilization"
               >
                 <div
-<<<<<<< HEAD
-                  className="iot--card--header"
-                >
-                  <span
-                    className="card--title"
-                    title="Utilization"
-                  >
-                    <div
-                      className="title--text"
-                    >
-                      Utilization
-                    </div>
-                  </span>
-                  <div
-                    className="iot--card--toolbar card--toolbar"
-                  />
-=======
                   className="title--text"
                 >
                   Utilization
->>>>>>> e437b108
                 </div>
               </span>
               <div
@@ -1071,27 +819,9 @@
                 title="Facility Metrics"
               >
                 <div
-<<<<<<< HEAD
-                  className="iot--card--header"
-                >
-                  <span
-                    className="card--title"
-                    title="Facility Metrics"
-                  >
-                    <div
-                      className="title--text"
-                    >
-                      Facility Metrics
-                    </div>
-                  </span>
-                  <div
-                    className="iot--card--toolbar card--toolbar"
-                  />
-=======
                   className="title--text"
                 >
                   Facility Metrics
->>>>>>> e437b108
                 </div>
               </span>
               <div
@@ -1133,27 +863,9 @@
                 title="Humidity"
               >
                 <div
-<<<<<<< HEAD
-                  className="iot--card--header"
-                >
-                  <span
-                    className="card--title"
-                    title="Humidity"
-                  >
-                    <div
-                      className="title--text"
-                    >
-                      Humidity
-                    </div>
-                  </span>
-                  <div
-                    className="iot--card--toolbar card--toolbar"
-                  />
-=======
                   className="title--text"
                 >
                   Humidity
->>>>>>> e437b108
                 </div>
               </span>
               <div
@@ -1195,27 +907,9 @@
                 title="Utilization"
               >
                 <div
-<<<<<<< HEAD
-                  className="iot--card--header"
-                >
-                  <span
-                    className="card--title"
-                    title="Utilization"
-                  >
-                    <div
-                      className="title--text"
-                    >
-                      Utilization
-                    </div>
-                  </span>
-                  <div
-                    className="iot--card--toolbar card--toolbar"
-                  />
-=======
                   className="title--text"
                 >
                   Utilization
->>>>>>> e437b108
                 </div>
               </span>
               <div
