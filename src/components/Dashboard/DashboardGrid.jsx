import React, { useMemo, useCallback, useState, useEffect } from 'react';
import PropTypes from 'prop-types';
import { Responsive, WidthProvider } from 'react-grid-layout';
import styled from 'styled-components';
import some from 'lodash/some';
import find from 'lodash/find';

import { getLayout } from '../../utils/componentUtilityFunctions';
import {
  GUTTER,
  ROW_HEIGHT,
  CARD_DIMENSIONS,
  DASHBOARD_BREAKPOINTS,
  DASHBOARD_COLUMNS,
  DASHBOARD_CONTAINER_PADDING,
  CARD_SIZES,
} from '../../constants/LayoutConstants';
import { DashboardLayoutPropTypes } from '../../constants/CardPropTypes';

const GridLayout = WidthProvider(Responsive);

const StyledGridLayout = styled(GridLayout)`
  &&& {
    position: relative;
    .react-grid-item.cssTransforms {
      transition-property: ${(props) =>
        props.shouldAnimate ? 'transform' : 'none'};
    }

    .react-resizable-hide .react-resizable-handle {
      /* workaround to hide the resize handles in react-grid-layout */
      display: none;
    }
  }
`;

export const DashboardGridPropTypes = {
  /** Array of elements to render in the grid (recommended that you use our Card component) */
  children: PropTypes.arrayOf(PropTypes.node).isRequired,
  /** current screen breakpoint which determine which dashboard layout to use */
  breakpoint: PropTypes.oneOf(['max', 'xl', 'lg', 'md', 'sm', 'xs']),
  /** Is the dashboard currently in the editable state */
  isEditable: PropTypes.bool,
  /** current set of react-grid-layout rules for laying the cards out
   * Layout is an array of objects with the format:
   * {x: number, y: number, w: number, h: number}
   * The index into the layout must match the key used on each item component.
   * If you choose to use custom keys, you can specify that key in the layout
   * array objects like so:
   * {i: string, x: number, y: number, w: number, h: number}
   */
  layouts: PropTypes.shape({
    max: PropTypes.arrayOf(DashboardLayoutPropTypes),
    xl: PropTypes.arrayOf(DashboardLayoutPropTypes),
    lg: PropTypes.arrayOf(DashboardLayoutPropTypes),
    md: PropTypes.arrayOf(DashboardLayoutPropTypes),
    sm: PropTypes.arrayOf(DashboardLayoutPropTypes),
    xs: PropTypes.arrayOf(DashboardLayoutPropTypes),
  }),
  /**
   * Optionally listen to layout changes to update a dashboard template
   * Calls back with (currentLayout: Layout, allLayouts: {[key: $Keys<breakpoints>]: Layout}) => void,
   */
  onLayoutChange: PropTypes.func,
  /** Optionally listen to window resize events to update a dashboard template */
  onBreakpointChange: PropTypes.func,
  /** Callback for when a card has been resized */
  onResizeStop: PropTypes.func,
  /** Callback for when a card has been resized by drag */
  onCardSizeChange: PropTypes.func,
};

const defaultProps = {
  breakpoint: 'lg',
  isEditable: false,
  layouts: {},
  onLayoutChange: null,
  onBreakpointChange: null,
  onResizeStop: null,
  onCardSizeChange: null,
};

const getClosestMatchingSizes = ({ sortedSizes, value, dimension }) => {
  const closestLargerSize = sortedSizes.find((size) => size[dimension] > value);
  const closestDimensionValue = closestLargerSize
    ? closestLargerSize[dimension]
    : sortedSizes[sortedSizes.length - 1][dimension];
  return sortedSizes.filter(
    (size) => size[dimension] === closestDimensionValue
  );
};

const getMatchingCardSizesByDimension = ({ breakpointSizes, ...rest }) => {
  const { value, dimension } = rest;
  const sortedSizes = breakpointSizes.sort(
    (a, b) => a[dimension] - b[dimension]
  );
  const matchingSizes = sortedSizes.filter((size) => size[dimension] === value);
  return matchingSizes.length
    ? matchingSizes
    : getClosestMatchingSizes({ sortedSizes, ...rest });
};

/**
 * Returns the closest larger matching card size (SMALL, MEDIUM etc) based on the
 * dimensions (height first) of a layoutItems.
 * @param {*} layoutItem a layoutItem with modified dimensions
 * @param {*} breakpointSizes list of card size objects for a specific breakpoint
 */
export const getMatchingCardSize = (layoutItem, breakpointSizes) => {
  const sizesMatchingHeight = getMatchingCardSizesByDimension({
    breakpointSizes,
    value: layoutItem.h,
    dimension: 'h',
  });
  return getMatchingCardSizesByDimension({
    breakpointSizes: sizesMatchingHeight,
    value: layoutItem.w,
    dimension: 'w',
  })[0];
};

/**
 * Used to generate a list card size objects for a specific breakpoint.
 * The list objects have the props 'h', 'w' and 'name' where name is the card size name.
 * @param {*} breakpoint
 * @param {*} cardDimensions see CARD_DIMENSIONS
 * @param {*} cardSizes see CARD_SIZES
 */
export const getBreakPointSizes = (breakpoint, cardDimensions, cardSizes) => {
  return (
    Object.entries(cardDimensions)
      .map(([name, breakpoints]) => ({
        ...breakpoints[breakpoint],
        name,
      }))
      // Filter out legacy sizes
      .filter((entry) => cardSizes[entry.name])
  );
};

/**
 * This function finds an existing layout for each dashboard breakpoint, validates it, and or generates a new one to return
 * @param {*} layouts an keyed object of each layout for each breakpoint
 * @param {*} cards an array of the card props for each card
 */
export const findLayoutOrGenerate = (layouts, cards) => {
  // iterate through each breakpoint
  return Object.keys(DASHBOARD_BREAKPOINTS).reduce((acc, layoutName) => {
    let layout = layouts && layouts[layoutName];
    // If layout exists for this breakpoint, make sure it contains all the cards
    if (layout) {
      // If you find a card that's missing from the current layout, you need to regenerate the layout
      if (cards.some((card) => !some(layouts[layoutName], { i: card.id }))) {
        layout = getLayout(
          layoutName,
          cards,
          DASHBOARD_COLUMNS,
          CARD_DIMENSIONS
        );
      } else {
        // if we're using an existing layout, we need to add CARD_DIMENSIONS because they are not stored in our JSON document
        layout = layout.reduce((updatedLayout, cardFromLayout) => {
          const matchingCard = find(cards, { id: cardFromLayout.i });
          if (matchingCard)
            updatedLayout.push({
              ...cardFromLayout,
              ...CARD_DIMENSIONS[matchingCard.size][layoutName],
            });
          return updatedLayout;
        }, []);
      }
    } else {
      // generate the layout if we're not passed from the parent
      layout = getLayout(layoutName, cards, DASHBOARD_COLUMNS, CARD_DIMENSIONS);
    }

    const layoutWithResizableItems = layout.map((cardFromLayout) => {
      const matchingCard = find(cards, { id: cardFromLayout.i });
      return { ...cardFromLayout, isResizable: matchingCard.isResizable };
    });

    return {
      ...acc,
      [layoutName]: layoutWithResizableItems,
    };
  }, {});
};

const formatResizeResponse = (params) => ({
  layout: params[0],
  oldItem: params[1],
  newItem: params[2],
  placeholder: params[3],
  event: params[4],
  element: params[5],
});

/**
 * Renders the grid of cards according to the standardized PAL patterns for IoT.
 *
 * This is a stateless component but it does have some caching to help optimize performance.
 *
 * Gutter size and card dimensions, row heights, dashboard breakpoints, and column grids are standardized across IoT,
 * it passes this information down to each cards as it renders them.
 *
 * If the dashboardgrid is set to editable mode, it supports dragging and dropping the cards around.
 * On each change to card position, the onLayoutChange callback will be triggered.
 *
 * If the window is resized, the onBreakpointChange event will be fired.
 *
 * You can also pass any of the additional properties documented here:
 * https://github.com/STRML/react-grid-layout#grid-layout-props
 */
const DashboardGrid = ({
  children,
  breakpoint,
  isEditable,
  layouts,
  onLayoutChange,
  onBreakpointChange,
<<<<<<< HEAD
  className,
=======
  onCardSizeChange,
  onResizeStop: onResizeStopCallback,
>>>>>>> 35ae31e1
  ...others
}) => {
  // Unfortunately can't use React.Children.map because it breaks the original key which breaks react-grid-layout
  const childrenArray = useMemo(
    () => (Array.isArray(children) ? children : [children]),
    [children]
  );
  const generatedLayouts = useMemo(
    () =>
      findLayoutOrGenerate(
        layouts,
        childrenArray.map((card) => card.props)
      ),
    [childrenArray, layouts]
  );
  const cachedMargin = useMemo(() => [GUTTER, GUTTER], []);

  const handleLayoutChange = useCallback(
    (layout, allLayouts) =>
      onLayoutChange && onLayoutChange(layout, allLayouts),
    [onLayoutChange]
  );

  // add the common measurements and key to the card so that the grid layout can find it
  const cards = useMemo(() => {
    return childrenArray.map((card) =>
      React.cloneElement(card, {
        key: card.props.id,
        dashboardBreakpoints: DASHBOARD_BREAKPOINTS,
        cardDimensions: CARD_DIMENSIONS,
        dashboardColumns: DASHBOARD_COLUMNS,
        rowHeight: ROW_HEIGHT,
      })
    );
  }, [childrenArray]);

  const [animationState, setAnimationState] = useState(false);
  useEffect(() => {
    requestAnimationFrame(() => {
      setAnimationState(isEditable);
    });
  }, [isEditable]);

  const breakpointSizes = useMemo(
    () => getBreakPointSizes(breakpoint, CARD_DIMENSIONS, CARD_SIZES),
    [breakpoint]
  );

  const onCardResize = (...params) => {
    const [, oldLayoutItem, layoutItem, placeholder] = params;
    const rowsJumped = layoutItem.y - oldLayoutItem.y;
    const colsJumped = layoutItem.x - oldLayoutItem.x;

    const jumpAdjustedlayoutItem = {
      ...layoutItem,
      h: layoutItem.h + rowsJumped,
      w: layoutItem.w + colsJumped,
    };

    const matchedSize = getMatchingCardSize(
      jumpAdjustedlayoutItem,
      breakpointSizes
    );

    const renderedCardSizeName = cards.find(
      (card) => card.props.id === layoutItem.i
    ).props.size;
    placeholder.h = matchedSize.h;
    placeholder.w = matchedSize.w;
    layoutItem.h = matchedSize.h;
    layoutItem.w = matchedSize.w;
    if (renderedCardSizeName !== matchedSize.name && onCardSizeChange) {
      const gridResponse = formatResizeResponse(params);
      onCardSizeChange(
        {
          id: layoutItem.i,
          size: matchedSize.name,
        },
        gridResponse
      );
    }
  };

  const onResizeStop = (...params) => {
    const [, oldLayoutItem, layoutItem] = params;
    const newSize = getMatchingCardSize(layoutItem, breakpointSizes);
    const oldSize = getMatchingCardSize(oldLayoutItem, breakpointSizes);
    if (newSize !== oldSize) {
      layoutItem.h = newSize.h;
      layoutItem.w = newSize.w;
      if (onResizeStopCallback) {
        const gridResponse = formatResizeResponse(params);
        onResizeStopCallback(
          {
            id: layoutItem.i,
            size: newSize.name,
          },
          gridResponse
        );
      }
    }
  };

  return (
    <div className={className} style={{ flex: 1 }}>
      <StyledGridLayout
        layouts={generatedLayouts}
        compactType="vertical"
        cols={DASHBOARD_COLUMNS}
        breakpoints={DASHBOARD_BREAKPOINTS}
        margin={cachedMargin}
        containerPadding={DASHBOARD_CONTAINER_PADDING}
        rowHeight={ROW_HEIGHT[breakpoint]}
        preventCollision={false}
        // Stop the initial animation unless we need to support editing drag-and-drop
        shouldAnimate={animationState}
        onLayoutChange={handleLayoutChange}
        onBreakpointChange={onBreakpointChange}
        onResize={onCardResize}
        onResizeStop={onResizeStop}
        isResizable={false}
        isDraggable={isEditable}
        {...others}>
        {cards}
      </StyledGridLayout>
    </div>
  );
};

DashboardGrid.propTypes = DashboardGridPropTypes;
DashboardGrid.defaultProps = defaultProps;
export default DashboardGrid;<|MERGE_RESOLUTION|>--- conflicted
+++ resolved
@@ -219,12 +219,9 @@
   layouts,
   onLayoutChange,
   onBreakpointChange,
-<<<<<<< HEAD
   className,
-=======
   onCardSizeChange,
   onResizeStop: onResizeStopCallback,
->>>>>>> 35ae31e1
   ...others
 }) => {
   // Unfortunately can't use React.Children.map because it breaks the original key which breaks react-grid-layout
